// SPDX-License-Identifier: GPL-2.0-only
/*
 * linux/net/sunrpc/svc.c
 *
 * High-level RPC service routines
 *
 * Copyright (C) 1995, 1996 Olaf Kirch <okir@monad.swb.de>
 *
 * Multiple threads pools and NUMAisation
 * Copyright (c) 2006 Silicon Graphics, Inc.
 * by Greg Banks <gnb@melbourne.sgi.com>
 */

#include <linux/linkage.h>
#include <linux/sched/signal.h>
#include <linux/errno.h>
#include <linux/net.h>
#include <linux/in.h>
#include <linux/mm.h>
#include <linux/interrupt.h>
#include <linux/module.h>
#include <linux/kthread.h>
#include <linux/slab.h>

#include <linux/sunrpc/types.h>
#include <linux/sunrpc/xdr.h>
#include <linux/sunrpc/stats.h>
#include <linux/sunrpc/svcsock.h>
#include <linux/sunrpc/clnt.h>
#include <linux/sunrpc/bc_xprt.h>

#include <trace/events/sunrpc.h>

#include "fail.h"

#define RPCDBG_FACILITY	RPCDBG_SVCDSP

static void svc_unregister(const struct svc_serv *serv, struct net *net);

#define SVC_POOL_DEFAULT	SVC_POOL_GLOBAL

/*
 * Mode for mapping cpus to pools.
 */
enum {
	SVC_POOL_AUTO = -1,	/* choose one of the others */
	SVC_POOL_GLOBAL,	/* no mapping, just a single global pool
				 * (legacy & UP mode) */
	SVC_POOL_PERCPU,	/* one pool per cpu */
	SVC_POOL_PERNODE	/* one pool per numa node */
};

/*
 * Structure for mapping cpus to pools and vice versa.
 * Setup once during sunrpc initialisation.
 */

struct svc_pool_map {
	int count;			/* How many svc_servs use us */
	int mode;			/* Note: int not enum to avoid
					 * warnings about "enumeration value
					 * not handled in switch" */
	unsigned int npools;
	unsigned int *pool_to;		/* maps pool id to cpu or node */
	unsigned int *to_pool;		/* maps cpu or node to pool id */
};

static struct svc_pool_map svc_pool_map = {
	.mode = SVC_POOL_DEFAULT
};

static DEFINE_MUTEX(svc_pool_map_mutex);/* protects svc_pool_map.count only */

static int
param_set_pool_mode(const char *val, const struct kernel_param *kp)
{
	int *ip = (int *)kp->arg;
	struct svc_pool_map *m = &svc_pool_map;
	int err;

	mutex_lock(&svc_pool_map_mutex);

	err = -EBUSY;
	if (m->count)
		goto out;

	err = 0;
	if (!strncmp(val, "auto", 4))
		*ip = SVC_POOL_AUTO;
	else if (!strncmp(val, "global", 6))
		*ip = SVC_POOL_GLOBAL;
	else if (!strncmp(val, "percpu", 6))
		*ip = SVC_POOL_PERCPU;
	else if (!strncmp(val, "pernode", 7))
		*ip = SVC_POOL_PERNODE;
	else
		err = -EINVAL;

out:
	mutex_unlock(&svc_pool_map_mutex);
	return err;
}

static int
param_get_pool_mode(char *buf, const struct kernel_param *kp)
{
	int *ip = (int *)kp->arg;

	switch (*ip)
	{
	case SVC_POOL_AUTO:
		return strlcpy(buf, "auto\n", 20);
	case SVC_POOL_GLOBAL:
		return strlcpy(buf, "global\n", 20);
	case SVC_POOL_PERCPU:
		return strlcpy(buf, "percpu\n", 20);
	case SVC_POOL_PERNODE:
		return strlcpy(buf, "pernode\n", 20);
	default:
		return sprintf(buf, "%d\n", *ip);
	}
}

module_param_call(pool_mode, param_set_pool_mode, param_get_pool_mode,
		 &svc_pool_map.mode, 0644);

/*
 * Detect best pool mapping mode heuristically,
 * according to the machine's topology.
 */
static int
svc_pool_map_choose_mode(void)
{
	unsigned int node;

	if (nr_online_nodes > 1) {
		/*
		 * Actually have multiple NUMA nodes,
		 * so split pools on NUMA node boundaries
		 */
		return SVC_POOL_PERNODE;
	}

	node = first_online_node;
	if (nr_cpus_node(node) > 2) {
		/*
		 * Non-trivial SMP, or CONFIG_NUMA on
		 * non-NUMA hardware, e.g. with a generic
		 * x86_64 kernel on Xeons.  In this case we
		 * want to divide the pools on cpu boundaries.
		 */
		return SVC_POOL_PERCPU;
	}

	/* default: one global pool */
	return SVC_POOL_GLOBAL;
}

/*
 * Allocate the to_pool[] and pool_to[] arrays.
 * Returns 0 on success or an errno.
 */
static int
svc_pool_map_alloc_arrays(struct svc_pool_map *m, unsigned int maxpools)
{
	m->to_pool = kcalloc(maxpools, sizeof(unsigned int), GFP_KERNEL);
	if (!m->to_pool)
		goto fail;
	m->pool_to = kcalloc(maxpools, sizeof(unsigned int), GFP_KERNEL);
	if (!m->pool_to)
		goto fail_free;

	return 0;

fail_free:
	kfree(m->to_pool);
	m->to_pool = NULL;
fail:
	return -ENOMEM;
}

/*
 * Initialise the pool map for SVC_POOL_PERCPU mode.
 * Returns number of pools or <0 on error.
 */
static int
svc_pool_map_init_percpu(struct svc_pool_map *m)
{
	unsigned int maxpools = nr_cpu_ids;
	unsigned int pidx = 0;
	unsigned int cpu;
	int err;

	err = svc_pool_map_alloc_arrays(m, maxpools);
	if (err)
		return err;

	for_each_online_cpu(cpu) {
		BUG_ON(pidx >= maxpools);
		m->to_pool[cpu] = pidx;
		m->pool_to[pidx] = cpu;
		pidx++;
	}
	/* cpus brought online later all get mapped to pool0, sorry */

	return pidx;
};


/*
 * Initialise the pool map for SVC_POOL_PERNODE mode.
 * Returns number of pools or <0 on error.
 */
static int
svc_pool_map_init_pernode(struct svc_pool_map *m)
{
	unsigned int maxpools = nr_node_ids;
	unsigned int pidx = 0;
	unsigned int node;
	int err;

	err = svc_pool_map_alloc_arrays(m, maxpools);
	if (err)
		return err;

	for_each_node_with_cpus(node) {
		/* some architectures (e.g. SN2) have cpuless nodes */
		BUG_ON(pidx > maxpools);
		m->to_pool[node] = pidx;
		m->pool_to[pidx] = node;
		pidx++;
	}
	/* nodes brought online later all get mapped to pool0, sorry */

	return pidx;
}


/*
 * Add a reference to the global map of cpus to pools (and
 * vice versa) if pools are in use.
 * Initialise the map if we're the first user.
 * Returns the number of pools. If this is '1', no reference
 * was taken.
 */
static unsigned int
svc_pool_map_get(void)
{
	struct svc_pool_map *m = &svc_pool_map;
	int npools = -1;

	mutex_lock(&svc_pool_map_mutex);

	if (m->count++) {
		mutex_unlock(&svc_pool_map_mutex);
		WARN_ON_ONCE(m->npools <= 1);
		return m->npools;
	}

	if (m->mode == SVC_POOL_AUTO)
		m->mode = svc_pool_map_choose_mode();

	switch (m->mode) {
	case SVC_POOL_PERCPU:
		npools = svc_pool_map_init_percpu(m);
		break;
	case SVC_POOL_PERNODE:
		npools = svc_pool_map_init_pernode(m);
		break;
	}

	if (npools <= 0) {
		/* default, or memory allocation failure */
		npools = 1;
		m->mode = SVC_POOL_GLOBAL;
	}
	m->npools = npools;

	if (npools == 1)
		/* service is unpooled, so doesn't hold a reference */
		m->count--;

	mutex_unlock(&svc_pool_map_mutex);
	return npools;
}

/*
 * Drop a reference to the global map of cpus to pools, if
 * pools were in use, i.e. if npools > 1.
 * When the last reference is dropped, the map data is
 * freed; this allows the sysadmin to change the pool
 * mode using the pool_mode module option without
 * rebooting or re-loading sunrpc.ko.
 */
static void
svc_pool_map_put(int npools)
{
	struct svc_pool_map *m = &svc_pool_map;

	if (npools <= 1)
		return;
	mutex_lock(&svc_pool_map_mutex);

	if (!--m->count) {
		kfree(m->to_pool);
		m->to_pool = NULL;
		kfree(m->pool_to);
		m->pool_to = NULL;
		m->npools = 0;
	}

	mutex_unlock(&svc_pool_map_mutex);
}

static int svc_pool_map_get_node(unsigned int pidx)
{
	const struct svc_pool_map *m = &svc_pool_map;

	if (m->count) {
		if (m->mode == SVC_POOL_PERCPU)
			return cpu_to_node(m->pool_to[pidx]);
		if (m->mode == SVC_POOL_PERNODE)
			return m->pool_to[pidx];
	}
	return NUMA_NO_NODE;
}
/*
 * Set the given thread's cpus_allowed mask so that it
 * will only run on cpus in the given pool.
 */
static inline void
svc_pool_map_set_cpumask(struct task_struct *task, unsigned int pidx)
{
	struct svc_pool_map *m = &svc_pool_map;
	unsigned int node = m->pool_to[pidx];

	/*
	 * The caller checks for sv_nrpools > 1, which
	 * implies that we've been initialized.
	 */
	WARN_ON_ONCE(m->count == 0);
	if (m->count == 0)
		return;

	switch (m->mode) {
	case SVC_POOL_PERCPU:
	{
		set_cpus_allowed_ptr(task, cpumask_of(node));
		break;
	}
	case SVC_POOL_PERNODE:
	{
		set_cpus_allowed_ptr(task, cpumask_of_node(node));
		break;
	}
	}
}

/**
 * svc_pool_for_cpu - Select pool to run a thread on this cpu
 * @serv: An RPC service
 *
 * Use the active CPU and the svc_pool_map's mode setting to
 * select the svc thread pool to use. Once initialized, the
 * svc_pool_map does not change.
 *
 * Return value:
 *   A pointer to an svc_pool
 */
struct svc_pool *svc_pool_for_cpu(struct svc_serv *serv)
{
	struct svc_pool_map *m = &svc_pool_map;
	int cpu = raw_smp_processor_id();
	unsigned int pidx = 0;

	if (serv->sv_nrpools <= 1)
		return serv->sv_pools;

	switch (m->mode) {
	case SVC_POOL_PERCPU:
		pidx = m->to_pool[cpu];
		break;
	case SVC_POOL_PERNODE:
		pidx = m->to_pool[cpu_to_node(cpu)];
		break;
	}

	return &serv->sv_pools[pidx % serv->sv_nrpools];
}

int svc_rpcb_setup(struct svc_serv *serv, struct net *net)
{
	int err;

	err = rpcb_create_local(net);
	if (err)
		return err;

	/* Remove any stale portmap registrations */
	svc_unregister(serv, net);
	return 0;
}
EXPORT_SYMBOL_GPL(svc_rpcb_setup);

void svc_rpcb_cleanup(struct svc_serv *serv, struct net *net)
{
	svc_unregister(serv, net);
	rpcb_put_local(net);
}
EXPORT_SYMBOL_GPL(svc_rpcb_cleanup);

static int svc_uses_rpcbind(struct svc_serv *serv)
{
	struct svc_program	*progp;
	unsigned int		i;

	for (progp = serv->sv_program; progp; progp = progp->pg_next) {
		for (i = 0; i < progp->pg_nvers; i++) {
			if (progp->pg_vers[i] == NULL)
				continue;
			if (!progp->pg_vers[i]->vs_hidden)
				return 1;
		}
	}

	return 0;
}

int svc_bind(struct svc_serv *serv, struct net *net)
{
	if (!svc_uses_rpcbind(serv))
		return 0;
	return svc_rpcb_setup(serv, net);
}
EXPORT_SYMBOL_GPL(svc_bind);

#if defined(CONFIG_SUNRPC_BACKCHANNEL)
static void
__svc_init_bc(struct svc_serv *serv)
{
	INIT_LIST_HEAD(&serv->sv_cb_list);
	spin_lock_init(&serv->sv_cb_lock);
	init_waitqueue_head(&serv->sv_cb_waitq);
}
#else
static void
__svc_init_bc(struct svc_serv *serv)
{
}
#endif

/*
 * Create an RPC service
 */
static struct svc_serv *
__svc_create(struct svc_program *prog, unsigned int bufsize, int npools,
	     int (*threadfn)(void *data))
{
	struct svc_serv	*serv;
	unsigned int vers;
	unsigned int xdrsize;
	unsigned int i;

	if (!(serv = kzalloc(sizeof(*serv), GFP_KERNEL)))
		return NULL;
	serv->sv_name      = prog->pg_name;
	serv->sv_program   = prog;
	kref_init(&serv->sv_refcnt);
	serv->sv_stats     = prog->pg_stats;
	if (bufsize > RPCSVC_MAXPAYLOAD)
		bufsize = RPCSVC_MAXPAYLOAD;
	serv->sv_max_payload = bufsize? bufsize : 4096;
	serv->sv_max_mesg  = roundup(serv->sv_max_payload + PAGE_SIZE, PAGE_SIZE);
	serv->sv_threadfn = threadfn;
	xdrsize = 0;
	while (prog) {
		prog->pg_lovers = prog->pg_nvers-1;
		for (vers=0; vers<prog->pg_nvers ; vers++)
			if (prog->pg_vers[vers]) {
				prog->pg_hivers = vers;
				if (prog->pg_lovers > vers)
					prog->pg_lovers = vers;
				if (prog->pg_vers[vers]->vs_xdrsize > xdrsize)
					xdrsize = prog->pg_vers[vers]->vs_xdrsize;
			}
		prog = prog->pg_next;
	}
	serv->sv_xdrsize   = xdrsize;
	INIT_LIST_HEAD(&serv->sv_tempsocks);
	INIT_LIST_HEAD(&serv->sv_permsocks);
	timer_setup(&serv->sv_temptimer, NULL, 0);
	spin_lock_init(&serv->sv_lock);

	__svc_init_bc(serv);

	serv->sv_nrpools = npools;
	serv->sv_pools =
		kcalloc(serv->sv_nrpools, sizeof(struct svc_pool),
			GFP_KERNEL);
	if (!serv->sv_pools) {
		kfree(serv);
		return NULL;
	}

	for (i = 0; i < serv->sv_nrpools; i++) {
		struct svc_pool *pool = &serv->sv_pools[i];

		dprintk("svc: initialising pool %u for %s\n",
				i, serv->sv_name);

		pool->sp_id = i;
		INIT_LIST_HEAD(&pool->sp_sockets);
		INIT_LIST_HEAD(&pool->sp_all_threads);
		spin_lock_init(&pool->sp_lock);

		percpu_counter_init(&pool->sp_sockets_queued, 0, GFP_KERNEL);
		percpu_counter_init(&pool->sp_threads_woken, 0, GFP_KERNEL);
		percpu_counter_init(&pool->sp_threads_timedout, 0, GFP_KERNEL);
	}

	return serv;
}

/**
 * svc_create - Create an RPC service
 * @prog: the RPC program the new service will handle
 * @bufsize: maximum message size for @prog
 * @threadfn: a function to service RPC requests for @prog
 *
 * Returns an instantiated struct svc_serv object or NULL.
 */
struct svc_serv *svc_create(struct svc_program *prog, unsigned int bufsize,
			    int (*threadfn)(void *data))
{
	return __svc_create(prog, bufsize, 1, threadfn);
}
EXPORT_SYMBOL_GPL(svc_create);

/**
 * svc_create_pooled - Create an RPC service with pooled threads
 * @prog: the RPC program the new service will handle
 * @bufsize: maximum message size for @prog
 * @threadfn: a function to service RPC requests for @prog
 *
 * Returns an instantiated struct svc_serv object or NULL.
 */
struct svc_serv *svc_create_pooled(struct svc_program *prog,
				   unsigned int bufsize,
				   int (*threadfn)(void *data))
{
	struct svc_serv *serv;
	unsigned int npools = svc_pool_map_get();

	serv = __svc_create(prog, bufsize, npools, threadfn);
	if (!serv)
		goto out_err;
	return serv;
out_err:
	svc_pool_map_put(npools);
	return NULL;
}
EXPORT_SYMBOL_GPL(svc_create_pooled);

/*
 * Destroy an RPC service. Should be called with appropriate locking to
 * protect sv_permsocks and sv_tempsocks.
 */
void
svc_destroy(struct kref *ref)
{
	struct svc_serv *serv = container_of(ref, struct svc_serv, sv_refcnt);
	unsigned int i;

	dprintk("svc: svc_destroy(%s)\n", serv->sv_program->pg_name);
	timer_shutdown_sync(&serv->sv_temptimer);

	/*
	 * The last user is gone and thus all sockets have to be destroyed to
	 * the point. Check this.
	 */
	BUG_ON(!list_empty(&serv->sv_permsocks));
	BUG_ON(!list_empty(&serv->sv_tempsocks));

	cache_clean_deferred(serv);

	svc_pool_map_put(serv->sv_nrpools);

	for (i = 0; i < serv->sv_nrpools; i++) {
		struct svc_pool *pool = &serv->sv_pools[i];

		percpu_counter_destroy(&pool->sp_sockets_queued);
		percpu_counter_destroy(&pool->sp_threads_woken);
		percpu_counter_destroy(&pool->sp_threads_timedout);
	}
	kfree(serv->sv_pools);
	kfree(serv);
}
EXPORT_SYMBOL_GPL(svc_destroy);

/*
 * Allocate an RPC server's buffer space.
 * We allocate pages and place them in rq_pages.
 */
static int
svc_init_buffer(struct svc_rqst *rqstp, unsigned int size, int node)
{
	unsigned int pages, arghi;

	/* bc_xprt uses fore channel allocated buffers */
	if (svc_is_backchannel(rqstp))
		return 1;

	pages = size / PAGE_SIZE + 1; /* extra page as we hold both request and reply.
				       * We assume one is at most one page
				       */
	arghi = 0;
	WARN_ON_ONCE(pages > RPCSVC_MAXPAGES);
	if (pages > RPCSVC_MAXPAGES)
		pages = RPCSVC_MAXPAGES;
	while (pages) {
		struct page *p = alloc_pages_node(node, GFP_KERNEL, 0);
		if (!p)
			break;
		rqstp->rq_pages[arghi++] = p;
		pages--;
	}
	return pages == 0;
}

/*
 * Release an RPC server buffer
 */
static void
svc_release_buffer(struct svc_rqst *rqstp)
{
	unsigned int i;

	for (i = 0; i < ARRAY_SIZE(rqstp->rq_pages); i++)
		if (rqstp->rq_pages[i])
			put_page(rqstp->rq_pages[i]);
}

struct svc_rqst *
svc_rqst_alloc(struct svc_serv *serv, struct svc_pool *pool, int node)
{
	struct svc_rqst	*rqstp;

	rqstp = kzalloc_node(sizeof(*rqstp), GFP_KERNEL, node);
	if (!rqstp)
		return rqstp;

	__set_bit(RQ_BUSY, &rqstp->rq_flags);
	rqstp->rq_server = serv;
	rqstp->rq_pool = pool;

	rqstp->rq_scratch_page = alloc_pages_node(node, GFP_KERNEL, 0);
	if (!rqstp->rq_scratch_page)
		goto out_enomem;

	rqstp->rq_argp = kmalloc_node(serv->sv_xdrsize, GFP_KERNEL, node);
	if (!rqstp->rq_argp)
		goto out_enomem;

	rqstp->rq_resp = kmalloc_node(serv->sv_xdrsize, GFP_KERNEL, node);
	if (!rqstp->rq_resp)
		goto out_enomem;

	if (!svc_init_buffer(rqstp, serv->sv_max_mesg, node))
		goto out_enomem;

	return rqstp;
out_enomem:
	svc_rqst_free(rqstp);
	return NULL;
}
EXPORT_SYMBOL_GPL(svc_rqst_alloc);

static struct svc_rqst *
svc_prepare_thread(struct svc_serv *serv, struct svc_pool *pool, int node)
{
	struct svc_rqst	*rqstp;

	rqstp = svc_rqst_alloc(serv, pool, node);
	if (!rqstp)
		return ERR_PTR(-ENOMEM);

	svc_get(serv);
	spin_lock_bh(&serv->sv_lock);
	serv->sv_nrthreads += 1;
	spin_unlock_bh(&serv->sv_lock);

	spin_lock_bh(&pool->sp_lock);
	pool->sp_nrthreads++;
	list_add_rcu(&rqstp->rq_all, &pool->sp_all_threads);
	spin_unlock_bh(&pool->sp_lock);
	return rqstp;
}

/*
 * Choose a pool in which to create a new thread, for svc_set_num_threads
 */
static inline struct svc_pool *
choose_pool(struct svc_serv *serv, struct svc_pool *pool, unsigned int *state)
{
	if (pool != NULL)
		return pool;

	return &serv->sv_pools[(*state)++ % serv->sv_nrpools];
}

/*
 * Choose a thread to kill, for svc_set_num_threads
 */
static inline struct task_struct *
choose_victim(struct svc_serv *serv, struct svc_pool *pool, unsigned int *state)
{
	unsigned int i;
	struct task_struct *task = NULL;

	if (pool != NULL) {
		spin_lock_bh(&pool->sp_lock);
	} else {
		/* choose a pool in round-robin fashion */
		for (i = 0; i < serv->sv_nrpools; i++) {
			pool = &serv->sv_pools[--(*state) % serv->sv_nrpools];
			spin_lock_bh(&pool->sp_lock);
			if (!list_empty(&pool->sp_all_threads))
				goto found_pool;
			spin_unlock_bh(&pool->sp_lock);
		}
		return NULL;
	}

found_pool:
	if (!list_empty(&pool->sp_all_threads)) {
		struct svc_rqst *rqstp;

		/*
		 * Remove from the pool->sp_all_threads list
		 * so we don't try to kill it again.
		 */
		rqstp = list_entry(pool->sp_all_threads.next, struct svc_rqst, rq_all);
		set_bit(RQ_VICTIM, &rqstp->rq_flags);
		list_del_rcu(&rqstp->rq_all);
		task = rqstp->rq_task;
	}
	spin_unlock_bh(&pool->sp_lock);

	return task;
}

/* create new threads */
static int
svc_start_kthreads(struct svc_serv *serv, struct svc_pool *pool, int nrservs)
{
	struct svc_rqst	*rqstp;
	struct task_struct *task;
	struct svc_pool *chosen_pool;
	unsigned int state = serv->sv_nrthreads-1;
	int node;

	do {
		nrservs--;
		chosen_pool = choose_pool(serv, pool, &state);

		node = svc_pool_map_get_node(chosen_pool->sp_id);
		rqstp = svc_prepare_thread(serv, chosen_pool, node);
		if (IS_ERR(rqstp))
			return PTR_ERR(rqstp);

		task = kthread_create_on_node(serv->sv_threadfn, rqstp,
					      node, "%s", serv->sv_name);
		if (IS_ERR(task)) {
			svc_exit_thread(rqstp);
			return PTR_ERR(task);
		}

		rqstp->rq_task = task;
		if (serv->sv_nrpools > 1)
			svc_pool_map_set_cpumask(task, chosen_pool->sp_id);

		svc_sock_update_bufs(serv);
		wake_up_process(task);
	} while (nrservs > 0);

	return 0;
}

/*
 * Create or destroy enough new threads to make the number
 * of threads the given number.  If `pool' is non-NULL, applies
 * only to threads in that pool, otherwise round-robins between
 * all pools.  Caller must ensure that mutual exclusion between this and
 * server startup or shutdown.
 */

/* destroy old threads */
static int
svc_stop_kthreads(struct svc_serv *serv, struct svc_pool *pool, int nrservs)
{
	struct svc_rqst	*rqstp;
	struct task_struct *task;
	unsigned int state = serv->sv_nrthreads-1;

	/* destroy old threads */
	do {
		task = choose_victim(serv, pool, &state);
		if (task == NULL)
			break;
		rqstp = kthread_data(task);
		/* Did we lose a race to svo_function threadfn? */
		if (kthread_stop(task) == -EINTR)
			svc_exit_thread(rqstp);
		nrservs++;
	} while (nrservs < 0);
	return 0;
}

int
svc_set_num_threads(struct svc_serv *serv, struct svc_pool *pool, int nrservs)
{
	if (pool == NULL) {
		nrservs -= serv->sv_nrthreads;
	} else {
		spin_lock_bh(&pool->sp_lock);
		nrservs -= pool->sp_nrthreads;
		spin_unlock_bh(&pool->sp_lock);
	}

	if (nrservs > 0)
		return svc_start_kthreads(serv, pool, nrservs);
	if (nrservs < 0)
		return svc_stop_kthreads(serv, pool, nrservs);
	return 0;
}
EXPORT_SYMBOL_GPL(svc_set_num_threads);

/**
 * svc_rqst_replace_page - Replace one page in rq_pages[]
 * @rqstp: svc_rqst with pages to replace
 * @page: replacement page
 *
 * When replacing a page in rq_pages, batch the release of the
 * replaced pages to avoid hammering the page allocator.
 */
void svc_rqst_replace_page(struct svc_rqst *rqstp, struct page *page)
{
	if (*rqstp->rq_next_page) {
		if (!pagevec_space(&rqstp->rq_pvec))
			__pagevec_release(&rqstp->rq_pvec);
		pagevec_add(&rqstp->rq_pvec, *rqstp->rq_next_page);
	}

	get_page(page);
	*(rqstp->rq_next_page++) = page;
}
EXPORT_SYMBOL_GPL(svc_rqst_replace_page);

/*
 * Called from a server thread as it's exiting. Caller must hold the "service
 * mutex" for the service.
 */
void
svc_rqst_free(struct svc_rqst *rqstp)
{
	svc_release_buffer(rqstp);
	if (rqstp->rq_scratch_page)
		put_page(rqstp->rq_scratch_page);
	kfree(rqstp->rq_resp);
	kfree(rqstp->rq_argp);
	kfree(rqstp->rq_auth_data);
	kfree_rcu(rqstp, rq_rcu_head);
}
EXPORT_SYMBOL_GPL(svc_rqst_free);

void
svc_exit_thread(struct svc_rqst *rqstp)
{
	struct svc_serv	*serv = rqstp->rq_server;
	struct svc_pool	*pool = rqstp->rq_pool;

	spin_lock_bh(&pool->sp_lock);
	pool->sp_nrthreads--;
	if (!test_and_set_bit(RQ_VICTIM, &rqstp->rq_flags))
		list_del_rcu(&rqstp->rq_all);
	spin_unlock_bh(&pool->sp_lock);

	spin_lock_bh(&serv->sv_lock);
	serv->sv_nrthreads -= 1;
	spin_unlock_bh(&serv->sv_lock);
	svc_sock_update_bufs(serv);

	svc_rqst_free(rqstp);

	svc_put(serv);
}
EXPORT_SYMBOL_GPL(svc_exit_thread);

/*
 * Register an "inet" protocol family netid with the local
 * rpcbind daemon via an rpcbind v4 SET request.
 *
 * No netconfig infrastructure is available in the kernel, so
 * we map IP_ protocol numbers to netids by hand.
 *
 * Returns zero on success; a negative errno value is returned
 * if any error occurs.
 */
static int __svc_rpcb_register4(struct net *net, const u32 program,
				const u32 version,
				const unsigned short protocol,
				const unsigned short port)
{
	const struct sockaddr_in sin = {
		.sin_family		= AF_INET,
		.sin_addr.s_addr	= htonl(INADDR_ANY),
		.sin_port		= htons(port),
	};
	const char *netid;
	int error;

	switch (protocol) {
	case IPPROTO_UDP:
		netid = RPCBIND_NETID_UDP;
		break;
	case IPPROTO_TCP:
		netid = RPCBIND_NETID_TCP;
		break;
	default:
		return -ENOPROTOOPT;
	}

	error = rpcb_v4_register(net, program, version,
					(const struct sockaddr *)&sin, netid);

	/*
	 * User space didn't support rpcbind v4, so retry this
	 * registration request with the legacy rpcbind v2 protocol.
	 */
	if (error == -EPROTONOSUPPORT)
		error = rpcb_register(net, program, version, protocol, port);

	return error;
}

#if IS_ENABLED(CONFIG_IPV6)
/*
 * Register an "inet6" protocol family netid with the local
 * rpcbind daemon via an rpcbind v4 SET request.
 *
 * No netconfig infrastructure is available in the kernel, so
 * we map IP_ protocol numbers to netids by hand.
 *
 * Returns zero on success; a negative errno value is returned
 * if any error occurs.
 */
static int __svc_rpcb_register6(struct net *net, const u32 program,
				const u32 version,
				const unsigned short protocol,
				const unsigned short port)
{
	const struct sockaddr_in6 sin6 = {
		.sin6_family		= AF_INET6,
		.sin6_addr		= IN6ADDR_ANY_INIT,
		.sin6_port		= htons(port),
	};
	const char *netid;
	int error;

	switch (protocol) {
	case IPPROTO_UDP:
		netid = RPCBIND_NETID_UDP6;
		break;
	case IPPROTO_TCP:
		netid = RPCBIND_NETID_TCP6;
		break;
	default:
		return -ENOPROTOOPT;
	}

	error = rpcb_v4_register(net, program, version,
					(const struct sockaddr *)&sin6, netid);

	/*
	 * User space didn't support rpcbind version 4, so we won't
	 * use a PF_INET6 listener.
	 */
	if (error == -EPROTONOSUPPORT)
		error = -EAFNOSUPPORT;

	return error;
}
#endif	/* IS_ENABLED(CONFIG_IPV6) */

/*
 * Register a kernel RPC service via rpcbind version 4.
 *
 * Returns zero on success; a negative errno value is returned
 * if any error occurs.
 */
static int __svc_register(struct net *net, const char *progname,
			  const u32 program, const u32 version,
			  const int family,
			  const unsigned short protocol,
			  const unsigned short port)
{
	int error = -EAFNOSUPPORT;

	switch (family) {
	case PF_INET:
		error = __svc_rpcb_register4(net, program, version,
						protocol, port);
		break;
#if IS_ENABLED(CONFIG_IPV6)
	case PF_INET6:
		error = __svc_rpcb_register6(net, program, version,
						protocol, port);
#endif
	}

	trace_svc_register(progname, version, protocol, port, family, error);
	return error;
}

int svc_rpcbind_set_version(struct net *net,
			    const struct svc_program *progp,
			    u32 version, int family,
			    unsigned short proto,
			    unsigned short port)
{
	return __svc_register(net, progp->pg_name, progp->pg_prog,
				version, family, proto, port);

}
EXPORT_SYMBOL_GPL(svc_rpcbind_set_version);

int svc_generic_rpcbind_set(struct net *net,
			    const struct svc_program *progp,
			    u32 version, int family,
			    unsigned short proto,
			    unsigned short port)
{
	const struct svc_version *vers = progp->pg_vers[version];
	int error;

	if (vers == NULL)
		return 0;

	if (vers->vs_hidden) {
		trace_svc_noregister(progp->pg_name, version, proto,
				     port, family, 0);
		return 0;
	}

	/*
	 * Don't register a UDP port if we need congestion
	 * control.
	 */
	if (vers->vs_need_cong_ctrl && proto == IPPROTO_UDP)
		return 0;

	error = svc_rpcbind_set_version(net, progp, version,
					family, proto, port);

	return (vers->vs_rpcb_optnl) ? 0 : error;
}
EXPORT_SYMBOL_GPL(svc_generic_rpcbind_set);

/**
 * svc_register - register an RPC service with the local portmapper
 * @serv: svc_serv struct for the service to register
 * @net: net namespace for the service to register
 * @family: protocol family of service's listener socket
 * @proto: transport protocol number to advertise
 * @port: port to advertise
 *
 * Service is registered for any address in the passed-in protocol family
 */
int svc_register(const struct svc_serv *serv, struct net *net,
		 const int family, const unsigned short proto,
		 const unsigned short port)
{
	struct svc_program	*progp;
	unsigned int		i;
	int			error = 0;

	WARN_ON_ONCE(proto == 0 && port == 0);
	if (proto == 0 && port == 0)
		return -EINVAL;

	for (progp = serv->sv_program; progp; progp = progp->pg_next) {
		for (i = 0; i < progp->pg_nvers; i++) {

			error = progp->pg_rpcbind_set(net, progp, i,
					family, proto, port);
			if (error < 0) {
				printk(KERN_WARNING "svc: failed to register "
					"%sv%u RPC service (errno %d).\n",
					progp->pg_name, i, -error);
				break;
			}
		}
	}

	return error;
}

/*
 * If user space is running rpcbind, it should take the v4 UNSET
 * and clear everything for this [program, version].  If user space
 * is running portmap, it will reject the v4 UNSET, but won't have
 * any "inet6" entries anyway.  So a PMAP_UNSET should be sufficient
 * in this case to clear all existing entries for [program, version].
 */
static void __svc_unregister(struct net *net, const u32 program, const u32 version,
			     const char *progname)
{
	int error;

	error = rpcb_v4_register(net, program, version, NULL, "");

	/*
	 * User space didn't support rpcbind v4, so retry this
	 * request with the legacy rpcbind v2 protocol.
	 */
	if (error == -EPROTONOSUPPORT)
		error = rpcb_register(net, program, version, 0, 0);

	trace_svc_unregister(progname, version, error);
}

/*
 * All netids, bind addresses and ports registered for [program, version]
 * are removed from the local rpcbind database (if the service is not
 * hidden) to make way for a new instance of the service.
 *
 * The result of unregistration is reported via dprintk for those who want
 * verification of the result, but is otherwise not important.
 */
static void svc_unregister(const struct svc_serv *serv, struct net *net)
{
	struct svc_program *progp;
	unsigned long flags;
	unsigned int i;

	clear_thread_flag(TIF_SIGPENDING);

	for (progp = serv->sv_program; progp; progp = progp->pg_next) {
		for (i = 0; i < progp->pg_nvers; i++) {
			if (progp->pg_vers[i] == NULL)
				continue;
			if (progp->pg_vers[i]->vs_hidden)
				continue;
			__svc_unregister(net, progp->pg_prog, i, progp->pg_name);
		}
	}

	spin_lock_irqsave(&current->sighand->siglock, flags);
	recalc_sigpending();
	spin_unlock_irqrestore(&current->sighand->siglock, flags);
}

/*
 * dprintk the given error with the address of the client that caused it.
 */
#if IS_ENABLED(CONFIG_SUNRPC_DEBUG)
static __printf(2, 3)
void svc_printk(struct svc_rqst *rqstp, const char *fmt, ...)
{
	struct va_format vaf;
	va_list args;
	char 	buf[RPC_MAX_ADDRBUFLEN];

	va_start(args, fmt);

	vaf.fmt = fmt;
	vaf.va = &args;

	dprintk("svc: %s: %pV", svc_print_addr(rqstp, buf, sizeof(buf)), &vaf);

	va_end(args);
}
#else
static __printf(2,3) void svc_printk(struct svc_rqst *rqstp, const char *fmt, ...) {}
#endif

__be32
svc_generic_init_request(struct svc_rqst *rqstp,
		const struct svc_program *progp,
		struct svc_process_info *ret)
{
	const struct svc_version *versp = NULL;	/* compiler food */
	const struct svc_procedure *procp = NULL;

	if (rqstp->rq_vers >= progp->pg_nvers )
		goto err_bad_vers;
	versp = progp->pg_vers[rqstp->rq_vers];
	if (!versp)
		goto err_bad_vers;

	/*
	 * Some protocol versions (namely NFSv4) require some form of
	 * congestion control.  (See RFC 7530 section 3.1 paragraph 2)
	 * In other words, UDP is not allowed. We mark those when setting
	 * up the svc_xprt, and verify that here.
	 *
	 * The spec is not very clear about what error should be returned
	 * when someone tries to access a server that is listening on UDP
	 * for lower versions. RPC_PROG_MISMATCH seems to be the closest
	 * fit.
	 */
	if (versp->vs_need_cong_ctrl && rqstp->rq_xprt &&
	    !test_bit(XPT_CONG_CTRL, &rqstp->rq_xprt->xpt_flags))
		goto err_bad_vers;

	if (rqstp->rq_proc >= versp->vs_nproc)
		goto err_bad_proc;
	rqstp->rq_procinfo = procp = &versp->vs_proc[rqstp->rq_proc];
	if (!procp)
		goto err_bad_proc;

	/* Initialize storage for argp and resp */
	memset(rqstp->rq_argp, 0, procp->pc_argzero);
	memset(rqstp->rq_resp, 0, procp->pc_ressize);

	/* Bump per-procedure stats counter */
	this_cpu_inc(versp->vs_count[rqstp->rq_proc]);

	ret->dispatch = versp->vs_dispatch;
	return rpc_success;
err_bad_vers:
	ret->mismatch.lovers = progp->pg_lovers;
	ret->mismatch.hivers = progp->pg_hivers;
	return rpc_prog_mismatch;
err_bad_proc:
	return rpc_proc_unavail;
}
EXPORT_SYMBOL_GPL(svc_generic_init_request);

/*
 * Common routine for processing the RPC request.
 */
static int
svc_process_common(struct svc_rqst *rqstp)
{
	struct xdr_stream	*xdr = &rqstp->rq_res_stream;
	struct svc_program	*progp;
	const struct svc_procedure *procp = NULL;
	struct svc_serv		*serv = rqstp->rq_server;
	struct svc_process_info process;
	int			auth_res, rc;
	unsigned int		aoffset;
	__be32			*p;

	/* Will be turned off by GSS integrity and privacy services */
	set_bit(RQ_SPLICE_OK, &rqstp->rq_flags);
	/* Will be turned off only when NFSv4 Sessions are used */
	set_bit(RQ_USEDEFERRAL, &rqstp->rq_flags);
	clear_bit(RQ_DROPME, &rqstp->rq_flags);
<<<<<<< HEAD

	svc_putu32(resv, rqstp->rq_xid);
=======
>>>>>>> 282db109

	/* Construct the first words of the reply: */
	svcxdr_init_encode(rqstp);
	xdr_stream_encode_be32(xdr, rqstp->rq_xid);
	xdr_stream_encode_be32(xdr, rpc_reply);

	p = xdr_inline_decode(&rqstp->rq_arg_stream, XDR_UNIT * 4);
	if (unlikely(!p))
		goto err_short_len;
	if (*p++ != cpu_to_be32(RPC_VERSION))
		goto err_bad_rpc;

	xdr_stream_encode_be32(xdr, rpc_msg_accepted);

	rqstp->rq_prog = be32_to_cpup(p++);
	rqstp->rq_vers = be32_to_cpup(p++);
	rqstp->rq_proc = be32_to_cpup(p);

	for (progp = serv->sv_program; progp; progp = progp->pg_next)
		if (rqstp->rq_prog == progp->pg_prog)
			break;

	/*
	 * Decode auth data, and add verifier to reply buffer.
	 * We do this before anything else in order to get a decent
	 * auth verifier.
	 */
	auth_res = svc_authenticate(rqstp);
	/* Also give the program a chance to reject this call: */
	if (auth_res == SVC_OK && progp)
		auth_res = progp->pg_authenticate(rqstp);
	trace_svc_authenticate(rqstp, auth_res);
	switch (auth_res) {
	case SVC_OK:
		break;
	case SVC_GARBAGE:
		goto err_garbage_args;
	case SVC_SYSERR:
		goto err_system_err;
	case SVC_DENIED:
		goto err_bad_auth;
	case SVC_CLOSE:
		goto close;
	case SVC_DROP:
		goto dropit;
	case SVC_COMPLETE:
		goto sendit;
	}

	if (progp == NULL)
		goto err_bad_prog;

	switch (progp->pg_init_request(rqstp, progp, &process)) {
	case rpc_success:
		break;
	case rpc_prog_unavail:
		goto err_bad_prog;
	case rpc_prog_mismatch:
		goto err_bad_vers;
	case rpc_proc_unavail:
		goto err_bad_proc;
	}

	procp = rqstp->rq_procinfo;
	/* Should this check go into the dispatcher? */
	if (!procp || !procp->pc_func)
		goto err_bad_proc;

	/* Syntactic check complete */
	serv->sv_stats->rpccnt++;
	trace_svc_process(rqstp, progp->pg_name);

	aoffset = xdr_stream_pos(xdr);

	/* un-reserve some of the out-queue now that we have a
	 * better idea of reply size
	 */
	if (procp->pc_xdrressize)
		svc_reserve_auth(rqstp, procp->pc_xdrressize<<2);

	/* Call the function that processes the request. */
	rc = process.dispatch(rqstp);
	if (procp->pc_release)
		procp->pc_release(rqstp);
	if (!rc)
		goto dropit;
	if (rqstp->rq_auth_stat != rpc_auth_ok)
		goto err_bad_auth;

	if (*rqstp->rq_accept_statp != rpc_success)
		xdr_truncate_encode(xdr, aoffset);

	if (procp->pc_encode == NULL)
		goto dropit;

 sendit:
	if (svc_authorise(rqstp))
		goto close_xprt;
	return 1;		/* Caller can now send it */

 dropit:
	svc_authorise(rqstp);	/* doesn't hurt to call this twice */
	dprintk("svc: svc_process dropit\n");
	return 0;

 close:
	svc_authorise(rqstp);
close_xprt:
	if (rqstp->rq_xprt && test_bit(XPT_TEMP, &rqstp->rq_xprt->xpt_flags))
		svc_xprt_close(rqstp->rq_xprt);
	dprintk("svc: svc_process close\n");
	return 0;

err_short_len:
	svc_printk(rqstp, "short len %u, dropping request\n",
		   rqstp->rq_arg.len);
	goto close_xprt;

err_bad_rpc:
	serv->sv_stats->rpcbadfmt++;
	xdr_stream_encode_u32(xdr, RPC_MSG_DENIED);
	xdr_stream_encode_u32(xdr, RPC_MISMATCH);
	/* Only RPCv2 supported */
	xdr_stream_encode_u32(xdr, RPC_VERSION);
	xdr_stream_encode_u32(xdr, RPC_VERSION);
	goto sendit;

err_bad_auth:
	dprintk("svc: authentication failed (%d)\n",
		be32_to_cpu(rqstp->rq_auth_stat));
	serv->sv_stats->rpcbadauth++;
	/* Restore write pointer to location of reply status: */
	xdr_truncate_encode(xdr, XDR_UNIT * 2);
	xdr_stream_encode_u32(xdr, RPC_MSG_DENIED);
	xdr_stream_encode_u32(xdr, RPC_AUTH_ERROR);
	xdr_stream_encode_be32(xdr, rqstp->rq_auth_stat);
	goto sendit;

err_bad_prog:
	dprintk("svc: unknown program %d\n", rqstp->rq_prog);
	serv->sv_stats->rpcbadfmt++;
	xdr_stream_encode_u32(xdr, RPC_PROG_UNAVAIL);
	goto sendit;

err_bad_vers:
	svc_printk(rqstp, "unknown version (%d for prog %d, %s)\n",
		       rqstp->rq_vers, rqstp->rq_prog, progp->pg_name);

	serv->sv_stats->rpcbadfmt++;
	xdr_stream_encode_u32(xdr, RPC_PROG_MISMATCH);
	xdr_stream_encode_u32(xdr, process.mismatch.lovers);
	xdr_stream_encode_u32(xdr, process.mismatch.hivers);
	goto sendit;

err_bad_proc:
	svc_printk(rqstp, "unknown procedure (%d)\n", rqstp->rq_proc);

	serv->sv_stats->rpcbadfmt++;
	xdr_stream_encode_u32(xdr, RPC_PROC_UNAVAIL);
	goto sendit;

err_garbage_args:
	svc_printk(rqstp, "failed to decode RPC header\n");

	serv->sv_stats->rpcbadfmt++;
	xdr_stream_encode_u32(xdr, RPC_GARBAGE_ARGS);
	goto sendit;

err_system_err:
	serv->sv_stats->rpcbadfmt++;
	xdr_stream_encode_u32(xdr, RPC_SYSTEM_ERR);
	goto sendit;
}

/*
 * Process the RPC request.
 */
int
svc_process(struct svc_rqst *rqstp)
{
	struct kvec		*resv = &rqstp->rq_res.head[0];
	__be32 *p;

#if IS_ENABLED(CONFIG_FAIL_SUNRPC)
	if (!fail_sunrpc.ignore_server_disconnect &&
	    should_fail(&fail_sunrpc.attr, 1))
		svc_xprt_deferred_close(rqstp->rq_xprt);
#endif

	/*
	 * Setup response xdr_buf.
	 * Initially it has just one page
	 */
	rqstp->rq_next_page = &rqstp->rq_respages[1];
	resv->iov_base = page_address(rqstp->rq_respages[0]);
	resv->iov_len = 0;
	rqstp->rq_res.pages = rqstp->rq_next_page;
	rqstp->rq_res.len = 0;
	rqstp->rq_res.page_base = 0;
	rqstp->rq_res.page_len = 0;
	rqstp->rq_res.buflen = PAGE_SIZE;
	rqstp->rq_res.tail[0].iov_base = NULL;
	rqstp->rq_res.tail[0].iov_len = 0;

	svcxdr_init_decode(rqstp);
	p = xdr_inline_decode(&rqstp->rq_arg_stream, XDR_UNIT * 2);
	if (unlikely(!p))
		goto out_drop;
	rqstp->rq_xid = *p++;
	if (unlikely(*p != rpc_call))
		goto out_baddir;

	if (!svc_process_common(rqstp))
		goto out_drop;
	return svc_send(rqstp);

out_baddir:
	svc_printk(rqstp, "bad direction 0x%08x, dropping request\n",
		   be32_to_cpu(*p));
	rqstp->rq_server->sv_stats->rpcbadfmt++;
out_drop:
	svc_drop(rqstp);
	return 0;
}
EXPORT_SYMBOL_GPL(svc_process);

#if defined(CONFIG_SUNRPC_BACKCHANNEL)
/*
 * Process a backchannel RPC request that arrived over an existing
 * outbound connection
 */
int
bc_svc_process(struct svc_serv *serv, struct rpc_rqst *req,
	       struct svc_rqst *rqstp)
{
	struct rpc_task *task;
	int proc_error;
	int error;

	dprintk("svc: %s(%p)\n", __func__, req);

	/* Build the svc_rqst used by the common processing routine */
	rqstp->rq_xid = req->rq_xid;
	rqstp->rq_prot = req->rq_xprt->prot;
	rqstp->rq_server = serv;
	rqstp->rq_bc_net = req->rq_xprt->xprt_net;

	rqstp->rq_addrlen = sizeof(req->rq_xprt->addr);
	memcpy(&rqstp->rq_addr, &req->rq_xprt->addr, rqstp->rq_addrlen);
	memcpy(&rqstp->rq_arg, &req->rq_rcv_buf, sizeof(rqstp->rq_arg));
	memcpy(&rqstp->rq_res, &req->rq_snd_buf, sizeof(rqstp->rq_res));

	/* Adjust the argument buffer length */
	rqstp->rq_arg.len = req->rq_private_buf.len;
	if (rqstp->rq_arg.len <= rqstp->rq_arg.head[0].iov_len) {
		rqstp->rq_arg.head[0].iov_len = rqstp->rq_arg.len;
		rqstp->rq_arg.page_len = 0;
	} else if (rqstp->rq_arg.len <= rqstp->rq_arg.head[0].iov_len +
			rqstp->rq_arg.page_len)
		rqstp->rq_arg.page_len = rqstp->rq_arg.len -
			rqstp->rq_arg.head[0].iov_len;
	else
		rqstp->rq_arg.len = rqstp->rq_arg.head[0].iov_len +
			rqstp->rq_arg.page_len;

	/* Reset the response buffer */
	rqstp->rq_res.head[0].iov_len = 0;

	/*
	 * Skip the XID and calldir fields because they've already
	 * been processed by the caller.
	 */
	svcxdr_init_decode(rqstp);
	if (!xdr_inline_decode(&rqstp->rq_arg_stream, XDR_UNIT * 2)) {
		error = -EINVAL;
		goto out;
	}

	/* Parse and execute the bc call */
	proc_error = svc_process_common(rqstp);

	atomic_dec(&req->rq_xprt->bc_slot_count);
	if (!proc_error) {
		/* Processing error: drop the request */
		xprt_free_bc_request(req);
		error = -EINVAL;
		goto out;
	}
	/* Finally, send the reply synchronously */
	memcpy(&req->rq_snd_buf, &rqstp->rq_res, sizeof(req->rq_snd_buf));
	task = rpc_run_bc_task(req);
	if (IS_ERR(task)) {
		error = PTR_ERR(task);
		goto out;
	}

	WARN_ON_ONCE(atomic_read(&task->tk_count) != 1);
	error = task->tk_status;
	rpc_put_task(task);

out:
	dprintk("svc: %s(), error=%d\n", __func__, error);
	return error;
}
EXPORT_SYMBOL_GPL(bc_svc_process);
#endif /* CONFIG_SUNRPC_BACKCHANNEL */

/**
 * svc_max_payload - Return transport-specific limit on the RPC payload
 * @rqstp: RPC transaction context
 *
 * Returns the maximum number of payload bytes the current transport
 * allows.
 */
u32 svc_max_payload(const struct svc_rqst *rqstp)
{
	u32 max = rqstp->rq_xprt->xpt_class->xcl_max_payload;

	if (rqstp->rq_server->sv_max_payload < max)
		max = rqstp->rq_server->sv_max_payload;
	return max;
}
EXPORT_SYMBOL_GPL(svc_max_payload);

/**
 * svc_proc_name - Return RPC procedure name in string form
 * @rqstp: svc_rqst to operate on
 *
 * Return value:
 *   Pointer to a NUL-terminated string
 */
const char *svc_proc_name(const struct svc_rqst *rqstp)
{
	if (rqstp && rqstp->rq_procinfo)
		return rqstp->rq_procinfo->pc_name;
	return "unknown";
}


/**
 * svc_encode_result_payload - mark a range of bytes as a result payload
 * @rqstp: svc_rqst to operate on
 * @offset: payload's byte offset in rqstp->rq_res
 * @length: size of payload, in bytes
 *
 * Returns zero on success, or a negative errno if a permanent
 * error occurred.
 */
int svc_encode_result_payload(struct svc_rqst *rqstp, unsigned int offset,
			      unsigned int length)
{
	return rqstp->rq_xprt->xpt_ops->xpo_result_payload(rqstp, offset,
							   length);
}
EXPORT_SYMBOL_GPL(svc_encode_result_payload);

/**
 * svc_fill_write_vector - Construct data argument for VFS write call
 * @rqstp: svc_rqst to operate on
 * @payload: xdr_buf containing only the write data payload
 *
 * Fills in rqstp::rq_vec, and returns the number of elements.
 */
unsigned int svc_fill_write_vector(struct svc_rqst *rqstp,
				   struct xdr_buf *payload)
{
	struct page **pages = payload->pages;
	struct kvec *first = payload->head;
	struct kvec *vec = rqstp->rq_vec;
	size_t total = payload->len;
	unsigned int i;

	/* Some types of transport can present the write payload
	 * entirely in rq_arg.pages. In this case, @first is empty.
	 */
	i = 0;
	if (first->iov_len) {
		vec[i].iov_base = first->iov_base;
		vec[i].iov_len = min_t(size_t, total, first->iov_len);
		total -= vec[i].iov_len;
		++i;
	}

	while (total) {
		vec[i].iov_base = page_address(*pages);
		vec[i].iov_len = min_t(size_t, total, PAGE_SIZE);
		total -= vec[i].iov_len;
		++i;
		++pages;
	}

	WARN_ON_ONCE(i > ARRAY_SIZE(rqstp->rq_vec));
	return i;
}
EXPORT_SYMBOL_GPL(svc_fill_write_vector);

/**
 * svc_fill_symlink_pathname - Construct pathname argument for VFS symlink call
 * @rqstp: svc_rqst to operate on
 * @first: buffer containing first section of pathname
 * @p: buffer containing remaining section of pathname
 * @total: total length of the pathname argument
 *
 * The VFS symlink API demands a NUL-terminated pathname in mapped memory.
 * Returns pointer to a NUL-terminated string, or an ERR_PTR. Caller must free
 * the returned string.
 */
char *svc_fill_symlink_pathname(struct svc_rqst *rqstp, struct kvec *first,
				void *p, size_t total)
{
	size_t len, remaining;
	char *result, *dst;

	result = kmalloc(total + 1, GFP_KERNEL);
	if (!result)
		return ERR_PTR(-ESERVERFAULT);

	dst = result;
	remaining = total;

	len = min_t(size_t, total, first->iov_len);
	if (len) {
		memcpy(dst, first->iov_base, len);
		dst += len;
		remaining -= len;
	}

	if (remaining) {
		len = min_t(size_t, remaining, PAGE_SIZE);
		memcpy(dst, p, len);
		dst += len;
	}

	*dst = '\0';

	/* Sanity check: Linux doesn't allow the pathname argument to
	 * contain a NUL byte.
	 */
	if (strlen(result) != total) {
		kfree(result);
		return ERR_PTR(-EINVAL);
	}
	return result;
}
EXPORT_SYMBOL_GPL(svc_fill_symlink_pathname);<|MERGE_RESOLUTION|>--- conflicted
+++ resolved
@@ -1257,11 +1257,6 @@
 	/* Will be turned off only when NFSv4 Sessions are used */
 	set_bit(RQ_USEDEFERRAL, &rqstp->rq_flags);
 	clear_bit(RQ_DROPME, &rqstp->rq_flags);
-<<<<<<< HEAD
-
-	svc_putu32(resv, rqstp->rq_xid);
-=======
->>>>>>> 282db109
 
 	/* Construct the first words of the reply: */
 	svcxdr_init_encode(rqstp);
