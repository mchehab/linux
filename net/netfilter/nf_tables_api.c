--- conflicted
+++ resolved
@@ -5455,10 +5455,6 @@
 		nft_expr_destroy(ctx, expr_array[i]);
 		expr_array[i] = NULL;
 	}
-<<<<<<< HEAD
-
-	return -ENOMEM;
-=======
 
 	return -ENOMEM;
 }
@@ -5647,7 +5643,6 @@
 		nft_setelem_catchall_remove(net, set, elem);
 	else
 		set->ops->remove(net, set, elem);
->>>>>>> 7238353f
 }
 
 static int nft_add_set_elem(struct nft_ctx *ctx, struct nft_set *set,
