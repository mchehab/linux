// SPDX-License-Identifier: GPL-2.0-or-later
/*
 *   Clock domain and sample rate management functions
 */

#include <linux/bitops.h>
#include <linux/init.h>
#include <linux/string.h>
#include <linux/usb.h>
#include <linux/usb/audio.h>
#include <linux/usb/audio-v2.h>
#include <linux/usb/audio-v3.h>

#include <sound/core.h>
#include <sound/info.h>
#include <sound/pcm.h>

#include "usbaudio.h"
#include "card.h"
#include "helper.h"
#include "clock.h"
#include "quirks.h"

union uac23_clock_source_desc {
	struct uac_clock_source_descriptor v2;
	struct uac3_clock_source_descriptor v3;
};

union uac23_clock_selector_desc {
	struct uac_clock_selector_descriptor v2;
	struct uac3_clock_selector_descriptor v3;
};

union uac23_clock_multiplier_desc {
	struct uac_clock_multiplier_descriptor v2;
	struct uac_clock_multiplier_descriptor v3;
};

#define GET_VAL(p, proto, field) \
	((proto) == UAC_VERSION_3 ? (p)->v3.field : (p)->v2.field)

static void *find_uac_clock_desc(struct usb_host_interface *iface, int id,
				 bool (*validator)(void *, int, int),
				 u8 type, int proto)
{
	void *cs = NULL;

	while ((cs = snd_usb_find_csint_desc(iface->extra, iface->extralen,
					     cs, type))) {
		if (validator(cs, id, proto))
			return cs;
	}

	return NULL;
}

static bool validate_clock_source(void *p, int id, int proto)
{
	union uac23_clock_source_desc *cs = p;

	return GET_VAL(cs, proto, bClockID) == id;
}

static bool validate_clock_selector(void *p, int id, int proto)
{
	union uac23_clock_selector_desc *cs = p;

	return GET_VAL(cs, proto, bClockID) == id;
}

static bool validate_clock_multiplier(void *p, int id, int proto)
{
	union uac23_clock_multiplier_desc *cs = p;

	return GET_VAL(cs, proto, bClockID) == id;
}

#define DEFINE_FIND_HELPER(name, obj, validator, type2, type3)		\
static obj *name(struct snd_usb_audio *chip, int id, int proto)	\
{									\
	return find_uac_clock_desc(chip->ctrl_intf, id, validator,	\
				   proto == UAC_VERSION_3 ? (type3) : (type2), \
				   proto);				\
}

DEFINE_FIND_HELPER(snd_usb_find_clock_source,
		   union uac23_clock_source_desc, validate_clock_source,
		   UAC2_CLOCK_SOURCE, UAC3_CLOCK_SOURCE);
DEFINE_FIND_HELPER(snd_usb_find_clock_selector,
		   union uac23_clock_selector_desc, validate_clock_selector,
		   UAC2_CLOCK_SELECTOR, UAC3_CLOCK_SELECTOR);
DEFINE_FIND_HELPER(snd_usb_find_clock_multiplier,
		   union uac23_clock_multiplier_desc, validate_clock_multiplier,
		   UAC2_CLOCK_MULTIPLIER, UAC3_CLOCK_MULTIPLIER);

static int uac_clock_selector_get_val(struct snd_usb_audio *chip, int selector_id)
{
	unsigned char buf;
	int ret;

	ret = snd_usb_ctl_msg(chip->dev, usb_rcvctrlpipe(chip->dev, 0),
			      UAC2_CS_CUR,
			      USB_RECIP_INTERFACE | USB_TYPE_CLASS | USB_DIR_IN,
			      UAC2_CX_CLOCK_SELECTOR << 8,
			      snd_usb_ctrl_intf(chip) | (selector_id << 8),
			      &buf, sizeof(buf));

	if (ret < 0)
		return ret;

	return buf;
}

static int uac_clock_selector_set_val(struct snd_usb_audio *chip, int selector_id,
					unsigned char pin)
{
	int ret;

	ret = snd_usb_ctl_msg(chip->dev, usb_sndctrlpipe(chip->dev, 0),
			      UAC2_CS_CUR,
			      USB_RECIP_INTERFACE | USB_TYPE_CLASS | USB_DIR_OUT,
			      UAC2_CX_CLOCK_SELECTOR << 8,
			      snd_usb_ctrl_intf(chip) | (selector_id << 8),
			      &pin, sizeof(pin));
	if (ret < 0)
		return ret;

	if (ret != sizeof(pin)) {
		usb_audio_err(chip,
			"setting selector (id %d) unexpected length %d\n",
			selector_id, ret);
		return -EINVAL;
	}

	ret = uac_clock_selector_get_val(chip, selector_id);
	if (ret < 0)
		return ret;

	if (ret != pin) {
		usb_audio_err(chip,
			"setting selector (id %d) to %x failed (current: %d)\n",
			selector_id, pin, ret);
		return -EINVAL;
	}

	return ret;
}

static bool uac_clock_source_is_valid_quirk(struct snd_usb_audio *chip,
					    const struct audioformat *fmt,
					    int source_id)
{
	bool ret = false;
	int count;
	unsigned char data;
	struct usb_device *dev = chip->dev;
	union uac23_clock_source_desc *cs_desc;

	cs_desc = snd_usb_find_clock_source(chip, source_id, fmt->protocol);
	if (!cs_desc)
		return false;

	if (fmt->protocol == UAC_VERSION_2) {
		/*
		 * Assume the clock is valid if clock source supports only one
		 * single sample rate, the terminal is connected directly to it
		 * (there is no clock selector) and clock type is internal.
		 * This is to deal with some Denon DJ controllers that always
		 * reports that clock is invalid.
		 */
		if (fmt->nr_rates == 1 &&
		    (fmt->clock & 0xff) == cs_desc->v2.bClockID &&
		    (cs_desc->v2.bmAttributes & 0x3) !=
				UAC_CLOCK_SOURCE_TYPE_EXT)
			return true;
	}

	/*
	 * MOTU MicroBook IIc
	 * Sample rate changes takes more than 2 seconds for this device. Clock
	 * validity request returns false during that period.
	 */
	if (chip->usb_id == USB_ID(0x07fd, 0x0004)) {
		count = 0;

		while ((!ret) && (count < 50)) {
			int err;

			msleep(100);

			err = snd_usb_ctl_msg(dev, usb_rcvctrlpipe(dev, 0), UAC2_CS_CUR,
					      USB_TYPE_CLASS | USB_RECIP_INTERFACE | USB_DIR_IN,
					      UAC2_CS_CONTROL_CLOCK_VALID << 8,
					      snd_usb_ctrl_intf(chip) | (source_id << 8),
					      &data, sizeof(data));
			if (err < 0) {
				dev_warn(&dev->dev,
					 "%s(): cannot get clock validity for id %d\n",
					   __func__, source_id);
				return false;
			}

			ret = !!data;
			count++;
		}
	}

	return ret;
}

static bool uac_clock_source_is_valid(struct snd_usb_audio *chip,
				      const struct audioformat *fmt,
				      int source_id)
{
	int err;
	unsigned char data;
	struct usb_device *dev = chip->dev;
	u32 bmControls;
	union uac23_clock_source_desc *cs_desc;

	cs_desc = snd_usb_find_clock_source(chip, source_id, fmt->protocol);
	if (!cs_desc)
		return false;

	if (fmt->protocol == UAC_VERSION_3)
		bmControls = le32_to_cpu(cs_desc->v3.bmControls);
	else
		bmControls = cs_desc->v2.bmControls;

	/* If a clock source can't tell us whether it's valid, we assume it is */
	if (!uac_v2v3_control_is_readable(bmControls,
				      UAC2_CS_CONTROL_CLOCK_VALID))
		return true;

	err = snd_usb_ctl_msg(dev, usb_rcvctrlpipe(dev, 0), UAC2_CS_CUR,
			      USB_TYPE_CLASS | USB_RECIP_INTERFACE | USB_DIR_IN,
			      UAC2_CS_CONTROL_CLOCK_VALID << 8,
			      snd_usb_ctrl_intf(chip) | (source_id << 8),
			      &data, sizeof(data));

	if (err < 0) {
		dev_warn(&dev->dev,
			 "%s(): cannot get clock validity for id %d\n",
			   __func__, source_id);
		return false;
	}

	if (data)
		return true;
	else
		return uac_clock_source_is_valid_quirk(chip, fmt, source_id);
}

static int __uac_clock_find_source(struct snd_usb_audio *chip,
				   const struct audioformat *fmt, int entity_id,
				   unsigned long *visited, bool validate)
{
	union uac23_clock_source_desc *source;
	union uac23_clock_selector_desc *selector;
	union uac23_clock_multiplier_desc *multiplier;
	int ret, i, cur, err, pins, clock_id;
	const u8 *sources;
	int proto = fmt->protocol;

	entity_id &= 0xff;

	if (test_and_set_bit(entity_id, visited)) {
		usb_audio_warn(chip,
			 "%s(): recursive clock topology detected, id %d.\n",
			 __func__, entity_id);
		return -EINVAL;
	}

	/* first, see if the ID we're looking for is a clock source already */
	source = snd_usb_find_clock_source(chip, entity_id, proto);
	if (source) {
		entity_id = GET_VAL(source, proto, bClockID);
		if (validate && !uac_clock_source_is_valid(chip, fmt,
								entity_id)) {
			usb_audio_err(chip,
				"clock source %d is not valid, cannot use\n",
				entity_id);
			return -ENXIO;
		}
		return entity_id;
	}

	selector = snd_usb_find_clock_selector(chip, entity_id, proto);
	if (selector) {
		pins = GET_VAL(selector, proto, bNrInPins);
		clock_id = GET_VAL(selector, proto, bClockID);
		sources = GET_VAL(selector, proto, baCSourceID);
		cur = 0;

		if (pins == 1) {
			ret = 1;
			goto find_source;
		}

		/* the entity ID we are looking for is a selector.
		 * find out what it currently selects */
		ret = uac_clock_selector_get_val(chip, clock_id);
		if (ret < 0) {
			if (!chip->autoclock)
				return ret;
			goto find_others;
		}

		/* Selector values are one-based */

		if (ret > pins || ret < 1) {
			usb_audio_err(chip,
				"%s(): selector reported illegal value, id %d, ret %d\n",
				__func__, clock_id, ret);

			if (!chip->autoclock)
				return -EINVAL;
			goto find_others;
		}

	find_source:
		cur = ret;
		ret = __uac_clock_find_source(chip, fmt,
					      sources[ret - 1],
					      visited, validate);
		if (ret > 0) {
			/* Skip setting clock selector again for some devices */
			if (chip->quirk_flags & QUIRK_FLAG_SKIP_CLOCK_SELECTOR)
				return ret;
			err = uac_clock_selector_set_val(chip, entity_id, cur);
			if (err < 0)
				return err;
		}

		if (!validate || ret > 0 || !chip->autoclock)
			return ret;

	find_others:
		/* The current clock source is invalid, try others. */
		for (i = 1; i <= pins; i++) {
			if (i == cur)
				continue;

			ret = __uac_clock_find_source(chip, fmt,
						      sources[i - 1],
						      visited, true);
			if (ret < 0)
				continue;

			err = uac_clock_selector_set_val(chip, entity_id, i);
			if (err < 0)
				continue;

			usb_audio_info(chip,
				 "found and selected valid clock source %d\n",
				 ret);
			return ret;
		}

		return -ENXIO;
	}

	/* FIXME: multipliers only act as pass-thru element for now */
	multiplier = snd_usb_find_clock_multiplier(chip, entity_id, proto);
	if (multiplier)
		return __uac_clock_find_source(chip, fmt,
					       GET_VAL(multiplier, proto, bCSourceID),
					       visited, validate);

	return -EINVAL;
}

/*
 * For all kinds of sample rate settings and other device queries,
 * the clock source (end-leaf) must be used. However, clock selectors,
 * clock multipliers and sample rate converters may be specified as
 * clock source input to terminal. This functions walks the clock path
 * to its end and tries to find the source.
 *
 * The 'visited' bitfield is used internally to detect recursive loops.
 *
 * Returns the clock source UnitID (>=0) on success, or an error.
 */
int snd_usb_clock_find_source(struct snd_usb_audio *chip,
			      const struct audioformat *fmt, bool validate)
{
	DECLARE_BITMAP(visited, 256);
	memset(visited, 0, sizeof(visited));

	switch (fmt->protocol) {
	case UAC_VERSION_2:
	case UAC_VERSION_3:
		return __uac_clock_find_source(chip, fmt, fmt->clock, visited,
					       validate);
	default:
		return -EINVAL;
	}
}

static int set_sample_rate_v1(struct snd_usb_audio *chip,
			      const struct audioformat *fmt, int rate)
{
	struct usb_device *dev = chip->dev;
	unsigned char data[3];
	int err, crate;

	/* if endpoint doesn't have sampling rate control, bail out */
	if (!(fmt->attributes & UAC_EP_CS_ATTR_SAMPLE_RATE))
		return 0;

	data[0] = rate;
	data[1] = rate >> 8;
	data[2] = rate >> 16;
	err = snd_usb_ctl_msg(dev, usb_sndctrlpipe(dev, 0), UAC_SET_CUR,
			      USB_TYPE_CLASS | USB_RECIP_ENDPOINT | USB_DIR_OUT,
			      UAC_EP_CS_ATTR_SAMPLE_RATE << 8,
			      fmt->endpoint, data, sizeof(data));
	if (err < 0) {
		dev_err(&dev->dev, "%d:%d: cannot set freq %d to ep %#x\n",
			fmt->iface, fmt->altsetting, rate, fmt->endpoint);
		return err;
	}

	/* Don't check the sample rate for devices which we know don't
	 * support reading */
	if (chip->quirk_flags & QUIRK_FLAG_GET_SAMPLE_RATE)
		return 0;
	/* the firmware is likely buggy, don't repeat to fail too many times */
	if (chip->sample_rate_read_error > 2)
		return 0;

	err = snd_usb_ctl_msg(dev, usb_rcvctrlpipe(dev, 0), UAC_GET_CUR,
			      USB_TYPE_CLASS | USB_RECIP_ENDPOINT | USB_DIR_IN,
			      UAC_EP_CS_ATTR_SAMPLE_RATE << 8,
			      fmt->endpoint, data, sizeof(data));
	if (err < 0) {
		dev_err(&dev->dev, "%d:%d: cannot get freq at ep %#x\n",
			fmt->iface, fmt->altsetting, fmt->endpoint);
		chip->sample_rate_read_error++;
		return 0; /* some devices don't support reading */
	}

	crate = data[0] | (data[1] << 8) | (data[2] << 16);
	if (!crate) {
		dev_info(&dev->dev, "failed to read current rate; disabling the check\n");
		chip->sample_rate_read_error = 3; /* three strikes, see above */
		return 0;
	}

	if (crate != rate) {
		dev_warn(&dev->dev, "current rate %d is different from the runtime rate %d\n", crate, rate);
		// runtime->rate = crate;
	}

	return 0;
}

static int get_sample_rate_v2v3(struct snd_usb_audio *chip, int iface,
			      int altsetting, int clock)
{
	struct usb_device *dev = chip->dev;
	__le32 data;
	int err;

	err = snd_usb_ctl_msg(dev, usb_rcvctrlpipe(dev, 0), UAC2_CS_CUR,
			      USB_TYPE_CLASS | USB_RECIP_INTERFACE | USB_DIR_IN,
			      UAC2_CS_CONTROL_SAM_FREQ << 8,
			      snd_usb_ctrl_intf(chip) | (clock << 8),
			      &data, sizeof(data));
	if (err < 0) {
		dev_warn(&dev->dev, "%d:%d: cannot get freq (v2/v3): err %d\n",
			 iface, altsetting, err);
		return 0;
	}

	return le32_to_cpu(data);
}

/*
 * Try to set the given sample rate:
 *
 * Return 0 if the clock source is read-only, the actual rate on success,
 * or a negative error code.
 *
 * This function gets called from format.c to validate each sample rate, too.
 * Hence no message is shown upon error
 */
int snd_usb_set_sample_rate_v2v3(struct snd_usb_audio *chip,
				 const struct audioformat *fmt,
				 int clock, int rate)
{
	bool writeable;
	u32 bmControls;
	__le32 data;
	int err;
	union uac23_clock_source_desc *cs_desc;

	cs_desc = snd_usb_find_clock_source(chip, clock, fmt->protocol);
	if (fmt->protocol == UAC_VERSION_3)
		bmControls = le32_to_cpu(cs_desc->v3.bmControls);
	else
		bmControls = cs_desc->v2.bmControls;

	writeable = uac_v2v3_control_is_writeable(bmControls,
						  UAC2_CS_CONTROL_SAM_FREQ);
	if (!writeable)
		return 0;

	data = cpu_to_le32(rate);
	err = snd_usb_ctl_msg(chip->dev, usb_sndctrlpipe(chip->dev, 0), UAC2_CS_CUR,
			      USB_TYPE_CLASS | USB_RECIP_INTERFACE | USB_DIR_OUT,
			      UAC2_CS_CONTROL_SAM_FREQ << 8,
			      snd_usb_ctrl_intf(chip) | (clock << 8),
			      &data, sizeof(data));
	if (err < 0)
		return err;

	return get_sample_rate_v2v3(chip, fmt->iface, fmt->altsetting, clock);
}

static int set_sample_rate_v2v3(struct snd_usb_audio *chip,
				const struct audioformat *fmt, int rate)
{
	int cur_rate, prev_rate;
	int clock;

	/* First, try to find a valid clock. This may trigger
	 * automatic clock selection if the current clock is not
	 * valid.
	 */
	clock = snd_usb_clock_find_source(chip, fmt, true);
	if (clock < 0) {
		/* We did not find a valid clock, but that might be
		 * because the current sample rate does not match an
		 * external clock source. Try again without validation
		 * and we will do another validation after setting the
		 * rate.
		 */
		clock = snd_usb_clock_find_source(chip, fmt, false);

<<<<<<< HEAD
		/* Denon DN-X1600 hardcoded
		 * Sample rate seems to be set on the hardware itself
		 */
		if (chip->usb_id == USB_ID(0x154e, 0x500e))
=======
		/* Hardcoded sample rates */
		if (chip->quirk_flags & QUIRK_FLAG_IGNORE_CLOCK_SOURCE)
>>>>>>> 54954d90
			return 0;

		if (clock < 0)
			return clock;
	}

	prev_rate = get_sample_rate_v2v3(chip, fmt->iface, fmt->altsetting, clock);
	if (prev_rate == rate)
		goto validation;

	cur_rate = snd_usb_set_sample_rate_v2v3(chip, fmt, clock, rate);
	if (cur_rate < 0) {
		usb_audio_err(chip,
			      "%d:%d: cannot set freq %d (v2/v3): err %d\n",
			      fmt->iface, fmt->altsetting, rate, cur_rate);
		return cur_rate;
	}

	if (!cur_rate)
		cur_rate = prev_rate;

	if (cur_rate != rate) {
		usb_audio_dbg(chip,
			      "%d:%d: freq mismatch: req %d, clock runs @%d\n",
			      fmt->iface, fmt->altsetting, rate, cur_rate);
		/* continue processing */
	}

validation:
	/* validate clock after rate change */
	if (!uac_clock_source_is_valid(chip, fmt, clock))
		return -ENXIO;
	return 0;
}

int snd_usb_init_sample_rate(struct snd_usb_audio *chip,
			     const struct audioformat *fmt, int rate)
{
	usb_audio_dbg(chip, "%d:%d Set sample rate %d, clock %d\n",
		      fmt->iface, fmt->altsetting, rate, fmt->clock);

	switch (fmt->protocol) {
	case UAC_VERSION_1:
	default:
		return set_sample_rate_v1(chip, fmt, rate);

	case UAC_VERSION_3:
		if (chip->badd_profile >= UAC3_FUNCTION_SUBCLASS_GENERIC_IO) {
			if (rate != UAC3_BADD_SAMPLING_RATE)
				return -ENXIO;
			else
				return 0;
		}
		fallthrough;
	case UAC_VERSION_2:
		return set_sample_rate_v2v3(chip, fmt, rate);
	}
}
<|MERGE_RESOLUTION|>--- conflicted
+++ resolved
@@ -538,15 +538,8 @@
 		 */
 		clock = snd_usb_clock_find_source(chip, fmt, false);
 
-<<<<<<< HEAD
-		/* Denon DN-X1600 hardcoded
-		 * Sample rate seems to be set on the hardware itself
-		 */
-		if (chip->usb_id == USB_ID(0x154e, 0x500e))
-=======
 		/* Hardcoded sample rates */
 		if (chip->quirk_flags & QUIRK_FLAG_IGNORE_CLOCK_SOURCE)
->>>>>>> 54954d90
 			return 0;
 
 		if (clock < 0)
