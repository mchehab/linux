--- conflicted
+++ resolved
@@ -4330,25 +4330,6 @@
 		goto nla_put_failure;
 	}
 
-<<<<<<< HEAD
-	if (attrs[DEVLINK_ATTR_REGION_CHUNK_ADDR] &&
-	    attrs[DEVLINK_ATTR_REGION_CHUNK_LEN]) {
-		if (!start_offset)
-			start_offset =
-				nla_get_u64(attrs[DEVLINK_ATTR_REGION_CHUNK_ADDR]);
-
-		end_offset = nla_get_u64(attrs[DEVLINK_ATTR_REGION_CHUNK_ADDR]);
-		end_offset += nla_get_u64(attrs[DEVLINK_ATTR_REGION_CHUNK_LEN]);
-		dump = false;
-
-		if (start_offset == end_offset) {
-			err = 0;
-			goto nla_put_failure;
-		}
-	}
-
-=======
->>>>>>> 4775cbe7
 	err = devlink_nl_region_read_snapshot_fill(skb, devlink,
 						   region, attrs,
 						   start_offset,
