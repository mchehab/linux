/*
 * Copyright (c) 2015-2016, Mellanox Technologies. All rights reserved.
 *
 * This software is available to you under a choice of one of two
 * licenses.  You may choose to be licensed under the terms of the GNU
 * General Public License (GPL) Version 2, available from the file
 * COPYING in the main directory of this source tree, or the
 * OpenIB.org BSD license below:
 *
 *     Redistribution and use in source and binary forms, with or
 *     without modification, are permitted provided that the following
 *     conditions are met:
 *
 *      - Redistributions of source code must retain the above
 *        copyright notice, this list of conditions and the following
 *        disclaimer.
 *
 *      - Redistributions in binary form must reproduce the above
 *        copyright notice, this list of conditions and the following
 *        disclaimer in the documentation and/or other materials
 *        provided with the distribution.
 *
 * THE SOFTWARE IS PROVIDED "AS IS", WITHOUT WARRANTY OF ANY KIND,
 * EXPRESS OR IMPLIED, INCLUDING BUT NOT LIMITED TO THE WARRANTIES OF
 * MERCHANTABILITY, FITNESS FOR A PARTICULAR PURPOSE AND
 * NONINFRINGEMENT. IN NO EVENT SHALL THE AUTHORS OR COPYRIGHT HOLDERS
 * BE LIABLE FOR ANY CLAIM, DAMAGES OR OTHER LIABILITY, WHETHER IN AN
 * ACTION OF CONTRACT, TORT OR OTHERWISE, ARISING FROM, OUT OF OR IN
 * CONNECTION WITH THE SOFTWARE OR THE USE OR OTHER DEALINGS IN THE
 * SOFTWARE.
 */

#include <net/tc_act/tc_gact.h>
#include <linux/mlx5/fs.h>
#include <net/vxlan.h>
#include <net/geneve.h>
#include <linux/bpf.h>
#include <linux/debugfs.h>
#include <linux/if_bridge.h>
#include <linux/filter.h>
#include <net/page_pool.h>
#include <net/pkt_sched.h>
#include <net/xdp_sock_drv.h>
#include "eswitch.h"
#include "en.h"
#include "en/txrx.h"
#include "en_tc.h"
#include "en_rep.h"
#include "en_accel/ipsec.h"
#include "en_accel/macsec.h"
#include "en_accel/en_accel.h"
#include "en_accel/ktls.h"
#include "lib/vxlan.h"
#include "lib/clock.h"
#include "en/port.h"
#include "en/xdp.h"
#include "lib/eq.h"
#include "en/monitor_stats.h"
#include "en/health.h"
#include "en/params.h"
#include "en/xsk/pool.h"
#include "en/xsk/setup.h"
#include "en/xsk/rx.h"
#include "en/xsk/tx.h"
#include "en/hv_vhca_stats.h"
#include "en/devlink.h"
#include "lib/mlx5.h"
#include "en/ptp.h"
#include "en/htb.h"
#include "qos.h"
#include "en/trap.h"

bool mlx5e_check_fragmented_striding_rq_cap(struct mlx5_core_dev *mdev, u8 page_shift,
					    enum mlx5e_mpwrq_umr_mode umr_mode)
{
	u16 umr_wqebbs, max_wqebbs;
	bool striding_rq_umr;

	striding_rq_umr = MLX5_CAP_GEN(mdev, striding_rq) && MLX5_CAP_GEN(mdev, umr_ptr_rlky) &&
			  MLX5_CAP_ETH(mdev, reg_umr_sq);
	if (!striding_rq_umr)
		return false;

	umr_wqebbs = mlx5e_mpwrq_umr_wqebbs(mdev, page_shift, umr_mode);
	max_wqebbs = mlx5e_get_max_sq_aligned_wqebbs(mdev);
	/* Sanity check; should never happen, because mlx5e_mpwrq_umr_wqebbs is
	 * calculated from mlx5e_get_max_sq_aligned_wqebbs.
	 */
	if (WARN_ON(umr_wqebbs > max_wqebbs))
		return false;

	return true;
}

void mlx5e_update_carrier(struct mlx5e_priv *priv)
{
	struct mlx5_core_dev *mdev = priv->mdev;
	u8 port_state;
	bool up;

	port_state = mlx5_query_vport_state(mdev,
					    MLX5_VPORT_STATE_OP_MOD_VNIC_VPORT,
					    0);

	up = port_state == VPORT_STATE_UP;
	if (up == netif_carrier_ok(priv->netdev))
		netif_carrier_event(priv->netdev);
	if (up) {
		netdev_info(priv->netdev, "Link up\n");
		netif_carrier_on(priv->netdev);
	} else {
		netdev_info(priv->netdev, "Link down\n");
		netif_carrier_off(priv->netdev);
	}
}

static void mlx5e_update_carrier_work(struct work_struct *work)
{
	struct mlx5e_priv *priv = container_of(work, struct mlx5e_priv,
					       update_carrier_work);

	mutex_lock(&priv->state_lock);
	if (test_bit(MLX5E_STATE_OPENED, &priv->state))
		if (priv->profile->update_carrier)
			priv->profile->update_carrier(priv);
	mutex_unlock(&priv->state_lock);
}

static void mlx5e_update_stats_work(struct work_struct *work)
{
	struct mlx5e_priv *priv = container_of(work, struct mlx5e_priv,
					       update_stats_work);

	mutex_lock(&priv->state_lock);
	priv->profile->update_stats(priv);
	mutex_unlock(&priv->state_lock);
}

void mlx5e_queue_update_stats(struct mlx5e_priv *priv)
{
	if (!priv->profile->update_stats)
		return;

	if (unlikely(test_bit(MLX5E_STATE_DESTROYING, &priv->state)))
		return;

	queue_work(priv->wq, &priv->update_stats_work);
}

static int async_event(struct notifier_block *nb, unsigned long event, void *data)
{
	struct mlx5e_priv *priv = container_of(nb, struct mlx5e_priv, events_nb);
	struct mlx5_eqe   *eqe = data;

	if (event != MLX5_EVENT_TYPE_PORT_CHANGE)
		return NOTIFY_DONE;

	switch (eqe->sub_type) {
	case MLX5_PORT_CHANGE_SUBTYPE_DOWN:
	case MLX5_PORT_CHANGE_SUBTYPE_ACTIVE:
		queue_work(priv->wq, &priv->update_carrier_work);
		break;
	default:
		return NOTIFY_DONE;
	}

	return NOTIFY_OK;
}

static void mlx5e_enable_async_events(struct mlx5e_priv *priv)
{
	priv->events_nb.notifier_call = async_event;
	mlx5_notifier_register(priv->mdev, &priv->events_nb);
}

static void mlx5e_disable_async_events(struct mlx5e_priv *priv)
{
	mlx5_notifier_unregister(priv->mdev, &priv->events_nb);
}

static int blocking_event(struct notifier_block *nb, unsigned long event, void *data)
{
	struct mlx5e_priv *priv = container_of(nb, struct mlx5e_priv, blocking_events_nb);
	struct mlx5_devlink_trap_event_ctx *trap_event_ctx = data;
	int err;

	switch (event) {
	case MLX5_DRIVER_EVENT_TYPE_TRAP:
		err = mlx5e_handle_trap_event(priv, trap_event_ctx->trap);
		if (err) {
			trap_event_ctx->err = err;
			return NOTIFY_BAD;
		}
		break;
	default:
		return NOTIFY_DONE;
	}
	return NOTIFY_OK;
}

static void mlx5e_enable_blocking_events(struct mlx5e_priv *priv)
{
	priv->blocking_events_nb.notifier_call = blocking_event;
	mlx5_blocking_notifier_register(priv->mdev, &priv->blocking_events_nb);
}

static void mlx5e_disable_blocking_events(struct mlx5e_priv *priv)
{
	mlx5_blocking_notifier_unregister(priv->mdev, &priv->blocking_events_nb);
}

static u16 mlx5e_mpwrq_umr_octowords(u32 entries, enum mlx5e_mpwrq_umr_mode umr_mode)
{
	u8 umr_entry_size = mlx5e_mpwrq_umr_entry_size(umr_mode);
	u32 sz;

	sz = ALIGN(entries * umr_entry_size, MLX5_UMR_FLEX_ALIGNMENT);

	return sz / MLX5_OCTWORD;
}

static inline void mlx5e_build_umr_wqe(struct mlx5e_rq *rq,
				       struct mlx5e_icosq *sq,
				       struct mlx5e_umr_wqe *wqe)
{
	struct mlx5_wqe_ctrl_seg      *cseg = &wqe->ctrl;
	struct mlx5_wqe_umr_ctrl_seg *ucseg = &wqe->uctrl;
	u16 octowords;
	u8 ds_cnt;

	ds_cnt = DIV_ROUND_UP(mlx5e_mpwrq_umr_wqe_sz(rq->mdev, rq->mpwqe.page_shift,
						     rq->mpwqe.umr_mode),
			      MLX5_SEND_WQE_DS);

	cseg->qpn_ds    = cpu_to_be32((sq->sqn << MLX5_WQE_CTRL_QPN_SHIFT) |
				      ds_cnt);
	cseg->umr_mkey  = rq->mpwqe.umr_mkey_be;

	ucseg->flags = MLX5_UMR_TRANSLATION_OFFSET_EN | MLX5_UMR_INLINE;
	octowords = mlx5e_mpwrq_umr_octowords(rq->mpwqe.pages_per_wqe, rq->mpwqe.umr_mode);
	ucseg->xlt_octowords = cpu_to_be16(octowords);
	ucseg->mkey_mask     = cpu_to_be64(MLX5_MKEY_MASK_FREE);
}

static int mlx5e_rq_shampo_hd_alloc(struct mlx5e_rq *rq, int node)
{
	rq->mpwqe.shampo = kvzalloc_node(sizeof(*rq->mpwqe.shampo),
					 GFP_KERNEL, node);
	if (!rq->mpwqe.shampo)
		return -ENOMEM;
	return 0;
}

static void mlx5e_rq_shampo_hd_free(struct mlx5e_rq *rq)
{
	kvfree(rq->mpwqe.shampo);
}

static int mlx5e_rq_shampo_hd_info_alloc(struct mlx5e_rq *rq, int node)
{
	struct mlx5e_shampo_hd *shampo = rq->mpwqe.shampo;

	shampo->bitmap = bitmap_zalloc_node(shampo->hd_per_wq, GFP_KERNEL,
					    node);
	shampo->info = kvzalloc_node(array_size(shampo->hd_per_wq,
						sizeof(*shampo->info)),
				     GFP_KERNEL, node);
	shampo->pages = kvzalloc_node(array_size(shampo->hd_per_wq,
						 sizeof(*shampo->pages)),
				     GFP_KERNEL, node);
	if (!shampo->bitmap || !shampo->info || !shampo->pages)
		goto err_nomem;

	return 0;

err_nomem:
	kvfree(shampo->info);
	kvfree(shampo->bitmap);
	kvfree(shampo->pages);

	return -ENOMEM;
}

static void mlx5e_rq_shampo_hd_info_free(struct mlx5e_rq *rq)
{
	kvfree(rq->mpwqe.shampo->bitmap);
	kvfree(rq->mpwqe.shampo->info);
	kvfree(rq->mpwqe.shampo->pages);
}

static int mlx5e_rq_alloc_mpwqe_info(struct mlx5e_rq *rq, int node)
{
	int wq_sz = mlx5_wq_ll_get_size(&rq->mpwqe.wq);
	size_t alloc_size;

	alloc_size = array_size(wq_sz, struct_size(rq->mpwqe.info,
						   alloc_units.frag_pages,
						   rq->mpwqe.pages_per_wqe));

	rq->mpwqe.info = kvzalloc_node(alloc_size, GFP_KERNEL, node);
	if (!rq->mpwqe.info)
		return -ENOMEM;

	/* For deferred page release (release right before alloc), make sure
	 * that on first round release is not called.
	 */
	for (int i = 0; i < wq_sz; i++) {
		struct mlx5e_mpw_info *wi = mlx5e_get_mpw_info(rq, i);

		bitmap_fill(wi->skip_release_bitmap, rq->mpwqe.pages_per_wqe);
	}

	mlx5e_build_umr_wqe(rq, rq->icosq, &rq->mpwqe.umr_wqe);

	return 0;
}


static u8 mlx5e_mpwrq_access_mode(enum mlx5e_mpwrq_umr_mode umr_mode)
{
	switch (umr_mode) {
	case MLX5E_MPWRQ_UMR_MODE_ALIGNED:
		return MLX5_MKC_ACCESS_MODE_MTT;
	case MLX5E_MPWRQ_UMR_MODE_UNALIGNED:
		return MLX5_MKC_ACCESS_MODE_KSM;
	case MLX5E_MPWRQ_UMR_MODE_OVERSIZED:
		return MLX5_MKC_ACCESS_MODE_KLMS;
	case MLX5E_MPWRQ_UMR_MODE_TRIPLE:
		return MLX5_MKC_ACCESS_MODE_KSM;
	}
	WARN_ONCE(1, "MPWRQ UMR mode %d is not known\n", umr_mode);
	return 0;
}

static int mlx5e_create_umr_mkey(struct mlx5_core_dev *mdev,
				 u32 npages, u8 page_shift, u32 *umr_mkey,
				 dma_addr_t filler_addr,
				 enum mlx5e_mpwrq_umr_mode umr_mode,
				 u32 xsk_chunk_size)
{
	struct mlx5_mtt *mtt;
	struct mlx5_ksm *ksm;
	struct mlx5_klm *klm;
	u32 octwords;
	int inlen;
	void *mkc;
	u32 *in;
	int err;
	int i;

	if ((umr_mode == MLX5E_MPWRQ_UMR_MODE_UNALIGNED ||
	     umr_mode == MLX5E_MPWRQ_UMR_MODE_TRIPLE) &&
	    !MLX5_CAP_GEN(mdev, fixed_buffer_size)) {
		mlx5_core_warn(mdev, "Unaligned AF_XDP requires fixed_buffer_size capability\n");
		return -EINVAL;
	}

	octwords = mlx5e_mpwrq_umr_octowords(npages, umr_mode);

	inlen = MLX5_FLEXIBLE_INLEN(mdev, MLX5_ST_SZ_BYTES(create_mkey_in),
				    MLX5_OCTWORD, octwords);
	if (inlen < 0)
		return inlen;

	in = kvzalloc(inlen, GFP_KERNEL);
	if (!in)
		return -ENOMEM;

	mkc = MLX5_ADDR_OF(create_mkey_in, in, memory_key_mkey_entry);

	MLX5_SET(mkc, mkc, free, 1);
	MLX5_SET(mkc, mkc, umr_en, 1);
	MLX5_SET(mkc, mkc, lw, 1);
	MLX5_SET(mkc, mkc, lr, 1);
	MLX5_SET(mkc, mkc, access_mode_1_0, mlx5e_mpwrq_access_mode(umr_mode));
	mlx5e_mkey_set_relaxed_ordering(mdev, mkc);
	MLX5_SET(mkc, mkc, qpn, 0xffffff);
	MLX5_SET(mkc, mkc, pd, mdev->mlx5e_res.hw_objs.pdn);
	MLX5_SET64(mkc, mkc, len, npages << page_shift);
	MLX5_SET(mkc, mkc, translations_octword_size, octwords);
	if (umr_mode == MLX5E_MPWRQ_UMR_MODE_TRIPLE)
		MLX5_SET(mkc, mkc, log_page_size, page_shift - 2);
	else if (umr_mode != MLX5E_MPWRQ_UMR_MODE_OVERSIZED)
		MLX5_SET(mkc, mkc, log_page_size, page_shift);
	MLX5_SET(create_mkey_in, in, translations_octword_actual_size, octwords);

	/* Initialize the mkey with all MTTs pointing to a default
	 * page (filler_addr). When the channels are activated, UMR
	 * WQEs will redirect the RX WQEs to the actual memory from
	 * the RQ's pool, while the gaps (wqe_overflow) remain mapped
	 * to the default page.
	 */
	switch (umr_mode) {
	case MLX5E_MPWRQ_UMR_MODE_OVERSIZED:
		klm = MLX5_ADDR_OF(create_mkey_in, in, klm_pas_mtt);
		for (i = 0; i < npages; i++) {
			klm[i << 1] = (struct mlx5_klm) {
				.va = cpu_to_be64(filler_addr),
				.bcount = cpu_to_be32(xsk_chunk_size),
				.key = cpu_to_be32(mdev->mlx5e_res.hw_objs.mkey),
			};
			klm[(i << 1) + 1] = (struct mlx5_klm) {
				.va = cpu_to_be64(filler_addr),
				.bcount = cpu_to_be32((1 << page_shift) - xsk_chunk_size),
				.key = cpu_to_be32(mdev->mlx5e_res.hw_objs.mkey),
			};
		}
		break;
	case MLX5E_MPWRQ_UMR_MODE_UNALIGNED:
		ksm = MLX5_ADDR_OF(create_mkey_in, in, klm_pas_mtt);
		for (i = 0; i < npages; i++)
			ksm[i] = (struct mlx5_ksm) {
				.key = cpu_to_be32(mdev->mlx5e_res.hw_objs.mkey),
				.va = cpu_to_be64(filler_addr),
			};
		break;
	case MLX5E_MPWRQ_UMR_MODE_ALIGNED:
		mtt = MLX5_ADDR_OF(create_mkey_in, in, klm_pas_mtt);
		for (i = 0; i < npages; i++)
			mtt[i] = (struct mlx5_mtt) {
				.ptag = cpu_to_be64(filler_addr),
			};
		break;
	case MLX5E_MPWRQ_UMR_MODE_TRIPLE:
		ksm = MLX5_ADDR_OF(create_mkey_in, in, klm_pas_mtt);
		for (i = 0; i < npages * 4; i++) {
			ksm[i] = (struct mlx5_ksm) {
				.key = cpu_to_be32(mdev->mlx5e_res.hw_objs.mkey),
				.va = cpu_to_be64(filler_addr),
			};
		}
		break;
	}

	err = mlx5_core_create_mkey(mdev, umr_mkey, in, inlen);

	kvfree(in);
	return err;
}

static int mlx5e_create_umr_klm_mkey(struct mlx5_core_dev *mdev,
				     u64 nentries,
				     u32 *umr_mkey)
{
	int inlen;
	void *mkc;
	u32 *in;
	int err;

	inlen = MLX5_ST_SZ_BYTES(create_mkey_in);

	in = kvzalloc(inlen, GFP_KERNEL);
	if (!in)
		return -ENOMEM;

	mkc = MLX5_ADDR_OF(create_mkey_in, in, memory_key_mkey_entry);

	MLX5_SET(mkc, mkc, free, 1);
	MLX5_SET(mkc, mkc, umr_en, 1);
	MLX5_SET(mkc, mkc, lw, 1);
	MLX5_SET(mkc, mkc, lr, 1);
	MLX5_SET(mkc, mkc, access_mode_1_0, MLX5_MKC_ACCESS_MODE_KLMS);
	mlx5e_mkey_set_relaxed_ordering(mdev, mkc);
	MLX5_SET(mkc, mkc, qpn, 0xffffff);
	MLX5_SET(mkc, mkc, pd, mdev->mlx5e_res.hw_objs.pdn);
	MLX5_SET(mkc, mkc, translations_octword_size, nentries);
	MLX5_SET(mkc, mkc, length64, 1);
	err = mlx5_core_create_mkey(mdev, umr_mkey, in, inlen);

	kvfree(in);
	return err;
}

static int mlx5e_create_rq_umr_mkey(struct mlx5_core_dev *mdev, struct mlx5e_rq *rq)
{
	u32 xsk_chunk_size = rq->xsk_pool ? rq->xsk_pool->chunk_size : 0;
	u32 wq_size = mlx5_wq_ll_get_size(&rq->mpwqe.wq);
	u32 num_entries, max_num_entries;
	u32 umr_mkey;
	int err;

	max_num_entries = mlx5e_mpwrq_max_num_entries(mdev, rq->mpwqe.umr_mode);

	/* Shouldn't overflow, the result is at most MLX5E_MAX_RQ_NUM_MTTS. */
	if (WARN_ON_ONCE(check_mul_overflow(wq_size, (u32)rq->mpwqe.mtts_per_wqe,
					    &num_entries) ||
			 num_entries > max_num_entries))
		mlx5_core_err(mdev, "%s: multiplication overflow: %u * %u > %u\n",
			      __func__, wq_size, rq->mpwqe.mtts_per_wqe,
			      max_num_entries);

	err = mlx5e_create_umr_mkey(mdev, num_entries, rq->mpwqe.page_shift,
				    &umr_mkey, rq->wqe_overflow.addr,
				    rq->mpwqe.umr_mode, xsk_chunk_size);
	rq->mpwqe.umr_mkey_be = cpu_to_be32(umr_mkey);
	return err;
}

static int mlx5e_create_rq_hd_umr_mkey(struct mlx5_core_dev *mdev,
				       struct mlx5e_rq *rq)
{
	u32 max_klm_size = BIT(MLX5_CAP_GEN(mdev, log_max_klm_list_size));

	if (max_klm_size < rq->mpwqe.shampo->hd_per_wq) {
		mlx5_core_err(mdev, "max klm list size 0x%x is smaller than shampo header buffer list size 0x%x\n",
			      max_klm_size, rq->mpwqe.shampo->hd_per_wq);
		return -EINVAL;
	}
	return mlx5e_create_umr_klm_mkey(mdev, rq->mpwqe.shampo->hd_per_wq,
					 &rq->mpwqe.shampo->mkey);
}

static void mlx5e_init_frags_partition(struct mlx5e_rq *rq)
{
	struct mlx5e_wqe_frag_info next_frag = {};
	struct mlx5e_wqe_frag_info *prev = NULL;
	int i;

	WARN_ON(rq->xsk_pool);

	next_frag.frag_page = &rq->wqe.alloc_units->frag_pages[0];

	/* Skip first release due to deferred release. */
	next_frag.flags = BIT(MLX5E_WQE_FRAG_SKIP_RELEASE);

	for (i = 0; i < mlx5_wq_cyc_get_size(&rq->wqe.wq); i++) {
		struct mlx5e_rq_frag_info *frag_info = &rq->wqe.info.arr[0];
		struct mlx5e_wqe_frag_info *frag =
			&rq->wqe.frags[i << rq->wqe.info.log_num_frags];
		int f;

		for (f = 0; f < rq->wqe.info.num_frags; f++, frag++) {
			if (next_frag.offset + frag_info[f].frag_stride > PAGE_SIZE) {
				/* Pages are assigned at runtime. */
				next_frag.frag_page++;
				next_frag.offset = 0;
				if (prev)
					prev->flags |= BIT(MLX5E_WQE_FRAG_LAST_IN_PAGE);
			}
			*frag = next_frag;

			/* prepare next */
			next_frag.offset += frag_info[f].frag_stride;
			prev = frag;
		}
	}

	if (prev)
		prev->flags |= BIT(MLX5E_WQE_FRAG_LAST_IN_PAGE);
}

static void mlx5e_init_xsk_buffs(struct mlx5e_rq *rq)
{
	int i;

	/* Assumptions used by XSK batched allocator. */
	WARN_ON(rq->wqe.info.num_frags != 1);
	WARN_ON(rq->wqe.info.log_num_frags != 0);
	WARN_ON(rq->wqe.info.arr[0].frag_stride != PAGE_SIZE);

	/* Considering the above assumptions a fragment maps to a single
	 * xsk_buff.
	 */
	for (i = 0; i < mlx5_wq_cyc_get_size(&rq->wqe.wq); i++) {
		rq->wqe.frags[i].xskp = &rq->wqe.alloc_units->xsk_buffs[i];

		/* Skip first release due to deferred release as WQES are
		 * not allocated yet.
		 */
		rq->wqe.frags[i].flags |= BIT(MLX5E_WQE_FRAG_SKIP_RELEASE);
	}
}

static int mlx5e_init_wqe_alloc_info(struct mlx5e_rq *rq, int node)
{
	int wq_sz = mlx5_wq_cyc_get_size(&rq->wqe.wq);
	int len = wq_sz << rq->wqe.info.log_num_frags;
	struct mlx5e_wqe_frag_info *frags;
	union mlx5e_alloc_units *aus;
	int aus_sz;

	if (rq->xsk_pool)
		aus_sz = sizeof(*aus->xsk_buffs);
	else
		aus_sz = sizeof(*aus->frag_pages);

	aus = kvzalloc_node(array_size(len, aus_sz), GFP_KERNEL, node);
	if (!aus)
		return -ENOMEM;

	frags = kvzalloc_node(array_size(len, sizeof(*frags)), GFP_KERNEL, node);
	if (!frags) {
		kvfree(aus);
		return -ENOMEM;
	}

	rq->wqe.alloc_units = aus;
	rq->wqe.frags = frags;

	if (rq->xsk_pool)
		mlx5e_init_xsk_buffs(rq);
	else
		mlx5e_init_frags_partition(rq);

	return 0;
}

static void mlx5e_free_wqe_alloc_info(struct mlx5e_rq *rq)
{
	kvfree(rq->wqe.frags);
	kvfree(rq->wqe.alloc_units);
}

static void mlx5e_rq_err_cqe_work(struct work_struct *recover_work)
{
	struct mlx5e_rq *rq = container_of(recover_work, struct mlx5e_rq, recover_work);

	mlx5e_reporter_rq_cqe_err(rq);
}

static int mlx5e_alloc_mpwqe_rq_drop_page(struct mlx5e_rq *rq)
{
	rq->wqe_overflow.page = alloc_page(GFP_KERNEL);
	if (!rq->wqe_overflow.page)
		return -ENOMEM;

	rq->wqe_overflow.addr = dma_map_page(rq->pdev, rq->wqe_overflow.page, 0,
					     PAGE_SIZE, rq->buff.map_dir);
	if (dma_mapping_error(rq->pdev, rq->wqe_overflow.addr)) {
		__free_page(rq->wqe_overflow.page);
		return -ENOMEM;
	}
	return 0;
}

static void mlx5e_free_mpwqe_rq_drop_page(struct mlx5e_rq *rq)
{
	 dma_unmap_page(rq->pdev, rq->wqe_overflow.addr, PAGE_SIZE,
			rq->buff.map_dir);
	 __free_page(rq->wqe_overflow.page);
}

static int mlx5e_init_rxq_rq(struct mlx5e_channel *c, struct mlx5e_params *params,
			     struct mlx5e_rq *rq)
{
	struct mlx5_core_dev *mdev = c->mdev;
	int err;

	rq->wq_type      = params->rq_wq_type;
	rq->pdev         = c->pdev;
	rq->netdev       = c->netdev;
	rq->priv         = c->priv;
	rq->tstamp       = c->tstamp;
	rq->clock        = &mdev->clock;
	rq->icosq        = &c->icosq;
	rq->ix           = c->ix;
	rq->channel      = c;
	rq->mdev         = mdev;
	rq->hw_mtu =
		MLX5E_SW2HW_MTU(params, params->sw_mtu) - ETH_FCS_LEN * !params->scatter_fcs_en;
	rq->xdpsq        = &c->rq_xdpsq;
	rq->stats        = &c->priv->channel_stats[c->ix]->rq;
	rq->ptp_cyc2time = mlx5_rq_ts_translator(mdev);
	err = mlx5e_rq_set_handlers(rq, params, NULL);
	if (err)
		return err;

	return xdp_rxq_info_reg(&rq->xdp_rxq, rq->netdev, rq->ix, c->napi.napi_id);
}

static int mlx5_rq_shampo_alloc(struct mlx5_core_dev *mdev,
				struct mlx5e_params *params,
				struct mlx5e_rq_param *rqp,
				struct mlx5e_rq *rq,
				u32 *pool_size,
				int node)
{
	void *wqc = MLX5_ADDR_OF(rqc, rqp->rqc, wq);
	int wq_size;
	int err;

	if (!test_bit(MLX5E_RQ_STATE_SHAMPO, &rq->state))
		return 0;
	err = mlx5e_rq_shampo_hd_alloc(rq, node);
	if (err)
		goto out;
	rq->mpwqe.shampo->hd_per_wq =
		mlx5e_shampo_hd_per_wq(mdev, params, rqp);
	err = mlx5e_create_rq_hd_umr_mkey(mdev, rq);
	if (err)
		goto err_shampo_hd;
	err = mlx5e_rq_shampo_hd_info_alloc(rq, node);
	if (err)
		goto err_shampo_info;
	rq->hw_gro_data = kvzalloc_node(sizeof(*rq->hw_gro_data), GFP_KERNEL, node);
	if (!rq->hw_gro_data) {
		err = -ENOMEM;
		goto err_hw_gro_data;
	}
	rq->mpwqe.shampo->key =
		cpu_to_be32(rq->mpwqe.shampo->mkey);
	rq->mpwqe.shampo->hd_per_wqe =
		mlx5e_shampo_hd_per_wqe(mdev, params, rqp);
	wq_size = BIT(MLX5_GET(wq, wqc, log_wq_sz));
	*pool_size += (rq->mpwqe.shampo->hd_per_wqe * wq_size) /
		     MLX5E_SHAMPO_WQ_HEADER_PER_PAGE;
	return 0;

err_hw_gro_data:
	mlx5e_rq_shampo_hd_info_free(rq);
err_shampo_info:
	mlx5_core_destroy_mkey(mdev, rq->mpwqe.shampo->mkey);
err_shampo_hd:
	mlx5e_rq_shampo_hd_free(rq);
out:
	return err;
}

static void mlx5e_rq_free_shampo(struct mlx5e_rq *rq)
{
	if (!test_bit(MLX5E_RQ_STATE_SHAMPO, &rq->state))
		return;

	kvfree(rq->hw_gro_data);
	mlx5e_rq_shampo_hd_info_free(rq);
	mlx5_core_destroy_mkey(rq->mdev, rq->mpwqe.shampo->mkey);
	mlx5e_rq_shampo_hd_free(rq);
}

static __be32 mlx5e_get_terminate_scatter_list_mkey(struct mlx5_core_dev *dev)
{
	u32 out[MLX5_ST_SZ_DW(query_special_contexts_out)] = {};
	u32 in[MLX5_ST_SZ_DW(query_special_contexts_in)] = {};
	int res;

	if (!MLX5_CAP_GEN(dev, terminate_scatter_list_mkey))
		return MLX5_TERMINATE_SCATTER_LIST_LKEY;

	MLX5_SET(query_special_contexts_in, in, opcode,
		 MLX5_CMD_OP_QUERY_SPECIAL_CONTEXTS);
	res = mlx5_cmd_exec_inout(dev, query_special_contexts, in, out);
	if (res)
		return MLX5_TERMINATE_SCATTER_LIST_LKEY;

	res = MLX5_GET(query_special_contexts_out, out,
		       terminate_scatter_list_mkey);
	return cpu_to_be32(res);
}

static int mlx5e_alloc_rq(struct mlx5e_params *params,
			  struct mlx5e_xsk_param *xsk,
			  struct mlx5e_rq_param *rqp,
			  int node, struct mlx5e_rq *rq)
{
	struct mlx5_core_dev *mdev = rq->mdev;
	void *rqc = rqp->rqc;
	void *rqc_wq = MLX5_ADDR_OF(rqc, rqc, wq);
	u32 pool_size;
	int wq_sz;
	int err;
	int i;

	rqp->wq.db_numa_node = node;
	INIT_WORK(&rq->recover_work, mlx5e_rq_err_cqe_work);

	if (params->xdp_prog)
		bpf_prog_inc(params->xdp_prog);
	RCU_INIT_POINTER(rq->xdp_prog, params->xdp_prog);

	rq->buff.map_dir = params->xdp_prog ? DMA_BIDIRECTIONAL : DMA_FROM_DEVICE;
	rq->buff.headroom = mlx5e_get_rq_headroom(mdev, params, xsk);
	pool_size = 1 << params->log_rq_mtu_frames;

	rq->mkey_be = cpu_to_be32(mdev->mlx5e_res.hw_objs.mkey);

	switch (rq->wq_type) {
	case MLX5_WQ_TYPE_LINKED_LIST_STRIDING_RQ:
		err = mlx5_wq_ll_create(mdev, &rqp->wq, rqc_wq, &rq->mpwqe.wq,
					&rq->wq_ctrl);
		if (err)
			goto err_rq_xdp_prog;

		err = mlx5e_alloc_mpwqe_rq_drop_page(rq);
		if (err)
			goto err_rq_wq_destroy;

		rq->mpwqe.wq.db = &rq->mpwqe.wq.db[MLX5_RCV_DBR];

		wq_sz = mlx5_wq_ll_get_size(&rq->mpwqe.wq);

		rq->mpwqe.page_shift = mlx5e_mpwrq_page_shift(mdev, xsk);
		rq->mpwqe.umr_mode = mlx5e_mpwrq_umr_mode(mdev, xsk);
		rq->mpwqe.pages_per_wqe =
			mlx5e_mpwrq_pages_per_wqe(mdev, rq->mpwqe.page_shift,
						  rq->mpwqe.umr_mode);
		rq->mpwqe.umr_wqebbs =
			mlx5e_mpwrq_umr_wqebbs(mdev, rq->mpwqe.page_shift,
					       rq->mpwqe.umr_mode);
		rq->mpwqe.mtts_per_wqe =
			mlx5e_mpwrq_mtts_per_wqe(mdev, rq->mpwqe.page_shift,
						 rq->mpwqe.umr_mode);

		pool_size = rq->mpwqe.pages_per_wqe <<
			mlx5e_mpwqe_get_log_rq_size(mdev, params, xsk);

		if (!mlx5e_rx_mpwqe_is_linear_skb(mdev, params, xsk) && params->xdp_prog)
			pool_size *= 2; /* additional page per packet for the linear part */

		rq->mpwqe.log_stride_sz = mlx5e_mpwqe_get_log_stride_size(mdev, params, xsk);
		rq->mpwqe.num_strides =
			BIT(mlx5e_mpwqe_get_log_num_strides(mdev, params, xsk));
		rq->mpwqe.min_wqe_bulk = mlx5e_mpwqe_get_min_wqe_bulk(wq_sz);

		rq->buff.frame0_sz = (1 << rq->mpwqe.log_stride_sz);

		err = mlx5e_create_rq_umr_mkey(mdev, rq);
		if (err)
			goto err_rq_drop_page;

		err = mlx5e_rq_alloc_mpwqe_info(rq, node);
		if (err)
			goto err_rq_mkey;

		err = mlx5_rq_shampo_alloc(mdev, params, rqp, rq, &pool_size, node);
		if (err)
			goto err_free_mpwqe_info;

		break;
	default: /* MLX5_WQ_TYPE_CYCLIC */
		err = mlx5_wq_cyc_create(mdev, &rqp->wq, rqc_wq, &rq->wqe.wq,
					 &rq->wq_ctrl);
		if (err)
			goto err_rq_xdp_prog;

		rq->wqe.wq.db = &rq->wqe.wq.db[MLX5_RCV_DBR];

		wq_sz = mlx5_wq_cyc_get_size(&rq->wqe.wq);

		rq->wqe.info = rqp->frags_info;
		rq->buff.frame0_sz = rq->wqe.info.arr[0].frag_stride;

		err = mlx5e_init_wqe_alloc_info(rq, node);
		if (err)
			goto err_rq_wq_destroy;
	}

	if (xsk) {
		err = xdp_rxq_info_reg_mem_model(&rq->xdp_rxq,
						 MEM_TYPE_XSK_BUFF_POOL, NULL);
		xsk_pool_set_rxq_info(rq->xsk_pool, &rq->xdp_rxq);
	} else {
		/* Create a page_pool and register it with rxq */
		struct page_pool_params pp_params = { 0 };

		pp_params.order     = 0;
		pp_params.flags     = PP_FLAG_DMA_MAP | PP_FLAG_DMA_SYNC_DEV | PP_FLAG_PAGE_FRAG;
		pp_params.pool_size = pool_size;
		pp_params.nid       = node;
		pp_params.dev       = rq->pdev;
		pp_params.napi      = rq->cq.napi;
		pp_params.dma_dir   = rq->buff.map_dir;
		pp_params.max_len   = PAGE_SIZE;

		/* page_pool can be used even when there is no rq->xdp_prog,
		 * given page_pool does not handle DMA mapping there is no
		 * required state to clear. And page_pool gracefully handle
		 * elevated refcnt.
		 */
		rq->page_pool = page_pool_create(&pp_params);
		if (IS_ERR(rq->page_pool)) {
			err = PTR_ERR(rq->page_pool);
			rq->page_pool = NULL;
			goto err_free_by_rq_type;
		}
		if (xdp_rxq_info_is_reg(&rq->xdp_rxq))
			err = xdp_rxq_info_reg_mem_model(&rq->xdp_rxq,
							 MEM_TYPE_PAGE_POOL, rq->page_pool);
	}
	if (err)
		goto err_destroy_page_pool;

	for (i = 0; i < wq_sz; i++) {
		if (rq->wq_type == MLX5_WQ_TYPE_LINKED_LIST_STRIDING_RQ) {
			struct mlx5e_rx_wqe_ll *wqe =
				mlx5_wq_ll_get_wqe(&rq->mpwqe.wq, i);
			u32 byte_count =
				rq->mpwqe.num_strides << rq->mpwqe.log_stride_sz;
			u64 dma_offset = mul_u32_u32(i, rq->mpwqe.mtts_per_wqe) <<
				rq->mpwqe.page_shift;
			u16 headroom = test_bit(MLX5E_RQ_STATE_SHAMPO, &rq->state) ?
				       0 : rq->buff.headroom;

			wqe->data[0].addr = cpu_to_be64(dma_offset + headroom);
			wqe->data[0].byte_count = cpu_to_be32(byte_count);
			wqe->data[0].lkey = rq->mpwqe.umr_mkey_be;
		} else {
			struct mlx5e_rx_wqe_cyc *wqe =
				mlx5_wq_cyc_get_wqe(&rq->wqe.wq, i);
			int f;

			for (f = 0; f < rq->wqe.info.num_frags; f++) {
				u32 frag_size = rq->wqe.info.arr[f].frag_size |
					MLX5_HW_START_PADDING;

				wqe->data[f].byte_count = cpu_to_be32(frag_size);
				wqe->data[f].lkey = rq->mkey_be;
			}
			/* check if num_frags is not a pow of two */
			if (rq->wqe.info.num_frags < (1 << rq->wqe.info.log_num_frags)) {
				wqe->data[f].byte_count = 0;
				wqe->data[f].lkey = mlx5e_get_terminate_scatter_list_mkey(mdev);
				wqe->data[f].addr = 0;
			}
		}
	}

	INIT_WORK(&rq->dim.work, mlx5e_rx_dim_work);

	switch (params->rx_cq_moderation.cq_period_mode) {
	case MLX5_CQ_PERIOD_MODE_START_FROM_CQE:
		rq->dim.mode = DIM_CQ_PERIOD_MODE_START_FROM_CQE;
		break;
	case MLX5_CQ_PERIOD_MODE_START_FROM_EQE:
	default:
		rq->dim.mode = DIM_CQ_PERIOD_MODE_START_FROM_EQE;
	}

	return 0;

err_destroy_page_pool:
	page_pool_destroy(rq->page_pool);
err_free_by_rq_type:
	switch (rq->wq_type) {
	case MLX5_WQ_TYPE_LINKED_LIST_STRIDING_RQ:
		mlx5e_rq_free_shampo(rq);
err_free_mpwqe_info:
		kvfree(rq->mpwqe.info);
err_rq_mkey:
		mlx5_core_destroy_mkey(mdev, be32_to_cpu(rq->mpwqe.umr_mkey_be));
err_rq_drop_page:
		mlx5e_free_mpwqe_rq_drop_page(rq);
		break;
	default: /* MLX5_WQ_TYPE_CYCLIC */
		mlx5e_free_wqe_alloc_info(rq);
	}
err_rq_wq_destroy:
	mlx5_wq_destroy(&rq->wq_ctrl);
err_rq_xdp_prog:
	if (params->xdp_prog)
		bpf_prog_put(params->xdp_prog);

	return err;
}

static void mlx5e_free_rq(struct mlx5e_rq *rq)
{
	struct bpf_prog *old_prog;

	if (xdp_rxq_info_is_reg(&rq->xdp_rxq)) {
		old_prog = rcu_dereference_protected(rq->xdp_prog,
						     lockdep_is_held(&rq->priv->state_lock));
		if (old_prog)
			bpf_prog_put(old_prog);
	}

	switch (rq->wq_type) {
	case MLX5_WQ_TYPE_LINKED_LIST_STRIDING_RQ:
		kvfree(rq->mpwqe.info);
		mlx5_core_destroy_mkey(rq->mdev, be32_to_cpu(rq->mpwqe.umr_mkey_be));
		mlx5e_free_mpwqe_rq_drop_page(rq);
		mlx5e_rq_free_shampo(rq);
		break;
	default: /* MLX5_WQ_TYPE_CYCLIC */
		mlx5e_free_wqe_alloc_info(rq);
	}

	xdp_rxq_info_unreg(&rq->xdp_rxq);
	page_pool_destroy(rq->page_pool);
	mlx5_wq_destroy(&rq->wq_ctrl);
}

int mlx5e_create_rq(struct mlx5e_rq *rq, struct mlx5e_rq_param *param)
{
	struct mlx5_core_dev *mdev = rq->mdev;
	u8 ts_format;
	void *in;
	void *rqc;
	void *wq;
	int inlen;
	int err;

	inlen = MLX5_ST_SZ_BYTES(create_rq_in) +
		sizeof(u64) * rq->wq_ctrl.buf.npages;
	in = kvzalloc(inlen, GFP_KERNEL);
	if (!in)
		return -ENOMEM;

	ts_format = mlx5_is_real_time_rq(mdev) ?
			    MLX5_TIMESTAMP_FORMAT_REAL_TIME :
			    MLX5_TIMESTAMP_FORMAT_FREE_RUNNING;
	rqc = MLX5_ADDR_OF(create_rq_in, in, ctx);
	wq  = MLX5_ADDR_OF(rqc, rqc, wq);

	memcpy(rqc, param->rqc, sizeof(param->rqc));

	MLX5_SET(rqc,  rqc, cqn,		rq->cq.mcq.cqn);
	MLX5_SET(rqc,  rqc, state,		MLX5_RQC_STATE_RST);
	MLX5_SET(rqc,  rqc, ts_format,		ts_format);
	MLX5_SET(wq,   wq,  log_wq_pg_sz,	rq->wq_ctrl.buf.page_shift -
						MLX5_ADAPTER_PAGE_SHIFT);
	MLX5_SET64(wq, wq,  dbr_addr,		rq->wq_ctrl.db.dma);

	if (test_bit(MLX5E_RQ_STATE_SHAMPO, &rq->state)) {
		MLX5_SET(wq, wq, log_headers_buffer_entry_num,
			 order_base_2(rq->mpwqe.shampo->hd_per_wq));
		MLX5_SET(wq, wq, headers_mkey, rq->mpwqe.shampo->mkey);
	}

	mlx5_fill_page_frag_array(&rq->wq_ctrl.buf,
				  (__be64 *)MLX5_ADDR_OF(wq, wq, pas));

	err = mlx5_core_create_rq(mdev, in, inlen, &rq->rqn);

	kvfree(in);

	return err;
}

static int mlx5e_modify_rq_state(struct mlx5e_rq *rq, int curr_state, int next_state)
{
	struct mlx5_core_dev *mdev = rq->mdev;

	void *in;
	void *rqc;
	int inlen;
	int err;

	inlen = MLX5_ST_SZ_BYTES(modify_rq_in);
	in = kvzalloc(inlen, GFP_KERNEL);
	if (!in)
		return -ENOMEM;

	if (curr_state == MLX5_RQC_STATE_RST && next_state == MLX5_RQC_STATE_RDY)
		mlx5e_rqwq_reset(rq);

	rqc = MLX5_ADDR_OF(modify_rq_in, in, ctx);

	MLX5_SET(modify_rq_in, in, rq_state, curr_state);
	MLX5_SET(rqc, rqc, state, next_state);

	err = mlx5_core_modify_rq(mdev, rq->rqn, in);

	kvfree(in);

	return err;
}

static int mlx5e_rq_to_ready(struct mlx5e_rq *rq, int curr_state)
{
	struct net_device *dev = rq->netdev;
	int err;

	err = mlx5e_modify_rq_state(rq, curr_state, MLX5_RQC_STATE_RST);
	if (err) {
		netdev_err(dev, "Failed to move rq 0x%x to reset\n", rq->rqn);
		return err;
	}
	err = mlx5e_modify_rq_state(rq, MLX5_RQC_STATE_RST, MLX5_RQC_STATE_RDY);
	if (err) {
		netdev_err(dev, "Failed to move rq 0x%x to ready\n", rq->rqn);
		return err;
	}

	return 0;
}

int mlx5e_flush_rq(struct mlx5e_rq *rq, int curr_state)
{
	mlx5e_free_rx_descs(rq);

	return mlx5e_rq_to_ready(rq, curr_state);
}

static int mlx5e_modify_rq_vsd(struct mlx5e_rq *rq, bool vsd)
{
	struct mlx5_core_dev *mdev = rq->mdev;
	void *in;
	void *rqc;
	int inlen;
	int err;

	inlen = MLX5_ST_SZ_BYTES(modify_rq_in);
	in = kvzalloc(inlen, GFP_KERNEL);
	if (!in)
		return -ENOMEM;

	rqc = MLX5_ADDR_OF(modify_rq_in, in, ctx);

	MLX5_SET(modify_rq_in, in, rq_state, MLX5_RQC_STATE_RDY);
	MLX5_SET64(modify_rq_in, in, modify_bitmask,
		   MLX5_MODIFY_RQ_IN_MODIFY_BITMASK_VSD);
	MLX5_SET(rqc, rqc, vsd, vsd);
	MLX5_SET(rqc, rqc, state, MLX5_RQC_STATE_RDY);

	err = mlx5_core_modify_rq(mdev, rq->rqn, in);

	kvfree(in);

	return err;
}

void mlx5e_destroy_rq(struct mlx5e_rq *rq)
{
	mlx5_core_destroy_rq(rq->mdev, rq->rqn);
}

int mlx5e_wait_for_min_rx_wqes(struct mlx5e_rq *rq, int wait_time)
{
	unsigned long exp_time = jiffies + msecs_to_jiffies(wait_time);

	u16 min_wqes = mlx5_min_rx_wqes(rq->wq_type, mlx5e_rqwq_get_size(rq));

	do {
		if (mlx5e_rqwq_get_cur_sz(rq) >= min_wqes)
			return 0;

		msleep(20);
	} while (time_before(jiffies, exp_time));

	netdev_warn(rq->netdev, "Failed to get min RX wqes on Channel[%d] RQN[0x%x] wq cur_sz(%d) min_rx_wqes(%d)\n",
		    rq->ix, rq->rqn, mlx5e_rqwq_get_cur_sz(rq), min_wqes);

	mlx5e_reporter_rx_timeout(rq);
	return -ETIMEDOUT;
}

void mlx5e_free_rx_missing_descs(struct mlx5e_rq *rq)
{
	struct mlx5_wq_ll *wq;
	u16 head;
	int i;

	if (rq->wq_type != MLX5_WQ_TYPE_LINKED_LIST_STRIDING_RQ)
		return;

	wq = &rq->mpwqe.wq;
	head = wq->head;

	/* Release WQEs that are in missing state: they have been
	 * popped from the list after completion but were not freed
	 * due to deferred release.
	 * Also free the linked-list reserved entry, hence the "+ 1".
	 */
	for (i = 0; i < mlx5_wq_ll_missing(wq) + 1; i++) {
		rq->dealloc_wqe(rq, head);
		head = mlx5_wq_ll_get_wqe_next_ix(wq, head);
	}

	if (test_bit(MLX5E_RQ_STATE_SHAMPO, &rq->state)) {
		u16 len;

		len = (rq->mpwqe.shampo->pi - rq->mpwqe.shampo->ci) &
		      (rq->mpwqe.shampo->hd_per_wq - 1);
		mlx5e_shampo_dealloc_hd(rq, len, rq->mpwqe.shampo->ci, false);
		rq->mpwqe.shampo->pi = rq->mpwqe.shampo->ci;
	}

	rq->mpwqe.actual_wq_head = wq->head;
	rq->mpwqe.umr_in_progress = 0;
	rq->mpwqe.umr_completed = 0;
}

void mlx5e_free_rx_descs(struct mlx5e_rq *rq)
{
	__be16 wqe_ix_be;
	u16 wqe_ix;

	if (rq->wq_type == MLX5_WQ_TYPE_LINKED_LIST_STRIDING_RQ) {
		struct mlx5_wq_ll *wq = &rq->mpwqe.wq;

		mlx5e_free_rx_missing_descs(rq);

		while (!mlx5_wq_ll_is_empty(wq)) {
			struct mlx5e_rx_wqe_ll *wqe;

			wqe_ix_be = *wq->tail_next;
			wqe_ix    = be16_to_cpu(wqe_ix_be);
			wqe       = mlx5_wq_ll_get_wqe(wq, wqe_ix);
			rq->dealloc_wqe(rq, wqe_ix);
			mlx5_wq_ll_pop(wq, wqe_ix_be,
				       &wqe->next.next_wqe_index);
		}

		if (test_bit(MLX5E_RQ_STATE_SHAMPO, &rq->state))
			mlx5e_shampo_dealloc_hd(rq, rq->mpwqe.shampo->hd_per_wq,
						0, true);
	} else {
		struct mlx5_wq_cyc *wq = &rq->wqe.wq;
		u16 missing = mlx5_wq_cyc_missing(wq);
		u16 head = mlx5_wq_cyc_get_head(wq);

		while (!mlx5_wq_cyc_is_empty(wq)) {
			wqe_ix = mlx5_wq_cyc_get_tail(wq);
			rq->dealloc_wqe(rq, wqe_ix);
			mlx5_wq_cyc_pop(wq);
		}
		/* Missing slots might also contain unreleased pages due to
		 * deferred release.
		 */
		while (missing--) {
			wqe_ix = mlx5_wq_cyc_ctr2ix(wq, head++);
			rq->dealloc_wqe(rq, wqe_ix);
		}
	}

}

int mlx5e_open_rq(struct mlx5e_params *params, struct mlx5e_rq_param *param,
		  struct mlx5e_xsk_param *xsk, int node,
		  struct mlx5e_rq *rq)
{
	struct mlx5_core_dev *mdev = rq->mdev;
	int err;

	if (params->packet_merge.type == MLX5E_PACKET_MERGE_SHAMPO)
		__set_bit(MLX5E_RQ_STATE_SHAMPO, &rq->state);

	err = mlx5e_alloc_rq(params, xsk, param, node, rq);
	if (err)
		return err;

	err = mlx5e_create_rq(rq, param);
	if (err)
		goto err_free_rq;

	err = mlx5e_modify_rq_state(rq, MLX5_RQC_STATE_RST, MLX5_RQC_STATE_RDY);
	if (err)
		goto err_destroy_rq;

	if (MLX5_CAP_ETH(mdev, cqe_checksum_full))
		__set_bit(MLX5E_RQ_STATE_CSUM_FULL, &rq->state);

	if (params->rx_dim_enabled)
		__set_bit(MLX5E_RQ_STATE_DIM, &rq->state);

	/* We disable csum_complete when XDP is enabled since
	 * XDP programs might manipulate packets which will render
	 * skb->checksum incorrect.
	 */
	if (MLX5E_GET_PFLAG(params, MLX5E_PFLAG_RX_NO_CSUM_COMPLETE) || params->xdp_prog)
		__set_bit(MLX5E_RQ_STATE_NO_CSUM_COMPLETE, &rq->state);

	/* For CQE compression on striding RQ, use stride index provided by
	 * HW if capability is supported.
	 */
	if (MLX5E_GET_PFLAG(params, MLX5E_PFLAG_RX_STRIDING_RQ) &&
	    MLX5_CAP_GEN(mdev, mini_cqe_resp_stride_index))
		__set_bit(MLX5E_RQ_STATE_MINI_CQE_HW_STRIDX, &rq->state);

	/* For enhanced CQE compression packet processing. decompress
	 * session according to the enhanced layout.
	 */
	if (MLX5E_GET_PFLAG(params, MLX5E_PFLAG_RX_CQE_COMPRESS) &&
	    MLX5_CAP_GEN(mdev, enhanced_cqe_compression))
		__set_bit(MLX5E_RQ_STATE_MINI_CQE_ENHANCED, &rq->state);

	return 0;

err_destroy_rq:
	mlx5e_destroy_rq(rq);
err_free_rq:
	mlx5e_free_rq(rq);

	return err;
}

void mlx5e_activate_rq(struct mlx5e_rq *rq)
{
	set_bit(MLX5E_RQ_STATE_ENABLED, &rq->state);
}

void mlx5e_deactivate_rq(struct mlx5e_rq *rq)
{
	clear_bit(MLX5E_RQ_STATE_ENABLED, &rq->state);
	synchronize_net(); /* Sync with NAPI to prevent mlx5e_post_rx_wqes. */
}

void mlx5e_close_rq(struct mlx5e_rq *rq)
{
	cancel_work_sync(&rq->dim.work);
	cancel_work_sync(&rq->recover_work);
	mlx5e_destroy_rq(rq);
	mlx5e_free_rx_descs(rq);
	mlx5e_free_rq(rq);
}

static void mlx5e_free_xdpsq_db(struct mlx5e_xdpsq *sq)
{
	kvfree(sq->db.xdpi_fifo.xi);
	kvfree(sq->db.wqe_info);
}

static int mlx5e_alloc_xdpsq_fifo(struct mlx5e_xdpsq *sq, int numa)
{
	struct mlx5e_xdp_info_fifo *xdpi_fifo = &sq->db.xdpi_fifo;
	int wq_sz        = mlx5_wq_cyc_get_size(&sq->wq);
	int entries = wq_sz * MLX5_SEND_WQEBB_NUM_DS * 2; /* upper bound for maximum num of
							   * entries of all xmit_modes.
							   */
	size_t size;

	size = array_size(sizeof(*xdpi_fifo->xi), entries);
	xdpi_fifo->xi = kvzalloc_node(size, GFP_KERNEL, numa);
	if (!xdpi_fifo->xi)
		return -ENOMEM;

	xdpi_fifo->pc   = &sq->xdpi_fifo_pc;
	xdpi_fifo->cc   = &sq->xdpi_fifo_cc;
	xdpi_fifo->mask = entries - 1;

	return 0;
}

static int mlx5e_alloc_xdpsq_db(struct mlx5e_xdpsq *sq, int numa)
{
	int wq_sz = mlx5_wq_cyc_get_size(&sq->wq);
	size_t size;
	int err;

	size = array_size(sizeof(*sq->db.wqe_info), wq_sz);
	sq->db.wqe_info = kvzalloc_node(size, GFP_KERNEL, numa);
	if (!sq->db.wqe_info)
		return -ENOMEM;

	err = mlx5e_alloc_xdpsq_fifo(sq, numa);
	if (err) {
		mlx5e_free_xdpsq_db(sq);
		return err;
	}

	return 0;
}

static int mlx5e_alloc_xdpsq(struct mlx5e_channel *c,
			     struct mlx5e_params *params,
			     struct xsk_buff_pool *xsk_pool,
			     struct mlx5e_sq_param *param,
			     struct mlx5e_xdpsq *sq,
			     bool is_redirect)
{
	void *sqc_wq               = MLX5_ADDR_OF(sqc, param->sqc, wq);
	struct mlx5_core_dev *mdev = c->mdev;
	struct mlx5_wq_cyc *wq = &sq->wq;
	int err;

	sq->pdev      = c->pdev;
	sq->mkey_be   = c->mkey_be;
	sq->channel   = c;
	sq->uar_map   = mdev->mlx5e_res.hw_objs.bfreg.map;
	sq->min_inline_mode = params->tx_min_inline_mode;
	sq->hw_mtu    = MLX5E_SW2HW_MTU(params, params->sw_mtu) - ETH_FCS_LEN;
	sq->xsk_pool  = xsk_pool;

	sq->stats = sq->xsk_pool ?
		&c->priv->channel_stats[c->ix]->xsksq :
		is_redirect ?
			&c->priv->channel_stats[c->ix]->xdpsq :
			&c->priv->channel_stats[c->ix]->rq_xdpsq;
	sq->stop_room = param->is_mpw ? mlx5e_stop_room_for_mpwqe(mdev) :
					mlx5e_stop_room_for_max_wqe(mdev);
	sq->max_sq_mpw_wqebbs = mlx5e_get_max_sq_aligned_wqebbs(mdev);

	param->wq.db_numa_node = cpu_to_node(c->cpu);
	err = mlx5_wq_cyc_create(mdev, &param->wq, sqc_wq, wq, &sq->wq_ctrl);
	if (err)
		return err;
	wq->db = &wq->db[MLX5_SND_DBR];

	err = mlx5e_alloc_xdpsq_db(sq, cpu_to_node(c->cpu));
	if (err)
		goto err_sq_wq_destroy;

	return 0;

err_sq_wq_destroy:
	mlx5_wq_destroy(&sq->wq_ctrl);

	return err;
}

static void mlx5e_free_xdpsq(struct mlx5e_xdpsq *sq)
{
	mlx5e_free_xdpsq_db(sq);
	mlx5_wq_destroy(&sq->wq_ctrl);
}

static void mlx5e_free_icosq_db(struct mlx5e_icosq *sq)
{
	kvfree(sq->db.wqe_info);
}

static int mlx5e_alloc_icosq_db(struct mlx5e_icosq *sq, int numa)
{
	int wq_sz = mlx5_wq_cyc_get_size(&sq->wq);
	size_t size;

	size = array_size(wq_sz, sizeof(*sq->db.wqe_info));
	sq->db.wqe_info = kvzalloc_node(size, GFP_KERNEL, numa);
	if (!sq->db.wqe_info)
		return -ENOMEM;

	return 0;
}

static void mlx5e_icosq_err_cqe_work(struct work_struct *recover_work)
{
	struct mlx5e_icosq *sq = container_of(recover_work, struct mlx5e_icosq,
					      recover_work);

	mlx5e_reporter_icosq_cqe_err(sq);
}

static void mlx5e_async_icosq_err_cqe_work(struct work_struct *recover_work)
{
	struct mlx5e_icosq *sq = container_of(recover_work, struct mlx5e_icosq,
					      recover_work);

	/* Not implemented yet. */

	netdev_warn(sq->channel->netdev, "async_icosq recovery is not implemented\n");
}

static int mlx5e_alloc_icosq(struct mlx5e_channel *c,
			     struct mlx5e_sq_param *param,
			     struct mlx5e_icosq *sq,
			     work_func_t recover_work_func)
{
	void *sqc_wq               = MLX5_ADDR_OF(sqc, param->sqc, wq);
	struct mlx5_core_dev *mdev = c->mdev;
	struct mlx5_wq_cyc *wq = &sq->wq;
	int err;

	sq->channel   = c;
	sq->uar_map   = mdev->mlx5e_res.hw_objs.bfreg.map;
	sq->reserved_room = param->stop_room;

	param->wq.db_numa_node = cpu_to_node(c->cpu);
	err = mlx5_wq_cyc_create(mdev, &param->wq, sqc_wq, wq, &sq->wq_ctrl);
	if (err)
		return err;
	wq->db = &wq->db[MLX5_SND_DBR];

	err = mlx5e_alloc_icosq_db(sq, cpu_to_node(c->cpu));
	if (err)
		goto err_sq_wq_destroy;

	INIT_WORK(&sq->recover_work, recover_work_func);

	return 0;

err_sq_wq_destroy:
	mlx5_wq_destroy(&sq->wq_ctrl);

	return err;
}

static void mlx5e_free_icosq(struct mlx5e_icosq *sq)
{
	mlx5e_free_icosq_db(sq);
	mlx5_wq_destroy(&sq->wq_ctrl);
}

void mlx5e_free_txqsq_db(struct mlx5e_txqsq *sq)
{
	kvfree(sq->db.wqe_info);
	kvfree(sq->db.skb_fifo.fifo);
	kvfree(sq->db.dma_fifo);
}

int mlx5e_alloc_txqsq_db(struct mlx5e_txqsq *sq, int numa)
{
	int wq_sz = mlx5_wq_cyc_get_size(&sq->wq);
	int df_sz = wq_sz * MLX5_SEND_WQEBB_NUM_DS;

	sq->db.dma_fifo = kvzalloc_node(array_size(df_sz,
						   sizeof(*sq->db.dma_fifo)),
					GFP_KERNEL, numa);
	sq->db.skb_fifo.fifo = kvzalloc_node(array_size(df_sz,
							sizeof(*sq->db.skb_fifo.fifo)),
					GFP_KERNEL, numa);
	sq->db.wqe_info = kvzalloc_node(array_size(wq_sz,
						   sizeof(*sq->db.wqe_info)),
					GFP_KERNEL, numa);
	if (!sq->db.dma_fifo || !sq->db.skb_fifo.fifo || !sq->db.wqe_info) {
		mlx5e_free_txqsq_db(sq);
		return -ENOMEM;
	}

	sq->dma_fifo_mask = df_sz - 1;

	sq->db.skb_fifo.pc   = &sq->skb_fifo_pc;
	sq->db.skb_fifo.cc   = &sq->skb_fifo_cc;
	sq->db.skb_fifo.mask = df_sz - 1;

	return 0;
}

static int mlx5e_alloc_txqsq(struct mlx5e_channel *c,
			     int txq_ix,
			     struct mlx5e_params *params,
			     struct mlx5e_sq_param *param,
			     struct mlx5e_txqsq *sq,
			     int tc)
{
	void *sqc_wq               = MLX5_ADDR_OF(sqc, param->sqc, wq);
	struct mlx5_core_dev *mdev = c->mdev;
	struct mlx5_wq_cyc *wq = &sq->wq;
	int err;

	sq->pdev      = c->pdev;
	sq->clock     = &mdev->clock;
	sq->mkey_be   = c->mkey_be;
	sq->netdev    = c->netdev;
	sq->mdev      = c->mdev;
	sq->channel   = c;
	sq->priv      = c->priv;
	sq->ch_ix     = c->ix;
	sq->txq_ix    = txq_ix;
	sq->uar_map   = mdev->mlx5e_res.hw_objs.bfreg.map;
	sq->min_inline_mode = params->tx_min_inline_mode;
	sq->hw_mtu    = MLX5E_SW2HW_MTU(params, params->sw_mtu);
	sq->max_sq_mpw_wqebbs = mlx5e_get_max_sq_aligned_wqebbs(mdev);
	INIT_WORK(&sq->recover_work, mlx5e_tx_err_cqe_work);
	if (!MLX5_CAP_ETH(mdev, wqe_vlan_insert))
		set_bit(MLX5E_SQ_STATE_VLAN_NEED_L2_INLINE, &sq->state);
	if (mlx5_ipsec_device_caps(c->priv->mdev))
		set_bit(MLX5E_SQ_STATE_IPSEC, &sq->state);
	if (param->is_mpw)
		set_bit(MLX5E_SQ_STATE_MPWQE, &sq->state);
	sq->stop_room = param->stop_room;
	sq->ptp_cyc2time = mlx5_sq_ts_translator(mdev);

	param->wq.db_numa_node = cpu_to_node(c->cpu);
	err = mlx5_wq_cyc_create(mdev, &param->wq, sqc_wq, wq, &sq->wq_ctrl);
	if (err)
		return err;
	wq->db    = &wq->db[MLX5_SND_DBR];

	err = mlx5e_alloc_txqsq_db(sq, cpu_to_node(c->cpu));
	if (err)
		goto err_sq_wq_destroy;

	INIT_WORK(&sq->dim.work, mlx5e_tx_dim_work);
	sq->dim.mode = params->tx_cq_moderation.cq_period_mode;

	return 0;

err_sq_wq_destroy:
	mlx5_wq_destroy(&sq->wq_ctrl);

	return err;
}

void mlx5e_free_txqsq(struct mlx5e_txqsq *sq)
{
	mlx5e_free_txqsq_db(sq);
	mlx5_wq_destroy(&sq->wq_ctrl);
}

static int mlx5e_create_sq(struct mlx5_core_dev *mdev,
			   struct mlx5e_sq_param *param,
			   struct mlx5e_create_sq_param *csp,
			   u32 *sqn)
{
	u8 ts_format;
	void *in;
	void *sqc;
	void *wq;
	int inlen;
	int err;

	inlen = MLX5_ST_SZ_BYTES(create_sq_in) +
		sizeof(u64) * csp->wq_ctrl->buf.npages;
	in = kvzalloc(inlen, GFP_KERNEL);
	if (!in)
		return -ENOMEM;

	ts_format = mlx5_is_real_time_sq(mdev) ?
			    MLX5_TIMESTAMP_FORMAT_REAL_TIME :
			    MLX5_TIMESTAMP_FORMAT_FREE_RUNNING;
	sqc = MLX5_ADDR_OF(create_sq_in, in, ctx);
	wq = MLX5_ADDR_OF(sqc, sqc, wq);

	memcpy(sqc, param->sqc, sizeof(param->sqc));
	MLX5_SET(sqc,  sqc, tis_lst_sz, csp->tis_lst_sz);
	MLX5_SET(sqc,  sqc, tis_num_0, csp->tisn);
	MLX5_SET(sqc,  sqc, cqn, csp->cqn);
	MLX5_SET(sqc,  sqc, ts_cqe_to_dest_cqn, csp->ts_cqe_to_dest_cqn);
	MLX5_SET(sqc,  sqc, ts_format, ts_format);


	if (MLX5_CAP_ETH(mdev, wqe_inline_mode) == MLX5_CAP_INLINE_MODE_VPORT_CONTEXT)
		MLX5_SET(sqc,  sqc, min_wqe_inline_mode, csp->min_inline_mode);

	MLX5_SET(sqc,  sqc, state, MLX5_SQC_STATE_RST);
	MLX5_SET(sqc,  sqc, flush_in_error_en, 1);

	MLX5_SET(wq,   wq, wq_type,       MLX5_WQ_TYPE_CYCLIC);
	MLX5_SET(wq,   wq, uar_page,      mdev->mlx5e_res.hw_objs.bfreg.index);
	MLX5_SET(wq,   wq, log_wq_pg_sz,  csp->wq_ctrl->buf.page_shift -
					  MLX5_ADAPTER_PAGE_SHIFT);
	MLX5_SET64(wq, wq, dbr_addr,      csp->wq_ctrl->db.dma);

	mlx5_fill_page_frag_array(&csp->wq_ctrl->buf,
				  (__be64 *)MLX5_ADDR_OF(wq, wq, pas));

	err = mlx5_core_create_sq(mdev, in, inlen, sqn);

	kvfree(in);

	return err;
}

int mlx5e_modify_sq(struct mlx5_core_dev *mdev, u32 sqn,
		    struct mlx5e_modify_sq_param *p)
{
	u64 bitmask = 0;
	void *in;
	void *sqc;
	int inlen;
	int err;

	inlen = MLX5_ST_SZ_BYTES(modify_sq_in);
	in = kvzalloc(inlen, GFP_KERNEL);
	if (!in)
		return -ENOMEM;

	sqc = MLX5_ADDR_OF(modify_sq_in, in, ctx);

	MLX5_SET(modify_sq_in, in, sq_state, p->curr_state);
	MLX5_SET(sqc, sqc, state, p->next_state);
	if (p->rl_update && p->next_state == MLX5_SQC_STATE_RDY) {
		bitmask |= 1;
		MLX5_SET(sqc, sqc, packet_pacing_rate_limit_index, p->rl_index);
	}
	if (p->qos_update && p->next_state == MLX5_SQC_STATE_RDY) {
		bitmask |= 1 << 2;
		MLX5_SET(sqc, sqc, qos_queue_group_id, p->qos_queue_group_id);
	}
	MLX5_SET64(modify_sq_in, in, modify_bitmask, bitmask);

	err = mlx5_core_modify_sq(mdev, sqn, in);

	kvfree(in);

	return err;
}

static void mlx5e_destroy_sq(struct mlx5_core_dev *mdev, u32 sqn)
{
	mlx5_core_destroy_sq(mdev, sqn);
}

int mlx5e_create_sq_rdy(struct mlx5_core_dev *mdev,
			struct mlx5e_sq_param *param,
			struct mlx5e_create_sq_param *csp,
			u16 qos_queue_group_id,
			u32 *sqn)
{
	struct mlx5e_modify_sq_param msp = {0};
	int err;

	err = mlx5e_create_sq(mdev, param, csp, sqn);
	if (err)
		return err;

	msp.curr_state = MLX5_SQC_STATE_RST;
	msp.next_state = MLX5_SQC_STATE_RDY;
	if (qos_queue_group_id) {
		msp.qos_update = true;
		msp.qos_queue_group_id = qos_queue_group_id;
	}
	err = mlx5e_modify_sq(mdev, *sqn, &msp);
	if (err)
		mlx5e_destroy_sq(mdev, *sqn);

	return err;
}

static int mlx5e_set_sq_maxrate(struct net_device *dev,
				struct mlx5e_txqsq *sq, u32 rate);

int mlx5e_open_txqsq(struct mlx5e_channel *c, u32 tisn, int txq_ix,
		     struct mlx5e_params *params, struct mlx5e_sq_param *param,
		     struct mlx5e_txqsq *sq, int tc, u16 qos_queue_group_id,
		     struct mlx5e_sq_stats *sq_stats)
{
	struct mlx5e_create_sq_param csp = {};
	u32 tx_rate;
	int err;

	err = mlx5e_alloc_txqsq(c, txq_ix, params, param, sq, tc);
	if (err)
		return err;

	sq->stats = sq_stats;

	csp.tisn            = tisn;
	csp.tis_lst_sz      = 1;
	csp.cqn             = sq->cq.mcq.cqn;
	csp.wq_ctrl         = &sq->wq_ctrl;
	csp.min_inline_mode = sq->min_inline_mode;
	err = mlx5e_create_sq_rdy(c->mdev, param, &csp, qos_queue_group_id, &sq->sqn);
	if (err)
		goto err_free_txqsq;

	tx_rate = c->priv->tx_rates[sq->txq_ix];
	if (tx_rate)
		mlx5e_set_sq_maxrate(c->netdev, sq, tx_rate);

	if (params->tx_dim_enabled)
		sq->state |= BIT(MLX5E_SQ_STATE_DIM);

	return 0;

err_free_txqsq:
	mlx5e_free_txqsq(sq);

	return err;
}

void mlx5e_activate_txqsq(struct mlx5e_txqsq *sq)
{
	sq->txq = netdev_get_tx_queue(sq->netdev, sq->txq_ix);
	set_bit(MLX5E_SQ_STATE_ENABLED, &sq->state);
	netdev_tx_reset_queue(sq->txq);
	netif_tx_start_queue(sq->txq);
}

void mlx5e_tx_disable_queue(struct netdev_queue *txq)
{
	__netif_tx_lock_bh(txq);
	netif_tx_stop_queue(txq);
	__netif_tx_unlock_bh(txq);
}

void mlx5e_deactivate_txqsq(struct mlx5e_txqsq *sq)
{
	struct mlx5_wq_cyc *wq = &sq->wq;

	clear_bit(MLX5E_SQ_STATE_ENABLED, &sq->state);
	synchronize_net(); /* Sync with NAPI to prevent netif_tx_wake_queue. */

	mlx5e_tx_disable_queue(sq->txq);

	/* last doorbell out, godspeed .. */
	if (mlx5e_wqc_has_room_for(wq, sq->cc, sq->pc, 1)) {
		u16 pi = mlx5_wq_cyc_ctr2ix(wq, sq->pc);
		struct mlx5e_tx_wqe *nop;

		sq->db.wqe_info[pi] = (struct mlx5e_tx_wqe_info) {
			.num_wqebbs = 1,
		};

		nop = mlx5e_post_nop(wq, sq->sqn, &sq->pc);
		mlx5e_notify_hw(wq, sq->pc, sq->uar_map, &nop->ctrl);
	}
}

void mlx5e_close_txqsq(struct mlx5e_txqsq *sq)
{
	struct mlx5_core_dev *mdev = sq->mdev;
	struct mlx5_rate_limit rl = {0};

	cancel_work_sync(&sq->dim.work);
	cancel_work_sync(&sq->recover_work);
	mlx5e_destroy_sq(mdev, sq->sqn);
	if (sq->rate_limit) {
		rl.rate = sq->rate_limit;
		mlx5_rl_remove_rate(mdev, &rl);
	}
	mlx5e_free_txqsq_descs(sq);
	mlx5e_free_txqsq(sq);
}

void mlx5e_tx_err_cqe_work(struct work_struct *recover_work)
{
	struct mlx5e_txqsq *sq = container_of(recover_work, struct mlx5e_txqsq,
					      recover_work);

	mlx5e_reporter_tx_err_cqe(sq);
}

static int mlx5e_open_icosq(struct mlx5e_channel *c, struct mlx5e_params *params,
			    struct mlx5e_sq_param *param, struct mlx5e_icosq *sq,
			    work_func_t recover_work_func)
{
	struct mlx5e_create_sq_param csp = {};
	int err;

	err = mlx5e_alloc_icosq(c, param, sq, recover_work_func);
	if (err)
		return err;

	csp.cqn             = sq->cq.mcq.cqn;
	csp.wq_ctrl         = &sq->wq_ctrl;
	csp.min_inline_mode = params->tx_min_inline_mode;
	err = mlx5e_create_sq_rdy(c->mdev, param, &csp, 0, &sq->sqn);
	if (err)
		goto err_free_icosq;

	if (param->is_tls) {
		sq->ktls_resync = mlx5e_ktls_rx_resync_create_resp_list();
		if (IS_ERR(sq->ktls_resync)) {
			err = PTR_ERR(sq->ktls_resync);
			goto err_destroy_icosq;
		}
	}
	return 0;

err_destroy_icosq:
	mlx5e_destroy_sq(c->mdev, sq->sqn);
err_free_icosq:
	mlx5e_free_icosq(sq);

	return err;
}

void mlx5e_activate_icosq(struct mlx5e_icosq *icosq)
{
	set_bit(MLX5E_SQ_STATE_ENABLED, &icosq->state);
}

void mlx5e_deactivate_icosq(struct mlx5e_icosq *icosq)
{
	clear_bit(MLX5E_SQ_STATE_ENABLED, &icosq->state);
	synchronize_net(); /* Sync with NAPI. */
}

static void mlx5e_close_icosq(struct mlx5e_icosq *sq)
{
	struct mlx5e_channel *c = sq->channel;

	if (sq->ktls_resync)
		mlx5e_ktls_rx_resync_destroy_resp_list(sq->ktls_resync);
	mlx5e_destroy_sq(c->mdev, sq->sqn);
	mlx5e_free_icosq_descs(sq);
	mlx5e_free_icosq(sq);
}

int mlx5e_open_xdpsq(struct mlx5e_channel *c, struct mlx5e_params *params,
		     struct mlx5e_sq_param *param, struct xsk_buff_pool *xsk_pool,
		     struct mlx5e_xdpsq *sq, bool is_redirect)
{
	struct mlx5e_create_sq_param csp = {};
	int err;

	err = mlx5e_alloc_xdpsq(c, params, xsk_pool, param, sq, is_redirect);
	if (err)
		return err;

	csp.tis_lst_sz      = 1;
	csp.tisn            = c->priv->tisn[c->lag_port][0]; /* tc = 0 */
	csp.cqn             = sq->cq.mcq.cqn;
	csp.wq_ctrl         = &sq->wq_ctrl;
	csp.min_inline_mode = sq->min_inline_mode;
	set_bit(MLX5E_SQ_STATE_ENABLED, &sq->state);

	if (param->is_xdp_mb)
		set_bit(MLX5E_SQ_STATE_XDP_MULTIBUF, &sq->state);

	err = mlx5e_create_sq_rdy(c->mdev, param, &csp, 0, &sq->sqn);
	if (err)
		goto err_free_xdpsq;

	mlx5e_set_xmit_fp(sq, param->is_mpw);

	if (!param->is_mpw && !test_bit(MLX5E_SQ_STATE_XDP_MULTIBUF, &sq->state)) {
		unsigned int ds_cnt = MLX5E_TX_WQE_EMPTY_DS_COUNT + 1;
		unsigned int inline_hdr_sz = 0;
		int i;

		if (sq->min_inline_mode != MLX5_INLINE_MODE_NONE) {
			inline_hdr_sz = MLX5E_XDP_MIN_INLINE;
			ds_cnt++;
		}

		/* Pre initialize fixed WQE fields */
		for (i = 0; i < mlx5_wq_cyc_get_size(&sq->wq); i++) {
			struct mlx5e_tx_wqe      *wqe  = mlx5_wq_cyc_get_wqe(&sq->wq, i);
			struct mlx5_wqe_ctrl_seg *cseg = &wqe->ctrl;
			struct mlx5_wqe_eth_seg  *eseg = &wqe->eth;

			sq->db.wqe_info[i] = (struct mlx5e_xdp_wqe_info) {
				.num_wqebbs = 1,
				.num_pkts   = 1,
			};

			cseg->qpn_ds = cpu_to_be32((sq->sqn << 8) | ds_cnt);
			eseg->inline_hdr.sz = cpu_to_be16(inline_hdr_sz);
		}
	}

	return 0;

err_free_xdpsq:
	clear_bit(MLX5E_SQ_STATE_ENABLED, &sq->state);
	mlx5e_free_xdpsq(sq);

	return err;
}

void mlx5e_close_xdpsq(struct mlx5e_xdpsq *sq)
{
	struct mlx5e_channel *c = sq->channel;

	clear_bit(MLX5E_SQ_STATE_ENABLED, &sq->state);
	synchronize_net(); /* Sync with NAPI. */

	mlx5e_destroy_sq(c->mdev, sq->sqn);
	mlx5e_free_xdpsq_descs(sq);
	mlx5e_free_xdpsq(sq);
}

static int mlx5e_alloc_cq_common(struct mlx5e_priv *priv,
				 struct mlx5e_cq_param *param,
				 struct mlx5e_cq *cq)
{
	struct mlx5_core_dev *mdev = priv->mdev;
	struct mlx5_core_cq *mcq = &cq->mcq;
	int err;
	u32 i;

	err = mlx5_cqwq_create(mdev, &param->wq, param->cqc, &cq->wq,
			       &cq->wq_ctrl);
	if (err)
		return err;

	mcq->cqe_sz     = 64;
	mcq->set_ci_db  = cq->wq_ctrl.db.db;
	mcq->arm_db     = cq->wq_ctrl.db.db + 1;
	*mcq->set_ci_db = 0;
	*mcq->arm_db    = 0;
	mcq->vector     = param->eq_ix;
	mcq->comp       = mlx5e_completion_event;
	mcq->event      = mlx5e_cq_error_event;

	for (i = 0; i < mlx5_cqwq_get_size(&cq->wq); i++) {
		struct mlx5_cqe64 *cqe = mlx5_cqwq_get_wqe(&cq->wq, i);

		cqe->op_own = 0xf1;
		cqe->validity_iteration_count = 0xff;
	}

	cq->mdev = mdev;
	cq->netdev = priv->netdev;
	cq->priv = priv;

	return 0;
}

static int mlx5e_alloc_cq(struct mlx5e_priv *priv,
			  struct mlx5e_cq_param *param,
			  struct mlx5e_create_cq_param *ccp,
			  struct mlx5e_cq *cq)
{
	int err;

	param->wq.buf_numa_node = ccp->node;
	param->wq.db_numa_node  = ccp->node;
	param->eq_ix            = ccp->ix;

	err = mlx5e_alloc_cq_common(priv, param, cq);

	cq->napi     = ccp->napi;
	cq->ch_stats = ccp->ch_stats;

	return err;
}

static void mlx5e_free_cq(struct mlx5e_cq *cq)
{
	mlx5_wq_destroy(&cq->wq_ctrl);
}

static int mlx5e_create_cq(struct mlx5e_cq *cq, struct mlx5e_cq_param *param)
{
	u32 out[MLX5_ST_SZ_DW(create_cq_out)];
	struct mlx5_core_dev *mdev = cq->mdev;
	struct mlx5_core_cq *mcq = &cq->mcq;

	void *in;
	void *cqc;
	int inlen;
	int eqn;
	int err;

	err = mlx5_vector2eqn(mdev, param->eq_ix, &eqn);
	if (err)
		return err;

	inlen = MLX5_ST_SZ_BYTES(create_cq_in) +
		sizeof(u64) * cq->wq_ctrl.buf.npages;
	in = kvzalloc(inlen, GFP_KERNEL);
	if (!in)
		return -ENOMEM;

	cqc = MLX5_ADDR_OF(create_cq_in, in, cq_context);

	memcpy(cqc, param->cqc, sizeof(param->cqc));

	mlx5_fill_page_frag_array(&cq->wq_ctrl.buf,
				  (__be64 *)MLX5_ADDR_OF(create_cq_in, in, pas));

	MLX5_SET(cqc,   cqc, cq_period_mode, param->cq_period_mode);
	MLX5_SET(cqc,   cqc, c_eqn_or_apu_element, eqn);
	MLX5_SET(cqc,   cqc, uar_page,      mdev->priv.uar->index);
	MLX5_SET(cqc,   cqc, log_page_size, cq->wq_ctrl.buf.page_shift -
					    MLX5_ADAPTER_PAGE_SHIFT);
	MLX5_SET64(cqc, cqc, dbr_addr,      cq->wq_ctrl.db.dma);

	err = mlx5_core_create_cq(mdev, mcq, in, inlen, out, sizeof(out));

	kvfree(in);

	if (err)
		return err;

	mlx5e_cq_arm(cq);

	return 0;
}

static void mlx5e_destroy_cq(struct mlx5e_cq *cq)
{
	mlx5_core_destroy_cq(cq->mdev, &cq->mcq);
}

int mlx5e_open_cq(struct mlx5e_priv *priv, struct dim_cq_moder moder,
		  struct mlx5e_cq_param *param, struct mlx5e_create_cq_param *ccp,
		  struct mlx5e_cq *cq)
{
	struct mlx5_core_dev *mdev = priv->mdev;
	int err;

	err = mlx5e_alloc_cq(priv, param, ccp, cq);
	if (err)
		return err;

	err = mlx5e_create_cq(cq, param);
	if (err)
		goto err_free_cq;

	if (MLX5_CAP_GEN(mdev, cq_moderation))
		mlx5_core_modify_cq_moderation(mdev, &cq->mcq, moder.usec, moder.pkts);
	return 0;

err_free_cq:
	mlx5e_free_cq(cq);

	return err;
}

void mlx5e_close_cq(struct mlx5e_cq *cq)
{
	mlx5e_destroy_cq(cq);
	mlx5e_free_cq(cq);
}

static int mlx5e_open_tx_cqs(struct mlx5e_channel *c,
			     struct mlx5e_params *params,
			     struct mlx5e_create_cq_param *ccp,
			     struct mlx5e_channel_param *cparam)
{
	int err;
	int tc;

	for (tc = 0; tc < c->num_tc; tc++) {
		err = mlx5e_open_cq(c->priv, params->tx_cq_moderation, &cparam->txq_sq.cqp,
				    ccp, &c->sq[tc].cq);
		if (err)
			goto err_close_tx_cqs;
	}

	return 0;

err_close_tx_cqs:
	for (tc--; tc >= 0; tc--)
		mlx5e_close_cq(&c->sq[tc].cq);

	return err;
}

static void mlx5e_close_tx_cqs(struct mlx5e_channel *c)
{
	int tc;

	for (tc = 0; tc < c->num_tc; tc++)
		mlx5e_close_cq(&c->sq[tc].cq);
}

static int mlx5e_mqprio_txq_to_tc(struct netdev_tc_txq *tc_to_txq, unsigned int txq)
{
	int tc;

	for (tc = 0; tc < TC_MAX_QUEUE; tc++)
		if (txq - tc_to_txq[tc].offset < tc_to_txq[tc].count)
			return tc;

	WARN(1, "Unexpected TCs configuration. No match found for txq %u", txq);
	return -ENOENT;
}

static int mlx5e_txq_get_qos_node_hw_id(struct mlx5e_params *params, int txq_ix,
					u32 *hw_id)
{
	int tc;

	if (params->mqprio.mode != TC_MQPRIO_MODE_CHANNEL) {
		*hw_id = 0;
		return 0;
	}

	tc = mlx5e_mqprio_txq_to_tc(params->mqprio.tc_to_txq, txq_ix);
	if (tc < 0)
		return tc;

	if (tc >= params->mqprio.num_tc) {
		WARN(1, "Unexpected TCs configuration. tc %d is out of range of %u",
		     tc, params->mqprio.num_tc);
		return -EINVAL;
	}

	*hw_id = params->mqprio.channel.hw_id[tc];
	return 0;
}

static int mlx5e_open_sqs(struct mlx5e_channel *c,
			  struct mlx5e_params *params,
			  struct mlx5e_channel_param *cparam)
{
	int err, tc;

	for (tc = 0; tc < mlx5e_get_dcb_num_tc(params); tc++) {
		int txq_ix = c->ix + tc * params->num_channels;
		u32 qos_queue_group_id;

		err = mlx5e_txq_get_qos_node_hw_id(params, txq_ix, &qos_queue_group_id);
		if (err)
			goto err_close_sqs;

		err = mlx5e_open_txqsq(c, c->priv->tisn[c->lag_port][tc], txq_ix,
				       params, &cparam->txq_sq, &c->sq[tc], tc,
				       qos_queue_group_id,
				       &c->priv->channel_stats[c->ix]->sq[tc]);
		if (err)
			goto err_close_sqs;
	}

	return 0;

err_close_sqs:
	for (tc--; tc >= 0; tc--)
		mlx5e_close_txqsq(&c->sq[tc]);

	return err;
}

static void mlx5e_close_sqs(struct mlx5e_channel *c)
{
	int tc;

	for (tc = 0; tc < c->num_tc; tc++)
		mlx5e_close_txqsq(&c->sq[tc]);
}

static int mlx5e_set_sq_maxrate(struct net_device *dev,
				struct mlx5e_txqsq *sq, u32 rate)
{
	struct mlx5e_priv *priv = netdev_priv(dev);
	struct mlx5_core_dev *mdev = priv->mdev;
	struct mlx5e_modify_sq_param msp = {0};
	struct mlx5_rate_limit rl = {0};
	u16 rl_index = 0;
	int err;

	if (rate == sq->rate_limit)
		/* nothing to do */
		return 0;

	if (sq->rate_limit) {
		rl.rate = sq->rate_limit;
		/* remove current rl index to free space to next ones */
		mlx5_rl_remove_rate(mdev, &rl);
	}

	sq->rate_limit = 0;

	if (rate) {
		rl.rate = rate;
		err = mlx5_rl_add_rate(mdev, &rl_index, &rl);
		if (err) {
			netdev_err(dev, "Failed configuring rate %u: %d\n",
				   rate, err);
			return err;
		}
	}

	msp.curr_state = MLX5_SQC_STATE_RDY;
	msp.next_state = MLX5_SQC_STATE_RDY;
	msp.rl_index   = rl_index;
	msp.rl_update  = true;
	err = mlx5e_modify_sq(mdev, sq->sqn, &msp);
	if (err) {
		netdev_err(dev, "Failed configuring rate %u: %d\n",
			   rate, err);
		/* remove the rate from the table */
		if (rate)
			mlx5_rl_remove_rate(mdev, &rl);
		return err;
	}

	sq->rate_limit = rate;
	return 0;
}

static int mlx5e_set_tx_maxrate(struct net_device *dev, int index, u32 rate)
{
	struct mlx5e_priv *priv = netdev_priv(dev);
	struct mlx5_core_dev *mdev = priv->mdev;
	struct mlx5e_txqsq *sq = priv->txq2sq[index];
	int err = 0;

	if (!mlx5_rl_is_supported(mdev)) {
		netdev_err(dev, "Rate limiting is not supported on this device\n");
		return -EINVAL;
	}

	/* rate is given in Mb/sec, HW config is in Kb/sec */
	rate = rate << 10;

	/* Check whether rate in valid range, 0 is always valid */
	if (rate && !mlx5_rl_is_in_range(mdev, rate)) {
		netdev_err(dev, "TX rate %u, is not in range\n", rate);
		return -ERANGE;
	}

	mutex_lock(&priv->state_lock);
	if (test_bit(MLX5E_STATE_OPENED, &priv->state))
		err = mlx5e_set_sq_maxrate(dev, sq, rate);
	if (!err)
		priv->tx_rates[index] = rate;
	mutex_unlock(&priv->state_lock);

	return err;
}

static int mlx5e_open_rxq_rq(struct mlx5e_channel *c, struct mlx5e_params *params,
			     struct mlx5e_rq_param *rq_params)
{
	int err;

	err = mlx5e_init_rxq_rq(c, params, &c->rq);
	if (err)
		return err;

	return mlx5e_open_rq(params, rq_params, NULL, cpu_to_node(c->cpu), &c->rq);
}

static int mlx5e_open_queues(struct mlx5e_channel *c,
			     struct mlx5e_params *params,
			     struct mlx5e_channel_param *cparam)
{
	struct dim_cq_moder icocq_moder = {0, 0};
	struct mlx5e_create_cq_param ccp;
	int err;

	mlx5e_build_create_cq_param(&ccp, c);

	err = mlx5e_open_cq(c->priv, icocq_moder, &cparam->async_icosq.cqp, &ccp,
			    &c->async_icosq.cq);
	if (err)
		return err;

	err = mlx5e_open_cq(c->priv, icocq_moder, &cparam->icosq.cqp, &ccp,
			    &c->icosq.cq);
	if (err)
		goto err_close_async_icosq_cq;

	err = mlx5e_open_tx_cqs(c, params, &ccp, cparam);
	if (err)
		goto err_close_icosq_cq;

	err = mlx5e_open_cq(c->priv, params->tx_cq_moderation, &cparam->xdp_sq.cqp, &ccp,
			    &c->xdpsq.cq);
	if (err)
		goto err_close_tx_cqs;

	err = mlx5e_open_cq(c->priv, params->rx_cq_moderation, &cparam->rq.cqp, &ccp,
			    &c->rq.cq);
	if (err)
		goto err_close_xdp_tx_cqs;

	err = c->xdp ? mlx5e_open_cq(c->priv, params->tx_cq_moderation, &cparam->xdp_sq.cqp,
				     &ccp, &c->rq_xdpsq.cq) : 0;
	if (err)
		goto err_close_rx_cq;

	spin_lock_init(&c->async_icosq_lock);

	err = mlx5e_open_icosq(c, params, &cparam->async_icosq, &c->async_icosq,
			       mlx5e_async_icosq_err_cqe_work);
	if (err)
		goto err_close_xdpsq_cq;

	mutex_init(&c->icosq_recovery_lock);

	err = mlx5e_open_icosq(c, params, &cparam->icosq, &c->icosq,
			       mlx5e_icosq_err_cqe_work);
	if (err)
		goto err_close_async_icosq;

	err = mlx5e_open_sqs(c, params, cparam);
	if (err)
		goto err_close_icosq;

	err = mlx5e_open_rxq_rq(c, params, &cparam->rq);
	if (err)
		goto err_close_sqs;

	if (c->xdp) {
		err = mlx5e_open_xdpsq(c, params, &cparam->xdp_sq, NULL,
				       &c->rq_xdpsq, false);
		if (err)
			goto err_close_rq;
	}

	err = mlx5e_open_xdpsq(c, params, &cparam->xdp_sq, NULL, &c->xdpsq, true);
	if (err)
		goto err_close_xdp_sq;

	return 0;

err_close_xdp_sq:
	if (c->xdp)
		mlx5e_close_xdpsq(&c->rq_xdpsq);

err_close_rq:
	mlx5e_close_rq(&c->rq);

err_close_sqs:
	mlx5e_close_sqs(c);

err_close_icosq:
	mlx5e_close_icosq(&c->icosq);

err_close_async_icosq:
	mlx5e_close_icosq(&c->async_icosq);

err_close_xdpsq_cq:
	if (c->xdp)
		mlx5e_close_cq(&c->rq_xdpsq.cq);

err_close_rx_cq:
	mlx5e_close_cq(&c->rq.cq);

err_close_xdp_tx_cqs:
	mlx5e_close_cq(&c->xdpsq.cq);

err_close_tx_cqs:
	mlx5e_close_tx_cqs(c);

err_close_icosq_cq:
	mlx5e_close_cq(&c->icosq.cq);

err_close_async_icosq_cq:
	mlx5e_close_cq(&c->async_icosq.cq);

	return err;
}

static void mlx5e_close_queues(struct mlx5e_channel *c)
{
	mlx5e_close_xdpsq(&c->xdpsq);
	if (c->xdp)
		mlx5e_close_xdpsq(&c->rq_xdpsq);
	/* The same ICOSQ is used for UMRs for both RQ and XSKRQ. */
	cancel_work_sync(&c->icosq.recover_work);
	mlx5e_close_rq(&c->rq);
	mlx5e_close_sqs(c);
	mlx5e_close_icosq(&c->icosq);
	mutex_destroy(&c->icosq_recovery_lock);
	mlx5e_close_icosq(&c->async_icosq);
	if (c->xdp)
		mlx5e_close_cq(&c->rq_xdpsq.cq);
	mlx5e_close_cq(&c->rq.cq);
	mlx5e_close_cq(&c->xdpsq.cq);
	mlx5e_close_tx_cqs(c);
	mlx5e_close_cq(&c->icosq.cq);
	mlx5e_close_cq(&c->async_icosq.cq);
}

static u8 mlx5e_enumerate_lag_port(struct mlx5_core_dev *mdev, int ix)
{
	u16 port_aff_bias = mlx5_core_is_pf(mdev) ? 0 : MLX5_CAP_GEN(mdev, vhca_id);

	return (ix + port_aff_bias) % mlx5e_get_num_lag_ports(mdev);
}

static int mlx5e_channel_stats_alloc(struct mlx5e_priv *priv, int ix, int cpu)
{
	if (ix > priv->stats_nch)  {
		netdev_warn(priv->netdev, "Unexpected channel stats index %d > %d\n", ix,
			    priv->stats_nch);
		return -EINVAL;
	}

	if (priv->channel_stats[ix])
		return 0;

	/* Asymmetric dynamic memory allocation.
	 * Freed in mlx5e_priv_arrays_free, not on channel closure.
	 */
	mlx5e_dbg(DRV, priv, "Creating channel stats %d\n", ix);
	priv->channel_stats[ix] = kvzalloc_node(sizeof(**priv->channel_stats),
						GFP_KERNEL, cpu_to_node(cpu));
	if (!priv->channel_stats[ix])
		return -ENOMEM;
	priv->stats_nch++;

	return 0;
}

void mlx5e_trigger_napi_icosq(struct mlx5e_channel *c)
{
	spin_lock_bh(&c->async_icosq_lock);
	mlx5e_trigger_irq(&c->async_icosq);
	spin_unlock_bh(&c->async_icosq_lock);
}

void mlx5e_trigger_napi_sched(struct napi_struct *napi)
{
	local_bh_disable();
	napi_schedule(napi);
	local_bh_enable();
}

static int mlx5e_open_channel(struct mlx5e_priv *priv, int ix,
			      struct mlx5e_params *params,
			      struct mlx5e_channel_param *cparam,
			      struct xsk_buff_pool *xsk_pool,
			      struct mlx5e_channel **cp)
{
	int cpu = cpumask_first(mlx5_comp_irq_get_affinity_mask(priv->mdev, ix));
	struct net_device *netdev = priv->netdev;
	struct mlx5e_xsk_param xsk;
	struct mlx5e_channel *c;
	unsigned int irq;
	int err;

	err = mlx5_vector2irqn(priv->mdev, ix, &irq);
	if (err)
		return err;

	err = mlx5e_channel_stats_alloc(priv, ix, cpu);
	if (err)
		return err;

	c = kvzalloc_node(sizeof(*c), GFP_KERNEL, cpu_to_node(cpu));
	if (!c)
		return -ENOMEM;

	c->priv     = priv;
	c->mdev     = priv->mdev;
	c->tstamp   = &priv->tstamp;
	c->ix       = ix;
	c->cpu      = cpu;
	c->pdev     = mlx5_core_dma_dev(priv->mdev);
	c->netdev   = priv->netdev;
	c->mkey_be  = cpu_to_be32(priv->mdev->mlx5e_res.hw_objs.mkey);
	c->num_tc   = mlx5e_get_dcb_num_tc(params);
	c->xdp      = !!params->xdp_prog;
	c->stats    = &priv->channel_stats[ix]->ch;
	c->aff_mask = irq_get_effective_affinity_mask(irq);
	c->lag_port = mlx5e_enumerate_lag_port(priv->mdev, ix);

	netif_napi_add(netdev, &c->napi, mlx5e_napi_poll);

	err = mlx5e_open_queues(c, params, cparam);
	if (unlikely(err))
		goto err_napi_del;

	if (xsk_pool) {
		mlx5e_build_xsk_param(xsk_pool, &xsk);
		err = mlx5e_open_xsk(priv, params, &xsk, xsk_pool, c);
		if (unlikely(err))
			goto err_close_queues;
	}

	*cp = c;

	return 0;

err_close_queues:
	mlx5e_close_queues(c);

err_napi_del:
	netif_napi_del(&c->napi);

	kvfree(c);

	return err;
}

static void mlx5e_activate_channel(struct mlx5e_channel *c)
{
	int tc;

	napi_enable(&c->napi);

	for (tc = 0; tc < c->num_tc; tc++)
		mlx5e_activate_txqsq(&c->sq[tc]);
	mlx5e_activate_icosq(&c->icosq);
	mlx5e_activate_icosq(&c->async_icosq);

	if (test_bit(MLX5E_CHANNEL_STATE_XSK, c->state))
		mlx5e_activate_xsk(c);
	else
		mlx5e_activate_rq(&c->rq);
}

static void mlx5e_deactivate_channel(struct mlx5e_channel *c)
{
	int tc;

	if (test_bit(MLX5E_CHANNEL_STATE_XSK, c->state))
		mlx5e_deactivate_xsk(c);
	else
		mlx5e_deactivate_rq(&c->rq);

	mlx5e_deactivate_icosq(&c->async_icosq);
	mlx5e_deactivate_icosq(&c->icosq);
	for (tc = 0; tc < c->num_tc; tc++)
		mlx5e_deactivate_txqsq(&c->sq[tc]);
	mlx5e_qos_deactivate_queues(c);

	napi_disable(&c->napi);
}

static void mlx5e_close_channel(struct mlx5e_channel *c)
{
	if (test_bit(MLX5E_CHANNEL_STATE_XSK, c->state))
		mlx5e_close_xsk(c);
	mlx5e_close_queues(c);
	mlx5e_qos_close_queues(c);
	netif_napi_del(&c->napi);

	kvfree(c);
}

int mlx5e_open_channels(struct mlx5e_priv *priv,
			struct mlx5e_channels *chs)
{
	struct mlx5e_channel_param *cparam;
	int err = -ENOMEM;
	int i;

	chs->num = chs->params.num_channels;

	chs->c = kcalloc(chs->num, sizeof(struct mlx5e_channel *), GFP_KERNEL);
	cparam = kvzalloc(sizeof(struct mlx5e_channel_param), GFP_KERNEL);
	if (!chs->c || !cparam)
		goto err_free;

	err = mlx5e_build_channel_param(priv->mdev, &chs->params, priv->q_counter, cparam);
	if (err)
		goto err_free;

	for (i = 0; i < chs->num; i++) {
		struct xsk_buff_pool *xsk_pool = NULL;

		if (chs->params.xdp_prog)
			xsk_pool = mlx5e_xsk_get_pool(&chs->params, chs->params.xsk, i);

		err = mlx5e_open_channel(priv, i, &chs->params, cparam, xsk_pool, &chs->c[i]);
		if (err)
			goto err_close_channels;
	}

	if (MLX5E_GET_PFLAG(&chs->params, MLX5E_PFLAG_TX_PORT_TS) || chs->params.ptp_rx) {
		err = mlx5e_ptp_open(priv, &chs->params, chs->c[0]->lag_port, &chs->ptp);
		if (err)
			goto err_close_channels;
	}

	if (priv->htb) {
		err = mlx5e_qos_open_queues(priv, chs);
		if (err)
			goto err_close_ptp;
	}

	mlx5e_health_channels_update(priv);
	kvfree(cparam);
	return 0;

err_close_ptp:
	if (chs->ptp)
		mlx5e_ptp_close(chs->ptp);

err_close_channels:
	for (i--; i >= 0; i--)
		mlx5e_close_channel(chs->c[i]);

err_free:
	kfree(chs->c);
	kvfree(cparam);
	chs->num = 0;
	return err;
}

static void mlx5e_activate_channels(struct mlx5e_priv *priv, struct mlx5e_channels *chs)
{
	int i;

	for (i = 0; i < chs->num; i++)
		mlx5e_activate_channel(chs->c[i]);

	if (priv->htb)
		mlx5e_qos_activate_queues(priv);

	for (i = 0; i < chs->num; i++)
		mlx5e_trigger_napi_icosq(chs->c[i]);

	if (chs->ptp)
		mlx5e_ptp_activate_channel(chs->ptp);
}

static int mlx5e_wait_channels_min_rx_wqes(struct mlx5e_channels *chs)
{
	int err = 0;
	int i;

	for (i = 0; i < chs->num; i++) {
		int timeout = err ? 0 : MLX5E_RQ_WQES_TIMEOUT;
		struct mlx5e_channel *c = chs->c[i];

		if (test_bit(MLX5E_CHANNEL_STATE_XSK, c->state))
			continue;

		err |= mlx5e_wait_for_min_rx_wqes(&c->rq, timeout);

		/* Don't wait on the XSK RQ, because the newer xdpsock sample
		 * doesn't provide any Fill Ring entries at the setup stage.
		 */
	}

	return err ? -ETIMEDOUT : 0;
}

static void mlx5e_deactivate_channels(struct mlx5e_channels *chs)
{
	int i;

	if (chs->ptp)
		mlx5e_ptp_deactivate_channel(chs->ptp);

	for (i = 0; i < chs->num; i++)
		mlx5e_deactivate_channel(chs->c[i]);
}

void mlx5e_close_channels(struct mlx5e_channels *chs)
{
	int i;

	if (chs->ptp) {
		mlx5e_ptp_close(chs->ptp);
		chs->ptp = NULL;
	}
	for (i = 0; i < chs->num; i++)
		mlx5e_close_channel(chs->c[i]);

	kfree(chs->c);
	chs->num = 0;
}

static int mlx5e_modify_tirs_packet_merge(struct mlx5e_priv *priv)
{
	struct mlx5e_rx_res *res = priv->rx_res;

	return mlx5e_rx_res_packet_merge_set_param(res, &priv->channels.params.packet_merge);
}

static MLX5E_DEFINE_PREACTIVATE_WRAPPER_CTX(mlx5e_modify_tirs_packet_merge);

static int mlx5e_set_mtu(struct mlx5_core_dev *mdev,
			 struct mlx5e_params *params, u16 mtu)
{
	u16 hw_mtu = MLX5E_SW2HW_MTU(params, mtu);
	int err;

	err = mlx5_set_port_mtu(mdev, hw_mtu, 1);
	if (err)
		return err;

	/* Update vport context MTU */
	mlx5_modify_nic_vport_mtu(mdev, hw_mtu);
	return 0;
}

static void mlx5e_query_mtu(struct mlx5_core_dev *mdev,
			    struct mlx5e_params *params, u16 *mtu)
{
	u16 hw_mtu = 0;
	int err;

	err = mlx5_query_nic_vport_mtu(mdev, &hw_mtu);
	if (err || !hw_mtu) /* fallback to port oper mtu */
		mlx5_query_port_oper_mtu(mdev, &hw_mtu, 1);

	*mtu = MLX5E_HW2SW_MTU(params, hw_mtu);
}

int mlx5e_set_dev_port_mtu(struct mlx5e_priv *priv)
{
	struct mlx5e_params *params = &priv->channels.params;
	struct net_device *netdev = priv->netdev;
	struct mlx5_core_dev *mdev = priv->mdev;
	u16 mtu;
	int err;

	err = mlx5e_set_mtu(mdev, params, params->sw_mtu);
	if (err)
		return err;

	mlx5e_query_mtu(mdev, params, &mtu);
	if (mtu != params->sw_mtu)
		netdev_warn(netdev, "%s: VPort MTU %d is different than netdev mtu %d\n",
			    __func__, mtu, params->sw_mtu);

	params->sw_mtu = mtu;
	return 0;
}

MLX5E_DEFINE_PREACTIVATE_WRAPPER_CTX(mlx5e_set_dev_port_mtu);

void mlx5e_set_netdev_mtu_boundaries(struct mlx5e_priv *priv)
{
	struct mlx5e_params *params = &priv->channels.params;
	struct net_device *netdev   = priv->netdev;
	struct mlx5_core_dev *mdev  = priv->mdev;
	u16 max_mtu;

	/* MTU range: 68 - hw-specific max */
	netdev->min_mtu = ETH_MIN_MTU;

	mlx5_query_port_max_mtu(mdev, &max_mtu, 1);
	netdev->max_mtu = min_t(unsigned int, MLX5E_HW2SW_MTU(params, max_mtu),
				ETH_MAX_MTU);
}

static int mlx5e_netdev_set_tcs(struct net_device *netdev, u16 nch, u8 ntc,
				struct netdev_tc_txq *tc_to_txq)
{
	int tc, err;

	netdev_reset_tc(netdev);

	if (ntc == 1)
		return 0;

	err = netdev_set_num_tc(netdev, ntc);
	if (err) {
		netdev_WARN(netdev, "netdev_set_num_tc failed (%d), ntc = %d\n", err, ntc);
		return err;
	}

	for (tc = 0; tc < ntc; tc++) {
		u16 count, offset;

		count = tc_to_txq[tc].count;
		offset = tc_to_txq[tc].offset;
		netdev_set_tc_queue(netdev, tc, count, offset);
	}

	return 0;
}

int mlx5e_update_tx_netdev_queues(struct mlx5e_priv *priv)
{
	int nch, ntc, num_txqs, err;
	int qos_queues = 0;

	if (priv->htb)
		qos_queues = mlx5e_htb_cur_leaf_nodes(priv->htb);

	nch = priv->channels.params.num_channels;
	ntc = mlx5e_get_dcb_num_tc(&priv->channels.params);
	num_txqs = nch * ntc + qos_queues;
	if (MLX5E_GET_PFLAG(&priv->channels.params, MLX5E_PFLAG_TX_PORT_TS))
		num_txqs += ntc;

	mlx5e_dbg(DRV, priv, "Setting num_txqs %d\n", num_txqs);
	err = netif_set_real_num_tx_queues(priv->netdev, num_txqs);
	if (err)
		netdev_warn(priv->netdev, "netif_set_real_num_tx_queues failed, %d\n", err);

	return err;
}

static int mlx5e_update_netdev_queues(struct mlx5e_priv *priv)
{
	struct netdev_tc_txq old_tc_to_txq[TC_MAX_QUEUE], *tc_to_txq;
	struct net_device *netdev = priv->netdev;
	int old_num_txqs, old_ntc;
	int nch, ntc;
	int err;
	int i;

	old_num_txqs = netdev->real_num_tx_queues;
	old_ntc = netdev->num_tc ? : 1;
	for (i = 0; i < ARRAY_SIZE(old_tc_to_txq); i++)
		old_tc_to_txq[i] = netdev->tc_to_txq[i];

	nch = priv->channels.params.num_channels;
	ntc = priv->channels.params.mqprio.num_tc;
	tc_to_txq = priv->channels.params.mqprio.tc_to_txq;

	err = mlx5e_netdev_set_tcs(netdev, nch, ntc, tc_to_txq);
	if (err)
		goto err_out;
	err = mlx5e_update_tx_netdev_queues(priv);
	if (err)
		goto err_tcs;
	err = netif_set_real_num_rx_queues(netdev, nch);
	if (err) {
		netdev_warn(netdev, "netif_set_real_num_rx_queues failed, %d\n", err);
		goto err_txqs;
	}

	return 0;

err_txqs:
	/* netif_set_real_num_rx_queues could fail only when nch increased. Only
	 * one of nch and ntc is changed in this function. That means, the call
	 * to netif_set_real_num_tx_queues below should not fail, because it
	 * decreases the number of TX queues.
	 */
	WARN_ON_ONCE(netif_set_real_num_tx_queues(netdev, old_num_txqs));

err_tcs:
	WARN_ON_ONCE(mlx5e_netdev_set_tcs(netdev, old_num_txqs / old_ntc, old_ntc,
					  old_tc_to_txq));
err_out:
	return err;
}

static MLX5E_DEFINE_PREACTIVATE_WRAPPER_CTX(mlx5e_update_netdev_queues);

static void mlx5e_set_default_xps_cpumasks(struct mlx5e_priv *priv,
					   struct mlx5e_params *params)
{
	struct mlx5_core_dev *mdev = priv->mdev;
	int num_comp_vectors, ix, irq;

	num_comp_vectors = mlx5_comp_vectors_count(mdev);

	for (ix = 0; ix < params->num_channels; ix++) {
		cpumask_clear(priv->scratchpad.cpumask);

		for (irq = ix; irq < num_comp_vectors; irq += params->num_channels) {
			int cpu = cpumask_first(mlx5_comp_irq_get_affinity_mask(mdev, irq));

			cpumask_set_cpu(cpu, priv->scratchpad.cpumask);
		}

		netif_set_xps_queue(priv->netdev, priv->scratchpad.cpumask, ix);
	}
}

static int mlx5e_num_channels_changed(struct mlx5e_priv *priv)
{
	u16 count = priv->channels.params.num_channels;
	int err;

	err = mlx5e_update_netdev_queues(priv);
	if (err)
		return err;

	mlx5e_set_default_xps_cpumasks(priv, &priv->channels.params);

	/* This function may be called on attach, before priv->rx_res is created. */
	if (!netif_is_rxfh_configured(priv->netdev) && priv->rx_res)
		mlx5e_rx_res_rss_set_indir_uniform(priv->rx_res, count);

	return 0;
}

MLX5E_DEFINE_PREACTIVATE_WRAPPER_CTX(mlx5e_num_channels_changed);

static void mlx5e_build_txq_maps(struct mlx5e_priv *priv)
{
	int i, ch, tc, num_tc;

	ch = priv->channels.num;
	num_tc = mlx5e_get_dcb_num_tc(&priv->channels.params);

	for (i = 0; i < ch; i++) {
		for (tc = 0; tc < num_tc; tc++) {
			struct mlx5e_channel *c = priv->channels.c[i];
			struct mlx5e_txqsq *sq = &c->sq[tc];

			priv->txq2sq[sq->txq_ix] = sq;
		}
	}

	if (!priv->channels.ptp)
		goto out;

	if (!test_bit(MLX5E_PTP_STATE_TX, priv->channels.ptp->state))
		goto out;

	for (tc = 0; tc < num_tc; tc++) {
		struct mlx5e_ptp *c = priv->channels.ptp;
		struct mlx5e_txqsq *sq = &c->ptpsq[tc].txqsq;

		priv->txq2sq[sq->txq_ix] = sq;
	}

out:
	/* Make the change to txq2sq visible before the queue is started.
	 * As mlx5e_xmit runs under a spinlock, there is an implicit ACQUIRE,
	 * which pairs with this barrier.
	 */
	smp_wmb();
}

void mlx5e_activate_priv_channels(struct mlx5e_priv *priv)
{
	mlx5e_build_txq_maps(priv);
	mlx5e_activate_channels(priv, &priv->channels);
	mlx5e_xdp_tx_enable(priv);

	/* dev_watchdog() wants all TX queues to be started when the carrier is
	 * OK, including the ones in range real_num_tx_queues..num_tx_queues-1.
	 * Make it happy to avoid TX timeout false alarms.
	 */
	netif_tx_start_all_queues(priv->netdev);

	if (mlx5e_is_vport_rep(priv))
		mlx5e_rep_activate_channels(priv);

	mlx5e_wait_channels_min_rx_wqes(&priv->channels);

	if (priv->rx_res)
		mlx5e_rx_res_channels_activate(priv->rx_res, &priv->channels);
}

void mlx5e_deactivate_priv_channels(struct mlx5e_priv *priv)
{
	if (priv->rx_res)
		mlx5e_rx_res_channels_deactivate(priv->rx_res);

	if (mlx5e_is_vport_rep(priv))
		mlx5e_rep_deactivate_channels(priv);

	/* The results of ndo_select_queue are unreliable, while netdev config
	 * is being changed (real_num_tx_queues, num_tc). Stop all queues to
	 * prevent ndo_start_xmit from being called, so that it can assume that
	 * the selected queue is always valid.
	 */
	netif_tx_disable(priv->netdev);

	mlx5e_xdp_tx_disable(priv);
	mlx5e_deactivate_channels(&priv->channels);
}

static int mlx5e_switch_priv_params(struct mlx5e_priv *priv,
				    struct mlx5e_params *new_params,
				    mlx5e_fp_preactivate preactivate,
				    void *context)
{
	struct mlx5e_params old_params;

	old_params = priv->channels.params;
	priv->channels.params = *new_params;

	if (preactivate) {
		int err;

		err = preactivate(priv, context);
		if (err) {
			priv->channels.params = old_params;
			return err;
		}
	}

	return 0;
}

static int mlx5e_switch_priv_channels(struct mlx5e_priv *priv,
				      struct mlx5e_channels *new_chs,
				      mlx5e_fp_preactivate preactivate,
				      void *context)
{
	struct net_device *netdev = priv->netdev;
	struct mlx5e_channels old_chs;
	int carrier_ok;
	int err = 0;

	carrier_ok = netif_carrier_ok(netdev);
	netif_carrier_off(netdev);

	mlx5e_deactivate_priv_channels(priv);

	old_chs = priv->channels;
	priv->channels = *new_chs;

	/* New channels are ready to roll, call the preactivate hook if needed
	 * to modify HW settings or update kernel parameters.
	 */
	if (preactivate) {
		err = preactivate(priv, context);
		if (err) {
			priv->channels = old_chs;
			goto out;
		}
	}

	mlx5e_close_channels(&old_chs);
	priv->profile->update_rx(priv);

	mlx5e_selq_apply(&priv->selq);
out:
	mlx5e_activate_priv_channels(priv);

	/* return carrier back if needed */
	if (carrier_ok)
		netif_carrier_on(netdev);

	return err;
}

int mlx5e_safe_switch_params(struct mlx5e_priv *priv,
			     struct mlx5e_params *params,
			     mlx5e_fp_preactivate preactivate,
			     void *context, bool reset)
{
	struct mlx5e_channels *new_chs;
	int err;

	reset &= test_bit(MLX5E_STATE_OPENED, &priv->state);
	if (!reset)
		return mlx5e_switch_priv_params(priv, params, preactivate, context);

	new_chs = kzalloc(sizeof(*new_chs), GFP_KERNEL);
	if (!new_chs)
		return -ENOMEM;
	new_chs->params = *params;

	mlx5e_selq_prepare_params(&priv->selq, &new_chs->params);

	err = mlx5e_open_channels(priv, new_chs);
	if (err)
		goto err_cancel_selq;

	err = mlx5e_switch_priv_channels(priv, new_chs, preactivate, context);
	if (err)
		goto err_close;

	kfree(new_chs);
	return 0;

err_close:
	mlx5e_close_channels(new_chs);

err_cancel_selq:
	mlx5e_selq_cancel(&priv->selq);
	kfree(new_chs);
	return err;
}

int mlx5e_safe_reopen_channels(struct mlx5e_priv *priv)
{
	return mlx5e_safe_switch_params(priv, &priv->channels.params, NULL, NULL, true);
}

void mlx5e_timestamp_init(struct mlx5e_priv *priv)
{
	priv->tstamp.tx_type   = HWTSTAMP_TX_OFF;
	priv->tstamp.rx_filter = HWTSTAMP_FILTER_NONE;
}

static void mlx5e_modify_admin_state(struct mlx5_core_dev *mdev,
				     enum mlx5_port_status state)
{
	struct mlx5_eswitch *esw = mdev->priv.eswitch;
	int vport_admin_state;

	mlx5_set_port_admin_status(mdev, state);

	if (mlx5_eswitch_mode(mdev) == MLX5_ESWITCH_OFFLOADS ||
	    !MLX5_CAP_GEN(mdev, uplink_follow))
		return;

	if (state == MLX5_PORT_UP)
		vport_admin_state = MLX5_VPORT_ADMIN_STATE_AUTO;
	else
		vport_admin_state = MLX5_VPORT_ADMIN_STATE_DOWN;

	mlx5_eswitch_set_vport_state(esw, MLX5_VPORT_UPLINK, vport_admin_state);
}

int mlx5e_open_locked(struct net_device *netdev)
{
	struct mlx5e_priv *priv = netdev_priv(netdev);
	int err;

	mlx5e_selq_prepare_params(&priv->selq, &priv->channels.params);

	set_bit(MLX5E_STATE_OPENED, &priv->state);

	err = mlx5e_open_channels(priv, &priv->channels);
	if (err)
		goto err_clear_state_opened_flag;

	err = priv->profile->update_rx(priv);
	if (err)
		goto err_close_channels;

	mlx5e_selq_apply(&priv->selq);
	mlx5e_activate_priv_channels(priv);
	mlx5e_apply_traps(priv, true);
	if (priv->profile->update_carrier)
		priv->profile->update_carrier(priv);

	mlx5e_queue_update_stats(priv);
	return 0;

err_close_channels:
	mlx5e_close_channels(&priv->channels);
err_clear_state_opened_flag:
	clear_bit(MLX5E_STATE_OPENED, &priv->state);
	mlx5e_selq_cancel(&priv->selq);
	return err;
}

int mlx5e_open(struct net_device *netdev)
{
	struct mlx5e_priv *priv = netdev_priv(netdev);
	int err;

	mutex_lock(&priv->state_lock);
	err = mlx5e_open_locked(netdev);
	if (!err)
		mlx5e_modify_admin_state(priv->mdev, MLX5_PORT_UP);
	mutex_unlock(&priv->state_lock);

	return err;
}

int mlx5e_close_locked(struct net_device *netdev)
{
	struct mlx5e_priv *priv = netdev_priv(netdev);

	/* May already be CLOSED in case a previous configuration operation
	 * (e.g RX/TX queue size change) that involves close&open failed.
	 */
	if (!test_bit(MLX5E_STATE_OPENED, &priv->state))
		return 0;

	mlx5e_apply_traps(priv, false);
	clear_bit(MLX5E_STATE_OPENED, &priv->state);

	netif_carrier_off(priv->netdev);
	mlx5e_deactivate_priv_channels(priv);
	mlx5e_close_channels(&priv->channels);

	return 0;
}

int mlx5e_close(struct net_device *netdev)
{
	struct mlx5e_priv *priv = netdev_priv(netdev);
	int err;

	if (!netif_device_present(netdev))
		return -ENODEV;

	mutex_lock(&priv->state_lock);
	mlx5e_modify_admin_state(priv->mdev, MLX5_PORT_DOWN);
	err = mlx5e_close_locked(netdev);
	mutex_unlock(&priv->state_lock);

	return err;
}

static void mlx5e_free_drop_rq(struct mlx5e_rq *rq)
{
	mlx5_wq_destroy(&rq->wq_ctrl);
}

static int mlx5e_alloc_drop_rq(struct mlx5_core_dev *mdev,
			       struct mlx5e_rq *rq,
			       struct mlx5e_rq_param *param)
{
	void *rqc = param->rqc;
	void *rqc_wq = MLX5_ADDR_OF(rqc, rqc, wq);
	int err;

	param->wq.db_numa_node = param->wq.buf_numa_node;

	err = mlx5_wq_cyc_create(mdev, &param->wq, rqc_wq, &rq->wqe.wq,
				 &rq->wq_ctrl);
	if (err)
		return err;

	/* Mark as unused given "Drop-RQ" packets never reach XDP */
	xdp_rxq_info_unused(&rq->xdp_rxq);

	rq->mdev = mdev;

	return 0;
}

static int mlx5e_alloc_drop_cq(struct mlx5e_priv *priv,
			       struct mlx5e_cq *cq,
			       struct mlx5e_cq_param *param)
{
	struct mlx5_core_dev *mdev = priv->mdev;

	param->wq.buf_numa_node = dev_to_node(mlx5_core_dma_dev(mdev));
	param->wq.db_numa_node  = dev_to_node(mlx5_core_dma_dev(mdev));

	return mlx5e_alloc_cq_common(priv, param, cq);
}

int mlx5e_open_drop_rq(struct mlx5e_priv *priv,
		       struct mlx5e_rq *drop_rq)
{
	struct mlx5_core_dev *mdev = priv->mdev;
	struct mlx5e_cq_param cq_param = {};
	struct mlx5e_rq_param rq_param = {};
	struct mlx5e_cq *cq = &drop_rq->cq;
	int err;

	mlx5e_build_drop_rq_param(mdev, priv->drop_rq_q_counter, &rq_param);

	err = mlx5e_alloc_drop_cq(priv, cq, &cq_param);
	if (err)
		return err;

	err = mlx5e_create_cq(cq, &cq_param);
	if (err)
		goto err_free_cq;

	err = mlx5e_alloc_drop_rq(mdev, drop_rq, &rq_param);
	if (err)
		goto err_destroy_cq;

	err = mlx5e_create_rq(drop_rq, &rq_param);
	if (err)
		goto err_free_rq;

	err = mlx5e_modify_rq_state(drop_rq, MLX5_RQC_STATE_RST, MLX5_RQC_STATE_RDY);
	if (err)
		mlx5_core_warn(priv->mdev, "modify_rq_state failed, rx_if_down_packets won't be counted %d\n", err);

	return 0;

err_free_rq:
	mlx5e_free_drop_rq(drop_rq);

err_destroy_cq:
	mlx5e_destroy_cq(cq);

err_free_cq:
	mlx5e_free_cq(cq);

	return err;
}

void mlx5e_close_drop_rq(struct mlx5e_rq *drop_rq)
{
	mlx5e_destroy_rq(drop_rq);
	mlx5e_free_drop_rq(drop_rq);
	mlx5e_destroy_cq(&drop_rq->cq);
	mlx5e_free_cq(&drop_rq->cq);
}

int mlx5e_create_tis(struct mlx5_core_dev *mdev, void *in, u32 *tisn)
{
	void *tisc = MLX5_ADDR_OF(create_tis_in, in, ctx);

	MLX5_SET(tisc, tisc, transport_domain, mdev->mlx5e_res.hw_objs.td.tdn);

	if (MLX5_GET(tisc, tisc, tls_en))
		MLX5_SET(tisc, tisc, pd, mdev->mlx5e_res.hw_objs.pdn);

	if (mlx5_lag_is_lacp_owner(mdev))
		MLX5_SET(tisc, tisc, strict_lag_tx_port_affinity, 1);

	return mlx5_core_create_tis(mdev, in, tisn);
}

void mlx5e_destroy_tis(struct mlx5_core_dev *mdev, u32 tisn)
{
	mlx5_core_destroy_tis(mdev, tisn);
}

void mlx5e_destroy_tises(struct mlx5e_priv *priv)
{
	int tc, i;

	for (i = 0; i < mlx5e_get_num_lag_ports(priv->mdev); i++)
		for (tc = 0; tc < priv->profile->max_tc; tc++)
			mlx5e_destroy_tis(priv->mdev, priv->tisn[i][tc]);
}

static bool mlx5e_lag_should_assign_affinity(struct mlx5_core_dev *mdev)
{
	return MLX5_CAP_GEN(mdev, lag_tx_port_affinity) && mlx5e_get_num_lag_ports(mdev) > 1;
}

int mlx5e_create_tises(struct mlx5e_priv *priv)
{
	int tc, i;
	int err;

	for (i = 0; i < mlx5e_get_num_lag_ports(priv->mdev); i++) {
		for (tc = 0; tc < priv->profile->max_tc; tc++) {
			u32 in[MLX5_ST_SZ_DW(create_tis_in)] = {};
			void *tisc;

			tisc = MLX5_ADDR_OF(create_tis_in, in, ctx);

			MLX5_SET(tisc, tisc, prio, tc << 1);

			if (mlx5e_lag_should_assign_affinity(priv->mdev))
				MLX5_SET(tisc, tisc, lag_tx_port_affinity, i + 1);

			err = mlx5e_create_tis(priv->mdev, in, &priv->tisn[i][tc]);
			if (err)
				goto err_close_tises;
		}
	}

	return 0;

err_close_tises:
	for (; i >= 0; i--) {
		for (tc--; tc >= 0; tc--)
			mlx5e_destroy_tis(priv->mdev, priv->tisn[i][tc]);
		tc = priv->profile->max_tc;
	}

	return err;
}

static void mlx5e_cleanup_nic_tx(struct mlx5e_priv *priv)
{
	if (priv->mqprio_rl) {
		mlx5e_mqprio_rl_cleanup(priv->mqprio_rl);
		mlx5e_mqprio_rl_free(priv->mqprio_rl);
		priv->mqprio_rl = NULL;
	}
	mlx5e_accel_cleanup_tx(priv);
	mlx5e_destroy_tises(priv);
}

static int mlx5e_modify_channels_vsd(struct mlx5e_channels *chs, bool vsd)
{
	int err;
	int i;

	for (i = 0; i < chs->num; i++) {
		err = mlx5e_modify_rq_vsd(&chs->c[i]->rq, vsd);
		if (err)
			return err;
	}
	if (chs->ptp && test_bit(MLX5E_PTP_STATE_RX, chs->ptp->state))
		return mlx5e_modify_rq_vsd(&chs->ptp->rq, vsd);

	return 0;
}

static void mlx5e_mqprio_build_default_tc_to_txq(struct netdev_tc_txq *tc_to_txq,
						 int ntc, int nch)
{
	int tc;

	memset(tc_to_txq, 0, sizeof(*tc_to_txq) * TC_MAX_QUEUE);

	/* Map netdev TCs to offset 0.
	 * We have our own UP to TXQ mapping for DCB mode of QoS
	 */
	for (tc = 0; tc < ntc; tc++) {
		tc_to_txq[tc] = (struct netdev_tc_txq) {
			.count = nch,
			.offset = 0,
		};
	}
}

static void mlx5e_mqprio_build_tc_to_txq(struct netdev_tc_txq *tc_to_txq,
					 struct tc_mqprio_qopt *qopt)
{
	int tc;

	for (tc = 0; tc < TC_MAX_QUEUE; tc++) {
		tc_to_txq[tc] = (struct netdev_tc_txq) {
			.count = qopt->count[tc],
			.offset = qopt->offset[tc],
		};
	}
}

static void mlx5e_params_mqprio_dcb_set(struct mlx5e_params *params, u8 num_tc)
{
	params->mqprio.mode = TC_MQPRIO_MODE_DCB;
	params->mqprio.num_tc = num_tc;
	mlx5e_mqprio_build_default_tc_to_txq(params->mqprio.tc_to_txq, num_tc,
					     params->num_channels);
}

static void mlx5e_mqprio_rl_update_params(struct mlx5e_params *params,
					  struct mlx5e_mqprio_rl *rl)
{
	int tc;

	for (tc = 0; tc < TC_MAX_QUEUE; tc++) {
		u32 hw_id = 0;

		if (rl)
			mlx5e_mqprio_rl_get_node_hw_id(rl, tc, &hw_id);
		params->mqprio.channel.hw_id[tc] = hw_id;
	}
}

static void mlx5e_params_mqprio_channel_set(struct mlx5e_params *params,
					    struct tc_mqprio_qopt_offload *mqprio,
					    struct mlx5e_mqprio_rl *rl)
{
	int tc;

	params->mqprio.mode = TC_MQPRIO_MODE_CHANNEL;
	params->mqprio.num_tc = mqprio->qopt.num_tc;

	for (tc = 0; tc < TC_MAX_QUEUE; tc++)
		params->mqprio.channel.max_rate[tc] = mqprio->max_rate[tc];

	mlx5e_mqprio_rl_update_params(params, rl);
	mlx5e_mqprio_build_tc_to_txq(params->mqprio.tc_to_txq, &mqprio->qopt);
}

static void mlx5e_params_mqprio_reset(struct mlx5e_params *params)
{
	mlx5e_params_mqprio_dcb_set(params, 1);
}

static int mlx5e_setup_tc_mqprio_dcb(struct mlx5e_priv *priv,
				     struct tc_mqprio_qopt *mqprio)
{
	struct mlx5e_params new_params;
	u8 tc = mqprio->num_tc;
	int err;

	mqprio->hw = TC_MQPRIO_HW_OFFLOAD_TCS;

	if (tc && tc != MLX5E_MAX_NUM_TC)
		return -EINVAL;

	new_params = priv->channels.params;
	mlx5e_params_mqprio_dcb_set(&new_params, tc ? tc : 1);

	err = mlx5e_safe_switch_params(priv, &new_params,
				       mlx5e_num_channels_changed_ctx, NULL, true);

	if (!err && priv->mqprio_rl) {
		mlx5e_mqprio_rl_cleanup(priv->mqprio_rl);
		mlx5e_mqprio_rl_free(priv->mqprio_rl);
		priv->mqprio_rl = NULL;
	}

	priv->max_opened_tc = max_t(u8, priv->max_opened_tc,
				    mlx5e_get_dcb_num_tc(&priv->channels.params));
	return err;
}

static int mlx5e_mqprio_channel_validate(struct mlx5e_priv *priv,
					 struct tc_mqprio_qopt_offload *mqprio)
{
	struct net_device *netdev = priv->netdev;
	struct mlx5e_ptp *ptp_channel;
	int agg_count = 0;
	int i;

	ptp_channel = priv->channels.ptp;
	if (ptp_channel && test_bit(MLX5E_PTP_STATE_TX, ptp_channel->state)) {
		netdev_err(netdev,
			   "Cannot activate MQPRIO mode channel since it conflicts with TX port TS\n");
		return -EINVAL;
	}

	if (mqprio->qopt.offset[0] != 0 || mqprio->qopt.num_tc < 1 ||
	    mqprio->qopt.num_tc > MLX5E_MAX_NUM_MQPRIO_CH_TC)
		return -EINVAL;

	for (i = 0; i < mqprio->qopt.num_tc; i++) {
		if (!mqprio->qopt.count[i]) {
			netdev_err(netdev, "Zero size for queue-group (%d) is not supported\n", i);
			return -EINVAL;
		}
		if (mqprio->min_rate[i]) {
			netdev_err(netdev, "Min tx rate is not supported\n");
			return -EINVAL;
		}

		if (mqprio->max_rate[i]) {
			int err;

			err = mlx5e_qos_bytes_rate_check(priv->mdev, mqprio->max_rate[i]);
			if (err)
				return err;
		}

		if (mqprio->qopt.offset[i] != agg_count) {
			netdev_err(netdev, "Discontinuous queues config is not supported\n");
			return -EINVAL;
		}
		agg_count += mqprio->qopt.count[i];
	}

	if (priv->channels.params.num_channels != agg_count) {
		netdev_err(netdev, "Num of queues (%d) does not match available (%d)\n",
			   agg_count, priv->channels.params.num_channels);
		return -EINVAL;
	}

	return 0;
}

static bool mlx5e_mqprio_rate_limit(u8 num_tc, u64 max_rate[])
{
	int tc;

	for (tc = 0; tc < num_tc; tc++)
		if (max_rate[tc])
			return true;
	return false;
}

static struct mlx5e_mqprio_rl *mlx5e_mqprio_rl_create(struct mlx5_core_dev *mdev,
						      u8 num_tc, u64 max_rate[])
{
	struct mlx5e_mqprio_rl *rl;
	int err;

	if (!mlx5e_mqprio_rate_limit(num_tc, max_rate))
		return NULL;

	rl = mlx5e_mqprio_rl_alloc();
	if (!rl)
		return ERR_PTR(-ENOMEM);

	err = mlx5e_mqprio_rl_init(rl, mdev, num_tc, max_rate);
	if (err) {
		mlx5e_mqprio_rl_free(rl);
		return ERR_PTR(err);
	}

	return rl;
}

static int mlx5e_setup_tc_mqprio_channel(struct mlx5e_priv *priv,
					 struct tc_mqprio_qopt_offload *mqprio)
{
	mlx5e_fp_preactivate preactivate;
	struct mlx5e_params new_params;
	struct mlx5e_mqprio_rl *rl;
	bool nch_changed;
	int err;

	err = mlx5e_mqprio_channel_validate(priv, mqprio);
	if (err)
		return err;

	rl = mlx5e_mqprio_rl_create(priv->mdev, mqprio->qopt.num_tc, mqprio->max_rate);
	if (IS_ERR(rl))
		return PTR_ERR(rl);

	new_params = priv->channels.params;
	mlx5e_params_mqprio_channel_set(&new_params, mqprio, rl);

	nch_changed = mlx5e_get_dcb_num_tc(&priv->channels.params) > 1;
	preactivate = nch_changed ? mlx5e_num_channels_changed_ctx :
		mlx5e_update_netdev_queues_ctx;
	err = mlx5e_safe_switch_params(priv, &new_params, preactivate, NULL, true);
	if (err) {
		if (rl) {
			mlx5e_mqprio_rl_cleanup(rl);
			mlx5e_mqprio_rl_free(rl);
		}
		return err;
	}

	if (priv->mqprio_rl) {
		mlx5e_mqprio_rl_cleanup(priv->mqprio_rl);
		mlx5e_mqprio_rl_free(priv->mqprio_rl);
	}
	priv->mqprio_rl = rl;

	return 0;
}

static int mlx5e_setup_tc_mqprio(struct mlx5e_priv *priv,
				 struct tc_mqprio_qopt_offload *mqprio)
{
	/* MQPRIO is another toplevel qdisc that can't be attached
	 * simultaneously with the offloaded HTB.
	 */
	if (WARN_ON(mlx5e_selq_is_htb_enabled(&priv->selq)))
		return -EINVAL;

	switch (mqprio->mode) {
	case TC_MQPRIO_MODE_DCB:
		return mlx5e_setup_tc_mqprio_dcb(priv, &mqprio->qopt);
	case TC_MQPRIO_MODE_CHANNEL:
		return mlx5e_setup_tc_mqprio_channel(priv, mqprio);
	default:
		return -EOPNOTSUPP;
	}
}

static LIST_HEAD(mlx5e_block_cb_list);

static int mlx5e_setup_tc(struct net_device *dev, enum tc_setup_type type,
			  void *type_data)
{
	struct mlx5e_priv *priv = netdev_priv(dev);
	bool tc_unbind = false;
	int err;

	if (type == TC_SETUP_BLOCK &&
	    ((struct flow_block_offload *)type_data)->command == FLOW_BLOCK_UNBIND)
		tc_unbind = true;

	if (!netif_device_present(dev) && !tc_unbind)
		return -ENODEV;

	switch (type) {
	case TC_SETUP_BLOCK: {
		struct flow_block_offload *f = type_data;

		f->unlocked_driver_cb = true;
		return flow_block_cb_setup_simple(type_data,
						  &mlx5e_block_cb_list,
						  mlx5e_setup_tc_block_cb,
						  priv, priv, true);
	}
	case TC_SETUP_QDISC_MQPRIO:
		mutex_lock(&priv->state_lock);
		err = mlx5e_setup_tc_mqprio(priv, type_data);
		mutex_unlock(&priv->state_lock);
		return err;
	case TC_SETUP_QDISC_HTB:
		mutex_lock(&priv->state_lock);
		err = mlx5e_htb_setup_tc(priv, type_data);
		mutex_unlock(&priv->state_lock);
		return err;
	default:
		return -EOPNOTSUPP;
	}
}

void mlx5e_fold_sw_stats64(struct mlx5e_priv *priv, struct rtnl_link_stats64 *s)
{
	int i;

	for (i = 0; i < priv->stats_nch; i++) {
		struct mlx5e_channel_stats *channel_stats = priv->channel_stats[i];
		struct mlx5e_rq_stats *xskrq_stats = &channel_stats->xskrq;
		struct mlx5e_rq_stats *rq_stats = &channel_stats->rq;
		int j;

		s->rx_packets   += rq_stats->packets + xskrq_stats->packets;
		s->rx_bytes     += rq_stats->bytes + xskrq_stats->bytes;
		s->multicast    += rq_stats->mcast_packets + xskrq_stats->mcast_packets;

		for (j = 0; j < priv->max_opened_tc; j++) {
			struct mlx5e_sq_stats *sq_stats = &channel_stats->sq[j];

			s->tx_packets    += sq_stats->packets;
			s->tx_bytes      += sq_stats->bytes;
			s->tx_dropped    += sq_stats->dropped;
		}
	}
	if (priv->tx_ptp_opened) {
		for (i = 0; i < priv->max_opened_tc; i++) {
			struct mlx5e_sq_stats *sq_stats = &priv->ptp_stats.sq[i];

			s->tx_packets    += sq_stats->packets;
			s->tx_bytes      += sq_stats->bytes;
			s->tx_dropped    += sq_stats->dropped;
		}
	}
	if (priv->rx_ptp_opened) {
		struct mlx5e_rq_stats *rq_stats = &priv->ptp_stats.rq;

		s->rx_packets   += rq_stats->packets;
		s->rx_bytes     += rq_stats->bytes;
		s->multicast    += rq_stats->mcast_packets;
	}
}

void
mlx5e_get_stats(struct net_device *dev, struct rtnl_link_stats64 *stats)
{
	struct mlx5e_priv *priv = netdev_priv(dev);
	struct mlx5e_pport_stats *pstats = &priv->stats.pport;

	if (!netif_device_present(dev))
		return;

	/* In switchdev mode, monitor counters doesn't monitor
	 * rx/tx stats of 802_3. The update stats mechanism
	 * should keep the 802_3 layout counters updated
	 */
	if (!mlx5e_monitor_counter_supported(priv) ||
	    mlx5e_is_uplink_rep(priv)) {
		/* update HW stats in background for next time */
		mlx5e_queue_update_stats(priv);
	}

	if (mlx5e_is_uplink_rep(priv)) {
		struct mlx5e_vport_stats *vstats = &priv->stats.vport;

		stats->rx_packets = PPORT_802_3_GET(pstats, a_frames_received_ok);
		stats->rx_bytes   = PPORT_802_3_GET(pstats, a_octets_received_ok);
		stats->tx_packets = PPORT_802_3_GET(pstats, a_frames_transmitted_ok);
		stats->tx_bytes   = PPORT_802_3_GET(pstats, a_octets_transmitted_ok);

		/* vport multicast also counts packets that are dropped due to steering
		 * or rx out of buffer
		 */
		stats->multicast = VPORT_COUNTER_GET(vstats, received_eth_multicast.packets);
	} else {
		mlx5e_fold_sw_stats64(priv, stats);
	}

	stats->rx_dropped = priv->stats.qcnt.rx_out_of_buffer;

	stats->rx_length_errors =
		PPORT_802_3_GET(pstats, a_in_range_length_errors) +
		PPORT_802_3_GET(pstats, a_out_of_range_length_field) +
		PPORT_802_3_GET(pstats, a_frame_too_long_errors) +
		VNIC_ENV_GET(&priv->stats.vnic, eth_wqe_too_small);
	stats->rx_crc_errors =
		PPORT_802_3_GET(pstats, a_frame_check_sequence_errors);
	stats->rx_frame_errors = PPORT_802_3_GET(pstats, a_alignment_errors);
	stats->tx_aborted_errors = PPORT_2863_GET(pstats, if_out_discards);
	stats->rx_errors = stats->rx_length_errors + stats->rx_crc_errors +
			   stats->rx_frame_errors;
	stats->tx_errors = stats->tx_aborted_errors + stats->tx_carrier_errors;
}

static void mlx5e_nic_set_rx_mode(struct mlx5e_priv *priv)
{
	if (mlx5e_is_uplink_rep(priv))
		return; /* no rx mode for uplink rep */

	queue_work(priv->wq, &priv->set_rx_mode_work);
}

static void mlx5e_set_rx_mode(struct net_device *dev)
{
	struct mlx5e_priv *priv = netdev_priv(dev);

	mlx5e_nic_set_rx_mode(priv);
}

static int mlx5e_set_mac(struct net_device *netdev, void *addr)
{
	struct mlx5e_priv *priv = netdev_priv(netdev);
	struct sockaddr *saddr = addr;

	if (!is_valid_ether_addr(saddr->sa_data))
		return -EADDRNOTAVAIL;

	netif_addr_lock_bh(netdev);
	eth_hw_addr_set(netdev, saddr->sa_data);
	netif_addr_unlock_bh(netdev);

	mlx5e_nic_set_rx_mode(priv);

	return 0;
}

#define MLX5E_SET_FEATURE(features, feature, enable)	\
	do {						\
		if (enable)				\
			*features |= feature;		\
		else					\
			*features &= ~feature;		\
	} while (0)

typedef int (*mlx5e_feature_handler)(struct net_device *netdev, bool enable);

static int set_feature_lro(struct net_device *netdev, bool enable)
{
	struct mlx5e_priv *priv = netdev_priv(netdev);
	struct mlx5_core_dev *mdev = priv->mdev;
	struct mlx5e_params *cur_params;
	struct mlx5e_params new_params;
	bool reset = true;
	int err = 0;

	mutex_lock(&priv->state_lock);

	cur_params = &priv->channels.params;
	new_params = *cur_params;

	if (enable)
		new_params.packet_merge.type = MLX5E_PACKET_MERGE_LRO;
	else if (new_params.packet_merge.type == MLX5E_PACKET_MERGE_LRO)
		new_params.packet_merge.type = MLX5E_PACKET_MERGE_NONE;
	else
		goto out;

	if (!(cur_params->packet_merge.type == MLX5E_PACKET_MERGE_SHAMPO &&
	      new_params.packet_merge.type == MLX5E_PACKET_MERGE_LRO)) {
		if (cur_params->rq_wq_type == MLX5_WQ_TYPE_LINKED_LIST_STRIDING_RQ) {
			if (mlx5e_rx_mpwqe_is_linear_skb(mdev, cur_params, NULL) ==
			    mlx5e_rx_mpwqe_is_linear_skb(mdev, &new_params, NULL))
				reset = false;
		}
	}

	err = mlx5e_safe_switch_params(priv, &new_params,
				       mlx5e_modify_tirs_packet_merge_ctx, NULL, reset);
out:
	mutex_unlock(&priv->state_lock);
	return err;
}

static int set_feature_hw_gro(struct net_device *netdev, bool enable)
{
	struct mlx5e_priv *priv = netdev_priv(netdev);
	struct mlx5e_params new_params;
	bool reset = true;
	int err = 0;

	mutex_lock(&priv->state_lock);
	new_params = priv->channels.params;

	if (enable) {
		new_params.packet_merge.type = MLX5E_PACKET_MERGE_SHAMPO;
		new_params.packet_merge.shampo.match_criteria_type =
			MLX5_RQC_SHAMPO_MATCH_CRITERIA_TYPE_EXTENDED;
		new_params.packet_merge.shampo.alignment_granularity =
			MLX5_RQC_SHAMPO_NO_MATCH_ALIGNMENT_GRANULARITY_STRIDE;
	} else if (new_params.packet_merge.type == MLX5E_PACKET_MERGE_SHAMPO) {
		new_params.packet_merge.type = MLX5E_PACKET_MERGE_NONE;
	} else {
		goto out;
	}

	err = mlx5e_safe_switch_params(priv, &new_params, NULL, NULL, reset);
out:
	mutex_unlock(&priv->state_lock);
	return err;
}

static int set_feature_cvlan_filter(struct net_device *netdev, bool enable)
{
	struct mlx5e_priv *priv = netdev_priv(netdev);

	if (enable)
		mlx5e_enable_cvlan_filter(priv->fs,
					  !!(priv->netdev->flags & IFF_PROMISC));
	else
		mlx5e_disable_cvlan_filter(priv->fs,
					   !!(priv->netdev->flags & IFF_PROMISC));

	return 0;
}

static int set_feature_hw_tc(struct net_device *netdev, bool enable)
{
	struct mlx5e_priv *priv = netdev_priv(netdev);
	int err = 0;

#if IS_ENABLED(CONFIG_MLX5_CLS_ACT)
	int tc_flag = mlx5e_is_uplink_rep(priv) ? MLX5_TC_FLAG(ESW_OFFLOAD) :
						  MLX5_TC_FLAG(NIC_OFFLOAD);
	if (!enable && mlx5e_tc_num_filters(priv, tc_flag)) {
		netdev_err(netdev,
			   "Active offloaded tc filters, can't turn hw_tc_offload off\n");
		return -EINVAL;
	}
#endif

	mutex_lock(&priv->state_lock);
	if (!enable && mlx5e_selq_is_htb_enabled(&priv->selq)) {
		netdev_err(netdev, "Active HTB offload, can't turn hw_tc_offload off\n");
		err = -EINVAL;
	}
	mutex_unlock(&priv->state_lock);

	return err;
}

static int set_feature_rx_all(struct net_device *netdev, bool enable)
{
	struct mlx5e_priv *priv = netdev_priv(netdev);
	struct mlx5_core_dev *mdev = priv->mdev;

	return mlx5_set_port_fcs(mdev, !enable);
}

static int mlx5e_set_rx_port_ts(struct mlx5_core_dev *mdev, bool enable)
{
	u32 in[MLX5_ST_SZ_DW(pcmr_reg)] = {};
	bool supported, curr_state;
	int err;

	if (!MLX5_CAP_GEN(mdev, ports_check))
		return 0;

	err = mlx5_query_ports_check(mdev, in, sizeof(in));
	if (err)
		return err;

	supported = MLX5_GET(pcmr_reg, in, rx_ts_over_crc_cap);
	curr_state = MLX5_GET(pcmr_reg, in, rx_ts_over_crc);

	if (!supported || enable == curr_state)
		return 0;

	MLX5_SET(pcmr_reg, in, local_port, 1);
	MLX5_SET(pcmr_reg, in, rx_ts_over_crc, enable);

	return mlx5_set_ports_check(mdev, in, sizeof(in));
}

static int mlx5e_set_rx_port_ts_wrap(struct mlx5e_priv *priv, void *ctx)
{
	struct mlx5_core_dev *mdev = priv->mdev;
	bool enable = *(bool *)ctx;

	return mlx5e_set_rx_port_ts(mdev, enable);
}

static int set_feature_rx_fcs(struct net_device *netdev, bool enable)
{
	struct mlx5e_priv *priv = netdev_priv(netdev);
	struct mlx5e_channels *chs = &priv->channels;
	struct mlx5e_params new_params;
	int err;

	mutex_lock(&priv->state_lock);

	new_params = chs->params;
	new_params.scatter_fcs_en = enable;
	err = mlx5e_safe_switch_params(priv, &new_params, mlx5e_set_rx_port_ts_wrap,
				       &new_params.scatter_fcs_en, true);
	mutex_unlock(&priv->state_lock);
	return err;
}

static int set_feature_rx_vlan(struct net_device *netdev, bool enable)
{
	struct mlx5e_priv *priv = netdev_priv(netdev);
	int err = 0;

	mutex_lock(&priv->state_lock);

	mlx5e_fs_set_vlan_strip_disable(priv->fs, !enable);
	priv->channels.params.vlan_strip_disable = !enable;

	if (!test_bit(MLX5E_STATE_OPENED, &priv->state))
		goto unlock;

	err = mlx5e_modify_channels_vsd(&priv->channels, !enable);
	if (err) {
		mlx5e_fs_set_vlan_strip_disable(priv->fs, enable);
		priv->channels.params.vlan_strip_disable = enable;
	}
unlock:
	mutex_unlock(&priv->state_lock);

	return err;
}

int mlx5e_vlan_rx_add_vid(struct net_device *dev, __be16 proto, u16 vid)
{
	struct mlx5e_priv *priv = netdev_priv(dev);
	struct mlx5e_flow_steering *fs = priv->fs;

	if (mlx5e_is_uplink_rep(priv))
		return 0; /* no vlan table for uplink rep */

	return mlx5e_fs_vlan_rx_add_vid(fs, dev, proto, vid);
}

int mlx5e_vlan_rx_kill_vid(struct net_device *dev, __be16 proto, u16 vid)
{
	struct mlx5e_priv *priv = netdev_priv(dev);
	struct mlx5e_flow_steering *fs = priv->fs;

	if (mlx5e_is_uplink_rep(priv))
		return 0; /* no vlan table for uplink rep */

	return mlx5e_fs_vlan_rx_kill_vid(fs, dev, proto, vid);
}

#ifdef CONFIG_MLX5_EN_ARFS
static int set_feature_arfs(struct net_device *netdev, bool enable)
{
	struct mlx5e_priv *priv = netdev_priv(netdev);
	int err;

	if (enable)
		err = mlx5e_arfs_enable(priv->fs);
	else
		err = mlx5e_arfs_disable(priv->fs);

	return err;
}
#endif

static int mlx5e_handle_feature(struct net_device *netdev,
				netdev_features_t *features,
				netdev_features_t feature,
				mlx5e_feature_handler feature_handler)
{
	netdev_features_t changes = *features ^ netdev->features;
	bool enable = !!(*features & feature);
	int err;

	if (!(changes & feature))
		return 0;

	err = feature_handler(netdev, enable);
	if (err) {
		MLX5E_SET_FEATURE(features, feature, !enable);
		netdev_err(netdev, "%s feature %pNF failed, err %d\n",
			   enable ? "Enable" : "Disable", &feature, err);
		return err;
	}

	return 0;
}

void mlx5e_set_xdp_feature(struct net_device *netdev)
{
	struct mlx5e_priv *priv = netdev_priv(netdev);
	struct mlx5e_params *params = &priv->channels.params;
	xdp_features_t val;

	if (params->packet_merge.type != MLX5E_PACKET_MERGE_NONE) {
		xdp_clear_features_flag(netdev);
		return;
	}

	val = NETDEV_XDP_ACT_BASIC | NETDEV_XDP_ACT_REDIRECT |
	      NETDEV_XDP_ACT_XSK_ZEROCOPY |
<<<<<<< HEAD
	      NETDEV_XDP_ACT_NDO_XMIT;
	if (params->rq_wq_type == MLX5_WQ_TYPE_CYCLIC)
		val |= NETDEV_XDP_ACT_RX_SG;
=======
	      NETDEV_XDP_ACT_RX_SG |
	      NETDEV_XDP_ACT_NDO_XMIT |
	      NETDEV_XDP_ACT_NDO_XMIT_SG;
>>>>>>> 2b90b6ac
	xdp_set_features_flag(netdev, val);
}

int mlx5e_set_features(struct net_device *netdev, netdev_features_t features)
{
	netdev_features_t oper_features = features;
	int err = 0;

#define MLX5E_HANDLE_FEATURE(feature, handler) \
	mlx5e_handle_feature(netdev, &oper_features, feature, handler)

	err |= MLX5E_HANDLE_FEATURE(NETIF_F_LRO, set_feature_lro);
	err |= MLX5E_HANDLE_FEATURE(NETIF_F_GRO_HW, set_feature_hw_gro);
	err |= MLX5E_HANDLE_FEATURE(NETIF_F_HW_VLAN_CTAG_FILTER,
				    set_feature_cvlan_filter);
	err |= MLX5E_HANDLE_FEATURE(NETIF_F_HW_TC, set_feature_hw_tc);
	err |= MLX5E_HANDLE_FEATURE(NETIF_F_RXALL, set_feature_rx_all);
	err |= MLX5E_HANDLE_FEATURE(NETIF_F_RXFCS, set_feature_rx_fcs);
	err |= MLX5E_HANDLE_FEATURE(NETIF_F_HW_VLAN_CTAG_RX, set_feature_rx_vlan);
#ifdef CONFIG_MLX5_EN_ARFS
	err |= MLX5E_HANDLE_FEATURE(NETIF_F_NTUPLE, set_feature_arfs);
#endif
	err |= MLX5E_HANDLE_FEATURE(NETIF_F_HW_TLS_RX, mlx5e_ktls_set_feature_rx);

	if (err) {
		netdev->features = oper_features;
		return -EINVAL;
	}

	/* update XDP supported features */
	mlx5e_set_xdp_feature(netdev);

	return 0;
}

static netdev_features_t mlx5e_fix_uplink_rep_features(struct net_device *netdev,
						       netdev_features_t features)
{
	features &= ~NETIF_F_HW_TLS_RX;
	if (netdev->features & NETIF_F_HW_TLS_RX)
		netdev_warn(netdev, "Disabling hw_tls_rx, not supported in switchdev mode\n");

	features &= ~NETIF_F_HW_TLS_TX;
	if (netdev->features & NETIF_F_HW_TLS_TX)
		netdev_warn(netdev, "Disabling hw_tls_tx, not supported in switchdev mode\n");

	features &= ~NETIF_F_NTUPLE;
	if (netdev->features & NETIF_F_NTUPLE)
		netdev_warn(netdev, "Disabling ntuple, not supported in switchdev mode\n");

	features &= ~NETIF_F_GRO_HW;
	if (netdev->features & NETIF_F_GRO_HW)
		netdev_warn(netdev, "Disabling HW_GRO, not supported in switchdev mode\n");

	features &= ~NETIF_F_HW_VLAN_CTAG_FILTER;
	if (netdev->features & NETIF_F_HW_VLAN_CTAG_FILTER)
		netdev_warn(netdev, "Disabling HW_VLAN CTAG FILTERING, not supported in switchdev mode\n");

	return features;
}

static netdev_features_t mlx5e_fix_features(struct net_device *netdev,
					    netdev_features_t features)
{
	struct mlx5e_priv *priv = netdev_priv(netdev);
	struct mlx5e_vlan_table *vlan;
	struct mlx5e_params *params;

	if (!netif_device_present(netdev))
		return features;

	vlan = mlx5e_fs_get_vlan(priv->fs);
	mutex_lock(&priv->state_lock);
	params = &priv->channels.params;
	if (!vlan ||
	    !bitmap_empty(mlx5e_vlan_get_active_svlans(vlan), VLAN_N_VID)) {
		/* HW strips the outer C-tag header, this is a problem
		 * for S-tag traffic.
		 */
		features &= ~NETIF_F_HW_VLAN_CTAG_RX;
		if (!params->vlan_strip_disable)
			netdev_warn(netdev, "Dropping C-tag vlan stripping offload due to S-tag vlan\n");
	}

	if (!MLX5E_GET_PFLAG(params, MLX5E_PFLAG_RX_STRIDING_RQ)) {
		if (features & NETIF_F_LRO) {
			netdev_warn(netdev, "Disabling LRO, not supported in legacy RQ\n");
			features &= ~NETIF_F_LRO;
		}
		if (features & NETIF_F_GRO_HW) {
			netdev_warn(netdev, "Disabling HW-GRO, not supported in legacy RQ\n");
			features &= ~NETIF_F_GRO_HW;
		}
	}

	if (params->xdp_prog) {
		if (features & NETIF_F_LRO) {
			netdev_warn(netdev, "LRO is incompatible with XDP\n");
			features &= ~NETIF_F_LRO;
		}
		if (features & NETIF_F_GRO_HW) {
			netdev_warn(netdev, "HW GRO is incompatible with XDP\n");
			features &= ~NETIF_F_GRO_HW;
		}
	}

	if (priv->xsk.refcnt) {
		if (features & NETIF_F_LRO) {
			netdev_warn(netdev, "LRO is incompatible with AF_XDP (%u XSKs are active)\n",
				    priv->xsk.refcnt);
			features &= ~NETIF_F_LRO;
		}
		if (features & NETIF_F_GRO_HW) {
			netdev_warn(netdev, "HW GRO is incompatible with AF_XDP (%u XSKs are active)\n",
				    priv->xsk.refcnt);
			features &= ~NETIF_F_GRO_HW;
		}
	}

	if (MLX5E_GET_PFLAG(params, MLX5E_PFLAG_RX_CQE_COMPRESS)) {
		features &= ~NETIF_F_RXHASH;
		if (netdev->features & NETIF_F_RXHASH)
			netdev_warn(netdev, "Disabling rxhash, not supported when CQE compress is active\n");

		if (features & NETIF_F_GRO_HW) {
			netdev_warn(netdev, "Disabling HW-GRO, not supported when CQE compress is active\n");
			features &= ~NETIF_F_GRO_HW;
		}
	}

	if (mlx5e_is_uplink_rep(priv)) {
		features = mlx5e_fix_uplink_rep_features(netdev, features);
		features |= NETIF_F_NETNS_LOCAL;
	} else {
		features &= ~NETIF_F_NETNS_LOCAL;
	}

	mutex_unlock(&priv->state_lock);

	return features;
}

static bool mlx5e_xsk_validate_mtu(struct net_device *netdev,
				   struct mlx5e_channels *chs,
				   struct mlx5e_params *new_params,
				   struct mlx5_core_dev *mdev)
{
	u16 ix;

	for (ix = 0; ix < chs->params.num_channels; ix++) {
		struct xsk_buff_pool *xsk_pool =
			mlx5e_xsk_get_pool(&chs->params, chs->params.xsk, ix);
		struct mlx5e_xsk_param xsk;
		int max_xdp_mtu;

		if (!xsk_pool)
			continue;

		mlx5e_build_xsk_param(xsk_pool, &xsk);
		max_xdp_mtu = mlx5e_xdp_max_mtu(new_params, &xsk);

		/* Validate XSK params and XDP MTU in advance */
		if (!mlx5e_validate_xsk_param(new_params, &xsk, mdev) ||
		    new_params->sw_mtu > max_xdp_mtu) {
			u32 hr = mlx5e_get_linear_rq_headroom(new_params, &xsk);
			int max_mtu_frame, max_mtu_page, max_mtu;

			/* Two criteria must be met:
			 * 1. HW MTU + all headrooms <= XSK frame size.
			 * 2. Size of SKBs allocated on XDP_PASS <= PAGE_SIZE.
			 */
			max_mtu_frame = MLX5E_HW2SW_MTU(new_params, xsk.chunk_size - hr);
			max_mtu_page = MLX5E_HW2SW_MTU(new_params, SKB_MAX_HEAD(0));
			max_mtu = min3(max_mtu_frame, max_mtu_page, max_xdp_mtu);

			netdev_err(netdev, "MTU %d is too big for an XSK running on channel %u or its redirection XDP program. Try MTU <= %d\n",
				   new_params->sw_mtu, ix, max_mtu);
			return false;
		}
	}

	return true;
}

static bool mlx5e_params_validate_xdp(struct net_device *netdev,
				      struct mlx5_core_dev *mdev,
				      struct mlx5e_params *params)
{
	bool is_linear;

	/* No XSK params: AF_XDP can't be enabled yet at the point of setting
	 * the XDP program.
	 */
	is_linear = params->rq_wq_type == MLX5_WQ_TYPE_CYCLIC ?
		mlx5e_rx_is_linear_skb(mdev, params, NULL) :
		mlx5e_rx_mpwqe_is_linear_skb(mdev, params, NULL);

	if (!is_linear) {
		if (!params->xdp_prog->aux->xdp_has_frags) {
			netdev_warn(netdev, "MTU(%d) > %d, too big for an XDP program not aware of multi buffer\n",
				    params->sw_mtu,
				    mlx5e_xdp_max_mtu(params, NULL));
			return false;
		}
		if (params->rq_wq_type == MLX5_WQ_TYPE_LINKED_LIST_STRIDING_RQ &&
		    !mlx5e_verify_params_rx_mpwqe_strides(mdev, params, NULL)) {
			netdev_warn(netdev, "XDP is not allowed with striding RQ and MTU(%d) > %d\n",
				    params->sw_mtu,
				    mlx5e_xdp_max_mtu(params, NULL));
			return false;
		}
	}

	return true;
}

int mlx5e_change_mtu(struct net_device *netdev, int new_mtu,
		     mlx5e_fp_preactivate preactivate)
{
	struct mlx5e_priv *priv = netdev_priv(netdev);
	struct mlx5e_params new_params;
	struct mlx5e_params *params;
	bool reset = true;
	int err = 0;

	mutex_lock(&priv->state_lock);

	params = &priv->channels.params;

	new_params = *params;
	new_params.sw_mtu = new_mtu;
	err = mlx5e_validate_params(priv->mdev, &new_params);
	if (err)
		goto out;

	if (new_params.xdp_prog && !mlx5e_params_validate_xdp(netdev, priv->mdev,
							      &new_params)) {
		err = -EINVAL;
		goto out;
	}

	if (priv->xsk.refcnt &&
	    !mlx5e_xsk_validate_mtu(netdev, &priv->channels,
				    &new_params, priv->mdev)) {
		err = -EINVAL;
		goto out;
	}

	if (params->packet_merge.type == MLX5E_PACKET_MERGE_LRO)
		reset = false;

	if (params->rq_wq_type == MLX5_WQ_TYPE_LINKED_LIST_STRIDING_RQ &&
	    params->packet_merge.type != MLX5E_PACKET_MERGE_SHAMPO) {
		bool is_linear_old = mlx5e_rx_mpwqe_is_linear_skb(priv->mdev, params, NULL);
		bool is_linear_new = mlx5e_rx_mpwqe_is_linear_skb(priv->mdev,
								  &new_params, NULL);
		u8 sz_old = mlx5e_mpwqe_get_log_rq_size(priv->mdev, params, NULL);
		u8 sz_new = mlx5e_mpwqe_get_log_rq_size(priv->mdev, &new_params, NULL);

		/* Always reset in linear mode - hw_mtu is used in data path.
		 * Check that the mode was non-linear and didn't change.
		 * If XSK is active, XSK RQs are linear.
		 * Reset if the RQ size changed, even if it's non-linear.
		 */
		if (!is_linear_old && !is_linear_new && !priv->xsk.refcnt &&
		    sz_old == sz_new)
			reset = false;
	}

	err = mlx5e_safe_switch_params(priv, &new_params, preactivate, NULL, reset);

out:
	netdev->mtu = params->sw_mtu;
	mutex_unlock(&priv->state_lock);
	return err;
}

static int mlx5e_change_nic_mtu(struct net_device *netdev, int new_mtu)
{
	return mlx5e_change_mtu(netdev, new_mtu, mlx5e_set_dev_port_mtu_ctx);
}

int mlx5e_ptp_rx_manage_fs_ctx(struct mlx5e_priv *priv, void *ctx)
{
	bool set  = *(bool *)ctx;

	return mlx5e_ptp_rx_manage_fs(priv, set);
}

static int mlx5e_hwstamp_config_no_ptp_rx(struct mlx5e_priv *priv, bool rx_filter)
{
	bool rx_cqe_compress_def = priv->channels.params.rx_cqe_compress_def;
	int err;

	if (!rx_filter)
		/* Reset CQE compression to Admin default */
		return mlx5e_modify_rx_cqe_compression_locked(priv, rx_cqe_compress_def, false);

	if (!MLX5E_GET_PFLAG(&priv->channels.params, MLX5E_PFLAG_RX_CQE_COMPRESS))
		return 0;

	/* Disable CQE compression */
	netdev_warn(priv->netdev, "Disabling RX cqe compression\n");
	err = mlx5e_modify_rx_cqe_compression_locked(priv, false, true);
	if (err)
		netdev_err(priv->netdev, "Failed disabling cqe compression err=%d\n", err);

	return err;
}

static int mlx5e_hwstamp_config_ptp_rx(struct mlx5e_priv *priv, bool ptp_rx)
{
	struct mlx5e_params new_params;

	if (ptp_rx == priv->channels.params.ptp_rx)
		return 0;

	new_params = priv->channels.params;
	new_params.ptp_rx = ptp_rx;
	return mlx5e_safe_switch_params(priv, &new_params, mlx5e_ptp_rx_manage_fs_ctx,
					&new_params.ptp_rx, true);
}

int mlx5e_hwstamp_set(struct mlx5e_priv *priv, struct ifreq *ifr)
{
	struct hwtstamp_config config;
	bool rx_cqe_compress_def;
	bool ptp_rx;
	int err;

	if (!MLX5_CAP_GEN(priv->mdev, device_frequency_khz) ||
	    (mlx5_clock_get_ptp_index(priv->mdev) == -1))
		return -EOPNOTSUPP;

	if (copy_from_user(&config, ifr->ifr_data, sizeof(config)))
		return -EFAULT;

	/* TX HW timestamp */
	switch (config.tx_type) {
	case HWTSTAMP_TX_OFF:
	case HWTSTAMP_TX_ON:
		break;
	default:
		return -ERANGE;
	}

	mutex_lock(&priv->state_lock);
	rx_cqe_compress_def = priv->channels.params.rx_cqe_compress_def;

	/* RX HW timestamp */
	switch (config.rx_filter) {
	case HWTSTAMP_FILTER_NONE:
		ptp_rx = false;
		break;
	case HWTSTAMP_FILTER_ALL:
	case HWTSTAMP_FILTER_SOME:
	case HWTSTAMP_FILTER_PTP_V1_L4_EVENT:
	case HWTSTAMP_FILTER_PTP_V1_L4_SYNC:
	case HWTSTAMP_FILTER_PTP_V1_L4_DELAY_REQ:
	case HWTSTAMP_FILTER_PTP_V2_L4_EVENT:
	case HWTSTAMP_FILTER_PTP_V2_L4_SYNC:
	case HWTSTAMP_FILTER_PTP_V2_L4_DELAY_REQ:
	case HWTSTAMP_FILTER_PTP_V2_L2_EVENT:
	case HWTSTAMP_FILTER_PTP_V2_L2_SYNC:
	case HWTSTAMP_FILTER_PTP_V2_L2_DELAY_REQ:
	case HWTSTAMP_FILTER_PTP_V2_EVENT:
	case HWTSTAMP_FILTER_PTP_V2_SYNC:
	case HWTSTAMP_FILTER_PTP_V2_DELAY_REQ:
	case HWTSTAMP_FILTER_NTP_ALL:
		config.rx_filter = HWTSTAMP_FILTER_ALL;
		/* ptp_rx is set if both HW TS is set and CQE
		 * compression is set
		 */
		ptp_rx = rx_cqe_compress_def;
		break;
	default:
		err = -ERANGE;
		goto err_unlock;
	}

	if (!mlx5e_profile_feature_cap(priv->profile, PTP_RX))
		err = mlx5e_hwstamp_config_no_ptp_rx(priv,
						     config.rx_filter != HWTSTAMP_FILTER_NONE);
	else
		err = mlx5e_hwstamp_config_ptp_rx(priv, ptp_rx);
	if (err)
		goto err_unlock;

	memcpy(&priv->tstamp, &config, sizeof(config));
	mutex_unlock(&priv->state_lock);

	/* might need to fix some features */
	netdev_update_features(priv->netdev);

	return copy_to_user(ifr->ifr_data, &config,
			    sizeof(config)) ? -EFAULT : 0;
err_unlock:
	mutex_unlock(&priv->state_lock);
	return err;
}

int mlx5e_hwstamp_get(struct mlx5e_priv *priv, struct ifreq *ifr)
{
	struct hwtstamp_config *cfg = &priv->tstamp;

	if (!MLX5_CAP_GEN(priv->mdev, device_frequency_khz))
		return -EOPNOTSUPP;

	return copy_to_user(ifr->ifr_data, cfg, sizeof(*cfg)) ? -EFAULT : 0;
}

static int mlx5e_ioctl(struct net_device *dev, struct ifreq *ifr, int cmd)
{
	struct mlx5e_priv *priv = netdev_priv(dev);

	switch (cmd) {
	case SIOCSHWTSTAMP:
		return mlx5e_hwstamp_set(priv, ifr);
	case SIOCGHWTSTAMP:
		return mlx5e_hwstamp_get(priv, ifr);
	default:
		return -EOPNOTSUPP;
	}
}

#ifdef CONFIG_MLX5_ESWITCH
int mlx5e_set_vf_mac(struct net_device *dev, int vf, u8 *mac)
{
	struct mlx5e_priv *priv = netdev_priv(dev);
	struct mlx5_core_dev *mdev = priv->mdev;

	return mlx5_eswitch_set_vport_mac(mdev->priv.eswitch, vf + 1, mac);
}

static int mlx5e_set_vf_vlan(struct net_device *dev, int vf, u16 vlan, u8 qos,
			     __be16 vlan_proto)
{
	struct mlx5e_priv *priv = netdev_priv(dev);
	struct mlx5_core_dev *mdev = priv->mdev;

	if (vlan_proto != htons(ETH_P_8021Q))
		return -EPROTONOSUPPORT;

	return mlx5_eswitch_set_vport_vlan(mdev->priv.eswitch, vf + 1,
					   vlan, qos);
}

static int mlx5e_set_vf_spoofchk(struct net_device *dev, int vf, bool setting)
{
	struct mlx5e_priv *priv = netdev_priv(dev);
	struct mlx5_core_dev *mdev = priv->mdev;

	return mlx5_eswitch_set_vport_spoofchk(mdev->priv.eswitch, vf + 1, setting);
}

static int mlx5e_set_vf_trust(struct net_device *dev, int vf, bool setting)
{
	struct mlx5e_priv *priv = netdev_priv(dev);
	struct mlx5_core_dev *mdev = priv->mdev;

	return mlx5_eswitch_set_vport_trust(mdev->priv.eswitch, vf + 1, setting);
}

int mlx5e_set_vf_rate(struct net_device *dev, int vf, int min_tx_rate,
		      int max_tx_rate)
{
	struct mlx5e_priv *priv = netdev_priv(dev);
	struct mlx5_core_dev *mdev = priv->mdev;

	return mlx5_eswitch_set_vport_rate(mdev->priv.eswitch, vf + 1,
					   max_tx_rate, min_tx_rate);
}

static int mlx5_vport_link2ifla(u8 esw_link)
{
	switch (esw_link) {
	case MLX5_VPORT_ADMIN_STATE_DOWN:
		return IFLA_VF_LINK_STATE_DISABLE;
	case MLX5_VPORT_ADMIN_STATE_UP:
		return IFLA_VF_LINK_STATE_ENABLE;
	}
	return IFLA_VF_LINK_STATE_AUTO;
}

static int mlx5_ifla_link2vport(u8 ifla_link)
{
	switch (ifla_link) {
	case IFLA_VF_LINK_STATE_DISABLE:
		return MLX5_VPORT_ADMIN_STATE_DOWN;
	case IFLA_VF_LINK_STATE_ENABLE:
		return MLX5_VPORT_ADMIN_STATE_UP;
	}
	return MLX5_VPORT_ADMIN_STATE_AUTO;
}

static int mlx5e_set_vf_link_state(struct net_device *dev, int vf,
				   int link_state)
{
	struct mlx5e_priv *priv = netdev_priv(dev);
	struct mlx5_core_dev *mdev = priv->mdev;

	if (mlx5e_is_uplink_rep(priv))
		return -EOPNOTSUPP;

	return mlx5_eswitch_set_vport_state(mdev->priv.eswitch, vf + 1,
					    mlx5_ifla_link2vport(link_state));
}

int mlx5e_get_vf_config(struct net_device *dev,
			int vf, struct ifla_vf_info *ivi)
{
	struct mlx5e_priv *priv = netdev_priv(dev);
	struct mlx5_core_dev *mdev = priv->mdev;
	int err;

	if (!netif_device_present(dev))
		return -EOPNOTSUPP;

	err = mlx5_eswitch_get_vport_config(mdev->priv.eswitch, vf + 1, ivi);
	if (err)
		return err;
	ivi->linkstate = mlx5_vport_link2ifla(ivi->linkstate);
	return 0;
}

int mlx5e_get_vf_stats(struct net_device *dev,
		       int vf, struct ifla_vf_stats *vf_stats)
{
	struct mlx5e_priv *priv = netdev_priv(dev);
	struct mlx5_core_dev *mdev = priv->mdev;

	return mlx5_eswitch_get_vport_stats(mdev->priv.eswitch, vf + 1,
					    vf_stats);
}

static bool
mlx5e_has_offload_stats(const struct net_device *dev, int attr_id)
{
	struct mlx5e_priv *priv = netdev_priv(dev);

	if (!netif_device_present(dev))
		return false;

	if (!mlx5e_is_uplink_rep(priv))
		return false;

	return mlx5e_rep_has_offload_stats(dev, attr_id);
}

static int
mlx5e_get_offload_stats(int attr_id, const struct net_device *dev,
			void *sp)
{
	struct mlx5e_priv *priv = netdev_priv(dev);

	if (!mlx5e_is_uplink_rep(priv))
		return -EOPNOTSUPP;

	return mlx5e_rep_get_offload_stats(attr_id, dev, sp);
}
#endif

static bool mlx5e_tunnel_proto_supported_tx(struct mlx5_core_dev *mdev, u8 proto_type)
{
	switch (proto_type) {
	case IPPROTO_GRE:
		return MLX5_CAP_ETH(mdev, tunnel_stateless_gre);
	case IPPROTO_IPIP:
	case IPPROTO_IPV6:
		return (MLX5_CAP_ETH(mdev, tunnel_stateless_ip_over_ip) ||
			MLX5_CAP_ETH(mdev, tunnel_stateless_ip_over_ip_tx));
	default:
		return false;
	}
}

static bool mlx5e_gre_tunnel_inner_proto_offload_supported(struct mlx5_core_dev *mdev,
							   struct sk_buff *skb)
{
	switch (skb->inner_protocol) {
	case htons(ETH_P_IP):
	case htons(ETH_P_IPV6):
	case htons(ETH_P_TEB):
		return true;
	case htons(ETH_P_MPLS_UC):
	case htons(ETH_P_MPLS_MC):
		return MLX5_CAP_ETH(mdev, tunnel_stateless_mpls_over_gre);
	}
	return false;
}

static netdev_features_t mlx5e_tunnel_features_check(struct mlx5e_priv *priv,
						     struct sk_buff *skb,
						     netdev_features_t features)
{
	unsigned int offset = 0;
	struct udphdr *udph;
	u8 proto;
	u16 port;

	switch (vlan_get_protocol(skb)) {
	case htons(ETH_P_IP):
		proto = ip_hdr(skb)->protocol;
		break;
	case htons(ETH_P_IPV6):
		proto = ipv6_find_hdr(skb, &offset, -1, NULL, NULL);
		break;
	default:
		goto out;
	}

	switch (proto) {
	case IPPROTO_GRE:
		if (mlx5e_gre_tunnel_inner_proto_offload_supported(priv->mdev, skb))
			return features;
		break;
	case IPPROTO_IPIP:
	case IPPROTO_IPV6:
		if (mlx5e_tunnel_proto_supported_tx(priv->mdev, IPPROTO_IPIP))
			return features;
		break;
	case IPPROTO_UDP:
		udph = udp_hdr(skb);
		port = be16_to_cpu(udph->dest);

		/* Verify if UDP port is being offloaded by HW */
		if (mlx5_vxlan_lookup_port(priv->mdev->vxlan, port))
			return features;

#if IS_ENABLED(CONFIG_GENEVE)
		/* Support Geneve offload for default UDP port */
		if (port == GENEVE_UDP_PORT && mlx5_geneve_tx_allowed(priv->mdev))
			return features;
#endif
		break;
#ifdef CONFIG_MLX5_EN_IPSEC
	case IPPROTO_ESP:
		return mlx5e_ipsec_feature_check(skb, features);
#endif
	}

out:
	/* Disable CSUM and GSO if the udp dport is not offloaded by HW */
	return features & ~(NETIF_F_CSUM_MASK | NETIF_F_GSO_MASK);
}

netdev_features_t mlx5e_features_check(struct sk_buff *skb,
				       struct net_device *netdev,
				       netdev_features_t features)
{
	struct mlx5e_priv *priv = netdev_priv(netdev);

	features = vlan_features_check(skb, features);
	features = vxlan_features_check(skb, features);

	/* Validate if the tunneled packet is being offloaded by HW */
	if (skb->encapsulation &&
	    (features & NETIF_F_CSUM_MASK || features & NETIF_F_GSO_MASK))
		return mlx5e_tunnel_features_check(priv, skb, features);

	return features;
}

static void mlx5e_tx_timeout_work(struct work_struct *work)
{
	struct mlx5e_priv *priv = container_of(work, struct mlx5e_priv,
					       tx_timeout_work);
	struct net_device *netdev = priv->netdev;
	int i;

	rtnl_lock();
	mutex_lock(&priv->state_lock);

	if (!test_bit(MLX5E_STATE_OPENED, &priv->state))
		goto unlock;

	for (i = 0; i < netdev->real_num_tx_queues; i++) {
		struct netdev_queue *dev_queue =
			netdev_get_tx_queue(netdev, i);
		struct mlx5e_txqsq *sq = priv->txq2sq[i];

		if (!netif_xmit_stopped(dev_queue))
			continue;

		if (mlx5e_reporter_tx_timeout(sq))
		/* break if tried to reopened channels */
			break;
	}

unlock:
	mutex_unlock(&priv->state_lock);
	rtnl_unlock();
}

static void mlx5e_tx_timeout(struct net_device *dev, unsigned int txqueue)
{
	struct mlx5e_priv *priv = netdev_priv(dev);

	netdev_err(dev, "TX timeout detected\n");
	queue_work(priv->wq, &priv->tx_timeout_work);
}

static int mlx5e_xdp_allowed(struct net_device *netdev, struct mlx5_core_dev *mdev,
			     struct mlx5e_params *params)
{
	if (params->packet_merge.type != MLX5E_PACKET_MERGE_NONE) {
		netdev_warn(netdev, "can't set XDP while HW-GRO/LRO is on, disable them first\n");
		return -EINVAL;
	}

	if (!mlx5e_params_validate_xdp(netdev, mdev, params))
		return -EINVAL;

	return 0;
}

static void mlx5e_rq_replace_xdp_prog(struct mlx5e_rq *rq, struct bpf_prog *prog)
{
	struct bpf_prog *old_prog;

	old_prog = rcu_replace_pointer(rq->xdp_prog, prog,
				       lockdep_is_held(&rq->priv->state_lock));
	if (old_prog)
		bpf_prog_put(old_prog);
}

static int mlx5e_xdp_set(struct net_device *netdev, struct bpf_prog *prog)
{
	struct mlx5e_priv *priv = netdev_priv(netdev);
	struct mlx5e_params new_params;
	struct bpf_prog *old_prog;
	int err = 0;
	bool reset;
	int i;

	mutex_lock(&priv->state_lock);

	new_params = priv->channels.params;
	new_params.xdp_prog = prog;

	if (prog) {
		err = mlx5e_xdp_allowed(netdev, priv->mdev, &new_params);
		if (err)
			goto unlock;
	}

	/* no need for full reset when exchanging programs */
	reset = (!priv->channels.params.xdp_prog || !prog);

	old_prog = priv->channels.params.xdp_prog;

	err = mlx5e_safe_switch_params(priv, &new_params, NULL, NULL, reset);
	if (err)
		goto unlock;

	if (old_prog)
		bpf_prog_put(old_prog);

	if (!test_bit(MLX5E_STATE_OPENED, &priv->state) || reset)
		goto unlock;

	/* exchanging programs w/o reset, we update ref counts on behalf
	 * of the channels RQs here.
	 */
	bpf_prog_add(prog, priv->channels.num);
	for (i = 0; i < priv->channels.num; i++) {
		struct mlx5e_channel *c = priv->channels.c[i];

		mlx5e_rq_replace_xdp_prog(&c->rq, prog);
		if (test_bit(MLX5E_CHANNEL_STATE_XSK, c->state)) {
			bpf_prog_inc(prog);
			mlx5e_rq_replace_xdp_prog(&c->xskrq, prog);
		}
	}

unlock:
	mutex_unlock(&priv->state_lock);

	/* Need to fix some features. */
	if (!err)
		netdev_update_features(netdev);

	return err;
}

static int mlx5e_xdp(struct net_device *dev, struct netdev_bpf *xdp)
{
	switch (xdp->command) {
	case XDP_SETUP_PROG:
		return mlx5e_xdp_set(dev, xdp->prog);
	case XDP_SETUP_XSK_POOL:
		return mlx5e_xsk_setup_pool(dev, xdp->xsk.pool,
					    xdp->xsk.queue_id);
	default:
		return -EINVAL;
	}
}

#ifdef CONFIG_MLX5_ESWITCH
static int mlx5e_bridge_getlink(struct sk_buff *skb, u32 pid, u32 seq,
				struct net_device *dev, u32 filter_mask,
				int nlflags)
{
	struct mlx5e_priv *priv = netdev_priv(dev);
	struct mlx5_core_dev *mdev = priv->mdev;
	u8 mode, setting;
	int err;

	err = mlx5_eswitch_get_vepa(mdev->priv.eswitch, &setting);
	if (err)
		return err;
	mode = setting ? BRIDGE_MODE_VEPA : BRIDGE_MODE_VEB;
	return ndo_dflt_bridge_getlink(skb, pid, seq, dev,
				       mode,
				       0, 0, nlflags, filter_mask, NULL);
}

static int mlx5e_bridge_setlink(struct net_device *dev, struct nlmsghdr *nlh,
				u16 flags, struct netlink_ext_ack *extack)
{
	struct mlx5e_priv *priv = netdev_priv(dev);
	struct mlx5_core_dev *mdev = priv->mdev;
	struct nlattr *attr, *br_spec;
	u16 mode = BRIDGE_MODE_UNDEF;
	u8 setting;
	int rem;

	br_spec = nlmsg_find_attr(nlh, sizeof(struct ifinfomsg), IFLA_AF_SPEC);
	if (!br_spec)
		return -EINVAL;

	nla_for_each_nested(attr, br_spec, rem) {
		if (nla_type(attr) != IFLA_BRIDGE_MODE)
			continue;

		if (nla_len(attr) < sizeof(mode))
			return -EINVAL;

		mode = nla_get_u16(attr);
		if (mode > BRIDGE_MODE_VEPA)
			return -EINVAL;

		break;
	}

	if (mode == BRIDGE_MODE_UNDEF)
		return -EINVAL;

	setting = (mode == BRIDGE_MODE_VEPA) ?  1 : 0;
	return mlx5_eswitch_set_vepa(mdev->priv.eswitch, setting);
}
#endif

const struct net_device_ops mlx5e_netdev_ops = {
	.ndo_open                = mlx5e_open,
	.ndo_stop                = mlx5e_close,
	.ndo_start_xmit          = mlx5e_xmit,
	.ndo_setup_tc            = mlx5e_setup_tc,
	.ndo_select_queue        = mlx5e_select_queue,
	.ndo_get_stats64         = mlx5e_get_stats,
	.ndo_set_rx_mode         = mlx5e_set_rx_mode,
	.ndo_set_mac_address     = mlx5e_set_mac,
	.ndo_vlan_rx_add_vid     = mlx5e_vlan_rx_add_vid,
	.ndo_vlan_rx_kill_vid    = mlx5e_vlan_rx_kill_vid,
	.ndo_set_features        = mlx5e_set_features,
	.ndo_fix_features        = mlx5e_fix_features,
	.ndo_change_mtu          = mlx5e_change_nic_mtu,
	.ndo_eth_ioctl            = mlx5e_ioctl,
	.ndo_set_tx_maxrate      = mlx5e_set_tx_maxrate,
	.ndo_features_check      = mlx5e_features_check,
	.ndo_tx_timeout          = mlx5e_tx_timeout,
	.ndo_bpf		 = mlx5e_xdp,
	.ndo_xdp_xmit            = mlx5e_xdp_xmit,
	.ndo_xsk_wakeup          = mlx5e_xsk_wakeup,
#ifdef CONFIG_MLX5_EN_ARFS
	.ndo_rx_flow_steer	 = mlx5e_rx_flow_steer,
#endif
#ifdef CONFIG_MLX5_ESWITCH
	.ndo_bridge_setlink      = mlx5e_bridge_setlink,
	.ndo_bridge_getlink      = mlx5e_bridge_getlink,

	/* SRIOV E-Switch NDOs */
	.ndo_set_vf_mac          = mlx5e_set_vf_mac,
	.ndo_set_vf_vlan         = mlx5e_set_vf_vlan,
	.ndo_set_vf_spoofchk     = mlx5e_set_vf_spoofchk,
	.ndo_set_vf_trust        = mlx5e_set_vf_trust,
	.ndo_set_vf_rate         = mlx5e_set_vf_rate,
	.ndo_get_vf_config       = mlx5e_get_vf_config,
	.ndo_set_vf_link_state   = mlx5e_set_vf_link_state,
	.ndo_get_vf_stats        = mlx5e_get_vf_stats,
	.ndo_has_offload_stats   = mlx5e_has_offload_stats,
	.ndo_get_offload_stats   = mlx5e_get_offload_stats,
#endif
};

static u32 mlx5e_choose_lro_timeout(struct mlx5_core_dev *mdev, u32 wanted_timeout)
{
	int i;

	/* The supported periods are organized in ascending order */
	for (i = 0; i < MLX5E_LRO_TIMEOUT_ARR_SIZE - 1; i++)
		if (MLX5_CAP_ETH(mdev, lro_timer_supported_periods[i]) >= wanted_timeout)
			break;

	return MLX5_CAP_ETH(mdev, lro_timer_supported_periods[i]);
}

void mlx5e_build_nic_params(struct mlx5e_priv *priv, struct mlx5e_xsk *xsk, u16 mtu)
{
	struct mlx5e_params *params = &priv->channels.params;
	struct mlx5_core_dev *mdev = priv->mdev;
	u8 rx_cq_period_mode;

	params->sw_mtu = mtu;
	params->hard_mtu = MLX5E_ETH_HARD_MTU;
	params->num_channels = min_t(unsigned int, MLX5E_MAX_NUM_CHANNELS / 2,
				     priv->max_nch);
	mlx5e_params_mqprio_reset(params);

	/* SQ */
	params->log_sq_size = is_kdump_kernel() ?
		MLX5E_PARAMS_MINIMUM_LOG_SQ_SIZE :
		MLX5E_PARAMS_DEFAULT_LOG_SQ_SIZE;
	MLX5E_SET_PFLAG(params, MLX5E_PFLAG_SKB_TX_MPWQE, mlx5e_tx_mpwqe_supported(mdev));

	/* XDP SQ */
	MLX5E_SET_PFLAG(params, MLX5E_PFLAG_XDP_TX_MPWQE, mlx5e_tx_mpwqe_supported(mdev));

	/* set CQE compression */
	params->rx_cqe_compress_def = false;
	if (MLX5_CAP_GEN(mdev, cqe_compression) &&
	    MLX5_CAP_GEN(mdev, vport_group_manager))
		params->rx_cqe_compress_def = slow_pci_heuristic(mdev);

	MLX5E_SET_PFLAG(params, MLX5E_PFLAG_RX_CQE_COMPRESS, params->rx_cqe_compress_def);
	MLX5E_SET_PFLAG(params, MLX5E_PFLAG_RX_NO_CSUM_COMPLETE, false);

	/* RQ */
	mlx5e_build_rq_params(mdev, params);

	params->packet_merge.timeout = mlx5e_choose_lro_timeout(mdev, MLX5E_DEFAULT_LRO_TIMEOUT);

	/* CQ moderation params */
	rx_cq_period_mode = MLX5_CAP_GEN(mdev, cq_period_start_from_cqe) ?
			MLX5_CQ_PERIOD_MODE_START_FROM_CQE :
			MLX5_CQ_PERIOD_MODE_START_FROM_EQE;
	params->rx_dim_enabled = MLX5_CAP_GEN(mdev, cq_moderation);
	params->tx_dim_enabled = MLX5_CAP_GEN(mdev, cq_moderation);
	mlx5e_set_rx_cq_mode_params(params, rx_cq_period_mode);
	mlx5e_set_tx_cq_mode_params(params, MLX5_CQ_PERIOD_MODE_START_FROM_EQE);

	/* TX inline */
	mlx5_query_min_inline(mdev, &params->tx_min_inline_mode);

	/* AF_XDP */
	params->xsk = xsk;

	/* Do not update netdev->features directly in here
	 * on mlx5e_attach_netdev() we will call mlx5e_update_features()
	 * To update netdev->features please modify mlx5e_fix_features()
	 */
}

static void mlx5e_set_netdev_dev_addr(struct net_device *netdev)
{
	struct mlx5e_priv *priv = netdev_priv(netdev);
	u8 addr[ETH_ALEN];

	mlx5_query_mac_address(priv->mdev, addr);
	if (is_zero_ether_addr(addr) &&
	    !MLX5_CAP_GEN(priv->mdev, vport_group_manager)) {
		eth_hw_addr_random(netdev);
		mlx5_core_info(priv->mdev, "Assigned random MAC address %pM\n", netdev->dev_addr);
		return;
	}

	eth_hw_addr_set(netdev, addr);
}

static int mlx5e_vxlan_set_port(struct net_device *netdev, unsigned int table,
				unsigned int entry, struct udp_tunnel_info *ti)
{
	struct mlx5e_priv *priv = netdev_priv(netdev);

	return mlx5_vxlan_add_port(priv->mdev->vxlan, ntohs(ti->port));
}

static int mlx5e_vxlan_unset_port(struct net_device *netdev, unsigned int table,
				  unsigned int entry, struct udp_tunnel_info *ti)
{
	struct mlx5e_priv *priv = netdev_priv(netdev);

	return mlx5_vxlan_del_port(priv->mdev->vxlan, ntohs(ti->port));
}

void mlx5e_vxlan_set_netdev_info(struct mlx5e_priv *priv)
{
	if (!mlx5_vxlan_allowed(priv->mdev->vxlan))
		return;

	priv->nic_info.set_port = mlx5e_vxlan_set_port;
	priv->nic_info.unset_port = mlx5e_vxlan_unset_port;
	priv->nic_info.flags = UDP_TUNNEL_NIC_INFO_MAY_SLEEP |
				UDP_TUNNEL_NIC_INFO_STATIC_IANA_VXLAN;
	priv->nic_info.tables[0].tunnel_types = UDP_TUNNEL_TYPE_VXLAN;
	/* Don't count the space hard-coded to the IANA port */
	priv->nic_info.tables[0].n_entries =
		mlx5_vxlan_max_udp_ports(priv->mdev) - 1;

	priv->netdev->udp_tunnel_nic_info = &priv->nic_info;
}

static bool mlx5e_tunnel_any_tx_proto_supported(struct mlx5_core_dev *mdev)
{
	int tt;

	for (tt = 0; tt < MLX5_NUM_TUNNEL_TT; tt++) {
		if (mlx5e_tunnel_proto_supported_tx(mdev, mlx5_get_proto_by_tunnel_type(tt)))
			return true;
	}
	return (mlx5_vxlan_allowed(mdev->vxlan) || mlx5_geneve_tx_allowed(mdev));
}

static void mlx5e_build_nic_netdev(struct net_device *netdev)
{
	struct mlx5e_priv *priv = netdev_priv(netdev);
	struct mlx5_core_dev *mdev = priv->mdev;
	bool fcs_supported;
	bool fcs_enabled;

	SET_NETDEV_DEV(netdev, mdev->device);

	netdev->netdev_ops = &mlx5e_netdev_ops;
	netdev->xdp_metadata_ops = &mlx5e_xdp_metadata_ops;

	mlx5e_dcbnl_build_netdev(netdev);

	netdev->watchdog_timeo    = 15 * HZ;

	netdev->ethtool_ops	  = &mlx5e_ethtool_ops;

	netdev->vlan_features    |= NETIF_F_SG;
	netdev->vlan_features    |= NETIF_F_HW_CSUM;
	netdev->vlan_features    |= NETIF_F_HW_MACSEC;
	netdev->vlan_features    |= NETIF_F_GRO;
	netdev->vlan_features    |= NETIF_F_TSO;
	netdev->vlan_features    |= NETIF_F_TSO6;
	netdev->vlan_features    |= NETIF_F_RXCSUM;
	netdev->vlan_features    |= NETIF_F_RXHASH;
	netdev->vlan_features    |= NETIF_F_GSO_PARTIAL;

	netdev->mpls_features    |= NETIF_F_SG;
	netdev->mpls_features    |= NETIF_F_HW_CSUM;
	netdev->mpls_features    |= NETIF_F_TSO;
	netdev->mpls_features    |= NETIF_F_TSO6;

	netdev->hw_enc_features  |= NETIF_F_HW_VLAN_CTAG_TX;
	netdev->hw_enc_features  |= NETIF_F_HW_VLAN_CTAG_RX;

	/* Tunneled LRO is not supported in the driver, and the same RQs are
	 * shared between inner and outer TIRs, so the driver can't disable LRO
	 * for inner TIRs while having it enabled for outer TIRs. Due to this,
	 * block LRO altogether if the firmware declares tunneled LRO support.
	 */
	if (!!MLX5_CAP_ETH(mdev, lro_cap) &&
	    !MLX5_CAP_ETH(mdev, tunnel_lro_vxlan) &&
	    !MLX5_CAP_ETH(mdev, tunnel_lro_gre) &&
	    mlx5e_check_fragmented_striding_rq_cap(mdev, PAGE_SHIFT,
						   MLX5E_MPWRQ_UMR_MODE_ALIGNED))
		netdev->vlan_features    |= NETIF_F_LRO;

	netdev->hw_features       = netdev->vlan_features;
	netdev->hw_features      |= NETIF_F_HW_VLAN_CTAG_TX;
	netdev->hw_features      |= NETIF_F_HW_VLAN_CTAG_RX;
	netdev->hw_features      |= NETIF_F_HW_VLAN_CTAG_FILTER;
	netdev->hw_features      |= NETIF_F_HW_VLAN_STAG_TX;

	if (mlx5e_tunnel_any_tx_proto_supported(mdev)) {
		netdev->hw_enc_features |= NETIF_F_HW_CSUM;
		netdev->hw_enc_features |= NETIF_F_TSO;
		netdev->hw_enc_features |= NETIF_F_TSO6;
		netdev->hw_enc_features |= NETIF_F_GSO_PARTIAL;
	}

	if (mlx5_vxlan_allowed(mdev->vxlan) || mlx5_geneve_tx_allowed(mdev)) {
		netdev->hw_features     |= NETIF_F_GSO_UDP_TUNNEL |
					   NETIF_F_GSO_UDP_TUNNEL_CSUM;
		netdev->hw_enc_features |= NETIF_F_GSO_UDP_TUNNEL |
					   NETIF_F_GSO_UDP_TUNNEL_CSUM;
		netdev->gso_partial_features = NETIF_F_GSO_UDP_TUNNEL_CSUM;
		netdev->vlan_features |= NETIF_F_GSO_UDP_TUNNEL |
					 NETIF_F_GSO_UDP_TUNNEL_CSUM;
	}

	if (mlx5e_tunnel_proto_supported_tx(mdev, IPPROTO_GRE)) {
		netdev->hw_features     |= NETIF_F_GSO_GRE |
					   NETIF_F_GSO_GRE_CSUM;
		netdev->hw_enc_features |= NETIF_F_GSO_GRE |
					   NETIF_F_GSO_GRE_CSUM;
		netdev->gso_partial_features |= NETIF_F_GSO_GRE |
						NETIF_F_GSO_GRE_CSUM;
	}

	if (mlx5e_tunnel_proto_supported_tx(mdev, IPPROTO_IPIP)) {
		netdev->hw_features |= NETIF_F_GSO_IPXIP4 |
				       NETIF_F_GSO_IPXIP6;
		netdev->hw_enc_features |= NETIF_F_GSO_IPXIP4 |
					   NETIF_F_GSO_IPXIP6;
		netdev->gso_partial_features |= NETIF_F_GSO_IPXIP4 |
						NETIF_F_GSO_IPXIP6;
	}

	netdev->gso_partial_features             |= NETIF_F_GSO_UDP_L4;
	netdev->hw_features                      |= NETIF_F_GSO_UDP_L4;
	netdev->features                         |= NETIF_F_GSO_UDP_L4;

	mlx5_query_port_fcs(mdev, &fcs_supported, &fcs_enabled);

	if (fcs_supported)
		netdev->hw_features |= NETIF_F_RXALL;

	if (MLX5_CAP_ETH(mdev, scatter_fcs))
		netdev->hw_features |= NETIF_F_RXFCS;

	if (mlx5_qos_is_supported(mdev))
		netdev->hw_features |= NETIF_F_HW_TC;

	netdev->features          = netdev->hw_features;

	/* Defaults */
	if (fcs_enabled)
		netdev->features  &= ~NETIF_F_RXALL;
	netdev->features  &= ~NETIF_F_LRO;
	netdev->features  &= ~NETIF_F_GRO_HW;
	netdev->features  &= ~NETIF_F_RXFCS;

#define FT_CAP(f) MLX5_CAP_FLOWTABLE(mdev, flow_table_properties_nic_receive.f)
	if (FT_CAP(flow_modify_en) &&
	    FT_CAP(modify_root) &&
	    FT_CAP(identified_miss_table_mode) &&
	    FT_CAP(flow_table_modify)) {
#if IS_ENABLED(CONFIG_MLX5_CLS_ACT)
		netdev->hw_features      |= NETIF_F_HW_TC;
#endif
#ifdef CONFIG_MLX5_EN_ARFS
		netdev->hw_features	 |= NETIF_F_NTUPLE;
#endif
	}

	netdev->features         |= NETIF_F_HIGHDMA;
	netdev->features         |= NETIF_F_HW_VLAN_STAG_FILTER;

	netdev->priv_flags       |= IFF_UNICAST_FLT;

	netif_set_tso_max_size(netdev, GSO_MAX_SIZE);
	mlx5e_set_xdp_feature(netdev);
	mlx5e_set_netdev_dev_addr(netdev);
	mlx5e_macsec_build_netdev(priv);
	mlx5e_ipsec_build_netdev(priv);
	mlx5e_ktls_build_netdev(priv);
}

void mlx5e_create_q_counters(struct mlx5e_priv *priv)
{
	u32 out[MLX5_ST_SZ_DW(alloc_q_counter_out)] = {};
	u32 in[MLX5_ST_SZ_DW(alloc_q_counter_in)] = {};
	struct mlx5_core_dev *mdev = priv->mdev;
	int err;

	MLX5_SET(alloc_q_counter_in, in, opcode, MLX5_CMD_OP_ALLOC_Q_COUNTER);
	err = mlx5_cmd_exec_inout(mdev, alloc_q_counter, in, out);
	if (!err)
		priv->q_counter =
			MLX5_GET(alloc_q_counter_out, out, counter_set_id);

	err = mlx5_cmd_exec_inout(mdev, alloc_q_counter, in, out);
	if (!err)
		priv->drop_rq_q_counter =
			MLX5_GET(alloc_q_counter_out, out, counter_set_id);
}

void mlx5e_destroy_q_counters(struct mlx5e_priv *priv)
{
	u32 in[MLX5_ST_SZ_DW(dealloc_q_counter_in)] = {};

	MLX5_SET(dealloc_q_counter_in, in, opcode,
		 MLX5_CMD_OP_DEALLOC_Q_COUNTER);
	if (priv->q_counter) {
		MLX5_SET(dealloc_q_counter_in, in, counter_set_id,
			 priv->q_counter);
		mlx5_cmd_exec_in(priv->mdev, dealloc_q_counter, in);
	}

	if (priv->drop_rq_q_counter) {
		MLX5_SET(dealloc_q_counter_in, in, counter_set_id,
			 priv->drop_rq_q_counter);
		mlx5_cmd_exec_in(priv->mdev, dealloc_q_counter, in);
	}
}

static int mlx5e_nic_init(struct mlx5_core_dev *mdev,
			  struct net_device *netdev)
{
	struct mlx5e_priv *priv = netdev_priv(netdev);
	struct mlx5e_flow_steering *fs;
	int err;

	mlx5e_build_nic_params(priv, &priv->xsk, netdev->mtu);
	mlx5e_vxlan_set_netdev_info(priv);

	mlx5e_timestamp_init(priv);

	fs = mlx5e_fs_init(priv->profile, mdev,
			   !test_bit(MLX5E_STATE_DESTROYING, &priv->state),
			   priv->dfs_root);
	if (!fs) {
		err = -ENOMEM;
		mlx5_core_err(mdev, "FS initialization failed, %d\n", err);
		return err;
	}
	priv->fs = fs;

	err = mlx5e_ktls_init(priv);
	if (err)
		mlx5_core_err(mdev, "TLS initialization failed, %d\n", err);

	mlx5e_health_create_reporters(priv);
	/* update XDP supported features */
	mlx5e_set_xdp_feature(netdev);

	return 0;
}

static void mlx5e_nic_cleanup(struct mlx5e_priv *priv)
{
	mlx5e_health_destroy_reporters(priv);
	mlx5e_ktls_cleanup(priv);
	mlx5e_fs_cleanup(priv->fs);
	priv->fs = NULL;
}

static int mlx5e_init_nic_rx(struct mlx5e_priv *priv)
{
	struct mlx5_core_dev *mdev = priv->mdev;
	enum mlx5e_rx_res_features features;
	int err;

	priv->rx_res = mlx5e_rx_res_alloc();
	if (!priv->rx_res)
		return -ENOMEM;

	mlx5e_create_q_counters(priv);

	err = mlx5e_open_drop_rq(priv, &priv->drop_rq);
	if (err) {
		mlx5_core_err(mdev, "open drop rq failed, %d\n", err);
		goto err_destroy_q_counters;
	}

	features = MLX5E_RX_RES_FEATURE_PTP;
	if (mlx5_tunnel_inner_ft_supported(mdev))
		features |= MLX5E_RX_RES_FEATURE_INNER_FT;
	err = mlx5e_rx_res_init(priv->rx_res, priv->mdev, features,
				priv->max_nch, priv->drop_rq.rqn,
				&priv->channels.params.packet_merge,
				priv->channels.params.num_channels);
	if (err)
		goto err_close_drop_rq;

	err = mlx5e_create_flow_steering(priv->fs, priv->rx_res, priv->profile,
					 priv->netdev);
	if (err) {
		mlx5_core_warn(mdev, "create flow steering failed, %d\n", err);
		goto err_destroy_rx_res;
	}

	err = mlx5e_tc_nic_init(priv);
	if (err)
		goto err_destroy_flow_steering;

	err = mlx5e_accel_init_rx(priv);
	if (err)
		goto err_tc_nic_cleanup;

#ifdef CONFIG_MLX5_EN_ARFS
	priv->netdev->rx_cpu_rmap =  mlx5_eq_table_get_rmap(priv->mdev);
#endif

	return 0;

err_tc_nic_cleanup:
	mlx5e_tc_nic_cleanup(priv);
err_destroy_flow_steering:
	mlx5e_destroy_flow_steering(priv->fs, !!(priv->netdev->hw_features & NETIF_F_NTUPLE),
				    priv->profile);
err_destroy_rx_res:
	mlx5e_rx_res_destroy(priv->rx_res);
err_close_drop_rq:
	mlx5e_close_drop_rq(&priv->drop_rq);
err_destroy_q_counters:
	mlx5e_destroy_q_counters(priv);
	mlx5e_rx_res_free(priv->rx_res);
	priv->rx_res = NULL;
	return err;
}

static void mlx5e_cleanup_nic_rx(struct mlx5e_priv *priv)
{
	mlx5e_accel_cleanup_rx(priv);
	mlx5e_tc_nic_cleanup(priv);
	mlx5e_destroy_flow_steering(priv->fs, !!(priv->netdev->hw_features & NETIF_F_NTUPLE),
				    priv->profile);
	mlx5e_rx_res_destroy(priv->rx_res);
	mlx5e_close_drop_rq(&priv->drop_rq);
	mlx5e_destroy_q_counters(priv);
	mlx5e_rx_res_free(priv->rx_res);
	priv->rx_res = NULL;
}

static void mlx5e_set_mqprio_rl(struct mlx5e_priv *priv)
{
	struct mlx5e_params *params;
	struct mlx5e_mqprio_rl *rl;

	params = &priv->channels.params;
	if (params->mqprio.mode != TC_MQPRIO_MODE_CHANNEL)
		return;

	rl = mlx5e_mqprio_rl_create(priv->mdev, params->mqprio.num_tc,
				    params->mqprio.channel.max_rate);
	if (IS_ERR(rl))
		rl = NULL;
	priv->mqprio_rl = rl;
	mlx5e_mqprio_rl_update_params(params, rl);
}

static int mlx5e_init_nic_tx(struct mlx5e_priv *priv)
{
	int err;

	err = mlx5e_create_tises(priv);
	if (err) {
		mlx5_core_warn(priv->mdev, "create tises failed, %d\n", err);
		return err;
	}

	err = mlx5e_accel_init_tx(priv);
	if (err)
		goto err_destroy_tises;

	mlx5e_set_mqprio_rl(priv);
	mlx5e_dcbnl_initialize(priv);
	return 0;

err_destroy_tises:
	mlx5e_destroy_tises(priv);
	return err;
}

static void mlx5e_nic_enable(struct mlx5e_priv *priv)
{
	struct net_device *netdev = priv->netdev;
	struct mlx5_core_dev *mdev = priv->mdev;
	int err;

	mlx5e_fs_init_l2_addr(priv->fs, netdev);
	mlx5e_ipsec_init(priv);

	err = mlx5e_macsec_init(priv);
	if (err)
		mlx5_core_err(mdev, "MACsec initialization failed, %d\n", err);

	/* Marking the link as currently not needed by the Driver */
	if (!netif_running(netdev))
		mlx5e_modify_admin_state(mdev, MLX5_PORT_DOWN);

	mlx5e_set_netdev_mtu_boundaries(priv);
	mlx5e_set_dev_port_mtu(priv);

	mlx5_lag_add_netdev(mdev, netdev);

	mlx5e_enable_async_events(priv);
	mlx5e_enable_blocking_events(priv);
	if (mlx5e_monitor_counter_supported(priv))
		mlx5e_monitor_counter_init(priv);

	mlx5e_hv_vhca_stats_create(priv);
	if (netdev->reg_state != NETREG_REGISTERED)
		return;
	mlx5e_dcbnl_init_app(priv);

	mlx5e_nic_set_rx_mode(priv);

	rtnl_lock();
	if (netif_running(netdev))
		mlx5e_open(netdev);
	udp_tunnel_nic_reset_ntf(priv->netdev);
	netif_device_attach(netdev);
	rtnl_unlock();
}

static void mlx5e_nic_disable(struct mlx5e_priv *priv)
{
	struct mlx5_core_dev *mdev = priv->mdev;

	if (priv->netdev->reg_state == NETREG_REGISTERED)
		mlx5e_dcbnl_delete_app(priv);

	rtnl_lock();
	if (netif_running(priv->netdev))
		mlx5e_close(priv->netdev);
	netif_device_detach(priv->netdev);
	rtnl_unlock();

	mlx5e_nic_set_rx_mode(priv);

	mlx5e_hv_vhca_stats_destroy(priv);
	if (mlx5e_monitor_counter_supported(priv))
		mlx5e_monitor_counter_cleanup(priv);

	mlx5e_disable_blocking_events(priv);
	if (priv->en_trap) {
		mlx5e_deactivate_trap(priv);
		mlx5e_close_trap(priv->en_trap);
		priv->en_trap = NULL;
	}
	mlx5e_disable_async_events(priv);
	mlx5_lag_remove_netdev(mdev, priv->netdev);
	mlx5_vxlan_reset_to_default(mdev->vxlan);
	mlx5e_macsec_cleanup(priv);
	mlx5e_ipsec_cleanup(priv);
}

int mlx5e_update_nic_rx(struct mlx5e_priv *priv)
{
	return mlx5e_refresh_tirs(priv, false, false);
}

static const struct mlx5e_profile mlx5e_nic_profile = {
	.init		   = mlx5e_nic_init,
	.cleanup	   = mlx5e_nic_cleanup,
	.init_rx	   = mlx5e_init_nic_rx,
	.cleanup_rx	   = mlx5e_cleanup_nic_rx,
	.init_tx	   = mlx5e_init_nic_tx,
	.cleanup_tx	   = mlx5e_cleanup_nic_tx,
	.enable		   = mlx5e_nic_enable,
	.disable	   = mlx5e_nic_disable,
	.update_rx	   = mlx5e_update_nic_rx,
	.update_stats	   = mlx5e_stats_update_ndo_stats,
	.update_carrier	   = mlx5e_update_carrier,
	.rx_handlers       = &mlx5e_rx_handlers_nic,
	.max_tc		   = MLX5E_MAX_NUM_TC,
	.stats_grps	   = mlx5e_nic_stats_grps,
	.stats_grps_num	   = mlx5e_nic_stats_grps_num,
	.features          = BIT(MLX5E_PROFILE_FEATURE_PTP_RX) |
		BIT(MLX5E_PROFILE_FEATURE_PTP_TX) |
		BIT(MLX5E_PROFILE_FEATURE_QOS_HTB) |
		BIT(MLX5E_PROFILE_FEATURE_FS_VLAN) |
		BIT(MLX5E_PROFILE_FEATURE_FS_TC),
};

static int mlx5e_profile_max_num_channels(struct mlx5_core_dev *mdev,
					  const struct mlx5e_profile *profile)
{
	int nch;

	nch = mlx5e_get_max_num_channels(mdev);

	if (profile->max_nch_limit)
		nch = min_t(int, nch, profile->max_nch_limit(mdev));
	return nch;
}

static unsigned int
mlx5e_calc_max_nch(struct mlx5_core_dev *mdev, struct net_device *netdev,
		   const struct mlx5e_profile *profile)

{
	unsigned int max_nch, tmp;

	/* core resources */
	max_nch = mlx5e_profile_max_num_channels(mdev, profile);

	/* netdev rx queues */
	max_nch = min_t(unsigned int, max_nch, netdev->num_rx_queues);

	/* netdev tx queues */
	tmp = netdev->num_tx_queues;
	if (mlx5_qos_is_supported(mdev))
		tmp -= mlx5e_qos_max_leaf_nodes(mdev);
	if (MLX5_CAP_GEN(mdev, ts_cqe_to_dest_cqn))
		tmp -= profile->max_tc;
	tmp = tmp / profile->max_tc;
	max_nch = min_t(unsigned int, max_nch, tmp);

	return max_nch;
}

int mlx5e_get_pf_num_tirs(struct mlx5_core_dev *mdev)
{
	/* Indirect TIRS: 2 sets of TTCs (inner + outer steering)
	 * and 1 set of direct TIRS
	 */
	return 2 * MLX5E_NUM_INDIR_TIRS
		+ mlx5e_profile_max_num_channels(mdev, &mlx5e_nic_profile);
}

void mlx5e_set_rx_mode_work(struct work_struct *work)
{
	struct mlx5e_priv *priv = container_of(work, struct mlx5e_priv,
					       set_rx_mode_work);

	return mlx5e_fs_set_rx_mode_work(priv->fs, priv->netdev);
}

/* mlx5e generic netdev management API (move to en_common.c) */
int mlx5e_priv_init(struct mlx5e_priv *priv,
		    const struct mlx5e_profile *profile,
		    struct net_device *netdev,
		    struct mlx5_core_dev *mdev)
{
	int nch, num_txqs, node;
	int err;

	num_txqs = netdev->num_tx_queues;
	nch = mlx5e_calc_max_nch(mdev, netdev, profile);
	node = dev_to_node(mlx5_core_dma_dev(mdev));

	/* priv init */
	priv->mdev        = mdev;
	priv->netdev      = netdev;
	priv->msglevel    = MLX5E_MSG_LEVEL;
	priv->max_nch     = nch;
	priv->max_opened_tc = 1;

	if (!alloc_cpumask_var(&priv->scratchpad.cpumask, GFP_KERNEL))
		return -ENOMEM;

	mutex_init(&priv->state_lock);

	err = mlx5e_selq_init(&priv->selq, &priv->state_lock);
	if (err)
		goto err_free_cpumask;

	INIT_WORK(&priv->update_carrier_work, mlx5e_update_carrier_work);
	INIT_WORK(&priv->set_rx_mode_work, mlx5e_set_rx_mode_work);
	INIT_WORK(&priv->tx_timeout_work, mlx5e_tx_timeout_work);
	INIT_WORK(&priv->update_stats_work, mlx5e_update_stats_work);

	priv->wq = create_singlethread_workqueue("mlx5e");
	if (!priv->wq)
		goto err_free_selq;

	priv->txq2sq = kcalloc_node(num_txqs, sizeof(*priv->txq2sq), GFP_KERNEL, node);
	if (!priv->txq2sq)
		goto err_destroy_workqueue;

	priv->tx_rates = kcalloc_node(num_txqs, sizeof(*priv->tx_rates), GFP_KERNEL, node);
	if (!priv->tx_rates)
		goto err_free_txq2sq;

	priv->channel_stats =
		kcalloc_node(nch, sizeof(*priv->channel_stats), GFP_KERNEL, node);
	if (!priv->channel_stats)
		goto err_free_tx_rates;

	return 0;

err_free_tx_rates:
	kfree(priv->tx_rates);
err_free_txq2sq:
	kfree(priv->txq2sq);
err_destroy_workqueue:
	destroy_workqueue(priv->wq);
err_free_selq:
	mlx5e_selq_cleanup(&priv->selq);
err_free_cpumask:
	free_cpumask_var(priv->scratchpad.cpumask);
	return -ENOMEM;
}

void mlx5e_priv_cleanup(struct mlx5e_priv *priv)
{
	int i;

	/* bail if change profile failed and also rollback failed */
	if (!priv->mdev)
		return;

	for (i = 0; i < priv->stats_nch; i++)
		kvfree(priv->channel_stats[i]);
	kfree(priv->channel_stats);
	kfree(priv->tx_rates);
	kfree(priv->txq2sq);
	destroy_workqueue(priv->wq);
	mutex_lock(&priv->state_lock);
	mlx5e_selq_cleanup(&priv->selq);
	mutex_unlock(&priv->state_lock);
	free_cpumask_var(priv->scratchpad.cpumask);

	for (i = 0; i < priv->htb_max_qos_sqs; i++)
		kfree(priv->htb_qos_sq_stats[i]);
	kvfree(priv->htb_qos_sq_stats);

	memset(priv, 0, sizeof(*priv));
}

static unsigned int mlx5e_get_max_num_txqs(struct mlx5_core_dev *mdev,
					   const struct mlx5e_profile *profile)
{
	unsigned int nch, ptp_txqs, qos_txqs;

	nch = mlx5e_profile_max_num_channels(mdev, profile);

	ptp_txqs = MLX5_CAP_GEN(mdev, ts_cqe_to_dest_cqn) &&
		mlx5e_profile_feature_cap(profile, PTP_TX) ?
		profile->max_tc : 0;

	qos_txqs = mlx5_qos_is_supported(mdev) &&
		mlx5e_profile_feature_cap(profile, QOS_HTB) ?
		mlx5e_qos_max_leaf_nodes(mdev) : 0;

	return nch * profile->max_tc + ptp_txqs + qos_txqs;
}

static unsigned int mlx5e_get_max_num_rxqs(struct mlx5_core_dev *mdev,
					   const struct mlx5e_profile *profile)
{
	return mlx5e_profile_max_num_channels(mdev, profile);
}

struct net_device *
mlx5e_create_netdev(struct mlx5_core_dev *mdev, const struct mlx5e_profile *profile)
{
	struct net_device *netdev;
	unsigned int txqs, rxqs;
	int err;

	txqs = mlx5e_get_max_num_txqs(mdev, profile);
	rxqs = mlx5e_get_max_num_rxqs(mdev, profile);

	netdev = alloc_etherdev_mqs(sizeof(struct mlx5e_priv), txqs, rxqs);
	if (!netdev) {
		mlx5_core_err(mdev, "alloc_etherdev_mqs() failed\n");
		return NULL;
	}

	err = mlx5e_priv_init(netdev_priv(netdev), profile, netdev, mdev);
	if (err) {
		mlx5_core_err(mdev, "mlx5e_priv_init failed, err=%d\n", err);
		goto err_free_netdev;
	}

	netif_carrier_off(netdev);
	netif_tx_disable(netdev);
	dev_net_set(netdev, mlx5_core_net(mdev));

	return netdev;

err_free_netdev:
	free_netdev(netdev);

	return NULL;
}

static void mlx5e_update_features(struct net_device *netdev)
{
	if (netdev->reg_state != NETREG_REGISTERED)
		return; /* features will be updated on netdev registration */

	rtnl_lock();
	netdev_update_features(netdev);
	rtnl_unlock();
}

static void mlx5e_reset_channels(struct net_device *netdev)
{
	netdev_reset_tc(netdev);
}

int mlx5e_attach_netdev(struct mlx5e_priv *priv)
{
	const bool take_rtnl = priv->netdev->reg_state == NETREG_REGISTERED;
	const struct mlx5e_profile *profile = priv->profile;
	int max_nch;
	int err;

	clear_bit(MLX5E_STATE_DESTROYING, &priv->state);
	if (priv->fs)
		mlx5e_fs_set_state_destroy(priv->fs,
					   !test_bit(MLX5E_STATE_DESTROYING, &priv->state));

	/* Validate the max_wqe_size_sq capability. */
	if (WARN_ON_ONCE(mlx5e_get_max_sq_wqebbs(priv->mdev) < MLX5E_MAX_TX_WQEBBS)) {
		mlx5_core_warn(priv->mdev, "MLX5E: Max SQ WQEBBs firmware capability: %u, needed %u\n",
			       mlx5e_get_max_sq_wqebbs(priv->mdev), (unsigned int)MLX5E_MAX_TX_WQEBBS);
		return -EIO;
	}

	/* max number of channels may have changed */
	max_nch = mlx5e_calc_max_nch(priv->mdev, priv->netdev, profile);
	if (priv->channels.params.num_channels > max_nch) {
		mlx5_core_warn(priv->mdev, "MLX5E: Reducing number of channels to %d\n", max_nch);
		/* Reducing the number of channels - RXFH has to be reset, and
		 * mlx5e_num_channels_changed below will build the RQT.
		 */
		priv->netdev->priv_flags &= ~IFF_RXFH_CONFIGURED;
		priv->channels.params.num_channels = max_nch;
		if (priv->channels.params.mqprio.mode == TC_MQPRIO_MODE_CHANNEL) {
			mlx5_core_warn(priv->mdev, "MLX5E: Disabling MQPRIO channel mode\n");
			mlx5e_params_mqprio_reset(&priv->channels.params);
		}
	}
	if (max_nch != priv->max_nch) {
		mlx5_core_warn(priv->mdev,
			       "MLX5E: Updating max number of channels from %u to %u\n",
			       priv->max_nch, max_nch);
		priv->max_nch = max_nch;
	}

	/* 1. Set the real number of queues in the kernel the first time.
	 * 2. Set our default XPS cpumask.
	 * 3. Build the RQT.
	 *
	 * rtnl_lock is required by netif_set_real_num_*_queues in case the
	 * netdev has been registered by this point (if this function was called
	 * in the reload or resume flow).
	 */
	if (take_rtnl)
		rtnl_lock();
	err = mlx5e_num_channels_changed(priv);
	if (take_rtnl)
		rtnl_unlock();
	if (err)
		goto out;

	err = profile->init_tx(priv);
	if (err)
		goto out;

	err = profile->init_rx(priv);
	if (err)
		goto err_cleanup_tx;

	if (profile->enable)
		profile->enable(priv);

	mlx5e_update_features(priv->netdev);

	return 0;

err_cleanup_tx:
	profile->cleanup_tx(priv);

out:
	mlx5e_reset_channels(priv->netdev);
	set_bit(MLX5E_STATE_DESTROYING, &priv->state);
	if (priv->fs)
		mlx5e_fs_set_state_destroy(priv->fs,
					   !test_bit(MLX5E_STATE_DESTROYING, &priv->state));
	cancel_work_sync(&priv->update_stats_work);
	return err;
}

void mlx5e_detach_netdev(struct mlx5e_priv *priv)
{
	const struct mlx5e_profile *profile = priv->profile;

	set_bit(MLX5E_STATE_DESTROYING, &priv->state);
	if (priv->fs)
		mlx5e_fs_set_state_destroy(priv->fs,
					   !test_bit(MLX5E_STATE_DESTROYING, &priv->state));

	if (profile->disable)
		profile->disable(priv);
	flush_workqueue(priv->wq);

	profile->cleanup_rx(priv);
	profile->cleanup_tx(priv);
	mlx5e_reset_channels(priv->netdev);
	cancel_work_sync(&priv->update_stats_work);
}

static int
mlx5e_netdev_attach_profile(struct net_device *netdev, struct mlx5_core_dev *mdev,
			    const struct mlx5e_profile *new_profile, void *new_ppriv)
{
	struct mlx5e_priv *priv = netdev_priv(netdev);
	int err;

	err = mlx5e_priv_init(priv, new_profile, netdev, mdev);
	if (err) {
		mlx5_core_err(mdev, "mlx5e_priv_init failed, err=%d\n", err);
		return err;
	}
	netif_carrier_off(netdev);
	priv->profile = new_profile;
	priv->ppriv = new_ppriv;
	err = new_profile->init(priv->mdev, priv->netdev);
	if (err)
		goto priv_cleanup;
	err = mlx5e_attach_netdev(priv);
	if (err)
		goto profile_cleanup;
	return err;

profile_cleanup:
	new_profile->cleanup(priv);
priv_cleanup:
	mlx5e_priv_cleanup(priv);
	return err;
}

int mlx5e_netdev_change_profile(struct mlx5e_priv *priv,
				const struct mlx5e_profile *new_profile, void *new_ppriv)
{
	const struct mlx5e_profile *orig_profile = priv->profile;
	struct net_device *netdev = priv->netdev;
	struct mlx5_core_dev *mdev = priv->mdev;
	void *orig_ppriv = priv->ppriv;
	int err, rollback_err;

	/* cleanup old profile */
	mlx5e_detach_netdev(priv);
	priv->profile->cleanup(priv);
	mlx5e_priv_cleanup(priv);

	err = mlx5e_netdev_attach_profile(netdev, mdev, new_profile, new_ppriv);
	if (err) { /* roll back to original profile */
		netdev_warn(netdev, "%s: new profile init failed, %d\n", __func__, err);
		goto rollback;
	}

	return 0;

rollback:
	rollback_err = mlx5e_netdev_attach_profile(netdev, mdev, orig_profile, orig_ppriv);
	if (rollback_err)
		netdev_err(netdev, "%s: failed to rollback to orig profile, %d\n",
			   __func__, rollback_err);
	return err;
}

void mlx5e_netdev_attach_nic_profile(struct mlx5e_priv *priv)
{
	mlx5e_netdev_change_profile(priv, &mlx5e_nic_profile, NULL);
}

void mlx5e_destroy_netdev(struct mlx5e_priv *priv)
{
	struct net_device *netdev = priv->netdev;

	mlx5e_priv_cleanup(priv);
	free_netdev(netdev);
}

static int mlx5e_resume(struct auxiliary_device *adev)
{
	struct mlx5_adev *edev = container_of(adev, struct mlx5_adev, adev);
	struct mlx5e_dev *mlx5e_dev = auxiliary_get_drvdata(adev);
	struct mlx5e_priv *priv = mlx5e_dev->priv;
	struct net_device *netdev = priv->netdev;
	struct mlx5_core_dev *mdev = edev->mdev;
	int err;

	if (netif_device_present(netdev))
		return 0;

	err = mlx5e_create_mdev_resources(mdev);
	if (err)
		return err;

	err = mlx5e_attach_netdev(priv);
	if (err) {
		mlx5e_destroy_mdev_resources(mdev);
		return err;
	}

	return 0;
}

static int mlx5e_suspend(struct auxiliary_device *adev, pm_message_t state)
{
	struct mlx5e_dev *mlx5e_dev = auxiliary_get_drvdata(adev);
	struct mlx5e_priv *priv = mlx5e_dev->priv;
	struct net_device *netdev = priv->netdev;
	struct mlx5_core_dev *mdev = priv->mdev;

	if (!netif_device_present(netdev))
		return -ENODEV;

	mlx5e_detach_netdev(priv);
	mlx5e_destroy_mdev_resources(mdev);
	return 0;
}

static int mlx5e_probe(struct auxiliary_device *adev,
		       const struct auxiliary_device_id *id)
{
	struct mlx5_adev *edev = container_of(adev, struct mlx5_adev, adev);
	const struct mlx5e_profile *profile = &mlx5e_nic_profile;
	struct mlx5_core_dev *mdev = edev->mdev;
	struct mlx5e_dev *mlx5e_dev;
	struct net_device *netdev;
	pm_message_t state = {};
	struct mlx5e_priv *priv;
	int err;

	mlx5e_dev = mlx5e_create_devlink(&adev->dev, mdev);
	if (IS_ERR(mlx5e_dev))
		return PTR_ERR(mlx5e_dev);
	auxiliary_set_drvdata(adev, mlx5e_dev);

	err = mlx5e_devlink_port_register(mlx5e_dev, mdev);
	if (err) {
		mlx5_core_err(mdev, "mlx5e_devlink_port_register failed, %d\n", err);
		goto err_devlink_unregister;
	}

	netdev = mlx5e_create_netdev(mdev, profile);
	if (!netdev) {
		mlx5_core_err(mdev, "mlx5e_create_netdev failed\n");
		err = -ENOMEM;
		goto err_devlink_port_unregister;
	}
	SET_NETDEV_DEVLINK_PORT(netdev, &mlx5e_dev->dl_port);

	mlx5e_build_nic_netdev(netdev);

	priv = netdev_priv(netdev);
	mlx5e_dev->priv = priv;

	priv->profile = profile;
	priv->ppriv = NULL;

	priv->dfs_root = debugfs_create_dir("nic",
					    mlx5_debugfs_get_dev_root(priv->mdev));

	err = profile->init(mdev, netdev);
	if (err) {
		mlx5_core_err(mdev, "mlx5e_nic_profile init failed, %d\n", err);
		goto err_destroy_netdev;
	}

	err = mlx5e_resume(adev);
	if (err) {
		mlx5_core_err(mdev, "mlx5e_resume failed, %d\n", err);
		goto err_profile_cleanup;
	}

	err = register_netdev(netdev);
	if (err) {
		mlx5_core_err(mdev, "register_netdev failed, %d\n", err);
		goto err_resume;
	}

	mlx5e_dcbnl_init_app(priv);
	mlx5_core_uplink_netdev_set(mdev, netdev);
	mlx5e_params_print_info(mdev, &priv->channels.params);
	return 0;

err_resume:
	mlx5e_suspend(adev, state);
err_profile_cleanup:
	profile->cleanup(priv);
err_destroy_netdev:
	debugfs_remove_recursive(priv->dfs_root);
	mlx5e_destroy_netdev(priv);
err_devlink_port_unregister:
	mlx5e_devlink_port_unregister(mlx5e_dev);
err_devlink_unregister:
	mlx5e_destroy_devlink(mlx5e_dev);
	return err;
}

static void mlx5e_remove(struct auxiliary_device *adev)
{
	struct mlx5e_dev *mlx5e_dev = auxiliary_get_drvdata(adev);
	struct mlx5e_priv *priv = mlx5e_dev->priv;
	pm_message_t state = {};

	mlx5_core_uplink_netdev_set(priv->mdev, NULL);
	mlx5e_dcbnl_delete_app(priv);
	unregister_netdev(priv->netdev);
	mlx5e_suspend(adev, state);
	priv->profile->cleanup(priv);
	debugfs_remove_recursive(priv->dfs_root);
	mlx5e_destroy_netdev(priv);
	mlx5e_devlink_port_unregister(mlx5e_dev);
	mlx5e_destroy_devlink(mlx5e_dev);
}

static const struct auxiliary_device_id mlx5e_id_table[] = {
	{ .name = MLX5_ADEV_NAME ".eth", },
	{},
};

MODULE_DEVICE_TABLE(auxiliary, mlx5e_id_table);

static struct auxiliary_driver mlx5e_driver = {
	.name = "eth",
	.probe = mlx5e_probe,
	.remove = mlx5e_remove,
	.suspend = mlx5e_suspend,
	.resume = mlx5e_resume,
	.id_table = mlx5e_id_table,
};

int mlx5e_init(void)
{
	int ret;

	mlx5e_build_ptys2ethtool_map();
	ret = auxiliary_driver_register(&mlx5e_driver);
	if (ret)
		return ret;

	ret = mlx5e_rep_init();
	if (ret)
		auxiliary_driver_unregister(&mlx5e_driver);
	return ret;
}

void mlx5e_cleanup(void)
{
	mlx5e_rep_cleanup();
	auxiliary_driver_unregister(&mlx5e_driver);
}<|MERGE_RESOLUTION|>--- conflicted
+++ resolved
@@ -4064,15 +4064,9 @@
 
 	val = NETDEV_XDP_ACT_BASIC | NETDEV_XDP_ACT_REDIRECT |
 	      NETDEV_XDP_ACT_XSK_ZEROCOPY |
-<<<<<<< HEAD
-	      NETDEV_XDP_ACT_NDO_XMIT;
-	if (params->rq_wq_type == MLX5_WQ_TYPE_CYCLIC)
-		val |= NETDEV_XDP_ACT_RX_SG;
-=======
 	      NETDEV_XDP_ACT_RX_SG |
 	      NETDEV_XDP_ACT_NDO_XMIT |
 	      NETDEV_XDP_ACT_NDO_XMIT_SG;
->>>>>>> 2b90b6ac
 	xdp_set_features_flag(netdev, val);
 }
 
