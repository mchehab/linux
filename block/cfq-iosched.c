--- conflicted
+++ resolved
@@ -181,11 +181,8 @@
 	 * Fallback dummy cfqq for extreme OOM conditions
 	 */
 	struct cfq_queue oom_cfqq;
-<<<<<<< HEAD
-=======
 
 	unsigned long last_end_sync_rq;
->>>>>>> ad1cd745
 };
 
 enum cfqq_state_flags {
@@ -2214,11 +2211,7 @@
 	}
 
 	if (!rq_in_driver(cfqd))
-<<<<<<< HEAD
-		cfq_schedule_dispatch(cfqd);
-=======
 		cfq_schedule_dispatch(cfqd, 0);
->>>>>>> ad1cd745
 }
 
 /*
