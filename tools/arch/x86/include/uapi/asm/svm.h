--- conflicted
+++ resolved
@@ -77,8 +77,6 @@
 #define SVM_EXIT_MWAIT_COND    0x08c
 #define SVM_EXIT_XSETBV        0x08d
 #define SVM_EXIT_RDPRU         0x08e
-<<<<<<< HEAD
-=======
 #define SVM_EXIT_EFER_WRITE_TRAP		0x08f
 #define SVM_EXIT_CR0_WRITE_TRAP			0x090
 #define SVM_EXIT_CR1_WRITE_TRAP			0x091
@@ -96,22 +94,11 @@
 #define SVM_EXIT_CR13_WRITE_TRAP		0x09d
 #define SVM_EXIT_CR14_WRITE_TRAP		0x09e
 #define SVM_EXIT_CR15_WRITE_TRAP		0x09f
->>>>>>> 76ec55ca
 #define SVM_EXIT_INVPCID       0x0a2
 #define SVM_EXIT_NPF           0x400
 #define SVM_EXIT_AVIC_INCOMPLETE_IPI		0x401
 #define SVM_EXIT_AVIC_UNACCELERATED_ACCESS	0x402
 #define SVM_EXIT_VMGEXIT       0x403
-
-/* SEV-ES software-defined VMGEXIT events */
-#define SVM_VMGEXIT_MMIO_READ			0x80000001
-#define SVM_VMGEXIT_MMIO_WRITE			0x80000002
-#define SVM_VMGEXIT_NMI_COMPLETE		0x80000003
-#define SVM_VMGEXIT_AP_HLT_LOOP			0x80000004
-#define SVM_VMGEXIT_AP_JUMP_TABLE		0x80000005
-#define SVM_VMGEXIT_SET_AP_JUMP_TABLE		0
-#define SVM_VMGEXIT_GET_AP_JUMP_TABLE		1
-#define SVM_VMGEXIT_UNSUPPORTED_EVENT		0x8000ffff
 
 /* SEV-ES software-defined VMGEXIT events */
 #define SVM_VMGEXIT_MMIO_READ			0x80000001
@@ -214,13 +201,10 @@
 	{ SVM_EXIT_MONITOR,     "monitor" }, \
 	{ SVM_EXIT_MWAIT,       "mwait" }, \
 	{ SVM_EXIT_XSETBV,      "xsetbv" }, \
-<<<<<<< HEAD
-=======
 	{ SVM_EXIT_EFER_WRITE_TRAP,	"write_efer_trap" }, \
 	{ SVM_EXIT_CR0_WRITE_TRAP,	"write_cr0_trap" }, \
 	{ SVM_EXIT_CR4_WRITE_TRAP,	"write_cr4_trap" }, \
 	{ SVM_EXIT_CR8_WRITE_TRAP,	"write_cr8_trap" }, \
->>>>>>> 76ec55ca
 	{ SVM_EXIT_INVPCID,     "invpcid" }, \
 	{ SVM_EXIT_NPF,         "npf" }, \
 	{ SVM_EXIT_AVIC_INCOMPLETE_IPI,		"avic_incomplete_ipi" }, \
