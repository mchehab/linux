/*
 * B53 switch driver main logic
 *
 * Copyright (C) 2011-2013 Jonas Gorski <jogo@openwrt.org>
 * Copyright (C) 2016 Florian Fainelli <f.fainelli@gmail.com>
 *
 * Permission to use, copy, modify, and/or distribute this software for any
 * purpose with or without fee is hereby granted, provided that the above
 * copyright notice and this permission notice appear in all copies.
 *
 * THE SOFTWARE IS PROVIDED "AS IS" AND THE AUTHOR DISCLAIMS ALL WARRANTIES
 * WITH REGARD TO THIS SOFTWARE INCLUDING ALL IMPLIED WARRANTIES OF
 * MERCHANTABILITY AND FITNESS. IN NO EVENT SHALL THE AUTHOR BE LIABLE FOR
 * ANY SPECIAL, DIRECT, INDIRECT, OR CONSEQUENTIAL DAMAGES OR ANY DAMAGES
 * WHATSOEVER RESULTING FROM LOSS OF USE, DATA OR PROFITS, WHETHER IN AN
 * ACTION OF CONTRACT, NEGLIGENCE OR OTHER TORTIOUS ACTION, ARISING OUT OF
 * OR IN CONNECTION WITH THE USE OR PERFORMANCE OF THIS SOFTWARE.
 */

#include <linux/delay.h>
#include <linux/export.h>
#include <linux/gpio.h>
#include <linux/kernel.h>
#include <linux/module.h>
#include <linux/platform_data/b53.h>
#include <linux/phy.h>
#include <linux/phylink.h>
#include <linux/etherdevice.h>
#include <linux/if_bridge.h>
#include <net/dsa.h>

#include "b53_regs.h"
#include "b53_priv.h"

struct b53_mib_desc {
	u8 size;
	u8 offset;
	const char *name;
};

/* BCM5365 MIB counters */
static const struct b53_mib_desc b53_mibs_65[] = {
	{ 8, 0x00, "TxOctets" },
	{ 4, 0x08, "TxDropPkts" },
	{ 4, 0x10, "TxBroadcastPkts" },
	{ 4, 0x14, "TxMulticastPkts" },
	{ 4, 0x18, "TxUnicastPkts" },
	{ 4, 0x1c, "TxCollisions" },
	{ 4, 0x20, "TxSingleCollision" },
	{ 4, 0x24, "TxMultipleCollision" },
	{ 4, 0x28, "TxDeferredTransmit" },
	{ 4, 0x2c, "TxLateCollision" },
	{ 4, 0x30, "TxExcessiveCollision" },
	{ 4, 0x38, "TxPausePkts" },
	{ 8, 0x44, "RxOctets" },
	{ 4, 0x4c, "RxUndersizePkts" },
	{ 4, 0x50, "RxPausePkts" },
	{ 4, 0x54, "Pkts64Octets" },
	{ 4, 0x58, "Pkts65to127Octets" },
	{ 4, 0x5c, "Pkts128to255Octets" },
	{ 4, 0x60, "Pkts256to511Octets" },
	{ 4, 0x64, "Pkts512to1023Octets" },
	{ 4, 0x68, "Pkts1024to1522Octets" },
	{ 4, 0x6c, "RxOversizePkts" },
	{ 4, 0x70, "RxJabbers" },
	{ 4, 0x74, "RxAlignmentErrors" },
	{ 4, 0x78, "RxFCSErrors" },
	{ 8, 0x7c, "RxGoodOctets" },
	{ 4, 0x84, "RxDropPkts" },
	{ 4, 0x88, "RxUnicastPkts" },
	{ 4, 0x8c, "RxMulticastPkts" },
	{ 4, 0x90, "RxBroadcastPkts" },
	{ 4, 0x94, "RxSAChanges" },
	{ 4, 0x98, "RxFragments" },
};

#define B53_MIBS_65_SIZE	ARRAY_SIZE(b53_mibs_65)

/* BCM63xx MIB counters */
static const struct b53_mib_desc b53_mibs_63xx[] = {
	{ 8, 0x00, "TxOctets" },
	{ 4, 0x08, "TxDropPkts" },
	{ 4, 0x0c, "TxQoSPkts" },
	{ 4, 0x10, "TxBroadcastPkts" },
	{ 4, 0x14, "TxMulticastPkts" },
	{ 4, 0x18, "TxUnicastPkts" },
	{ 4, 0x1c, "TxCollisions" },
	{ 4, 0x20, "TxSingleCollision" },
	{ 4, 0x24, "TxMultipleCollision" },
	{ 4, 0x28, "TxDeferredTransmit" },
	{ 4, 0x2c, "TxLateCollision" },
	{ 4, 0x30, "TxExcessiveCollision" },
	{ 4, 0x38, "TxPausePkts" },
	{ 8, 0x3c, "TxQoSOctets" },
	{ 8, 0x44, "RxOctets" },
	{ 4, 0x4c, "RxUndersizePkts" },
	{ 4, 0x50, "RxPausePkts" },
	{ 4, 0x54, "Pkts64Octets" },
	{ 4, 0x58, "Pkts65to127Octets" },
	{ 4, 0x5c, "Pkts128to255Octets" },
	{ 4, 0x60, "Pkts256to511Octets" },
	{ 4, 0x64, "Pkts512to1023Octets" },
	{ 4, 0x68, "Pkts1024to1522Octets" },
	{ 4, 0x6c, "RxOversizePkts" },
	{ 4, 0x70, "RxJabbers" },
	{ 4, 0x74, "RxAlignmentErrors" },
	{ 4, 0x78, "RxFCSErrors" },
	{ 8, 0x7c, "RxGoodOctets" },
	{ 4, 0x84, "RxDropPkts" },
	{ 4, 0x88, "RxUnicastPkts" },
	{ 4, 0x8c, "RxMulticastPkts" },
	{ 4, 0x90, "RxBroadcastPkts" },
	{ 4, 0x94, "RxSAChanges" },
	{ 4, 0x98, "RxFragments" },
	{ 4, 0xa0, "RxSymbolErrors" },
	{ 4, 0xa4, "RxQoSPkts" },
	{ 8, 0xa8, "RxQoSOctets" },
	{ 4, 0xb0, "Pkts1523to2047Octets" },
	{ 4, 0xb4, "Pkts2048to4095Octets" },
	{ 4, 0xb8, "Pkts4096to8191Octets" },
	{ 4, 0xbc, "Pkts8192to9728Octets" },
	{ 4, 0xc0, "RxDiscarded" },
};

#define B53_MIBS_63XX_SIZE	ARRAY_SIZE(b53_mibs_63xx)

/* MIB counters */
static const struct b53_mib_desc b53_mibs[] = {
	{ 8, 0x00, "TxOctets" },
	{ 4, 0x08, "TxDropPkts" },
	{ 4, 0x10, "TxBroadcastPkts" },
	{ 4, 0x14, "TxMulticastPkts" },
	{ 4, 0x18, "TxUnicastPkts" },
	{ 4, 0x1c, "TxCollisions" },
	{ 4, 0x20, "TxSingleCollision" },
	{ 4, 0x24, "TxMultipleCollision" },
	{ 4, 0x28, "TxDeferredTransmit" },
	{ 4, 0x2c, "TxLateCollision" },
	{ 4, 0x30, "TxExcessiveCollision" },
	{ 4, 0x38, "TxPausePkts" },
	{ 8, 0x50, "RxOctets" },
	{ 4, 0x58, "RxUndersizePkts" },
	{ 4, 0x5c, "RxPausePkts" },
	{ 4, 0x60, "Pkts64Octets" },
	{ 4, 0x64, "Pkts65to127Octets" },
	{ 4, 0x68, "Pkts128to255Octets" },
	{ 4, 0x6c, "Pkts256to511Octets" },
	{ 4, 0x70, "Pkts512to1023Octets" },
	{ 4, 0x74, "Pkts1024to1522Octets" },
	{ 4, 0x78, "RxOversizePkts" },
	{ 4, 0x7c, "RxJabbers" },
	{ 4, 0x80, "RxAlignmentErrors" },
	{ 4, 0x84, "RxFCSErrors" },
	{ 8, 0x88, "RxGoodOctets" },
	{ 4, 0x90, "RxDropPkts" },
	{ 4, 0x94, "RxUnicastPkts" },
	{ 4, 0x98, "RxMulticastPkts" },
	{ 4, 0x9c, "RxBroadcastPkts" },
	{ 4, 0xa0, "RxSAChanges" },
	{ 4, 0xa4, "RxFragments" },
	{ 4, 0xa8, "RxJumboPkts" },
	{ 4, 0xac, "RxSymbolErrors" },
	{ 4, 0xc0, "RxDiscarded" },
};

#define B53_MIBS_SIZE	ARRAY_SIZE(b53_mibs)

static const struct b53_mib_desc b53_mibs_58xx[] = {
	{ 8, 0x00, "TxOctets" },
	{ 4, 0x08, "TxDropPkts" },
	{ 4, 0x0c, "TxQPKTQ0" },
	{ 4, 0x10, "TxBroadcastPkts" },
	{ 4, 0x14, "TxMulticastPkts" },
	{ 4, 0x18, "TxUnicastPKts" },
	{ 4, 0x1c, "TxCollisions" },
	{ 4, 0x20, "TxSingleCollision" },
	{ 4, 0x24, "TxMultipleCollision" },
	{ 4, 0x28, "TxDeferredCollision" },
	{ 4, 0x2c, "TxLateCollision" },
	{ 4, 0x30, "TxExcessiveCollision" },
	{ 4, 0x34, "TxFrameInDisc" },
	{ 4, 0x38, "TxPausePkts" },
	{ 4, 0x3c, "TxQPKTQ1" },
	{ 4, 0x40, "TxQPKTQ2" },
	{ 4, 0x44, "TxQPKTQ3" },
	{ 4, 0x48, "TxQPKTQ4" },
	{ 4, 0x4c, "TxQPKTQ5" },
	{ 8, 0x50, "RxOctets" },
	{ 4, 0x58, "RxUndersizePkts" },
	{ 4, 0x5c, "RxPausePkts" },
	{ 4, 0x60, "RxPkts64Octets" },
	{ 4, 0x64, "RxPkts65to127Octets" },
	{ 4, 0x68, "RxPkts128to255Octets" },
	{ 4, 0x6c, "RxPkts256to511Octets" },
	{ 4, 0x70, "RxPkts512to1023Octets" },
	{ 4, 0x74, "RxPkts1024toMaxPktsOctets" },
	{ 4, 0x78, "RxOversizePkts" },
	{ 4, 0x7c, "RxJabbers" },
	{ 4, 0x80, "RxAlignmentErrors" },
	{ 4, 0x84, "RxFCSErrors" },
	{ 8, 0x88, "RxGoodOctets" },
	{ 4, 0x90, "RxDropPkts" },
	{ 4, 0x94, "RxUnicastPkts" },
	{ 4, 0x98, "RxMulticastPkts" },
	{ 4, 0x9c, "RxBroadcastPkts" },
	{ 4, 0xa0, "RxSAChanges" },
	{ 4, 0xa4, "RxFragments" },
	{ 4, 0xa8, "RxJumboPkt" },
	{ 4, 0xac, "RxSymblErr" },
	{ 4, 0xb0, "InRangeErrCount" },
	{ 4, 0xb4, "OutRangeErrCount" },
	{ 4, 0xb8, "EEELpiEvent" },
	{ 4, 0xbc, "EEELpiDuration" },
	{ 4, 0xc0, "RxDiscard" },
	{ 4, 0xc8, "TxQPKTQ6" },
	{ 4, 0xcc, "TxQPKTQ7" },
	{ 4, 0xd0, "TxPkts64Octets" },
	{ 4, 0xd4, "TxPkts65to127Octets" },
	{ 4, 0xd8, "TxPkts128to255Octets" },
	{ 4, 0xdc, "TxPkts256to511Ocets" },
	{ 4, 0xe0, "TxPkts512to1023Ocets" },
	{ 4, 0xe4, "TxPkts1024toMaxPktOcets" },
};

#define B53_MIBS_58XX_SIZE	ARRAY_SIZE(b53_mibs_58xx)

static int b53_do_vlan_op(struct b53_device *dev, u8 op)
{
	unsigned int i;

	b53_write8(dev, B53_ARLIO_PAGE, dev->vta_regs[0], VTA_START_CMD | op);

	for (i = 0; i < 10; i++) {
		u8 vta;

		b53_read8(dev, B53_ARLIO_PAGE, dev->vta_regs[0], &vta);
		if (!(vta & VTA_START_CMD))
			return 0;

		usleep_range(100, 200);
	}

	return -EIO;
}

static void b53_set_vlan_entry(struct b53_device *dev, u16 vid,
			       struct b53_vlan *vlan)
{
	if (is5325(dev)) {
		u32 entry = 0;

		if (vlan->members) {
			entry = ((vlan->untag & VA_UNTAG_MASK_25) <<
				 VA_UNTAG_S_25) | vlan->members;
			if (dev->core_rev >= 3)
				entry |= VA_VALID_25_R4 | vid << VA_VID_HIGH_S;
			else
				entry |= VA_VALID_25;
		}

		b53_write32(dev, B53_VLAN_PAGE, B53_VLAN_WRITE_25, entry);
		b53_write16(dev, B53_VLAN_PAGE, B53_VLAN_TABLE_ACCESS_25, vid |
			    VTA_RW_STATE_WR | VTA_RW_OP_EN);
	} else if (is5365(dev)) {
		u16 entry = 0;

		if (vlan->members)
			entry = ((vlan->untag & VA_UNTAG_MASK_65) <<
				 VA_UNTAG_S_65) | vlan->members | VA_VALID_65;

		b53_write16(dev, B53_VLAN_PAGE, B53_VLAN_WRITE_65, entry);
		b53_write16(dev, B53_VLAN_PAGE, B53_VLAN_TABLE_ACCESS_65, vid |
			    VTA_RW_STATE_WR | VTA_RW_OP_EN);
	} else {
		b53_write16(dev, B53_ARLIO_PAGE, dev->vta_regs[1], vid);
		b53_write32(dev, B53_ARLIO_PAGE, dev->vta_regs[2],
			    (vlan->untag << VTE_UNTAG_S) | vlan->members);

		b53_do_vlan_op(dev, VTA_CMD_WRITE);
	}

	dev_dbg(dev->ds->dev, "VID: %d, members: 0x%04x, untag: 0x%04x\n",
		vid, vlan->members, vlan->untag);
}

static void b53_get_vlan_entry(struct b53_device *dev, u16 vid,
			       struct b53_vlan *vlan)
{
	if (is5325(dev)) {
		u32 entry = 0;

		b53_write16(dev, B53_VLAN_PAGE, B53_VLAN_TABLE_ACCESS_25, vid |
			    VTA_RW_STATE_RD | VTA_RW_OP_EN);
		b53_read32(dev, B53_VLAN_PAGE, B53_VLAN_WRITE_25, &entry);

		if (dev->core_rev >= 3)
			vlan->valid = !!(entry & VA_VALID_25_R4);
		else
			vlan->valid = !!(entry & VA_VALID_25);
		vlan->members = entry & VA_MEMBER_MASK;
		vlan->untag = (entry >> VA_UNTAG_S_25) & VA_UNTAG_MASK_25;

	} else if (is5365(dev)) {
		u16 entry = 0;

		b53_write16(dev, B53_VLAN_PAGE, B53_VLAN_TABLE_ACCESS_65, vid |
			    VTA_RW_STATE_WR | VTA_RW_OP_EN);
		b53_read16(dev, B53_VLAN_PAGE, B53_VLAN_WRITE_65, &entry);

		vlan->valid = !!(entry & VA_VALID_65);
		vlan->members = entry & VA_MEMBER_MASK;
		vlan->untag = (entry >> VA_UNTAG_S_65) & VA_UNTAG_MASK_65;
	} else {
		u32 entry = 0;

		b53_write16(dev, B53_ARLIO_PAGE, dev->vta_regs[1], vid);
		b53_do_vlan_op(dev, VTA_CMD_READ);
		b53_read32(dev, B53_ARLIO_PAGE, dev->vta_regs[2], &entry);
		vlan->members = entry & VTE_MEMBERS;
		vlan->untag = (entry >> VTE_UNTAG_S) & VTE_MEMBERS;
		vlan->valid = true;
	}
}

static void b53_set_forwarding(struct b53_device *dev, int enable)
{
	u8 mgmt;

	b53_read8(dev, B53_CTRL_PAGE, B53_SWITCH_MODE, &mgmt);

	if (enable)
		mgmt |= SM_SW_FWD_EN;
	else
		mgmt &= ~SM_SW_FWD_EN;

	b53_write8(dev, B53_CTRL_PAGE, B53_SWITCH_MODE, mgmt);

	/* Include IMP port in dumb forwarding mode
	 */
	b53_read8(dev, B53_CTRL_PAGE, B53_SWITCH_CTRL, &mgmt);
	mgmt |= B53_MII_DUMB_FWDG_EN;
	b53_write8(dev, B53_CTRL_PAGE, B53_SWITCH_CTRL, mgmt);

	/* Look at B53_UC_FWD_EN and B53_MC_FWD_EN to decide whether
	 * frames should be flooded or not.
	 */
	b53_read8(dev, B53_CTRL_PAGE, B53_IP_MULTICAST_CTRL, &mgmt);
	mgmt |= B53_UC_FWD_EN | B53_MC_FWD_EN | B53_IPMC_FWD_EN;
	b53_write8(dev, B53_CTRL_PAGE, B53_IP_MULTICAST_CTRL, mgmt);
}

static void b53_enable_vlan(struct b53_device *dev, bool enable,
			    bool enable_filtering)
{
	u8 mgmt, vc0, vc1, vc4 = 0, vc5;

	b53_read8(dev, B53_CTRL_PAGE, B53_SWITCH_MODE, &mgmt);
	b53_read8(dev, B53_VLAN_PAGE, B53_VLAN_CTRL0, &vc0);
	b53_read8(dev, B53_VLAN_PAGE, B53_VLAN_CTRL1, &vc1);

	if (is5325(dev) || is5365(dev)) {
		b53_read8(dev, B53_VLAN_PAGE, B53_VLAN_CTRL4_25, &vc4);
		b53_read8(dev, B53_VLAN_PAGE, B53_VLAN_CTRL5_25, &vc5);
	} else if (is63xx(dev)) {
		b53_read8(dev, B53_VLAN_PAGE, B53_VLAN_CTRL4_63XX, &vc4);
		b53_read8(dev, B53_VLAN_PAGE, B53_VLAN_CTRL5_63XX, &vc5);
	} else {
		b53_read8(dev, B53_VLAN_PAGE, B53_VLAN_CTRL4, &vc4);
		b53_read8(dev, B53_VLAN_PAGE, B53_VLAN_CTRL5, &vc5);
	}

	if (enable) {
		vc0 |= VC0_VLAN_EN | VC0_VID_CHK_EN | VC0_VID_HASH_VID;
		vc1 |= VC1_RX_MCST_UNTAG_EN | VC1_RX_MCST_FWD_EN;
		vc4 &= ~VC4_ING_VID_CHECK_MASK;
		if (enable_filtering) {
			vc4 |= VC4_ING_VID_VIO_DROP << VC4_ING_VID_CHECK_S;
			vc5 |= VC5_DROP_VTABLE_MISS;
		} else {
			vc4 |= VC4_ING_VID_VIO_FWD << VC4_ING_VID_CHECK_S;
			vc5 &= ~VC5_DROP_VTABLE_MISS;
		}

		if (is5325(dev))
			vc0 &= ~VC0_RESERVED_1;

		if (is5325(dev) || is5365(dev))
			vc1 |= VC1_RX_MCST_TAG_EN;

	} else {
		vc0 &= ~(VC0_VLAN_EN | VC0_VID_CHK_EN | VC0_VID_HASH_VID);
		vc1 &= ~(VC1_RX_MCST_UNTAG_EN | VC1_RX_MCST_FWD_EN);
		vc4 &= ~VC4_ING_VID_CHECK_MASK;
		vc5 &= ~VC5_DROP_VTABLE_MISS;

		if (is5325(dev) || is5365(dev))
			vc4 |= VC4_ING_VID_VIO_FWD << VC4_ING_VID_CHECK_S;
		else
			vc4 |= VC4_ING_VID_VIO_TO_IMP << VC4_ING_VID_CHECK_S;

		if (is5325(dev) || is5365(dev))
			vc1 &= ~VC1_RX_MCST_TAG_EN;
	}

	if (!is5325(dev) && !is5365(dev))
		vc5 &= ~VC5_VID_FFF_EN;

	b53_write8(dev, B53_VLAN_PAGE, B53_VLAN_CTRL0, vc0);
	b53_write8(dev, B53_VLAN_PAGE, B53_VLAN_CTRL1, vc1);

	if (is5325(dev) || is5365(dev)) {
		/* enable the high 8 bit vid check on 5325 */
		if (is5325(dev) && enable)
			b53_write8(dev, B53_VLAN_PAGE, B53_VLAN_CTRL3,
				   VC3_HIGH_8BIT_EN);
		else
			b53_write8(dev, B53_VLAN_PAGE, B53_VLAN_CTRL3, 0);

		b53_write8(dev, B53_VLAN_PAGE, B53_VLAN_CTRL4_25, vc4);
		b53_write8(dev, B53_VLAN_PAGE, B53_VLAN_CTRL5_25, vc5);
	} else if (is63xx(dev)) {
		b53_write16(dev, B53_VLAN_PAGE, B53_VLAN_CTRL3_63XX, 0);
		b53_write8(dev, B53_VLAN_PAGE, B53_VLAN_CTRL4_63XX, vc4);
		b53_write8(dev, B53_VLAN_PAGE, B53_VLAN_CTRL5_63XX, vc5);
	} else {
		b53_write16(dev, B53_VLAN_PAGE, B53_VLAN_CTRL3, 0);
		b53_write8(dev, B53_VLAN_PAGE, B53_VLAN_CTRL4, vc4);
		b53_write8(dev, B53_VLAN_PAGE, B53_VLAN_CTRL5, vc5);
	}

	b53_write8(dev, B53_CTRL_PAGE, B53_SWITCH_MODE, mgmt);

	dev->vlan_enabled = enable;
}

static int b53_set_jumbo(struct b53_device *dev, bool enable, bool allow_10_100)
{
	u32 port_mask = 0;
	u16 max_size = JMS_MIN_SIZE;

	if (is5325(dev) || is5365(dev))
		return -EINVAL;

	if (enable) {
		port_mask = dev->enabled_ports;
		max_size = JMS_MAX_SIZE;
		if (allow_10_100)
			port_mask |= JPM_10_100_JUMBO_EN;
	}

	b53_write32(dev, B53_JUMBO_PAGE, dev->jumbo_pm_reg, port_mask);
	return b53_write16(dev, B53_JUMBO_PAGE, dev->jumbo_size_reg, max_size);
}

static int b53_flush_arl(struct b53_device *dev, u8 mask)
{
	unsigned int i;

	b53_write8(dev, B53_CTRL_PAGE, B53_FAST_AGE_CTRL,
		   FAST_AGE_DONE | FAST_AGE_DYNAMIC | mask);

	for (i = 0; i < 10; i++) {
		u8 fast_age_ctrl;

		b53_read8(dev, B53_CTRL_PAGE, B53_FAST_AGE_CTRL,
			  &fast_age_ctrl);

		if (!(fast_age_ctrl & FAST_AGE_DONE))
			goto out;

		msleep(1);
	}

	return -ETIMEDOUT;
out:
	/* Only age dynamic entries (default behavior) */
	b53_write8(dev, B53_CTRL_PAGE, B53_FAST_AGE_CTRL, FAST_AGE_DYNAMIC);
	return 0;
}

static int b53_fast_age_port(struct b53_device *dev, int port)
{
	b53_write8(dev, B53_CTRL_PAGE, B53_FAST_AGE_PORT_CTRL, port);

	return b53_flush_arl(dev, FAST_AGE_PORT);
}

static int b53_fast_age_vlan(struct b53_device *dev, u16 vid)
{
	b53_write16(dev, B53_CTRL_PAGE, B53_FAST_AGE_VID_CTRL, vid);

	return b53_flush_arl(dev, FAST_AGE_VLAN);
}

void b53_imp_vlan_setup(struct dsa_switch *ds, int cpu_port)
{
	struct b53_device *dev = ds->priv;
	unsigned int i;
	u16 pvlan;

	/* Enable the IMP port to be in the same VLAN as the other ports
	 * on a per-port basis such that we only have Port i and IMP in
	 * the same VLAN.
	 */
	b53_for_each_port(dev, i) {
		b53_read16(dev, B53_PVLAN_PAGE, B53_PVLAN_PORT_MASK(i), &pvlan);
		pvlan |= BIT(cpu_port);
		b53_write16(dev, B53_PVLAN_PAGE, B53_PVLAN_PORT_MASK(i), pvlan);
	}
}
EXPORT_SYMBOL(b53_imp_vlan_setup);

static void b53_port_set_ucast_flood(struct b53_device *dev, int port,
				     bool unicast)
{
	u16 uc;

	b53_read16(dev, B53_CTRL_PAGE, B53_UC_FLOOD_MASK, &uc);
	if (unicast)
		uc |= BIT(port);
	else
		uc &= ~BIT(port);
	b53_write16(dev, B53_CTRL_PAGE, B53_UC_FLOOD_MASK, uc);
}

static void b53_port_set_mcast_flood(struct b53_device *dev, int port,
				     bool multicast)
{
	u16 mc;

	b53_read16(dev, B53_CTRL_PAGE, B53_MC_FLOOD_MASK, &mc);
	if (multicast)
		mc |= BIT(port);
	else
		mc &= ~BIT(port);
	b53_write16(dev, B53_CTRL_PAGE, B53_MC_FLOOD_MASK, mc);

	b53_read16(dev, B53_CTRL_PAGE, B53_IPMC_FLOOD_MASK, &mc);
	if (multicast)
		mc |= BIT(port);
	else
		mc &= ~BIT(port);
	b53_write16(dev, B53_CTRL_PAGE, B53_IPMC_FLOOD_MASK, mc);
}

static void b53_port_set_learning(struct b53_device *dev, int port,
				  bool learning)
{
	u16 reg;

	b53_read16(dev, B53_CTRL_PAGE, B53_DIS_LEARNING, &reg);
	if (learning)
		reg &= ~BIT(port);
	else
		reg |= BIT(port);
	b53_write16(dev, B53_CTRL_PAGE, B53_DIS_LEARNING, reg);
}

int b53_enable_port(struct dsa_switch *ds, int port, struct phy_device *phy)
{
	struct b53_device *dev = ds->priv;
	unsigned int cpu_port;
	int ret = 0;
	u16 pvlan;

	if (!dsa_is_user_port(ds, port))
		return 0;

	cpu_port = dsa_to_port(ds, port)->cpu_dp->index;

	b53_port_set_ucast_flood(dev, port, true);
	b53_port_set_mcast_flood(dev, port, true);
	b53_port_set_learning(dev, port, false);

	if (dev->ops->irq_enable)
		ret = dev->ops->irq_enable(dev, port);
	if (ret)
		return ret;

	/* Clear the Rx and Tx disable bits and set to no spanning tree */
	b53_write8(dev, B53_CTRL_PAGE, B53_PORT_CTRL(port), 0);

	/* Set this port, and only this one to be in the default VLAN,
	 * if member of a bridge, restore its membership prior to
	 * bringing down this port.
	 */
	b53_read16(dev, B53_PVLAN_PAGE, B53_PVLAN_PORT_MASK(port), &pvlan);
	pvlan &= ~0x1ff;
	pvlan |= BIT(port);
	pvlan |= dev->ports[port].vlan_ctl_mask;
	b53_write16(dev, B53_PVLAN_PAGE, B53_PVLAN_PORT_MASK(port), pvlan);

	b53_imp_vlan_setup(ds, cpu_port);

	/* If EEE was enabled, restore it */
	if (dev->ports[port].eee.eee_enabled)
		b53_eee_enable_set(ds, port, true);

	return 0;
}
EXPORT_SYMBOL(b53_enable_port);

void b53_disable_port(struct dsa_switch *ds, int port)
{
	struct b53_device *dev = ds->priv;
	u8 reg;

	/* Disable Tx/Rx for the port */
	b53_read8(dev, B53_CTRL_PAGE, B53_PORT_CTRL(port), &reg);
	reg |= PORT_CTRL_RX_DISABLE | PORT_CTRL_TX_DISABLE;
	b53_write8(dev, B53_CTRL_PAGE, B53_PORT_CTRL(port), reg);

	if (dev->ops->irq_disable)
		dev->ops->irq_disable(dev, port);
}
EXPORT_SYMBOL(b53_disable_port);

void b53_brcm_hdr_setup(struct dsa_switch *ds, int port)
{
	struct b53_device *dev = ds->priv;
	bool tag_en = !(dev->tag_protocol == DSA_TAG_PROTO_NONE);
	u8 hdr_ctl, val;
	u16 reg;

	/* Resolve which bit controls the Broadcom tag */
	switch (port) {
	case 8:
		val = BRCM_HDR_P8_EN;
		break;
	case 7:
		val = BRCM_HDR_P7_EN;
		break;
	case 5:
		val = BRCM_HDR_P5_EN;
		break;
	default:
		val = 0;
		break;
	}

	/* Enable management mode if tagging is requested */
	b53_read8(dev, B53_CTRL_PAGE, B53_SWITCH_MODE, &hdr_ctl);
	if (tag_en)
		hdr_ctl |= SM_SW_FWD_MODE;
	else
		hdr_ctl &= ~SM_SW_FWD_MODE;
	b53_write8(dev, B53_CTRL_PAGE, B53_SWITCH_MODE, hdr_ctl);

	/* Configure the appropriate IMP port */
	b53_read8(dev, B53_MGMT_PAGE, B53_GLOBAL_CONFIG, &hdr_ctl);
	if (port == 8)
		hdr_ctl |= GC_FRM_MGMT_PORT_MII;
	else if (port == 5)
		hdr_ctl |= GC_FRM_MGMT_PORT_M;
	b53_write8(dev, B53_MGMT_PAGE, B53_GLOBAL_CONFIG, hdr_ctl);

	/* Enable Broadcom tags for IMP port */
	b53_read8(dev, B53_MGMT_PAGE, B53_BRCM_HDR, &hdr_ctl);
	if (tag_en)
		hdr_ctl |= val;
	else
		hdr_ctl &= ~val;
	b53_write8(dev, B53_MGMT_PAGE, B53_BRCM_HDR, hdr_ctl);

	/* Registers below are only accessible on newer devices */
	if (!is58xx(dev))
		return;

	/* Enable reception Broadcom tag for CPU TX (switch RX) to
	 * allow us to tag outgoing frames
	 */
	b53_read16(dev, B53_MGMT_PAGE, B53_BRCM_HDR_RX_DIS, &reg);
	if (tag_en)
		reg &= ~BIT(port);
	else
		reg |= BIT(port);
	b53_write16(dev, B53_MGMT_PAGE, B53_BRCM_HDR_RX_DIS, reg);

	/* Enable transmission of Broadcom tags from the switch (CPU RX) to
	 * allow delivering frames to the per-port net_devices
	 */
	b53_read16(dev, B53_MGMT_PAGE, B53_BRCM_HDR_TX_DIS, &reg);
	if (tag_en)
		reg &= ~BIT(port);
	else
		reg |= BIT(port);
	b53_write16(dev, B53_MGMT_PAGE, B53_BRCM_HDR_TX_DIS, reg);
}
EXPORT_SYMBOL(b53_brcm_hdr_setup);

static void b53_enable_cpu_port(struct b53_device *dev, int port)
{
	u8 port_ctrl;

	/* BCM5325 CPU port is at 8 */
	if ((is5325(dev) || is5365(dev)) && port == B53_CPU_PORT_25)
		port = B53_CPU_PORT;

	port_ctrl = PORT_CTRL_RX_BCST_EN |
		    PORT_CTRL_RX_MCST_EN |
		    PORT_CTRL_RX_UCST_EN;
	b53_write8(dev, B53_CTRL_PAGE, B53_PORT_CTRL(port), port_ctrl);

	b53_brcm_hdr_setup(dev->ds, port);

	b53_port_set_ucast_flood(dev, port, true);
	b53_port_set_mcast_flood(dev, port, true);
	b53_port_set_learning(dev, port, false);
}

static void b53_enable_mib(struct b53_device *dev)
{
	u8 gc;

	b53_read8(dev, B53_MGMT_PAGE, B53_GLOBAL_CONFIG, &gc);
	gc &= ~(GC_RESET_MIB | GC_MIB_AC_EN);
	b53_write8(dev, B53_MGMT_PAGE, B53_GLOBAL_CONFIG, gc);
}

static u16 b53_default_pvid(struct b53_device *dev)
{
	if (is5325(dev) || is5365(dev))
		return 1;
	else
		return 0;
}

int b53_configure_vlan(struct dsa_switch *ds)
{
	struct b53_device *dev = ds->priv;
	struct b53_vlan vl = { 0 };
	struct b53_vlan *v;
	int i, def_vid;
	u16 vid;

	def_vid = b53_default_pvid(dev);

	/* clear all vlan entries */
	if (is5325(dev) || is5365(dev)) {
		for (i = def_vid; i < dev->num_vlans; i++)
			b53_set_vlan_entry(dev, i, &vl);
	} else {
		b53_do_vlan_op(dev, VTA_CMD_CLEAR);
	}

	b53_enable_vlan(dev, dev->vlan_enabled, ds->vlan_filtering);

	b53_for_each_port(dev, i)
		b53_write16(dev, B53_VLAN_PAGE,
			    B53_VLAN_PORT_DEF_TAG(i), def_vid);

	/* Upon initial call we have not set-up any VLANs, but upon
	 * system resume, we need to restore all VLAN entries.
	 */
	for (vid = def_vid; vid < dev->num_vlans; vid++) {
		v = &dev->vlans[vid];

		if (!v->members)
			continue;

		b53_set_vlan_entry(dev, vid, v);
		b53_fast_age_vlan(dev, vid);
	}

	return 0;
}
EXPORT_SYMBOL(b53_configure_vlan);

static void b53_switch_reset_gpio(struct b53_device *dev)
{
	int gpio = dev->reset_gpio;

	if (gpio < 0)
		return;

	/* Reset sequence: RESET low(50ms)->high(20ms)
	 */
	gpio_set_value(gpio, 0);
	mdelay(50);

	gpio_set_value(gpio, 1);
	mdelay(20);

	dev->current_page = 0xff;
}

static int b53_switch_reset(struct b53_device *dev)
{
	unsigned int timeout = 1000;
	u8 mgmt, reg;

	b53_switch_reset_gpio(dev);

	if (is539x(dev)) {
		b53_write8(dev, B53_CTRL_PAGE, B53_SOFTRESET, 0x83);
		b53_write8(dev, B53_CTRL_PAGE, B53_SOFTRESET, 0x00);
	}

	/* This is specific to 58xx devices here, do not use is58xx() which
	 * covers the larger Starfigther 2 family, including 7445/7278 which
	 * still use this driver as a library and need to perform the reset
	 * earlier.
	 */
	if (dev->chip_id == BCM58XX_DEVICE_ID ||
	    dev->chip_id == BCM583XX_DEVICE_ID) {
		b53_read8(dev, B53_CTRL_PAGE, B53_SOFTRESET, &reg);
		reg |= SW_RST | EN_SW_RST | EN_CH_RST;
		b53_write8(dev, B53_CTRL_PAGE, B53_SOFTRESET, reg);

		do {
			b53_read8(dev, B53_CTRL_PAGE, B53_SOFTRESET, &reg);
			if (!(reg & SW_RST))
				break;

			usleep_range(1000, 2000);
		} while (timeout-- > 0);

		if (timeout == 0) {
			dev_err(dev->dev,
				"Timeout waiting for SW_RST to clear!\n");
			return -ETIMEDOUT;
		}
	}

	b53_read8(dev, B53_CTRL_PAGE, B53_SWITCH_MODE, &mgmt);

	if (!(mgmt & SM_SW_FWD_EN)) {
		mgmt &= ~SM_SW_FWD_MODE;
		mgmt |= SM_SW_FWD_EN;

		b53_write8(dev, B53_CTRL_PAGE, B53_SWITCH_MODE, mgmt);
		b53_read8(dev, B53_CTRL_PAGE, B53_SWITCH_MODE, &mgmt);

		if (!(mgmt & SM_SW_FWD_EN)) {
			dev_err(dev->dev, "Failed to enable switch!\n");
			return -EINVAL;
		}
	}

	b53_enable_mib(dev);

	return b53_flush_arl(dev, FAST_AGE_STATIC);
}

static int b53_phy_read16(struct dsa_switch *ds, int addr, int reg)
{
	struct b53_device *priv = ds->priv;
	u16 value = 0;
	int ret;

	if (priv->ops->phy_read16)
		ret = priv->ops->phy_read16(priv, addr, reg, &value);
	else
		ret = b53_read16(priv, B53_PORT_MII_PAGE(addr),
				 reg * 2, &value);

	return ret ? ret : value;
}

static int b53_phy_write16(struct dsa_switch *ds, int addr, int reg, u16 val)
{
	struct b53_device *priv = ds->priv;

	if (priv->ops->phy_write16)
		return priv->ops->phy_write16(priv, addr, reg, val);

	return b53_write16(priv, B53_PORT_MII_PAGE(addr), reg * 2, val);
}

static int b53_reset_switch(struct b53_device *priv)
{
	/* reset vlans */
	memset(priv->vlans, 0, sizeof(*priv->vlans) * priv->num_vlans);
	memset(priv->ports, 0, sizeof(*priv->ports) * priv->num_ports);

	priv->serdes_lane = B53_INVALID_LANE;

	return b53_switch_reset(priv);
}

static int b53_apply_config(struct b53_device *priv)
{
	/* disable switching */
	b53_set_forwarding(priv, 0);

	b53_configure_vlan(priv->ds);

	/* enable switching */
	b53_set_forwarding(priv, 1);

	return 0;
}

static void b53_reset_mib(struct b53_device *priv)
{
	u8 gc;

	b53_read8(priv, B53_MGMT_PAGE, B53_GLOBAL_CONFIG, &gc);

	b53_write8(priv, B53_MGMT_PAGE, B53_GLOBAL_CONFIG, gc | GC_RESET_MIB);
	msleep(1);
	b53_write8(priv, B53_MGMT_PAGE, B53_GLOBAL_CONFIG, gc & ~GC_RESET_MIB);
	msleep(1);
}

static const struct b53_mib_desc *b53_get_mib(struct b53_device *dev)
{
	if (is5365(dev))
		return b53_mibs_65;
	else if (is63xx(dev))
		return b53_mibs_63xx;
	else if (is58xx(dev))
		return b53_mibs_58xx;
	else
		return b53_mibs;
}

static unsigned int b53_get_mib_size(struct b53_device *dev)
{
	if (is5365(dev))
		return B53_MIBS_65_SIZE;
	else if (is63xx(dev))
		return B53_MIBS_63XX_SIZE;
	else if (is58xx(dev))
		return B53_MIBS_58XX_SIZE;
	else
		return B53_MIBS_SIZE;
}

static struct phy_device *b53_get_phy_device(struct dsa_switch *ds, int port)
{
	/* These ports typically do not have built-in PHYs */
	switch (port) {
	case B53_CPU_PORT_25:
	case 7:
	case B53_CPU_PORT:
		return NULL;
	}

	return mdiobus_get_phy(ds->slave_mii_bus, port);
}

void b53_get_strings(struct dsa_switch *ds, int port, u32 stringset,
		     uint8_t *data)
{
	struct b53_device *dev = ds->priv;
	const struct b53_mib_desc *mibs = b53_get_mib(dev);
	unsigned int mib_size = b53_get_mib_size(dev);
	struct phy_device *phydev;
	unsigned int i;

	if (stringset == ETH_SS_STATS) {
		for (i = 0; i < mib_size; i++)
			strlcpy(data + i * ETH_GSTRING_LEN,
				mibs[i].name, ETH_GSTRING_LEN);
	} else if (stringset == ETH_SS_PHY_STATS) {
		phydev = b53_get_phy_device(ds, port);
		if (!phydev)
			return;

		phy_ethtool_get_strings(phydev, data);
	}
}
EXPORT_SYMBOL(b53_get_strings);

void b53_get_ethtool_stats(struct dsa_switch *ds, int port, uint64_t *data)
{
	struct b53_device *dev = ds->priv;
	const struct b53_mib_desc *mibs = b53_get_mib(dev);
	unsigned int mib_size = b53_get_mib_size(dev);
	const struct b53_mib_desc *s;
	unsigned int i;
	u64 val = 0;

	if (is5365(dev) && port == 5)
		port = 8;

	mutex_lock(&dev->stats_mutex);

	for (i = 0; i < mib_size; i++) {
		s = &mibs[i];

		if (s->size == 8) {
			b53_read64(dev, B53_MIB_PAGE(port), s->offset, &val);
		} else {
			u32 val32;

			b53_read32(dev, B53_MIB_PAGE(port), s->offset,
				   &val32);
			val = val32;
		}
		data[i] = (u64)val;
	}

	mutex_unlock(&dev->stats_mutex);
}
EXPORT_SYMBOL(b53_get_ethtool_stats);

void b53_get_ethtool_phy_stats(struct dsa_switch *ds, int port, uint64_t *data)
{
	struct phy_device *phydev;

	phydev = b53_get_phy_device(ds, port);
	if (!phydev)
		return;

	phy_ethtool_get_stats(phydev, NULL, data);
}
EXPORT_SYMBOL(b53_get_ethtool_phy_stats);

int b53_get_sset_count(struct dsa_switch *ds, int port, int sset)
{
	struct b53_device *dev = ds->priv;
	struct phy_device *phydev;

	if (sset == ETH_SS_STATS) {
		return b53_get_mib_size(dev);
	} else if (sset == ETH_SS_PHY_STATS) {
		phydev = b53_get_phy_device(ds, port);
		if (!phydev)
			return 0;

		return phy_ethtool_get_sset_count(phydev);
	}

	return 0;
}
EXPORT_SYMBOL(b53_get_sset_count);

enum b53_devlink_resource_id {
	B53_DEVLINK_PARAM_ID_VLAN_TABLE,
};

static u64 b53_devlink_vlan_table_get(void *priv)
{
	struct b53_device *dev = priv;
	struct b53_vlan *vl;
	unsigned int i;
	u64 count = 0;

	for (i = 0; i < dev->num_vlans; i++) {
		vl = &dev->vlans[i];
		if (vl->members)
			count++;
	}

	return count;
}

int b53_setup_devlink_resources(struct dsa_switch *ds)
{
	struct devlink_resource_size_params size_params;
	struct b53_device *dev = ds->priv;
	int err;

	devlink_resource_size_params_init(&size_params, dev->num_vlans,
					  dev->num_vlans,
					  1, DEVLINK_RESOURCE_UNIT_ENTRY);

	err = dsa_devlink_resource_register(ds, "VLAN", dev->num_vlans,
					    B53_DEVLINK_PARAM_ID_VLAN_TABLE,
					    DEVLINK_RESOURCE_ID_PARENT_TOP,
					    &size_params);
	if (err)
		goto out;

	dsa_devlink_resource_occ_get_register(ds,
					      B53_DEVLINK_PARAM_ID_VLAN_TABLE,
					      b53_devlink_vlan_table_get, dev);

	return 0;
out:
	dsa_devlink_resources_unregister(ds);
	return err;
}
EXPORT_SYMBOL(b53_setup_devlink_resources);

static int b53_setup(struct dsa_switch *ds)
{
	struct b53_device *dev = ds->priv;
	unsigned int port;
	int ret;

	ret = b53_reset_switch(dev);
	if (ret) {
		dev_err(ds->dev, "failed to reset switch\n");
		return ret;
	}

	b53_reset_mib(dev);

	ret = b53_apply_config(dev);
	if (ret) {
		dev_err(ds->dev, "failed to apply configuration\n");
		return ret;
	}

	/* Configure IMP/CPU port, disable all other ports. Enabled
	 * ports will be configured with .port_enable
	 */
	for (port = 0; port < dev->num_ports; port++) {
		if (dsa_is_cpu_port(ds, port))
			b53_enable_cpu_port(dev, port);
		else
			b53_disable_port(ds, port);
	}

	/* Let DSA handle the case were multiple bridges span the same switch
	 * device and different VLAN awareness settings are requested, which
	 * would be breaking filtering semantics for any of the other bridge
	 * devices. (not hardware supported)
	 */
	ds->vlan_filtering_is_global = true;

	return b53_setup_devlink_resources(ds);
}

static void b53_teardown(struct dsa_switch *ds)
{
	dsa_devlink_resources_unregister(ds);
}

static void b53_force_link(struct b53_device *dev, int port, int link)
{
	u8 reg, val, off;

	/* Override the port settings */
	if (port == dev->cpu_port) {
		off = B53_PORT_OVERRIDE_CTRL;
		val = PORT_OVERRIDE_EN;
	} else {
		off = B53_GMII_PORT_OVERRIDE_CTRL(port);
		val = GMII_PO_EN;
	}

	b53_read8(dev, B53_CTRL_PAGE, off, &reg);
	reg |= val;
	if (link)
		reg |= PORT_OVERRIDE_LINK;
	else
		reg &= ~PORT_OVERRIDE_LINK;
	b53_write8(dev, B53_CTRL_PAGE, off, reg);
}

static void b53_force_port_config(struct b53_device *dev, int port,
				  int speed, int duplex,
				  bool tx_pause, bool rx_pause)
{
	u8 reg, val, off;

	/* Override the port settings */
	if (port == dev->cpu_port) {
		off = B53_PORT_OVERRIDE_CTRL;
		val = PORT_OVERRIDE_EN;
	} else {
		off = B53_GMII_PORT_OVERRIDE_CTRL(port);
		val = GMII_PO_EN;
	}

	b53_read8(dev, B53_CTRL_PAGE, off, &reg);
	reg |= val;
	if (duplex == DUPLEX_FULL)
		reg |= PORT_OVERRIDE_FULL_DUPLEX;
	else
		reg &= ~PORT_OVERRIDE_FULL_DUPLEX;

	switch (speed) {
	case 2000:
		reg |= PORT_OVERRIDE_SPEED_2000M;
		fallthrough;
	case SPEED_1000:
		reg |= PORT_OVERRIDE_SPEED_1000M;
		break;
	case SPEED_100:
		reg |= PORT_OVERRIDE_SPEED_100M;
		break;
	case SPEED_10:
		reg |= PORT_OVERRIDE_SPEED_10M;
		break;
	default:
		dev_err(dev->dev, "unknown speed: %d\n", speed);
		return;
	}

	if (rx_pause)
		reg |= PORT_OVERRIDE_RX_FLOW;
	if (tx_pause)
		reg |= PORT_OVERRIDE_TX_FLOW;

	b53_write8(dev, B53_CTRL_PAGE, off, reg);
}

static void b53_adjust_link(struct dsa_switch *ds, int port,
			    struct phy_device *phydev)
{
	struct b53_device *dev = ds->priv;
	struct ethtool_eee *p = &dev->ports[port].eee;
	u8 rgmii_ctrl = 0, reg = 0, off;
	bool tx_pause = false;
	bool rx_pause = false;

	if (!phy_is_pseudo_fixed_link(phydev))
		return;

	/* Enable flow control on BCM5301x's CPU port */
	if (is5301x(dev) && port == dev->cpu_port)
		tx_pause = rx_pause = true;

	if (phydev->pause) {
		if (phydev->asym_pause)
			tx_pause = true;
		rx_pause = true;
	}

	b53_force_port_config(dev, port, phydev->speed, phydev->duplex,
			      tx_pause, rx_pause);
	b53_force_link(dev, port, phydev->link);

	if (is531x5(dev) && phy_interface_is_rgmii(phydev)) {
		if (port == 8)
			off = B53_RGMII_CTRL_IMP;
		else
			off = B53_RGMII_CTRL_P(port);

		/* Configure the port RGMII clock delay by DLL disabled and
		 * tx_clk aligned timing (restoring to reset defaults)
		 */
		b53_read8(dev, B53_CTRL_PAGE, off, &rgmii_ctrl);
		rgmii_ctrl &= ~(RGMII_CTRL_DLL_RXC | RGMII_CTRL_DLL_TXC |
				RGMII_CTRL_TIMING_SEL);

		/* PHY_INTERFACE_MODE_RGMII_TXID means TX internal delay, make
		 * sure that we enable the port TX clock internal delay to
		 * account for this internal delay that is inserted, otherwise
		 * the switch won't be able to receive correctly.
		 *
		 * PHY_INTERFACE_MODE_RGMII means that we are not introducing
		 * any delay neither on transmission nor reception, so the
		 * BCM53125 must also be configured accordingly to account for
		 * the lack of delay and introduce
		 *
		 * The BCM53125 switch has its RX clock and TX clock control
		 * swapped, hence the reason why we modify the TX clock path in
		 * the "RGMII" case
		 */
		if (phydev->interface == PHY_INTERFACE_MODE_RGMII_TXID)
			rgmii_ctrl |= RGMII_CTRL_DLL_TXC;
		if (phydev->interface == PHY_INTERFACE_MODE_RGMII)
			rgmii_ctrl |= RGMII_CTRL_DLL_TXC | RGMII_CTRL_DLL_RXC;
		rgmii_ctrl |= RGMII_CTRL_TIMING_SEL;
		b53_write8(dev, B53_CTRL_PAGE, off, rgmii_ctrl);

		dev_info(ds->dev, "Configured port %d for %s\n", port,
			 phy_modes(phydev->interface));
	}

	/* configure MII port if necessary */
	if (is5325(dev)) {
		b53_read8(dev, B53_CTRL_PAGE, B53_PORT_OVERRIDE_CTRL,
			  &reg);

		/* reverse mii needs to be enabled */
		if (!(reg & PORT_OVERRIDE_RV_MII_25)) {
			b53_write8(dev, B53_CTRL_PAGE, B53_PORT_OVERRIDE_CTRL,
				   reg | PORT_OVERRIDE_RV_MII_25);
			b53_read8(dev, B53_CTRL_PAGE, B53_PORT_OVERRIDE_CTRL,
				  &reg);

			if (!(reg & PORT_OVERRIDE_RV_MII_25)) {
				dev_err(ds->dev,
					"Failed to enable reverse MII mode\n");
				return;
			}
		}
	} else if (is5301x(dev)) {
		if (port != dev->cpu_port) {
			b53_force_port_config(dev, dev->cpu_port, 2000,
					      DUPLEX_FULL, true, true);
			b53_force_link(dev, dev->cpu_port, 1);
		}
	}

	/* Re-negotiate EEE if it was enabled already */
	p->eee_enabled = b53_eee_init(ds, port, phydev);
}

void b53_port_event(struct dsa_switch *ds, int port)
{
	struct b53_device *dev = ds->priv;
	bool link;
	u16 sts;

	b53_read16(dev, B53_STAT_PAGE, B53_LINK_STAT, &sts);
	link = !!(sts & BIT(port));
	dsa_port_phylink_mac_change(ds, port, link);
}
EXPORT_SYMBOL(b53_port_event);

void b53_phylink_validate(struct dsa_switch *ds, int port,
			  unsigned long *supported,
			  struct phylink_link_state *state)
{
	struct b53_device *dev = ds->priv;
	__ETHTOOL_DECLARE_LINK_MODE_MASK(mask) = { 0, };

	if (dev->ops->serdes_phylink_validate)
		dev->ops->serdes_phylink_validate(dev, port, mask, state);

	/* Allow all the expected bits */
	phylink_set(mask, Autoneg);
	phylink_set_port_modes(mask);
	phylink_set(mask, Pause);
	phylink_set(mask, Asym_Pause);

	/* With the exclusion of 5325/5365, MII, Reverse MII and 802.3z, we
	 * support Gigabit, including Half duplex.
	 */
	if (state->interface != PHY_INTERFACE_MODE_MII &&
	    state->interface != PHY_INTERFACE_MODE_REVMII &&
	    !phy_interface_mode_is_8023z(state->interface) &&
	    !(is5325(dev) || is5365(dev))) {
		phylink_set(mask, 1000baseT_Full);
		phylink_set(mask, 1000baseT_Half);
	}

	if (!phy_interface_mode_is_8023z(state->interface)) {
		phylink_set(mask, 10baseT_Half);
		phylink_set(mask, 10baseT_Full);
		phylink_set(mask, 100baseT_Half);
		phylink_set(mask, 100baseT_Full);
	}

	bitmap_and(supported, supported, mask,
		   __ETHTOOL_LINK_MODE_MASK_NBITS);
	bitmap_and(state->advertising, state->advertising, mask,
		   __ETHTOOL_LINK_MODE_MASK_NBITS);

	phylink_helper_basex_speed(state);
}
EXPORT_SYMBOL(b53_phylink_validate);

int b53_phylink_mac_link_state(struct dsa_switch *ds, int port,
			       struct phylink_link_state *state)
{
	struct b53_device *dev = ds->priv;
	int ret = -EOPNOTSUPP;

	if ((phy_interface_mode_is_8023z(state->interface) ||
	     state->interface == PHY_INTERFACE_MODE_SGMII) &&
	     dev->ops->serdes_link_state)
		ret = dev->ops->serdes_link_state(dev, port, state);

	return ret;
}
EXPORT_SYMBOL(b53_phylink_mac_link_state);

void b53_phylink_mac_config(struct dsa_switch *ds, int port,
			    unsigned int mode,
			    const struct phylink_link_state *state)
{
	struct b53_device *dev = ds->priv;

	if (mode == MLO_AN_PHY || mode == MLO_AN_FIXED)
		return;

	if ((phy_interface_mode_is_8023z(state->interface) ||
	     state->interface == PHY_INTERFACE_MODE_SGMII) &&
	     dev->ops->serdes_config)
		dev->ops->serdes_config(dev, port, mode, state);
}
EXPORT_SYMBOL(b53_phylink_mac_config);

void b53_phylink_mac_an_restart(struct dsa_switch *ds, int port)
{
	struct b53_device *dev = ds->priv;

	if (dev->ops->serdes_an_restart)
		dev->ops->serdes_an_restart(dev, port);
}
EXPORT_SYMBOL(b53_phylink_mac_an_restart);

void b53_phylink_mac_link_down(struct dsa_switch *ds, int port,
			       unsigned int mode,
			       phy_interface_t interface)
{
	struct b53_device *dev = ds->priv;

	if (mode == MLO_AN_PHY)
		return;

	if (mode == MLO_AN_FIXED) {
		b53_force_link(dev, port, false);
		return;
	}

	if (phy_interface_mode_is_8023z(interface) &&
	    dev->ops->serdes_link_set)
		dev->ops->serdes_link_set(dev, port, mode, interface, false);
}
EXPORT_SYMBOL(b53_phylink_mac_link_down);

void b53_phylink_mac_link_up(struct dsa_switch *ds, int port,
			     unsigned int mode,
			     phy_interface_t interface,
			     struct phy_device *phydev,
			     int speed, int duplex,
			     bool tx_pause, bool rx_pause)
{
	struct b53_device *dev = ds->priv;

	if (mode == MLO_AN_PHY)
		return;

	if (mode == MLO_AN_FIXED) {
		b53_force_port_config(dev, port, speed, duplex,
				      tx_pause, rx_pause);
		b53_force_link(dev, port, true);
		return;
	}

	if (phy_interface_mode_is_8023z(interface) &&
	    dev->ops->serdes_link_set)
		dev->ops->serdes_link_set(dev, port, mode, interface, true);
}
EXPORT_SYMBOL(b53_phylink_mac_link_up);

int b53_vlan_filtering(struct dsa_switch *ds, int port, bool vlan_filtering,
		       struct netlink_ext_ack *extack)
{
	struct b53_device *dev = ds->priv;

	b53_enable_vlan(dev, dev->vlan_enabled, vlan_filtering);

	return 0;
}
EXPORT_SYMBOL(b53_vlan_filtering);

static int b53_vlan_prepare(struct dsa_switch *ds, int port,
			    const struct switchdev_obj_port_vlan *vlan)
{
	struct b53_device *dev = ds->priv;

	if ((is5325(dev) || is5365(dev)) && vlan->vid == 0)
		return -EOPNOTSUPP;

	/* Port 7 on 7278 connects to the ASP's UniMAC which is not capable of
	 * receiving VLAN tagged frames at all, we can still allow the port to
	 * be configured for egress untagged.
	 */
	if (dev->chip_id == BCM7278_DEVICE_ID && port == 7 &&
	    !(vlan->flags & BRIDGE_VLAN_INFO_UNTAGGED))
		return -EINVAL;

<<<<<<< HEAD
	if (vlan->vid_end >= dev->num_vlans)
=======
	if (vlan->vid >= dev->num_vlans)
>>>>>>> 04bd701d
		return -ERANGE;

	b53_enable_vlan(dev, true, ds->vlan_filtering);

	return 0;
}

int b53_vlan_add(struct dsa_switch *ds, int port,
		 const struct switchdev_obj_port_vlan *vlan,
		 struct netlink_ext_ack *extack)
{
	struct b53_device *dev = ds->priv;
	bool untagged = vlan->flags & BRIDGE_VLAN_INFO_UNTAGGED;
	bool pvid = vlan->flags & BRIDGE_VLAN_INFO_PVID;
	struct b53_vlan *vl;
	int err;

	err = b53_vlan_prepare(ds, port, vlan);
	if (err)
		return err;

	vl = &dev->vlans[vlan->vid];

	b53_get_vlan_entry(dev, vlan->vid, vl);

	if (vlan->vid == 0 && vlan->vid == b53_default_pvid(dev))
		untagged = true;

	vl->members |= BIT(port);
	if (untagged && !dsa_is_cpu_port(ds, port))
		vl->untag |= BIT(port);
	else
		vl->untag &= ~BIT(port);

	b53_set_vlan_entry(dev, vlan->vid, vl);
	b53_fast_age_vlan(dev, vlan->vid);

	if (pvid && !dsa_is_cpu_port(ds, port)) {
		b53_write16(dev, B53_VLAN_PAGE, B53_VLAN_PORT_DEF_TAG(port),
			    vlan->vid);
		b53_fast_age_vlan(dev, vlan->vid);
	}

	return 0;
}
EXPORT_SYMBOL(b53_vlan_add);

int b53_vlan_del(struct dsa_switch *ds, int port,
		 const struct switchdev_obj_port_vlan *vlan)
{
	struct b53_device *dev = ds->priv;
	bool untagged = vlan->flags & BRIDGE_VLAN_INFO_UNTAGGED;
	struct b53_vlan *vl;
	u16 pvid;

	b53_read16(dev, B53_VLAN_PAGE, B53_VLAN_PORT_DEF_TAG(port), &pvid);

	vl = &dev->vlans[vlan->vid];

	b53_get_vlan_entry(dev, vlan->vid, vl);

	vl->members &= ~BIT(port);

	if (pvid == vlan->vid)
		pvid = b53_default_pvid(dev);

	if (untagged && !dsa_is_cpu_port(ds, port))
		vl->untag &= ~(BIT(port));

	b53_set_vlan_entry(dev, vlan->vid, vl);
	b53_fast_age_vlan(dev, vlan->vid);

	b53_write16(dev, B53_VLAN_PAGE, B53_VLAN_PORT_DEF_TAG(port), pvid);
	b53_fast_age_vlan(dev, pvid);

	return 0;
}
EXPORT_SYMBOL(b53_vlan_del);

/* Address Resolution Logic routines */
static int b53_arl_op_wait(struct b53_device *dev)
{
	unsigned int timeout = 10;
	u8 reg;

	do {
		b53_read8(dev, B53_ARLIO_PAGE, B53_ARLTBL_RW_CTRL, &reg);
		if (!(reg & ARLTBL_START_DONE))
			return 0;

		usleep_range(1000, 2000);
	} while (timeout--);

	dev_warn(dev->dev, "timeout waiting for ARL to finish: 0x%02x\n", reg);

	return -ETIMEDOUT;
}

static int b53_arl_rw_op(struct b53_device *dev, unsigned int op)
{
	u8 reg;

	if (op > ARLTBL_RW)
		return -EINVAL;

	b53_read8(dev, B53_ARLIO_PAGE, B53_ARLTBL_RW_CTRL, &reg);
	reg |= ARLTBL_START_DONE;
	if (op)
		reg |= ARLTBL_RW;
	else
		reg &= ~ARLTBL_RW;
	if (dev->vlan_enabled)
		reg &= ~ARLTBL_IVL_SVL_SELECT;
	else
		reg |= ARLTBL_IVL_SVL_SELECT;
	b53_write8(dev, B53_ARLIO_PAGE, B53_ARLTBL_RW_CTRL, reg);

	return b53_arl_op_wait(dev);
}

static int b53_arl_read(struct b53_device *dev, u64 mac,
			u16 vid, struct b53_arl_entry *ent, u8 *idx)
{
	DECLARE_BITMAP(free_bins, B53_ARLTBL_MAX_BIN_ENTRIES);
	unsigned int i;
	int ret;

	ret = b53_arl_op_wait(dev);
	if (ret)
		return ret;

	bitmap_zero(free_bins, dev->num_arl_bins);

	/* Read the bins */
	for (i = 0; i < dev->num_arl_bins; i++) {
		u64 mac_vid;
		u32 fwd_entry;

		b53_read64(dev, B53_ARLIO_PAGE,
			   B53_ARLTBL_MAC_VID_ENTRY(i), &mac_vid);
		b53_read32(dev, B53_ARLIO_PAGE,
			   B53_ARLTBL_DATA_ENTRY(i), &fwd_entry);
		b53_arl_to_entry(ent, mac_vid, fwd_entry);

		if (!(fwd_entry & ARLTBL_VALID)) {
			set_bit(i, free_bins);
			continue;
		}
		if ((mac_vid & ARLTBL_MAC_MASK) != mac)
			continue;
		if (dev->vlan_enabled &&
		    ((mac_vid >> ARLTBL_VID_S) & ARLTBL_VID_MASK) != vid)
			continue;
		*idx = i;
		return 0;
	}

	if (bitmap_weight(free_bins, dev->num_arl_bins) == 0)
		return -ENOSPC;

	*idx = find_first_bit(free_bins, dev->num_arl_bins);

	return -ENOENT;
}

static int b53_arl_op(struct b53_device *dev, int op, int port,
		      const unsigned char *addr, u16 vid, bool is_valid)
{
	struct b53_arl_entry ent;
	u32 fwd_entry;
	u64 mac, mac_vid = 0;
	u8 idx = 0;
	int ret;

	/* Convert the array into a 64-bit MAC */
	mac = ether_addr_to_u64(addr);

	/* Perform a read for the given MAC and VID */
	b53_write48(dev, B53_ARLIO_PAGE, B53_MAC_ADDR_IDX, mac);
	b53_write16(dev, B53_ARLIO_PAGE, B53_VLAN_ID_IDX, vid);

	/* Issue a read operation for this MAC */
	ret = b53_arl_rw_op(dev, 1);
	if (ret)
		return ret;

	ret = b53_arl_read(dev, mac, vid, &ent, &idx);

	/* If this is a read, just finish now */
	if (op)
		return ret;

	switch (ret) {
	case -ETIMEDOUT:
		return ret;
	case -ENOSPC:
		dev_dbg(dev->dev, "{%pM,%.4d} no space left in ARL\n",
			addr, vid);
		return is_valid ? ret : 0;
	case -ENOENT:
		/* We could not find a matching MAC, so reset to a new entry */
		dev_dbg(dev->dev, "{%pM,%.4d} not found, using idx: %d\n",
			addr, vid, idx);
		fwd_entry = 0;
		break;
	default:
		dev_dbg(dev->dev, "{%pM,%.4d} found, using idx: %d\n",
			addr, vid, idx);
		break;
	}

	/* For multicast address, the port is a bitmask and the validity
	 * is determined by having at least one port being still active
	 */
	if (!is_multicast_ether_addr(addr)) {
		ent.port = port;
		ent.is_valid = is_valid;
	} else {
		if (is_valid)
			ent.port |= BIT(port);
		else
			ent.port &= ~BIT(port);

		ent.is_valid = !!(ent.port);
	}

	ent.vid = vid;
	ent.is_static = true;
	ent.is_age = false;
	memcpy(ent.mac, addr, ETH_ALEN);
	b53_arl_from_entry(&mac_vid, &fwd_entry, &ent);

	b53_write64(dev, B53_ARLIO_PAGE,
		    B53_ARLTBL_MAC_VID_ENTRY(idx), mac_vid);
	b53_write32(dev, B53_ARLIO_PAGE,
		    B53_ARLTBL_DATA_ENTRY(idx), fwd_entry);

	return b53_arl_rw_op(dev, 0);
}

int b53_fdb_add(struct dsa_switch *ds, int port,
		const unsigned char *addr, u16 vid)
{
	struct b53_device *priv = ds->priv;

	/* 5325 and 5365 require some more massaging, but could
	 * be supported eventually
	 */
	if (is5325(priv) || is5365(priv))
		return -EOPNOTSUPP;

	return b53_arl_op(priv, 0, port, addr, vid, true);
}
EXPORT_SYMBOL(b53_fdb_add);

int b53_fdb_del(struct dsa_switch *ds, int port,
		const unsigned char *addr, u16 vid)
{
	struct b53_device *priv = ds->priv;

	return b53_arl_op(priv, 0, port, addr, vid, false);
}
EXPORT_SYMBOL(b53_fdb_del);

static int b53_arl_search_wait(struct b53_device *dev)
{
	unsigned int timeout = 1000;
	u8 reg;

	do {
		b53_read8(dev, B53_ARLIO_PAGE, B53_ARL_SRCH_CTL, &reg);
		if (!(reg & ARL_SRCH_STDN))
			return 0;

		if (reg & ARL_SRCH_VLID)
			return 0;

		usleep_range(1000, 2000);
	} while (timeout--);

	return -ETIMEDOUT;
}

static void b53_arl_search_rd(struct b53_device *dev, u8 idx,
			      struct b53_arl_entry *ent)
{
	u64 mac_vid;
	u32 fwd_entry;

	b53_read64(dev, B53_ARLIO_PAGE,
		   B53_ARL_SRCH_RSTL_MACVID(idx), &mac_vid);
	b53_read32(dev, B53_ARLIO_PAGE,
		   B53_ARL_SRCH_RSTL(idx), &fwd_entry);
	b53_arl_to_entry(ent, mac_vid, fwd_entry);
}

static int b53_fdb_copy(int port, const struct b53_arl_entry *ent,
			dsa_fdb_dump_cb_t *cb, void *data)
{
	if (!ent->is_valid)
		return 0;

	if (port != ent->port)
		return 0;

	return cb(ent->mac, ent->vid, ent->is_static, data);
}

int b53_fdb_dump(struct dsa_switch *ds, int port,
		 dsa_fdb_dump_cb_t *cb, void *data)
{
	struct b53_device *priv = ds->priv;
	struct b53_arl_entry results[2];
	unsigned int count = 0;
	int ret;
	u8 reg;

	/* Start search operation */
	reg = ARL_SRCH_STDN;
	b53_write8(priv, B53_ARLIO_PAGE, B53_ARL_SRCH_CTL, reg);

	do {
		ret = b53_arl_search_wait(priv);
		if (ret)
			return ret;

		b53_arl_search_rd(priv, 0, &results[0]);
		ret = b53_fdb_copy(port, &results[0], cb, data);
		if (ret)
			return ret;

		if (priv->num_arl_bins > 2) {
			b53_arl_search_rd(priv, 1, &results[1]);
			ret = b53_fdb_copy(port, &results[1], cb, data);
			if (ret)
				return ret;

			if (!results[0].is_valid && !results[1].is_valid)
				break;
		}

	} while (count++ < b53_max_arl_entries(priv) / 2);

	return 0;
}
EXPORT_SYMBOL(b53_fdb_dump);

int b53_mdb_add(struct dsa_switch *ds, int port,
		const struct switchdev_obj_port_mdb *mdb)
{
	struct b53_device *priv = ds->priv;

	/* 5325 and 5365 require some more massaging, but could
	 * be supported eventually
	 */
	if (is5325(priv) || is5365(priv))
		return -EOPNOTSUPP;

	return b53_arl_op(priv, 0, port, mdb->addr, mdb->vid, true);
}
EXPORT_SYMBOL(b53_mdb_add);

int b53_mdb_del(struct dsa_switch *ds, int port,
		const struct switchdev_obj_port_mdb *mdb)
{
	struct b53_device *priv = ds->priv;
	int ret;

	ret = b53_arl_op(priv, 0, port, mdb->addr, mdb->vid, false);
	if (ret)
		dev_err(ds->dev, "failed to delete MDB entry\n");

	return ret;
}
EXPORT_SYMBOL(b53_mdb_del);

int b53_br_join(struct dsa_switch *ds, int port, struct net_device *br)
{
	struct b53_device *dev = ds->priv;
	s8 cpu_port = dsa_to_port(ds, port)->cpu_dp->index;
	u16 pvlan, reg;
	unsigned int i;

	/* On 7278, port 7 which connects to the ASP should only receive
	 * traffic from matching CFP rules.
	 */
	if (dev->chip_id == BCM7278_DEVICE_ID && port == 7)
		return -EINVAL;

	/* Make this port leave the all VLANs join since we will have proper
	 * VLAN entries from now on
	 */
	if (is58xx(dev)) {
		b53_read16(dev, B53_VLAN_PAGE, B53_JOIN_ALL_VLAN_EN, &reg);
		reg &= ~BIT(port);
		if ((reg & BIT(cpu_port)) == BIT(cpu_port))
			reg &= ~BIT(cpu_port);
		b53_write16(dev, B53_VLAN_PAGE, B53_JOIN_ALL_VLAN_EN, reg);
	}

	b53_read16(dev, B53_PVLAN_PAGE, B53_PVLAN_PORT_MASK(port), &pvlan);

	b53_for_each_port(dev, i) {
		if (dsa_to_port(ds, i)->bridge_dev != br)
			continue;

		/* Add this local port to the remote port VLAN control
		 * membership and update the remote port bitmask
		 */
		b53_read16(dev, B53_PVLAN_PAGE, B53_PVLAN_PORT_MASK(i), &reg);
		reg |= BIT(port);
		b53_write16(dev, B53_PVLAN_PAGE, B53_PVLAN_PORT_MASK(i), reg);
		dev->ports[i].vlan_ctl_mask = reg;

		pvlan |= BIT(i);
	}

	/* Configure the local port VLAN control membership to include
	 * remote ports and update the local port bitmask
	 */
	b53_write16(dev, B53_PVLAN_PAGE, B53_PVLAN_PORT_MASK(port), pvlan);
	dev->ports[port].vlan_ctl_mask = pvlan;

	return 0;
}
EXPORT_SYMBOL(b53_br_join);

void b53_br_leave(struct dsa_switch *ds, int port, struct net_device *br)
{
	struct b53_device *dev = ds->priv;
	struct b53_vlan *vl = &dev->vlans[0];
	s8 cpu_port = dsa_to_port(ds, port)->cpu_dp->index;
	unsigned int i;
	u16 pvlan, reg, pvid;

	b53_read16(dev, B53_PVLAN_PAGE, B53_PVLAN_PORT_MASK(port), &pvlan);

	b53_for_each_port(dev, i) {
		/* Don't touch the remaining ports */
		if (dsa_to_port(ds, i)->bridge_dev != br)
			continue;

		b53_read16(dev, B53_PVLAN_PAGE, B53_PVLAN_PORT_MASK(i), &reg);
		reg &= ~BIT(port);
		b53_write16(dev, B53_PVLAN_PAGE, B53_PVLAN_PORT_MASK(i), reg);
		dev->ports[port].vlan_ctl_mask = reg;

		/* Prevent self removal to preserve isolation */
		if (port != i)
			pvlan &= ~BIT(i);
	}

	b53_write16(dev, B53_PVLAN_PAGE, B53_PVLAN_PORT_MASK(port), pvlan);
	dev->ports[port].vlan_ctl_mask = pvlan;

	pvid = b53_default_pvid(dev);

	/* Make this port join all VLANs without VLAN entries */
	if (is58xx(dev)) {
		b53_read16(dev, B53_VLAN_PAGE, B53_JOIN_ALL_VLAN_EN, &reg);
		reg |= BIT(port);
		if (!(reg & BIT(cpu_port)))
			reg |= BIT(cpu_port);
		b53_write16(dev, B53_VLAN_PAGE, B53_JOIN_ALL_VLAN_EN, reg);
	} else {
		b53_get_vlan_entry(dev, pvid, vl);
		vl->members |= BIT(port) | BIT(cpu_port);
		vl->untag |= BIT(port) | BIT(cpu_port);
		b53_set_vlan_entry(dev, pvid, vl);
	}
}
EXPORT_SYMBOL(b53_br_leave);

void b53_br_set_stp_state(struct dsa_switch *ds, int port, u8 state)
{
	struct b53_device *dev = ds->priv;
	u8 hw_state;
	u8 reg;

	switch (state) {
	case BR_STATE_DISABLED:
		hw_state = PORT_CTRL_DIS_STATE;
		break;
	case BR_STATE_LISTENING:
		hw_state = PORT_CTRL_LISTEN_STATE;
		break;
	case BR_STATE_LEARNING:
		hw_state = PORT_CTRL_LEARN_STATE;
		break;
	case BR_STATE_FORWARDING:
		hw_state = PORT_CTRL_FWD_STATE;
		break;
	case BR_STATE_BLOCKING:
		hw_state = PORT_CTRL_BLOCK_STATE;
		break;
	default:
		dev_err(ds->dev, "invalid STP state: %d\n", state);
		return;
	}

	b53_read8(dev, B53_CTRL_PAGE, B53_PORT_CTRL(port), &reg);
	reg &= ~PORT_CTRL_STP_STATE_MASK;
	reg |= hw_state;
	b53_write8(dev, B53_CTRL_PAGE, B53_PORT_CTRL(port), reg);
}
EXPORT_SYMBOL(b53_br_set_stp_state);

void b53_br_fast_age(struct dsa_switch *ds, int port)
{
	struct b53_device *dev = ds->priv;

	if (b53_fast_age_port(dev, port))
		dev_err(ds->dev, "fast ageing failed\n");
}
EXPORT_SYMBOL(b53_br_fast_age);

int b53_br_flags_pre(struct dsa_switch *ds, int port,
		     struct switchdev_brport_flags flags,
		     struct netlink_ext_ack *extack)
{
	if (flags.mask & ~(BR_FLOOD | BR_MCAST_FLOOD | BR_LEARNING))
		return -EINVAL;

	return 0;
}
EXPORT_SYMBOL(b53_br_flags_pre);

int b53_br_flags(struct dsa_switch *ds, int port,
		 struct switchdev_brport_flags flags,
		 struct netlink_ext_ack *extack)
{
	if (flags.mask & BR_FLOOD)
		b53_port_set_ucast_flood(ds->priv, port,
					 !!(flags.val & BR_FLOOD));
	if (flags.mask & BR_MCAST_FLOOD)
		b53_port_set_mcast_flood(ds->priv, port,
					 !!(flags.val & BR_MCAST_FLOOD));
	if (flags.mask & BR_LEARNING)
		b53_port_set_learning(ds->priv, port,
				      !!(flags.val & BR_LEARNING));

	return 0;
}
EXPORT_SYMBOL(b53_br_flags);

int b53_set_mrouter(struct dsa_switch *ds, int port, bool mrouter,
		    struct netlink_ext_ack *extack)
{
	b53_port_set_mcast_flood(ds->priv, port, mrouter);

	return 0;
}
EXPORT_SYMBOL(b53_set_mrouter);

static bool b53_possible_cpu_port(struct dsa_switch *ds, int port)
{
	/* Broadcom switches will accept enabling Broadcom tags on the
	 * following ports: 5, 7 and 8, any other port is not supported
	 */
	switch (port) {
	case B53_CPU_PORT_25:
	case 7:
	case B53_CPU_PORT:
		return true;
	}

	return false;
}

static bool b53_can_enable_brcm_tags(struct dsa_switch *ds, int port,
				     enum dsa_tag_protocol tag_protocol)
{
	bool ret = b53_possible_cpu_port(ds, port);

	if (!ret) {
		dev_warn(ds->dev, "Port %d is not Broadcom tag capable\n",
			 port);
		return ret;
	}

	switch (tag_protocol) {
	case DSA_TAG_PROTO_BRCM:
	case DSA_TAG_PROTO_BRCM_PREPEND:
		dev_warn(ds->dev,
			 "Port %d is stacked to Broadcom tag switch\n", port);
		ret = false;
		break;
	default:
		ret = true;
		break;
	}

	return ret;
}

enum dsa_tag_protocol b53_get_tag_protocol(struct dsa_switch *ds, int port,
					   enum dsa_tag_protocol mprot)
{
	struct b53_device *dev = ds->priv;

	/* Older models (5325, 5365) support a different tag format that we do
	 * not support in net/dsa/tag_brcm.c yet.
	 */
	if (is5325(dev) || is5365(dev) ||
	    !b53_can_enable_brcm_tags(ds, port, mprot)) {
		dev->tag_protocol = DSA_TAG_PROTO_NONE;
		goto out;
	}

	/* Broadcom BCM58xx chips have a flow accelerator on Port 8
	 * which requires us to use the prepended Broadcom tag type
	 */
	if (dev->chip_id == BCM58XX_DEVICE_ID && port == B53_CPU_PORT) {
		dev->tag_protocol = DSA_TAG_PROTO_BRCM_PREPEND;
		goto out;
	}

	dev->tag_protocol = DSA_TAG_PROTO_BRCM;
out:
	return dev->tag_protocol;
}
EXPORT_SYMBOL(b53_get_tag_protocol);

int b53_mirror_add(struct dsa_switch *ds, int port,
		   struct dsa_mall_mirror_tc_entry *mirror, bool ingress)
{
	struct b53_device *dev = ds->priv;
	u16 reg, loc;

	if (ingress)
		loc = B53_IG_MIR_CTL;
	else
		loc = B53_EG_MIR_CTL;

	b53_read16(dev, B53_MGMT_PAGE, loc, &reg);
	reg |= BIT(port);
	b53_write16(dev, B53_MGMT_PAGE, loc, reg);

	b53_read16(dev, B53_MGMT_PAGE, B53_MIR_CAP_CTL, &reg);
	reg &= ~CAP_PORT_MASK;
	reg |= mirror->to_local_port;
	reg |= MIRROR_EN;
	b53_write16(dev, B53_MGMT_PAGE, B53_MIR_CAP_CTL, reg);

	return 0;
}
EXPORT_SYMBOL(b53_mirror_add);

void b53_mirror_del(struct dsa_switch *ds, int port,
		    struct dsa_mall_mirror_tc_entry *mirror)
{
	struct b53_device *dev = ds->priv;
	bool loc_disable = false, other_loc_disable = false;
	u16 reg, loc;

	if (mirror->ingress)
		loc = B53_IG_MIR_CTL;
	else
		loc = B53_EG_MIR_CTL;

	/* Update the desired ingress/egress register */
	b53_read16(dev, B53_MGMT_PAGE, loc, &reg);
	reg &= ~BIT(port);
	if (!(reg & MIRROR_MASK))
		loc_disable = true;
	b53_write16(dev, B53_MGMT_PAGE, loc, reg);

	/* Now look at the other one to know if we can disable mirroring
	 * entirely
	 */
	if (mirror->ingress)
		b53_read16(dev, B53_MGMT_PAGE, B53_EG_MIR_CTL, &reg);
	else
		b53_read16(dev, B53_MGMT_PAGE, B53_IG_MIR_CTL, &reg);
	if (!(reg & MIRROR_MASK))
		other_loc_disable = true;

	b53_read16(dev, B53_MGMT_PAGE, B53_MIR_CAP_CTL, &reg);
	/* Both no longer have ports, let's disable mirroring */
	if (loc_disable && other_loc_disable) {
		reg &= ~MIRROR_EN;
		reg &= ~mirror->to_local_port;
	}
	b53_write16(dev, B53_MGMT_PAGE, B53_MIR_CAP_CTL, reg);
}
EXPORT_SYMBOL(b53_mirror_del);

void b53_eee_enable_set(struct dsa_switch *ds, int port, bool enable)
{
	struct b53_device *dev = ds->priv;
	u16 reg;

	b53_read16(dev, B53_EEE_PAGE, B53_EEE_EN_CTRL, &reg);
	if (enable)
		reg |= BIT(port);
	else
		reg &= ~BIT(port);
	b53_write16(dev, B53_EEE_PAGE, B53_EEE_EN_CTRL, reg);
}
EXPORT_SYMBOL(b53_eee_enable_set);


/* Returns 0 if EEE was not enabled, or 1 otherwise
 */
int b53_eee_init(struct dsa_switch *ds, int port, struct phy_device *phy)
{
	int ret;

	ret = phy_init_eee(phy, 0);
	if (ret)
		return 0;

	b53_eee_enable_set(ds, port, true);

	return 1;
}
EXPORT_SYMBOL(b53_eee_init);

int b53_get_mac_eee(struct dsa_switch *ds, int port, struct ethtool_eee *e)
{
	struct b53_device *dev = ds->priv;
	struct ethtool_eee *p = &dev->ports[port].eee;
	u16 reg;

	if (is5325(dev) || is5365(dev))
		return -EOPNOTSUPP;

	b53_read16(dev, B53_EEE_PAGE, B53_EEE_LPI_INDICATE, &reg);
	e->eee_enabled = p->eee_enabled;
	e->eee_active = !!(reg & BIT(port));

	return 0;
}
EXPORT_SYMBOL(b53_get_mac_eee);

int b53_set_mac_eee(struct dsa_switch *ds, int port, struct ethtool_eee *e)
{
	struct b53_device *dev = ds->priv;
	struct ethtool_eee *p = &dev->ports[port].eee;

	if (is5325(dev) || is5365(dev))
		return -EOPNOTSUPP;

	p->eee_enabled = e->eee_enabled;
	b53_eee_enable_set(ds, port, e->eee_enabled);

	return 0;
}
EXPORT_SYMBOL(b53_set_mac_eee);

static int b53_change_mtu(struct dsa_switch *ds, int port, int mtu)
{
	struct b53_device *dev = ds->priv;
	bool enable_jumbo;
	bool allow_10_100;

	if (is5325(dev) || is5365(dev))
		return -EOPNOTSUPP;

	enable_jumbo = (mtu >= JMS_MIN_SIZE);
	allow_10_100 = (dev->chip_id == BCM583XX_DEVICE_ID);

	return b53_set_jumbo(dev, enable_jumbo, allow_10_100);
}

static int b53_get_max_mtu(struct dsa_switch *ds, int port)
{
	return JMS_MAX_SIZE;
}

static const struct dsa_switch_ops b53_switch_ops = {
	.get_tag_protocol	= b53_get_tag_protocol,
	.setup			= b53_setup,
	.teardown		= b53_teardown,
	.get_strings		= b53_get_strings,
	.get_ethtool_stats	= b53_get_ethtool_stats,
	.get_sset_count		= b53_get_sset_count,
	.get_ethtool_phy_stats	= b53_get_ethtool_phy_stats,
	.phy_read		= b53_phy_read16,
	.phy_write		= b53_phy_write16,
	.adjust_link		= b53_adjust_link,
	.phylink_validate	= b53_phylink_validate,
	.phylink_mac_link_state	= b53_phylink_mac_link_state,
	.phylink_mac_config	= b53_phylink_mac_config,
	.phylink_mac_an_restart	= b53_phylink_mac_an_restart,
	.phylink_mac_link_down	= b53_phylink_mac_link_down,
	.phylink_mac_link_up	= b53_phylink_mac_link_up,
	.port_enable		= b53_enable_port,
	.port_disable		= b53_disable_port,
	.get_mac_eee		= b53_get_mac_eee,
	.set_mac_eee		= b53_set_mac_eee,
	.port_bridge_join	= b53_br_join,
	.port_bridge_leave	= b53_br_leave,
	.port_pre_bridge_flags	= b53_br_flags_pre,
	.port_bridge_flags	= b53_br_flags,
	.port_set_mrouter	= b53_set_mrouter,
	.port_stp_state_set	= b53_br_set_stp_state,
	.port_fast_age		= b53_br_fast_age,
	.port_vlan_filtering	= b53_vlan_filtering,
	.port_vlan_add		= b53_vlan_add,
	.port_vlan_del		= b53_vlan_del,
	.port_fdb_dump		= b53_fdb_dump,
	.port_fdb_add		= b53_fdb_add,
	.port_fdb_del		= b53_fdb_del,
	.port_mirror_add	= b53_mirror_add,
	.port_mirror_del	= b53_mirror_del,
	.port_mdb_add		= b53_mdb_add,
	.port_mdb_del		= b53_mdb_del,
	.port_max_mtu		= b53_get_max_mtu,
	.port_change_mtu	= b53_change_mtu,
};

struct b53_chip_data {
	u32 chip_id;
	const char *dev_name;
	u16 vlans;
	u16 enabled_ports;
	u8 cpu_port;
	u8 vta_regs[3];
	u8 arl_bins;
	u16 arl_buckets;
	u8 duplex_reg;
	u8 jumbo_pm_reg;
	u8 jumbo_size_reg;
};

#define B53_VTA_REGS	\
	{ B53_VT_ACCESS, B53_VT_INDEX, B53_VT_ENTRY }
#define B53_VTA_REGS_9798 \
	{ B53_VT_ACCESS_9798, B53_VT_INDEX_9798, B53_VT_ENTRY_9798 }
#define B53_VTA_REGS_63XX \
	{ B53_VT_ACCESS_63XX, B53_VT_INDEX_63XX, B53_VT_ENTRY_63XX }

static const struct b53_chip_data b53_switch_chips[] = {
	{
		.chip_id = BCM5325_DEVICE_ID,
		.dev_name = "BCM5325",
		.vlans = 16,
		.enabled_ports = 0x1f,
		.arl_bins = 2,
		.arl_buckets = 1024,
		.cpu_port = B53_CPU_PORT_25,
		.duplex_reg = B53_DUPLEX_STAT_FE,
	},
	{
		.chip_id = BCM5365_DEVICE_ID,
		.dev_name = "BCM5365",
		.vlans = 256,
		.enabled_ports = 0x1f,
		.arl_bins = 2,
		.arl_buckets = 1024,
		.cpu_port = B53_CPU_PORT_25,
		.duplex_reg = B53_DUPLEX_STAT_FE,
	},
	{
		.chip_id = BCM5389_DEVICE_ID,
		.dev_name = "BCM5389",
		.vlans = 4096,
		.enabled_ports = 0x1f,
		.arl_bins = 4,
		.arl_buckets = 1024,
		.cpu_port = B53_CPU_PORT,
		.vta_regs = B53_VTA_REGS,
		.duplex_reg = B53_DUPLEX_STAT_GE,
		.jumbo_pm_reg = B53_JUMBO_PORT_MASK,
		.jumbo_size_reg = B53_JUMBO_MAX_SIZE,
	},
	{
		.chip_id = BCM5395_DEVICE_ID,
		.dev_name = "BCM5395",
		.vlans = 4096,
		.enabled_ports = 0x1f,
		.arl_bins = 4,
		.arl_buckets = 1024,
		.cpu_port = B53_CPU_PORT,
		.vta_regs = B53_VTA_REGS,
		.duplex_reg = B53_DUPLEX_STAT_GE,
		.jumbo_pm_reg = B53_JUMBO_PORT_MASK,
		.jumbo_size_reg = B53_JUMBO_MAX_SIZE,
	},
	{
		.chip_id = BCM5397_DEVICE_ID,
		.dev_name = "BCM5397",
		.vlans = 4096,
		.enabled_ports = 0x1f,
		.arl_bins = 4,
		.arl_buckets = 1024,
		.cpu_port = B53_CPU_PORT,
		.vta_regs = B53_VTA_REGS_9798,
		.duplex_reg = B53_DUPLEX_STAT_GE,
		.jumbo_pm_reg = B53_JUMBO_PORT_MASK,
		.jumbo_size_reg = B53_JUMBO_MAX_SIZE,
	},
	{
		.chip_id = BCM5398_DEVICE_ID,
		.dev_name = "BCM5398",
		.vlans = 4096,
		.enabled_ports = 0x7f,
		.arl_bins = 4,
		.arl_buckets = 1024,
		.cpu_port = B53_CPU_PORT,
		.vta_regs = B53_VTA_REGS_9798,
		.duplex_reg = B53_DUPLEX_STAT_GE,
		.jumbo_pm_reg = B53_JUMBO_PORT_MASK,
		.jumbo_size_reg = B53_JUMBO_MAX_SIZE,
	},
	{
		.chip_id = BCM53115_DEVICE_ID,
		.dev_name = "BCM53115",
		.vlans = 4096,
		.enabled_ports = 0x1f,
		.arl_bins = 4,
		.arl_buckets = 1024,
		.vta_regs = B53_VTA_REGS,
		.cpu_port = B53_CPU_PORT,
		.duplex_reg = B53_DUPLEX_STAT_GE,
		.jumbo_pm_reg = B53_JUMBO_PORT_MASK,
		.jumbo_size_reg = B53_JUMBO_MAX_SIZE,
	},
	{
		.chip_id = BCM53125_DEVICE_ID,
		.dev_name = "BCM53125",
		.vlans = 4096,
		.enabled_ports = 0xff,
		.arl_bins = 4,
		.arl_buckets = 1024,
		.cpu_port = B53_CPU_PORT,
		.vta_regs = B53_VTA_REGS,
		.duplex_reg = B53_DUPLEX_STAT_GE,
		.jumbo_pm_reg = B53_JUMBO_PORT_MASK,
		.jumbo_size_reg = B53_JUMBO_MAX_SIZE,
	},
	{
		.chip_id = BCM53128_DEVICE_ID,
		.dev_name = "BCM53128",
		.vlans = 4096,
		.enabled_ports = 0x1ff,
		.arl_bins = 4,
		.arl_buckets = 1024,
		.cpu_port = B53_CPU_PORT,
		.vta_regs = B53_VTA_REGS,
		.duplex_reg = B53_DUPLEX_STAT_GE,
		.jumbo_pm_reg = B53_JUMBO_PORT_MASK,
		.jumbo_size_reg = B53_JUMBO_MAX_SIZE,
	},
	{
		.chip_id = BCM63XX_DEVICE_ID,
		.dev_name = "BCM63xx",
		.vlans = 4096,
		.enabled_ports = 0, /* pdata must provide them */
		.arl_bins = 4,
		.arl_buckets = 1024,
		.cpu_port = B53_CPU_PORT,
		.vta_regs = B53_VTA_REGS_63XX,
		.duplex_reg = B53_DUPLEX_STAT_63XX,
		.jumbo_pm_reg = B53_JUMBO_PORT_MASK_63XX,
		.jumbo_size_reg = B53_JUMBO_MAX_SIZE_63XX,
	},
	{
		.chip_id = BCM53010_DEVICE_ID,
		.dev_name = "BCM53010",
		.vlans = 4096,
		.enabled_ports = 0x1f,
		.arl_bins = 4,
		.arl_buckets = 1024,
		.cpu_port = B53_CPU_PORT_25, /* TODO: auto detect */
		.vta_regs = B53_VTA_REGS,
		.duplex_reg = B53_DUPLEX_STAT_GE,
		.jumbo_pm_reg = B53_JUMBO_PORT_MASK,
		.jumbo_size_reg = B53_JUMBO_MAX_SIZE,
	},
	{
		.chip_id = BCM53011_DEVICE_ID,
		.dev_name = "BCM53011",
		.vlans = 4096,
		.enabled_ports = 0x1bf,
		.arl_bins = 4,
		.arl_buckets = 1024,
		.cpu_port = B53_CPU_PORT_25, /* TODO: auto detect */
		.vta_regs = B53_VTA_REGS,
		.duplex_reg = B53_DUPLEX_STAT_GE,
		.jumbo_pm_reg = B53_JUMBO_PORT_MASK,
		.jumbo_size_reg = B53_JUMBO_MAX_SIZE,
	},
	{
		.chip_id = BCM53012_DEVICE_ID,
		.dev_name = "BCM53012",
		.vlans = 4096,
		.enabled_ports = 0x1bf,
		.arl_bins = 4,
		.arl_buckets = 1024,
		.cpu_port = B53_CPU_PORT_25, /* TODO: auto detect */
		.vta_regs = B53_VTA_REGS,
		.duplex_reg = B53_DUPLEX_STAT_GE,
		.jumbo_pm_reg = B53_JUMBO_PORT_MASK,
		.jumbo_size_reg = B53_JUMBO_MAX_SIZE,
	},
	{
		.chip_id = BCM53018_DEVICE_ID,
		.dev_name = "BCM53018",
		.vlans = 4096,
		.enabled_ports = 0x1f,
		.arl_bins = 4,
		.arl_buckets = 1024,
		.cpu_port = B53_CPU_PORT_25, /* TODO: auto detect */
		.vta_regs = B53_VTA_REGS,
		.duplex_reg = B53_DUPLEX_STAT_GE,
		.jumbo_pm_reg = B53_JUMBO_PORT_MASK,
		.jumbo_size_reg = B53_JUMBO_MAX_SIZE,
	},
	{
		.chip_id = BCM53019_DEVICE_ID,
		.dev_name = "BCM53019",
		.vlans = 4096,
		.enabled_ports = 0x1f,
		.arl_bins = 4,
		.arl_buckets = 1024,
		.cpu_port = B53_CPU_PORT_25, /* TODO: auto detect */
		.vta_regs = B53_VTA_REGS,
		.duplex_reg = B53_DUPLEX_STAT_GE,
		.jumbo_pm_reg = B53_JUMBO_PORT_MASK,
		.jumbo_size_reg = B53_JUMBO_MAX_SIZE,
	},
	{
		.chip_id = BCM58XX_DEVICE_ID,
		.dev_name = "BCM585xx/586xx/88312",
		.vlans	= 4096,
		.enabled_ports = 0x1ff,
		.arl_bins = 4,
		.arl_buckets = 1024,
		.cpu_port = B53_CPU_PORT,
		.vta_regs = B53_VTA_REGS,
		.duplex_reg = B53_DUPLEX_STAT_GE,
		.jumbo_pm_reg = B53_JUMBO_PORT_MASK,
		.jumbo_size_reg = B53_JUMBO_MAX_SIZE,
	},
	{
		.chip_id = BCM583XX_DEVICE_ID,
		.dev_name = "BCM583xx/11360",
		.vlans = 4096,
		.enabled_ports = 0x103,
		.arl_bins = 4,
		.arl_buckets = 1024,
		.cpu_port = B53_CPU_PORT,
		.vta_regs = B53_VTA_REGS,
		.duplex_reg = B53_DUPLEX_STAT_GE,
		.jumbo_pm_reg = B53_JUMBO_PORT_MASK,
		.jumbo_size_reg = B53_JUMBO_MAX_SIZE,
	},
	/* Starfighter 2 */
	{
		.chip_id = BCM4908_DEVICE_ID,
		.dev_name = "BCM4908",
		.vlans = 4096,
		.enabled_ports = 0x1bf,
		.arl_bins = 4,
		.arl_buckets = 256,
		.cpu_port = 8, /* TODO: ports 4, 5, 8 */
		.vta_regs = B53_VTA_REGS,
		.duplex_reg = B53_DUPLEX_STAT_GE,
		.jumbo_pm_reg = B53_JUMBO_PORT_MASK,
		.jumbo_size_reg = B53_JUMBO_MAX_SIZE,
	},
	{
		.chip_id = BCM7445_DEVICE_ID,
		.dev_name = "BCM7445",
		.vlans	= 4096,
		.enabled_ports = 0x1ff,
		.arl_bins = 4,
		.arl_buckets = 1024,
		.cpu_port = B53_CPU_PORT,
		.vta_regs = B53_VTA_REGS,
		.duplex_reg = B53_DUPLEX_STAT_GE,
		.jumbo_pm_reg = B53_JUMBO_PORT_MASK,
		.jumbo_size_reg = B53_JUMBO_MAX_SIZE,
	},
	{
		.chip_id = BCM7278_DEVICE_ID,
		.dev_name = "BCM7278",
		.vlans = 4096,
		.enabled_ports = 0x1ff,
		.arl_bins = 4,
		.arl_buckets = 256,
		.cpu_port = B53_CPU_PORT,
		.vta_regs = B53_VTA_REGS,
		.duplex_reg = B53_DUPLEX_STAT_GE,
		.jumbo_pm_reg = B53_JUMBO_PORT_MASK,
		.jumbo_size_reg = B53_JUMBO_MAX_SIZE,
	},
};

static int b53_switch_init(struct b53_device *dev)
{
	unsigned int i;
	int ret;

	for (i = 0; i < ARRAY_SIZE(b53_switch_chips); i++) {
		const struct b53_chip_data *chip = &b53_switch_chips[i];

		if (chip->chip_id == dev->chip_id) {
			if (!dev->enabled_ports)
				dev->enabled_ports = chip->enabled_ports;
			dev->name = chip->dev_name;
			dev->duplex_reg = chip->duplex_reg;
			dev->vta_regs[0] = chip->vta_regs[0];
			dev->vta_regs[1] = chip->vta_regs[1];
			dev->vta_regs[2] = chip->vta_regs[2];
			dev->jumbo_pm_reg = chip->jumbo_pm_reg;
			dev->cpu_port = chip->cpu_port;
			dev->num_vlans = chip->vlans;
			dev->num_arl_bins = chip->arl_bins;
			dev->num_arl_buckets = chip->arl_buckets;
			break;
		}
	}

	/* check which BCM5325x version we have */
	if (is5325(dev)) {
		u8 vc4;

		b53_read8(dev, B53_VLAN_PAGE, B53_VLAN_CTRL4_25, &vc4);

		/* check reserved bits */
		switch (vc4 & 3) {
		case 1:
			/* BCM5325E */
			break;
		case 3:
			/* BCM5325F - do not use port 4 */
			dev->enabled_ports &= ~BIT(4);
			break;
		default:
/* On the BCM47XX SoCs this is the supported internal switch.*/
#ifndef CONFIG_BCM47XX
			/* BCM5325M */
			return -EINVAL;
#else
			break;
#endif
		}
	} else if (dev->chip_id == BCM53115_DEVICE_ID) {
		u64 strap_value;

		b53_read48(dev, B53_STAT_PAGE, B53_STRAP_VALUE, &strap_value);
		/* use second IMP port if GMII is enabled */
		if (strap_value & SV_GMII_CTRL_115)
			dev->cpu_port = 5;
	}

	/* cpu port is always last */
	dev->num_ports = dev->cpu_port + 1;
	dev->enabled_ports |= BIT(dev->cpu_port);

	/* Include non standard CPU port built-in PHYs to be probed */
	if (is539x(dev) || is531x5(dev)) {
		for (i = 0; i < dev->num_ports; i++) {
			if (!(dev->ds->phys_mii_mask & BIT(i)) &&
			    !b53_possible_cpu_port(dev->ds, i))
				dev->ds->phys_mii_mask |= BIT(i);
		}
	}

	dev->ports = devm_kcalloc(dev->dev,
				  dev->num_ports, sizeof(struct b53_port),
				  GFP_KERNEL);
	if (!dev->ports)
		return -ENOMEM;

	dev->vlans = devm_kcalloc(dev->dev,
				  dev->num_vlans, sizeof(struct b53_vlan),
				  GFP_KERNEL);
	if (!dev->vlans)
		return -ENOMEM;

	dev->reset_gpio = b53_switch_get_reset_gpio(dev);
	if (dev->reset_gpio >= 0) {
		ret = devm_gpio_request_one(dev->dev, dev->reset_gpio,
					    GPIOF_OUT_INIT_HIGH, "robo_reset");
		if (ret)
			return ret;
	}

	return 0;
}

struct b53_device *b53_switch_alloc(struct device *base,
				    const struct b53_io_ops *ops,
				    void *priv)
{
	struct dsa_switch *ds;
	struct b53_device *dev;

	ds = devm_kzalloc(base, sizeof(*ds), GFP_KERNEL);
	if (!ds)
		return NULL;

	ds->dev = base;
	ds->num_ports = DSA_MAX_PORTS;

	dev = devm_kzalloc(base, sizeof(*dev), GFP_KERNEL);
	if (!dev)
		return NULL;

	ds->priv = dev;
	dev->dev = base;

	dev->ds = ds;
	dev->priv = priv;
	dev->ops = ops;
	ds->ops = &b53_switch_ops;
	ds->untag_bridge_pvid = true;
	dev->vlan_enabled = true;
	mutex_init(&dev->reg_mutex);
	mutex_init(&dev->stats_mutex);

	return dev;
}
EXPORT_SYMBOL(b53_switch_alloc);

int b53_switch_detect(struct b53_device *dev)
{
	u32 id32;
	u16 tmp;
	u8 id8;
	int ret;

	ret = b53_read8(dev, B53_MGMT_PAGE, B53_DEVICE_ID, &id8);
	if (ret)
		return ret;

	switch (id8) {
	case 0:
		/* BCM5325 and BCM5365 do not have this register so reads
		 * return 0. But the read operation did succeed, so assume this
		 * is one of them.
		 *
		 * Next check if we can write to the 5325's VTA register; for
		 * 5365 it is read only.
		 */
		b53_write16(dev, B53_VLAN_PAGE, B53_VLAN_TABLE_ACCESS_25, 0xf);
		b53_read16(dev, B53_VLAN_PAGE, B53_VLAN_TABLE_ACCESS_25, &tmp);

		if (tmp == 0xf)
			dev->chip_id = BCM5325_DEVICE_ID;
		else
			dev->chip_id = BCM5365_DEVICE_ID;
		break;
	case BCM5389_DEVICE_ID:
	case BCM5395_DEVICE_ID:
	case BCM5397_DEVICE_ID:
	case BCM5398_DEVICE_ID:
		dev->chip_id = id8;
		break;
	default:
		ret = b53_read32(dev, B53_MGMT_PAGE, B53_DEVICE_ID, &id32);
		if (ret)
			return ret;

		switch (id32) {
		case BCM53115_DEVICE_ID:
		case BCM53125_DEVICE_ID:
		case BCM53128_DEVICE_ID:
		case BCM53010_DEVICE_ID:
		case BCM53011_DEVICE_ID:
		case BCM53012_DEVICE_ID:
		case BCM53018_DEVICE_ID:
		case BCM53019_DEVICE_ID:
			dev->chip_id = id32;
			break;
		default:
			dev_err(dev->dev,
				"unsupported switch detected (BCM53%02x/BCM%x)\n",
				id8, id32);
			return -ENODEV;
		}
	}

	if (dev->chip_id == BCM5325_DEVICE_ID)
		return b53_read8(dev, B53_STAT_PAGE, B53_REV_ID_25,
				 &dev->core_rev);
	else
		return b53_read8(dev, B53_MGMT_PAGE, B53_REV_ID,
				 &dev->core_rev);
}
EXPORT_SYMBOL(b53_switch_detect);

int b53_switch_register(struct b53_device *dev)
{
	int ret;

	if (dev->pdata) {
		dev->chip_id = dev->pdata->chip_id;
		dev->enabled_ports = dev->pdata->enabled_ports;
	}

	if (!dev->chip_id && b53_switch_detect(dev))
		return -EINVAL;

	ret = b53_switch_init(dev);
	if (ret)
		return ret;

	dev_info(dev->dev, "found switch: %s, rev %i\n",
		 dev->name, dev->core_rev);

	return dsa_register_switch(dev->ds);
}
EXPORT_SYMBOL(b53_switch_register);

MODULE_AUTHOR("Jonas Gorski <jogo@openwrt.org>");
MODULE_DESCRIPTION("B53 switch library");
MODULE_LICENSE("Dual BSD/GPL");<|MERGE_RESOLUTION|>--- conflicted
+++ resolved
@@ -1451,11 +1451,7 @@
 	    !(vlan->flags & BRIDGE_VLAN_INFO_UNTAGGED))
 		return -EINVAL;
 
-<<<<<<< HEAD
-	if (vlan->vid_end >= dev->num_vlans)
-=======
 	if (vlan->vid >= dev->num_vlans)
->>>>>>> 04bd701d
 		return -ERANGE;
 
 	b53_enable_vlan(dev, true, ds->vlan_filtering);
