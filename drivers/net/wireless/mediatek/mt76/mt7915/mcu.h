--- conflicted
+++ resolved
@@ -173,19 +173,6 @@
 	u8 coding;
 	u8 stbc;
 	u8 bw;
-};
-
-struct mt7915_mcu_mib {
-	__le32 band;
-	__le32 offs;
-	__le64 data;
-} __packed;
-
-enum mt7915_chan_mib_offs {
-	MIB_BUSY_TIME = 14,
-	MIB_TX_TIME = 81,
-	MIB_RX_TIME,
-	MIB_OBSS_AIRTIME = 86
 };
 
 struct mt7915_mcu_mib {
@@ -1114,10 +1101,6 @@
 };
 
 enum {
-<<<<<<< HEAD
-	MT_EBF = BIT(0),	/* explicit beamforming */
-	MT_IBF = BIT(1)		/* implicit beamforming */
-=======
 	MT_BF_SOUNDING_ON = 1,
 	MT_BF_TYPE_UPDATE = 20,
 	MT_BF_MODULE_UPDATE = 25
@@ -1131,13 +1114,6 @@
 enum {
 	MURU_PLATFORM_TYPE_PERF_LEVEL_1 = 1,
 	MURU_PLATFORM_TYPE_PERF_LEVEL_2,
->>>>>>> df0cc57e
-};
-
-enum {
-	MT_BF_SOUNDING_ON = 1,
-	MT_BF_TYPE_UPDATE = 20,
-	MT_BF_MODULE_UPDATE = 25
 };
 
 #define MT7915_WTBL_UPDATE_MAX_SIZE	(sizeof(struct wtbl_req_hdr) +	\
