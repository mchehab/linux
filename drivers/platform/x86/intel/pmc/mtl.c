--- conflicted
+++ resolved
@@ -942,43 +942,8 @@
 	{}
 };
 
-<<<<<<< HEAD
-void mtl_core_init(struct pmc_dev *pmcdev)
-{
-	pmcdev->map = &mtl_reg_map;
-	pmcdev->core_configure = mtl_core_configure;
-=======
-#define MTL_GNA_PCI_DEV	0x7e4c
-#define MTL_IPU_PCI_DEV	0x7d19
-#define MTL_VPU_PCI_DEV	0x7d1d
-static void mtl_set_device_d3(unsigned int device)
-{
-	struct pci_dev *pcidev;
-
-	pcidev = pci_get_device(PCI_VENDOR_ID_INTEL, device, NULL);
-	if (pcidev) {
-		if (!device_trylock(&pcidev->dev)) {
-			pci_dev_put(pcidev);
-			return;
-		}
-		if (!pcidev->dev.driver) {
-			dev_info(&pcidev->dev, "Setting to D3hot\n");
-			pci_set_power_state(pcidev, PCI_D3hot);
-		}
-		device_unlock(&pcidev->dev);
-		pci_dev_put(pcidev);
-	}
-}
-
-/*
- * Set power state of select devices that do not have drivers to D3
- * so that they do not block Package C entry.
- */
 static void mtl_d3_fixup(void)
 {
-	mtl_set_device_d3(MTL_GNA_PCI_DEV);
-	mtl_set_device_d3(MTL_IPU_PCI_DEV);
-	mtl_set_device_d3(MTL_VPU_PCI_DEV);
 }
 
 static int mtl_resume(struct pmc_dev *pmcdev)
@@ -1014,5 +979,4 @@
 	pmc_core_send_ltr_ignore(pmcdev, 3);
 
 	return 0;
->>>>>>> fbdf30bf
 }