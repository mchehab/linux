// SPDX-License-Identifier: GPL-2.0-only
/* Common code for 32 and 64-bit NUMA */
#include <linux/acpi.h>
#include <linux/kernel.h>
#include <linux/mm.h>
#include <linux/of.h>
#include <linux/string.h>
#include <linux/init.h>
#include <linux/memblock.h>
#include <linux/mmzone.h>
#include <linux/ctype.h>
#include <linux/nodemask.h>
#include <linux/sched.h>
#include <linux/topology.h>
#include <linux/sort.h>

#include <asm/e820/api.h>
#include <asm/proto.h>
#include <asm/dma.h>
#include <asm/amd_nb.h>

#include "numa_internal.h"

int numa_off;
nodemask_t numa_nodes_parsed __initdata;

struct pglist_data *node_data[MAX_NUMNODES] __read_mostly;
EXPORT_SYMBOL(node_data);

static struct numa_meminfo numa_meminfo __initdata_or_meminfo;
static struct numa_meminfo numa_reserved_meminfo __initdata_or_meminfo;

static int numa_distance_cnt;
static u8 *numa_distance;

static __init int numa_setup(char *opt)
{
	if (!opt)
		return -EINVAL;
	if (!strncmp(opt, "off", 3))
		numa_off = 1;
	if (!strncmp(opt, "fake=", 5))
		return numa_emu_cmdline(opt + 5);
	if (!strncmp(opt, "noacpi", 6))
		disable_srat();
	if (!strncmp(opt, "nohmat", 6))
		disable_hmat();
	return 0;
}
early_param("numa", numa_setup);

/*
 * apicid, cpu, node mappings
 */
s16 __apicid_to_node[MAX_LOCAL_APIC] = {
	[0 ... MAX_LOCAL_APIC-1] = NUMA_NO_NODE
};

int numa_cpu_node(int cpu)
{
	u32 apicid = early_per_cpu(x86_cpu_to_apicid, cpu);

	if (apicid != BAD_APICID)
		return __apicid_to_node[apicid];
	return NUMA_NO_NODE;
}

cpumask_var_t node_to_cpumask_map[MAX_NUMNODES];
EXPORT_SYMBOL(node_to_cpumask_map);

/*
 * Map cpu index to node index
 */
DEFINE_EARLY_PER_CPU(int, x86_cpu_to_node_map, NUMA_NO_NODE);
EXPORT_EARLY_PER_CPU_SYMBOL(x86_cpu_to_node_map);

void numa_set_node(int cpu, int node)
{
	int *cpu_to_node_map = early_per_cpu_ptr(x86_cpu_to_node_map);

	/* early setting, no percpu area yet */
	if (cpu_to_node_map) {
		cpu_to_node_map[cpu] = node;
		return;
	}

#ifdef CONFIG_DEBUG_PER_CPU_MAPS
	if (cpu >= nr_cpu_ids || !cpu_possible(cpu)) {
		printk(KERN_ERR "numa_set_node: invalid cpu# (%d)\n", cpu);
		dump_stack();
		return;
	}
#endif
	per_cpu(x86_cpu_to_node_map, cpu) = node;

	set_cpu_numa_node(cpu, node);
}

void numa_clear_node(int cpu)
{
	numa_set_node(cpu, NUMA_NO_NODE);
}

/*
 * Allocate node_to_cpumask_map based on number of available nodes
 * Requires node_possible_map to be valid.
 *
 * Note: cpumask_of_node() is not valid until after this is done.
 * (Use CONFIG_DEBUG_PER_CPU_MAPS to check this.)
 */
void __init setup_node_to_cpumask_map(void)
{
	unsigned int node;

	/* setup nr_node_ids if not done yet */
	if (nr_node_ids == MAX_NUMNODES)
		setup_nr_node_ids();

	/* allocate the map */
	for (node = 0; node < nr_node_ids; node++)
		alloc_bootmem_cpumask_var(&node_to_cpumask_map[node]);

	/* cpumask_of_node() will now work */
	pr_debug("Node to cpumask map for %u nodes\n", nr_node_ids);
}

static int __init numa_add_memblk_to(int nid, u64 start, u64 end,
				     struct numa_meminfo *mi)
{
	/* ignore zero length blks */
	if (start == end)
		return 0;

	/* whine about and ignore invalid blks */
	if (start > end || nid < 0 || nid >= MAX_NUMNODES) {
		pr_warn("Warning: invalid memblk node %d [mem %#010Lx-%#010Lx]\n",
			nid, start, end - 1);
		return 0;
	}

	if (mi->nr_blks >= NR_NODE_MEMBLKS) {
		pr_err("too many memblk ranges\n");
		return -EINVAL;
	}

	mi->blk[mi->nr_blks].start = start;
	mi->blk[mi->nr_blks].end = end;
	mi->blk[mi->nr_blks].nid = nid;
	mi->nr_blks++;
	return 0;
}

/**
 * numa_remove_memblk_from - Remove one numa_memblk from a numa_meminfo
 * @idx: Index of memblk to remove
 * @mi: numa_meminfo to remove memblk from
 *
 * Remove @idx'th numa_memblk from @mi by shifting @mi->blk[] and
 * decrementing @mi->nr_blks.
 */
void __init numa_remove_memblk_from(int idx, struct numa_meminfo *mi)
{
	mi->nr_blks--;
	memmove(&mi->blk[idx], &mi->blk[idx + 1],
		(mi->nr_blks - idx) * sizeof(mi->blk[0]));
}

/**
 * numa_move_tail_memblk - Move a numa_memblk from one numa_meminfo to another
 * @dst: numa_meminfo to append block to
 * @idx: Index of memblk to remove
 * @src: numa_meminfo to remove memblk from
 */
static void __init numa_move_tail_memblk(struct numa_meminfo *dst, int idx,
					 struct numa_meminfo *src)
{
	dst->blk[dst->nr_blks++] = src->blk[idx];
	numa_remove_memblk_from(idx, src);
}

/**
 * numa_add_memblk - Add one numa_memblk to numa_meminfo
 * @nid: NUMA node ID of the new memblk
 * @start: Start address of the new memblk
 * @end: End address of the new memblk
 *
 * Add a new memblk to the default numa_meminfo.
 *
 * RETURNS:
 * 0 on success, -errno on failure.
 */
int __init numa_add_memblk(int nid, u64 start, u64 end)
{
	return numa_add_memblk_to(nid, start, end, &numa_meminfo);
}

/* Allocate NODE_DATA for a node on the local memory */
static void __init alloc_node_data(int nid)
{
	const size_t nd_size = roundup(sizeof(pg_data_t), PAGE_SIZE);
	u64 nd_pa;
	void *nd;
	int tnid;

	/*
	 * Allocate node data.  Try node-local memory and then any node.
	 * Never allocate in DMA zone.
	 */
	nd_pa = memblock_phys_alloc_try_nid(nd_size, SMP_CACHE_BYTES, nid);
	if (!nd_pa) {
		pr_err("Cannot find %zu bytes in any node (initial node: %d)\n",
		       nd_size, nid);
		return;
	}
	nd = __va(nd_pa);

	/* report and initialize */
	printk(KERN_INFO "NODE_DATA(%d) allocated [mem %#010Lx-%#010Lx]\n", nid,
	       nd_pa, nd_pa + nd_size - 1);
	tnid = early_pfn_to_nid(nd_pa >> PAGE_SHIFT);
	if (tnid != nid)
		printk(KERN_INFO "    NODE_DATA(%d) on node %d\n", nid, tnid);

	node_data[nid] = nd;
	memset(NODE_DATA(nid), 0, sizeof(pg_data_t));

	node_set_online(nid);
}

/**
 * numa_cleanup_meminfo - Cleanup a numa_meminfo
 * @mi: numa_meminfo to clean up
 *
 * Sanitize @mi by merging and removing unnecessary memblks.  Also check for
 * conflicts and clear unused memblks.
 *
 * RETURNS:
 * 0 on success, -errno on failure.
 */
int __init numa_cleanup_meminfo(struct numa_meminfo *mi)
{
	const u64 low = 0;
	const u64 high = PFN_PHYS(max_pfn);
	int i, j, k;

	/* first, trim all entries */
	for (i = 0; i < mi->nr_blks; i++) {
		struct numa_memblk *bi = &mi->blk[i];

		/* move / save reserved memory ranges */
		if (!memblock_overlaps_region(&memblock.memory,
					bi->start, bi->end - bi->start)) {
			numa_move_tail_memblk(&numa_reserved_meminfo, i--, mi);
			continue;
		}

		/* make sure all non-reserved blocks are inside the limits */
		bi->start = max(bi->start, low);

		/* preserve info for non-RAM areas above 'max_pfn': */
		if (bi->end > high) {
			numa_add_memblk_to(bi->nid, high, bi->end,
					   &numa_reserved_meminfo);
			bi->end = high;
		}

		/* and there's no empty block */
		if (bi->start >= bi->end)
			numa_remove_memblk_from(i--, mi);
	}

	/* merge neighboring / overlapping entries */
	for (i = 0; i < mi->nr_blks; i++) {
		struct numa_memblk *bi = &mi->blk[i];

		for (j = i + 1; j < mi->nr_blks; j++) {
			struct numa_memblk *bj = &mi->blk[j];
			u64 start, end;

			/*
			 * See whether there are overlapping blocks.  Whine
			 * about but allow overlaps of the same nid.  They
			 * will be merged below.
			 */
			if (bi->end > bj->start && bi->start < bj->end) {
				if (bi->nid != bj->nid) {
					pr_err("node %d [mem %#010Lx-%#010Lx] overlaps with node %d [mem %#010Lx-%#010Lx]\n",
					       bi->nid, bi->start, bi->end - 1,
					       bj->nid, bj->start, bj->end - 1);
					return -EINVAL;
				}
				pr_warn("Warning: node %d [mem %#010Lx-%#010Lx] overlaps with itself [mem %#010Lx-%#010Lx]\n",
					bi->nid, bi->start, bi->end - 1,
					bj->start, bj->end - 1);
			}

			/*
			 * Join together blocks on the same node, holes
			 * between which don't overlap with memory on other
			 * nodes.
			 */
			if (bi->nid != bj->nid)
				continue;
			start = min(bi->start, bj->start);
			end = max(bi->end, bj->end);
			for (k = 0; k < mi->nr_blks; k++) {
				struct numa_memblk *bk = &mi->blk[k];

				if (bi->nid == bk->nid)
					continue;
				if (start < bk->end && end > bk->start)
					break;
			}
			if (k < mi->nr_blks)
				continue;
			printk(KERN_INFO "NUMA: Node %d [mem %#010Lx-%#010Lx] + [mem %#010Lx-%#010Lx] -> [mem %#010Lx-%#010Lx]\n",
			       bi->nid, bi->start, bi->end - 1, bj->start,
			       bj->end - 1, start, end - 1);
			bi->start = start;
			bi->end = end;
			numa_remove_memblk_from(j--, mi);
		}
	}

	/* clear unused ones */
	for (i = mi->nr_blks; i < ARRAY_SIZE(mi->blk); i++) {
		mi->blk[i].start = mi->blk[i].end = 0;
		mi->blk[i].nid = NUMA_NO_NODE;
	}

	return 0;
}

/*
 * Set nodes, which have memory in @mi, in *@nodemask.
 */
static void __init numa_nodemask_from_meminfo(nodemask_t *nodemask,
					      const struct numa_meminfo *mi)
{
	int i;

	for (i = 0; i < ARRAY_SIZE(mi->blk); i++)
		if (mi->blk[i].start != mi->blk[i].end &&
		    mi->blk[i].nid != NUMA_NO_NODE)
			node_set(mi->blk[i].nid, *nodemask);
}

/**
 * numa_reset_distance - Reset NUMA distance table
 *
 * The current table is freed.  The next numa_set_distance() call will
 * create a new one.
 */
void __init numa_reset_distance(void)
{
	size_t size = numa_distance_cnt * numa_distance_cnt * sizeof(numa_distance[0]);

	/* numa_distance could be 1LU marking allocation failure, test cnt */
	if (numa_distance_cnt)
		memblock_free(numa_distance, size);
	numa_distance_cnt = 0;
	numa_distance = NULL;	/* enable table creation */
}

static int __init numa_alloc_distance(void)
{
	nodemask_t nodes_parsed;
	size_t size;
	int i, j, cnt = 0;
	u64 phys;

	/* size the new table and allocate it */
	nodes_parsed = numa_nodes_parsed;
	numa_nodemask_from_meminfo(&nodes_parsed, &numa_meminfo);

	for_each_node_mask(i, nodes_parsed)
		cnt = i;
	cnt++;
	size = cnt * cnt * sizeof(numa_distance[0]);

	phys = memblock_phys_alloc_range(size, PAGE_SIZE, 0,
					 PFN_PHYS(max_pfn_mapped));
	if (!phys) {
		pr_warn("Warning: can't allocate distance table!\n");
		/* don't retry until explicitly reset */
		numa_distance = (void *)1LU;
		return -ENOMEM;
	}

	numa_distance = __va(phys);
	numa_distance_cnt = cnt;

	/* fill with the default distances */
	for (i = 0; i < cnt; i++)
		for (j = 0; j < cnt; j++)
			numa_distance[i * cnt + j] = i == j ?
				LOCAL_DISTANCE : REMOTE_DISTANCE;
	printk(KERN_DEBUG "NUMA: Initialized distance table, cnt=%d\n", cnt);

	return 0;
}

/**
 * numa_set_distance - Set NUMA distance from one NUMA to another
 * @from: the 'from' node to set distance
 * @to: the 'to'  node to set distance
 * @distance: NUMA distance
 *
 * Set the distance from node @from to @to to @distance.  If distance table
 * doesn't exist, one which is large enough to accommodate all the currently
 * known nodes will be created.
 *
 * If such table cannot be allocated, a warning is printed and further
 * calls are ignored until the distance table is reset with
 * numa_reset_distance().
 *
 * If @from or @to is higher than the highest known node or lower than zero
 * at the time of table creation or @distance doesn't make sense, the call
 * is ignored.
 * This is to allow simplification of specific NUMA config implementations.
 */
void __init numa_set_distance(int from, int to, int distance)
{
	if (!numa_distance && numa_alloc_distance() < 0)
		return;

	if (from >= numa_distance_cnt || to >= numa_distance_cnt ||
			from < 0 || to < 0) {
		pr_warn_once("Warning: node ids are out of bound, from=%d to=%d distance=%d\n",
			     from, to, distance);
		return;
	}

	if ((u8)distance != distance ||
	    (from == to && distance != LOCAL_DISTANCE)) {
		pr_warn_once("Warning: invalid distance parameter, from=%d to=%d distance=%d\n",
			     from, to, distance);
		return;
	}

	numa_distance[from * numa_distance_cnt + to] = distance;
}

int __node_distance(int from, int to)
{
	if (from >= numa_distance_cnt || to >= numa_distance_cnt)
		return from == to ? LOCAL_DISTANCE : REMOTE_DISTANCE;
	return numa_distance[from * numa_distance_cnt + to];
}
EXPORT_SYMBOL(__node_distance);

/*
 * Mark all currently memblock-reserved physical memory (which covers the
 * kernel's own memory ranges) as hot-unswappable.
 */
static void __init numa_clear_kernel_node_hotplug(void)
{
	nodemask_t reserved_nodemask = NODE_MASK_NONE;
	struct memblock_region *mb_region;
	int i;

	/*
	 * We have to do some preprocessing of memblock regions, to
	 * make them suitable for reservation.
	 *
	 * At this time, all memory regions reserved by memblock are
	 * used by the kernel, but those regions are not split up
	 * along node boundaries yet, and don't necessarily have their
	 * node ID set yet either.
	 *
	 * So iterate over all memory known to the x86 architecture,
	 * and use those ranges to set the nid in memblock.reserved.
	 * This will split up the memblock regions along node
	 * boundaries and will set the node IDs as well.
	 */
	for (i = 0; i < numa_meminfo.nr_blks; i++) {
		struct numa_memblk *mb = numa_meminfo.blk + i;
		int ret;

		ret = memblock_set_node(mb->start, mb->end - mb->start, &memblock.reserved, mb->nid);
		WARN_ON_ONCE(ret);
	}

	/*
	 * Now go over all reserved memblock regions, to construct a
	 * node mask of all kernel reserved memory areas.
	 *
	 * [ Note, when booting with mem=nn[kMG] or in a kdump kernel,
	 *   numa_meminfo might not include all memblock.reserved
	 *   memory ranges, because quirks such as trim_snb_memory()
	 *   reserve specific pages for Sandy Bridge graphics. ]
	 */
	for_each_reserved_mem_region(mb_region) {
		int nid = memblock_get_region_node(mb_region);

		if (nid != NUMA_NO_NODE)
			node_set(nid, reserved_nodemask);
	}

	/*
	 * Finally, clear the MEMBLOCK_HOTPLUG flag for all memory
	 * belonging to the reserved node mask.
	 *
	 * Note that this will include memory regions that reside
	 * on nodes that contain kernel memory - entire nodes
	 * become hot-unpluggable:
	 */
	for (i = 0; i < numa_meminfo.nr_blks; i++) {
		struct numa_memblk *mb = numa_meminfo.blk + i;

		if (!node_isset(mb->nid, reserved_nodemask))
			continue;

		memblock_clear_hotplug(mb->start, mb->end - mb->start);
	}
}

static int __init numa_register_memblks(struct numa_meminfo *mi)
{
	int i, nid;

	/* Account for nodes with cpus and no memory */
	node_possible_map = numa_nodes_parsed;
	numa_nodemask_from_meminfo(&node_possible_map, mi);
	if (WARN_ON(nodes_empty(node_possible_map)))
		return -EINVAL;

	for (i = 0; i < mi->nr_blks; i++) {
		struct numa_memblk *mb = &mi->blk[i];
		memblock_set_node(mb->start, mb->end - mb->start,
				  &memblock.memory, mb->nid);
	}

	/*
	 * At very early time, the kernel have to use some memory such as
	 * loading the kernel image. We cannot prevent this anyway. So any
	 * node the kernel resides in should be un-hotpluggable.
	 *
	 * And when we come here, alloc node data won't fail.
	 */
	numa_clear_kernel_node_hotplug();

	/*
	 * If sections array is gonna be used for pfn -> nid mapping, check
	 * whether its granularity is fine enough.
	 */
	if (IS_ENABLED(NODE_NOT_IN_PAGE_FLAGS)) {
		unsigned long pfn_align = node_map_pfn_alignment();

		if (pfn_align && pfn_align < PAGES_PER_SECTION) {
			pr_warn("Node alignment %LuMB < min %LuMB, rejecting NUMA config\n",
				PFN_PHYS(pfn_align) >> 20,
				PFN_PHYS(PAGES_PER_SECTION) >> 20);
			return -EINVAL;
		}
	}

	if (!memblock_validate_numa_coverage(SZ_1M))
		return -EINVAL;

	/* Finally register nodes. */
	for_each_node_mask(nid, node_possible_map) {
		u64 start = PFN_PHYS(max_pfn);
		u64 end = 0;

		for (i = 0; i < mi->nr_blks; i++) {
			if (nid != mi->blk[i].nid)
				continue;
			start = min(mi->blk[i].start, start);
			end = max(mi->blk[i].end, end);
		}

		if (start >= end)
			continue;

		alloc_node_data(nid);
	}

	/* Dump memblock with node info and return. */
	memblock_dump_all();
	return 0;
}

/*
 * There are unfortunately some poorly designed mainboards around that
 * only connect memory to a single CPU. This breaks the 1:1 cpu->node
 * mapping. To avoid this fill in the mapping for all possible CPUs,
 * as the number of CPUs is not known yet. We round robin the existing
 * nodes.
 */
static void __init numa_init_array(void)
{
	int rr, i;

	rr = first_node(node_online_map);
	for (i = 0; i < nr_cpu_ids; i++) {
		if (early_cpu_to_node(i) != NUMA_NO_NODE)
			continue;
		numa_set_node(i, rr);
		rr = next_node_in(rr, node_online_map);
	}
}

static int __init numa_init(int (*init_func)(void))
{
	int i;
	int ret;

	for (i = 0; i < MAX_LOCAL_APIC; i++)
		set_apicid_to_node(i, NUMA_NO_NODE);

	nodes_clear(numa_nodes_parsed);
	nodes_clear(node_possible_map);
	nodes_clear(node_online_map);
	memset(&numa_meminfo, 0, sizeof(numa_meminfo));
	WARN_ON(memblock_set_node(0, ULLONG_MAX, &memblock.memory,
				  NUMA_NO_NODE));
	WARN_ON(memblock_set_node(0, ULLONG_MAX, &memblock.reserved,
				  NUMA_NO_NODE));
	/* In case that parsing SRAT failed. */
	WARN_ON(memblock_clear_hotplug(0, ULLONG_MAX));
	numa_reset_distance();

	ret = init_func();
	if (ret < 0)
		return ret;

	/*
	 * We reset memblock back to the top-down direction
	 * here because if we configured ACPI_NUMA, we have
	 * parsed SRAT in init_func(). It is ok to have the
	 * reset here even if we did't configure ACPI_NUMA
	 * or acpi numa init fails and fallbacks to dummy
	 * numa init.
	 */
	memblock_set_bottom_up(false);

	ret = numa_cleanup_meminfo(&numa_meminfo);
	if (ret < 0)
		return ret;

	numa_emulation(&numa_meminfo, numa_distance_cnt);

	ret = numa_register_memblks(&numa_meminfo);
	if (ret < 0)
		return ret;

	for (i = 0; i < nr_cpu_ids; i++) {
		int nid = early_cpu_to_node(i);

		if (nid == NUMA_NO_NODE)
			continue;
		if (!node_online(nid))
			numa_clear_node(i);
	}
	numa_init_array();

	return 0;
}

/**
 * dummy_numa_init - Fallback dummy NUMA init
 *
 * Used if there's no underlying NUMA architecture, NUMA initialization
 * fails, or NUMA is disabled on the command line.
 *
 * Must online at least one node and add memory blocks that cover all
 * allowed memory.  This function must not fail.
 */
static int __init dummy_numa_init(void)
{
	printk(KERN_INFO "%s\n",
	       numa_off ? "NUMA turned off" : "No NUMA configuration found");
	printk(KERN_INFO "Faking a node at [mem %#018Lx-%#018Lx]\n",
	       0LLU, PFN_PHYS(max_pfn) - 1);

	node_set(0, numa_nodes_parsed);
	numa_add_memblk(0, 0, PFN_PHYS(max_pfn));

	return 0;
}

/**
 * x86_numa_init - Initialize NUMA
 *
 * Try each configured NUMA initialization method until one succeeds.  The
 * last fallback is dummy single node config encompassing whole memory and
 * never fails.
 */
void __init x86_numa_init(void)
{
	if (!numa_off) {
#ifdef CONFIG_ACPI_NUMA
		if (!numa_init(x86_acpi_numa_init))
			return;
#endif
#ifdef CONFIG_AMD_NUMA
		if (!numa_init(amd_numa_init))
			return;
#endif
		if (acpi_disabled && !numa_init(of_numa_init))
			return;
	}

	numa_init(dummy_numa_init);
}


/*
 * A node may exist which has one or more Generic Initiators but no CPUs and no
 * memory.
 *
 * This function must be called after init_cpu_to_node(), to ensure that any
 * memoryless CPU nodes have already been brought online, and before the
 * node_data[nid] is needed for zone list setup in build_all_zonelists().
 *
 * When this function is called, any nodes containing either memory and/or CPUs
 * will already be online and there is no need to do anything extra, even if
 * they also contain one or more Generic Initiators.
 */
void __init init_gi_nodes(void)
{
	int nid;

	/*
	 * Exclude this node from
	 * bringup_nonboot_cpus
	 *  cpu_up
	 *   __try_online_node
	 *    register_one_node
	 * because node_subsys is not initialized yet.
	 * TODO remove dependency on node_online
	 */
	for_each_node_state(nid, N_GENERIC_INITIATOR)
		if (!node_online(nid))
			node_set_online(nid);
}

/*
 * Setup early cpu_to_node.
 *
 * Populate cpu_to_node[] only if x86_cpu_to_apicid[],
 * and apicid_to_node[] tables have valid entries for a CPU.
 * This means we skip cpu_to_node[] initialisation for NUMA
 * emulation and faking node case (when running a kernel compiled
 * for NUMA on a non NUMA box), which is OK as cpu_to_node[]
 * is already initialized in a round robin manner at numa_init_array,
 * prior to this call, and this initialization is good enough
 * for the fake NUMA cases.
 *
 * Called before the per_cpu areas are setup.
 */
void __init init_cpu_to_node(void)
{
	int cpu;
	u32 *cpu_to_apicid = early_per_cpu_ptr(x86_cpu_to_apicid);

	BUG_ON(cpu_to_apicid == NULL);

	for_each_possible_cpu(cpu) {
		int node = numa_cpu_node(cpu);

		if (node == NUMA_NO_NODE)
			continue;

		/*
		 * Exclude this node from
		 * bringup_nonboot_cpus
		 *  cpu_up
		 *   __try_online_node
		 *    register_one_node
		 * because node_subsys is not initialized yet.
		 * TODO remove dependency on node_online
		 */
		if (!node_online(node))
			node_set_online(node);

		numa_set_node(cpu, node);
	}
}

#ifndef CONFIG_DEBUG_PER_CPU_MAPS

# ifndef CONFIG_NUMA_EMU
void numa_add_cpu(int cpu)
{
	cpumask_set_cpu(cpu, node_to_cpumask_map[early_cpu_to_node(cpu)]);
}

void numa_remove_cpu(int cpu)
{
	cpumask_clear_cpu(cpu, node_to_cpumask_map[early_cpu_to_node(cpu)]);
}
# endif	/* !CONFIG_NUMA_EMU */

#else	/* !CONFIG_DEBUG_PER_CPU_MAPS */

int __cpu_to_node(int cpu)
{
	if (early_per_cpu_ptr(x86_cpu_to_node_map)) {
		printk(KERN_WARNING
			"cpu_to_node(%d): usage too early!\n", cpu);
		dump_stack();
		return early_per_cpu_ptr(x86_cpu_to_node_map)[cpu];
	}
	return per_cpu(x86_cpu_to_node_map, cpu);
}
EXPORT_SYMBOL(__cpu_to_node);

/*
 * Same function as cpu_to_node() but used if called before the
 * per_cpu areas are setup.
 */
int early_cpu_to_node(int cpu)
{
	if (early_per_cpu_ptr(x86_cpu_to_node_map))
		return early_per_cpu_ptr(x86_cpu_to_node_map)[cpu];

	if (!cpu_possible(cpu)) {
		printk(KERN_WARNING
			"early_cpu_to_node(%d): no per_cpu area!\n", cpu);
		dump_stack();
		return NUMA_NO_NODE;
	}
	return per_cpu(x86_cpu_to_node_map, cpu);
}

void debug_cpumask_set_cpu(int cpu, int node, bool enable)
{
	struct cpumask *mask;

	if (node == NUMA_NO_NODE) {
		/* early_cpu_to_node() already emits a warning and trace */
		return;
	}
	mask = node_to_cpumask_map[node];
	if (!cpumask_available(mask)) {
		pr_err("node_to_cpumask_map[%i] NULL\n", node);
		dump_stack();
		return;
	}

	if (enable)
		cpumask_set_cpu(cpu, mask);
	else
		cpumask_clear_cpu(cpu, mask);

	printk(KERN_DEBUG "%s cpu %d node %d: mask now %*pbl\n",
		enable ? "numa_add_cpu" : "numa_remove_cpu",
		cpu, node, cpumask_pr_args(mask));
	return;
}

# ifndef CONFIG_NUMA_EMU
static void numa_set_cpumask(int cpu, bool enable)
{
	debug_cpumask_set_cpu(cpu, early_cpu_to_node(cpu), enable);
}

void numa_add_cpu(int cpu)
{
	numa_set_cpumask(cpu, true);
}

void numa_remove_cpu(int cpu)
{
	numa_set_cpumask(cpu, false);
}
# endif	/* !CONFIG_NUMA_EMU */

/*
 * Returns a pointer to the bitmask of CPUs on Node 'node'.
 */
const struct cpumask *cpumask_of_node(int node)
{
	if ((unsigned)node >= nr_node_ids) {
		printk(KERN_WARNING
			"cpumask_of_node(%d): (unsigned)node >= nr_node_ids(%u)\n",
			node, nr_node_ids);
		dump_stack();
		return cpu_none_mask;
	}
	if (!cpumask_available(node_to_cpumask_map[node])) {
		printk(KERN_WARNING
			"cpumask_of_node(%d): no node_to_cpumask_map!\n",
			node);
		dump_stack();
		return cpu_online_mask;
	}
	return node_to_cpumask_map[node];
}
EXPORT_SYMBOL(cpumask_of_node);

#endif	/* !CONFIG_DEBUG_PER_CPU_MAPS */

#ifdef CONFIG_NUMA_KEEP_MEMINFO
static int meminfo_to_nid(struct numa_meminfo *mi, u64 start)
{
	int i;

	for (i = 0; i < mi->nr_blks; i++)
		if (mi->blk[i].start <= start && mi->blk[i].end > start)
			return mi->blk[i].nid;
	return NUMA_NO_NODE;
}

int phys_to_target_node(phys_addr_t start)
{
	int nid = meminfo_to_nid(&numa_meminfo, start);

	/*
	 * Prefer online nodes, but if reserved memory might be
	 * hot-added continue the search with reserved ranges.
	 */
	if (nid != NUMA_NO_NODE)
		return nid;

	return meminfo_to_nid(&numa_reserved_meminfo, start);
}
EXPORT_SYMBOL_GPL(phys_to_target_node);

int memory_add_physaddr_to_nid(u64 start)
{
	int nid = meminfo_to_nid(&numa_meminfo, start);

	if (nid == NUMA_NO_NODE)
		nid = numa_meminfo.blk[0].nid;
	return nid;
}
EXPORT_SYMBOL_GPL(memory_add_physaddr_to_nid);

<<<<<<< HEAD
=======
#endif

>>>>>>> 0c383648
static int __init cmp_memblk(const void *a, const void *b)
{
	const struct numa_memblk *ma = *(const struct numa_memblk **)a;
	const struct numa_memblk *mb = *(const struct numa_memblk **)b;

	return (ma->start > mb->start) - (ma->start < mb->start);
}

static struct numa_memblk *numa_memblk_list[NR_NODE_MEMBLKS] __initdata;

/**
 * numa_fill_memblks - Fill gaps in numa_meminfo memblks
 * @start: address to begin fill
 * @end: address to end fill
 *
 * Find and extend numa_meminfo memblks to cover the physical
 * address range @start-@end
 *
 * RETURNS:
 * 0		  : Success
 * NUMA_NO_MEMBLK : No memblks exist in address range @start-@end
 */

int __init numa_fill_memblks(u64 start, u64 end)
{
	struct numa_memblk **blk = &numa_memblk_list[0];
	struct numa_meminfo *mi = &numa_meminfo;
	int count = 0;
	u64 prev_end;

	/*
	 * Create a list of pointers to numa_meminfo memblks that
	 * overlap start, end. The list is used to make in-place
	 * changes that fill out the numa_meminfo memblks.
	 */
	for (int i = 0; i < mi->nr_blks; i++) {
		struct numa_memblk *bi = &mi->blk[i];

		if (memblock_addrs_overlap(start, end - start, bi->start,
					   bi->end - bi->start)) {
			blk[count] = &mi->blk[i];
			count++;
		}
	}
	if (!count)
		return NUMA_NO_MEMBLK;

	/* Sort the list of pointers in memblk->start order */
	sort(&blk[0], count, sizeof(blk[0]), cmp_memblk, NULL);

	/* Make sure the first/last memblks include start/end */
	blk[0]->start = min(blk[0]->start, start);
	blk[count - 1]->end = max(blk[count - 1]->end, end);

	/*
	 * Fill any gaps by tracking the previous memblks
	 * end address and backfilling to it if needed.
	 */
	prev_end = blk[0]->end;
	for (int i = 1; i < count; i++) {
		struct numa_memblk *curr = blk[i];

		if (prev_end >= curr->start) {
			if (prev_end < curr->end)
				prev_end = curr->end;
		} else {
			curr->start = prev_end;
			prev_end = curr->end;
		}
	}
	return 0;
<<<<<<< HEAD
}

#endif
=======
}
>>>>>>> 0c383648
<|MERGE_RESOLUTION|>--- conflicted
+++ resolved
@@ -929,11 +929,8 @@
 }
 EXPORT_SYMBOL_GPL(memory_add_physaddr_to_nid);
 
-<<<<<<< HEAD
-=======
 #endif
 
->>>>>>> 0c383648
 static int __init cmp_memblk(const void *a, const void *b)
 {
 	const struct numa_memblk *ma = *(const struct numa_memblk **)a;
@@ -1005,10 +1002,4 @@
 		}
 	}
 	return 0;
-<<<<<<< HEAD
-}
-
-#endif
-=======
-}
->>>>>>> 0c383648
+}