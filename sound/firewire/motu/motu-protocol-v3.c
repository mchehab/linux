// SPDX-License-Identifier: GPL-2.0-only
/*
 * motu-protocol-v3.c - a part of driver for MOTU FireWire series
 *
 * Copyright (c) 2015-2017 Takashi Sakamoto <o-takashi@sakamocchi.jp>
 */

#include <linux/delay.h>
#include "motu.h"

#define V3_CLOCK_STATUS_OFFSET		0x0b14
#define  V3_FETCH_PCM_FRAMES		0x02000000
#define  V3_CLOCK_RATE_MASK		0x0000ff00
#define  V3_CLOCK_RATE_SHIFT		8
#define  V3_CLOCK_SOURCE_MASK		0x000000ff

#define V3_OPT_IFACE_MODE_OFFSET	0x0c94
#define  V3_ENABLE_OPT_IN_IFACE_A	0x00000001
#define  V3_ENABLE_OPT_IN_IFACE_B	0x00000002
#define  V3_ENABLE_OPT_OUT_IFACE_A	0x00000100
#define  V3_ENABLE_OPT_OUT_IFACE_B	0x00000200
#define  V3_NO_ADAT_OPT_IN_IFACE_A	0x00010000
#define  V3_NO_ADAT_OPT_IN_IFACE_B	0x00100000
#define  V3_NO_ADAT_OPT_OUT_IFACE_A	0x00040000
#define  V3_NO_ADAT_OPT_OUT_IFACE_B	0x00400000

<<<<<<< HEAD
=======
#define V3_MSG_FLAG_CLK_CHANGED		0x00000002
#define V3_CLK_WAIT_MSEC		4000

>>>>>>> 4775cbe7
int snd_motu_protocol_v3_get_clock_rate(struct snd_motu *motu,
					unsigned int *rate)
{
	__be32 reg;
	u32 data;
	int err;

	err = snd_motu_transaction_read(motu, V3_CLOCK_STATUS_OFFSET, &reg,
					sizeof(reg));
	if (err < 0)
		return err;
	data = be32_to_cpu(reg);

	data = (data & V3_CLOCK_RATE_MASK) >> V3_CLOCK_RATE_SHIFT;
	if (data >= ARRAY_SIZE(snd_motu_clock_rates))
		return -EIO;

	*rate = snd_motu_clock_rates[data];

	return 0;
}

int snd_motu_protocol_v3_set_clock_rate(struct snd_motu *motu,
					unsigned int rate)
{
	__be32 reg;
	u32 data;
	bool need_to_wait;
	int i, err;

	for (i = 0; i < ARRAY_SIZE(snd_motu_clock_rates); ++i) {
		if (snd_motu_clock_rates[i] == rate)
			break;
	}
	if (i == ARRAY_SIZE(snd_motu_clock_rates))
		return -EINVAL;

	err = snd_motu_transaction_read(motu, V3_CLOCK_STATUS_OFFSET, &reg,
					sizeof(reg));
	if (err < 0)
		return err;
	data = be32_to_cpu(reg);

	data &= ~(V3_CLOCK_RATE_MASK | V3_FETCH_PCM_FRAMES);
	data |= i << V3_CLOCK_RATE_SHIFT;

	need_to_wait = data != be32_to_cpu(reg);

	reg = cpu_to_be32(data);
	err = snd_motu_transaction_write(motu, V3_CLOCK_STATUS_OFFSET, &reg,
					 sizeof(reg));
	if (err < 0)
		return err;

	if (need_to_wait) {
		int result;

		motu->msg = 0;
		result = wait_event_interruptible_timeout(motu->hwdep_wait,
					motu->msg & V3_MSG_FLAG_CLK_CHANGED,
					msecs_to_jiffies(V3_CLK_WAIT_MSEC));
		if (result < 0)
			return result;
		if (result == 0)
			return -ETIMEDOUT;
	}

	return 0;
}

static int detect_clock_source_828mk3(struct snd_motu *motu, u32 data,
				      enum snd_motu_clock_source *src)
{
	switch (data) {
	case 0x00:
		*src = SND_MOTU_CLOCK_SOURCE_INTERNAL;
		break;
	case 0x01:
		*src = SND_MOTU_CLOCK_SOURCE_WORD_ON_BNC;
		break;
	case 0x02:
		*src = SND_MOTU_CLOCK_SOURCE_SPH;
		break;
	case 0x10:
		*src = SND_MOTU_CLOCK_SOURCE_SPDIF_ON_COAX;
		break;
	case 0x18:
	case 0x19:
	{
		__be32 reg;
		u32 options;
		int err;

		err = snd_motu_transaction_read(motu,
				V3_OPT_IFACE_MODE_OFFSET, &reg, sizeof(reg));
		if (err < 0)
			return err;
		options = be32_to_cpu(reg);

		if (data == 0x18) {
			if (options & V3_NO_ADAT_OPT_IN_IFACE_A)
				*src = SND_MOTU_CLOCK_SOURCE_SPDIF_ON_OPT_A;
			else
				*src = SND_MOTU_CLOCK_SOURCE_ADAT_ON_OPT_A;
		} else {
			if (options & V3_NO_ADAT_OPT_IN_IFACE_B)
				*src = SND_MOTU_CLOCK_SOURCE_SPDIF_ON_OPT_B;
			else
				*src = SND_MOTU_CLOCK_SOURCE_ADAT_ON_OPT_B;
		}

		break;
	}
	default:
<<<<<<< HEAD
=======
		*src = SND_MOTU_CLOCK_SOURCE_UNKNOWN;
		break;
	}

	return 0;
}

static int v3_detect_clock_source(struct snd_motu *motu, u32 data,
				  enum snd_motu_clock_source *src)
{
	switch (data) {
	case 0x00:
		*src = SND_MOTU_CLOCK_SOURCE_INTERNAL;
		break;
	case 0x01:
		*src = SND_MOTU_CLOCK_SOURCE_WORD_ON_BNC;
		break;
	case 0x02:
		*src = SND_MOTU_CLOCK_SOURCE_SPH;
		break;
	case 0x10:
		*src = SND_MOTU_CLOCK_SOURCE_SPDIF_ON_COAX;
		break;
	default:
>>>>>>> 4775cbe7
		*src = SND_MOTU_CLOCK_SOURCE_UNKNOWN;
		break;
	}

	return 0;
}

<<<<<<< HEAD
static int v3_detect_clock_source(struct snd_motu *motu, u32 data,
				  enum snd_motu_clock_source *src)
{
	switch (data) {
	case 0x00:
		*src = SND_MOTU_CLOCK_SOURCE_INTERNAL;
		break;
	case 0x01:
		*src = SND_MOTU_CLOCK_SOURCE_WORD_ON_BNC;
		break;
	case 0x02:
		*src = SND_MOTU_CLOCK_SOURCE_SPH;
		break;
	case 0x10:
		*src = SND_MOTU_CLOCK_SOURCE_SPDIF_ON_COAX;
		break;
	default:
		*src = SND_MOTU_CLOCK_SOURCE_UNKNOWN;
		break;
	}

	return 0;
}

=======
>>>>>>> 4775cbe7
int snd_motu_protocol_v3_get_clock_source(struct snd_motu *motu,
					  enum snd_motu_clock_source *src)
{
	__be32 reg;
	u32 data;
	int err;

	err = snd_motu_transaction_read(motu, V3_CLOCK_STATUS_OFFSET, &reg,
					sizeof(reg));
	if (err < 0)
		return err;
	data = be32_to_cpu(reg) & V3_CLOCK_SOURCE_MASK;

	if (motu->spec == &snd_motu_spec_828mk3)
		return detect_clock_source_828mk3(motu, data, src);
	else
		return v3_detect_clock_source(motu, data, src);
}

int snd_motu_protocol_v3_switch_fetching_mode(struct snd_motu *motu,
					      bool enable)
{
	__be32 reg;
	u32 data;
	int err;

	err = snd_motu_transaction_read(motu, V3_CLOCK_STATUS_OFFSET, &reg,
					sizeof(reg));
	if (err < 0)
		return 0;
	data = be32_to_cpu(reg);

	if (enable)
		data |= V3_FETCH_PCM_FRAMES;
	else
		data &= ~V3_FETCH_PCM_FRAMES;

	reg = cpu_to_be32(data);
	return snd_motu_transaction_write(motu, V3_CLOCK_STATUS_OFFSET, &reg,
					  sizeof(reg));
}

static int detect_packet_formats_828mk3(struct snd_motu *motu, u32 data)
{
	if (data & V3_ENABLE_OPT_IN_IFACE_A) {
		if (data & V3_NO_ADAT_OPT_IN_IFACE_A) {
			motu->tx_packet_formats.pcm_chunks[0] += 4;
			motu->tx_packet_formats.pcm_chunks[1] += 4;
		} else {
			motu->tx_packet_formats.pcm_chunks[0] += 8;
			motu->tx_packet_formats.pcm_chunks[1] += 4;
		}
	}

	if (data & V3_ENABLE_OPT_IN_IFACE_B) {
		if (data & V3_NO_ADAT_OPT_IN_IFACE_B) {
			motu->tx_packet_formats.pcm_chunks[0] += 4;
			motu->tx_packet_formats.pcm_chunks[1] += 4;
		} else {
			motu->tx_packet_formats.pcm_chunks[0] += 8;
			motu->tx_packet_formats.pcm_chunks[1] += 4;
		}
	}

	if (data & V3_ENABLE_OPT_OUT_IFACE_A) {
		if (data & V3_NO_ADAT_OPT_OUT_IFACE_A) {
			motu->rx_packet_formats.pcm_chunks[0] += 4;
			motu->rx_packet_formats.pcm_chunks[1] += 4;
		} else {
			motu->rx_packet_formats.pcm_chunks[0] += 8;
			motu->rx_packet_formats.pcm_chunks[1] += 4;
		}
	}

	if (data & V3_ENABLE_OPT_OUT_IFACE_B) {
		if (data & V3_NO_ADAT_OPT_OUT_IFACE_B) {
			motu->rx_packet_formats.pcm_chunks[0] += 4;
			motu->rx_packet_formats.pcm_chunks[1] += 4;
		} else {
			motu->rx_packet_formats.pcm_chunks[0] += 8;
			motu->rx_packet_formats.pcm_chunks[1] += 4;
		}
	}

	return 0;
}

int snd_motu_protocol_v3_cache_packet_formats(struct snd_motu *motu)
{
	__be32 reg;
	u32 data;
	int err;

	motu->tx_packet_formats.pcm_byte_offset = 10;
	motu->rx_packet_formats.pcm_byte_offset = 10;

	motu->tx_packet_formats.msg_chunks = 2;
	motu->rx_packet_formats.msg_chunks = 2;

	err = snd_motu_transaction_read(motu, V3_OPT_IFACE_MODE_OFFSET, &reg,
					sizeof(reg));
	if (err < 0)
		return err;
	data = be32_to_cpu(reg);

	memcpy(motu->tx_packet_formats.pcm_chunks,
	       motu->spec->tx_fixed_pcm_chunks,
	       sizeof(motu->tx_packet_formats.pcm_chunks));
	memcpy(motu->rx_packet_formats.pcm_chunks,
	       motu->spec->rx_fixed_pcm_chunks,
	       sizeof(motu->rx_packet_formats.pcm_chunks));

	if (motu->spec == &snd_motu_spec_828mk3)
		return detect_packet_formats_828mk3(motu, data);
	else
		return 0;
}


const struct snd_motu_spec snd_motu_spec_828mk3 = {
	.name = "828mk3",
	.protocol_version = SND_MOTU_PROTOCOL_V3,
	.flags = SND_MOTU_SPEC_RX_MIDI_3RD_Q |
		 SND_MOTU_SPEC_TX_MIDI_3RD_Q,
	.tx_fixed_pcm_chunks = {18, 18, 14},
	.rx_fixed_pcm_chunks = {14, 14, 10},
};

const struct snd_motu_spec snd_motu_spec_ultralite_mk3 = {
	.name = "UltraLiteMk3",
	.protocol_version = SND_MOTU_PROTOCOL_V3,
	.flags = SND_MOTU_SPEC_RX_MIDI_3RD_Q |
		 SND_MOTU_SPEC_TX_MIDI_3RD_Q,
	.tx_fixed_pcm_chunks = {18, 14, 10},
	.rx_fixed_pcm_chunks = {14, 14, 14},
};

const struct snd_motu_spec snd_motu_spec_audio_express = {
	.name = "AudioExpress",
	.protocol_version = SND_MOTU_PROTOCOL_V3,
	.flags = SND_MOTU_SPEC_RX_MIDI_2ND_Q |
		 SND_MOTU_SPEC_TX_MIDI_3RD_Q,
	.tx_fixed_pcm_chunks = {10, 10, 0},
	.rx_fixed_pcm_chunks = {10, 10, 0},
};

const struct snd_motu_spec snd_motu_spec_4pre = {
	.name = "4pre",
	.protocol_version = SND_MOTU_PROTOCOL_V3,
	.tx_fixed_pcm_chunks = {10, 10, 0},
	.rx_fixed_pcm_chunks = {10, 10, 0},
};<|MERGE_RESOLUTION|>--- conflicted
+++ resolved
@@ -24,12 +24,9 @@
 #define  V3_NO_ADAT_OPT_OUT_IFACE_A	0x00040000
 #define  V3_NO_ADAT_OPT_OUT_IFACE_B	0x00400000
 
-<<<<<<< HEAD
-=======
 #define V3_MSG_FLAG_CLK_CHANGED		0x00000002
 #define V3_CLK_WAIT_MSEC		4000
 
->>>>>>> 4775cbe7
 int snd_motu_protocol_v3_get_clock_rate(struct snd_motu *motu,
 					unsigned int *rate)
 {
@@ -144,8 +141,6 @@
 		break;
 	}
 	default:
-<<<<<<< HEAD
-=======
 		*src = SND_MOTU_CLOCK_SOURCE_UNKNOWN;
 		break;
 	}
@@ -170,7 +165,6 @@
 		*src = SND_MOTU_CLOCK_SOURCE_SPDIF_ON_COAX;
 		break;
 	default:
->>>>>>> 4775cbe7
 		*src = SND_MOTU_CLOCK_SOURCE_UNKNOWN;
 		break;
 	}
@@ -178,33 +172,6 @@
 	return 0;
 }
 
-<<<<<<< HEAD
-static int v3_detect_clock_source(struct snd_motu *motu, u32 data,
-				  enum snd_motu_clock_source *src)
-{
-	switch (data) {
-	case 0x00:
-		*src = SND_MOTU_CLOCK_SOURCE_INTERNAL;
-		break;
-	case 0x01:
-		*src = SND_MOTU_CLOCK_SOURCE_WORD_ON_BNC;
-		break;
-	case 0x02:
-		*src = SND_MOTU_CLOCK_SOURCE_SPH;
-		break;
-	case 0x10:
-		*src = SND_MOTU_CLOCK_SOURCE_SPDIF_ON_COAX;
-		break;
-	default:
-		*src = SND_MOTU_CLOCK_SOURCE_UNKNOWN;
-		break;
-	}
-
-	return 0;
-}
-
-=======
->>>>>>> 4775cbe7
 int snd_motu_protocol_v3_get_clock_source(struct snd_motu *motu,
 					  enum snd_motu_clock_source *src)
 {
