--- conflicted
+++ resolved
@@ -478,11 +478,7 @@
  * @badblockbits:	[INTERN] minimum number of set bits in a good block's
  *			bad block marker position; i.e., BBM == 11110111b is
  *			not bad when badblockbits == 7
-<<<<<<< HEAD
- * @cellinfo:		[INTERN] MLC/multichip data from chip ident
-=======
  * @bits_per_cell:	[INTERN] number of bits per cell. i.e., 1 means SLC.
->>>>>>> d8ec26d7
  * @ecc_strength_ds:	[INTERN] ECC correctability from the datasheet.
  *			Minimum amount of bit errors per @ecc_step_ds guaranteed
  *			to be correctable. If unknown, set to zero.
@@ -563,11 +559,7 @@
 	int pagebuf;
 	unsigned int pagebuf_bitflips;
 	int subpagesize;
-<<<<<<< HEAD
-	uint8_t cellinfo;
-=======
 	uint8_t bits_per_cell;
->>>>>>> d8ec26d7
 	uint16_t ecc_strength_ds;
 	uint16_t ecc_step_ds;
 	int badblockpos;
