--- conflicted
+++ resolved
@@ -785,11 +785,8 @@
 
 test_subflows_v4_v6_mix()
 {
-<<<<<<< HEAD
-=======
 	print_title "Subflows v4 and v6 mix tests"
 
->>>>>>> 282db109
 	# Attempt to add a listener at 10.0.2.1:<subflow-port>
 	ip netns exec "$ns1" ./pm_nl_ctl listen 10.0.2.1\
 	   $app6_port > /dev/null 2>&1 &
