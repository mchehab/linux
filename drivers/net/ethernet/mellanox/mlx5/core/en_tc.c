--- conflicted
+++ resolved
@@ -1671,11 +1671,8 @@
 	struct mlx5_devcom *devcom;
 	struct mlx5_eswitch *esw;
 	u16 vhca_id;
-<<<<<<< HEAD
-=======
 	int err;
 	int i;
->>>>>>> fbdf30bf
 
 	out_priv = netdev_priv(out_dev);
 	esw = out_priv->mdev->priv.eswitch;
@@ -1683,27 +1680,6 @@
 	route_mdev = route_priv->mdev;
 
 	vhca_id = MLX5_CAP_GEN(route_mdev, vhca_id);
-<<<<<<< HEAD
-	if (mlx5_lag_is_active(out_priv->mdev)) {
-		struct mlx5_devcom *devcom;
-		int err;
-
-		/* In lag case we may get devices from different eswitch instances.
-		 * If we failed to get vport num, it means, mostly, that we on the wrong
-		 * eswitch.
-		 */
-		err = mlx5_eswitch_vhca_id_to_vport(esw, vhca_id, vport);
-		if (err != -ENOENT)
-			return err;
-
-		rcu_read_lock();
-		devcom = out_priv->mdev->priv.devcom;
-		esw = mlx5_devcom_get_peer_data_rcu(devcom, MLX5_DEVCOM_ESW_OFFLOADS);
-		err = esw ? mlx5_eswitch_vhca_id_to_vport(esw, vhca_id, vport) : -ENODEV;
-		rcu_read_unlock();
-
-		return err;
-=======
 	err = mlx5_eswitch_vhca_id_to_vport(esw, vhca_id, vport);
 	if (!err)
 		return err;
@@ -1719,15 +1695,10 @@
 		err = mlx5_eswitch_vhca_id_to_vport(esw, vhca_id, vport);
 		if (!err)
 			break;
->>>>>>> fbdf30bf
 	}
 	rcu_read_unlock();
 
-<<<<<<< HEAD
-	return mlx5_eswitch_vhca_id_to_vport(esw, vhca_id, vport);
-=======
 	return err;
->>>>>>> fbdf30bf
 }
 
 static int
