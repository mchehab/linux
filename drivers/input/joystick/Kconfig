# SPDX-License-Identifier: GPL-2.0-only
#
# Joystick driver configuration
#
menuconfig INPUT_JOYSTICK
	bool "Joysticks/Gamepads"
	depends on !UML
	help
	  If you have a joystick, 6dof controller, gamepad, steering wheel,
	  weapon control system or something like that you can say Y here
	  and the list of supported devices will be displayed. This option
	  doesn't affect the kernel.

	  Please read the file <file:Documentation/input/joydev/joystick.rst> which
	  contains more information.

if INPUT_JOYSTICK

config JOYSTICK_ANALOG
	tristate "Classic PC analog joysticks and gamepads"
	select GAMEPORT
	help
	  Say Y here if you have a joystick that connects to the PC
	  gameport. In addition to the usual PC analog joystick, this driver
	  supports many extensions, including joysticks with throttle control,
	  with rudders, additional hats and buttons compatible with CH
	  Flightstick Pro, ThrustMaster FCS, 6 and 8 button gamepads, or
	  Saitek Cyborg joysticks.

	  Please read the file <file:Documentation/input/joydev/joystick.rst> which
	  contains more information.

	  To compile this driver as a module, choose M here: the
	  module will be called analog.

config JOYSTICK_A3D
	tristate "Assassin 3D and MadCatz Panther devices"
	select GAMEPORT
	help
	  Say Y here if you have an FPGaming or MadCatz controller using the
	  A3D protocol over the PC gameport.

	  To compile this driver as a module, choose M here: the
	  module will be called a3d.

config JOYSTICK_ADC
	tristate "Simple joystick connected over ADC"
	depends on IIO
	select IIO_BUFFER_CB
	help
	  Say Y here if you have a simple joystick connected over ADC.

	  To compile this driver as a module, choose M here: the
	  module will be called adc-joystick.

config JOYSTICK_ADI
	tristate "Logitech ADI digital joysticks and gamepads"
	select GAMEPORT
	depends on ADI!=m # avoid module name conflict
	help
	  Say Y here if you have a Logitech controller using the ADI
	  protocol over the PC gameport.

	  To compile this driver as a module, choose M here: the
	  module will be called adi.

config JOYSTICK_COBRA
	tristate "Creative Labs Blaster Cobra gamepad"
	select GAMEPORT
	help
	  Say Y here if you have a Creative Labs Blaster Cobra gamepad.

	  To compile this driver as a module, choose M here: the
	  module will be called cobra.

config JOYSTICK_GF2K
	tristate "Genius Flight2000 Digital joysticks and gamepads"
	select GAMEPORT
	help
	  Say Y here if you have a Genius Flight2000 or MaxFighter digitally
	  communicating joystick or gamepad.

	  To compile this driver as a module, choose M here: the
	  module will be called gf2k.

config JOYSTICK_GRIP
	tristate "Gravis GrIP joysticks and gamepads"
	select GAMEPORT
	help
	  Say Y here if you have a Gravis controller using the GrIP protocol
	  over the PC gameport.

	  To compile this driver as a module, choose M here: the
	  module will be called grip.

config JOYSTICK_GRIP_MP
	tristate "Gravis GrIP MultiPort"
	select GAMEPORT
	help
	  Say Y here if you have the original Gravis GrIP MultiPort, a hub
	  that connects to the gameport and you connect gamepads to it.

	  To compile this driver as a module, choose M here: the
	  module will be called grip_mp.

config JOYSTICK_GUILLEMOT
	tristate "Guillemot joysticks and gamepads"
	select GAMEPORT
	help
	  Say Y here if you have a Guillemot joystick using a digital
	  protocol over the PC gameport.

	  To compile this driver as a module, choose M here: the
	  module will be called guillemot.

config JOYSTICK_INTERACT
	tristate "InterAct digital joysticks and gamepads"
	select GAMEPORT
	help
	  Say Y here if you have an InterAct gameport or joystick
	  communicating digitally over the gameport.

	  To compile this driver as a module, choose M here: the
	  module will be called interact.

config JOYSTICK_SIDEWINDER
	tristate "Microsoft SideWinder digital joysticks and gamepads"
	select GAMEPORT
	help
	  Say Y here if you have a Microsoft controller using the Digital
	  Overdrive protocol over PC gameport.

	  To compile this driver as a module, choose M here: the
	  module will be called sidewinder.

config JOYSTICK_TMDC
	tristate "ThrustMaster DirectConnect joysticks and gamepads"
	select GAMEPORT
	help
	  Say Y here if you have a ThrustMaster controller using the
	  DirectConnect (BSP) protocol over the PC gameport.

	  To compile this driver as a module, choose M here: the
	  module will be called tmdc.

source "drivers/input/joystick/iforce/Kconfig"

config JOYSTICK_WARRIOR
	tristate "Logitech WingMan Warrior joystick"
	select SERIO
	help
	  Say Y here if you have a Logitech WingMan Warrior joystick connected
	  to your computer's serial port.

	  To compile this driver as a module, choose M here: the
	  module will be called warrior.

config JOYSTICK_MAGELLAN
	tristate "LogiCad3d Magellan/SpaceMouse 6dof controllers"
	select SERIO
	help
	  Say Y here if you have a Magellan or Space Mouse 6DOF controller
	  connected to your computer's serial port.

	  To compile this driver as a module, choose M here: the
	  module will be called magellan.

config JOYSTICK_SPACEORB
	tristate "SpaceTec SpaceOrb/Avenger 6dof controllers"
	select SERIO
	help
	  Say Y here if you have a SpaceOrb 360 or SpaceBall Avenger 6DOF
	  controller connected to your computer's serial port.

	  To compile this driver as a module, choose M here: the
	  module will be called spaceorb.

config JOYSTICK_SPACEBALL
	tristate "SpaceTec SpaceBall 6dof controllers"
	select SERIO
	help
	  Say Y here if you have a SpaceTec SpaceBall 2003/3003/4000 FLX
	  controller connected to your computer's serial port. For the
	  SpaceBall 4000 USB model, use the USB HID driver.

	  To compile this driver as a module, choose M here: the
	  module will be called spaceball.

config JOYSTICK_STINGER
	tristate "Gravis Stinger gamepad"
	select SERIO
	help
	  Say Y here if you have a Gravis Stinger connected to one of your
	  serial ports.

	  To compile this driver as a module, choose M here: the
	  module will be called stinger.

config JOYSTICK_TWIDJOY
	tristate "Twiddler as a joystick"
	select SERIO
	help
	  Say Y here if you have a Handykey Twiddler connected to your
	  computer's serial port and want to use it as a joystick.

	  To compile this driver as a module, choose M here: the
	  module will be called twidjoy.

config JOYSTICK_ZHENHUA
	tristate "5-byte Zhenhua RC transmitter"
	select SERIO
	select BITREVERSE
	help
	  Say Y here if you have a Zhen Hua PPM-4CH transmitter which is
	  supplied with a ready to fly micro electric indoor helicopters
	  such as EasyCopter, Lama, MiniCopter, DragonFly or Jabo and want
	  to use it via serial cable as a joystick.

	  To compile this driver as a module, choose M here: the
	  module will be called zhenhua.

config JOYSTICK_DB9
	tristate "Multisystem, Sega Genesis, Saturn joysticks and gamepads"
	depends on PARPORT
	help
	  Say Y here if you have a Sega Master System gamepad, Sega Genesis
	  gamepad, Sega Saturn gamepad, or a Multisystem -- Atari, Amiga,
	  Commodore, Amstrad CPC joystick connected to your parallel port.
	  For more information on how to use the driver please read
	  <file:Documentation/input/devices/joystick-parport.rst>.

	  To compile this driver as a module, choose M here: the
	  module will be called db9.

config JOYSTICK_GAMECON
	tristate "Multisystem, NES, SNES, N64, PSX joysticks and gamepads"
	depends on PARPORT
	select INPUT_FF_MEMLESS
	help
	  Say Y here if you have a Nintendo Entertainment System gamepad,
	  Super Nintendo Entertainment System gamepad, Nintendo 64 gamepad,
	  Sony PlayStation gamepad or a Multisystem -- Atari, Amiga,
	  Commodore, Amstrad CPC joystick connected to your parallel port.
	  For more information on how to use the driver please read
	  <file:Documentation/input/devices/joystick-parport.rst>.

	  To compile this driver as a module, choose M here: the
	  module will be called gamecon.

config JOYSTICK_TURBOGRAFX
	tristate "Multisystem joysticks via TurboGraFX device"
	depends on PARPORT
	help
	  Say Y here if you have the TurboGraFX interface by Steffen Schwenke,
	  and want to use it with Multisystem -- Atari, Amiga, Commodore,
	  Amstrad CPC joystick. For more information on how to use the driver
	  please read <file:Documentation/input/devices/joystick-parport.rst>.

	  To compile this driver as a module, choose M here: the
	  module will be called turbografx.

config JOYSTICK_AMIGA
	tristate "Amiga joysticks"
	depends on AMIGA
	help
	  Say Y here if you have an Amiga with a digital joystick connected
	  to it.

	  To compile this driver as a module, choose M here: the
	  module will be called amijoy.

config JOYSTICK_AS5011
	tristate "Austria Microsystem AS5011 joystick"
	depends on I2C
	help
	  Say Y here if you have an AS5011 digital joystick connected to your
	  system.

	  To compile this driver as a module, choose M here: the
	  module will be called as5011.

config JOYSTICK_JOYDUMP
	tristate "Gameport data dumper"
	select GAMEPORT
	help
	  Say Y here if you want to dump data from your joystick into the system
	  log for debugging purposes. Say N if you are making a production
	  configuration or aren't sure.

	  To compile this driver as a module, choose M here: the
	  module will be called joydump.

config JOYSTICK_XPAD
	tristate "X-Box gamepad support"
	depends on USB_ARCH_HAS_HCD
	select USB
	help
	  Say Y here if you want to use the X-Box pad with your computer.
	  Make sure to say Y to "Joystick support" (CONFIG_INPUT_JOYDEV)
	  and/or "Event interface support" (CONFIG_INPUT_EVDEV) as well.

	  For information about how to connect the X-Box pad to USB, see
	  <file:Documentation/input/devices/xpad.rst>.

	  To compile this driver as a module, choose M here: the
	  module will be called xpad.

config JOYSTICK_XPAD_FF
	bool "X-Box gamepad rumble support"
	depends on JOYSTICK_XPAD && INPUT
	select INPUT_FF_MEMLESS
	help
	  Say Y here if you want to take advantage of xbox 360 rumble features.

config JOYSTICK_XPAD_LEDS
	bool "LED Support for Xbox360 controller 'BigX' LED"
	depends on JOYSTICK_XPAD && (LEDS_CLASS=y || LEDS_CLASS=JOYSTICK_XPAD)
	help
	  This option enables support for the LED which surrounds the Big X on
	  XBox 360 controller.

config JOYSTICK_WALKERA0701
	tristate "Walkera WK-0701 RC transmitter"
	depends on HIGH_RES_TIMERS && PARPORT
	help
	  Say Y or M here if you have a Walkera WK-0701 transmitter which is
	  supplied with a ready to fly Walkera helicopters such as HM36,
	  HM37, HM60 and want to use it via parport as a joystick. More
	  information is available: <file:Documentation/input/devices/walkera0701.rst>

	  To compile this driver as a module, choose M here: the
	  module will be called walkera0701.

config JOYSTICK_MAPLE
	tristate "Dreamcast control pad"
	depends on MAPLE
	help
	  Say Y here if you have a SEGA Dreamcast and want to use your
	  controller as a joystick.

	  Most Dreamcast users will say Y.

	  To compile this as a module choose M here: the module will be called
	  maplecontrol.

config JOYSTICK_PSXPAD_SPI
	tristate "PlayStation 1/2 joypads via SPI interface"
	depends on SPI
	help
	  Say Y here if you wish to connect PlayStation 1/2 joypads
	  via SPI interface.

	  To compile this driver as a module, choose M here: the
	  module will be called psxpad-spi.

config JOYSTICK_PSXPAD_SPI_FF
	bool "PlayStation 1/2 joypads force feedback (rumble) support"
	depends on JOYSTICK_PSXPAD_SPI
	select INPUT_FF_MEMLESS
	help
	  Say Y here if you want to take advantage of PlayStation 1/2
	  joypads rumble features.

	  To drive rumble motor a dedicated power supply is required.

config JOYSTICK_PXRC
	tristate "PhoenixRC Flight Controller Adapter"
	depends on USB_ARCH_HAS_HCD
	select USB
	help
	  Say Y here if you want to use the PhoenixRC Flight Controller Adapter.

	  To compile this driver as a module, choose M here: the
	  module will be called pxrc.

config JOYSTICK_QWIIC
	tristate "SparkFun Qwiic Joystick"
	depends on I2C
	help
	  Say Y here if you want to use the SparkFun Qwiic Joystick.

	  To compile this driver as a module, choose M here: the
	  module will be called qwiic-joystick.

config JOYSTICK_FSIA6B
	tristate "FlySky FS-iA6B RC Receiver"
	select SERIO
	help
	  Say Y here if you use a FlySky FS-i6 RC remote control along with the
	  FS-iA6B RC receiver as a joystick input device.

	  To compile this driver as a module, choose M here: the
	  module will be called fsia6b.

config JOYSTICK_N64
	bool "N64 controller"
	depends on MACH_NINTENDO64
	help
	  Say Y here if you want enable support for the four
	  built-in controller ports on the Nintendo 64 console.

config JOYSTICK_SENSEHAT
	tristate "Raspberry Pi Sense HAT joystick"
	depends on INPUT && I2C
<<<<<<< HEAD
=======
	depends on HAS_IOMEM
>>>>>>> f777316e
	select MFD_SIMPLE_MFD_I2C
	help
	  Say Y here if you want to enable the driver for the
	  the Raspberry Pi Sense HAT.

	  To compile this driver as a module, choose M here: the
	  module will be called sensehat_joystick.

endif<|MERGE_RESOLUTION|>--- conflicted
+++ resolved
@@ -402,10 +402,7 @@
 config JOYSTICK_SENSEHAT
 	tristate "Raspberry Pi Sense HAT joystick"
 	depends on INPUT && I2C
-<<<<<<< HEAD
-=======
 	depends on HAS_IOMEM
->>>>>>> f777316e
 	select MFD_SIMPLE_MFD_I2C
 	help
 	  Say Y here if you want to enable the driver for the
