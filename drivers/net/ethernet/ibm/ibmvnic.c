// SPDX-License-Identifier: GPL-2.0-or-later
/**************************************************************************/
/*                                                                        */
/*  IBM System i and System p Virtual NIC Device Driver                   */
/*  Copyright (C) 2014 IBM Corp.                                          */
/*  Santiago Leon (santi_leon@yahoo.com)                                  */
/*  Thomas Falcon (tlfalcon@linux.vnet.ibm.com)                           */
/*  John Allen (jallen@linux.vnet.ibm.com)                                */
/*                                                                        */
/*                                                                        */
/* This module contains the implementation of a virtual ethernet device   */
/* for use with IBM i/p Series LPAR Linux. It utilizes the logical LAN    */
/* option of the RS/6000 Platform Architecture to interface with virtual  */
/* ethernet NICs that are presented to the partition by the hypervisor.   */
/*									   */
/* Messages are passed between the VNIC driver and the VNIC server using  */
/* Command/Response Queues (CRQs) and sub CRQs (sCRQs). CRQs are used to  */
/* issue and receive commands that initiate communication with the server */
/* on driver initialization. Sub CRQs (sCRQs) are similar to CRQs, but    */
/* are used by the driver to notify the server that a packet is           */
/* ready for transmission or that a buffer has been added to receive a    */
/* packet. Subsequently, sCRQs are used by the server to notify the       */
/* driver that a packet transmission has been completed or that a packet  */
/* has been received and placed in a waiting buffer.                      */
/*                                                                        */
/* In lieu of a more conventional "on-the-fly" DMA mapping strategy in    */
/* which skbs are DMA mapped and immediately unmapped when the transmit   */
/* or receive has been completed, the VNIC driver is required to use      */
/* "long term mapping". This entails that large, continuous DMA mapped    */
/* buffers are allocated on driver initialization and these buffers are   */
/* then continuously reused to pass skbs to and from the VNIC server.     */
/*                                                                        */
/**************************************************************************/

#include <linux/module.h>
#include <linux/moduleparam.h>
#include <linux/types.h>
#include <linux/errno.h>
#include <linux/completion.h>
#include <linux/ioport.h>
#include <linux/dma-mapping.h>
#include <linux/kernel.h>
#include <linux/netdevice.h>
#include <linux/etherdevice.h>
#include <linux/skbuff.h>
#include <linux/init.h>
#include <linux/delay.h>
#include <linux/mm.h>
#include <linux/ethtool.h>
#include <linux/proc_fs.h>
#include <linux/if_arp.h>
#include <linux/in.h>
#include <linux/ip.h>
#include <linux/ipv6.h>
#include <linux/irq.h>
#include <linux/kthread.h>
#include <linux/seq_file.h>
#include <linux/interrupt.h>
#include <net/net_namespace.h>
#include <asm/hvcall.h>
#include <linux/atomic.h>
#include <asm/vio.h>
#include <asm/iommu.h>
#include <linux/uaccess.h>
#include <asm/firmware.h>
#include <linux/workqueue.h>
#include <linux/if_vlan.h>
#include <linux/utsname.h>

#include "ibmvnic.h"

static const char ibmvnic_driver_name[] = "ibmvnic";
static const char ibmvnic_driver_string[] = "IBM System i/p Virtual NIC Driver";

MODULE_AUTHOR("Santiago Leon");
MODULE_DESCRIPTION("IBM System i/p Virtual NIC Driver");
MODULE_LICENSE("GPL");
MODULE_VERSION(IBMVNIC_DRIVER_VERSION);

static int ibmvnic_version = IBMVNIC_INITIAL_VERSION;
static int ibmvnic_remove(struct vio_dev *);
static void release_sub_crqs(struct ibmvnic_adapter *, bool);
static int ibmvnic_reset_crq(struct ibmvnic_adapter *);
static int ibmvnic_send_crq_init(struct ibmvnic_adapter *);
static int ibmvnic_reenable_crq_queue(struct ibmvnic_adapter *);
static int ibmvnic_send_crq(struct ibmvnic_adapter *, union ibmvnic_crq *);
static int send_subcrq(struct ibmvnic_adapter *adapter, u64 remote_handle,
		       union sub_crq *sub_crq);
static int send_subcrq_indirect(struct ibmvnic_adapter *, u64, u64, u64);
static irqreturn_t ibmvnic_interrupt_rx(int irq, void *instance);
static int enable_scrq_irq(struct ibmvnic_adapter *,
			   struct ibmvnic_sub_crq_queue *);
static int disable_scrq_irq(struct ibmvnic_adapter *,
			    struct ibmvnic_sub_crq_queue *);
static int pending_scrq(struct ibmvnic_adapter *,
			struct ibmvnic_sub_crq_queue *);
static union sub_crq *ibmvnic_next_scrq(struct ibmvnic_adapter *,
					struct ibmvnic_sub_crq_queue *);
static int ibmvnic_poll(struct napi_struct *napi, int data);
static void send_query_map(struct ibmvnic_adapter *adapter);
static int send_request_map(struct ibmvnic_adapter *, dma_addr_t, __be32, u8);
static int send_request_unmap(struct ibmvnic_adapter *, u8);
static int send_login(struct ibmvnic_adapter *adapter);
static void send_query_cap(struct ibmvnic_adapter *adapter);
static int init_sub_crqs(struct ibmvnic_adapter *);
static int init_sub_crq_irqs(struct ibmvnic_adapter *adapter);
static int ibmvnic_reset_init(struct ibmvnic_adapter *, bool reset);
static void release_crq_queue(struct ibmvnic_adapter *);
static int __ibmvnic_set_mac(struct net_device *, u8 *);
static int init_crq_queue(struct ibmvnic_adapter *adapter);
static int send_query_phys_parms(struct ibmvnic_adapter *adapter);

struct ibmvnic_stat {
	char name[ETH_GSTRING_LEN];
	int offset;
};

#define IBMVNIC_STAT_OFF(stat) (offsetof(struct ibmvnic_adapter, stats) + \
			     offsetof(struct ibmvnic_statistics, stat))
#define IBMVNIC_GET_STAT(a, off) (*((u64 *)(((unsigned long)(a)) + off)))

static const struct ibmvnic_stat ibmvnic_stats[] = {
	{"rx_packets", IBMVNIC_STAT_OFF(rx_packets)},
	{"rx_bytes", IBMVNIC_STAT_OFF(rx_bytes)},
	{"tx_packets", IBMVNIC_STAT_OFF(tx_packets)},
	{"tx_bytes", IBMVNIC_STAT_OFF(tx_bytes)},
	{"ucast_tx_packets", IBMVNIC_STAT_OFF(ucast_tx_packets)},
	{"ucast_rx_packets", IBMVNIC_STAT_OFF(ucast_rx_packets)},
	{"mcast_tx_packets", IBMVNIC_STAT_OFF(mcast_tx_packets)},
	{"mcast_rx_packets", IBMVNIC_STAT_OFF(mcast_rx_packets)},
	{"bcast_tx_packets", IBMVNIC_STAT_OFF(bcast_tx_packets)},
	{"bcast_rx_packets", IBMVNIC_STAT_OFF(bcast_rx_packets)},
	{"align_errors", IBMVNIC_STAT_OFF(align_errors)},
	{"fcs_errors", IBMVNIC_STAT_OFF(fcs_errors)},
	{"single_collision_frames", IBMVNIC_STAT_OFF(single_collision_frames)},
	{"multi_collision_frames", IBMVNIC_STAT_OFF(multi_collision_frames)},
	{"sqe_test_errors", IBMVNIC_STAT_OFF(sqe_test_errors)},
	{"deferred_tx", IBMVNIC_STAT_OFF(deferred_tx)},
	{"late_collisions", IBMVNIC_STAT_OFF(late_collisions)},
	{"excess_collisions", IBMVNIC_STAT_OFF(excess_collisions)},
	{"internal_mac_tx_errors", IBMVNIC_STAT_OFF(internal_mac_tx_errors)},
	{"carrier_sense", IBMVNIC_STAT_OFF(carrier_sense)},
	{"too_long_frames", IBMVNIC_STAT_OFF(too_long_frames)},
	{"internal_mac_rx_errors", IBMVNIC_STAT_OFF(internal_mac_rx_errors)},
};

static long h_reg_sub_crq(unsigned long unit_address, unsigned long token,
			  unsigned long length, unsigned long *number,
			  unsigned long *irq)
{
	unsigned long retbuf[PLPAR_HCALL_BUFSIZE];
	long rc;

	rc = plpar_hcall(H_REG_SUB_CRQ, retbuf, unit_address, token, length);
	*number = retbuf[0];
	*irq = retbuf[1];

	return rc;
}

/**
 * ibmvnic_wait_for_completion - Check device state and wait for completion
 * @adapter: private device data
 * @comp_done: completion structure to wait for
 * @timeout: time to wait in milliseconds
 *
 * Wait for a completion signal or until the timeout limit is reached
 * while checking that the device is still active.
 */
static int ibmvnic_wait_for_completion(struct ibmvnic_adapter *adapter,
				       struct completion *comp_done,
				       unsigned long timeout)
{
	struct net_device *netdev;
	unsigned long div_timeout;
	u8 retry;

	netdev = adapter->netdev;
	retry = 5;
	div_timeout = msecs_to_jiffies(timeout / retry);
	while (true) {
		if (!adapter->crq.active) {
			netdev_err(netdev, "Device down!\n");
			return -ENODEV;
		}
		if (!retry--)
			break;
		if (wait_for_completion_timeout(comp_done, div_timeout))
			return 0;
	}
	netdev_err(netdev, "Operation timed out.\n");
	return -ETIMEDOUT;
}

static int alloc_long_term_buff(struct ibmvnic_adapter *adapter,
				struct ibmvnic_long_term_buff *ltb, int size)
{
	struct device *dev = &adapter->vdev->dev;
	int rc;

	ltb->size = size;
	ltb->buff = dma_alloc_coherent(dev, ltb->size, &ltb->addr,
				       GFP_KERNEL);

	if (!ltb->buff) {
		dev_err(dev, "Couldn't alloc long term buffer\n");
		return -ENOMEM;
	}
	ltb->map_id = adapter->map_id;
	adapter->map_id++;

	mutex_lock(&adapter->fw_lock);
	adapter->fw_done_rc = 0;
	reinit_completion(&adapter->fw_done);
	rc = send_request_map(adapter, ltb->addr,
			      ltb->size, ltb->map_id);
	if (rc) {
		dma_free_coherent(dev, ltb->size, ltb->buff, ltb->addr);
		mutex_unlock(&adapter->fw_lock);
		return rc;
	}

	rc = ibmvnic_wait_for_completion(adapter, &adapter->fw_done, 10000);
	if (rc) {
		dev_err(dev,
			"Long term map request aborted or timed out,rc = %d\n",
			rc);
		dma_free_coherent(dev, ltb->size, ltb->buff, ltb->addr);
		mutex_unlock(&adapter->fw_lock);
		return rc;
	}

	if (adapter->fw_done_rc) {
		dev_err(dev, "Couldn't map long term buffer,rc = %d\n",
			adapter->fw_done_rc);
		dma_free_coherent(dev, ltb->size, ltb->buff, ltb->addr);
		mutex_unlock(&adapter->fw_lock);
		return -1;
	}
	mutex_unlock(&adapter->fw_lock);
	return 0;
}

static void free_long_term_buff(struct ibmvnic_adapter *adapter,
				struct ibmvnic_long_term_buff *ltb)
{
	struct device *dev = &adapter->vdev->dev;

	if (!ltb->buff)
		return;

	if (adapter->reset_reason != VNIC_RESET_FAILOVER &&
	    adapter->reset_reason != VNIC_RESET_MOBILITY)
		send_request_unmap(adapter, ltb->map_id);
	dma_free_coherent(dev, ltb->size, ltb->buff, ltb->addr);
}

static int reset_long_term_buff(struct ibmvnic_adapter *adapter,
				struct ibmvnic_long_term_buff *ltb)
{
	struct device *dev = &adapter->vdev->dev;
	int rc;

	memset(ltb->buff, 0, ltb->size);

	mutex_lock(&adapter->fw_lock);
	adapter->fw_done_rc = 0;

	reinit_completion(&adapter->fw_done);
	rc = send_request_map(adapter, ltb->addr, ltb->size, ltb->map_id);
	if (rc) {
		mutex_unlock(&adapter->fw_lock);
		return rc;
	}

	rc = ibmvnic_wait_for_completion(adapter, &adapter->fw_done, 10000);
	if (rc) {
		dev_info(dev,
			 "Reset failed, long term map request timed out or aborted\n");
		mutex_unlock(&adapter->fw_lock);
		return rc;
	}

	if (adapter->fw_done_rc) {
		dev_info(dev,
			 "Reset failed, attempting to free and reallocate buffer\n");
		free_long_term_buff(adapter, ltb);
		mutex_unlock(&adapter->fw_lock);
		return alloc_long_term_buff(adapter, ltb, ltb->size);
	}
	mutex_unlock(&adapter->fw_lock);
	return 0;
}

static void deactivate_rx_pools(struct ibmvnic_adapter *adapter)
{
	int i;

	for (i = 0; i < adapter->num_active_rx_pools; i++)
		adapter->rx_pool[i].active = 0;
}

static void replenish_rx_pool(struct ibmvnic_adapter *adapter,
			      struct ibmvnic_rx_pool *pool)
{
	int count = pool->size - atomic_read(&pool->available);
	u64 handle = adapter->rx_scrq[pool->index]->handle;
	struct device *dev = &adapter->vdev->dev;
	int buffers_added = 0;
	unsigned long lpar_rc;
	union sub_crq sub_crq;
	struct sk_buff *skb;
	unsigned int offset;
	dma_addr_t dma_addr;
	unsigned char *dst;
	int shift = 0;
	int index;
	int i;

	if (!pool->active)
		return;

	for (i = 0; i < count; ++i) {
		skb = alloc_skb(pool->buff_size, GFP_ATOMIC);
		if (!skb) {
			dev_err(dev, "Couldn't replenish rx buff\n");
			adapter->replenish_no_mem++;
			break;
		}

		index = pool->free_map[pool->next_free];

		if (pool->rx_buff[index].skb)
			dev_err(dev, "Inconsistent free_map!\n");

		/* Copy the skb to the long term mapped DMA buffer */
		offset = index * pool->buff_size;
		dst = pool->long_term_buff.buff + offset;
		memset(dst, 0, pool->buff_size);
		dma_addr = pool->long_term_buff.addr + offset;
		pool->rx_buff[index].data = dst;

		pool->free_map[pool->next_free] = IBMVNIC_INVALID_MAP;
		pool->rx_buff[index].dma = dma_addr;
		pool->rx_buff[index].skb = skb;
		pool->rx_buff[index].pool_index = pool->index;
		pool->rx_buff[index].size = pool->buff_size;

		memset(&sub_crq, 0, sizeof(sub_crq));
		sub_crq.rx_add.first = IBMVNIC_CRQ_CMD;
		sub_crq.rx_add.correlator =
		    cpu_to_be64((u64)&pool->rx_buff[index]);
		sub_crq.rx_add.ioba = cpu_to_be32(dma_addr);
		sub_crq.rx_add.map_id = pool->long_term_buff.map_id;

		/* The length field of the sCRQ is defined to be 24 bits so the
		 * buffer size needs to be left shifted by a byte before it is
		 * converted to big endian to prevent the last byte from being
		 * truncated.
		 */
#ifdef __LITTLE_ENDIAN__
		shift = 8;
#endif
		sub_crq.rx_add.len = cpu_to_be32(pool->buff_size << shift);

		lpar_rc = send_subcrq(adapter, handle, &sub_crq);
		if (lpar_rc != H_SUCCESS)
			goto failure;

		buffers_added++;
		adapter->replenish_add_buff_success++;
		pool->next_free = (pool->next_free + 1) % pool->size;
	}
	atomic_add(buffers_added, &pool->available);
	return;

failure:
	if (lpar_rc != H_PARAMETER && lpar_rc != H_CLOSED)
		dev_err_ratelimited(dev, "rx: replenish packet buffer failed\n");
	pool->free_map[pool->next_free] = index;
	pool->rx_buff[index].skb = NULL;

	dev_kfree_skb_any(skb);
	adapter->replenish_add_buff_failure++;
	atomic_add(buffers_added, &pool->available);

	if (lpar_rc == H_CLOSED || adapter->failover_pending) {
		/* Disable buffer pool replenishment and report carrier off if
		 * queue is closed or pending failover.
		 * Firmware guarantees that a signal will be sent to the
		 * driver, triggering a reset.
		 */
		deactivate_rx_pools(adapter);
		netif_carrier_off(adapter->netdev);
	}
}

static void replenish_pools(struct ibmvnic_adapter *adapter)
{
	int i;

	adapter->replenish_task_cycles++;
	for (i = 0; i < adapter->num_active_rx_pools; i++) {
		if (adapter->rx_pool[i].active)
			replenish_rx_pool(adapter, &adapter->rx_pool[i]);
	}
}

static void release_stats_buffers(struct ibmvnic_adapter *adapter)
{
	kfree(adapter->tx_stats_buffers);
	kfree(adapter->rx_stats_buffers);
	adapter->tx_stats_buffers = NULL;
	adapter->rx_stats_buffers = NULL;
}

static int init_stats_buffers(struct ibmvnic_adapter *adapter)
{
	adapter->tx_stats_buffers =
				kcalloc(IBMVNIC_MAX_QUEUES,
					sizeof(struct ibmvnic_tx_queue_stats),
					GFP_KERNEL);
	if (!adapter->tx_stats_buffers)
		return -ENOMEM;

	adapter->rx_stats_buffers =
				kcalloc(IBMVNIC_MAX_QUEUES,
					sizeof(struct ibmvnic_rx_queue_stats),
					GFP_KERNEL);
	if (!adapter->rx_stats_buffers)
		return -ENOMEM;

	return 0;
}

static void release_stats_token(struct ibmvnic_adapter *adapter)
{
	struct device *dev = &adapter->vdev->dev;

	if (!adapter->stats_token)
		return;

	dma_unmap_single(dev, adapter->stats_token,
			 sizeof(struct ibmvnic_statistics),
			 DMA_FROM_DEVICE);
	adapter->stats_token = 0;
}

static int init_stats_token(struct ibmvnic_adapter *adapter)
{
	struct device *dev = &adapter->vdev->dev;
	dma_addr_t stok;

	stok = dma_map_single(dev, &adapter->stats,
			      sizeof(struct ibmvnic_statistics),
			      DMA_FROM_DEVICE);
	if (dma_mapping_error(dev, stok)) {
		dev_err(dev, "Couldn't map stats buffer\n");
		return -1;
	}

	adapter->stats_token = stok;
	netdev_dbg(adapter->netdev, "Stats token initialized (%llx)\n", stok);
	return 0;
}

static int reset_rx_pools(struct ibmvnic_adapter *adapter)
{
	struct ibmvnic_rx_pool *rx_pool;
	u64 buff_size;
	int rx_scrqs;
	int i, j, rc;

	if (!adapter->rx_pool)
		return -1;
<<<<<<< HEAD

	size_array = (u64 *)((u8 *)(adapter->login_rsp_buf) +
		be32_to_cpu(adapter->login_rsp_buf->off_rxadd_buff_size));
=======
>>>>>>> 11811d61

	buff_size = adapter->cur_rx_buf_sz;
	rx_scrqs = adapter->num_active_rx_pools;
	for (i = 0; i < rx_scrqs; i++) {
		rx_pool = &adapter->rx_pool[i];

		netdev_dbg(adapter->netdev, "Re-setting rx_pool[%d]\n", i);

		if (rx_pool->buff_size != buff_size) {
			free_long_term_buff(adapter, &rx_pool->long_term_buff);
			rx_pool->buff_size = buff_size;
			rc = alloc_long_term_buff(adapter,
						  &rx_pool->long_term_buff,
						  rx_pool->size *
						  rx_pool->buff_size);
		} else {
			rc = reset_long_term_buff(adapter,
						  &rx_pool->long_term_buff);
		}

		if (rc)
			return rc;

		for (j = 0; j < rx_pool->size; j++)
			rx_pool->free_map[j] = j;

		memset(rx_pool->rx_buff, 0,
		       rx_pool->size * sizeof(struct ibmvnic_rx_buff));

		atomic_set(&rx_pool->available, 0);
		rx_pool->next_alloc = 0;
		rx_pool->next_free = 0;
		rx_pool->active = 1;
	}

	return 0;
}

static void release_rx_pools(struct ibmvnic_adapter *adapter)
{
	struct ibmvnic_rx_pool *rx_pool;
	int i, j;

	if (!adapter->rx_pool)
		return;

	for (i = 0; i < adapter->num_active_rx_pools; i++) {
		rx_pool = &adapter->rx_pool[i];

		netdev_dbg(adapter->netdev, "Releasing rx_pool[%d]\n", i);

		kfree(rx_pool->free_map);
		free_long_term_buff(adapter, &rx_pool->long_term_buff);

		if (!rx_pool->rx_buff)
			continue;

		for (j = 0; j < rx_pool->size; j++) {
			if (rx_pool->rx_buff[j].skb) {
				dev_kfree_skb_any(rx_pool->rx_buff[j].skb);
				rx_pool->rx_buff[j].skb = NULL;
			}
		}

		kfree(rx_pool->rx_buff);
	}

	kfree(adapter->rx_pool);
	adapter->rx_pool = NULL;
	adapter->num_active_rx_pools = 0;
}

static int init_rx_pools(struct net_device *netdev)
{
	struct ibmvnic_adapter *adapter = netdev_priv(netdev);
	struct device *dev = &adapter->vdev->dev;
	struct ibmvnic_rx_pool *rx_pool;
	int rxadd_subcrqs;
	u64 buff_size;
	int i, j;

	rxadd_subcrqs = adapter->num_active_rx_scrqs;
	buff_size = adapter->cur_rx_buf_sz;

	adapter->rx_pool = kcalloc(rxadd_subcrqs,
				   sizeof(struct ibmvnic_rx_pool),
				   GFP_KERNEL);
	if (!adapter->rx_pool) {
		dev_err(dev, "Failed to allocate rx pools\n");
		return -1;
	}

	adapter->num_active_rx_pools = rxadd_subcrqs;

	for (i = 0; i < rxadd_subcrqs; i++) {
		rx_pool = &adapter->rx_pool[i];

		netdev_dbg(adapter->netdev,
			   "Initializing rx_pool[%d], %lld buffs, %lld bytes each\n",
			   i, adapter->req_rx_add_entries_per_subcrq,
			   buff_size);

		rx_pool->size = adapter->req_rx_add_entries_per_subcrq;
		rx_pool->index = i;
		rx_pool->buff_size = buff_size;
		rx_pool->active = 1;

		rx_pool->free_map = kcalloc(rx_pool->size, sizeof(int),
					    GFP_KERNEL);
		if (!rx_pool->free_map) {
			release_rx_pools(adapter);
			return -1;
		}

		rx_pool->rx_buff = kcalloc(rx_pool->size,
					   sizeof(struct ibmvnic_rx_buff),
					   GFP_KERNEL);
		if (!rx_pool->rx_buff) {
			dev_err(dev, "Couldn't alloc rx buffers\n");
			release_rx_pools(adapter);
			return -1;
		}

		if (alloc_long_term_buff(adapter, &rx_pool->long_term_buff,
					 rx_pool->size * rx_pool->buff_size)) {
			release_rx_pools(adapter);
			return -1;
		}

		for (j = 0; j < rx_pool->size; ++j)
			rx_pool->free_map[j] = j;

		atomic_set(&rx_pool->available, 0);
		rx_pool->next_alloc = 0;
		rx_pool->next_free = 0;
	}

	return 0;
}

static int reset_one_tx_pool(struct ibmvnic_adapter *adapter,
			     struct ibmvnic_tx_pool *tx_pool)
{
	int rc, i;

	rc = reset_long_term_buff(adapter, &tx_pool->long_term_buff);
	if (rc)
		return rc;

	memset(tx_pool->tx_buff, 0,
	       tx_pool->num_buffers *
	       sizeof(struct ibmvnic_tx_buff));

	for (i = 0; i < tx_pool->num_buffers; i++)
		tx_pool->free_map[i] = i;

	tx_pool->consumer_index = 0;
	tx_pool->producer_index = 0;

	return 0;
}

static int reset_tx_pools(struct ibmvnic_adapter *adapter)
{
	int tx_scrqs;
	int i, rc;

	if (!adapter->tx_pool)
		return -1;

<<<<<<< HEAD
	tx_scrqs = be32_to_cpu(adapter->login_rsp_buf->num_txsubm_subcrqs);
=======
	tx_scrqs = adapter->num_active_tx_pools;
>>>>>>> 11811d61
	for (i = 0; i < tx_scrqs; i++) {
		rc = reset_one_tx_pool(adapter, &adapter->tso_pool[i]);
		if (rc)
			return rc;
		rc = reset_one_tx_pool(adapter, &adapter->tx_pool[i]);
		if (rc)
			return rc;
	}

	return 0;
}

static void release_vpd_data(struct ibmvnic_adapter *adapter)
{
	if (!adapter->vpd)
		return;

	kfree(adapter->vpd->buff);
	kfree(adapter->vpd);

	adapter->vpd = NULL;
}

static void release_one_tx_pool(struct ibmvnic_adapter *adapter,
				struct ibmvnic_tx_pool *tx_pool)
{
	kfree(tx_pool->tx_buff);
	kfree(tx_pool->free_map);
	free_long_term_buff(adapter, &tx_pool->long_term_buff);
}

static void release_tx_pools(struct ibmvnic_adapter *adapter)
{
	int i;

	if (!adapter->tx_pool)
		return;

	for (i = 0; i < adapter->num_active_tx_pools; i++) {
		release_one_tx_pool(adapter, &adapter->tx_pool[i]);
		release_one_tx_pool(adapter, &adapter->tso_pool[i]);
	}

	kfree(adapter->tx_pool);
	adapter->tx_pool = NULL;
	kfree(adapter->tso_pool);
	adapter->tso_pool = NULL;
	adapter->num_active_tx_pools = 0;
}

static int init_one_tx_pool(struct net_device *netdev,
			    struct ibmvnic_tx_pool *tx_pool,
			    int num_entries, int buf_size)
{
	struct ibmvnic_adapter *adapter = netdev_priv(netdev);
	int i;

	tx_pool->tx_buff = kcalloc(num_entries,
				   sizeof(struct ibmvnic_tx_buff),
				   GFP_KERNEL);
	if (!tx_pool->tx_buff)
		return -1;

	if (alloc_long_term_buff(adapter, &tx_pool->long_term_buff,
				 num_entries * buf_size))
		return -1;

	tx_pool->free_map = kcalloc(num_entries, sizeof(int), GFP_KERNEL);
	if (!tx_pool->free_map)
		return -1;

	for (i = 0; i < num_entries; i++)
		tx_pool->free_map[i] = i;

	tx_pool->consumer_index = 0;
	tx_pool->producer_index = 0;
	tx_pool->num_buffers = num_entries;
	tx_pool->buf_size = buf_size;

	return 0;
}

static int init_tx_pools(struct net_device *netdev)
{
	struct ibmvnic_adapter *adapter = netdev_priv(netdev);
	int tx_subcrqs;
	int i, rc;

	tx_subcrqs = adapter->num_active_tx_scrqs;
	adapter->tx_pool = kcalloc(tx_subcrqs,
				   sizeof(struct ibmvnic_tx_pool), GFP_KERNEL);
	if (!adapter->tx_pool)
		return -1;

	adapter->tso_pool = kcalloc(tx_subcrqs,
				    sizeof(struct ibmvnic_tx_pool), GFP_KERNEL);
	if (!adapter->tso_pool)
		return -1;

	adapter->num_active_tx_pools = tx_subcrqs;

	for (i = 0; i < tx_subcrqs; i++) {
		rc = init_one_tx_pool(netdev, &adapter->tx_pool[i],
				      adapter->req_tx_entries_per_subcrq,
				      adapter->req_mtu + VLAN_HLEN);
		if (rc) {
			release_tx_pools(adapter);
			return rc;
		}

		rc = init_one_tx_pool(netdev, &adapter->tso_pool[i],
				      IBMVNIC_TSO_BUFS,
				      IBMVNIC_TSO_BUF_SZ);
		if (rc) {
			release_tx_pools(adapter);
			return rc;
		}
	}

	return 0;
}

static void ibmvnic_napi_enable(struct ibmvnic_adapter *adapter)
{
	int i;

	if (adapter->napi_enabled)
		return;

	for (i = 0; i < adapter->req_rx_queues; i++)
		napi_enable(&adapter->napi[i]);

	adapter->napi_enabled = true;
}

static void ibmvnic_napi_disable(struct ibmvnic_adapter *adapter)
{
	int i;

	if (!adapter->napi_enabled)
		return;

	for (i = 0; i < adapter->req_rx_queues; i++) {
		netdev_dbg(adapter->netdev, "Disabling napi[%d]\n", i);
		napi_disable(&adapter->napi[i]);
	}

	adapter->napi_enabled = false;
}

static int init_napi(struct ibmvnic_adapter *adapter)
{
	int i;

	adapter->napi = kcalloc(adapter->req_rx_queues,
				sizeof(struct napi_struct), GFP_KERNEL);
	if (!adapter->napi)
		return -ENOMEM;

	for (i = 0; i < adapter->req_rx_queues; i++) {
		netdev_dbg(adapter->netdev, "Adding napi[%d]\n", i);
		netif_napi_add(adapter->netdev, &adapter->napi[i],
			       ibmvnic_poll, NAPI_POLL_WEIGHT);
	}

	adapter->num_active_rx_napi = adapter->req_rx_queues;
	return 0;
}

static void release_napi(struct ibmvnic_adapter *adapter)
{
	int i;

	if (!adapter->napi)
		return;

	for (i = 0; i < adapter->num_active_rx_napi; i++) {
		netdev_dbg(adapter->netdev, "Releasing napi[%d]\n", i);
		netif_napi_del(&adapter->napi[i]);
	}

	kfree(adapter->napi);
	adapter->napi = NULL;
	adapter->num_active_rx_napi = 0;
	adapter->napi_enabled = false;
}

static int ibmvnic_login(struct net_device *netdev)
{
	struct ibmvnic_adapter *adapter = netdev_priv(netdev);
	unsigned long timeout = msecs_to_jiffies(30000);
	int retry_count = 0;
	int retries = 10;
	bool retry;
	int rc;

	do {
		retry = false;
		if (retry_count > retries) {
			netdev_warn(netdev, "Login attempts exceeded\n");
			return -1;
		}

		adapter->init_done_rc = 0;
		reinit_completion(&adapter->init_done);
		rc = send_login(adapter);
		if (rc) {
			netdev_warn(netdev, "Unable to login\n");
			return rc;
		}

		if (!wait_for_completion_timeout(&adapter->init_done,
						 timeout)) {
			netdev_warn(netdev, "Login timed out, retrying...\n");
			retry = true;
			adapter->init_done_rc = 0;
			retry_count++;
			continue;
		}

		if (adapter->init_done_rc == ABORTED) {
			netdev_warn(netdev, "Login aborted, retrying...\n");
			retry = true;
			adapter->init_done_rc = 0;
			retry_count++;
			/* FW or device may be busy, so
			 * wait a bit before retrying login
			 */
			msleep(500);
		} else if (adapter->init_done_rc == PARTIALSUCCESS) {
			retry_count++;
			release_sub_crqs(adapter, 1);

			retry = true;
			netdev_dbg(netdev,
				   "Received partial success, retrying...\n");
			adapter->init_done_rc = 0;
			reinit_completion(&adapter->init_done);
			send_query_cap(adapter);
			if (!wait_for_completion_timeout(&adapter->init_done,
							 timeout)) {
				netdev_warn(netdev,
					    "Capabilities query timed out\n");
				return -1;
			}

			rc = init_sub_crqs(adapter);
			if (rc) {
				netdev_warn(netdev,
					    "SCRQ initialization failed\n");
				return -1;
			}

			rc = init_sub_crq_irqs(adapter);
			if (rc) {
				netdev_warn(netdev,
					    "SCRQ irq initialization failed\n");
				return -1;
			}
		} else if (adapter->init_done_rc) {
			netdev_warn(netdev, "Adapter login failed\n");
			return -1;
		}
	} while (retry);

	__ibmvnic_set_mac(netdev, adapter->mac_addr);

	return 0;
}

static void release_login_buffer(struct ibmvnic_adapter *adapter)
{
	kfree(adapter->login_buf);
	adapter->login_buf = NULL;
}

static void release_login_rsp_buffer(struct ibmvnic_adapter *adapter)
{
	kfree(adapter->login_rsp_buf);
	adapter->login_rsp_buf = NULL;
}

static void release_resources(struct ibmvnic_adapter *adapter)
{
	release_vpd_data(adapter);

	release_tx_pools(adapter);
	release_rx_pools(adapter);

	release_napi(adapter);
	release_login_rsp_buffer(adapter);
}

static int set_link_state(struct ibmvnic_adapter *adapter, u8 link_state)
{
	struct net_device *netdev = adapter->netdev;
	unsigned long timeout = msecs_to_jiffies(30000);
	union ibmvnic_crq crq;
	bool resend;
	int rc;

	netdev_dbg(netdev, "setting link state %d\n", link_state);

	memset(&crq, 0, sizeof(crq));
	crq.logical_link_state.first = IBMVNIC_CRQ_CMD;
	crq.logical_link_state.cmd = LOGICAL_LINK_STATE;
	crq.logical_link_state.link_state = link_state;

	do {
		resend = false;

		reinit_completion(&adapter->init_done);
		rc = ibmvnic_send_crq(adapter, &crq);
		if (rc) {
			netdev_err(netdev, "Failed to set link state\n");
			return rc;
		}

		if (!wait_for_completion_timeout(&adapter->init_done,
						 timeout)) {
			netdev_err(netdev, "timeout setting link state\n");
			return -1;
		}

		if (adapter->init_done_rc == PARTIALSUCCESS) {
			/* Partuial success, delay and re-send */
			mdelay(1000);
			resend = true;
		} else if (adapter->init_done_rc) {
			netdev_warn(netdev, "Unable to set link state, rc=%d\n",
				    adapter->init_done_rc);
			return adapter->init_done_rc;
		}
	} while (resend);

	return 0;
}

static int set_real_num_queues(struct net_device *netdev)
{
	struct ibmvnic_adapter *adapter = netdev_priv(netdev);
	int rc;

	netdev_dbg(netdev, "Setting real tx/rx queues (%llx/%llx)\n",
		   adapter->req_tx_queues, adapter->req_rx_queues);

	rc = netif_set_real_num_tx_queues(netdev, adapter->req_tx_queues);
	if (rc) {
		netdev_err(netdev, "failed to set the number of tx queues\n");
		return rc;
	}

	rc = netif_set_real_num_rx_queues(netdev, adapter->req_rx_queues);
	if (rc)
		netdev_err(netdev, "failed to set the number of rx queues\n");

	return rc;
}

static int ibmvnic_get_vpd(struct ibmvnic_adapter *adapter)
{
	struct device *dev = &adapter->vdev->dev;
	union ibmvnic_crq crq;
	int len = 0;
	int rc;

	if (adapter->vpd->buff)
		len = adapter->vpd->len;

	mutex_lock(&adapter->fw_lock);
	adapter->fw_done_rc = 0;
	reinit_completion(&adapter->fw_done);

	crq.get_vpd_size.first = IBMVNIC_CRQ_CMD;
	crq.get_vpd_size.cmd = GET_VPD_SIZE;
	rc = ibmvnic_send_crq(adapter, &crq);
	if (rc) {
		mutex_unlock(&adapter->fw_lock);
		return rc;
	}

	rc = ibmvnic_wait_for_completion(adapter, &adapter->fw_done, 10000);
	if (rc) {
		dev_err(dev, "Could not retrieve VPD size, rc = %d\n", rc);
		mutex_unlock(&adapter->fw_lock);
		return rc;
	}
	mutex_unlock(&adapter->fw_lock);

	if (!adapter->vpd->len)
		return -ENODATA;

	if (!adapter->vpd->buff)
		adapter->vpd->buff = kzalloc(adapter->vpd->len, GFP_KERNEL);
	else if (adapter->vpd->len != len)
		adapter->vpd->buff =
			krealloc(adapter->vpd->buff,
				 adapter->vpd->len, GFP_KERNEL);

	if (!adapter->vpd->buff) {
		dev_err(dev, "Could allocate VPD buffer\n");
		return -ENOMEM;
	}

	adapter->vpd->dma_addr =
		dma_map_single(dev, adapter->vpd->buff, adapter->vpd->len,
			       DMA_FROM_DEVICE);
	if (dma_mapping_error(dev, adapter->vpd->dma_addr)) {
		dev_err(dev, "Could not map VPD buffer\n");
		kfree(adapter->vpd->buff);
		adapter->vpd->buff = NULL;
		return -ENOMEM;
	}

	mutex_lock(&adapter->fw_lock);
	adapter->fw_done_rc = 0;
	reinit_completion(&adapter->fw_done);

	crq.get_vpd.first = IBMVNIC_CRQ_CMD;
	crq.get_vpd.cmd = GET_VPD;
	crq.get_vpd.ioba = cpu_to_be32(adapter->vpd->dma_addr);
	crq.get_vpd.len = cpu_to_be32((u32)adapter->vpd->len);
	rc = ibmvnic_send_crq(adapter, &crq);
	if (rc) {
		kfree(adapter->vpd->buff);
		adapter->vpd->buff = NULL;
		mutex_unlock(&adapter->fw_lock);
		return rc;
	}

	rc = ibmvnic_wait_for_completion(adapter, &adapter->fw_done, 10000);
	if (rc) {
		dev_err(dev, "Unable to retrieve VPD, rc = %d\n", rc);
		kfree(adapter->vpd->buff);
		adapter->vpd->buff = NULL;
		mutex_unlock(&adapter->fw_lock);
		return rc;
	}

	mutex_unlock(&adapter->fw_lock);
	return 0;
}

static int init_resources(struct ibmvnic_adapter *adapter)
{
	struct net_device *netdev = adapter->netdev;
	int rc;

	rc = set_real_num_queues(netdev);
	if (rc)
		return rc;

	adapter->vpd = kzalloc(sizeof(*adapter->vpd), GFP_KERNEL);
	if (!adapter->vpd)
		return -ENOMEM;

	/* Vital Product Data (VPD) */
	rc = ibmvnic_get_vpd(adapter);
	if (rc) {
		netdev_err(netdev, "failed to initialize Vital Product Data (VPD)\n");
		return rc;
	}

	adapter->map_id = 1;

	rc = init_napi(adapter);
	if (rc)
		return rc;

	send_query_map(adapter);

	rc = init_rx_pools(netdev);
	if (rc)
		return rc;

	rc = init_tx_pools(netdev);
	return rc;
}

static int __ibmvnic_open(struct net_device *netdev)
{
	struct ibmvnic_adapter *adapter = netdev_priv(netdev);
	enum vnic_state prev_state = adapter->state;
	int i, rc;

	adapter->state = VNIC_OPENING;
	replenish_pools(adapter);
	ibmvnic_napi_enable(adapter);

	/* We're ready to receive frames, enable the sub-crq interrupts and
	 * set the logical link state to up
	 */
	for (i = 0; i < adapter->req_rx_queues; i++) {
		netdev_dbg(netdev, "Enabling rx_scrq[%d] irq\n", i);
		if (prev_state == VNIC_CLOSED)
			enable_irq(adapter->rx_scrq[i]->irq);
		enable_scrq_irq(adapter, adapter->rx_scrq[i]);
	}

	for (i = 0; i < adapter->req_tx_queues; i++) {
		netdev_dbg(netdev, "Enabling tx_scrq[%d] irq\n", i);
		if (prev_state == VNIC_CLOSED)
			enable_irq(adapter->tx_scrq[i]->irq);
		enable_scrq_irq(adapter, adapter->tx_scrq[i]);
	}

	rc = set_link_state(adapter, IBMVNIC_LOGICAL_LNK_UP);
	if (rc) {
		for (i = 0; i < adapter->req_rx_queues; i++)
			napi_disable(&adapter->napi[i]);
		release_resources(adapter);
		return rc;
	}

	netif_tx_start_all_queues(netdev);

	if (prev_state == VNIC_CLOSED) {
		for (i = 0; i < adapter->req_rx_queues; i++)
			napi_schedule(&adapter->napi[i]);
	}

	adapter->state = VNIC_OPEN;
	return rc;
}

static int ibmvnic_open(struct net_device *netdev)
{
	struct ibmvnic_adapter *adapter = netdev_priv(netdev);
	int rc;

	/* If device failover is pending, just set device state and return.
	 * Device operation will be handled by reset routine.
	 */
	if (adapter->failover_pending) {
		adapter->state = VNIC_OPEN;
		return 0;
	}

	if (adapter->state != VNIC_CLOSED) {
		rc = ibmvnic_login(netdev);
		if (rc)
			return rc;

		rc = init_resources(adapter);
		if (rc) {
			netdev_err(netdev, "failed to initialize resources\n");
			release_resources(adapter);
			return rc;
		}
	}

	rc = __ibmvnic_open(netdev);

	return rc;
}

static void clean_rx_pools(struct ibmvnic_adapter *adapter)
{
	struct ibmvnic_rx_pool *rx_pool;
	struct ibmvnic_rx_buff *rx_buff;
	u64 rx_entries;
	int rx_scrqs;
	int i, j;

	if (!adapter->rx_pool)
		return;

	rx_scrqs = adapter->num_active_rx_pools;
	rx_entries = adapter->req_rx_add_entries_per_subcrq;

	/* Free any remaining skbs in the rx buffer pools */
	for (i = 0; i < rx_scrqs; i++) {
		rx_pool = &adapter->rx_pool[i];
		if (!rx_pool || !rx_pool->rx_buff)
			continue;

		netdev_dbg(adapter->netdev, "Cleaning rx_pool[%d]\n", i);
		for (j = 0; j < rx_entries; j++) {
			rx_buff = &rx_pool->rx_buff[j];
			if (rx_buff && rx_buff->skb) {
				dev_kfree_skb_any(rx_buff->skb);
				rx_buff->skb = NULL;
			}
		}
	}
}

static void clean_one_tx_pool(struct ibmvnic_adapter *adapter,
			      struct ibmvnic_tx_pool *tx_pool)
{
	struct ibmvnic_tx_buff *tx_buff;
	u64 tx_entries;
	int i;

	if (!tx_pool || !tx_pool->tx_buff)
		return;

	tx_entries = tx_pool->num_buffers;

	for (i = 0; i < tx_entries; i++) {
		tx_buff = &tx_pool->tx_buff[i];
		if (tx_buff && tx_buff->skb) {
			dev_kfree_skb_any(tx_buff->skb);
			tx_buff->skb = NULL;
		}
	}
}

static void clean_tx_pools(struct ibmvnic_adapter *adapter)
{
	int tx_scrqs;
	int i;

	if (!adapter->tx_pool || !adapter->tso_pool)
		return;

	tx_scrqs = adapter->num_active_tx_pools;

	/* Free any remaining skbs in the tx buffer pools */
	for (i = 0; i < tx_scrqs; i++) {
		netdev_dbg(adapter->netdev, "Cleaning tx_pool[%d]\n", i);
		clean_one_tx_pool(adapter, &adapter->tx_pool[i]);
		clean_one_tx_pool(adapter, &adapter->tso_pool[i]);
	}
}

static void ibmvnic_disable_irqs(struct ibmvnic_adapter *adapter)
{
	struct net_device *netdev = adapter->netdev;
	int i;

	if (adapter->tx_scrq) {
		for (i = 0; i < adapter->req_tx_queues; i++)
			if (adapter->tx_scrq[i]->irq) {
				netdev_dbg(netdev,
					   "Disabling tx_scrq[%d] irq\n", i);
				disable_scrq_irq(adapter, adapter->tx_scrq[i]);
				disable_irq(adapter->tx_scrq[i]->irq);
			}
	}

	if (adapter->rx_scrq) {
		for (i = 0; i < adapter->req_rx_queues; i++) {
			if (adapter->rx_scrq[i]->irq) {
				netdev_dbg(netdev,
					   "Disabling rx_scrq[%d] irq\n", i);
				disable_scrq_irq(adapter, adapter->rx_scrq[i]);
				disable_irq(adapter->rx_scrq[i]->irq);
			}
		}
	}
}

static void ibmvnic_cleanup(struct net_device *netdev)
{
	struct ibmvnic_adapter *adapter = netdev_priv(netdev);

	/* ensure that transmissions are stopped if called by do_reset */
	if (test_bit(0, &adapter->resetting))
		netif_tx_disable(netdev);
	else
		netif_tx_stop_all_queues(netdev);

	ibmvnic_napi_disable(adapter);
	ibmvnic_disable_irqs(adapter);

	clean_rx_pools(adapter);
	clean_tx_pools(adapter);
}

static int __ibmvnic_close(struct net_device *netdev)
{
	struct ibmvnic_adapter *adapter = netdev_priv(netdev);
	int rc = 0;

	adapter->state = VNIC_CLOSING;
	rc = set_link_state(adapter, IBMVNIC_LOGICAL_LNK_DN);
	if (rc)
		return rc;
	adapter->state = VNIC_CLOSED;
	return 0;
}

static int ibmvnic_close(struct net_device *netdev)
{
	struct ibmvnic_adapter *adapter = netdev_priv(netdev);
	int rc;

	/* If device failover is pending, just set device state and return.
	 * Device operation will be handled by reset routine.
	 */
	if (adapter->failover_pending) {
		adapter->state = VNIC_CLOSED;
		return 0;
	}

	rc = __ibmvnic_close(netdev);
	ibmvnic_cleanup(netdev);

	return rc;
}

/**
 * build_hdr_data - creates L2/L3/L4 header data buffer
 * @hdr_field - bitfield determining needed headers
 * @skb - socket buffer
 * @hdr_len - array of header lengths
 * @tot_len - total length of data
 *
 * Reads hdr_field to determine which headers are needed by firmware.
 * Builds a buffer containing these headers.  Saves individual header
 * lengths and total buffer length to be used to build descriptors.
 */
static int build_hdr_data(u8 hdr_field, struct sk_buff *skb,
			  int *hdr_len, u8 *hdr_data)
{
	int len = 0;
	u8 *hdr;

	if (skb_vlan_tagged(skb) && !skb_vlan_tag_present(skb))
		hdr_len[0] = sizeof(struct vlan_ethhdr);
	else
		hdr_len[0] = sizeof(struct ethhdr);

	if (skb->protocol == htons(ETH_P_IP)) {
		hdr_len[1] = ip_hdr(skb)->ihl * 4;
		if (ip_hdr(skb)->protocol == IPPROTO_TCP)
			hdr_len[2] = tcp_hdrlen(skb);
		else if (ip_hdr(skb)->protocol == IPPROTO_UDP)
			hdr_len[2] = sizeof(struct udphdr);
	} else if (skb->protocol == htons(ETH_P_IPV6)) {
		hdr_len[1] = sizeof(struct ipv6hdr);
		if (ipv6_hdr(skb)->nexthdr == IPPROTO_TCP)
			hdr_len[2] = tcp_hdrlen(skb);
		else if (ipv6_hdr(skb)->nexthdr == IPPROTO_UDP)
			hdr_len[2] = sizeof(struct udphdr);
	} else if (skb->protocol == htons(ETH_P_ARP)) {
		hdr_len[1] = arp_hdr_len(skb->dev);
		hdr_len[2] = 0;
	}

	memset(hdr_data, 0, 120);
	if ((hdr_field >> 6) & 1) {
		hdr = skb_mac_header(skb);
		memcpy(hdr_data, hdr, hdr_len[0]);
		len += hdr_len[0];
	}

	if ((hdr_field >> 5) & 1) {
		hdr = skb_network_header(skb);
		memcpy(hdr_data + len, hdr, hdr_len[1]);
		len += hdr_len[1];
	}

	if ((hdr_field >> 4) & 1) {
		hdr = skb_transport_header(skb);
		memcpy(hdr_data + len, hdr, hdr_len[2]);
		len += hdr_len[2];
	}
	return len;
}

/**
 * create_hdr_descs - create header and header extension descriptors
 * @hdr_field - bitfield determining needed headers
 * @data - buffer containing header data
 * @len - length of data buffer
 * @hdr_len - array of individual header lengths
 * @scrq_arr - descriptor array
 *
 * Creates header and, if needed, header extension descriptors and
 * places them in a descriptor array, scrq_arr
 */

static int create_hdr_descs(u8 hdr_field, u8 *hdr_data, int len, int *hdr_len,
			    union sub_crq *scrq_arr)
{
	union sub_crq hdr_desc;
	int tmp_len = len;
	int num_descs = 0;
	u8 *data, *cur;
	int tmp;

	while (tmp_len > 0) {
		cur = hdr_data + len - tmp_len;

		memset(&hdr_desc, 0, sizeof(hdr_desc));
		if (cur != hdr_data) {
			data = hdr_desc.hdr_ext.data;
			tmp = tmp_len > 29 ? 29 : tmp_len;
			hdr_desc.hdr_ext.first = IBMVNIC_CRQ_CMD;
			hdr_desc.hdr_ext.type = IBMVNIC_HDR_EXT_DESC;
			hdr_desc.hdr_ext.len = tmp;
		} else {
			data = hdr_desc.hdr.data;
			tmp = tmp_len > 24 ? 24 : tmp_len;
			hdr_desc.hdr.first = IBMVNIC_CRQ_CMD;
			hdr_desc.hdr.type = IBMVNIC_HDR_DESC;
			hdr_desc.hdr.len = tmp;
			hdr_desc.hdr.l2_len = (u8)hdr_len[0];
			hdr_desc.hdr.l3_len = cpu_to_be16((u16)hdr_len[1]);
			hdr_desc.hdr.l4_len = (u8)hdr_len[2];
			hdr_desc.hdr.flag = hdr_field << 1;
		}
		memcpy(data, cur, tmp);
		tmp_len -= tmp;
		*scrq_arr = hdr_desc;
		scrq_arr++;
		num_descs++;
	}

	return num_descs;
}

/**
 * build_hdr_descs_arr - build a header descriptor array
 * @skb - socket buffer
 * @num_entries - number of descriptors to be sent
 * @subcrq - first TX descriptor
 * @hdr_field - bit field determining which headers will be sent
 *
 * This function will build a TX descriptor array with applicable
 * L2/L3/L4 packet header descriptors to be sent by send_subcrq_indirect.
 */

static void build_hdr_descs_arr(struct ibmvnic_tx_buff *txbuff,
				int *num_entries, u8 hdr_field)
{
	int hdr_len[3] = {0, 0, 0};
	int tot_len;
	u8 *hdr_data = txbuff->hdr_data;

	tot_len = build_hdr_data(hdr_field, txbuff->skb, hdr_len,
				 txbuff->hdr_data);
	*num_entries += create_hdr_descs(hdr_field, hdr_data, tot_len, hdr_len,
			 txbuff->indir_arr + 1);
}

static int ibmvnic_xmit_workarounds(struct sk_buff *skb,
				    struct net_device *netdev)
{
	/* For some backing devices, mishandling of small packets
	 * can result in a loss of connection or TX stall. Device
	 * architects recommend that no packet should be smaller
	 * than the minimum MTU value provided to the driver, so
	 * pad any packets to that length
	 */
	if (skb->len < netdev->min_mtu)
		return skb_put_padto(skb, netdev->min_mtu);

	return 0;
}

static netdev_tx_t ibmvnic_xmit(struct sk_buff *skb, struct net_device *netdev)
{
	struct ibmvnic_adapter *adapter = netdev_priv(netdev);
	int queue_num = skb_get_queue_mapping(skb);
	u8 *hdrs = (u8 *)&adapter->tx_rx_desc_req;
	struct device *dev = &adapter->vdev->dev;
	struct ibmvnic_tx_buff *tx_buff = NULL;
	struct ibmvnic_sub_crq_queue *tx_scrq;
	struct ibmvnic_tx_pool *tx_pool;
	unsigned int tx_send_failed = 0;
	unsigned int tx_map_failed = 0;
	unsigned int tx_dropped = 0;
	unsigned int tx_packets = 0;
	unsigned int tx_bytes = 0;
	dma_addr_t data_dma_addr;
	struct netdev_queue *txq;
	unsigned long lpar_rc;
	union sub_crq tx_crq;
	unsigned int offset;
	int num_entries = 1;
	unsigned char *dst;
	int index = 0;
	u8 proto = 0;
	u64 handle;
	netdev_tx_t ret = NETDEV_TX_OK;

	if (test_bit(0, &adapter->resetting)) {
		if (!netif_subqueue_stopped(netdev, skb))
			netif_stop_subqueue(netdev, queue_num);
		dev_kfree_skb_any(skb);

		tx_send_failed++;
		tx_dropped++;
		ret = NETDEV_TX_OK;
		goto out;
	}

	if (ibmvnic_xmit_workarounds(skb, netdev)) {
		tx_dropped++;
		tx_send_failed++;
		ret = NETDEV_TX_OK;
		goto out;
	}
	if (skb_is_gso(skb))
		tx_pool = &adapter->tso_pool[queue_num];
	else
		tx_pool = &adapter->tx_pool[queue_num];

	tx_scrq = adapter->tx_scrq[queue_num];
	txq = netdev_get_tx_queue(netdev, skb_get_queue_mapping(skb));
	handle = tx_scrq->handle;

	index = tx_pool->free_map[tx_pool->consumer_index];

	if (index == IBMVNIC_INVALID_MAP) {
		dev_kfree_skb_any(skb);
		tx_send_failed++;
		tx_dropped++;
		ret = NETDEV_TX_OK;
		goto out;
	}

	tx_pool->free_map[tx_pool->consumer_index] = IBMVNIC_INVALID_MAP;

	offset = index * tx_pool->buf_size;
	dst = tx_pool->long_term_buff.buff + offset;
	memset(dst, 0, tx_pool->buf_size);
	data_dma_addr = tx_pool->long_term_buff.addr + offset;

	if (skb_shinfo(skb)->nr_frags) {
		int cur, i;

		/* Copy the head */
		skb_copy_from_linear_data(skb, dst, skb_headlen(skb));
		cur = skb_headlen(skb);

		/* Copy the frags */
		for (i = 0; i < skb_shinfo(skb)->nr_frags; i++) {
			const skb_frag_t *frag = &skb_shinfo(skb)->frags[i];

			memcpy(dst + cur,
			       page_address(skb_frag_page(frag)) +
			       skb_frag_off(frag), skb_frag_size(frag));
			cur += skb_frag_size(frag);
		}
	} else {
		skb_copy_from_linear_data(skb, dst, skb->len);
	}

	tx_pool->consumer_index =
	    (tx_pool->consumer_index + 1) % tx_pool->num_buffers;

	tx_buff = &tx_pool->tx_buff[index];
	tx_buff->skb = skb;
	tx_buff->data_dma[0] = data_dma_addr;
	tx_buff->data_len[0] = skb->len;
	tx_buff->index = index;
	tx_buff->pool_index = queue_num;
	tx_buff->last_frag = true;

	memset(&tx_crq, 0, sizeof(tx_crq));
	tx_crq.v1.first = IBMVNIC_CRQ_CMD;
	tx_crq.v1.type = IBMVNIC_TX_DESC;
	tx_crq.v1.n_crq_elem = 1;
	tx_crq.v1.n_sge = 1;
	tx_crq.v1.flags1 = IBMVNIC_TX_COMP_NEEDED;

	if (skb_is_gso(skb))
		tx_crq.v1.correlator =
			cpu_to_be32(index | IBMVNIC_TSO_POOL_MASK);
	else
		tx_crq.v1.correlator = cpu_to_be32(index);
	tx_crq.v1.dma_reg = cpu_to_be16(tx_pool->long_term_buff.map_id);
	tx_crq.v1.sge_len = cpu_to_be32(skb->len);
	tx_crq.v1.ioba = cpu_to_be64(data_dma_addr);

	if (adapter->vlan_header_insertion && skb_vlan_tag_present(skb)) {
		tx_crq.v1.flags2 |= IBMVNIC_TX_VLAN_INSERT;
		tx_crq.v1.vlan_id = cpu_to_be16(skb->vlan_tci);
	}

	if (skb->protocol == htons(ETH_P_IP)) {
		tx_crq.v1.flags1 |= IBMVNIC_TX_PROT_IPV4;
		proto = ip_hdr(skb)->protocol;
	} else if (skb->protocol == htons(ETH_P_IPV6)) {
		tx_crq.v1.flags1 |= IBMVNIC_TX_PROT_IPV6;
		proto = ipv6_hdr(skb)->nexthdr;
	}

	if (proto == IPPROTO_TCP)
		tx_crq.v1.flags1 |= IBMVNIC_TX_PROT_TCP;
	else if (proto == IPPROTO_UDP)
		tx_crq.v1.flags1 |= IBMVNIC_TX_PROT_UDP;

	if (skb->ip_summed == CHECKSUM_PARTIAL) {
		tx_crq.v1.flags1 |= IBMVNIC_TX_CHKSUM_OFFLOAD;
		hdrs += 2;
	}
	if (skb_is_gso(skb)) {
		tx_crq.v1.flags1 |= IBMVNIC_TX_LSO;
		tx_crq.v1.mss = cpu_to_be16(skb_shinfo(skb)->gso_size);
		hdrs += 2;
	}
	/* determine if l2/3/4 headers are sent to firmware */
	if ((*hdrs >> 7) & 1) {
		build_hdr_descs_arr(tx_buff, &num_entries, *hdrs);
		tx_crq.v1.n_crq_elem = num_entries;
		tx_buff->num_entries = num_entries;
		tx_buff->indir_arr[0] = tx_crq;
		tx_buff->indir_dma = dma_map_single(dev, tx_buff->indir_arr,
						    sizeof(tx_buff->indir_arr),
						    DMA_TO_DEVICE);
		if (dma_mapping_error(dev, tx_buff->indir_dma)) {
			dev_kfree_skb_any(skb);
			tx_buff->skb = NULL;
			if (!firmware_has_feature(FW_FEATURE_CMO))
				dev_err(dev, "tx: unable to map descriptor array\n");
			tx_map_failed++;
			tx_dropped++;
			ret = NETDEV_TX_OK;
			goto tx_err_out;
		}
		lpar_rc = send_subcrq_indirect(adapter, handle,
					       (u64)tx_buff->indir_dma,
					       (u64)num_entries);
		dma_unmap_single(dev, tx_buff->indir_dma,
				 sizeof(tx_buff->indir_arr), DMA_TO_DEVICE);
	} else {
		tx_buff->num_entries = num_entries;
		lpar_rc = send_subcrq(adapter, handle,
				      &tx_crq);
	}
	if (lpar_rc != H_SUCCESS) {
		if (lpar_rc != H_CLOSED && lpar_rc != H_PARAMETER)
			dev_err_ratelimited(dev, "tx: send failed\n");
		dev_kfree_skb_any(skb);
		tx_buff->skb = NULL;

		if (lpar_rc == H_CLOSED || adapter->failover_pending) {
			/* Disable TX and report carrier off if queue is closed
			 * or pending failover.
			 * Firmware guarantees that a signal will be sent to the
			 * driver, triggering a reset or some other action.
			 */
			netif_tx_stop_all_queues(netdev);
			netif_carrier_off(netdev);
		}

		tx_send_failed++;
		tx_dropped++;
		ret = NETDEV_TX_OK;
		goto tx_err_out;
	}

	if (atomic_add_return(num_entries, &tx_scrq->used)
					>= adapter->req_tx_entries_per_subcrq) {
		netdev_dbg(netdev, "Stopping queue %d\n", queue_num);
		netif_stop_subqueue(netdev, queue_num);
	}

	tx_packets++;
	tx_bytes += skb->len;
	txq->trans_start = jiffies;
	ret = NETDEV_TX_OK;
	goto out;

tx_err_out:
	/* roll back consumer index and map array*/
	if (tx_pool->consumer_index == 0)
		tx_pool->consumer_index =
			tx_pool->num_buffers - 1;
	else
		tx_pool->consumer_index--;
	tx_pool->free_map[tx_pool->consumer_index] = index;
out:
	netdev->stats.tx_dropped += tx_dropped;
	netdev->stats.tx_bytes += tx_bytes;
	netdev->stats.tx_packets += tx_packets;
	adapter->tx_send_failed += tx_send_failed;
	adapter->tx_map_failed += tx_map_failed;
	adapter->tx_stats_buffers[queue_num].packets += tx_packets;
	adapter->tx_stats_buffers[queue_num].bytes += tx_bytes;
	adapter->tx_stats_buffers[queue_num].dropped_packets += tx_dropped;

	return ret;
}

static void ibmvnic_set_multi(struct net_device *netdev)
{
	struct ibmvnic_adapter *adapter = netdev_priv(netdev);
	struct netdev_hw_addr *ha;
	union ibmvnic_crq crq;

	memset(&crq, 0, sizeof(crq));
	crq.request_capability.first = IBMVNIC_CRQ_CMD;
	crq.request_capability.cmd = REQUEST_CAPABILITY;

	if (netdev->flags & IFF_PROMISC) {
		if (!adapter->promisc_supported)
			return;
	} else {
		if (netdev->flags & IFF_ALLMULTI) {
			/* Accept all multicast */
			memset(&crq, 0, sizeof(crq));
			crq.multicast_ctrl.first = IBMVNIC_CRQ_CMD;
			crq.multicast_ctrl.cmd = MULTICAST_CTRL;
			crq.multicast_ctrl.flags = IBMVNIC_ENABLE_ALL;
			ibmvnic_send_crq(adapter, &crq);
		} else if (netdev_mc_empty(netdev)) {
			/* Reject all multicast */
			memset(&crq, 0, sizeof(crq));
			crq.multicast_ctrl.first = IBMVNIC_CRQ_CMD;
			crq.multicast_ctrl.cmd = MULTICAST_CTRL;
			crq.multicast_ctrl.flags = IBMVNIC_DISABLE_ALL;
			ibmvnic_send_crq(adapter, &crq);
		} else {
			/* Accept one or more multicast(s) */
			netdev_for_each_mc_addr(ha, netdev) {
				memset(&crq, 0, sizeof(crq));
				crq.multicast_ctrl.first = IBMVNIC_CRQ_CMD;
				crq.multicast_ctrl.cmd = MULTICAST_CTRL;
				crq.multicast_ctrl.flags = IBMVNIC_ENABLE_MC;
				ether_addr_copy(&crq.multicast_ctrl.mac_addr[0],
						ha->addr);
				ibmvnic_send_crq(adapter, &crq);
			}
		}
	}
}

static int __ibmvnic_set_mac(struct net_device *netdev, u8 *dev_addr)
{
	struct ibmvnic_adapter *adapter = netdev_priv(netdev);
	union ibmvnic_crq crq;
	int rc;

	if (!is_valid_ether_addr(dev_addr)) {
		rc = -EADDRNOTAVAIL;
		goto err;
	}

	memset(&crq, 0, sizeof(crq));
	crq.change_mac_addr.first = IBMVNIC_CRQ_CMD;
	crq.change_mac_addr.cmd = CHANGE_MAC_ADDR;
	ether_addr_copy(&crq.change_mac_addr.mac_addr[0], dev_addr);

	mutex_lock(&adapter->fw_lock);
	adapter->fw_done_rc = 0;
	reinit_completion(&adapter->fw_done);

	rc = ibmvnic_send_crq(adapter, &crq);
	if (rc) {
		rc = -EIO;
		mutex_unlock(&adapter->fw_lock);
		goto err;
	}

	rc = ibmvnic_wait_for_completion(adapter, &adapter->fw_done, 10000);
	/* netdev->dev_addr is changed in handle_change_mac_rsp function */
	if (rc || adapter->fw_done_rc) {
		rc = -EIO;
		mutex_unlock(&adapter->fw_lock);
		goto err;
	}
	mutex_unlock(&adapter->fw_lock);
	return 0;
err:
	ether_addr_copy(adapter->mac_addr, netdev->dev_addr);
	return rc;
}

static int ibmvnic_set_mac(struct net_device *netdev, void *p)
{
	struct ibmvnic_adapter *adapter = netdev_priv(netdev);
	struct sockaddr *addr = p;
	int rc;

	rc = 0;
	ether_addr_copy(adapter->mac_addr, addr->sa_data);
	if (adapter->state != VNIC_PROBED)
		rc = __ibmvnic_set_mac(netdev, addr->sa_data);

	return rc;
}

/**
 * do_change_param_reset returns zero if we are able to keep processing reset
 * events, or non-zero if we hit a fatal error and must halt.
 */
static int do_change_param_reset(struct ibmvnic_adapter *adapter,
				 struct ibmvnic_rwi *rwi,
				 u32 reset_state)
{
	struct net_device *netdev = adapter->netdev;
	int i, rc;

	netdev_dbg(adapter->netdev, "Change param resetting driver (%d)\n",
		   rwi->reset_reason);

	netif_carrier_off(netdev);
	adapter->reset_reason = rwi->reset_reason;

	ibmvnic_cleanup(netdev);

	if (reset_state == VNIC_OPEN) {
		rc = __ibmvnic_close(netdev);
		if (rc)
			return rc;
	}

	release_resources(adapter);
	release_sub_crqs(adapter, 1);
	release_crq_queue(adapter);

	adapter->state = VNIC_PROBED;

	rc = init_crq_queue(adapter);

	if (rc) {
		netdev_err(adapter->netdev,
			   "Couldn't initialize crq. rc=%d\n", rc);
		return rc;
	}

	rc = ibmvnic_reset_init(adapter, true);
	if (rc)
		return IBMVNIC_INIT_FAILED;

	/* If the adapter was in PROBE state prior to the reset,
	 * exit here.
	 */
	if (reset_state == VNIC_PROBED)
		return 0;

	rc = ibmvnic_login(netdev);
	if (rc) {
		adapter->state = reset_state;
		return rc;
	}

	rc = init_resources(adapter);
	if (rc)
		return rc;

	ibmvnic_disable_irqs(adapter);

	adapter->state = VNIC_CLOSED;

	if (reset_state == VNIC_CLOSED)
		return 0;

	rc = __ibmvnic_open(netdev);
	if (rc)
		return IBMVNIC_OPEN_FAILED;

	/* refresh device's multicast list */
	ibmvnic_set_multi(netdev);

	/* kick napi */
	for (i = 0; i < adapter->req_rx_queues; i++)
		napi_schedule(&adapter->napi[i]);

	return 0;
}

/**
 * do_reset returns zero if we are able to keep processing reset events, or
 * non-zero if we hit a fatal error and must halt.
 */
static int do_reset(struct ibmvnic_adapter *adapter,
		    struct ibmvnic_rwi *rwi, u32 reset_state)
{
	u64 old_num_rx_queues, old_num_tx_queues;
	u64 old_num_rx_slots, old_num_tx_slots;
	struct net_device *netdev = adapter->netdev;
	int i, rc;

	netdev_dbg(adapter->netdev, "Re-setting driver (%d)\n",
		   rwi->reset_reason);

	rtnl_lock();

	netif_carrier_off(netdev);
	adapter->reset_reason = rwi->reset_reason;

	old_num_rx_queues = adapter->req_rx_queues;
	old_num_tx_queues = adapter->req_tx_queues;
	old_num_rx_slots = adapter->req_rx_add_entries_per_subcrq;
	old_num_tx_slots = adapter->req_tx_entries_per_subcrq;

	ibmvnic_cleanup(netdev);

	if (reset_state == VNIC_OPEN &&
	    adapter->reset_reason != VNIC_RESET_MOBILITY &&
	    adapter->reset_reason != VNIC_RESET_FAILOVER) {
		adapter->state = VNIC_CLOSING;

		/* Release the RTNL lock before link state change and
		 * re-acquire after the link state change to allow
		 * linkwatch_event to grab the RTNL lock and run during
		 * a reset.
		 */
		rtnl_unlock();
		rc = set_link_state(adapter, IBMVNIC_LOGICAL_LNK_DN);
		rtnl_lock();
		if (rc)
			goto out;

		if (adapter->state != VNIC_CLOSING) {
			rc = -1;
			goto out;
		}

		adapter->state = VNIC_CLOSED;
	}

	if (adapter->reset_reason != VNIC_RESET_NON_FATAL) {
		/* remove the closed state so when we call open it appears
		 * we are coming from the probed state.
		 */
		adapter->state = VNIC_PROBED;

		if (adapter->reset_reason == VNIC_RESET_MOBILITY) {
			rc = ibmvnic_reenable_crq_queue(adapter);
			release_sub_crqs(adapter, 1);
		} else {
			rc = ibmvnic_reset_crq(adapter);
			if (rc == H_CLOSED || rc == H_SUCCESS) {
				rc = vio_enable_interrupts(adapter->vdev);
				if (rc)
					netdev_err(adapter->netdev,
						   "Reset failed to enable interrupts. rc=%d\n",
						   rc);
			}
		}

		if (rc) {
			netdev_err(adapter->netdev,
				   "Reset couldn't initialize crq. rc=%d\n", rc);
			goto out;
		}

		rc = ibmvnic_reset_init(adapter, true);
		if (rc) {
			rc = IBMVNIC_INIT_FAILED;
			goto out;
		}

		/* If the adapter was in PROBE state prior to the reset,
		 * exit here.
		 */
		if (reset_state == VNIC_PROBED) {
			rc = 0;
			goto out;
		}

		rc = ibmvnic_login(netdev);
		if (rc) {
			adapter->state = reset_state;
			goto out;
		}

		if (adapter->req_rx_queues != old_num_rx_queues ||
		    adapter->req_tx_queues != old_num_tx_queues ||
		    adapter->req_rx_add_entries_per_subcrq !=
		    old_num_rx_slots ||
		    adapter->req_tx_entries_per_subcrq !=
		    old_num_tx_slots ||
		    !adapter->rx_pool ||
		    !adapter->tso_pool ||
		    !adapter->tx_pool) {
			release_rx_pools(adapter);
			release_tx_pools(adapter);
			release_napi(adapter);
			release_vpd_data(adapter);

			rc = init_resources(adapter);
			if (rc)
				goto out;

		} else {
			rc = reset_tx_pools(adapter);
			if (rc) {
				netdev_dbg(adapter->netdev, "reset tx pools failed (%d)\n",
						rc);
				goto out;
			}

			rc = reset_rx_pools(adapter);
			if (rc) {
				netdev_dbg(adapter->netdev, "reset rx pools failed (%d)\n",
						rc);
				goto out;
			}
		}
		ibmvnic_disable_irqs(adapter);
	}
	adapter->state = VNIC_CLOSED;

	if (reset_state == VNIC_CLOSED) {
		rc = 0;
		goto out;
	}

	rc = __ibmvnic_open(netdev);
	if (rc) {
		rc = IBMVNIC_OPEN_FAILED;
		goto out;
	}

	/* refresh device's multicast list */
	ibmvnic_set_multi(netdev);

	/* kick napi */
	for (i = 0; i < adapter->req_rx_queues; i++)
		napi_schedule(&adapter->napi[i]);

	if (adapter->reset_reason != VNIC_RESET_FAILOVER)
		call_netdevice_notifiers(NETDEV_NOTIFY_PEERS, netdev);

	rc = 0;

out:
	rtnl_unlock();

	return rc;
}

static int do_hard_reset(struct ibmvnic_adapter *adapter,
			 struct ibmvnic_rwi *rwi, u32 reset_state)
{
	struct net_device *netdev = adapter->netdev;
	int rc;

	netdev_dbg(adapter->netdev, "Hard resetting driver (%d)\n",
		   rwi->reset_reason);

	netif_carrier_off(netdev);
	adapter->reset_reason = rwi->reset_reason;

	ibmvnic_cleanup(netdev);
	release_resources(adapter);
	release_sub_crqs(adapter, 0);
	release_crq_queue(adapter);

	/* remove the closed state so when we call open it appears
	 * we are coming from the probed state.
	 */
	adapter->state = VNIC_PROBED;

	reinit_completion(&adapter->init_done);
	rc = init_crq_queue(adapter);
	if (rc) {
		netdev_err(adapter->netdev,
			   "Couldn't initialize crq. rc=%d\n", rc);
		return rc;
	}

	rc = ibmvnic_reset_init(adapter, false);
	if (rc)
		return rc;

	/* If the adapter was in PROBE state prior to the reset,
	 * exit here.
	 */
	if (reset_state == VNIC_PROBED)
		return 0;

	rc = ibmvnic_login(netdev);
	if (rc) {
		adapter->state = VNIC_PROBED;
		return 0;
	}

	rc = init_resources(adapter);
	if (rc)
		return rc;

	ibmvnic_disable_irqs(adapter);
	adapter->state = VNIC_CLOSED;

	if (reset_state == VNIC_CLOSED)
		return 0;

	rc = __ibmvnic_open(netdev);
	if (rc)
		return IBMVNIC_OPEN_FAILED;

	return 0;
}

static struct ibmvnic_rwi *get_next_rwi(struct ibmvnic_adapter *adapter)
{
	struct ibmvnic_rwi *rwi;
	unsigned long flags;

	spin_lock_irqsave(&adapter->rwi_lock, flags);

	if (!list_empty(&adapter->rwi_list)) {
		rwi = list_first_entry(&adapter->rwi_list, struct ibmvnic_rwi,
				       list);
		list_del(&rwi->list);
	} else {
		rwi = NULL;
	}

	spin_unlock_irqrestore(&adapter->rwi_lock, flags);
	return rwi;
}

static void free_all_rwi(struct ibmvnic_adapter *adapter)
{
	struct ibmvnic_rwi *rwi;

	rwi = get_next_rwi(adapter);
	while (rwi) {
		kfree(rwi);
		rwi = get_next_rwi(adapter);
	}
}

static void __ibmvnic_reset(struct work_struct *work)
{
	struct ibmvnic_rwi *rwi;
	struct ibmvnic_adapter *adapter;
	bool saved_state = false;
	unsigned long flags;
	u32 reset_state;
	int rc = 0;

	adapter = container_of(work, struct ibmvnic_adapter, ibmvnic_reset);

	if (test_and_set_bit_lock(0, &adapter->resetting)) {
		schedule_delayed_work(&adapter->ibmvnic_delayed_reset,
				      IBMVNIC_RESET_DELAY);
		return;
	}

	rwi = get_next_rwi(adapter);
	while (rwi) {
		spin_lock_irqsave(&adapter->state_lock, flags);

		if (adapter->state == VNIC_REMOVING ||
		    adapter->state == VNIC_REMOVED) {
			spin_unlock_irqrestore(&adapter->state_lock, flags);
			kfree(rwi);
			rc = EBUSY;
			break;
		}

		if (!saved_state) {
			reset_state = adapter->state;
			adapter->state = VNIC_RESETTING;
			saved_state = true;
		}
		spin_unlock_irqrestore(&adapter->state_lock, flags);

		if (rwi->reset_reason == VNIC_RESET_CHANGE_PARAM) {
			/* CHANGE_PARAM requestor holds rtnl_lock */
			rc = do_change_param_reset(adapter, rwi, reset_state);
		} else if (adapter->force_reset_recovery) {
			/* Transport event occurred during previous reset */
			if (adapter->wait_for_reset) {
				/* Previous was CHANGE_PARAM; caller locked */
				adapter->force_reset_recovery = false;
				rc = do_hard_reset(adapter, rwi, reset_state);
			} else {
				rtnl_lock();
				adapter->force_reset_recovery = false;
				rc = do_hard_reset(adapter, rwi, reset_state);
				rtnl_unlock();
			}
		} else if (!(rwi->reset_reason == VNIC_RESET_FATAL &&
				adapter->from_passive_init)) {
			rc = do_reset(adapter, rwi, reset_state);
		}
		kfree(rwi);
		if (rc == IBMVNIC_OPEN_FAILED) {
			if (list_empty(&adapter->rwi_list))
				adapter->state = VNIC_CLOSED;
			else
				adapter->state = reset_state;
			rc = 0;
		} else if (rc && rc != IBMVNIC_INIT_FAILED &&
		    !adapter->force_reset_recovery)
			break;

		rwi = get_next_rwi(adapter);

		if (rwi && (rwi->reset_reason == VNIC_RESET_FAILOVER ||
			    rwi->reset_reason == VNIC_RESET_MOBILITY))
			adapter->force_reset_recovery = true;
	}

	if (adapter->wait_for_reset) {
		adapter->reset_done_rc = rc;
		complete(&adapter->reset_done);
	}

	if (rc) {
		netdev_dbg(adapter->netdev, "Reset failed\n");
		free_all_rwi(adapter);
	}

	clear_bit_unlock(0, &adapter->resetting);
}

static void __ibmvnic_delayed_reset(struct work_struct *work)
{
	struct ibmvnic_adapter *adapter;

	adapter = container_of(work, struct ibmvnic_adapter,
			       ibmvnic_delayed_reset.work);
	__ibmvnic_reset(&adapter->ibmvnic_reset);
}

static int ibmvnic_reset(struct ibmvnic_adapter *adapter,
			 enum ibmvnic_reset_reason reason)
{
	struct list_head *entry, *tmp_entry;
	struct ibmvnic_rwi *rwi, *tmp;
	struct net_device *netdev = adapter->netdev;
	unsigned long flags;
	int ret;

	if (adapter->state == VNIC_REMOVING ||
	    adapter->state == VNIC_REMOVED ||
	    adapter->failover_pending) {
		ret = EBUSY;
		netdev_dbg(netdev, "Adapter removing or pending failover, skipping reset\n");
		goto err;
	}

	if (adapter->state == VNIC_PROBING) {
		netdev_warn(netdev, "Adapter reset during probe\n");
		ret = adapter->init_done_rc = EAGAIN;
		goto err;
	}

	spin_lock_irqsave(&adapter->rwi_lock, flags);

	list_for_each(entry, &adapter->rwi_list) {
		tmp = list_entry(entry, struct ibmvnic_rwi, list);
		if (tmp->reset_reason == reason) {
			netdev_dbg(netdev, "Skipping matching reset\n");
			spin_unlock_irqrestore(&adapter->rwi_lock, flags);
			ret = EBUSY;
			goto err;
		}
	}

	rwi = kzalloc(sizeof(*rwi), GFP_ATOMIC);
	if (!rwi) {
		spin_unlock_irqrestore(&adapter->rwi_lock, flags);
		ibmvnic_close(netdev);
		ret = ENOMEM;
		goto err;
	}
	/* if we just received a transport event,
	 * flush reset queue and process this reset
	 */
	if (adapter->force_reset_recovery && !list_empty(&adapter->rwi_list)) {
		list_for_each_safe(entry, tmp_entry, &adapter->rwi_list)
			list_del(entry);
	}
	rwi->reset_reason = reason;
	list_add_tail(&rwi->list, &adapter->rwi_list);
	spin_unlock_irqrestore(&adapter->rwi_lock, flags);
	netdev_dbg(adapter->netdev, "Scheduling reset (reason %d)\n", reason);
	schedule_work(&adapter->ibmvnic_reset);

	return 0;
err:
	return -ret;
}

static void ibmvnic_tx_timeout(struct net_device *dev, unsigned int txqueue)
{
	struct ibmvnic_adapter *adapter = netdev_priv(dev);

	ibmvnic_reset(adapter, VNIC_RESET_TIMEOUT);
}

static void remove_buff_from_pool(struct ibmvnic_adapter *adapter,
				  struct ibmvnic_rx_buff *rx_buff)
{
	struct ibmvnic_rx_pool *pool = &adapter->rx_pool[rx_buff->pool_index];

	rx_buff->skb = NULL;

	pool->free_map[pool->next_alloc] = (int)(rx_buff - pool->rx_buff);
	pool->next_alloc = (pool->next_alloc + 1) % pool->size;

	atomic_dec(&pool->available);
}

static int ibmvnic_poll(struct napi_struct *napi, int budget)
{
	struct net_device *netdev = napi->dev;
	struct ibmvnic_adapter *adapter = netdev_priv(netdev);
	int scrq_num = (int)(napi - adapter->napi);
	int frames_processed = 0;

restart_poll:
	while (frames_processed < budget) {
		struct sk_buff *skb;
		struct ibmvnic_rx_buff *rx_buff;
		union sub_crq *next;
		u32 length;
		u16 offset;
		u8 flags = 0;

		if (unlikely(test_bit(0, &adapter->resetting) &&
			     adapter->reset_reason != VNIC_RESET_NON_FATAL)) {
			enable_scrq_irq(adapter, adapter->rx_scrq[scrq_num]);
			napi_complete_done(napi, frames_processed);
			return frames_processed;
		}

		if (!pending_scrq(adapter, adapter->rx_scrq[scrq_num]))
			break;
		next = ibmvnic_next_scrq(adapter, adapter->rx_scrq[scrq_num]);
		rx_buff =
		    (struct ibmvnic_rx_buff *)be64_to_cpu(next->
							  rx_comp.correlator);
		/* do error checking */
		if (next->rx_comp.rc) {
			netdev_dbg(netdev, "rx buffer returned with rc %x\n",
				   be16_to_cpu(next->rx_comp.rc));
			/* free the entry */
			next->rx_comp.first = 0;
			dev_kfree_skb_any(rx_buff->skb);
			remove_buff_from_pool(adapter, rx_buff);
			continue;
		} else if (!rx_buff->skb) {
			/* free the entry */
			next->rx_comp.first = 0;
			remove_buff_from_pool(adapter, rx_buff);
			continue;
		}

		length = be32_to_cpu(next->rx_comp.len);
		offset = be16_to_cpu(next->rx_comp.off_frame_data);
		flags = next->rx_comp.flags;
		skb = rx_buff->skb;
		skb_copy_to_linear_data(skb, rx_buff->data + offset,
					length);

		/* VLAN Header has been stripped by the system firmware and
		 * needs to be inserted by the driver
		 */
		if (adapter->rx_vlan_header_insertion &&
		    (flags & IBMVNIC_VLAN_STRIPPED))
			__vlan_hwaccel_put_tag(skb, htons(ETH_P_8021Q),
					       ntohs(next->rx_comp.vlan_tci));

		/* free the entry */
		next->rx_comp.first = 0;
		remove_buff_from_pool(adapter, rx_buff);

		skb_put(skb, length);
		skb->protocol = eth_type_trans(skb, netdev);
		skb_record_rx_queue(skb, scrq_num);

		if (flags & IBMVNIC_IP_CHKSUM_GOOD &&
		    flags & IBMVNIC_TCP_UDP_CHKSUM_GOOD) {
			skb->ip_summed = CHECKSUM_UNNECESSARY;
		}

		length = skb->len;
		napi_gro_receive(napi, skb); /* send it up */
		netdev->stats.rx_packets++;
		netdev->stats.rx_bytes += length;
		adapter->rx_stats_buffers[scrq_num].packets++;
		adapter->rx_stats_buffers[scrq_num].bytes += length;
		frames_processed++;
	}

	if (adapter->state != VNIC_CLOSING)
		replenish_rx_pool(adapter, &adapter->rx_pool[scrq_num]);

	if (frames_processed < budget) {
		enable_scrq_irq(adapter, adapter->rx_scrq[scrq_num]);
		napi_complete_done(napi, frames_processed);
		if (pending_scrq(adapter, adapter->rx_scrq[scrq_num]) &&
		    napi_reschedule(napi)) {
			disable_scrq_irq(adapter, adapter->rx_scrq[scrq_num]);
			goto restart_poll;
		}
	}
	return frames_processed;
}

static int wait_for_reset(struct ibmvnic_adapter *adapter)
{
	int rc, ret;

	adapter->fallback.mtu = adapter->req_mtu;
	adapter->fallback.rx_queues = adapter->req_rx_queues;
	adapter->fallback.tx_queues = adapter->req_tx_queues;
	adapter->fallback.rx_entries = adapter->req_rx_add_entries_per_subcrq;
	adapter->fallback.tx_entries = adapter->req_tx_entries_per_subcrq;

	reinit_completion(&adapter->reset_done);
	adapter->wait_for_reset = true;
	rc = ibmvnic_reset(adapter, VNIC_RESET_CHANGE_PARAM);

	if (rc) {
		ret = rc;
		goto out;
	}
	rc = ibmvnic_wait_for_completion(adapter, &adapter->reset_done, 60000);
	if (rc) {
		ret = -ENODEV;
		goto out;
	}

	ret = 0;
	if (adapter->reset_done_rc) {
		ret = -EIO;
		adapter->desired.mtu = adapter->fallback.mtu;
		adapter->desired.rx_queues = adapter->fallback.rx_queues;
		adapter->desired.tx_queues = adapter->fallback.tx_queues;
		adapter->desired.rx_entries = adapter->fallback.rx_entries;
		adapter->desired.tx_entries = adapter->fallback.tx_entries;

		reinit_completion(&adapter->reset_done);
		adapter->wait_for_reset = true;
		rc = ibmvnic_reset(adapter, VNIC_RESET_CHANGE_PARAM);
		if (rc) {
			ret = rc;
			goto out;
		}
		rc = ibmvnic_wait_for_completion(adapter, &adapter->reset_done,
						 60000);
		if (rc) {
			ret = -ENODEV;
			goto out;
		}
	}
out:
	adapter->wait_for_reset = false;

	return ret;
}

static int ibmvnic_change_mtu(struct net_device *netdev, int new_mtu)
{
	struct ibmvnic_adapter *adapter = netdev_priv(netdev);

	adapter->desired.mtu = new_mtu + ETH_HLEN;

	return wait_for_reset(adapter);
}

static netdev_features_t ibmvnic_features_check(struct sk_buff *skb,
						struct net_device *dev,
						netdev_features_t features)
{
	/* Some backing hardware adapters can not
	 * handle packets with a MSS less than 224
	 * or with only one segment.
	 */
	if (skb_is_gso(skb)) {
		if (skb_shinfo(skb)->gso_size < 224 ||
		    skb_shinfo(skb)->gso_segs == 1)
			features &= ~NETIF_F_GSO_MASK;
	}

	return features;
}

static const struct net_device_ops ibmvnic_netdev_ops = {
	.ndo_open		= ibmvnic_open,
	.ndo_stop		= ibmvnic_close,
	.ndo_start_xmit		= ibmvnic_xmit,
	.ndo_set_rx_mode	= ibmvnic_set_multi,
	.ndo_set_mac_address	= ibmvnic_set_mac,
	.ndo_validate_addr	= eth_validate_addr,
	.ndo_tx_timeout		= ibmvnic_tx_timeout,
	.ndo_change_mtu		= ibmvnic_change_mtu,
	.ndo_features_check     = ibmvnic_features_check,
};

/* ethtool functions */

static int ibmvnic_get_link_ksettings(struct net_device *netdev,
				      struct ethtool_link_ksettings *cmd)
{
	struct ibmvnic_adapter *adapter = netdev_priv(netdev);
	int rc;

	rc = send_query_phys_parms(adapter);
	if (rc) {
		adapter->speed = SPEED_UNKNOWN;
		adapter->duplex = DUPLEX_UNKNOWN;
	}
	cmd->base.speed = adapter->speed;
	cmd->base.duplex = adapter->duplex;
	cmd->base.port = PORT_FIBRE;
	cmd->base.phy_address = 0;
	cmd->base.autoneg = AUTONEG_ENABLE;

	return 0;
}

static void ibmvnic_get_drvinfo(struct net_device *netdev,
				struct ethtool_drvinfo *info)
{
	struct ibmvnic_adapter *adapter = netdev_priv(netdev);

	strlcpy(info->driver, ibmvnic_driver_name, sizeof(info->driver));
	strlcpy(info->version, IBMVNIC_DRIVER_VERSION, sizeof(info->version));
	strlcpy(info->fw_version, adapter->fw_version,
		sizeof(info->fw_version));
}

static u32 ibmvnic_get_msglevel(struct net_device *netdev)
{
	struct ibmvnic_adapter *adapter = netdev_priv(netdev);

	return adapter->msg_enable;
}

static void ibmvnic_set_msglevel(struct net_device *netdev, u32 data)
{
	struct ibmvnic_adapter *adapter = netdev_priv(netdev);

	adapter->msg_enable = data;
}

static u32 ibmvnic_get_link(struct net_device *netdev)
{
	struct ibmvnic_adapter *adapter = netdev_priv(netdev);

	/* Don't need to send a query because we request a logical link up at
	 * init and then we wait for link state indications
	 */
	return adapter->logical_link_state;
}

static void ibmvnic_get_ringparam(struct net_device *netdev,
				  struct ethtool_ringparam *ring)
{
	struct ibmvnic_adapter *adapter = netdev_priv(netdev);

	if (adapter->priv_flags & IBMVNIC_USE_SERVER_MAXES) {
		ring->rx_max_pending = adapter->max_rx_add_entries_per_subcrq;
		ring->tx_max_pending = adapter->max_tx_entries_per_subcrq;
	} else {
		ring->rx_max_pending = IBMVNIC_MAX_QUEUE_SZ;
		ring->tx_max_pending = IBMVNIC_MAX_QUEUE_SZ;
	}
	ring->rx_mini_max_pending = 0;
	ring->rx_jumbo_max_pending = 0;
	ring->rx_pending = adapter->req_rx_add_entries_per_subcrq;
	ring->tx_pending = adapter->req_tx_entries_per_subcrq;
	ring->rx_mini_pending = 0;
	ring->rx_jumbo_pending = 0;
}

static int ibmvnic_set_ringparam(struct net_device *netdev,
				 struct ethtool_ringparam *ring)
{
	struct ibmvnic_adapter *adapter = netdev_priv(netdev);
	int ret;

	ret = 0;
	adapter->desired.rx_entries = ring->rx_pending;
	adapter->desired.tx_entries = ring->tx_pending;

	ret = wait_for_reset(adapter);

	if (!ret &&
	    (adapter->req_rx_add_entries_per_subcrq != ring->rx_pending ||
	     adapter->req_tx_entries_per_subcrq != ring->tx_pending))
		netdev_info(netdev,
			    "Could not match full ringsize request. Requested: RX %d, TX %d; Allowed: RX %llu, TX %llu\n",
			    ring->rx_pending, ring->tx_pending,
			    adapter->req_rx_add_entries_per_subcrq,
			    adapter->req_tx_entries_per_subcrq);
	return ret;
}

static void ibmvnic_get_channels(struct net_device *netdev,
				 struct ethtool_channels *channels)
{
	struct ibmvnic_adapter *adapter = netdev_priv(netdev);

	if (adapter->priv_flags & IBMVNIC_USE_SERVER_MAXES) {
		channels->max_rx = adapter->max_rx_queues;
		channels->max_tx = adapter->max_tx_queues;
	} else {
		channels->max_rx = IBMVNIC_MAX_QUEUES;
		channels->max_tx = IBMVNIC_MAX_QUEUES;
	}

	channels->max_other = 0;
	channels->max_combined = 0;
	channels->rx_count = adapter->req_rx_queues;
	channels->tx_count = adapter->req_tx_queues;
	channels->other_count = 0;
	channels->combined_count = 0;
}

static int ibmvnic_set_channels(struct net_device *netdev,
				struct ethtool_channels *channels)
{
	struct ibmvnic_adapter *adapter = netdev_priv(netdev);
	int ret;

	ret = 0;
	adapter->desired.rx_queues = channels->rx_count;
	adapter->desired.tx_queues = channels->tx_count;

	ret = wait_for_reset(adapter);

	if (!ret &&
	    (adapter->req_rx_queues != channels->rx_count ||
	     adapter->req_tx_queues != channels->tx_count))
		netdev_info(netdev,
			    "Could not match full channels request. Requested: RX %d, TX %d; Allowed: RX %llu, TX %llu\n",
			    channels->rx_count, channels->tx_count,
			    adapter->req_rx_queues, adapter->req_tx_queues);
	return ret;

}

static void ibmvnic_get_strings(struct net_device *dev, u32 stringset, u8 *data)
{
	struct ibmvnic_adapter *adapter = netdev_priv(dev);
	int i;

	switch (stringset) {
	case ETH_SS_STATS:
		for (i = 0; i < ARRAY_SIZE(ibmvnic_stats);
				i++, data += ETH_GSTRING_LEN)
			memcpy(data, ibmvnic_stats[i].name, ETH_GSTRING_LEN);

		for (i = 0; i < adapter->req_tx_queues; i++) {
			snprintf(data, ETH_GSTRING_LEN, "tx%d_packets", i);
			data += ETH_GSTRING_LEN;

			snprintf(data, ETH_GSTRING_LEN, "tx%d_bytes", i);
			data += ETH_GSTRING_LEN;

			snprintf(data, ETH_GSTRING_LEN,
				 "tx%d_dropped_packets", i);
			data += ETH_GSTRING_LEN;
		}

		for (i = 0; i < adapter->req_rx_queues; i++) {
			snprintf(data, ETH_GSTRING_LEN, "rx%d_packets", i);
			data += ETH_GSTRING_LEN;

			snprintf(data, ETH_GSTRING_LEN, "rx%d_bytes", i);
			data += ETH_GSTRING_LEN;

			snprintf(data, ETH_GSTRING_LEN, "rx%d_interrupts", i);
			data += ETH_GSTRING_LEN;
		}
		break;

	case ETH_SS_PRIV_FLAGS:
		for (i = 0; i < ARRAY_SIZE(ibmvnic_priv_flags); i++)
			strcpy(data + i * ETH_GSTRING_LEN,
			       ibmvnic_priv_flags[i]);
		break;
	default:
		return;
	}
}

static int ibmvnic_get_sset_count(struct net_device *dev, int sset)
{
	struct ibmvnic_adapter *adapter = netdev_priv(dev);

	switch (sset) {
	case ETH_SS_STATS:
		return ARRAY_SIZE(ibmvnic_stats) +
		       adapter->req_tx_queues * NUM_TX_STATS +
		       adapter->req_rx_queues * NUM_RX_STATS;
	case ETH_SS_PRIV_FLAGS:
		return ARRAY_SIZE(ibmvnic_priv_flags);
	default:
		return -EOPNOTSUPP;
	}
}

static void ibmvnic_get_ethtool_stats(struct net_device *dev,
				      struct ethtool_stats *stats, u64 *data)
{
	struct ibmvnic_adapter *adapter = netdev_priv(dev);
	union ibmvnic_crq crq;
	int i, j;
	int rc;

	memset(&crq, 0, sizeof(crq));
	crq.request_statistics.first = IBMVNIC_CRQ_CMD;
	crq.request_statistics.cmd = REQUEST_STATISTICS;
	crq.request_statistics.ioba = cpu_to_be32(adapter->stats_token);
	crq.request_statistics.len =
	    cpu_to_be32(sizeof(struct ibmvnic_statistics));

	/* Wait for data to be written */
	reinit_completion(&adapter->stats_done);
	rc = ibmvnic_send_crq(adapter, &crq);
	if (rc)
		return;
	rc = ibmvnic_wait_for_completion(adapter, &adapter->stats_done, 10000);
	if (rc)
		return;

	for (i = 0; i < ARRAY_SIZE(ibmvnic_stats); i++)
		data[i] = be64_to_cpu(IBMVNIC_GET_STAT(adapter,
						ibmvnic_stats[i].offset));

	for (j = 0; j < adapter->req_tx_queues; j++) {
		data[i] = adapter->tx_stats_buffers[j].packets;
		i++;
		data[i] = adapter->tx_stats_buffers[j].bytes;
		i++;
		data[i] = adapter->tx_stats_buffers[j].dropped_packets;
		i++;
	}

	for (j = 0; j < adapter->req_rx_queues; j++) {
		data[i] = adapter->rx_stats_buffers[j].packets;
		i++;
		data[i] = adapter->rx_stats_buffers[j].bytes;
		i++;
		data[i] = adapter->rx_stats_buffers[j].interrupts;
		i++;
	}
}

static u32 ibmvnic_get_priv_flags(struct net_device *netdev)
{
	struct ibmvnic_adapter *adapter = netdev_priv(netdev);

	return adapter->priv_flags;
}

static int ibmvnic_set_priv_flags(struct net_device *netdev, u32 flags)
{
	struct ibmvnic_adapter *adapter = netdev_priv(netdev);
	bool which_maxes = !!(flags & IBMVNIC_USE_SERVER_MAXES);

	if (which_maxes)
		adapter->priv_flags |= IBMVNIC_USE_SERVER_MAXES;
	else
		adapter->priv_flags &= ~IBMVNIC_USE_SERVER_MAXES;

	return 0;
}
static const struct ethtool_ops ibmvnic_ethtool_ops = {
	.get_drvinfo		= ibmvnic_get_drvinfo,
	.get_msglevel		= ibmvnic_get_msglevel,
	.set_msglevel		= ibmvnic_set_msglevel,
	.get_link		= ibmvnic_get_link,
	.get_ringparam		= ibmvnic_get_ringparam,
	.set_ringparam		= ibmvnic_set_ringparam,
	.get_channels		= ibmvnic_get_channels,
	.set_channels		= ibmvnic_set_channels,
	.get_strings            = ibmvnic_get_strings,
	.get_sset_count         = ibmvnic_get_sset_count,
	.get_ethtool_stats	= ibmvnic_get_ethtool_stats,
	.get_link_ksettings	= ibmvnic_get_link_ksettings,
	.get_priv_flags		= ibmvnic_get_priv_flags,
	.set_priv_flags		= ibmvnic_set_priv_flags,
};

/* Routines for managing CRQs/sCRQs  */

static int reset_one_sub_crq_queue(struct ibmvnic_adapter *adapter,
				   struct ibmvnic_sub_crq_queue *scrq)
{
	int rc;

	if (scrq->irq) {
		free_irq(scrq->irq, scrq);
		irq_dispose_mapping(scrq->irq);
		scrq->irq = 0;
	}

	memset(scrq->msgs, 0, 4 * PAGE_SIZE);
	atomic_set(&scrq->used, 0);
	scrq->cur = 0;

	rc = h_reg_sub_crq(adapter->vdev->unit_address, scrq->msg_token,
			   4 * PAGE_SIZE, &scrq->crq_num, &scrq->hw_irq);
	return rc;
}

static int reset_sub_crq_queues(struct ibmvnic_adapter *adapter)
{
	int i, rc;

	for (i = 0; i < adapter->req_tx_queues; i++) {
		netdev_dbg(adapter->netdev, "Re-setting tx_scrq[%d]\n", i);
		rc = reset_one_sub_crq_queue(adapter, adapter->tx_scrq[i]);
		if (rc)
			return rc;
	}

	for (i = 0; i < adapter->req_rx_queues; i++) {
		netdev_dbg(adapter->netdev, "Re-setting rx_scrq[%d]\n", i);
		rc = reset_one_sub_crq_queue(adapter, adapter->rx_scrq[i]);
		if (rc)
			return rc;
	}

	return rc;
}

static void release_sub_crq_queue(struct ibmvnic_adapter *adapter,
				  struct ibmvnic_sub_crq_queue *scrq,
				  bool do_h_free)
{
	struct device *dev = &adapter->vdev->dev;
	long rc;

	netdev_dbg(adapter->netdev, "Releasing sub-CRQ\n");

	if (do_h_free) {
		/* Close the sub-crqs */
		do {
			rc = plpar_hcall_norets(H_FREE_SUB_CRQ,
						adapter->vdev->unit_address,
						scrq->crq_num);
		} while (rc == H_BUSY || H_IS_LONG_BUSY(rc));

		if (rc) {
			netdev_err(adapter->netdev,
				   "Failed to release sub-CRQ %16lx, rc = %ld\n",
				   scrq->crq_num, rc);
		}
	}

	dma_unmap_single(dev, scrq->msg_token, 4 * PAGE_SIZE,
			 DMA_BIDIRECTIONAL);
	free_pages((unsigned long)scrq->msgs, 2);
	kfree(scrq);
}

static struct ibmvnic_sub_crq_queue *init_sub_crq_queue(struct ibmvnic_adapter
							*adapter)
{
	struct device *dev = &adapter->vdev->dev;
	struct ibmvnic_sub_crq_queue *scrq;
	int rc;

	scrq = kzalloc(sizeof(*scrq), GFP_KERNEL);
	if (!scrq)
		return NULL;

	scrq->msgs =
		(union sub_crq *)__get_free_pages(GFP_KERNEL | __GFP_ZERO, 2);
	if (!scrq->msgs) {
		dev_warn(dev, "Couldn't allocate crq queue messages page\n");
		goto zero_page_failed;
	}

	scrq->msg_token = dma_map_single(dev, scrq->msgs, 4 * PAGE_SIZE,
					 DMA_BIDIRECTIONAL);
	if (dma_mapping_error(dev, scrq->msg_token)) {
		dev_warn(dev, "Couldn't map crq queue messages page\n");
		goto map_failed;
	}

	rc = h_reg_sub_crq(adapter->vdev->unit_address, scrq->msg_token,
			   4 * PAGE_SIZE, &scrq->crq_num, &scrq->hw_irq);

	if (rc == H_RESOURCE)
		rc = ibmvnic_reset_crq(adapter);

	if (rc == H_CLOSED) {
		dev_warn(dev, "Partner adapter not ready, waiting.\n");
	} else if (rc) {
		dev_warn(dev, "Error %d registering sub-crq\n", rc);
		goto reg_failed;
	}

	scrq->adapter = adapter;
	scrq->size = 4 * PAGE_SIZE / sizeof(*scrq->msgs);
	spin_lock_init(&scrq->lock);

	netdev_dbg(adapter->netdev,
		   "sub-crq initialized, num %lx, hw_irq=%lx, irq=%x\n",
		   scrq->crq_num, scrq->hw_irq, scrq->irq);

	return scrq;

reg_failed:
	dma_unmap_single(dev, scrq->msg_token, 4 * PAGE_SIZE,
			 DMA_BIDIRECTIONAL);
map_failed:
	free_pages((unsigned long)scrq->msgs, 2);
zero_page_failed:
	kfree(scrq);

	return NULL;
}

static void release_sub_crqs(struct ibmvnic_adapter *adapter, bool do_h_free)
{
	int i;

	if (adapter->tx_scrq) {
		for (i = 0; i < adapter->num_active_tx_scrqs; i++) {
			if (!adapter->tx_scrq[i])
				continue;

			netdev_dbg(adapter->netdev, "Releasing tx_scrq[%d]\n",
				   i);
			if (adapter->tx_scrq[i]->irq) {
				free_irq(adapter->tx_scrq[i]->irq,
					 adapter->tx_scrq[i]);
				irq_dispose_mapping(adapter->tx_scrq[i]->irq);
				adapter->tx_scrq[i]->irq = 0;
			}

			release_sub_crq_queue(adapter, adapter->tx_scrq[i],
					      do_h_free);
		}

		kfree(adapter->tx_scrq);
		adapter->tx_scrq = NULL;
		adapter->num_active_tx_scrqs = 0;
	}

	if (adapter->rx_scrq) {
		for (i = 0; i < adapter->num_active_rx_scrqs; i++) {
			if (!adapter->rx_scrq[i])
				continue;

			netdev_dbg(adapter->netdev, "Releasing rx_scrq[%d]\n",
				   i);
			if (adapter->rx_scrq[i]->irq) {
				free_irq(adapter->rx_scrq[i]->irq,
					 adapter->rx_scrq[i]);
				irq_dispose_mapping(adapter->rx_scrq[i]->irq);
				adapter->rx_scrq[i]->irq = 0;
			}

			release_sub_crq_queue(adapter, adapter->rx_scrq[i],
					      do_h_free);
		}

		kfree(adapter->rx_scrq);
		adapter->rx_scrq = NULL;
		adapter->num_active_rx_scrqs = 0;
	}
}

static int disable_scrq_irq(struct ibmvnic_adapter *adapter,
			    struct ibmvnic_sub_crq_queue *scrq)
{
	struct device *dev = &adapter->vdev->dev;
	unsigned long rc;

	rc = plpar_hcall_norets(H_VIOCTL, adapter->vdev->unit_address,
				H_DISABLE_VIO_INTERRUPT, scrq->hw_irq, 0, 0);
	if (rc)
		dev_err(dev, "Couldn't disable scrq irq 0x%lx. rc=%ld\n",
			scrq->hw_irq, rc);
	return rc;
}

static int enable_scrq_irq(struct ibmvnic_adapter *adapter,
			   struct ibmvnic_sub_crq_queue *scrq)
{
	struct device *dev = &adapter->vdev->dev;
	unsigned long rc;

	if (scrq->hw_irq > 0x100000000ULL) {
		dev_err(dev, "bad hw_irq = %lx\n", scrq->hw_irq);
		return 1;
	}

	if (test_bit(0, &adapter->resetting) &&
	    adapter->reset_reason == VNIC_RESET_MOBILITY) {
		u64 val = (0xff000000) | scrq->hw_irq;

		rc = plpar_hcall_norets(H_EOI, val);
		/* H_EOI would fail with rc = H_FUNCTION when running
		 * in XIVE mode which is expected, but not an error.
		 */
		if (rc && (rc != H_FUNCTION))
			dev_err(dev, "H_EOI FAILED irq 0x%llx. rc=%ld\n",
				val, rc);
	}

	rc = plpar_hcall_norets(H_VIOCTL, adapter->vdev->unit_address,
				H_ENABLE_VIO_INTERRUPT, scrq->hw_irq, 0, 0);
	if (rc)
		dev_err(dev, "Couldn't enable scrq irq 0x%lx. rc=%ld\n",
			scrq->hw_irq, rc);
	return rc;
}

static int ibmvnic_complete_tx(struct ibmvnic_adapter *adapter,
			       struct ibmvnic_sub_crq_queue *scrq)
{
	struct device *dev = &adapter->vdev->dev;
	struct ibmvnic_tx_pool *tx_pool;
	struct ibmvnic_tx_buff *txbuff;
	union sub_crq *next;
	int index;
	int i, j;

restart_loop:
	while (pending_scrq(adapter, scrq)) {
		unsigned int pool = scrq->pool_index;
		int num_entries = 0;

		next = ibmvnic_next_scrq(adapter, scrq);
		for (i = 0; i < next->tx_comp.num_comps; i++) {
			if (next->tx_comp.rcs[i]) {
				dev_err(dev, "tx error %x\n",
					next->tx_comp.rcs[i]);
				continue;
			}
			index = be32_to_cpu(next->tx_comp.correlators[i]);
			if (index & IBMVNIC_TSO_POOL_MASK) {
				tx_pool = &adapter->tso_pool[pool];
				index &= ~IBMVNIC_TSO_POOL_MASK;
			} else {
				tx_pool = &adapter->tx_pool[pool];
			}

			txbuff = &tx_pool->tx_buff[index];

			for (j = 0; j < IBMVNIC_MAX_FRAGS_PER_CRQ; j++) {
				if (!txbuff->data_dma[j])
					continue;

				txbuff->data_dma[j] = 0;
			}

			if (txbuff->last_frag) {
				dev_kfree_skb_any(txbuff->skb);
				txbuff->skb = NULL;
			}

			num_entries += txbuff->num_entries;

			tx_pool->free_map[tx_pool->producer_index] = index;
			tx_pool->producer_index =
				(tx_pool->producer_index + 1) %
					tx_pool->num_buffers;
		}
		/* remove tx_comp scrq*/
		next->tx_comp.first = 0;

		if (atomic_sub_return(num_entries, &scrq->used) <=
		    (adapter->req_tx_entries_per_subcrq / 2) &&
		    __netif_subqueue_stopped(adapter->netdev,
					     scrq->pool_index)) {
			netif_wake_subqueue(adapter->netdev, scrq->pool_index);
			netdev_dbg(adapter->netdev, "Started queue %d\n",
				   scrq->pool_index);
		}
	}

	enable_scrq_irq(adapter, scrq);

	if (pending_scrq(adapter, scrq)) {
		disable_scrq_irq(adapter, scrq);
		goto restart_loop;
	}

	return 0;
}

static irqreturn_t ibmvnic_interrupt_tx(int irq, void *instance)
{
	struct ibmvnic_sub_crq_queue *scrq = instance;
	struct ibmvnic_adapter *adapter = scrq->adapter;

	disable_scrq_irq(adapter, scrq);
	ibmvnic_complete_tx(adapter, scrq);

	return IRQ_HANDLED;
}

static irqreturn_t ibmvnic_interrupt_rx(int irq, void *instance)
{
	struct ibmvnic_sub_crq_queue *scrq = instance;
	struct ibmvnic_adapter *adapter = scrq->adapter;

	/* When booting a kdump kernel we can hit pending interrupts
	 * prior to completing driver initialization.
	 */
	if (unlikely(adapter->state != VNIC_OPEN))
		return IRQ_NONE;

	adapter->rx_stats_buffers[scrq->scrq_num].interrupts++;

	if (napi_schedule_prep(&adapter->napi[scrq->scrq_num])) {
		disable_scrq_irq(adapter, scrq);
		__napi_schedule(&adapter->napi[scrq->scrq_num]);
	}

	return IRQ_HANDLED;
}

static int init_sub_crq_irqs(struct ibmvnic_adapter *adapter)
{
	struct device *dev = &adapter->vdev->dev;
	struct ibmvnic_sub_crq_queue *scrq;
	int i = 0, j = 0;
	int rc = 0;

	for (i = 0; i < adapter->req_tx_queues; i++) {
		netdev_dbg(adapter->netdev, "Initializing tx_scrq[%d] irq\n",
			   i);
		scrq = adapter->tx_scrq[i];
		scrq->irq = irq_create_mapping(NULL, scrq->hw_irq);

		if (!scrq->irq) {
			rc = -EINVAL;
			dev_err(dev, "Error mapping irq\n");
			goto req_tx_irq_failed;
		}

		snprintf(scrq->name, sizeof(scrq->name), "ibmvnic-%x-tx%d",
			 adapter->vdev->unit_address, i);
		rc = request_irq(scrq->irq, ibmvnic_interrupt_tx,
				 0, scrq->name, scrq);

		if (rc) {
			dev_err(dev, "Couldn't register tx irq 0x%x. rc=%d\n",
				scrq->irq, rc);
			irq_dispose_mapping(scrq->irq);
			goto req_tx_irq_failed;
		}
	}

	for (i = 0; i < adapter->req_rx_queues; i++) {
		netdev_dbg(adapter->netdev, "Initializing rx_scrq[%d] irq\n",
			   i);
		scrq = adapter->rx_scrq[i];
		scrq->irq = irq_create_mapping(NULL, scrq->hw_irq);
		if (!scrq->irq) {
			rc = -EINVAL;
			dev_err(dev, "Error mapping irq\n");
			goto req_rx_irq_failed;
		}
		snprintf(scrq->name, sizeof(scrq->name), "ibmvnic-%x-rx%d",
			 adapter->vdev->unit_address, i);
		rc = request_irq(scrq->irq, ibmvnic_interrupt_rx,
				 0, scrq->name, scrq);
		if (rc) {
			dev_err(dev, "Couldn't register rx irq 0x%x. rc=%d\n",
				scrq->irq, rc);
			irq_dispose_mapping(scrq->irq);
			goto req_rx_irq_failed;
		}
	}
	return rc;

req_rx_irq_failed:
	for (j = 0; j < i; j++) {
		free_irq(adapter->rx_scrq[j]->irq, adapter->rx_scrq[j]);
		irq_dispose_mapping(adapter->rx_scrq[j]->irq);
	}
	i = adapter->req_tx_queues;
req_tx_irq_failed:
	for (j = 0; j < i; j++) {
		free_irq(adapter->tx_scrq[j]->irq, adapter->tx_scrq[j]);
		irq_dispose_mapping(adapter->tx_scrq[j]->irq);
	}
	release_sub_crqs(adapter, 1);
	return rc;
}

static int init_sub_crqs(struct ibmvnic_adapter *adapter)
{
	struct device *dev = &adapter->vdev->dev;
	struct ibmvnic_sub_crq_queue **allqueues;
	int registered_queues = 0;
	int total_queues;
	int more = 0;
	int i;

	total_queues = adapter->req_tx_queues + adapter->req_rx_queues;

	allqueues = kcalloc(total_queues, sizeof(*allqueues), GFP_KERNEL);
	if (!allqueues)
		return -1;

	for (i = 0; i < total_queues; i++) {
		allqueues[i] = init_sub_crq_queue(adapter);
		if (!allqueues[i]) {
			dev_warn(dev, "Couldn't allocate all sub-crqs\n");
			break;
		}
		registered_queues++;
	}

	/* Make sure we were able to register the minimum number of queues */
	if (registered_queues <
	    adapter->min_tx_queues + adapter->min_rx_queues) {
		dev_err(dev, "Fatal: Couldn't init  min number of sub-crqs\n");
		goto tx_failed;
	}

	/* Distribute the failed allocated queues*/
	for (i = 0; i < total_queues - registered_queues + more ; i++) {
		netdev_dbg(adapter->netdev, "Reducing number of queues\n");
		switch (i % 3) {
		case 0:
			if (adapter->req_rx_queues > adapter->min_rx_queues)
				adapter->req_rx_queues--;
			else
				more++;
			break;
		case 1:
			if (adapter->req_tx_queues > adapter->min_tx_queues)
				adapter->req_tx_queues--;
			else
				more++;
			break;
		}
	}

	adapter->tx_scrq = kcalloc(adapter->req_tx_queues,
				   sizeof(*adapter->tx_scrq), GFP_KERNEL);
	if (!adapter->tx_scrq)
		goto tx_failed;

	for (i = 0; i < adapter->req_tx_queues; i++) {
		adapter->tx_scrq[i] = allqueues[i];
		adapter->tx_scrq[i]->pool_index = i;
		adapter->num_active_tx_scrqs++;
	}

	adapter->rx_scrq = kcalloc(adapter->req_rx_queues,
				   sizeof(*adapter->rx_scrq), GFP_KERNEL);
	if (!adapter->rx_scrq)
		goto rx_failed;

	for (i = 0; i < adapter->req_rx_queues; i++) {
		adapter->rx_scrq[i] = allqueues[i + adapter->req_tx_queues];
		adapter->rx_scrq[i]->scrq_num = i;
		adapter->num_active_rx_scrqs++;
	}

	kfree(allqueues);
	return 0;

rx_failed:
	kfree(adapter->tx_scrq);
	adapter->tx_scrq = NULL;
tx_failed:
	for (i = 0; i < registered_queues; i++)
		release_sub_crq_queue(adapter, allqueues[i], 1);
	kfree(allqueues);
	return -1;
}

static void send_request_cap(struct ibmvnic_adapter *adapter, int retry)
{
	struct device *dev = &adapter->vdev->dev;
	union ibmvnic_crq crq;
	int max_entries;

	if (!retry) {
		/* Sub-CRQ entries are 32 byte long */
		int entries_page = 4 * PAGE_SIZE / (sizeof(u64) * 4);

		if (adapter->min_tx_entries_per_subcrq > entries_page ||
		    adapter->min_rx_add_entries_per_subcrq > entries_page) {
			dev_err(dev, "Fatal, invalid entries per sub-crq\n");
			return;
		}

		if (adapter->desired.mtu)
			adapter->req_mtu = adapter->desired.mtu;
		else
			adapter->req_mtu = adapter->netdev->mtu + ETH_HLEN;

		if (!adapter->desired.tx_entries)
			adapter->desired.tx_entries =
					adapter->max_tx_entries_per_subcrq;
		if (!adapter->desired.rx_entries)
			adapter->desired.rx_entries =
					adapter->max_rx_add_entries_per_subcrq;

		max_entries = IBMVNIC_MAX_LTB_SIZE /
			      (adapter->req_mtu + IBMVNIC_BUFFER_HLEN);

		if ((adapter->req_mtu + IBMVNIC_BUFFER_HLEN) *
			adapter->desired.tx_entries > IBMVNIC_MAX_LTB_SIZE) {
			adapter->desired.tx_entries = max_entries;
		}

		if ((adapter->req_mtu + IBMVNIC_BUFFER_HLEN) *
			adapter->desired.rx_entries > IBMVNIC_MAX_LTB_SIZE) {
			adapter->desired.rx_entries = max_entries;
		}

		if (adapter->desired.tx_entries)
			adapter->req_tx_entries_per_subcrq =
					adapter->desired.tx_entries;
		else
			adapter->req_tx_entries_per_subcrq =
					adapter->max_tx_entries_per_subcrq;

		if (adapter->desired.rx_entries)
			adapter->req_rx_add_entries_per_subcrq =
					adapter->desired.rx_entries;
		else
			adapter->req_rx_add_entries_per_subcrq =
					adapter->max_rx_add_entries_per_subcrq;

		if (adapter->desired.tx_queues)
			adapter->req_tx_queues =
					adapter->desired.tx_queues;
		else
			adapter->req_tx_queues =
					adapter->opt_tx_comp_sub_queues;

		if (adapter->desired.rx_queues)
			adapter->req_rx_queues =
					adapter->desired.rx_queues;
		else
			adapter->req_rx_queues =
					adapter->opt_rx_comp_queues;

		adapter->req_rx_add_queues = adapter->max_rx_add_queues;
	}

	memset(&crq, 0, sizeof(crq));
	crq.request_capability.first = IBMVNIC_CRQ_CMD;
	crq.request_capability.cmd = REQUEST_CAPABILITY;

	crq.request_capability.capability = cpu_to_be16(REQ_TX_QUEUES);
	crq.request_capability.number = cpu_to_be64(adapter->req_tx_queues);
	atomic_inc(&adapter->running_cap_crqs);
	ibmvnic_send_crq(adapter, &crq);

	crq.request_capability.capability = cpu_to_be16(REQ_RX_QUEUES);
	crq.request_capability.number = cpu_to_be64(adapter->req_rx_queues);
	atomic_inc(&adapter->running_cap_crqs);
	ibmvnic_send_crq(adapter, &crq);

	crq.request_capability.capability = cpu_to_be16(REQ_RX_ADD_QUEUES);
	crq.request_capability.number = cpu_to_be64(adapter->req_rx_add_queues);
	atomic_inc(&adapter->running_cap_crqs);
	ibmvnic_send_crq(adapter, &crq);

	crq.request_capability.capability =
	    cpu_to_be16(REQ_TX_ENTRIES_PER_SUBCRQ);
	crq.request_capability.number =
	    cpu_to_be64(adapter->req_tx_entries_per_subcrq);
	atomic_inc(&adapter->running_cap_crqs);
	ibmvnic_send_crq(adapter, &crq);

	crq.request_capability.capability =
	    cpu_to_be16(REQ_RX_ADD_ENTRIES_PER_SUBCRQ);
	crq.request_capability.number =
	    cpu_to_be64(adapter->req_rx_add_entries_per_subcrq);
	atomic_inc(&adapter->running_cap_crqs);
	ibmvnic_send_crq(adapter, &crq);

	crq.request_capability.capability = cpu_to_be16(REQ_MTU);
	crq.request_capability.number = cpu_to_be64(adapter->req_mtu);
	atomic_inc(&adapter->running_cap_crqs);
	ibmvnic_send_crq(adapter, &crq);

	if (adapter->netdev->flags & IFF_PROMISC) {
		if (adapter->promisc_supported) {
			crq.request_capability.capability =
			    cpu_to_be16(PROMISC_REQUESTED);
			crq.request_capability.number = cpu_to_be64(1);
			atomic_inc(&adapter->running_cap_crqs);
			ibmvnic_send_crq(adapter, &crq);
		}
	} else {
		crq.request_capability.capability =
		    cpu_to_be16(PROMISC_REQUESTED);
		crq.request_capability.number = cpu_to_be64(0);
		atomic_inc(&adapter->running_cap_crqs);
		ibmvnic_send_crq(adapter, &crq);
	}
}

static int pending_scrq(struct ibmvnic_adapter *adapter,
			struct ibmvnic_sub_crq_queue *scrq)
{
	union sub_crq *entry = &scrq->msgs[scrq->cur];

	if (entry->generic.first & IBMVNIC_CRQ_CMD_RSP)
		return 1;
	else
		return 0;
}

static union sub_crq *ibmvnic_next_scrq(struct ibmvnic_adapter *adapter,
					struct ibmvnic_sub_crq_queue *scrq)
{
	union sub_crq *entry;
	unsigned long flags;

	spin_lock_irqsave(&scrq->lock, flags);
	entry = &scrq->msgs[scrq->cur];
	if (entry->generic.first & IBMVNIC_CRQ_CMD_RSP) {
		if (++scrq->cur == scrq->size)
			scrq->cur = 0;
	} else {
		entry = NULL;
	}
	spin_unlock_irqrestore(&scrq->lock, flags);

	return entry;
}

static union ibmvnic_crq *ibmvnic_next_crq(struct ibmvnic_adapter *adapter)
{
	struct ibmvnic_crq_queue *queue = &adapter->crq;
	union ibmvnic_crq *crq;

	crq = &queue->msgs[queue->cur];
	if (crq->generic.first & IBMVNIC_CRQ_CMD_RSP) {
		if (++queue->cur == queue->size)
			queue->cur = 0;
	} else {
		crq = NULL;
	}

	return crq;
}

static void print_subcrq_error(struct device *dev, int rc, const char *func)
{
	switch (rc) {
	case H_PARAMETER:
		dev_warn_ratelimited(dev,
				     "%s failed: Send request is malformed or adapter failover pending. (rc=%d)\n",
				     func, rc);
		break;
	case H_CLOSED:
		dev_warn_ratelimited(dev,
				     "%s failed: Backing queue closed. Adapter is down or failover pending. (rc=%d)\n",
				     func, rc);
		break;
	default:
		dev_err_ratelimited(dev, "%s failed: (rc=%d)\n", func, rc);
		break;
	}
}

static int send_subcrq(struct ibmvnic_adapter *adapter, u64 remote_handle,
		       union sub_crq *sub_crq)
{
	unsigned int ua = adapter->vdev->unit_address;
	struct device *dev = &adapter->vdev->dev;
	u64 *u64_crq = (u64 *)sub_crq;
	int rc;

	netdev_dbg(adapter->netdev,
		   "Sending sCRQ %016lx: %016lx %016lx %016lx %016lx\n",
		   (unsigned long int)cpu_to_be64(remote_handle),
		   (unsigned long int)cpu_to_be64(u64_crq[0]),
		   (unsigned long int)cpu_to_be64(u64_crq[1]),
		   (unsigned long int)cpu_to_be64(u64_crq[2]),
		   (unsigned long int)cpu_to_be64(u64_crq[3]));

	/* Make sure the hypervisor sees the complete request */
	mb();

	rc = plpar_hcall_norets(H_SEND_SUB_CRQ, ua,
				cpu_to_be64(remote_handle),
				cpu_to_be64(u64_crq[0]),
				cpu_to_be64(u64_crq[1]),
				cpu_to_be64(u64_crq[2]),
				cpu_to_be64(u64_crq[3]));

	if (rc)
		print_subcrq_error(dev, rc, __func__);

	return rc;
}

static int send_subcrq_indirect(struct ibmvnic_adapter *adapter,
				u64 remote_handle, u64 ioba, u64 num_entries)
{
	unsigned int ua = adapter->vdev->unit_address;
	struct device *dev = &adapter->vdev->dev;
	int rc;

	/* Make sure the hypervisor sees the complete request */
	mb();
	rc = plpar_hcall_norets(H_SEND_SUB_CRQ_INDIRECT, ua,
				cpu_to_be64(remote_handle),
				ioba, num_entries);

	if (rc)
		print_subcrq_error(dev, rc, __func__);

	return rc;
}

static int ibmvnic_send_crq(struct ibmvnic_adapter *adapter,
			    union ibmvnic_crq *crq)
{
	unsigned int ua = adapter->vdev->unit_address;
	struct device *dev = &adapter->vdev->dev;
	u64 *u64_crq = (u64 *)crq;
	int rc;

	netdev_dbg(adapter->netdev, "Sending CRQ: %016lx %016lx\n",
		   (unsigned long int)cpu_to_be64(u64_crq[0]),
		   (unsigned long int)cpu_to_be64(u64_crq[1]));

	if (!adapter->crq.active &&
	    crq->generic.first != IBMVNIC_CRQ_INIT_CMD) {
		dev_warn(dev, "Invalid request detected while CRQ is inactive, possible device state change during reset\n");
		return -EINVAL;
	}

	/* Make sure the hypervisor sees the complete request */
	mb();

	rc = plpar_hcall_norets(H_SEND_CRQ, ua,
				cpu_to_be64(u64_crq[0]),
				cpu_to_be64(u64_crq[1]));

	if (rc) {
		if (rc == H_CLOSED) {
			dev_warn(dev, "CRQ Queue closed\n");
			/* do not reset, report the fail, wait for passive init from server */
		}

		dev_warn(dev, "Send error (rc=%d)\n", rc);
	}

	return rc;
}

static int ibmvnic_send_crq_init(struct ibmvnic_adapter *adapter)
{
	struct device *dev = &adapter->vdev->dev;
	union ibmvnic_crq crq;
	int retries = 100;
	int rc;

	memset(&crq, 0, sizeof(crq));
	crq.generic.first = IBMVNIC_CRQ_INIT_CMD;
	crq.generic.cmd = IBMVNIC_CRQ_INIT;
	netdev_dbg(adapter->netdev, "Sending CRQ init\n");

	do {
		rc = ibmvnic_send_crq(adapter, &crq);
		if (rc != H_CLOSED)
			break;
		retries--;
		msleep(50);

	} while (retries > 0);

	if (rc) {
		dev_err(dev, "Failed to send init request, rc = %d\n", rc);
		return rc;
	}

	return 0;
}

static int send_version_xchg(struct ibmvnic_adapter *adapter)
{
	union ibmvnic_crq crq;

	memset(&crq, 0, sizeof(crq));
	crq.version_exchange.first = IBMVNIC_CRQ_CMD;
	crq.version_exchange.cmd = VERSION_EXCHANGE;
	crq.version_exchange.version = cpu_to_be16(ibmvnic_version);

	return ibmvnic_send_crq(adapter, &crq);
}

struct vnic_login_client_data {
	u8	type;
	__be16	len;
	char	name[];
} __packed;

static int vnic_client_data_len(struct ibmvnic_adapter *adapter)
{
	int len;

	/* Calculate the amount of buffer space needed for the
	 * vnic client data in the login buffer. There are four entries,
	 * OS name, LPAR name, device name, and a null last entry.
	 */
	len = 4 * sizeof(struct vnic_login_client_data);
	len += 6; /* "Linux" plus NULL */
	len += strlen(utsname()->nodename) + 1;
	len += strlen(adapter->netdev->name) + 1;

	return len;
}

static void vnic_add_client_data(struct ibmvnic_adapter *adapter,
				 struct vnic_login_client_data *vlcd)
{
	const char *os_name = "Linux";
	int len;

	/* Type 1 - LPAR OS */
	vlcd->type = 1;
	len = strlen(os_name) + 1;
	vlcd->len = cpu_to_be16(len);
	strncpy(vlcd->name, os_name, len);
	vlcd = (struct vnic_login_client_data *)(vlcd->name + len);

	/* Type 2 - LPAR name */
	vlcd->type = 2;
	len = strlen(utsname()->nodename) + 1;
	vlcd->len = cpu_to_be16(len);
	strncpy(vlcd->name, utsname()->nodename, len);
	vlcd = (struct vnic_login_client_data *)(vlcd->name + len);

	/* Type 3 - device name */
	vlcd->type = 3;
	len = strlen(adapter->netdev->name) + 1;
	vlcd->len = cpu_to_be16(len);
	strncpy(vlcd->name, adapter->netdev->name, len);
}

static int send_login(struct ibmvnic_adapter *adapter)
{
	struct ibmvnic_login_rsp_buffer *login_rsp_buffer;
	struct ibmvnic_login_buffer *login_buffer;
	struct device *dev = &adapter->vdev->dev;
	dma_addr_t rsp_buffer_token;
	dma_addr_t buffer_token;
	size_t rsp_buffer_size;
	union ibmvnic_crq crq;
	size_t buffer_size;
	__be64 *tx_list_p;
	__be64 *rx_list_p;
	int client_data_len;
	struct vnic_login_client_data *vlcd;
	int i;

	if (!adapter->tx_scrq || !adapter->rx_scrq) {
		netdev_err(adapter->netdev,
			   "RX or TX queues are not allocated, device login failed\n");
		return -1;
	}

	release_login_rsp_buffer(adapter);
	client_data_len = vnic_client_data_len(adapter);

	buffer_size =
	    sizeof(struct ibmvnic_login_buffer) +
	    sizeof(u64) * (adapter->req_tx_queues + adapter->req_rx_queues) +
	    client_data_len;

	login_buffer = kzalloc(buffer_size, GFP_ATOMIC);
	if (!login_buffer)
		goto buf_alloc_failed;

	buffer_token = dma_map_single(dev, login_buffer, buffer_size,
				      DMA_TO_DEVICE);
	if (dma_mapping_error(dev, buffer_token)) {
		dev_err(dev, "Couldn't map login buffer\n");
		goto buf_map_failed;
	}

	rsp_buffer_size = sizeof(struct ibmvnic_login_rsp_buffer) +
			  sizeof(u64) * adapter->req_tx_queues +
			  sizeof(u64) * adapter->req_rx_queues +
			  sizeof(u64) * adapter->req_rx_queues +
			  sizeof(u8) * IBMVNIC_TX_DESC_VERSIONS;

	login_rsp_buffer = kmalloc(rsp_buffer_size, GFP_ATOMIC);
	if (!login_rsp_buffer)
		goto buf_rsp_alloc_failed;

	rsp_buffer_token = dma_map_single(dev, login_rsp_buffer,
					  rsp_buffer_size, DMA_FROM_DEVICE);
	if (dma_mapping_error(dev, rsp_buffer_token)) {
		dev_err(dev, "Couldn't map login rsp buffer\n");
		goto buf_rsp_map_failed;
	}

	adapter->login_buf = login_buffer;
	adapter->login_buf_token = buffer_token;
	adapter->login_buf_sz = buffer_size;
	adapter->login_rsp_buf = login_rsp_buffer;
	adapter->login_rsp_buf_token = rsp_buffer_token;
	adapter->login_rsp_buf_sz = rsp_buffer_size;

	login_buffer->len = cpu_to_be32(buffer_size);
	login_buffer->version = cpu_to_be32(INITIAL_VERSION_LB);
	login_buffer->num_txcomp_subcrqs = cpu_to_be32(adapter->req_tx_queues);
	login_buffer->off_txcomp_subcrqs =
	    cpu_to_be32(sizeof(struct ibmvnic_login_buffer));
	login_buffer->num_rxcomp_subcrqs = cpu_to_be32(adapter->req_rx_queues);
	login_buffer->off_rxcomp_subcrqs =
	    cpu_to_be32(sizeof(struct ibmvnic_login_buffer) +
			sizeof(u64) * adapter->req_tx_queues);
	login_buffer->login_rsp_ioba = cpu_to_be32(rsp_buffer_token);
	login_buffer->login_rsp_len = cpu_to_be32(rsp_buffer_size);

	tx_list_p = (__be64 *)((char *)login_buffer +
				      sizeof(struct ibmvnic_login_buffer));
	rx_list_p = (__be64 *)((char *)login_buffer +
				      sizeof(struct ibmvnic_login_buffer) +
				      sizeof(u64) * adapter->req_tx_queues);

	for (i = 0; i < adapter->req_tx_queues; i++) {
		if (adapter->tx_scrq[i]) {
			tx_list_p[i] = cpu_to_be64(adapter->tx_scrq[i]->
						   crq_num);
		}
	}

	for (i = 0; i < adapter->req_rx_queues; i++) {
		if (adapter->rx_scrq[i]) {
			rx_list_p[i] = cpu_to_be64(adapter->rx_scrq[i]->
						   crq_num);
		}
	}

	/* Insert vNIC login client data */
	vlcd = (struct vnic_login_client_data *)
		((char *)rx_list_p + (sizeof(u64) * adapter->req_rx_queues));
	login_buffer->client_data_offset =
			cpu_to_be32((char *)vlcd - (char *)login_buffer);
	login_buffer->client_data_len = cpu_to_be32(client_data_len);

	vnic_add_client_data(adapter, vlcd);

	netdev_dbg(adapter->netdev, "Login Buffer:\n");
	for (i = 0; i < (adapter->login_buf_sz - 1) / 8 + 1; i++) {
		netdev_dbg(adapter->netdev, "%016lx\n",
			   ((unsigned long int *)(adapter->login_buf))[i]);
	}

	memset(&crq, 0, sizeof(crq));
	crq.login.first = IBMVNIC_CRQ_CMD;
	crq.login.cmd = LOGIN;
	crq.login.ioba = cpu_to_be32(buffer_token);
	crq.login.len = cpu_to_be32(buffer_size);
	ibmvnic_send_crq(adapter, &crq);

	return 0;

buf_rsp_map_failed:
	kfree(login_rsp_buffer);
buf_rsp_alloc_failed:
	dma_unmap_single(dev, buffer_token, buffer_size, DMA_TO_DEVICE);
buf_map_failed:
	kfree(login_buffer);
buf_alloc_failed:
	return -1;
}

static int send_request_map(struct ibmvnic_adapter *adapter, dma_addr_t addr,
			    u32 len, u8 map_id)
{
	union ibmvnic_crq crq;

	memset(&crq, 0, sizeof(crq));
	crq.request_map.first = IBMVNIC_CRQ_CMD;
	crq.request_map.cmd = REQUEST_MAP;
	crq.request_map.map_id = map_id;
	crq.request_map.ioba = cpu_to_be32(addr);
	crq.request_map.len = cpu_to_be32(len);
	return ibmvnic_send_crq(adapter, &crq);
}

static int send_request_unmap(struct ibmvnic_adapter *adapter, u8 map_id)
{
	union ibmvnic_crq crq;

	memset(&crq, 0, sizeof(crq));
	crq.request_unmap.first = IBMVNIC_CRQ_CMD;
	crq.request_unmap.cmd = REQUEST_UNMAP;
	crq.request_unmap.map_id = map_id;
	return ibmvnic_send_crq(adapter, &crq);
}

static void send_query_map(struct ibmvnic_adapter *adapter)
{
	union ibmvnic_crq crq;

	memset(&crq, 0, sizeof(crq));
	crq.query_map.first = IBMVNIC_CRQ_CMD;
	crq.query_map.cmd = QUERY_MAP;
	ibmvnic_send_crq(adapter, &crq);
}

/* Send a series of CRQs requesting various capabilities of the VNIC server */
static void send_query_cap(struct ibmvnic_adapter *adapter)
{
	union ibmvnic_crq crq;

	atomic_set(&adapter->running_cap_crqs, 0);
	memset(&crq, 0, sizeof(crq));
	crq.query_capability.first = IBMVNIC_CRQ_CMD;
	crq.query_capability.cmd = QUERY_CAPABILITY;

	crq.query_capability.capability = cpu_to_be16(MIN_TX_QUEUES);
	atomic_inc(&adapter->running_cap_crqs);
	ibmvnic_send_crq(adapter, &crq);

	crq.query_capability.capability = cpu_to_be16(MIN_RX_QUEUES);
	atomic_inc(&adapter->running_cap_crqs);
	ibmvnic_send_crq(adapter, &crq);

	crq.query_capability.capability = cpu_to_be16(MIN_RX_ADD_QUEUES);
	atomic_inc(&adapter->running_cap_crqs);
	ibmvnic_send_crq(adapter, &crq);

	crq.query_capability.capability = cpu_to_be16(MAX_TX_QUEUES);
	atomic_inc(&adapter->running_cap_crqs);
	ibmvnic_send_crq(adapter, &crq);

	crq.query_capability.capability = cpu_to_be16(MAX_RX_QUEUES);
	atomic_inc(&adapter->running_cap_crqs);
	ibmvnic_send_crq(adapter, &crq);

	crq.query_capability.capability = cpu_to_be16(MAX_RX_ADD_QUEUES);
	atomic_inc(&adapter->running_cap_crqs);
	ibmvnic_send_crq(adapter, &crq);

	crq.query_capability.capability =
	    cpu_to_be16(MIN_TX_ENTRIES_PER_SUBCRQ);
	atomic_inc(&adapter->running_cap_crqs);
	ibmvnic_send_crq(adapter, &crq);

	crq.query_capability.capability =
	    cpu_to_be16(MIN_RX_ADD_ENTRIES_PER_SUBCRQ);
	atomic_inc(&adapter->running_cap_crqs);
	ibmvnic_send_crq(adapter, &crq);

	crq.query_capability.capability =
	    cpu_to_be16(MAX_TX_ENTRIES_PER_SUBCRQ);
	atomic_inc(&adapter->running_cap_crqs);
	ibmvnic_send_crq(adapter, &crq);

	crq.query_capability.capability =
	    cpu_to_be16(MAX_RX_ADD_ENTRIES_PER_SUBCRQ);
	atomic_inc(&adapter->running_cap_crqs);
	ibmvnic_send_crq(adapter, &crq);

	crq.query_capability.capability = cpu_to_be16(TCP_IP_OFFLOAD);
	atomic_inc(&adapter->running_cap_crqs);
	ibmvnic_send_crq(adapter, &crq);

	crq.query_capability.capability = cpu_to_be16(PROMISC_SUPPORTED);
	atomic_inc(&adapter->running_cap_crqs);
	ibmvnic_send_crq(adapter, &crq);

	crq.query_capability.capability = cpu_to_be16(MIN_MTU);
	atomic_inc(&adapter->running_cap_crqs);
	ibmvnic_send_crq(adapter, &crq);

	crq.query_capability.capability = cpu_to_be16(MAX_MTU);
	atomic_inc(&adapter->running_cap_crqs);
	ibmvnic_send_crq(adapter, &crq);

	crq.query_capability.capability = cpu_to_be16(MAX_MULTICAST_FILTERS);
	atomic_inc(&adapter->running_cap_crqs);
	ibmvnic_send_crq(adapter, &crq);

	crq.query_capability.capability = cpu_to_be16(VLAN_HEADER_INSERTION);
	atomic_inc(&adapter->running_cap_crqs);
	ibmvnic_send_crq(adapter, &crq);

	crq.query_capability.capability = cpu_to_be16(RX_VLAN_HEADER_INSERTION);
	atomic_inc(&adapter->running_cap_crqs);
	ibmvnic_send_crq(adapter, &crq);

	crq.query_capability.capability = cpu_to_be16(MAX_TX_SG_ENTRIES);
	atomic_inc(&adapter->running_cap_crqs);
	ibmvnic_send_crq(adapter, &crq);

	crq.query_capability.capability = cpu_to_be16(RX_SG_SUPPORTED);
	atomic_inc(&adapter->running_cap_crqs);
	ibmvnic_send_crq(adapter, &crq);

	crq.query_capability.capability = cpu_to_be16(OPT_TX_COMP_SUB_QUEUES);
	atomic_inc(&adapter->running_cap_crqs);
	ibmvnic_send_crq(adapter, &crq);

	crq.query_capability.capability = cpu_to_be16(OPT_RX_COMP_QUEUES);
	atomic_inc(&adapter->running_cap_crqs);
	ibmvnic_send_crq(adapter, &crq);

	crq.query_capability.capability =
			cpu_to_be16(OPT_RX_BUFADD_Q_PER_RX_COMP_Q);
	atomic_inc(&adapter->running_cap_crqs);
	ibmvnic_send_crq(adapter, &crq);

	crq.query_capability.capability =
			cpu_to_be16(OPT_TX_ENTRIES_PER_SUBCRQ);
	atomic_inc(&adapter->running_cap_crqs);
	ibmvnic_send_crq(adapter, &crq);

	crq.query_capability.capability =
			cpu_to_be16(OPT_RXBA_ENTRIES_PER_SUBCRQ);
	atomic_inc(&adapter->running_cap_crqs);
	ibmvnic_send_crq(adapter, &crq);

	crq.query_capability.capability = cpu_to_be16(TX_RX_DESC_REQ);
	atomic_inc(&adapter->running_cap_crqs);
	ibmvnic_send_crq(adapter, &crq);
}

static void send_query_ip_offload(struct ibmvnic_adapter *adapter)
{
	int buf_sz = sizeof(struct ibmvnic_query_ip_offload_buffer);
	struct device *dev = &adapter->vdev->dev;
	union ibmvnic_crq crq;

	adapter->ip_offload_tok =
		dma_map_single(dev,
			       &adapter->ip_offload_buf,
			       buf_sz,
			       DMA_FROM_DEVICE);

	if (dma_mapping_error(dev, adapter->ip_offload_tok)) {
		if (!firmware_has_feature(FW_FEATURE_CMO))
			dev_err(dev, "Couldn't map offload buffer\n");
		return;
	}

	memset(&crq, 0, sizeof(crq));
	crq.query_ip_offload.first = IBMVNIC_CRQ_CMD;
	crq.query_ip_offload.cmd = QUERY_IP_OFFLOAD;
	crq.query_ip_offload.len = cpu_to_be32(buf_sz);
	crq.query_ip_offload.ioba =
	    cpu_to_be32(adapter->ip_offload_tok);

	ibmvnic_send_crq(adapter, &crq);
}

static void send_control_ip_offload(struct ibmvnic_adapter *adapter)
{
	struct ibmvnic_control_ip_offload_buffer *ctrl_buf = &adapter->ip_offload_ctrl;
	struct ibmvnic_query_ip_offload_buffer *buf = &adapter->ip_offload_buf;
	struct device *dev = &adapter->vdev->dev;
	netdev_features_t old_hw_features = 0;
	union ibmvnic_crq crq;

	adapter->ip_offload_ctrl_tok =
		dma_map_single(dev,
			       ctrl_buf,
			       sizeof(adapter->ip_offload_ctrl),
			       DMA_TO_DEVICE);

	if (dma_mapping_error(dev, adapter->ip_offload_ctrl_tok)) {
		dev_err(dev, "Couldn't map ip offload control buffer\n");
		return;
	}

	ctrl_buf->len = cpu_to_be32(sizeof(adapter->ip_offload_ctrl));
	ctrl_buf->version = cpu_to_be32(INITIAL_VERSION_IOB);
	ctrl_buf->ipv4_chksum = buf->ipv4_chksum;
	ctrl_buf->ipv6_chksum = buf->ipv6_chksum;
	ctrl_buf->tcp_ipv4_chksum = buf->tcp_ipv4_chksum;
	ctrl_buf->udp_ipv4_chksum = buf->udp_ipv4_chksum;
	ctrl_buf->tcp_ipv6_chksum = buf->tcp_ipv6_chksum;
	ctrl_buf->udp_ipv6_chksum = buf->udp_ipv6_chksum;
	ctrl_buf->large_tx_ipv4 = buf->large_tx_ipv4;
	ctrl_buf->large_tx_ipv6 = buf->large_tx_ipv6;

	/* large_rx disabled for now, additional features needed */
	ctrl_buf->large_rx_ipv4 = 0;
	ctrl_buf->large_rx_ipv6 = 0;

	if (adapter->state != VNIC_PROBING) {
		old_hw_features = adapter->netdev->hw_features;
		adapter->netdev->hw_features = 0;
	}

	adapter->netdev->hw_features = NETIF_F_SG | NETIF_F_GSO | NETIF_F_GRO;

	if (buf->tcp_ipv4_chksum || buf->udp_ipv4_chksum)
		adapter->netdev->hw_features |= NETIF_F_IP_CSUM;

	if (buf->tcp_ipv6_chksum || buf->udp_ipv6_chksum)
		adapter->netdev->hw_features |= NETIF_F_IPV6_CSUM;

	if ((adapter->netdev->features &
	    (NETIF_F_IP_CSUM | NETIF_F_IPV6_CSUM)))
		adapter->netdev->hw_features |= NETIF_F_RXCSUM;

	if (buf->large_tx_ipv4)
		adapter->netdev->hw_features |= NETIF_F_TSO;
	if (buf->large_tx_ipv6)
		adapter->netdev->hw_features |= NETIF_F_TSO6;

	if (adapter->state == VNIC_PROBING) {
		adapter->netdev->features |= adapter->netdev->hw_features;
	} else if (old_hw_features != adapter->netdev->hw_features) {
		netdev_features_t tmp = 0;

		/* disable features no longer supported */
		adapter->netdev->features &= adapter->netdev->hw_features;
		/* turn on features now supported if previously enabled */
		tmp = (old_hw_features ^ adapter->netdev->hw_features) &
			adapter->netdev->hw_features;
		adapter->netdev->features |=
				tmp & adapter->netdev->wanted_features;
	}

	memset(&crq, 0, sizeof(crq));
	crq.control_ip_offload.first = IBMVNIC_CRQ_CMD;
	crq.control_ip_offload.cmd = CONTROL_IP_OFFLOAD;
	crq.control_ip_offload.len =
	    cpu_to_be32(sizeof(adapter->ip_offload_ctrl));
	crq.control_ip_offload.ioba = cpu_to_be32(adapter->ip_offload_ctrl_tok);
	ibmvnic_send_crq(adapter, &crq);
}

static void handle_vpd_size_rsp(union ibmvnic_crq *crq,
				struct ibmvnic_adapter *adapter)
{
	struct device *dev = &adapter->vdev->dev;

	if (crq->get_vpd_size_rsp.rc.code) {
		dev_err(dev, "Error retrieving VPD size, rc=%x\n",
			crq->get_vpd_size_rsp.rc.code);
		complete(&adapter->fw_done);
		return;
	}

	adapter->vpd->len = be64_to_cpu(crq->get_vpd_size_rsp.len);
	complete(&adapter->fw_done);
}

static void handle_vpd_rsp(union ibmvnic_crq *crq,
			   struct ibmvnic_adapter *adapter)
{
	struct device *dev = &adapter->vdev->dev;
	unsigned char *substr = NULL;
	u8 fw_level_len = 0;

	memset(adapter->fw_version, 0, 32);

	dma_unmap_single(dev, adapter->vpd->dma_addr, adapter->vpd->len,
			 DMA_FROM_DEVICE);

	if (crq->get_vpd_rsp.rc.code) {
		dev_err(dev, "Error retrieving VPD from device, rc=%x\n",
			crq->get_vpd_rsp.rc.code);
		goto complete;
	}

	/* get the position of the firmware version info
	 * located after the ASCII 'RM' substring in the buffer
	 */
	substr = strnstr(adapter->vpd->buff, "RM", adapter->vpd->len);
	if (!substr) {
		dev_info(dev, "Warning - No FW level has been provided in the VPD buffer by the VIOS Server\n");
		goto complete;
	}

	/* get length of firmware level ASCII substring */
	if ((substr + 2) < (adapter->vpd->buff + adapter->vpd->len)) {
		fw_level_len = *(substr + 2);
	} else {
		dev_info(dev, "Length of FW substr extrapolated VDP buff\n");
		goto complete;
	}

	/* copy firmware version string from vpd into adapter */
	if ((substr + 3 + fw_level_len) <
	    (adapter->vpd->buff + adapter->vpd->len)) {
		strncpy((char *)adapter->fw_version, substr + 3, fw_level_len);
	} else {
		dev_info(dev, "FW substr extrapolated VPD buff\n");
	}

complete:
	if (adapter->fw_version[0] == '\0')
		strncpy((char *)adapter->fw_version, "N/A", 3 * sizeof(char));
	complete(&adapter->fw_done);
}

static void handle_query_ip_offload_rsp(struct ibmvnic_adapter *adapter)
{
	struct device *dev = &adapter->vdev->dev;
	struct ibmvnic_query_ip_offload_buffer *buf = &adapter->ip_offload_buf;
	int i;

	dma_unmap_single(dev, adapter->ip_offload_tok,
			 sizeof(adapter->ip_offload_buf), DMA_FROM_DEVICE);

	netdev_dbg(adapter->netdev, "Query IP Offload Buffer:\n");
	for (i = 0; i < (sizeof(adapter->ip_offload_buf) - 1) / 8 + 1; i++)
		netdev_dbg(adapter->netdev, "%016lx\n",
			   ((unsigned long int *)(buf))[i]);

	netdev_dbg(adapter->netdev, "ipv4_chksum = %d\n", buf->ipv4_chksum);
	netdev_dbg(adapter->netdev, "ipv6_chksum = %d\n", buf->ipv6_chksum);
	netdev_dbg(adapter->netdev, "tcp_ipv4_chksum = %d\n",
		   buf->tcp_ipv4_chksum);
	netdev_dbg(adapter->netdev, "tcp_ipv6_chksum = %d\n",
		   buf->tcp_ipv6_chksum);
	netdev_dbg(adapter->netdev, "udp_ipv4_chksum = %d\n",
		   buf->udp_ipv4_chksum);
	netdev_dbg(adapter->netdev, "udp_ipv6_chksum = %d\n",
		   buf->udp_ipv6_chksum);
	netdev_dbg(adapter->netdev, "large_tx_ipv4 = %d\n",
		   buf->large_tx_ipv4);
	netdev_dbg(adapter->netdev, "large_tx_ipv6 = %d\n",
		   buf->large_tx_ipv6);
	netdev_dbg(adapter->netdev, "large_rx_ipv4 = %d\n",
		   buf->large_rx_ipv4);
	netdev_dbg(adapter->netdev, "large_rx_ipv6 = %d\n",
		   buf->large_rx_ipv6);
	netdev_dbg(adapter->netdev, "max_ipv4_hdr_sz = %d\n",
		   buf->max_ipv4_header_size);
	netdev_dbg(adapter->netdev, "max_ipv6_hdr_sz = %d\n",
		   buf->max_ipv6_header_size);
	netdev_dbg(adapter->netdev, "max_tcp_hdr_size = %d\n",
		   buf->max_tcp_header_size);
	netdev_dbg(adapter->netdev, "max_udp_hdr_size = %d\n",
		   buf->max_udp_header_size);
	netdev_dbg(adapter->netdev, "max_large_tx_size = %d\n",
		   buf->max_large_tx_size);
	netdev_dbg(adapter->netdev, "max_large_rx_size = %d\n",
		   buf->max_large_rx_size);
	netdev_dbg(adapter->netdev, "ipv6_ext_hdr = %d\n",
		   buf->ipv6_extension_header);
	netdev_dbg(adapter->netdev, "tcp_pseudosum_req = %d\n",
		   buf->tcp_pseudosum_req);
	netdev_dbg(adapter->netdev, "num_ipv6_ext_hd = %d\n",
		   buf->num_ipv6_ext_headers);
	netdev_dbg(adapter->netdev, "off_ipv6_ext_hd = %d\n",
		   buf->off_ipv6_ext_headers);

	send_control_ip_offload(adapter);
}

static const char *ibmvnic_fw_err_cause(u16 cause)
{
	switch (cause) {
	case ADAPTER_PROBLEM:
		return "adapter problem";
	case BUS_PROBLEM:
		return "bus problem";
	case FW_PROBLEM:
		return "firmware problem";
	case DD_PROBLEM:
		return "device driver problem";
	case EEH_RECOVERY:
		return "EEH recovery";
	case FW_UPDATED:
		return "firmware updated";
	case LOW_MEMORY:
		return "low Memory";
	default:
		return "unknown";
	}
}

static void handle_error_indication(union ibmvnic_crq *crq,
				    struct ibmvnic_adapter *adapter)
{
	struct device *dev = &adapter->vdev->dev;
	u16 cause;

	cause = be16_to_cpu(crq->error_indication.error_cause);

	dev_warn_ratelimited(dev,
			     "Firmware reports %serror, cause: %s. Starting recovery...\n",
			     crq->error_indication.flags
				& IBMVNIC_FATAL_ERROR ? "FATAL " : "",
			     ibmvnic_fw_err_cause(cause));

	if (crq->error_indication.flags & IBMVNIC_FATAL_ERROR)
		ibmvnic_reset(adapter, VNIC_RESET_FATAL);
	else
		ibmvnic_reset(adapter, VNIC_RESET_NON_FATAL);
}

static int handle_change_mac_rsp(union ibmvnic_crq *crq,
				 struct ibmvnic_adapter *adapter)
{
	struct net_device *netdev = adapter->netdev;
	struct device *dev = &adapter->vdev->dev;
	long rc;

	rc = crq->change_mac_addr_rsp.rc.code;
	if (rc) {
		dev_err(dev, "Error %ld in CHANGE_MAC_ADDR_RSP\n", rc);
		goto out;
	}
	/* crq->change_mac_addr.mac_addr is the requested one
	 * crq->change_mac_addr_rsp.mac_addr is the returned valid one.
	 */
	ether_addr_copy(netdev->dev_addr,
			&crq->change_mac_addr_rsp.mac_addr[0]);
	ether_addr_copy(adapter->mac_addr,
			&crq->change_mac_addr_rsp.mac_addr[0]);
out:
	complete(&adapter->fw_done);
	return rc;
}

static void handle_request_cap_rsp(union ibmvnic_crq *crq,
				   struct ibmvnic_adapter *adapter)
{
	struct device *dev = &adapter->vdev->dev;
	u64 *req_value;
	char *name;

	atomic_dec(&adapter->running_cap_crqs);
	switch (be16_to_cpu(crq->request_capability_rsp.capability)) {
	case REQ_TX_QUEUES:
		req_value = &adapter->req_tx_queues;
		name = "tx";
		break;
	case REQ_RX_QUEUES:
		req_value = &adapter->req_rx_queues;
		name = "rx";
		break;
	case REQ_RX_ADD_QUEUES:
		req_value = &adapter->req_rx_add_queues;
		name = "rx_add";
		break;
	case REQ_TX_ENTRIES_PER_SUBCRQ:
		req_value = &adapter->req_tx_entries_per_subcrq;
		name = "tx_entries_per_subcrq";
		break;
	case REQ_RX_ADD_ENTRIES_PER_SUBCRQ:
		req_value = &adapter->req_rx_add_entries_per_subcrq;
		name = "rx_add_entries_per_subcrq";
		break;
	case REQ_MTU:
		req_value = &adapter->req_mtu;
		name = "mtu";
		break;
	case PROMISC_REQUESTED:
		req_value = &adapter->promisc;
		name = "promisc";
		break;
	default:
		dev_err(dev, "Got invalid cap request rsp %d\n",
			crq->request_capability.capability);
		return;
	}

	switch (crq->request_capability_rsp.rc.code) {
	case SUCCESS:
		break;
	case PARTIALSUCCESS:
		dev_info(dev, "req=%lld, rsp=%ld in %s queue, retrying.\n",
			 *req_value,
			 (long int)be64_to_cpu(crq->request_capability_rsp.
					       number), name);

		if (be16_to_cpu(crq->request_capability_rsp.capability) ==
		    REQ_MTU) {
			pr_err("mtu of %llu is not supported. Reverting.\n",
			       *req_value);
			*req_value = adapter->fallback.mtu;
		} else {
			*req_value =
				be64_to_cpu(crq->request_capability_rsp.number);
		}

		send_request_cap(adapter, 1);
		return;
	default:
		dev_err(dev, "Error %d in request cap rsp\n",
			crq->request_capability_rsp.rc.code);
		return;
	}

	/* Done receiving requested capabilities, query IP offload support */
	if (atomic_read(&adapter->running_cap_crqs) == 0) {
		adapter->wait_capability = false;
		send_query_ip_offload(adapter);
	}
}

static int handle_login_rsp(union ibmvnic_crq *login_rsp_crq,
			    struct ibmvnic_adapter *adapter)
{
	struct device *dev = &adapter->vdev->dev;
	struct net_device *netdev = adapter->netdev;
	struct ibmvnic_login_rsp_buffer *login_rsp = adapter->login_rsp_buf;
	struct ibmvnic_login_buffer *login = adapter->login_buf;
	u64 *tx_handle_array;
	u64 *rx_handle_array;
	int num_tx_pools;
	int num_rx_pools;
	u64 *size_array;
	int i;

	dma_unmap_single(dev, adapter->login_buf_token, adapter->login_buf_sz,
			 DMA_TO_DEVICE);
	dma_unmap_single(dev, adapter->login_rsp_buf_token,
			 adapter->login_rsp_buf_sz, DMA_FROM_DEVICE);

	/* If the number of queues requested can't be allocated by the
	 * server, the login response will return with code 1. We will need
	 * to resend the login buffer with fewer queues requested.
	 */
	if (login_rsp_crq->generic.rc.code) {
		adapter->init_done_rc = login_rsp_crq->generic.rc.code;
		complete(&adapter->init_done);
		return 0;
	}

	netdev->mtu = adapter->req_mtu - ETH_HLEN;

	netdev_dbg(adapter->netdev, "Login Response Buffer:\n");
	for (i = 0; i < (adapter->login_rsp_buf_sz - 1) / 8 + 1; i++) {
		netdev_dbg(adapter->netdev, "%016lx\n",
			   ((unsigned long int *)(adapter->login_rsp_buf))[i]);
	}

	/* Sanity checks */
	if (login->num_txcomp_subcrqs != login_rsp->num_txsubm_subcrqs ||
	    (be32_to_cpu(login->num_rxcomp_subcrqs) *
	     adapter->req_rx_add_queues !=
	     be32_to_cpu(login_rsp->num_rxadd_subcrqs))) {
		dev_err(dev, "FATAL: Inconsistent login and login rsp\n");
		ibmvnic_remove(adapter->vdev);
		return -EIO;
	}
	size_array = (u64 *)((u8 *)(adapter->login_rsp_buf) +
		be32_to_cpu(adapter->login_rsp_buf->off_rxadd_buff_size));
	/* variable buffer sizes are not supported, so just read the
	 * first entry.
	 */
	adapter->cur_rx_buf_sz = be64_to_cpu(size_array[0]);

	num_tx_pools = be32_to_cpu(adapter->login_rsp_buf->num_txsubm_subcrqs);
	num_rx_pools = be32_to_cpu(adapter->login_rsp_buf->num_rxadd_subcrqs);

	tx_handle_array = (u64 *)((u8 *)(adapter->login_rsp_buf) +
				  be32_to_cpu(adapter->login_rsp_buf->off_txsubm_subcrqs));
	rx_handle_array = (u64 *)((u8 *)(adapter->login_rsp_buf) +
				  be32_to_cpu(adapter->login_rsp_buf->off_rxadd_subcrqs));

	for (i = 0; i < num_tx_pools; i++)
		adapter->tx_scrq[i]->handle = tx_handle_array[i];

	for (i = 0; i < num_rx_pools; i++)
		adapter->rx_scrq[i]->handle = rx_handle_array[i];

	adapter->num_active_tx_scrqs = num_tx_pools;
	adapter->num_active_rx_scrqs = num_rx_pools;
	release_login_rsp_buffer(adapter);
	release_login_buffer(adapter);
	complete(&adapter->init_done);

	return 0;
}

static void handle_request_unmap_rsp(union ibmvnic_crq *crq,
				     struct ibmvnic_adapter *adapter)
{
	struct device *dev = &adapter->vdev->dev;
	long rc;

	rc = crq->request_unmap_rsp.rc.code;
	if (rc)
		dev_err(dev, "Error %ld in REQUEST_UNMAP_RSP\n", rc);
}

static void handle_query_map_rsp(union ibmvnic_crq *crq,
				 struct ibmvnic_adapter *adapter)
{
	struct net_device *netdev = adapter->netdev;
	struct device *dev = &adapter->vdev->dev;
	long rc;

	rc = crq->query_map_rsp.rc.code;
	if (rc) {
		dev_err(dev, "Error %ld in QUERY_MAP_RSP\n", rc);
		return;
	}
	netdev_dbg(netdev, "page_size = %d\ntot_pages = %d\nfree_pages = %d\n",
		   crq->query_map_rsp.page_size, crq->query_map_rsp.tot_pages,
		   crq->query_map_rsp.free_pages);
}

static void handle_query_cap_rsp(union ibmvnic_crq *crq,
				 struct ibmvnic_adapter *adapter)
{
	struct net_device *netdev = adapter->netdev;
	struct device *dev = &adapter->vdev->dev;
	long rc;

	atomic_dec(&adapter->running_cap_crqs);
	netdev_dbg(netdev, "Outstanding queries: %d\n",
		   atomic_read(&adapter->running_cap_crqs));
	rc = crq->query_capability.rc.code;
	if (rc) {
		dev_err(dev, "Error %ld in QUERY_CAP_RSP\n", rc);
		goto out;
	}

	switch (be16_to_cpu(crq->query_capability.capability)) {
	case MIN_TX_QUEUES:
		adapter->min_tx_queues =
		    be64_to_cpu(crq->query_capability.number);
		netdev_dbg(netdev, "min_tx_queues = %lld\n",
			   adapter->min_tx_queues);
		break;
	case MIN_RX_QUEUES:
		adapter->min_rx_queues =
		    be64_to_cpu(crq->query_capability.number);
		netdev_dbg(netdev, "min_rx_queues = %lld\n",
			   adapter->min_rx_queues);
		break;
	case MIN_RX_ADD_QUEUES:
		adapter->min_rx_add_queues =
		    be64_to_cpu(crq->query_capability.number);
		netdev_dbg(netdev, "min_rx_add_queues = %lld\n",
			   adapter->min_rx_add_queues);
		break;
	case MAX_TX_QUEUES:
		adapter->max_tx_queues =
		    be64_to_cpu(crq->query_capability.number);
		netdev_dbg(netdev, "max_tx_queues = %lld\n",
			   adapter->max_tx_queues);
		break;
	case MAX_RX_QUEUES:
		adapter->max_rx_queues =
		    be64_to_cpu(crq->query_capability.number);
		netdev_dbg(netdev, "max_rx_queues = %lld\n",
			   adapter->max_rx_queues);
		break;
	case MAX_RX_ADD_QUEUES:
		adapter->max_rx_add_queues =
		    be64_to_cpu(crq->query_capability.number);
		netdev_dbg(netdev, "max_rx_add_queues = %lld\n",
			   adapter->max_rx_add_queues);
		break;
	case MIN_TX_ENTRIES_PER_SUBCRQ:
		adapter->min_tx_entries_per_subcrq =
		    be64_to_cpu(crq->query_capability.number);
		netdev_dbg(netdev, "min_tx_entries_per_subcrq = %lld\n",
			   adapter->min_tx_entries_per_subcrq);
		break;
	case MIN_RX_ADD_ENTRIES_PER_SUBCRQ:
		adapter->min_rx_add_entries_per_subcrq =
		    be64_to_cpu(crq->query_capability.number);
		netdev_dbg(netdev, "min_rx_add_entrs_per_subcrq = %lld\n",
			   adapter->min_rx_add_entries_per_subcrq);
		break;
	case MAX_TX_ENTRIES_PER_SUBCRQ:
		adapter->max_tx_entries_per_subcrq =
		    be64_to_cpu(crq->query_capability.number);
		netdev_dbg(netdev, "max_tx_entries_per_subcrq = %lld\n",
			   adapter->max_tx_entries_per_subcrq);
		break;
	case MAX_RX_ADD_ENTRIES_PER_SUBCRQ:
		adapter->max_rx_add_entries_per_subcrq =
		    be64_to_cpu(crq->query_capability.number);
		netdev_dbg(netdev, "max_rx_add_entrs_per_subcrq = %lld\n",
			   adapter->max_rx_add_entries_per_subcrq);
		break;
	case TCP_IP_OFFLOAD:
		adapter->tcp_ip_offload =
		    be64_to_cpu(crq->query_capability.number);
		netdev_dbg(netdev, "tcp_ip_offload = %lld\n",
			   adapter->tcp_ip_offload);
		break;
	case PROMISC_SUPPORTED:
		adapter->promisc_supported =
		    be64_to_cpu(crq->query_capability.number);
		netdev_dbg(netdev, "promisc_supported = %lld\n",
			   adapter->promisc_supported);
		break;
	case MIN_MTU:
		adapter->min_mtu = be64_to_cpu(crq->query_capability.number);
		netdev->min_mtu = adapter->min_mtu - ETH_HLEN;
		netdev_dbg(netdev, "min_mtu = %lld\n", adapter->min_mtu);
		break;
	case MAX_MTU:
		adapter->max_mtu = be64_to_cpu(crq->query_capability.number);
		netdev->max_mtu = adapter->max_mtu - ETH_HLEN;
		netdev_dbg(netdev, "max_mtu = %lld\n", adapter->max_mtu);
		break;
	case MAX_MULTICAST_FILTERS:
		adapter->max_multicast_filters =
		    be64_to_cpu(crq->query_capability.number);
		netdev_dbg(netdev, "max_multicast_filters = %lld\n",
			   adapter->max_multicast_filters);
		break;
	case VLAN_HEADER_INSERTION:
		adapter->vlan_header_insertion =
		    be64_to_cpu(crq->query_capability.number);
		if (adapter->vlan_header_insertion)
			netdev->features |= NETIF_F_HW_VLAN_STAG_TX;
		netdev_dbg(netdev, "vlan_header_insertion = %lld\n",
			   adapter->vlan_header_insertion);
		break;
	case RX_VLAN_HEADER_INSERTION:
		adapter->rx_vlan_header_insertion =
		    be64_to_cpu(crq->query_capability.number);
		netdev_dbg(netdev, "rx_vlan_header_insertion = %lld\n",
			   adapter->rx_vlan_header_insertion);
		break;
	case MAX_TX_SG_ENTRIES:
		adapter->max_tx_sg_entries =
		    be64_to_cpu(crq->query_capability.number);
		netdev_dbg(netdev, "max_tx_sg_entries = %lld\n",
			   adapter->max_tx_sg_entries);
		break;
	case RX_SG_SUPPORTED:
		adapter->rx_sg_supported =
		    be64_to_cpu(crq->query_capability.number);
		netdev_dbg(netdev, "rx_sg_supported = %lld\n",
			   adapter->rx_sg_supported);
		break;
	case OPT_TX_COMP_SUB_QUEUES:
		adapter->opt_tx_comp_sub_queues =
		    be64_to_cpu(crq->query_capability.number);
		netdev_dbg(netdev, "opt_tx_comp_sub_queues = %lld\n",
			   adapter->opt_tx_comp_sub_queues);
		break;
	case OPT_RX_COMP_QUEUES:
		adapter->opt_rx_comp_queues =
		    be64_to_cpu(crq->query_capability.number);
		netdev_dbg(netdev, "opt_rx_comp_queues = %lld\n",
			   adapter->opt_rx_comp_queues);
		break;
	case OPT_RX_BUFADD_Q_PER_RX_COMP_Q:
		adapter->opt_rx_bufadd_q_per_rx_comp_q =
		    be64_to_cpu(crq->query_capability.number);
		netdev_dbg(netdev, "opt_rx_bufadd_q_per_rx_comp_q = %lld\n",
			   adapter->opt_rx_bufadd_q_per_rx_comp_q);
		break;
	case OPT_TX_ENTRIES_PER_SUBCRQ:
		adapter->opt_tx_entries_per_subcrq =
		    be64_to_cpu(crq->query_capability.number);
		netdev_dbg(netdev, "opt_tx_entries_per_subcrq = %lld\n",
			   adapter->opt_tx_entries_per_subcrq);
		break;
	case OPT_RXBA_ENTRIES_PER_SUBCRQ:
		adapter->opt_rxba_entries_per_subcrq =
		    be64_to_cpu(crq->query_capability.number);
		netdev_dbg(netdev, "opt_rxba_entries_per_subcrq = %lld\n",
			   adapter->opt_rxba_entries_per_subcrq);
		break;
	case TX_RX_DESC_REQ:
		adapter->tx_rx_desc_req = crq->query_capability.number;
		netdev_dbg(netdev, "tx_rx_desc_req = %llx\n",
			   adapter->tx_rx_desc_req);
		break;

	default:
		netdev_err(netdev, "Got invalid cap rsp %d\n",
			   crq->query_capability.capability);
	}

out:
	if (atomic_read(&adapter->running_cap_crqs) == 0) {
		adapter->wait_capability = false;
		send_request_cap(adapter, 0);
	}
}

static int send_query_phys_parms(struct ibmvnic_adapter *adapter)
{
	union ibmvnic_crq crq;
	int rc;

	memset(&crq, 0, sizeof(crq));
	crq.query_phys_parms.first = IBMVNIC_CRQ_CMD;
	crq.query_phys_parms.cmd = QUERY_PHYS_PARMS;

	mutex_lock(&adapter->fw_lock);
	adapter->fw_done_rc = 0;
	reinit_completion(&adapter->fw_done);

	rc = ibmvnic_send_crq(adapter, &crq);
	if (rc) {
		mutex_unlock(&adapter->fw_lock);
		return rc;
	}

	rc = ibmvnic_wait_for_completion(adapter, &adapter->fw_done, 10000);
	if (rc) {
		mutex_unlock(&adapter->fw_lock);
		return rc;
	}

	mutex_unlock(&adapter->fw_lock);
	return adapter->fw_done_rc ? -EIO : 0;
}

static int handle_query_phys_parms_rsp(union ibmvnic_crq *crq,
				       struct ibmvnic_adapter *adapter)
{
	struct net_device *netdev = adapter->netdev;
	int rc;
	__be32 rspeed = cpu_to_be32(crq->query_phys_parms_rsp.speed);

	rc = crq->query_phys_parms_rsp.rc.code;
	if (rc) {
		netdev_err(netdev, "Error %d in QUERY_PHYS_PARMS\n", rc);
		return rc;
	}
	switch (rspeed) {
	case IBMVNIC_10MBPS:
		adapter->speed = SPEED_10;
		break;
	case IBMVNIC_100MBPS:
		adapter->speed = SPEED_100;
		break;
	case IBMVNIC_1GBPS:
		adapter->speed = SPEED_1000;
		break;
	case IBMVNIC_10GBPS:
		adapter->speed = SPEED_10000;
		break;
	case IBMVNIC_25GBPS:
		adapter->speed = SPEED_25000;
		break;
	case IBMVNIC_40GBPS:
		adapter->speed = SPEED_40000;
		break;
	case IBMVNIC_50GBPS:
		adapter->speed = SPEED_50000;
		break;
	case IBMVNIC_100GBPS:
		adapter->speed = SPEED_100000;
		break;
	case IBMVNIC_200GBPS:
		adapter->speed = SPEED_200000;
		break;
	default:
		if (netif_carrier_ok(netdev))
			netdev_warn(netdev, "Unknown speed 0x%08x\n", rspeed);
		adapter->speed = SPEED_UNKNOWN;
	}
	if (crq->query_phys_parms_rsp.flags1 & IBMVNIC_FULL_DUPLEX)
		adapter->duplex = DUPLEX_FULL;
	else if (crq->query_phys_parms_rsp.flags1 & IBMVNIC_HALF_DUPLEX)
		adapter->duplex = DUPLEX_HALF;
	else
		adapter->duplex = DUPLEX_UNKNOWN;

	return rc;
}

static void ibmvnic_handle_crq(union ibmvnic_crq *crq,
			       struct ibmvnic_adapter *adapter)
{
	struct ibmvnic_generic_crq *gen_crq = &crq->generic;
	struct net_device *netdev = adapter->netdev;
	struct device *dev = &adapter->vdev->dev;
	u64 *u64_crq = (u64 *)crq;
	long rc;

	netdev_dbg(netdev, "Handling CRQ: %016lx %016lx\n",
		   (unsigned long int)cpu_to_be64(u64_crq[0]),
		   (unsigned long int)cpu_to_be64(u64_crq[1]));
	switch (gen_crq->first) {
	case IBMVNIC_CRQ_INIT_RSP:
		switch (gen_crq->cmd) {
		case IBMVNIC_CRQ_INIT:
			dev_info(dev, "Partner initialized\n");
			adapter->from_passive_init = true;
			adapter->failover_pending = false;
			if (!completion_done(&adapter->init_done)) {
				complete(&adapter->init_done);
				adapter->init_done_rc = -EIO;
			}
			ibmvnic_reset(adapter, VNIC_RESET_FAILOVER);
			break;
		case IBMVNIC_CRQ_INIT_COMPLETE:
			dev_info(dev, "Partner initialization complete\n");
			adapter->crq.active = true;
			send_version_xchg(adapter);
			break;
		default:
			dev_err(dev, "Unknown crq cmd: %d\n", gen_crq->cmd);
		}
		return;
	case IBMVNIC_CRQ_XPORT_EVENT:
		netif_carrier_off(netdev);
		adapter->crq.active = false;
		/* terminate any thread waiting for a response
		 * from the device
		 */
		if (!completion_done(&adapter->fw_done)) {
			adapter->fw_done_rc = -EIO;
			complete(&adapter->fw_done);
		}
		if (!completion_done(&adapter->stats_done))
			complete(&adapter->stats_done);
		if (test_bit(0, &adapter->resetting))
			adapter->force_reset_recovery = true;
		if (gen_crq->cmd == IBMVNIC_PARTITION_MIGRATED) {
			dev_info(dev, "Migrated, re-enabling adapter\n");
			ibmvnic_reset(adapter, VNIC_RESET_MOBILITY);
		} else if (gen_crq->cmd == IBMVNIC_DEVICE_FAILOVER) {
			dev_info(dev, "Backing device failover detected\n");
			adapter->failover_pending = true;
		} else {
			/* The adapter lost the connection */
			dev_err(dev, "Virtual Adapter failed (rc=%d)\n",
				gen_crq->cmd);
			ibmvnic_reset(adapter, VNIC_RESET_FATAL);
		}
		return;
	case IBMVNIC_CRQ_CMD_RSP:
		break;
	default:
		dev_err(dev, "Got an invalid msg type 0x%02x\n",
			gen_crq->first);
		return;
	}

	switch (gen_crq->cmd) {
	case VERSION_EXCHANGE_RSP:
		rc = crq->version_exchange_rsp.rc.code;
		if (rc) {
			dev_err(dev, "Error %ld in VERSION_EXCHG_RSP\n", rc);
			break;
		}
		ibmvnic_version =
			    be16_to_cpu(crq->version_exchange_rsp.version);
		dev_info(dev, "Partner protocol version is %d\n",
			 ibmvnic_version);
		send_query_cap(adapter);
		break;
	case QUERY_CAPABILITY_RSP:
		handle_query_cap_rsp(crq, adapter);
		break;
	case QUERY_MAP_RSP:
		handle_query_map_rsp(crq, adapter);
		break;
	case REQUEST_MAP_RSP:
		adapter->fw_done_rc = crq->request_map_rsp.rc.code;
		complete(&adapter->fw_done);
		break;
	case REQUEST_UNMAP_RSP:
		handle_request_unmap_rsp(crq, adapter);
		break;
	case REQUEST_CAPABILITY_RSP:
		handle_request_cap_rsp(crq, adapter);
		break;
	case LOGIN_RSP:
		netdev_dbg(netdev, "Got Login Response\n");
		handle_login_rsp(crq, adapter);
		break;
	case LOGICAL_LINK_STATE_RSP:
		netdev_dbg(netdev,
			   "Got Logical Link State Response, state: %d rc: %d\n",
			   crq->logical_link_state_rsp.link_state,
			   crq->logical_link_state_rsp.rc.code);
		adapter->logical_link_state =
		    crq->logical_link_state_rsp.link_state;
		adapter->init_done_rc = crq->logical_link_state_rsp.rc.code;
		complete(&adapter->init_done);
		break;
	case LINK_STATE_INDICATION:
		netdev_dbg(netdev, "Got Logical Link State Indication\n");
		adapter->phys_link_state =
		    crq->link_state_indication.phys_link_state;
		adapter->logical_link_state =
		    crq->link_state_indication.logical_link_state;
		if (adapter->phys_link_state && adapter->logical_link_state)
			netif_carrier_on(netdev);
		else
			netif_carrier_off(netdev);
		break;
	case CHANGE_MAC_ADDR_RSP:
		netdev_dbg(netdev, "Got MAC address change Response\n");
		adapter->fw_done_rc = handle_change_mac_rsp(crq, adapter);
		break;
	case ERROR_INDICATION:
		netdev_dbg(netdev, "Got Error Indication\n");
		handle_error_indication(crq, adapter);
		break;
	case REQUEST_STATISTICS_RSP:
		netdev_dbg(netdev, "Got Statistics Response\n");
		complete(&adapter->stats_done);
		break;
	case QUERY_IP_OFFLOAD_RSP:
		netdev_dbg(netdev, "Got Query IP offload Response\n");
		handle_query_ip_offload_rsp(adapter);
		break;
	case MULTICAST_CTRL_RSP:
		netdev_dbg(netdev, "Got multicast control Response\n");
		break;
	case CONTROL_IP_OFFLOAD_RSP:
		netdev_dbg(netdev, "Got Control IP offload Response\n");
		dma_unmap_single(dev, adapter->ip_offload_ctrl_tok,
				 sizeof(adapter->ip_offload_ctrl),
				 DMA_TO_DEVICE);
		complete(&adapter->init_done);
		break;
	case COLLECT_FW_TRACE_RSP:
		netdev_dbg(netdev, "Got Collect firmware trace Response\n");
		complete(&adapter->fw_done);
		break;
	case GET_VPD_SIZE_RSP:
		handle_vpd_size_rsp(crq, adapter);
		break;
	case GET_VPD_RSP:
		handle_vpd_rsp(crq, adapter);
		break;
	case QUERY_PHYS_PARMS_RSP:
		adapter->fw_done_rc = handle_query_phys_parms_rsp(crq, adapter);
		complete(&adapter->fw_done);
		break;
	default:
		netdev_err(netdev, "Got an invalid cmd type 0x%02x\n",
			   gen_crq->cmd);
	}
}

static irqreturn_t ibmvnic_interrupt(int irq, void *instance)
{
	struct ibmvnic_adapter *adapter = instance;

	tasklet_schedule(&adapter->tasklet);
	return IRQ_HANDLED;
}

static void ibmvnic_tasklet(struct tasklet_struct *t)
{
	struct ibmvnic_adapter *adapter = from_tasklet(adapter, t, tasklet);
	struct ibmvnic_crq_queue *queue = &adapter->crq;
	union ibmvnic_crq *crq;
	unsigned long flags;
	bool done = false;

	spin_lock_irqsave(&queue->lock, flags);
	while (!done) {
		/* Pull all the valid messages off the CRQ */
		while ((crq = ibmvnic_next_crq(adapter)) != NULL) {
			ibmvnic_handle_crq(crq, adapter);
			crq->generic.first = 0;
		}

		/* remain in tasklet until all
		 * capabilities responses are received
		 */
		if (!adapter->wait_capability)
			done = true;
	}
	/* if capabilities CRQ's were sent in this tasklet, the following
	 * tasklet must wait until all responses are received
	 */
	if (atomic_read(&adapter->running_cap_crqs) != 0)
		adapter->wait_capability = true;
	spin_unlock_irqrestore(&queue->lock, flags);
}

static int ibmvnic_reenable_crq_queue(struct ibmvnic_adapter *adapter)
{
	struct vio_dev *vdev = adapter->vdev;
	int rc;

	do {
		rc = plpar_hcall_norets(H_ENABLE_CRQ, vdev->unit_address);
	} while (rc == H_IN_PROGRESS || rc == H_BUSY || H_IS_LONG_BUSY(rc));

	if (rc)
		dev_err(&vdev->dev, "Error enabling adapter (rc=%d)\n", rc);

	return rc;
}

static int ibmvnic_reset_crq(struct ibmvnic_adapter *adapter)
{
	struct ibmvnic_crq_queue *crq = &adapter->crq;
	struct device *dev = &adapter->vdev->dev;
	struct vio_dev *vdev = adapter->vdev;
	int rc;

	/* Close the CRQ */
	do {
		rc = plpar_hcall_norets(H_FREE_CRQ, vdev->unit_address);
	} while (rc == H_BUSY || H_IS_LONG_BUSY(rc));

	/* Clean out the queue */
	memset(crq->msgs, 0, PAGE_SIZE);
	crq->cur = 0;
	crq->active = false;

	/* And re-open it again */
	rc = plpar_hcall_norets(H_REG_CRQ, vdev->unit_address,
				crq->msg_token, PAGE_SIZE);

	if (rc == H_CLOSED)
		/* Adapter is good, but other end is not ready */
		dev_warn(dev, "Partner adapter not ready\n");
	else if (rc != 0)
		dev_warn(dev, "Couldn't register crq (rc=%d)\n", rc);

	return rc;
}

static void release_crq_queue(struct ibmvnic_adapter *adapter)
{
	struct ibmvnic_crq_queue *crq = &adapter->crq;
	struct vio_dev *vdev = adapter->vdev;
	long rc;

	if (!crq->msgs)
		return;

	netdev_dbg(adapter->netdev, "Releasing CRQ\n");
	free_irq(vdev->irq, adapter);
	tasklet_kill(&adapter->tasklet);
	do {
		rc = plpar_hcall_norets(H_FREE_CRQ, vdev->unit_address);
	} while (rc == H_BUSY || H_IS_LONG_BUSY(rc));

	dma_unmap_single(&vdev->dev, crq->msg_token, PAGE_SIZE,
			 DMA_BIDIRECTIONAL);
	free_page((unsigned long)crq->msgs);
	crq->msgs = NULL;
	crq->active = false;
}

static int init_crq_queue(struct ibmvnic_adapter *adapter)
{
	struct ibmvnic_crq_queue *crq = &adapter->crq;
	struct device *dev = &adapter->vdev->dev;
	struct vio_dev *vdev = adapter->vdev;
	int rc, retrc = -ENOMEM;

	if (crq->msgs)
		return 0;

	crq->msgs = (union ibmvnic_crq *)get_zeroed_page(GFP_KERNEL);
	/* Should we allocate more than one page? */

	if (!crq->msgs)
		return -ENOMEM;

	crq->size = PAGE_SIZE / sizeof(*crq->msgs);
	crq->msg_token = dma_map_single(dev, crq->msgs, PAGE_SIZE,
					DMA_BIDIRECTIONAL);
	if (dma_mapping_error(dev, crq->msg_token))
		goto map_failed;

	rc = plpar_hcall_norets(H_REG_CRQ, vdev->unit_address,
				crq->msg_token, PAGE_SIZE);

	if (rc == H_RESOURCE)
		/* maybe kexecing and resource is busy. try a reset */
		rc = ibmvnic_reset_crq(adapter);
	retrc = rc;

	if (rc == H_CLOSED) {
		dev_warn(dev, "Partner adapter not ready\n");
	} else if (rc) {
		dev_warn(dev, "Error %d opening adapter\n", rc);
		goto reg_crq_failed;
	}

	retrc = 0;

	tasklet_setup(&adapter->tasklet, (void *)ibmvnic_tasklet);

	netdev_dbg(adapter->netdev, "registering irq 0x%x\n", vdev->irq);
	snprintf(crq->name, sizeof(crq->name), "ibmvnic-%x",
		 adapter->vdev->unit_address);
	rc = request_irq(vdev->irq, ibmvnic_interrupt, 0, crq->name, adapter);
	if (rc) {
		dev_err(dev, "Couldn't register irq 0x%x. rc=%d\n",
			vdev->irq, rc);
		goto req_irq_failed;
	}

	rc = vio_enable_interrupts(vdev);
	if (rc) {
		dev_err(dev, "Error %d enabling interrupts\n", rc);
		goto req_irq_failed;
	}

	crq->cur = 0;
	spin_lock_init(&crq->lock);

	return retrc;

req_irq_failed:
	tasklet_kill(&adapter->tasklet);
	do {
		rc = plpar_hcall_norets(H_FREE_CRQ, vdev->unit_address);
	} while (rc == H_BUSY || H_IS_LONG_BUSY(rc));
reg_crq_failed:
	dma_unmap_single(dev, crq->msg_token, PAGE_SIZE, DMA_BIDIRECTIONAL);
map_failed:
	free_page((unsigned long)crq->msgs);
	crq->msgs = NULL;
	return retrc;
}

static int ibmvnic_reset_init(struct ibmvnic_adapter *adapter, bool reset)
{
	struct device *dev = &adapter->vdev->dev;
	unsigned long timeout = msecs_to_jiffies(30000);
	u64 old_num_rx_queues, old_num_tx_queues;
	int rc;

	adapter->from_passive_init = false;

	if (reset) {
		old_num_rx_queues = adapter->req_rx_queues;
		old_num_tx_queues = adapter->req_tx_queues;
		reinit_completion(&adapter->init_done);
	}

	adapter->init_done_rc = 0;
	rc = ibmvnic_send_crq_init(adapter);
	if (rc) {
		dev_err(dev, "Send crq init failed with error %d\n", rc);
		return rc;
	}

	if (!wait_for_completion_timeout(&adapter->init_done, timeout)) {
		dev_err(dev, "Initialization sequence timed out\n");
		return -1;
	}

	if (adapter->init_done_rc) {
		release_crq_queue(adapter);
		return adapter->init_done_rc;
	}

	if (adapter->from_passive_init) {
		adapter->state = VNIC_OPEN;
		adapter->from_passive_init = false;
		return -1;
	}

	if (reset &&
	    test_bit(0, &adapter->resetting) && !adapter->wait_for_reset &&
	    adapter->reset_reason != VNIC_RESET_MOBILITY) {
		if (adapter->req_rx_queues != old_num_rx_queues ||
		    adapter->req_tx_queues != old_num_tx_queues) {
			release_sub_crqs(adapter, 0);
			rc = init_sub_crqs(adapter);
		} else {
			rc = reset_sub_crq_queues(adapter);
		}
	} else {
		rc = init_sub_crqs(adapter);
	}

	if (rc) {
		dev_err(dev, "Initialization of sub crqs failed\n");
		release_crq_queue(adapter);
		return rc;
	}

	rc = init_sub_crq_irqs(adapter);
	if (rc) {
		dev_err(dev, "Failed to initialize sub crq irqs\n");
		release_crq_queue(adapter);
	}

	return rc;
}

static struct device_attribute dev_attr_failover;

static int ibmvnic_probe(struct vio_dev *dev, const struct vio_device_id *id)
{
	struct ibmvnic_adapter *adapter;
	struct net_device *netdev;
	unsigned char *mac_addr_p;
	int rc;

	dev_dbg(&dev->dev, "entering ibmvnic_probe for UA 0x%x\n",
		dev->unit_address);

	mac_addr_p = (unsigned char *)vio_get_attribute(dev,
							VETH_MAC_ADDR, NULL);
	if (!mac_addr_p) {
		dev_err(&dev->dev,
			"(%s:%3.3d) ERROR: Can't find MAC_ADDR attribute\n",
			__FILE__, __LINE__);
		return 0;
	}

	netdev = alloc_etherdev_mq(sizeof(struct ibmvnic_adapter),
				   IBMVNIC_MAX_QUEUES);
	if (!netdev)
		return -ENOMEM;

	adapter = netdev_priv(netdev);
	adapter->state = VNIC_PROBING;
	dev_set_drvdata(&dev->dev, netdev);
	adapter->vdev = dev;
	adapter->netdev = netdev;

	ether_addr_copy(adapter->mac_addr, mac_addr_p);
	ether_addr_copy(netdev->dev_addr, adapter->mac_addr);
	netdev->irq = dev->irq;
	netdev->netdev_ops = &ibmvnic_netdev_ops;
	netdev->ethtool_ops = &ibmvnic_ethtool_ops;
	SET_NETDEV_DEV(netdev, &dev->dev);

	spin_lock_init(&adapter->stats_lock);

	INIT_WORK(&adapter->ibmvnic_reset, __ibmvnic_reset);
	INIT_DELAYED_WORK(&adapter->ibmvnic_delayed_reset,
			  __ibmvnic_delayed_reset);
	INIT_LIST_HEAD(&adapter->rwi_list);
	spin_lock_init(&adapter->rwi_lock);
	spin_lock_init(&adapter->state_lock);
	mutex_init(&adapter->fw_lock);
	init_completion(&adapter->init_done);
	init_completion(&adapter->fw_done);
	init_completion(&adapter->reset_done);
	init_completion(&adapter->stats_done);
	clear_bit(0, &adapter->resetting);

	do {
		rc = init_crq_queue(adapter);
		if (rc) {
			dev_err(&dev->dev, "Couldn't initialize crq. rc=%d\n",
				rc);
			goto ibmvnic_init_fail;
		}

		rc = ibmvnic_reset_init(adapter, false);
		if (rc && rc != EAGAIN)
			goto ibmvnic_init_fail;
	} while (rc == EAGAIN);

	rc = init_stats_buffers(adapter);
	if (rc)
		goto ibmvnic_init_fail;

	rc = init_stats_token(adapter);
	if (rc)
		goto ibmvnic_stats_fail;

	netdev->mtu = adapter->req_mtu - ETH_HLEN;
	netdev->min_mtu = adapter->min_mtu - ETH_HLEN;
	netdev->max_mtu = adapter->max_mtu - ETH_HLEN;

	rc = device_create_file(&dev->dev, &dev_attr_failover);
	if (rc)
		goto ibmvnic_dev_file_err;

	netif_carrier_off(netdev);
	rc = register_netdev(netdev);
	if (rc) {
		dev_err(&dev->dev, "failed to register netdev rc=%d\n", rc);
		goto ibmvnic_register_fail;
	}
	dev_info(&dev->dev, "ibmvnic registered\n");

	adapter->state = VNIC_PROBED;

	adapter->wait_for_reset = false;

	return 0;

ibmvnic_register_fail:
	device_remove_file(&dev->dev, &dev_attr_failover);

ibmvnic_dev_file_err:
	release_stats_token(adapter);

ibmvnic_stats_fail:
	release_stats_buffers(adapter);

ibmvnic_init_fail:
	release_sub_crqs(adapter, 1);
	release_crq_queue(adapter);
	mutex_destroy(&adapter->fw_lock);
	free_netdev(netdev);

	return rc;
}

static int ibmvnic_remove(struct vio_dev *dev)
{
	struct net_device *netdev = dev_get_drvdata(&dev->dev);
	struct ibmvnic_adapter *adapter = netdev_priv(netdev);
	unsigned long flags;

	spin_lock_irqsave(&adapter->state_lock, flags);
	if (adapter->state == VNIC_RESETTING) {
		spin_unlock_irqrestore(&adapter->state_lock, flags);
		return -EBUSY;
	}

	adapter->state = VNIC_REMOVING;
	spin_unlock_irqrestore(&adapter->state_lock, flags);

	flush_work(&adapter->ibmvnic_reset);
	flush_delayed_work(&adapter->ibmvnic_delayed_reset);

	rtnl_lock();
	unregister_netdevice(netdev);

	release_resources(adapter);
	release_sub_crqs(adapter, 1);
	release_crq_queue(adapter);

	release_stats_token(adapter);
	release_stats_buffers(adapter);

	adapter->state = VNIC_REMOVED;

	rtnl_unlock();
	mutex_destroy(&adapter->fw_lock);
	device_remove_file(&dev->dev, &dev_attr_failover);
	free_netdev(netdev);
	dev_set_drvdata(&dev->dev, NULL);

	return 0;
}

static ssize_t failover_store(struct device *dev, struct device_attribute *attr,
			      const char *buf, size_t count)
{
	struct net_device *netdev = dev_get_drvdata(dev);
	struct ibmvnic_adapter *adapter = netdev_priv(netdev);
	unsigned long retbuf[PLPAR_HCALL_BUFSIZE];
	__be64 session_token;
	long rc;

	if (!sysfs_streq(buf, "1"))
		return -EINVAL;

	rc = plpar_hcall(H_VIOCTL, retbuf, adapter->vdev->unit_address,
			 H_GET_SESSION_TOKEN, 0, 0, 0);
	if (rc) {
		netdev_err(netdev, "Couldn't retrieve session token, rc %ld\n",
			   rc);
		return -EINVAL;
	}

	session_token = (__be64)retbuf[0];
	netdev_dbg(netdev, "Initiating client failover, session id %llx\n",
		   be64_to_cpu(session_token));
	rc = plpar_hcall_norets(H_VIOCTL, adapter->vdev->unit_address,
				H_SESSION_ERR_DETECTED, session_token, 0, 0);
	if (rc) {
		netdev_err(netdev, "Client initiated failover failed, rc %ld\n",
			   rc);
		return -EINVAL;
	}

	return count;
}

static DEVICE_ATTR_WO(failover);

static unsigned long ibmvnic_get_desired_dma(struct vio_dev *vdev)
{
	struct net_device *netdev = dev_get_drvdata(&vdev->dev);
	struct ibmvnic_adapter *adapter;
	struct iommu_table *tbl;
	unsigned long ret = 0;
	int i;

	tbl = get_iommu_table_base(&vdev->dev);

	/* netdev inits at probe time along with the structures we need below*/
	if (!netdev)
		return IOMMU_PAGE_ALIGN(IBMVNIC_IO_ENTITLEMENT_DEFAULT, tbl);

	adapter = netdev_priv(netdev);

	ret += PAGE_SIZE; /* the crq message queue */
	ret += IOMMU_PAGE_ALIGN(sizeof(struct ibmvnic_statistics), tbl);

	for (i = 0; i < adapter->req_tx_queues + adapter->req_rx_queues; i++)
		ret += 4 * PAGE_SIZE; /* the scrq message queue */

	for (i = 0; i < adapter->num_active_rx_pools; i++)
		ret += adapter->rx_pool[i].size *
		    IOMMU_PAGE_ALIGN(adapter->rx_pool[i].buff_size, tbl);

	return ret;
}

static int ibmvnic_resume(struct device *dev)
{
	struct net_device *netdev = dev_get_drvdata(dev);
	struct ibmvnic_adapter *adapter = netdev_priv(netdev);

	if (adapter->state != VNIC_OPEN)
		return 0;

	tasklet_schedule(&adapter->tasklet);

	return 0;
}

static const struct vio_device_id ibmvnic_device_table[] = {
	{"network", "IBM,vnic"},
	{"", "" }
};
MODULE_DEVICE_TABLE(vio, ibmvnic_device_table);

static const struct dev_pm_ops ibmvnic_pm_ops = {
	.resume = ibmvnic_resume
};

static struct vio_driver ibmvnic_driver = {
	.id_table       = ibmvnic_device_table,
	.probe          = ibmvnic_probe,
	.remove         = ibmvnic_remove,
	.get_desired_dma = ibmvnic_get_desired_dma,
	.name		= ibmvnic_driver_name,
	.pm		= &ibmvnic_pm_ops,
};

/* module functions */
static int __init ibmvnic_module_init(void)
{
	pr_info("%s: %s %s\n", ibmvnic_driver_name, ibmvnic_driver_string,
		IBMVNIC_DRIVER_VERSION);

	return vio_register_driver(&ibmvnic_driver);
}

static void __exit ibmvnic_module_exit(void)
{
	vio_unregister_driver(&ibmvnic_driver);
}

module_init(ibmvnic_module_init);
module_exit(ibmvnic_module_exit);<|MERGE_RESOLUTION|>--- conflicted
+++ resolved
@@ -473,12 +473,6 @@
 
 	if (!adapter->rx_pool)
 		return -1;
-<<<<<<< HEAD
-
-	size_array = (u64 *)((u8 *)(adapter->login_rsp_buf) +
-		be32_to_cpu(adapter->login_rsp_buf->off_rxadd_buff_size));
-=======
->>>>>>> 11811d61
 
 	buff_size = adapter->cur_rx_buf_sz;
 	rx_scrqs = adapter->num_active_rx_pools;
@@ -649,11 +643,7 @@
 	if (!adapter->tx_pool)
 		return -1;
 
-<<<<<<< HEAD
-	tx_scrqs = be32_to_cpu(adapter->login_rsp_buf->num_txsubm_subcrqs);
-=======
 	tx_scrqs = adapter->num_active_tx_pools;
->>>>>>> 11811d61
 	for (i = 0; i < tx_scrqs; i++) {
 		rc = reset_one_tx_pool(adapter, &adapter->tso_pool[i]);
 		if (rc)
