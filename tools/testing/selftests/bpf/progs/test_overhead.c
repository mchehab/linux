// SPDX-License-Identifier: GPL-2.0
/* Copyright (c) 2019 Facebook */
#include <stdbool.h>
#include <stddef.h>
#include <linux/bpf.h>
#include <linux/ptrace.h>
#include <bpf/bpf_helpers.h>
#include <bpf/bpf_tracing.h>

struct task_struct;

SEC("kprobe/__set_task_comm")
int BPF_KPROBE(prog1, struct task_struct *tsk, const char *buf, bool exec)
{
	return !tsk;
}

SEC("kretprobe/__set_task_comm")
int BPF_KRETPROBE(prog2, int ret)
{
	return ret;
}

SEC("raw_tp/task_rename")
int prog3(struct bpf_raw_tracepoint_args *ctx)
{
	return !ctx->args[0];
}

SEC("fentry/__set_task_comm")
int BPF_PROG(prog4, struct task_struct *tsk, const char *buf, bool exec)
{
	return 0;
}

SEC("fexit/__set_task_comm")
int BPF_PROG(prog5, struct task_struct *tsk, const char *buf, bool exec)
{
	return 0;
<<<<<<< HEAD
=======
}

SEC("fmod_ret/__set_task_comm")
int BPF_PROG(prog6, struct task_struct *tsk, const char *buf, bool exec)
{
	return !tsk;
>>>>>>> 4775cbe7
}

char _license[] SEC("license") = "GPL";<|MERGE_RESOLUTION|>--- conflicted
+++ resolved
@@ -37,15 +37,12 @@
 int BPF_PROG(prog5, struct task_struct *tsk, const char *buf, bool exec)
 {
 	return 0;
-<<<<<<< HEAD
-=======
 }
 
 SEC("fmod_ret/__set_task_comm")
 int BPF_PROG(prog6, struct task_struct *tsk, const char *buf, bool exec)
 {
 	return !tsk;
->>>>>>> 4775cbe7
 }
 
 char _license[] SEC("license") = "GPL";