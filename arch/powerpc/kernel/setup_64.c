// SPDX-License-Identifier: GPL-2.0-or-later
/*
 * 
 * Common boot and setup code.
 *
 * Copyright (C) 2001 PPC64 Team, IBM Corp
 */

#include <linux/export.h>
#include <linux/string.h>
#include <linux/sched.h>
#include <linux/init.h>
#include <linux/kernel.h>
#include <linux/reboot.h>
#include <linux/delay.h>
#include <linux/initrd.h>
#include <linux/seq_file.h>
#include <linux/ioport.h>
#include <linux/console.h>
#include <linux/utsname.h>
#include <linux/tty.h>
#include <linux/root_dev.h>
#include <linux/notifier.h>
#include <linux/cpu.h>
#include <linux/unistd.h>
#include <linux/serial.h>
#include <linux/serial_8250.h>
#include <linux/memblock.h>
#include <linux/pci.h>
#include <linux/lockdep.h>
#include <linux/memory.h>
#include <linux/nmi.h>
#include <linux/pgtable.h>

#include <asm/debugfs.h>
#include <asm/io.h>
#include <asm/kdump.h>
#include <asm/prom.h>
#include <asm/processor.h>
#include <asm/smp.h>
#include <asm/elf.h>
#include <asm/machdep.h>
#include <asm/paca.h>
#include <asm/time.h>
#include <asm/cputable.h>
#include <asm/dt_cpu_ftrs.h>
#include <asm/sections.h>
#include <asm/btext.h>
#include <asm/nvram.h>
#include <asm/setup.h>
#include <asm/rtas.h>
#include <asm/iommu.h>
#include <asm/serial.h>
#include <asm/cache.h>
#include <asm/page.h>
#include <asm/mmu.h>
#include <asm/firmware.h>
#include <asm/xmon.h>
#include <asm/udbg.h>
#include <asm/kexec.h>
#include <asm/code-patching.h>
#include <asm/livepatch.h>
#include <asm/opal.h>
#include <asm/cputhreads.h>
#include <asm/hw_irq.h>
#include <asm/feature-fixups.h>
#include <asm/kup.h>
#include <asm/early_ioremap.h>
#include <asm/pgalloc.h>
#include <asm/asm-prototypes.h>

#include "setup.h"

int spinning_secondaries;
u64 ppc64_pft_size;

struct ppc64_caches ppc64_caches = {
	.l1d = {
		.block_size = 0x40,
		.log_block_size = 6,
	},
	.l1i = {
		.block_size = 0x40,
		.log_block_size = 6
	},
};
EXPORT_SYMBOL_GPL(ppc64_caches);

#if defined(CONFIG_PPC_BOOK3E) && defined(CONFIG_SMP)
void __init setup_tlb_core_data(void)
{
	int cpu;

	BUILD_BUG_ON(offsetof(struct tlb_core_data, lock) != 0);

	for_each_possible_cpu(cpu) {
		int first = cpu_first_thread_sibling(cpu);

		/*
		 * If we boot via kdump on a non-primary thread,
		 * make sure we point at the thread that actually
		 * set up this TLB.
		 */
		if (cpu_first_thread_sibling(boot_cpuid) == first)
			first = boot_cpuid;

		paca_ptrs[cpu]->tcd_ptr = &paca_ptrs[first]->tcd;

		/*
		 * If we have threads, we need either tlbsrx.
		 * or e6500 tablewalk mode, or else TLB handlers
		 * will be racy and could produce duplicate entries.
		 * Should we panic instead?
		 */
		WARN_ONCE(smt_enabled_at_boot >= 2 &&
			  !mmu_has_feature(MMU_FTR_USE_TLBRSRV) &&
			  book3e_htw_mode != PPC_HTW_E6500,
			  "%s: unsupported MMU configuration\n", __func__);
	}
}
#endif

#ifdef CONFIG_SMP

static char *smt_enabled_cmdline;

/* Look for ibm,smt-enabled OF option */
void __init check_smt_enabled(void)
{
	struct device_node *dn;
	const char *smt_option;

	/* Default to enabling all threads */
	smt_enabled_at_boot = threads_per_core;

	/* Allow the command line to overrule the OF option */
	if (smt_enabled_cmdline) {
		if (!strcmp(smt_enabled_cmdline, "on"))
			smt_enabled_at_boot = threads_per_core;
		else if (!strcmp(smt_enabled_cmdline, "off"))
			smt_enabled_at_boot = 0;
		else {
			int smt;
			int rc;

			rc = kstrtoint(smt_enabled_cmdline, 10, &smt);
			if (!rc)
				smt_enabled_at_boot =
					min(threads_per_core, smt);
		}
	} else {
		dn = of_find_node_by_path("/options");
		if (dn) {
			smt_option = of_get_property(dn, "ibm,smt-enabled",
						     NULL);

			if (smt_option) {
				if (!strcmp(smt_option, "on"))
					smt_enabled_at_boot = threads_per_core;
				else if (!strcmp(smt_option, "off"))
					smt_enabled_at_boot = 0;
			}

			of_node_put(dn);
		}
	}
}

/* Look for smt-enabled= cmdline option */
static int __init early_smt_enabled(char *p)
{
	smt_enabled_cmdline = p;
	return 0;
}
early_param("smt-enabled", early_smt_enabled);

#endif /* CONFIG_SMP */

/** Fix up paca fields required for the boot cpu */
static void __init fixup_boot_paca(void)
{
	/* The boot cpu is started */
	get_paca()->cpu_start = 1;
	/* Allow percpu accesses to work until we setup percpu data */
	get_paca()->data_offset = 0;
	/* Mark interrupts disabled in PACA */
	irq_soft_mask_set(IRQS_DISABLED);
}

static void __init configure_exceptions(void)
{
	/*
	 * Setup the trampolines from the lowmem exception vectors
	 * to the kdump kernel when not using a relocatable kernel.
	 */
	setup_kdump_trampoline();

	/* Under a PAPR hypervisor, we need hypercalls */
	if (firmware_has_feature(FW_FEATURE_SET_MODE)) {
		/* Enable AIL if possible */
		if (!pseries_enable_reloc_on_exc()) {
			init_task.thread.fscr &= ~FSCR_SCV;
			cur_cpu_spec->cpu_user_features2 &= ~PPC_FEATURE2_SCV;
		}

		/*
		 * Tell the hypervisor that we want our exceptions to
		 * be taken in little endian mode.
		 *
		 * We don't call this for big endian as our calling convention
		 * makes us always enter in BE, and the call may fail under
		 * some circumstances with kdump.
		 */
#ifdef __LITTLE_ENDIAN__
		pseries_little_endian_exceptions();
#endif
	} else {
		/* Set endian mode using OPAL */
		if (firmware_has_feature(FW_FEATURE_OPAL))
			opal_configure_cores();

		/* AIL on native is done in cpu_ready_for_interrupts() */
	}
}

static void cpu_ready_for_interrupts(void)
{
	/*
	 * Enable AIL if supported, and we are in hypervisor mode. This
	 * is called once for every processor.
	 *
	 * If we are not in hypervisor mode the job is done once for
	 * the whole partition in configure_exceptions().
	 */
	if (cpu_has_feature(CPU_FTR_HVMODE)) {
		unsigned long lpcr = mfspr(SPRN_LPCR);
		unsigned long new_lpcr = lpcr;

		if (cpu_has_feature(CPU_FTR_ARCH_31)) {
			/* P10 DD1 does not have HAIL */
			if (pvr_version_is(PVR_POWER10) &&
					(mfspr(SPRN_PVR) & 0xf00) == 0x100)
				new_lpcr |= LPCR_AIL_3;
			else
				new_lpcr |= LPCR_HAIL;
		} else if (cpu_has_feature(CPU_FTR_ARCH_207S)) {
			new_lpcr |= LPCR_AIL_3;
		}

		if (new_lpcr != lpcr)
			mtspr(SPRN_LPCR, new_lpcr);
	}

	/*
	 * Set HFSCR:TM based on CPU features:
	 * In the special case of TM no suspend (P9N DD2.1), Linux is
	 * told TM is off via the dt-ftrs but told to (partially) use
	 * it via OPAL_REINIT_CPUS_TM_SUSPEND_DISABLED. So HFSCR[TM]
	 * will be off from dt-ftrs but we need to turn it on for the
	 * no suspend case.
	 */
	if (cpu_has_feature(CPU_FTR_HVMODE)) {
		if (cpu_has_feature(CPU_FTR_TM_COMP))
			mtspr(SPRN_HFSCR, mfspr(SPRN_HFSCR) | HFSCR_TM);
		else
			mtspr(SPRN_HFSCR, mfspr(SPRN_HFSCR) & ~HFSCR_TM);
	}

	/* Set IR and DR in PACA MSR */
	get_paca()->kernel_msr = MSR_KERNEL;
}

unsigned long spr_default_dscr = 0;

static void __init record_spr_defaults(void)
{
	if (early_cpu_has_feature(CPU_FTR_DSCR))
		spr_default_dscr = mfspr(SPRN_DSCR);
}

/*
 * Early initialization entry point. This is called by head.S
 * with MMU translation disabled. We rely on the "feature" of
 * the CPU that ignores the top 2 bits of the address in real
 * mode so we can access kernel globals normally provided we
 * only toy with things in the RMO region. From here, we do
 * some early parsing of the device-tree to setup out MEMBLOCK
 * data structures, and allocate & initialize the hash table
 * and segment tables so we can start running with translation
 * enabled.
 *
 * It is this function which will call the probe() callback of
 * the various platform types and copy the matching one to the
 * global ppc_md structure. Your platform can eventually do
 * some very early initializations from the probe() routine, but
 * this is not recommended, be very careful as, for example, the
 * device-tree is not accessible via normal means at this point.
 */

void __init early_setup(unsigned long dt_ptr)
{
	static __initdata struct paca_struct boot_paca;

	/* -------- printk is _NOT_ safe to use here ! ------- */

	/*
	 * Assume we're on cpu 0 for now.
	 *
	 * We need to load a PACA very early for a few reasons.
	 *
	 * The stack protector canary is stored in the paca, so as soon as we
	 * call any stack protected code we need r13 pointing somewhere valid.
	 *
	 * If we are using kcov it will call in_task() in its instrumentation,
	 * which relies on the current task from the PACA.
	 *
	 * dt_cpu_ftrs_init() calls into generic OF/fdt code, as well as
	 * printk(), which can trigger both stack protector and kcov.
	 *
	 * percpu variables and spin locks also use the paca.
	 *
	 * So set up a temporary paca. It will be replaced below once we know
	 * what CPU we are on.
	 */
	initialise_paca(&boot_paca, 0);
	setup_paca(&boot_paca);
	fixup_boot_paca();

	/* -------- printk is now safe to use ------- */

	/* Try new device tree based feature discovery ... */
	if (!dt_cpu_ftrs_init(__va(dt_ptr)))
		/* Otherwise use the old style CPU table */
		identify_cpu(0, mfspr(SPRN_PVR));

	/* Enable early debugging if any specified (see udbg.h) */
	udbg_early_init();

	udbg_printf(" -> %s(), dt_ptr: 0x%lx\n", __func__, dt_ptr);

	/*
	 * Do early initialization using the flattened device
	 * tree, such as retrieving the physical memory map or
	 * calculating/retrieving the hash table size.
	 */
	early_init_devtree(__va(dt_ptr));

	/* Now we know the logical id of our boot cpu, setup the paca. */
	if (boot_cpuid != 0) {
		/* Poison paca_ptrs[0] again if it's not the boot cpu */
		memset(&paca_ptrs[0], 0x88, sizeof(paca_ptrs[0]));
	}
	setup_paca(paca_ptrs[boot_cpuid]);
	fixup_boot_paca();

	/*
	 * Configure exception handlers. This include setting up trampolines
	 * if needed, setting exception endian mode, etc...
	 */
	configure_exceptions();

	/*
	 * Configure Kernel Userspace Protection. This needs to happen before
	 * feature fixups for platforms that implement this using features.
	 */
	setup_kup();

	/* Apply all the dynamic patching */
	apply_feature_fixups();
	setup_feature_keys();

	/* Initialize the hash table or TLB handling */
	early_init_mmu();

	early_ioremap_setup();

	/*
	 * After firmware and early platform setup code has set things up,
	 * we note the SPR values for configurable control/performance
	 * registers, and use those as initial defaults.
	 */
	record_spr_defaults();

	/*
	 * At this point, we can let interrupts switch to virtual mode
	 * (the MMU has been setup), so adjust the MSR in the PACA to
	 * have IR and DR set and enable AIL if it exists
	 */
	cpu_ready_for_interrupts();

	/*
	 * We enable ftrace here, but since we only support DYNAMIC_FTRACE, it
	 * will only actually get enabled on the boot cpu much later once
	 * ftrace itself has been initialized.
	 */
	this_cpu_enable_ftrace();

	udbg_printf(" <- %s()\n", __func__);

#ifdef CONFIG_PPC_EARLY_DEBUG_BOOTX
	/*
	 * This needs to be done *last* (after the above udbg_printf() even)
	 *
	 * Right after we return from this function, we turn on the MMU
	 * which means the real-mode access trick that btext does will
	 * no longer work, it needs to switch to using a real MMU
	 * mapping. This call will ensure that it does
	 */
	btext_map();
#endif /* CONFIG_PPC_EARLY_DEBUG_BOOTX */
}

#ifdef CONFIG_SMP
void early_setup_secondary(void)
{
	/* Mark interrupts disabled in PACA */
	irq_soft_mask_set(IRQS_DISABLED);

	/* Initialize the hash table or TLB handling */
	early_init_mmu_secondary();

	/* Perform any KUP setup that is per-cpu */
	setup_kup();

	/*
	 * At this point, we can let interrupts switch to virtual mode
	 * (the MMU has been setup), so adjust the MSR in the PACA to
	 * have IR and DR set.
	 */
	cpu_ready_for_interrupts();
}

#endif /* CONFIG_SMP */

void panic_smp_self_stop(void)
{
	hard_irq_disable();
	spin_begin();
	while (1)
		spin_cpu_relax();
}

#if defined(CONFIG_SMP) || defined(CONFIG_KEXEC_CORE)
static bool use_spinloop(void)
{
	if (IS_ENABLED(CONFIG_PPC_BOOK3S)) {
		/*
		 * See comments in head_64.S -- not all platforms insert
		 * secondaries at __secondary_hold and wait at the spin
		 * loop.
		 */
		if (firmware_has_feature(FW_FEATURE_OPAL))
			return false;
		return true;
	}

	/*
	 * When book3e boots from kexec, the ePAPR spin table does
	 * not get used.
	 */
	return of_property_read_bool(of_chosen, "linux,booted-from-kexec");
}

void smp_release_cpus(void)
{
	unsigned long *ptr;
	int i;

	if (!use_spinloop())
		return;

	/* All secondary cpus are spinning on a common spinloop, release them
	 * all now so they can start to spin on their individual paca
	 * spinloops. For non SMP kernels, the secondary cpus never get out
	 * of the common spinloop.
	 */

	ptr  = (unsigned long *)((unsigned long)&__secondary_hold_spinloop
			- PHYSICAL_START);
	*ptr = ppc_function_entry(generic_secondary_smp_init);

	/* And wait a bit for them to catch up */
	for (i = 0; i < 100000; i++) {
		mb();
		HMT_low();
		if (spinning_secondaries == 0)
			break;
		udelay(1);
	}
	pr_debug("spinning_secondaries = %d\n", spinning_secondaries);
}
#endif /* CONFIG_SMP || CONFIG_KEXEC_CORE */

/*
 * Initialize some remaining members of the ppc64_caches and systemcfg
 * structures
 * (at least until we get rid of them completely). This is mostly some
 * cache informations about the CPU that will be used by cache flush
 * routines and/or provided to userland
 */

static void init_cache_info(struct ppc_cache_info *info, u32 size, u32 lsize,
			    u32 bsize, u32 sets)
{
	info->size = size;
	info->sets = sets;
	info->line_size = lsize;
	info->block_size = bsize;
	info->log_block_size = __ilog2(bsize);
	if (bsize)
		info->blocks_per_page = PAGE_SIZE / bsize;
	else
		info->blocks_per_page = 0;

	if (sets == 0)
		info->assoc = 0xffff;
	else
		info->assoc = size / (sets * lsize);
}

static bool __init parse_cache_info(struct device_node *np,
				    bool icache,
				    struct ppc_cache_info *info)
{
	static const char *ipropnames[] __initdata = {
		"i-cache-size",
		"i-cache-sets",
		"i-cache-block-size",
		"i-cache-line-size",
	};
	static const char *dpropnames[] __initdata = {
		"d-cache-size",
		"d-cache-sets",
		"d-cache-block-size",
		"d-cache-line-size",
	};
	const char **propnames = icache ? ipropnames : dpropnames;
	const __be32 *sizep, *lsizep, *bsizep, *setsp;
	u32 size, lsize, bsize, sets;
	bool success = true;

	size = 0;
	sets = -1u;
	lsize = bsize = cur_cpu_spec->dcache_bsize;
	sizep = of_get_property(np, propnames[0], NULL);
	if (sizep != NULL)
		size = be32_to_cpu(*sizep);
	setsp = of_get_property(np, propnames[1], NULL);
	if (setsp != NULL)
		sets = be32_to_cpu(*setsp);
	bsizep = of_get_property(np, propnames[2], NULL);
	lsizep = of_get_property(np, propnames[3], NULL);
	if (bsizep == NULL)
		bsizep = lsizep;
	if (lsizep == NULL)
		lsizep = bsizep;
	if (lsizep != NULL)
		lsize = be32_to_cpu(*lsizep);
	if (bsizep != NULL)
		bsize = be32_to_cpu(*bsizep);
	if (sizep == NULL || bsizep == NULL || lsizep == NULL)
		success = false;

	/*
	 * OF is weird .. it represents fully associative caches
	 * as "1 way" which doesn't make much sense and doesn't
	 * leave room for direct mapped. We'll assume that 0
	 * in OF means direct mapped for that reason.
	 */
	if (sets == 1)
		sets = 0;
	else if (sets == 0)
		sets = 1;

	init_cache_info(info, size, lsize, bsize, sets);

	return success;
}

void __init initialize_cache_info(void)
{
	struct device_node *cpu = NULL, *l2, *l3 = NULL;
	u32 pvr;

	/*
	 * All shipping POWER8 machines have a firmware bug that
	 * puts incorrect information in the device-tree. This will
	 * be (hopefully) fixed for future chips but for now hard
	 * code the values if we are running on one of these
	 */
	pvr = PVR_VER(mfspr(SPRN_PVR));
	if (pvr == PVR_POWER8 || pvr == PVR_POWER8E ||
	    pvr == PVR_POWER8NVL) {
						/* size    lsize   blk  sets */
		init_cache_info(&ppc64_caches.l1i, 0x8000,   128,  128, 32);
		init_cache_info(&ppc64_caches.l1d, 0x10000,  128,  128, 64);
		init_cache_info(&ppc64_caches.l2,  0x80000,  128,  0,   512);
		init_cache_info(&ppc64_caches.l3,  0x800000, 128,  0,   8192);
	} else
		cpu = of_find_node_by_type(NULL, "cpu");

	/*
	 * We're assuming *all* of the CPUs have the same
	 * d-cache and i-cache sizes... -Peter
	 */
	if (cpu) {
		if (!parse_cache_info(cpu, false, &ppc64_caches.l1d))
			pr_warn("Argh, can't find dcache properties !\n");

		if (!parse_cache_info(cpu, true, &ppc64_caches.l1i))
			pr_warn("Argh, can't find icache properties !\n");

		/*
		 * Try to find the L2 and L3 if any. Assume they are
		 * unified and use the D-side properties.
		 */
		l2 = of_find_next_cache_node(cpu);
		of_node_put(cpu);
		if (l2) {
			parse_cache_info(l2, false, &ppc64_caches.l2);
			l3 = of_find_next_cache_node(l2);
			of_node_put(l2);
		}
		if (l3) {
			parse_cache_info(l3, false, &ppc64_caches.l3);
			of_node_put(l3);
		}
	}

	/* For use by binfmt_elf */
	dcache_bsize = ppc64_caches.l1d.block_size;
	icache_bsize = ppc64_caches.l1i.block_size;

	cur_cpu_spec->dcache_bsize = dcache_bsize;
	cur_cpu_spec->icache_bsize = icache_bsize;
}

/*
 * This returns the limit below which memory accesses to the linear
 * mapping are guarnateed not to cause an architectural exception (e.g.,
 * TLB or SLB miss fault).
 *
 * This is used to allocate PACAs and various interrupt stacks that
 * that are accessed early in interrupt handlers that must not cause
 * re-entrant interrupts.
 */
__init u64 ppc64_bolted_size(void)
{
#ifdef CONFIG_PPC_BOOK3E
	/* Freescale BookE bolts the entire linear mapping */
	/* XXX: BookE ppc64_rma_limit setup seems to disagree? */
	if (early_mmu_has_feature(MMU_FTR_TYPE_FSL_E))
		return linear_map_top;
	/* Other BookE, we assume the first GB is bolted */
	return 1ul << 30;
#else
	/* BookS radix, does not take faults on linear mapping */
	if (early_radix_enabled())
		return ULONG_MAX;

	/* BookS hash, the first segment is bolted */
	if (early_mmu_has_feature(MMU_FTR_1T_SEGMENT))
		return 1UL << SID_SHIFT_1T;
	return 1UL << SID_SHIFT;
#endif
}

static void *__init alloc_stack(unsigned long limit, int cpu)
{
	void *ptr;

	BUILD_BUG_ON(STACK_INT_FRAME_SIZE % 16);

	ptr = memblock_alloc_try_nid(THREAD_SIZE, THREAD_ALIGN,
				     MEMBLOCK_LOW_LIMIT, limit,
				     early_cpu_to_node(cpu));
	if (!ptr)
		panic("cannot allocate stacks");

	return ptr;
}

void __init irqstack_early_init(void)
{
	u64 limit = ppc64_bolted_size();
	unsigned int i;

	/*
	 * Interrupt stacks must be in the first segment since we
	 * cannot afford to take SLB misses on them. They are not
	 * accessed in realmode.
	 */
	for_each_possible_cpu(i) {
		softirq_ctx[i] = alloc_stack(limit, i);
		hardirq_ctx[i] = alloc_stack(limit, i);
	}
}

#ifdef CONFIG_PPC_BOOK3E
void __init exc_lvl_early_init(void)
{
	unsigned int i;

	for_each_possible_cpu(i) {
		void *sp;

		sp = alloc_stack(ULONG_MAX, i);
		critirq_ctx[i] = sp;
		paca_ptrs[i]->crit_kstack = sp + THREAD_SIZE;

		sp = alloc_stack(ULONG_MAX, i);
		dbgirq_ctx[i] = sp;
		paca_ptrs[i]->dbg_kstack = sp + THREAD_SIZE;

		sp = alloc_stack(ULONG_MAX, i);
		mcheckirq_ctx[i] = sp;
		paca_ptrs[i]->mc_kstack = sp + THREAD_SIZE;
	}

	if (cpu_has_feature(CPU_FTR_DEBUG_LVL_EXC))
		patch_exception(0x040, exc_debug_debug_book3e);
}
#endif

/*
 * Stack space used when we detect a bad kernel stack pointer, and
 * early in SMP boots before relocation is enabled. Exclusive emergency
 * stack for machine checks.
 */
void __init emergency_stack_init(void)
{
	u64 limit, mce_limit;
	unsigned int i;

	/*
	 * Emergency stacks must be under 256MB, we cannot afford to take
	 * SLB misses on them. The ABI also requires them to be 128-byte
	 * aligned.
	 *
	 * Since we use these as temporary stacks during secondary CPU
	 * bringup, machine check, system reset, and HMI, we need to get
	 * at them in real mode. This means they must also be within the RMO
	 * region.
	 *
	 * The IRQ stacks allocated elsewhere in this file are zeroed and
	 * initialized in kernel/irq.c. These are initialized here in order
	 * to have emergency stacks available as early as possible.
	 */
	limit = mce_limit = min(ppc64_bolted_size(), ppc64_rma_size);

	/*
	 * Machine check on pseries calls rtas, but can't use the static
	 * rtas_args due to a machine check hitting while the lock is held.
	 * rtas args have to be under 4GB, so the machine check stack is
	 * limited to 4GB so args can be put on stack.
	 */
	if (firmware_has_feature(FW_FEATURE_LPAR) && mce_limit > SZ_4G)
		mce_limit = SZ_4G;

	for_each_possible_cpu(i) {
		paca_ptrs[i]->emergency_sp = alloc_stack(limit, i) + THREAD_SIZE;

#ifdef CONFIG_PPC_BOOK3S_64
		/* emergency stack for NMI exception handling. */
		paca_ptrs[i]->nmi_emergency_sp = alloc_stack(limit, i) + THREAD_SIZE;

		/* emergency stack for machine check exception handling. */
		paca_ptrs[i]->mc_emergency_sp = alloc_stack(mce_limit, i) + THREAD_SIZE;
#endif
	}
}

#ifdef CONFIG_SMP
/**
 * pcpu_alloc_bootmem - NUMA friendly alloc_bootmem wrapper for percpu
 * @cpu: cpu to allocate for
 * @size: size allocation in bytes
 * @align: alignment
 *
 * Allocate @size bytes aligned at @align for cpu @cpu.  This wrapper
 * does the right thing for NUMA regardless of the current
 * configuration.
 *
 * RETURNS:
 * Pointer to the allocated area on success, NULL on failure.
 */
static void * __init pcpu_alloc_bootmem(unsigned int cpu, size_t size,
					size_t align)
{
	const unsigned long goal = __pa(MAX_DMA_ADDRESS);
#ifdef CONFIG_NEED_MULTIPLE_NODES
	int node = early_cpu_to_node(cpu);
	void *ptr;

	if (!node_online(node) || !NODE_DATA(node)) {
		ptr = memblock_alloc_from(size, align, goal);
		pr_info("cpu %d has no node %d or node-local memory\n",
			cpu, node);
		pr_debug("per cpu data for cpu%d %lu bytes at %016lx\n",
			 cpu, size, __pa(ptr));
	} else {
		ptr = memblock_alloc_try_nid(size, align, goal,
					     MEMBLOCK_ALLOC_ACCESSIBLE, node);
		pr_debug("per cpu data for cpu%d %lu bytes on node%d at "
			 "%016lx\n", cpu, size, node, __pa(ptr));
	}
	return ptr;
#else
	return memblock_alloc_from(size, align, goal);
#endif
}

static void __init pcpu_free_bootmem(void *ptr, size_t size)
{
	memblock_free(__pa(ptr), size);
}

static int pcpu_cpu_distance(unsigned int from, unsigned int to)
{
	if (early_cpu_to_node(from) == early_cpu_to_node(to))
		return LOCAL_DISTANCE;
	else
		return REMOTE_DISTANCE;
}

unsigned long __per_cpu_offset[NR_CPUS] __read_mostly;
EXPORT_SYMBOL(__per_cpu_offset);

static void __init pcpu_populate_pte(unsigned long addr)
{
	pgd_t *pgd = pgd_offset_k(addr);
	p4d_t *p4d;
	pud_t *pud;
	pmd_t *pmd;

	p4d = p4d_offset(pgd, addr);
	if (p4d_none(*p4d)) {
		pud_t *new;

		new = memblock_alloc(PUD_TABLE_SIZE, PUD_TABLE_SIZE);
		if (!new)
			goto err_alloc;
		p4d_populate(&init_mm, p4d, new);
	}

	pud = pud_offset(p4d, addr);
	if (pud_none(*pud)) {
		pmd_t *new;

		new = memblock_alloc(PMD_TABLE_SIZE, PMD_TABLE_SIZE);
		if (!new)
			goto err_alloc;
		pud_populate(&init_mm, pud, new);
	}

	pmd = pmd_offset(pud, addr);
	if (!pmd_present(*pmd)) {
		pte_t *new;

		new = memblock_alloc(PTE_TABLE_SIZE, PTE_TABLE_SIZE);
		if (!new)
			goto err_alloc;
		pmd_populate_kernel(&init_mm, pmd, new);
	}

	return;

err_alloc:
	panic("%s: Failed to allocate %lu bytes align=%lx from=%lx\n",
	      __func__, PAGE_SIZE, PAGE_SIZE, PAGE_SIZE);
}


void __init setup_per_cpu_areas(void)
{
	const size_t dyn_size = PERCPU_MODULE_RESERVE + PERCPU_DYNAMIC_RESERVE;
	size_t atom_size;
	unsigned long delta;
	unsigned int cpu;
	int rc = -EINVAL;

	/*
	 * Linear mapping is one of 4K, 1M and 16M.  For 4K, no need
	 * to group units.  For larger mappings, use 1M atom which
	 * should be large enough to contain a number of units.
	 */
	if (mmu_linear_psize == MMU_PAGE_4K)
		atom_size = PAGE_SIZE;
	else
		atom_size = 1 << 20;

	if (pcpu_chosen_fc != PCPU_FC_PAGE) {
		rc = pcpu_embed_first_chunk(0, dyn_size, atom_size, pcpu_cpu_distance,
					    pcpu_alloc_bootmem, pcpu_free_bootmem);
		if (rc)
			pr_warn("PERCPU: %s allocator failed (%d), "
				"falling back to page size\n",
				pcpu_fc_names[pcpu_chosen_fc], rc);
	}

	if (rc < 0)
		rc = pcpu_page_first_chunk(0, pcpu_alloc_bootmem, pcpu_free_bootmem,
					   pcpu_populate_pte);
	if (rc < 0)
		panic("cannot initialize percpu area (err=%d)", rc);

	delta = (unsigned long)pcpu_base_addr - (unsigned long)__per_cpu_start;
	for_each_possible_cpu(cpu) {
                __per_cpu_offset[cpu] = delta + pcpu_unit_offsets[cpu];
		paca_ptrs[cpu]->data_offset = __per_cpu_offset[cpu];
	}
}
#endif

#ifdef CONFIG_MEMORY_HOTPLUG_SPARSE
unsigned long memory_block_size_bytes(void)
{
	if (ppc_md.memory_block_size)
		return ppc_md.memory_block_size();

	return MIN_MEMORY_BLOCK_SIZE;
}
#endif

#if defined(CONFIG_PPC_INDIRECT_PIO) || defined(CONFIG_PPC_INDIRECT_MMIO)
struct ppc_pci_io ppc_pci_io;
EXPORT_SYMBOL(ppc_pci_io);
#endif

#ifdef CONFIG_HARDLOCKUP_DETECTOR_PERF
u64 hw_nmi_get_sample_period(int watchdog_thresh)
{
	return ppc_proc_freq * watchdog_thresh;
}
#endif

/*
 * The perf based hardlockup detector breaks PMU event based branches, so
 * disable it by default. Book3S has a soft-nmi hardlockup detector based
 * on the decrementer interrupt, so it does not suffer from this problem.
 *
 * It is likely to get false positives in VM guests, so disable it there
 * by default too.
 */
static int __init disable_hardlockup_detector(void)
{
#ifdef CONFIG_HARDLOCKUP_DETECTOR_PERF
	hardlockup_detector_disable();
#else
	if (firmware_has_feature(FW_FEATURE_LPAR))
		hardlockup_detector_disable();
#endif

	return 0;
}
<<<<<<< HEAD
early_initcall(disable_hardlockup_detector);

#ifdef CONFIG_PPC_BOOK3S_64
static enum l1d_flush_type enabled_flush_types;
static void *l1d_flush_fallback_area;
static bool no_rfi_flush;
static bool no_entry_flush;
static bool no_uaccess_flush;
bool rfi_flush;
bool entry_flush;
bool uaccess_flush;
DEFINE_STATIC_KEY_FALSE(uaccess_flush_key);
EXPORT_SYMBOL(uaccess_flush_key);

static int __init handle_no_rfi_flush(char *p)
{
	pr_info("rfi-flush: disabled on command line.");
	no_rfi_flush = true;
	return 0;
}
early_param("no_rfi_flush", handle_no_rfi_flush);

static int __init handle_no_entry_flush(char *p)
{
	pr_info("entry-flush: disabled on command line.");
	no_entry_flush = true;
	return 0;
}
early_param("no_entry_flush", handle_no_entry_flush);

static int __init handle_no_uaccess_flush(char *p)
{
	pr_info("uaccess-flush: disabled on command line.");
	no_uaccess_flush = true;
	return 0;
}
early_param("no_uaccess_flush", handle_no_uaccess_flush);

/*
 * The RFI flush is not KPTI, but because users will see doco that says to use
 * nopti we hijack that option here to also disable the RFI flush.
 */
static int __init handle_no_pti(char *p)
{
	pr_info("rfi-flush: disabling due to 'nopti' on command line.\n");
	handle_no_rfi_flush(NULL);
	return 0;
}
early_param("nopti", handle_no_pti);

static void do_nothing(void *unused)
{
	/*
	 * We don't need to do the flush explicitly, just enter+exit kernel is
	 * sufficient, the RFI exit handlers will do the right thing.
	 */
}

void rfi_flush_enable(bool enable)
{
	if (enable) {
		do_rfi_flush_fixups(enabled_flush_types);
		on_each_cpu(do_nothing, NULL, 1);
	} else
		do_rfi_flush_fixups(L1D_FLUSH_NONE);

	rfi_flush = enable;
}

static void entry_flush_enable(bool enable)
{
	if (enable) {
		do_entry_flush_fixups(enabled_flush_types);
		on_each_cpu(do_nothing, NULL, 1);
	} else {
		do_entry_flush_fixups(L1D_FLUSH_NONE);
	}

	entry_flush = enable;
}

static void uaccess_flush_enable(bool enable)
{
	if (enable) {
		do_uaccess_flush_fixups(enabled_flush_types);
		static_branch_enable(&uaccess_flush_key);
		on_each_cpu(do_nothing, NULL, 1);
	} else {
		static_branch_disable(&uaccess_flush_key);
		do_uaccess_flush_fixups(L1D_FLUSH_NONE);
	}

	uaccess_flush = enable;
}

static void __ref init_fallback_flush(void)
{
	u64 l1d_size, limit;
	int cpu;

	/* Only allocate the fallback flush area once (at boot time). */
	if (l1d_flush_fallback_area)
		return;

	l1d_size = ppc64_caches.l1d.size;

	/*
	 * If there is no d-cache-size property in the device tree, l1d_size
	 * could be zero. That leads to the loop in the asm wrapping around to
	 * 2^64-1, and then walking off the end of the fallback area and
	 * eventually causing a page fault which is fatal. Just default to
	 * something vaguely sane.
	 */
	if (!l1d_size)
		l1d_size = (64 * 1024);

	limit = min(ppc64_bolted_size(), ppc64_rma_size);

	/*
	 * Align to L1d size, and size it at 2x L1d size, to catch possible
	 * hardware prefetch runoff. We don't have a recipe for load patterns to
	 * reliably avoid the prefetcher.
	 */
	l1d_flush_fallback_area = memblock_alloc_try_nid(l1d_size * 2,
						l1d_size, MEMBLOCK_LOW_LIMIT,
						limit, NUMA_NO_NODE);
	if (!l1d_flush_fallback_area)
		panic("%s: Failed to allocate %llu bytes align=0x%llx max_addr=%pa\n",
		      __func__, l1d_size * 2, l1d_size, &limit);


	for_each_possible_cpu(cpu) {
		struct paca_struct *paca = paca_ptrs[cpu];
		paca->rfi_flush_fallback_area = l1d_flush_fallback_area;
		paca->l1d_flush_size = l1d_size;
	}
}

void setup_rfi_flush(enum l1d_flush_type types, bool enable)
{
	if (types & L1D_FLUSH_FALLBACK) {
		pr_info("rfi-flush: fallback displacement flush available\n");
		init_fallback_flush();
	}

	if (types & L1D_FLUSH_ORI)
		pr_info("rfi-flush: ori type flush available\n");

	if (types & L1D_FLUSH_MTTRIG)
		pr_info("rfi-flush: mttrig type flush available\n");

	enabled_flush_types = types;

	if (!cpu_mitigations_off() && !no_rfi_flush)
		rfi_flush_enable(enable);
}

void setup_entry_flush(bool enable)
{
	if (cpu_mitigations_off())
		return;

	if (!no_entry_flush)
		entry_flush_enable(enable);
}

void setup_uaccess_flush(bool enable)
{
	if (cpu_mitigations_off())
		return;

	if (!no_uaccess_flush)
		uaccess_flush_enable(enable);
}

#ifdef CONFIG_DEBUG_FS
static int rfi_flush_set(void *data, u64 val)
{
	bool enable;

	if (val == 1)
		enable = true;
	else if (val == 0)
		enable = false;
	else
		return -EINVAL;

	/* Only do anything if we're changing state */
	if (enable != rfi_flush)
		rfi_flush_enable(enable);

	return 0;
}

static int rfi_flush_get(void *data, u64 *val)
{
	*val = rfi_flush ? 1 : 0;
	return 0;
}

DEFINE_SIMPLE_ATTRIBUTE(fops_rfi_flush, rfi_flush_get, rfi_flush_set, "%llu\n");

static int entry_flush_set(void *data, u64 val)
{
	bool enable;

	if (val == 1)
		enable = true;
	else if (val == 0)
		enable = false;
	else
		return -EINVAL;

	/* Only do anything if we're changing state */
	if (enable != entry_flush)
		entry_flush_enable(enable);

	return 0;
}

static int entry_flush_get(void *data, u64 *val)
{
	*val = entry_flush ? 1 : 0;
	return 0;
}

DEFINE_SIMPLE_ATTRIBUTE(fops_entry_flush, entry_flush_get, entry_flush_set, "%llu\n");

static int uaccess_flush_set(void *data, u64 val)
{
	bool enable;

	if (val == 1)
		enable = true;
	else if (val == 0)
		enable = false;
	else
		return -EINVAL;

	/* Only do anything if we're changing state */
	if (enable != uaccess_flush)
		uaccess_flush_enable(enable);

	return 0;
}

static int uaccess_flush_get(void *data, u64 *val)
{
	*val = uaccess_flush ? 1 : 0;
	return 0;
}

DEFINE_SIMPLE_ATTRIBUTE(fops_uaccess_flush, uaccess_flush_get, uaccess_flush_set, "%llu\n");

static __init int rfi_flush_debugfs_init(void)
{
	debugfs_create_file("rfi_flush", 0600, powerpc_debugfs_root, NULL, &fops_rfi_flush);
	debugfs_create_file("entry_flush", 0600, powerpc_debugfs_root, NULL, &fops_entry_flush);
	debugfs_create_file("uaccess_flush", 0600, powerpc_debugfs_root, NULL, &fops_uaccess_flush);
	return 0;
}
device_initcall(rfi_flush_debugfs_init);
#endif
#endif /* CONFIG_PPC_BOOK3S_64 */
=======
early_initcall(disable_hardlockup_detector);
>>>>>>> 11e4b63a
<|MERGE_RESOLUTION|>--- conflicted
+++ resolved
@@ -953,271 +953,4 @@
 
 	return 0;
 }
-<<<<<<< HEAD
-early_initcall(disable_hardlockup_detector);
-
-#ifdef CONFIG_PPC_BOOK3S_64
-static enum l1d_flush_type enabled_flush_types;
-static void *l1d_flush_fallback_area;
-static bool no_rfi_flush;
-static bool no_entry_flush;
-static bool no_uaccess_flush;
-bool rfi_flush;
-bool entry_flush;
-bool uaccess_flush;
-DEFINE_STATIC_KEY_FALSE(uaccess_flush_key);
-EXPORT_SYMBOL(uaccess_flush_key);
-
-static int __init handle_no_rfi_flush(char *p)
-{
-	pr_info("rfi-flush: disabled on command line.");
-	no_rfi_flush = true;
-	return 0;
-}
-early_param("no_rfi_flush", handle_no_rfi_flush);
-
-static int __init handle_no_entry_flush(char *p)
-{
-	pr_info("entry-flush: disabled on command line.");
-	no_entry_flush = true;
-	return 0;
-}
-early_param("no_entry_flush", handle_no_entry_flush);
-
-static int __init handle_no_uaccess_flush(char *p)
-{
-	pr_info("uaccess-flush: disabled on command line.");
-	no_uaccess_flush = true;
-	return 0;
-}
-early_param("no_uaccess_flush", handle_no_uaccess_flush);
-
-/*
- * The RFI flush is not KPTI, but because users will see doco that says to use
- * nopti we hijack that option here to also disable the RFI flush.
- */
-static int __init handle_no_pti(char *p)
-{
-	pr_info("rfi-flush: disabling due to 'nopti' on command line.\n");
-	handle_no_rfi_flush(NULL);
-	return 0;
-}
-early_param("nopti", handle_no_pti);
-
-static void do_nothing(void *unused)
-{
-	/*
-	 * We don't need to do the flush explicitly, just enter+exit kernel is
-	 * sufficient, the RFI exit handlers will do the right thing.
-	 */
-}
-
-void rfi_flush_enable(bool enable)
-{
-	if (enable) {
-		do_rfi_flush_fixups(enabled_flush_types);
-		on_each_cpu(do_nothing, NULL, 1);
-	} else
-		do_rfi_flush_fixups(L1D_FLUSH_NONE);
-
-	rfi_flush = enable;
-}
-
-static void entry_flush_enable(bool enable)
-{
-	if (enable) {
-		do_entry_flush_fixups(enabled_flush_types);
-		on_each_cpu(do_nothing, NULL, 1);
-	} else {
-		do_entry_flush_fixups(L1D_FLUSH_NONE);
-	}
-
-	entry_flush = enable;
-}
-
-static void uaccess_flush_enable(bool enable)
-{
-	if (enable) {
-		do_uaccess_flush_fixups(enabled_flush_types);
-		static_branch_enable(&uaccess_flush_key);
-		on_each_cpu(do_nothing, NULL, 1);
-	} else {
-		static_branch_disable(&uaccess_flush_key);
-		do_uaccess_flush_fixups(L1D_FLUSH_NONE);
-	}
-
-	uaccess_flush = enable;
-}
-
-static void __ref init_fallback_flush(void)
-{
-	u64 l1d_size, limit;
-	int cpu;
-
-	/* Only allocate the fallback flush area once (at boot time). */
-	if (l1d_flush_fallback_area)
-		return;
-
-	l1d_size = ppc64_caches.l1d.size;
-
-	/*
-	 * If there is no d-cache-size property in the device tree, l1d_size
-	 * could be zero. That leads to the loop in the asm wrapping around to
-	 * 2^64-1, and then walking off the end of the fallback area and
-	 * eventually causing a page fault which is fatal. Just default to
-	 * something vaguely sane.
-	 */
-	if (!l1d_size)
-		l1d_size = (64 * 1024);
-
-	limit = min(ppc64_bolted_size(), ppc64_rma_size);
-
-	/*
-	 * Align to L1d size, and size it at 2x L1d size, to catch possible
-	 * hardware prefetch runoff. We don't have a recipe for load patterns to
-	 * reliably avoid the prefetcher.
-	 */
-	l1d_flush_fallback_area = memblock_alloc_try_nid(l1d_size * 2,
-						l1d_size, MEMBLOCK_LOW_LIMIT,
-						limit, NUMA_NO_NODE);
-	if (!l1d_flush_fallback_area)
-		panic("%s: Failed to allocate %llu bytes align=0x%llx max_addr=%pa\n",
-		      __func__, l1d_size * 2, l1d_size, &limit);
-
-
-	for_each_possible_cpu(cpu) {
-		struct paca_struct *paca = paca_ptrs[cpu];
-		paca->rfi_flush_fallback_area = l1d_flush_fallback_area;
-		paca->l1d_flush_size = l1d_size;
-	}
-}
-
-void setup_rfi_flush(enum l1d_flush_type types, bool enable)
-{
-	if (types & L1D_FLUSH_FALLBACK) {
-		pr_info("rfi-flush: fallback displacement flush available\n");
-		init_fallback_flush();
-	}
-
-	if (types & L1D_FLUSH_ORI)
-		pr_info("rfi-flush: ori type flush available\n");
-
-	if (types & L1D_FLUSH_MTTRIG)
-		pr_info("rfi-flush: mttrig type flush available\n");
-
-	enabled_flush_types = types;
-
-	if (!cpu_mitigations_off() && !no_rfi_flush)
-		rfi_flush_enable(enable);
-}
-
-void setup_entry_flush(bool enable)
-{
-	if (cpu_mitigations_off())
-		return;
-
-	if (!no_entry_flush)
-		entry_flush_enable(enable);
-}
-
-void setup_uaccess_flush(bool enable)
-{
-	if (cpu_mitigations_off())
-		return;
-
-	if (!no_uaccess_flush)
-		uaccess_flush_enable(enable);
-}
-
-#ifdef CONFIG_DEBUG_FS
-static int rfi_flush_set(void *data, u64 val)
-{
-	bool enable;
-
-	if (val == 1)
-		enable = true;
-	else if (val == 0)
-		enable = false;
-	else
-		return -EINVAL;
-
-	/* Only do anything if we're changing state */
-	if (enable != rfi_flush)
-		rfi_flush_enable(enable);
-
-	return 0;
-}
-
-static int rfi_flush_get(void *data, u64 *val)
-{
-	*val = rfi_flush ? 1 : 0;
-	return 0;
-}
-
-DEFINE_SIMPLE_ATTRIBUTE(fops_rfi_flush, rfi_flush_get, rfi_flush_set, "%llu\n");
-
-static int entry_flush_set(void *data, u64 val)
-{
-	bool enable;
-
-	if (val == 1)
-		enable = true;
-	else if (val == 0)
-		enable = false;
-	else
-		return -EINVAL;
-
-	/* Only do anything if we're changing state */
-	if (enable != entry_flush)
-		entry_flush_enable(enable);
-
-	return 0;
-}
-
-static int entry_flush_get(void *data, u64 *val)
-{
-	*val = entry_flush ? 1 : 0;
-	return 0;
-}
-
-DEFINE_SIMPLE_ATTRIBUTE(fops_entry_flush, entry_flush_get, entry_flush_set, "%llu\n");
-
-static int uaccess_flush_set(void *data, u64 val)
-{
-	bool enable;
-
-	if (val == 1)
-		enable = true;
-	else if (val == 0)
-		enable = false;
-	else
-		return -EINVAL;
-
-	/* Only do anything if we're changing state */
-	if (enable != uaccess_flush)
-		uaccess_flush_enable(enable);
-
-	return 0;
-}
-
-static int uaccess_flush_get(void *data, u64 *val)
-{
-	*val = uaccess_flush ? 1 : 0;
-	return 0;
-}
-
-DEFINE_SIMPLE_ATTRIBUTE(fops_uaccess_flush, uaccess_flush_get, uaccess_flush_set, "%llu\n");
-
-static __init int rfi_flush_debugfs_init(void)
-{
-	debugfs_create_file("rfi_flush", 0600, powerpc_debugfs_root, NULL, &fops_rfi_flush);
-	debugfs_create_file("entry_flush", 0600, powerpc_debugfs_root, NULL, &fops_entry_flush);
-	debugfs_create_file("uaccess_flush", 0600, powerpc_debugfs_root, NULL, &fops_uaccess_flush);
-	return 0;
-}
-device_initcall(rfi_flush_debugfs_init);
-#endif
-#endif /* CONFIG_PPC_BOOK3S_64 */
-=======
-early_initcall(disable_hardlockup_detector);
->>>>>>> 11e4b63a
+early_initcall(disable_hardlockup_detector);