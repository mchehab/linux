--- conflicted
+++ resolved
@@ -76,11 +76,7 @@
 
 static u32 get_function(u16 func_id, bool ec_function)
 {
-<<<<<<< HEAD
-	return func_id & (ec_function << 16);
-=======
 	return (u32)func_id | (ec_function << 16);
->>>>>>> cf9de7b3
 }
 
 static struct rb_root *page_root_per_function(struct mlx5_core_dev *dev, u32 function)
