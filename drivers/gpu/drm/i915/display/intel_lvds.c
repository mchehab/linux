/*
 * Copyright © 2006-2007 Intel Corporation
 * Copyright (c) 2006 Dave Airlie <airlied@linux.ie>
 *
 * Permission is hereby granted, free of charge, to any person obtaining a
 * copy of this software and associated documentation files (the "Software"),
 * to deal in the Software without restriction, including without limitation
 * the rights to use, copy, modify, merge, publish, distribute, sublicense,
 * and/or sell copies of the Software, and to permit persons to whom the
 * Software is furnished to do so, subject to the following conditions:
 *
 * The above copyright notice and this permission notice (including the next
 * paragraph) shall be included in all copies or substantial portions of the
 * Software.
 *
 * THE SOFTWARE IS PROVIDED "AS IS", WITHOUT WARRANTY OF ANY KIND, EXPRESS OR
 * IMPLIED, INCLUDING BUT NOT LIMITED TO THE WARRANTIES OF MERCHANTABILITY,
 * FITNESS FOR A PARTICULAR PURPOSE AND NONINFRINGEMENT.  IN NO EVENT SHALL
 * THE AUTHORS OR COPYRIGHT HOLDERS BE LIABLE FOR ANY CLAIM, DAMAGES OR OTHER
 * LIABILITY, WHETHER IN AN ACTION OF CONTRACT, TORT OR OTHERWISE, ARISING
 * FROM, OUT OF OR IN CONNECTION WITH THE SOFTWARE OR THE USE OR OTHER
 * DEALINGS IN THE SOFTWARE.
 *
 * Authors:
 *	Eric Anholt <eric@anholt.net>
 *      Dave Airlie <airlied@linux.ie>
 *      Jesse Barnes <jesse.barnes@intel.com>
 */

#include <acpi/button.h>
#include <linux/acpi.h>
#include <linux/dmi.h>
#include <linux/i2c.h>
#include <linux/slab.h>
#include <linux/vga_switcheroo.h>

#include <drm/drm_atomic_helper.h>
#include <drm/drm_crtc.h>
#include <drm/drm_edid.h>

#include "i915_drv.h"
#include "i915_reg.h"
#include "intel_atomic.h"
#include "intel_backlight.h"
#include "intel_connector.h"
#include "intel_de.h"
#include "intel_display_types.h"
#include "intel_dpll.h"
#include "intel_fdi.h"
#include "intel_gmbus.h"
#include "intel_lvds.h"
#include "intel_lvds_regs.h"
#include "intel_panel.h"
#include "intel_pps_regs.h"

/* Private structure for the integrated LVDS support */
struct intel_lvds_pps {
	/* 100us units */
	int t1_t2;
	int t3;
	int t4;
	int t5;
	int tx;

	int divider;

	int port;
	bool powerdown_on_reset;
};

struct intel_lvds_encoder {
	struct intel_encoder base;

	bool is_dual_link;
	i915_reg_t reg;
	u32 a3_power;

	struct intel_lvds_pps init_pps;
	u32 init_lvds_val;

	struct intel_connector *attached_connector;
};

static struct intel_lvds_encoder *to_lvds_encoder(struct intel_encoder *encoder)
{
	return container_of(encoder, struct intel_lvds_encoder, base);
}

bool intel_lvds_port_enabled(struct drm_i915_private *i915,
			     i915_reg_t lvds_reg, enum pipe *pipe)
{
	u32 val;

	val = intel_de_read(i915, lvds_reg);

	/* asserts want to know the pipe even if the port is disabled */
	if (HAS_PCH_CPT(i915))
		*pipe = REG_FIELD_GET(LVDS_PIPE_SEL_MASK_CPT, val);
	else
		*pipe = REG_FIELD_GET(LVDS_PIPE_SEL_MASK, val);

	return val & LVDS_PORT_EN;
}

static bool intel_lvds_get_hw_state(struct intel_encoder *encoder,
				    enum pipe *pipe)
{
	struct drm_i915_private *i915 = to_i915(encoder->base.dev);
	struct intel_lvds_encoder *lvds_encoder = to_lvds_encoder(encoder);
	intel_wakeref_t wakeref;
	bool ret;

	wakeref = intel_display_power_get_if_enabled(i915, encoder->power_domain);
	if (!wakeref)
		return false;

	ret = intel_lvds_port_enabled(i915, lvds_encoder->reg, pipe);

	intel_display_power_put(i915, encoder->power_domain, wakeref);

	return ret;
}

static void intel_lvds_get_config(struct intel_encoder *encoder,
				  struct intel_crtc_state *crtc_state)
{
	struct drm_i915_private *dev_priv = to_i915(encoder->base.dev);
	struct intel_lvds_encoder *lvds_encoder = to_lvds_encoder(encoder);
	u32 tmp, flags = 0;

	crtc_state->output_types |= BIT(INTEL_OUTPUT_LVDS);

	tmp = intel_de_read(dev_priv, lvds_encoder->reg);
	if (tmp & LVDS_HSYNC_POLARITY)
		flags |= DRM_MODE_FLAG_NHSYNC;
	else
		flags |= DRM_MODE_FLAG_PHSYNC;
	if (tmp & LVDS_VSYNC_POLARITY)
		flags |= DRM_MODE_FLAG_NVSYNC;
	else
		flags |= DRM_MODE_FLAG_PVSYNC;

	crtc_state->hw.adjusted_mode.flags |= flags;

	if (DISPLAY_VER(dev_priv) < 5)
		crtc_state->gmch_pfit.lvds_border_bits =
			tmp & LVDS_BORDER_ENABLE;

	/* gen2/3 store dither state in pfit control, needs to match */
	if (DISPLAY_VER(dev_priv) < 4) {
		tmp = intel_de_read(dev_priv, PFIT_CONTROL);

		crtc_state->gmch_pfit.control |= tmp & PFIT_PANEL_8TO6_DITHER_ENABLE;
	}

	crtc_state->hw.adjusted_mode.crtc_clock = crtc_state->port_clock;
}

static void intel_lvds_pps_get_hw_state(struct drm_i915_private *dev_priv,
					struct intel_lvds_pps *pps)
{
	u32 val;

	pps->powerdown_on_reset = intel_de_read(dev_priv, PP_CONTROL(0)) & PANEL_POWER_RESET;

	val = intel_de_read(dev_priv, PP_ON_DELAYS(0));
	pps->port = REG_FIELD_GET(PANEL_PORT_SELECT_MASK, val);
	pps->t1_t2 = REG_FIELD_GET(PANEL_POWER_UP_DELAY_MASK, val);
	pps->t5 = REG_FIELD_GET(PANEL_LIGHT_ON_DELAY_MASK, val);

	val = intel_de_read(dev_priv, PP_OFF_DELAYS(0));
	pps->t3 = REG_FIELD_GET(PANEL_POWER_DOWN_DELAY_MASK, val);
	pps->tx = REG_FIELD_GET(PANEL_LIGHT_OFF_DELAY_MASK, val);

	val = intel_de_read(dev_priv, PP_DIVISOR(0));
	pps->divider = REG_FIELD_GET(PP_REFERENCE_DIVIDER_MASK, val);
	val = REG_FIELD_GET(PANEL_POWER_CYCLE_DELAY_MASK, val);
	/*
	 * Remove the BSpec specified +1 (100ms) offset that accounts for a
	 * too short power-cycle delay due to the asynchronous programming of
	 * the register.
	 */
	if (val)
		val--;
	/* Convert from 100ms to 100us units */
	pps->t4 = val * 1000;

	if (DISPLAY_VER(dev_priv) < 5 &&
	    pps->t1_t2 == 0 && pps->t5 == 0 && pps->t3 == 0 && pps->tx == 0) {
		drm_dbg_kms(&dev_priv->drm,
			    "Panel power timings uninitialized, "
			    "setting defaults\n");
		/* Set T2 to 40ms and T5 to 200ms in 100 usec units */
		pps->t1_t2 = 40 * 10;
		pps->t5 = 200 * 10;
		/* Set T3 to 35ms and Tx to 200ms in 100 usec units */
		pps->t3 = 35 * 10;
		pps->tx = 200 * 10;
	}

	drm_dbg(&dev_priv->drm, "LVDS PPS:t1+t2 %d t3 %d t4 %d t5 %d tx %d "
		"divider %d port %d powerdown_on_reset %d\n",
		pps->t1_t2, pps->t3, pps->t4, pps->t5, pps->tx,
		pps->divider, pps->port, pps->powerdown_on_reset);
}

static void intel_lvds_pps_init_hw(struct drm_i915_private *dev_priv,
				   struct intel_lvds_pps *pps)
{
	u32 val;

	val = intel_de_read(dev_priv, PP_CONTROL(0));
	drm_WARN_ON(&dev_priv->drm,
		    (val & PANEL_UNLOCK_MASK) != PANEL_UNLOCK_REGS);
	if (pps->powerdown_on_reset)
		val |= PANEL_POWER_RESET;
	intel_de_write(dev_priv, PP_CONTROL(0), val);

	intel_de_write(dev_priv, PP_ON_DELAYS(0),
		       REG_FIELD_PREP(PANEL_PORT_SELECT_MASK, pps->port) |
		       REG_FIELD_PREP(PANEL_POWER_UP_DELAY_MASK, pps->t1_t2) |
		       REG_FIELD_PREP(PANEL_LIGHT_ON_DELAY_MASK, pps->t5));

	intel_de_write(dev_priv, PP_OFF_DELAYS(0),
		       REG_FIELD_PREP(PANEL_POWER_DOWN_DELAY_MASK, pps->t3) |
		       REG_FIELD_PREP(PANEL_LIGHT_OFF_DELAY_MASK, pps->tx));

	intel_de_write(dev_priv, PP_DIVISOR(0),
		       REG_FIELD_PREP(PP_REFERENCE_DIVIDER_MASK, pps->divider) |
		       REG_FIELD_PREP(PANEL_POWER_CYCLE_DELAY_MASK, DIV_ROUND_UP(pps->t4, 1000) + 1));
}

static void intel_pre_enable_lvds(struct intel_atomic_state *state,
				  struct intel_encoder *encoder,
				  const struct intel_crtc_state *crtc_state,
				  const struct drm_connector_state *conn_state)
{
	struct intel_lvds_encoder *lvds_encoder = to_lvds_encoder(encoder);
	struct drm_i915_private *i915 = to_i915(encoder->base.dev);
	struct intel_crtc *crtc = to_intel_crtc(crtc_state->uapi.crtc);
	const struct drm_display_mode *adjusted_mode = &crtc_state->hw.adjusted_mode;
	enum pipe pipe = crtc->pipe;
	u32 temp;

	if (HAS_PCH_SPLIT(i915)) {
		assert_fdi_rx_pll_disabled(i915, pipe);
		assert_shared_dpll_disabled(i915, crtc_state->shared_dpll);
	} else {
		assert_pll_disabled(i915, pipe);
	}

	intel_lvds_pps_init_hw(i915, &lvds_encoder->init_pps);

	temp = lvds_encoder->init_lvds_val;
	temp |= LVDS_PORT_EN | LVDS_A0A2_CLKA_POWER_UP;

	if (HAS_PCH_CPT(i915)) {
		temp &= ~LVDS_PIPE_SEL_MASK_CPT;
		temp |= LVDS_PIPE_SEL_CPT(pipe);
	} else {
		temp &= ~LVDS_PIPE_SEL_MASK;
		temp |= LVDS_PIPE_SEL(pipe);
	}

	/* set the corresponsding LVDS_BORDER bit */
	temp &= ~LVDS_BORDER_ENABLE;
	temp |= crtc_state->gmch_pfit.lvds_border_bits;

	/*
	 * Set the B0-B3 data pairs corresponding to whether we're going to
	 * set the DPLLs for dual-channel mode or not.
	 */
	if (lvds_encoder->is_dual_link)
		temp |= LVDS_B0B3_POWER_UP | LVDS_CLKB_POWER_UP;
	else
		temp &= ~(LVDS_B0B3_POWER_UP | LVDS_CLKB_POWER_UP);

	/*
	 * It would be nice to set 24 vs 18-bit mode (LVDS_A3_POWER_UP)
	 * appropriately here, but we need to look more thoroughly into how
	 * panels behave in the two modes. For now, let's just maintain the
	 * value we got from the BIOS.
	 */
	temp &= ~LVDS_A3_POWER_MASK;
	temp |= lvds_encoder->a3_power;

	/*
	 * Set the dithering flag on LVDS as needed, note that there is no
	 * special lvds dither control bit on pch-split platforms, dithering is
	 * only controlled through the TRANSCONF reg.
	 */
	if (DISPLAY_VER(i915) == 4) {
		/*
		 * Bspec wording suggests that LVDS port dithering only exists
		 * for 18bpp panels.
		 */
		if (crtc_state->dither && crtc_state->pipe_bpp == 18)
			temp |= LVDS_ENABLE_DITHER;
		else
			temp &= ~LVDS_ENABLE_DITHER;
	}
	temp &= ~(LVDS_HSYNC_POLARITY | LVDS_VSYNC_POLARITY);
	if (adjusted_mode->flags & DRM_MODE_FLAG_NHSYNC)
		temp |= LVDS_HSYNC_POLARITY;
	if (adjusted_mode->flags & DRM_MODE_FLAG_NVSYNC)
		temp |= LVDS_VSYNC_POLARITY;

	intel_de_write(i915, lvds_encoder->reg, temp);
}

/*
 * Sets the power state for the panel.
 */
static void intel_enable_lvds(struct intel_atomic_state *state,
			      struct intel_encoder *encoder,
			      const struct intel_crtc_state *crtc_state,
			      const struct drm_connector_state *conn_state)
{
	struct intel_lvds_encoder *lvds_encoder = to_lvds_encoder(encoder);
	struct drm_i915_private *dev_priv = to_i915(encoder->base.dev);

	intel_de_rmw(dev_priv, lvds_encoder->reg, 0, LVDS_PORT_EN);

	intel_de_rmw(dev_priv, PP_CONTROL(0), 0, PANEL_POWER_ON);
	intel_de_posting_read(dev_priv, lvds_encoder->reg);

	if (intel_de_wait_for_set(dev_priv, PP_STATUS(0), PP_ON, 5000))
		drm_err(&dev_priv->drm,
			"timed out waiting for panel to power on\n");

	intel_backlight_enable(crtc_state, conn_state);
}

static void intel_disable_lvds(struct intel_atomic_state *state,
			       struct intel_encoder *encoder,
			       const struct intel_crtc_state *old_crtc_state,
			       const struct drm_connector_state *old_conn_state)
{
	struct intel_lvds_encoder *lvds_encoder = to_lvds_encoder(encoder);
	struct drm_i915_private *dev_priv = to_i915(encoder->base.dev);

	intel_de_rmw(dev_priv, PP_CONTROL(0), PANEL_POWER_ON, 0);
	if (intel_de_wait_for_clear(dev_priv, PP_STATUS(0), PP_ON, 1000))
		drm_err(&dev_priv->drm,
			"timed out waiting for panel to power off\n");

	intel_de_rmw(dev_priv, lvds_encoder->reg, LVDS_PORT_EN, 0);
	intel_de_posting_read(dev_priv, lvds_encoder->reg);
}

static void gmch_disable_lvds(struct intel_atomic_state *state,
			      struct intel_encoder *encoder,
			      const struct intel_crtc_state *old_crtc_state,
			      const struct drm_connector_state *old_conn_state)

{
	intel_backlight_disable(old_conn_state);

	intel_disable_lvds(state, encoder, old_crtc_state, old_conn_state);
}

static void pch_disable_lvds(struct intel_atomic_state *state,
			     struct intel_encoder *encoder,
			     const struct intel_crtc_state *old_crtc_state,
			     const struct drm_connector_state *old_conn_state)
{
	intel_backlight_disable(old_conn_state);
}

static void pch_post_disable_lvds(struct intel_atomic_state *state,
				  struct intel_encoder *encoder,
				  const struct intel_crtc_state *old_crtc_state,
				  const struct drm_connector_state *old_conn_state)
{
	intel_disable_lvds(state, encoder, old_crtc_state, old_conn_state);
}

static void intel_lvds_shutdown(struct intel_encoder *encoder)
{
	struct drm_i915_private *dev_priv = to_i915(encoder->base.dev);

	if (intel_de_wait_for_clear(dev_priv, PP_STATUS(0), PP_CYCLE_DELAY_ACTIVE, 5000))
		drm_err(&dev_priv->drm,
			"timed out waiting for panel power cycle delay\n");
}

static enum drm_mode_status
intel_lvds_mode_valid(struct drm_connector *_connector,
		      struct drm_display_mode *mode)
{
	struct intel_connector *connector = to_intel_connector(_connector);
	struct drm_i915_private *i915 = to_i915(connector->base.dev);
	const struct drm_display_mode *fixed_mode =
		intel_panel_fixed_mode(connector, mode);
	int max_pixclk = to_i915(connector->base.dev)->display.cdclk.max_dotclk_freq;
	enum drm_mode_status status;

	status = intel_cpu_transcoder_mode_valid(i915, mode);
	if (status != MODE_OK)
		return status;
<<<<<<< HEAD

	if (mode->flags & DRM_MODE_FLAG_DBLSCAN)
		return MODE_NO_DBLESCAN;
=======
>>>>>>> 0c383648

	status = intel_panel_mode_valid(connector, mode);
	if (status != MODE_OK)
		return status;

	if (fixed_mode->clock > max_pixclk)
		return MODE_CLOCK_HIGH;

	return MODE_OK;
}

static int intel_lvds_compute_config(struct intel_encoder *encoder,
				     struct intel_crtc_state *crtc_state,
				     struct drm_connector_state *conn_state)
{
	struct drm_i915_private *i915 = to_i915(encoder->base.dev);
	struct intel_lvds_encoder *lvds_encoder = to_lvds_encoder(encoder);
	struct intel_connector *connector = lvds_encoder->attached_connector;
	struct drm_display_mode *adjusted_mode = &crtc_state->hw.adjusted_mode;
	struct intel_crtc *crtc = to_intel_crtc(crtc_state->uapi.crtc);
	unsigned int lvds_bpp;
	int ret;

	/* Should never happen!! */
	if (DISPLAY_VER(i915) < 4 && crtc->pipe == 0) {
		drm_err(&i915->drm, "Can't support LVDS on pipe A\n");
		return -EINVAL;
	}

	if (HAS_PCH_SPLIT(i915)) {
		crtc_state->has_pch_encoder = true;
		if (!intel_fdi_compute_pipe_bpp(crtc_state))
			return -EINVAL;
	}

	if (lvds_encoder->a3_power == LVDS_A3_POWER_UP)
		lvds_bpp = 8*3;
	else
		lvds_bpp = 6*3;

	/* TODO: Check crtc_state->max_link_bpp_x16 instead of bw_constrained */
	if (lvds_bpp != crtc_state->pipe_bpp && !crtc_state->bw_constrained) {
		drm_dbg_kms(&i915->drm,
			    "forcing display bpp (was %d) to LVDS (%d)\n",
			    crtc_state->pipe_bpp, lvds_bpp);
		crtc_state->pipe_bpp = lvds_bpp;
	}

	crtc_state->sink_format = INTEL_OUTPUT_FORMAT_RGB;
	crtc_state->output_format = INTEL_OUTPUT_FORMAT_RGB;

	/*
	 * We have timings from the BIOS for the panel, put them in
	 * to the adjusted mode.  The CRTC will be set up for this mode,
	 * with the panel scaling set up to source from the H/VDisplay
	 * of the original mode.
	 */
	ret = intel_panel_compute_config(connector, adjusted_mode);
	if (ret)
		return ret;

	if (adjusted_mode->flags & DRM_MODE_FLAG_DBLSCAN)
		return -EINVAL;

	ret = intel_panel_fitting(crtc_state, conn_state);
	if (ret)
		return ret;

	/*
	 * XXX: It would be nice to support lower refresh rates on the
	 * panels to reduce power consumption, and perhaps match the
	 * user's requested refresh rate.
	 */

	return 0;
}

/*
 * Return the list of DDC modes if available, or the BIOS fixed mode otherwise.
 */
static int intel_lvds_get_modes(struct drm_connector *_connector)
{
	struct intel_connector *connector = to_intel_connector(_connector);
	const struct drm_edid *fixed_edid = connector->panel.fixed_edid;

	/* Use panel fixed edid if we have one */
	if (!IS_ERR_OR_NULL(fixed_edid)) {
		drm_edid_connector_update(&connector->base, fixed_edid);

		return drm_edid_connector_add_modes(&connector->base);
	}

	return intel_panel_get_modes(connector);
}

static const struct drm_connector_helper_funcs intel_lvds_connector_helper_funcs = {
	.get_modes = intel_lvds_get_modes,
	.mode_valid = intel_lvds_mode_valid,
	.atomic_check = intel_digital_connector_atomic_check,
};

static const struct drm_connector_funcs intel_lvds_connector_funcs = {
	.detect = intel_panel_detect,
	.fill_modes = drm_helper_probe_single_connector_modes,
	.atomic_get_property = intel_digital_connector_atomic_get_property,
	.atomic_set_property = intel_digital_connector_atomic_set_property,
	.late_register = intel_connector_register,
	.early_unregister = intel_connector_unregister,
	.destroy = intel_connector_destroy,
	.atomic_destroy_state = drm_atomic_helper_connector_destroy_state,
	.atomic_duplicate_state = intel_digital_connector_duplicate_state,
};

static const struct drm_encoder_funcs intel_lvds_enc_funcs = {
	.destroy = intel_encoder_destroy,
};

static int intel_no_lvds_dmi_callback(const struct dmi_system_id *id)
{
	DRM_INFO("Skipping LVDS initialization for %s\n", id->ident);
	return 1;
}

/* These systems claim to have LVDS, but really don't */
static const struct dmi_system_id intel_no_lvds[] = {
	{
		.callback = intel_no_lvds_dmi_callback,
		.ident = "Apple Mac Mini (Core series)",
		.matches = {
			DMI_MATCH(DMI_SYS_VENDOR, "Apple"),
			DMI_MATCH(DMI_PRODUCT_NAME, "Macmini1,1"),
		},
	},
	{
		.callback = intel_no_lvds_dmi_callback,
		.ident = "Apple Mac Mini (Core 2 series)",
		.matches = {
			DMI_MATCH(DMI_SYS_VENDOR, "Apple"),
			DMI_MATCH(DMI_PRODUCT_NAME, "Macmini2,1"),
		},
	},
	{
		.callback = intel_no_lvds_dmi_callback,
		.ident = "MSI IM-945GSE-A",
		.matches = {
			DMI_MATCH(DMI_SYS_VENDOR, "MSI"),
			DMI_MATCH(DMI_PRODUCT_NAME, "A9830IMS"),
		},
	},
	{
		.callback = intel_no_lvds_dmi_callback,
		.ident = "Dell Studio Hybrid",
		.matches = {
			DMI_MATCH(DMI_SYS_VENDOR, "Dell Inc."),
			DMI_MATCH(DMI_PRODUCT_NAME, "Studio Hybrid 140g"),
		},
	},
	{
		.callback = intel_no_lvds_dmi_callback,
		.ident = "Dell OptiPlex FX170",
		.matches = {
			DMI_MATCH(DMI_SYS_VENDOR, "Dell Inc."),
			DMI_MATCH(DMI_PRODUCT_NAME, "OptiPlex FX170"),
		},
	},
	{
		.callback = intel_no_lvds_dmi_callback,
		.ident = "AOpen Mini PC",
		.matches = {
			DMI_MATCH(DMI_SYS_VENDOR, "AOpen"),
			DMI_MATCH(DMI_PRODUCT_NAME, "i965GMx-IF"),
		},
	},
	{
		.callback = intel_no_lvds_dmi_callback,
		.ident = "AOpen Mini PC MP915",
		.matches = {
			DMI_MATCH(DMI_BOARD_VENDOR, "AOpen"),
			DMI_MATCH(DMI_BOARD_NAME, "i915GMx-F"),
		},
	},
	{
		.callback = intel_no_lvds_dmi_callback,
		.ident = "AOpen i915GMm-HFS",
		.matches = {
			DMI_MATCH(DMI_BOARD_VENDOR, "AOpen"),
			DMI_MATCH(DMI_BOARD_NAME, "i915GMm-HFS"),
		},
	},
	{
		.callback = intel_no_lvds_dmi_callback,
		.ident = "AOpen i45GMx-I",
		.matches = {
			DMI_MATCH(DMI_BOARD_VENDOR, "AOpen"),
			DMI_MATCH(DMI_BOARD_NAME, "i45GMx-I"),
		},
	},
	{
		.callback = intel_no_lvds_dmi_callback,
		.ident = "Aopen i945GTt-VFA",
		.matches = {
			DMI_MATCH(DMI_PRODUCT_VERSION, "AO00001JW"),
		},
	},
	{
		.callback = intel_no_lvds_dmi_callback,
		.ident = "Clientron U800",
		.matches = {
			DMI_MATCH(DMI_SYS_VENDOR, "Clientron"),
			DMI_MATCH(DMI_PRODUCT_NAME, "U800"),
		},
	},
	{
		.callback = intel_no_lvds_dmi_callback,
		.ident = "Clientron E830",
		.matches = {
			DMI_MATCH(DMI_SYS_VENDOR, "Clientron"),
			DMI_MATCH(DMI_PRODUCT_NAME, "E830"),
		},
	},
	{
		.callback = intel_no_lvds_dmi_callback,
		.ident = "Asus EeeBox PC EB1007",
		.matches = {
			DMI_MATCH(DMI_SYS_VENDOR, "ASUSTeK Computer INC."),
			DMI_MATCH(DMI_PRODUCT_NAME, "EB1007"),
		},
	},
	{
		.callback = intel_no_lvds_dmi_callback,
		.ident = "Asus AT5NM10T-I",
		.matches = {
			DMI_MATCH(DMI_BOARD_VENDOR, "ASUSTeK Computer INC."),
			DMI_MATCH(DMI_BOARD_NAME, "AT5NM10T-I"),
		},
	},
	{
		.callback = intel_no_lvds_dmi_callback,
		.ident = "Hewlett-Packard HP t5740",
		.matches = {
			DMI_MATCH(DMI_BOARD_VENDOR, "Hewlett-Packard"),
			DMI_MATCH(DMI_PRODUCT_NAME, " t5740"),
		},
	},
	{
		.callback = intel_no_lvds_dmi_callback,
		.ident = "Hewlett-Packard t5745",
		.matches = {
			DMI_MATCH(DMI_BOARD_VENDOR, "Hewlett-Packard"),
			DMI_MATCH(DMI_PRODUCT_NAME, "hp t5745"),
		},
	},
	{
		.callback = intel_no_lvds_dmi_callback,
		.ident = "Hewlett-Packard st5747",
		.matches = {
			DMI_MATCH(DMI_BOARD_VENDOR, "Hewlett-Packard"),
			DMI_MATCH(DMI_PRODUCT_NAME, "hp st5747"),
		},
	},
	{
		.callback = intel_no_lvds_dmi_callback,
		.ident = "MSI Wind Box DC500",
		.matches = {
			DMI_MATCH(DMI_BOARD_VENDOR, "MICRO-STAR INTERNATIONAL CO., LTD"),
			DMI_MATCH(DMI_BOARD_NAME, "MS-7469"),
		},
	},
	{
		.callback = intel_no_lvds_dmi_callback,
		.ident = "Gigabyte GA-D525TUD",
		.matches = {
			DMI_MATCH(DMI_BOARD_VENDOR, "Gigabyte Technology Co., Ltd."),
			DMI_MATCH(DMI_BOARD_NAME, "D525TUD"),
		},
	},
	{
		.callback = intel_no_lvds_dmi_callback,
		.ident = "Supermicro X7SPA-H",
		.matches = {
			DMI_MATCH(DMI_SYS_VENDOR, "Supermicro"),
			DMI_MATCH(DMI_PRODUCT_NAME, "X7SPA-H"),
		},
	},
	{
		.callback = intel_no_lvds_dmi_callback,
		.ident = "Fujitsu Esprimo Q900",
		.matches = {
			DMI_MATCH(DMI_SYS_VENDOR, "FUJITSU"),
			DMI_MATCH(DMI_PRODUCT_NAME, "ESPRIMO Q900"),
		},
	},
	{
		.callback = intel_no_lvds_dmi_callback,
		.ident = "Intel D410PT",
		.matches = {
			DMI_MATCH(DMI_BOARD_VENDOR, "Intel"),
			DMI_MATCH(DMI_BOARD_NAME, "D410PT"),
		},
	},
	{
		.callback = intel_no_lvds_dmi_callback,
		.ident = "Intel D425KT",
		.matches = {
			DMI_MATCH(DMI_BOARD_VENDOR, "Intel"),
			DMI_EXACT_MATCH(DMI_BOARD_NAME, "D425KT"),
		},
	},
	{
		.callback = intel_no_lvds_dmi_callback,
		.ident = "Intel D510MO",
		.matches = {
			DMI_MATCH(DMI_BOARD_VENDOR, "Intel"),
			DMI_EXACT_MATCH(DMI_BOARD_NAME, "D510MO"),
		},
	},
	{
		.callback = intel_no_lvds_dmi_callback,
		.ident = "Intel D525MW",
		.matches = {
			DMI_MATCH(DMI_BOARD_VENDOR, "Intel"),
			DMI_EXACT_MATCH(DMI_BOARD_NAME, "D525MW"),
		},
	},
	{
		.callback = intel_no_lvds_dmi_callback,
		.ident = "Radiant P845",
		.matches = {
			DMI_MATCH(DMI_SYS_VENDOR, "Radiant Systems Inc"),
			DMI_MATCH(DMI_PRODUCT_NAME, "P845"),
		},
	},

	{ }	/* terminating entry */
};

static int intel_dual_link_lvds_callback(const struct dmi_system_id *id)
{
	DRM_INFO("Forcing lvds to dual link mode on %s\n", id->ident);
	return 1;
}

static const struct dmi_system_id intel_dual_link_lvds[] = {
	{
		.callback = intel_dual_link_lvds_callback,
		.ident = "Apple MacBook Pro 15\" (2010)",
		.matches = {
			DMI_MATCH(DMI_SYS_VENDOR, "Apple Inc."),
			DMI_MATCH(DMI_PRODUCT_NAME, "MacBookPro6,2"),
		},
	},
	{
		.callback = intel_dual_link_lvds_callback,
		.ident = "Apple MacBook Pro 15\" (2011)",
		.matches = {
			DMI_MATCH(DMI_SYS_VENDOR, "Apple Inc."),
			DMI_MATCH(DMI_PRODUCT_NAME, "MacBookPro8,2"),
		},
	},
	{
		.callback = intel_dual_link_lvds_callback,
		.ident = "Apple MacBook Pro 15\" (2012)",
		.matches = {
			DMI_MATCH(DMI_SYS_VENDOR, "Apple Inc."),
			DMI_MATCH(DMI_PRODUCT_NAME, "MacBookPro9,1"),
		},
	},
	{ }	/* terminating entry */
};

struct intel_encoder *intel_get_lvds_encoder(struct drm_i915_private *i915)
{
	struct intel_encoder *encoder;

	for_each_intel_encoder(&i915->drm, encoder) {
		if (encoder->type == INTEL_OUTPUT_LVDS)
			return encoder;
	}

	return NULL;
}

bool intel_is_dual_link_lvds(struct drm_i915_private *i915)
{
	struct intel_encoder *encoder = intel_get_lvds_encoder(i915);

	return encoder && to_lvds_encoder(encoder)->is_dual_link;
}

static bool compute_is_dual_link_lvds(struct intel_lvds_encoder *lvds_encoder)
{
	struct drm_i915_private *i915 = to_i915(lvds_encoder->base.base.dev);
	struct intel_connector *connector = lvds_encoder->attached_connector;
	const struct drm_display_mode *fixed_mode =
		intel_panel_preferred_fixed_mode(connector);
	unsigned int val;

	/* use the module option value if specified */
	if (i915->display.params.lvds_channel_mode > 0)
		return i915->display.params.lvds_channel_mode == 2;

	/* single channel LVDS is limited to 112 MHz */
	if (fixed_mode->clock > 112999)
		return true;

	if (dmi_check_system(intel_dual_link_lvds))
		return true;

	/*
	 * BIOS should set the proper LVDS register value at boot, but
	 * in reality, it doesn't set the value when the lid is closed;
	 * we need to check "the value to be set" in VBT when LVDS
	 * register is uninitialized.
	 */
	val = intel_de_read(i915, lvds_encoder->reg);
	if (HAS_PCH_CPT(i915))
		val &= ~(LVDS_DETECTED | LVDS_PIPE_SEL_MASK_CPT);
	else
		val &= ~(LVDS_DETECTED | LVDS_PIPE_SEL_MASK);
	if (val == 0)
		val = connector->panel.vbt.bios_lvds_val;

	return (val & LVDS_CLKB_POWER_MASK) == LVDS_CLKB_POWER_UP;
}

static void intel_lvds_add_properties(struct drm_connector *connector)
{
	intel_attach_scaling_mode_property(connector);
}

/**
 * intel_lvds_init - setup LVDS connectors on this device
 * @i915: i915 device
 *
 * Create the connector, register the LVDS DDC bus, and try to figure out what
 * modes we can display on the LVDS panel (if present).
 */
void intel_lvds_init(struct drm_i915_private *i915)
{
	struct intel_lvds_encoder *lvds_encoder;
	struct intel_connector *connector;
	const struct drm_edid *drm_edid;
	struct intel_encoder *encoder;
	i915_reg_t lvds_reg;
	u32 lvds;
	u8 ddc_pin;

	/* Skip init on machines we know falsely report LVDS */
	if (dmi_check_system(intel_no_lvds)) {
		drm_WARN(&i915->drm, !i915->display.vbt.int_lvds_support,
			 "Useless DMI match. Internal LVDS support disabled by VBT\n");
		return;
	}

	if (!i915->display.vbt.int_lvds_support) {
		drm_dbg_kms(&i915->drm,
			    "Internal LVDS support disabled by VBT\n");
		return;
	}

	if (HAS_PCH_SPLIT(i915))
		lvds_reg = PCH_LVDS;
	else
		lvds_reg = LVDS;

	lvds = intel_de_read(i915, lvds_reg);

	if (HAS_PCH_SPLIT(i915)) {
		if ((lvds & LVDS_DETECTED) == 0)
			return;
	}

	ddc_pin = GMBUS_PIN_PANEL;
	if (!intel_bios_is_lvds_present(i915, &ddc_pin)) {
		if ((lvds & LVDS_PORT_EN) == 0) {
			drm_dbg_kms(&i915->drm,
				    "LVDS is not present in VBT\n");
			return;
		}
		drm_dbg_kms(&i915->drm,
			    "LVDS is not present in VBT, but enabled anyway\n");
	}

	lvds_encoder = kzalloc(sizeof(*lvds_encoder), GFP_KERNEL);
	if (!lvds_encoder)
		return;

	connector = intel_connector_alloc();
	if (!connector) {
		kfree(lvds_encoder);
		return;
	}

	lvds_encoder->attached_connector = connector;
	encoder = &lvds_encoder->base;

	drm_connector_init_with_ddc(&i915->drm, &connector->base,
				    &intel_lvds_connector_funcs,
				    DRM_MODE_CONNECTOR_LVDS,
				    intel_gmbus_get_adapter(i915, ddc_pin));

	drm_encoder_init(&i915->drm, &encoder->base, &intel_lvds_enc_funcs,
			 DRM_MODE_ENCODER_LVDS, "LVDS");

	encoder->enable = intel_enable_lvds;
	encoder->pre_enable = intel_pre_enable_lvds;
	encoder->compute_config = intel_lvds_compute_config;
	if (HAS_PCH_SPLIT(i915)) {
		encoder->disable = pch_disable_lvds;
		encoder->post_disable = pch_post_disable_lvds;
	} else {
		encoder->disable = gmch_disable_lvds;
	}
	encoder->get_hw_state = intel_lvds_get_hw_state;
	encoder->get_config = intel_lvds_get_config;
	encoder->update_pipe = intel_backlight_update;
	encoder->shutdown = intel_lvds_shutdown;
	connector->get_hw_state = intel_connector_get_hw_state;

	intel_connector_attach_encoder(connector, encoder);

	encoder->type = INTEL_OUTPUT_LVDS;
	encoder->power_domain = POWER_DOMAIN_PORT_OTHER;
	encoder->port = PORT_NONE;
	encoder->cloneable = 0;
	if (DISPLAY_VER(i915) < 4)
		encoder->pipe_mask = BIT(PIPE_B);
	else
		encoder->pipe_mask = ~0;

	drm_connector_helper_add(&connector->base, &intel_lvds_connector_helper_funcs);
	connector->base.display_info.subpixel_order = SubPixelHorizontalRGB;

	lvds_encoder->reg = lvds_reg;

	intel_lvds_add_properties(&connector->base);

	intel_lvds_pps_get_hw_state(i915, &lvds_encoder->init_pps);
	lvds_encoder->init_lvds_val = lvds;

	/*
	 * LVDS discovery:
	 * 1) check for EDID on DDC
	 * 2) check for VBT data
	 * 3) check to see if LVDS is already on
	 *    if none of the above, no panel
	 */

	/*
	 * Attempt to get the fixed panel mode from DDC.  Assume that the
	 * preferred mode is the right one.
	 */
	mutex_lock(&i915->drm.mode_config.mutex);
	if (vga_switcheroo_handler_flags() & VGA_SWITCHEROO_CAN_SWITCH_DDC)
		drm_edid = drm_edid_read_switcheroo(&connector->base, connector->base.ddc);
	else
		drm_edid = drm_edid_read_ddc(&connector->base, connector->base.ddc);
	if (drm_edid) {
		if (drm_edid_connector_update(&connector->base, drm_edid) ||
		    !drm_edid_connector_add_modes(&connector->base)) {
			drm_edid_connector_update(&connector->base, NULL);
			drm_edid_free(drm_edid);
			drm_edid = ERR_PTR(-EINVAL);
		}
	} else {
		drm_edid = ERR_PTR(-ENOENT);
	}
	intel_bios_init_panel_late(i915, &connector->panel, NULL,
				   IS_ERR(drm_edid) ? NULL : drm_edid);

	/* Try EDID first */
	intel_panel_add_edid_fixed_modes(connector, true);

	/* Failed to get EDID, what about VBT? */
	if (!intel_panel_preferred_fixed_mode(connector))
		intel_panel_add_vbt_lfp_fixed_mode(connector);

	/*
	 * If we didn't get a fixed mode from EDID or VBT, try checking
	 * if the panel is already turned on.  If so, assume that
	 * whatever is currently programmed is the correct mode.
	 */
	if (!intel_panel_preferred_fixed_mode(connector))
		intel_panel_add_encoder_fixed_mode(connector, encoder);

	mutex_unlock(&i915->drm.mode_config.mutex);

	/* If we still don't have a mode after all that, give up. */
	if (!intel_panel_preferred_fixed_mode(connector))
		goto failed;

	intel_panel_init(connector, drm_edid);

	intel_backlight_setup(connector, INVALID_PIPE);

	lvds_encoder->is_dual_link = compute_is_dual_link_lvds(lvds_encoder);
	drm_dbg_kms(&i915->drm, "detected %s-link lvds configuration\n",
		    lvds_encoder->is_dual_link ? "dual" : "single");

	lvds_encoder->a3_power = lvds & LVDS_A3_POWER_MASK;

	return;

failed:
	drm_dbg_kms(&i915->drm, "No LVDS modes found, disabling.\n");
	drm_connector_cleanup(&connector->base);
	drm_encoder_cleanup(&encoder->base);
	kfree(lvds_encoder);
	intel_connector_free(connector);
	return;
}<|MERGE_RESOLUTION|>--- conflicted
+++ resolved
@@ -398,12 +398,6 @@
 	status = intel_cpu_transcoder_mode_valid(i915, mode);
 	if (status != MODE_OK)
 		return status;
-<<<<<<< HEAD
-
-	if (mode->flags & DRM_MODE_FLAG_DBLSCAN)
-		return MODE_NO_DBLESCAN;
-=======
->>>>>>> 0c383648
 
 	status = intel_panel_mode_valid(connector, mode);
 	if (status != MODE_OK)
