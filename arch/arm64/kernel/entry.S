/* SPDX-License-Identifier: GPL-2.0-only */
/*
 * Low-level exception handling code
 *
 * Copyright (C) 2012 ARM Ltd.
 * Authors:	Catalin Marinas <catalin.marinas@arm.com>
 *		Will Deacon <will.deacon@arm.com>
 */

#include <linux/arm-smccc.h>
#include <linux/init.h>
#include <linux/linkage.h>

#include <asm/alternative.h>
#include <asm/assembler.h>
#include <asm/asm-offsets.h>
#include <asm/asm_pointer_auth.h>
#include <asm/bug.h>
#include <asm/cpufeature.h>
#include <asm/errno.h>
#include <asm/esr.h>
#include <asm/irq.h>
#include <asm/memory.h>
#include <asm/mmu.h>
#include <asm/processor.h>
#include <asm/ptrace.h>
#include <asm/scs.h>
#include <asm/thread_info.h>
#include <asm/asm-uaccess.h>
#include <asm/unistd.h>

/*
 * Context tracking and irqflag tracing need to instrument transitions between
 * user and kernel mode.
 */
	.macro user_enter_irqoff
#if defined(CONFIG_CONTEXT_TRACKING) || defined(CONFIG_TRACE_IRQFLAGS)
	bl	exit_to_user_mode
#endif
	.endm

	.macro	clear_gp_regs
	.irp	n,0,1,2,3,4,5,6,7,8,9,10,11,12,13,14,15,16,17,18,19,20,21,22,23,24,25,26,27,28,29
	mov	x\n, xzr
	.endr
	.endm

	.macro kernel_ventry, el:req, ht:req, regsize:req, label:req
	.align 7
#ifdef CONFIG_UNMAP_KERNEL_AT_EL0
	.if	\el == 0
alternative_if ARM64_UNMAP_KERNEL_AT_EL0
	.if	\regsize == 64
	mrs	x30, tpidrro_el0
	msr	tpidrro_el0, xzr
	.else
	mov	x30, xzr
	.endif
alternative_else_nop_endif
	.endif
#endif

	sub	sp, sp, #PT_REGS_SIZE
#ifdef CONFIG_VMAP_STACK
	/*
	 * Test whether the SP has overflowed, without corrupting a GPR.
	 * Task and IRQ stacks are aligned so that SP & (1 << THREAD_SHIFT)
	 * should always be zero.
	 */
	add	sp, sp, x0			// sp' = sp + x0
	sub	x0, sp, x0			// x0' = sp' - x0 = (sp + x0) - x0 = sp
	tbnz	x0, #THREAD_SHIFT, 0f
	sub	x0, sp, x0			// x0'' = sp' - x0' = (sp + x0) - sp = x0
	sub	sp, sp, x0			// sp'' = sp' - x0 = (sp + x0) - x0 = sp
	b	el\el\ht\()_\regsize\()_\label

0:
	/*
	 * Either we've just detected an overflow, or we've taken an exception
	 * while on the overflow stack. Either way, we won't return to
	 * userspace, and can clobber EL0 registers to free up GPRs.
	 */

	/* Stash the original SP (minus PT_REGS_SIZE) in tpidr_el0. */
	msr	tpidr_el0, x0

	/* Recover the original x0 value and stash it in tpidrro_el0 */
	sub	x0, sp, x0
	msr	tpidrro_el0, x0

	/* Switch to the overflow stack */
	adr_this_cpu sp, overflow_stack + OVERFLOW_STACK_SIZE, x0

	/*
	 * Check whether we were already on the overflow stack. This may happen
	 * after panic() re-enables interrupts.
	 */
	mrs	x0, tpidr_el0			// sp of interrupted context
	sub	x0, sp, x0			// delta with top of overflow stack
	tst	x0, #~(OVERFLOW_STACK_SIZE - 1)	// within range?
	b.ne	__bad_stack			// no? -> bad stack pointer

	/* We were already on the overflow stack. Restore sp/x0 and carry on. */
	sub	sp, sp, x0
	mrs	x0, tpidrro_el0
#endif
	b	el\el\ht\()_\regsize\()_\label
	.endm

	.macro tramp_alias, dst, sym
	mov_q	\dst, TRAMP_VALIAS
	add	\dst, \dst, #(\sym - .entry.tramp.text)
	.endm

	/*
	 * This macro corrupts x0-x3. It is the caller's duty  to save/restore
	 * them if required.
	 */
	.macro	apply_ssbd, state, tmp1, tmp2
alternative_cb	spectre_v4_patch_fw_mitigation_enable
	b	.L__asm_ssbd_skip\@		// Patched to NOP
alternative_cb_end
	ldr_this_cpu	\tmp2, arm64_ssbd_callback_required, \tmp1
	cbz	\tmp2,	.L__asm_ssbd_skip\@
	ldr	\tmp2, [tsk, #TSK_TI_FLAGS]
	tbnz	\tmp2, #TIF_SSBD, .L__asm_ssbd_skip\@
	mov	w0, #ARM_SMCCC_ARCH_WORKAROUND_2
	mov	w1, #\state
alternative_cb	spectre_v4_patch_fw_mitigation_conduit
	nop					// Patched to SMC/HVC #0
alternative_cb_end
.L__asm_ssbd_skip\@:
	.endm

	/* Check for MTE asynchronous tag check faults */
	.macro check_mte_async_tcf, tmp, ti_flags
#ifdef CONFIG_ARM64_MTE
	.arch_extension lse
alternative_if_not ARM64_MTE
	b	1f
alternative_else_nop_endif
	mrs_s	\tmp, SYS_TFSRE0_EL1
	tbz	\tmp, #SYS_TFSR_EL1_TF0_SHIFT, 1f
	/* Asynchronous TCF occurred for TTBR0 access, set the TI flag */
	mov	\tmp, #_TIF_MTE_ASYNC_FAULT
	add	\ti_flags, tsk, #TSK_TI_FLAGS
	stset	\tmp, [\ti_flags]
	msr_s	SYS_TFSRE0_EL1, xzr
1:
#endif
	.endm

	/* Clear the MTE asynchronous tag check faults */
	.macro clear_mte_async_tcf
#ifdef CONFIG_ARM64_MTE
alternative_if ARM64_MTE
	dsb	ish
	msr_s	SYS_TFSRE0_EL1, xzr
alternative_else_nop_endif
#endif
	.endm

	.macro mte_set_gcr, tmp, tmp2
#ifdef CONFIG_ARM64_MTE
	/*
	 * Calculate and set the exclude mask preserving
	 * the RRND (bit[16]) setting.
	 */
	mrs_s	\tmp2, SYS_GCR_EL1
	bfi	\tmp2, \tmp, #0, #16
	msr_s	SYS_GCR_EL1, \tmp2
#endif
	.endm

	.macro mte_set_kernel_gcr, tmp, tmp2
#ifdef CONFIG_KASAN_HW_TAGS
alternative_if_not ARM64_MTE
	b	1f
alternative_else_nop_endif
	ldr_l	\tmp, gcr_kernel_excl

	mte_set_gcr \tmp, \tmp2
	isb
1:
#endif
	.endm

	.macro mte_set_user_gcr, tsk, tmp, tmp2
#ifdef CONFIG_ARM64_MTE
alternative_if_not ARM64_MTE
	b	1f
alternative_else_nop_endif
	ldr	\tmp, [\tsk, #THREAD_GCR_EL1_USER]

	mte_set_gcr \tmp, \tmp2
1:
#endif
	.endm

	.macro	kernel_entry, el, regsize = 64
	.if	\regsize == 32
	mov	w0, w0				// zero upper 32 bits of x0
	.endif
	stp	x0, x1, [sp, #16 * 0]
	stp	x2, x3, [sp, #16 * 1]
	stp	x4, x5, [sp, #16 * 2]
	stp	x6, x7, [sp, #16 * 3]
	stp	x8, x9, [sp, #16 * 4]
	stp	x10, x11, [sp, #16 * 5]
	stp	x12, x13, [sp, #16 * 6]
	stp	x14, x15, [sp, #16 * 7]
	stp	x16, x17, [sp, #16 * 8]
	stp	x18, x19, [sp, #16 * 9]
	stp	x20, x21, [sp, #16 * 10]
	stp	x22, x23, [sp, #16 * 11]
	stp	x24, x25, [sp, #16 * 12]
	stp	x26, x27, [sp, #16 * 13]
	stp	x28, x29, [sp, #16 * 14]

	.if	\el == 0
	clear_gp_regs
	mrs	x21, sp_el0
	ldr_this_cpu	tsk, __entry_task, x20
	msr	sp_el0, tsk

	/*
	 * Ensure MDSCR_EL1.SS is clear, since we can unmask debug exceptions
	 * when scheduling.
	 */
	ldr	x19, [tsk, #TSK_TI_FLAGS]
	disable_step_tsk x19, x20

	/* Check for asynchronous tag check faults in user space */
	check_mte_async_tcf x22, x23
	apply_ssbd 1, x22, x23

#ifdef CONFIG_ARM64_PTR_AUTH
alternative_if ARM64_HAS_ADDRESS_AUTH
	/*
	 * Enable IA for in-kernel PAC if the task had it disabled. Although
	 * this could be implemented with an unconditional MRS which would avoid
	 * a load, this was measured to be slower on Cortex-A75 and Cortex-A76.
	 *
	 * Install the kernel IA key only if IA was enabled in the task. If IA
	 * was disabled on kernel exit then we would have left the kernel IA
	 * installed so there is no need to install it again.
	 */
	ldr	x0, [tsk, THREAD_SCTLR_USER]
	tbz	x0, SCTLR_ELx_ENIA_SHIFT, 1f
	__ptrauth_keys_install_kernel_nosync tsk, x20, x22, x23
	b	2f
1:
	mrs	x0, sctlr_el1
	orr	x0, x0, SCTLR_ELx_ENIA
	msr	sctlr_el1, x0
2:
	isb
alternative_else_nop_endif
#endif

	mte_set_kernel_gcr x22, x23

	scs_load tsk
	.else
	add	x21, sp, #PT_REGS_SIZE
	get_current_task tsk
	.endif /* \el == 0 */
	mrs	x22, elr_el1
	mrs	x23, spsr_el1
	stp	lr, x21, [sp, #S_LR]

	/*
<<<<<<< HEAD
	 * For exceptions from EL0, create a terminal frame record.
=======
	 * For exceptions from EL0, create a final frame record.
>>>>>>> e48bf29c
	 * For exceptions from EL1, create a synthetic frame record so the
	 * interrupted code shows up in the backtrace.
	 */
	.if \el == 0
	stp	xzr, xzr, [sp, #S_STACKFRAME]
	.else
	stp	x29, x22, [sp, #S_STACKFRAME]
	.endif
	add	x29, sp, #S_STACKFRAME

#ifdef CONFIG_ARM64_SW_TTBR0_PAN
alternative_if_not ARM64_HAS_PAN
	bl	__swpan_entry_el\el
alternative_else_nop_endif
#endif

	stp	x22, x23, [sp, #S_PC]

	/* Not in a syscall by default (el0_svc overwrites for real syscall) */
	.if	\el == 0
	mov	w21, #NO_SYSCALL
	str	w21, [sp, #S_SYSCALLNO]
	.endif

	/* Save pmr */
alternative_if ARM64_HAS_IRQ_PRIO_MASKING
	mrs_s	x20, SYS_ICC_PMR_EL1
	str	x20, [sp, #S_PMR_SAVE]
	mov	x20, #GIC_PRIO_IRQON | GIC_PRIO_PSR_I_SET
	msr_s	SYS_ICC_PMR_EL1, x20
alternative_else_nop_endif

	/* Re-enable tag checking (TCO set on exception entry) */
#ifdef CONFIG_ARM64_MTE
alternative_if ARM64_MTE
	SET_PSTATE_TCO(0)
alternative_else_nop_endif
#endif

	/*
	 * Registers that may be useful after this macro is invoked:
	 *
	 * x20 - ICC_PMR_EL1
	 * x21 - aborted SP
	 * x22 - aborted PC
	 * x23 - aborted PSTATE
	*/
	.endm

	.macro	kernel_exit, el
	.if	\el != 0
	disable_daif
	.endif

	/* Restore pmr */
alternative_if ARM64_HAS_IRQ_PRIO_MASKING
	ldr	x20, [sp, #S_PMR_SAVE]
	msr_s	SYS_ICC_PMR_EL1, x20
	mrs_s	x21, SYS_ICC_CTLR_EL1
	tbz	x21, #6, .L__skip_pmr_sync\@	// Check for ICC_CTLR_EL1.PMHE
	dsb	sy				// Ensure priority change is seen by redistributor
.L__skip_pmr_sync\@:
alternative_else_nop_endif

	ldp	x21, x22, [sp, #S_PC]		// load ELR, SPSR

#ifdef CONFIG_ARM64_SW_TTBR0_PAN
alternative_if_not ARM64_HAS_PAN
	bl	__swpan_exit_el\el
alternative_else_nop_endif
#endif

	.if	\el == 0
	ldr	x23, [sp, #S_SP]		// load return stack pointer
	msr	sp_el0, x23
	tst	x22, #PSR_MODE32_BIT		// native task?
	b.eq	3f

#ifdef CONFIG_ARM64_ERRATUM_845719
alternative_if ARM64_WORKAROUND_845719
#ifdef CONFIG_PID_IN_CONTEXTIDR
	mrs	x29, contextidr_el1
	msr	contextidr_el1, x29
#else
	msr contextidr_el1, xzr
#endif
alternative_else_nop_endif
#endif
3:
	scs_save tsk

#ifdef CONFIG_ARM64_PTR_AUTH
alternative_if ARM64_HAS_ADDRESS_AUTH
	/*
	 * IA was enabled for in-kernel PAC. Disable it now if needed, or
	 * alternatively install the user's IA. All other per-task keys and
	 * SCTLR bits were updated on task switch.
	 *
	 * No kernel C function calls after this.
	 */
	ldr	x0, [tsk, THREAD_SCTLR_USER]
	tbz	x0, SCTLR_ELx_ENIA_SHIFT, 1f
	__ptrauth_keys_install_user tsk, x0, x1, x2
	b	2f
1:
	mrs	x0, sctlr_el1
	bic	x0, x0, SCTLR_ELx_ENIA
	msr	sctlr_el1, x0
2:
alternative_else_nop_endif
#endif

	mte_set_user_gcr tsk, x0, x1

	apply_ssbd 0, x0, x1
	.endif

	msr	elr_el1, x21			// set up the return data
	msr	spsr_el1, x22
	ldp	x0, x1, [sp, #16 * 0]
	ldp	x2, x3, [sp, #16 * 1]
	ldp	x4, x5, [sp, #16 * 2]
	ldp	x6, x7, [sp, #16 * 3]
	ldp	x8, x9, [sp, #16 * 4]
	ldp	x10, x11, [sp, #16 * 5]
	ldp	x12, x13, [sp, #16 * 6]
	ldp	x14, x15, [sp, #16 * 7]
	ldp	x16, x17, [sp, #16 * 8]
	ldp	x18, x19, [sp, #16 * 9]
	ldp	x20, x21, [sp, #16 * 10]
	ldp	x22, x23, [sp, #16 * 11]
	ldp	x24, x25, [sp, #16 * 12]
	ldp	x26, x27, [sp, #16 * 13]
	ldp	x28, x29, [sp, #16 * 14]
	ldr	lr, [sp, #S_LR]
	add	sp, sp, #PT_REGS_SIZE		// restore sp

	.if	\el == 0
alternative_insn eret, nop, ARM64_UNMAP_KERNEL_AT_EL0
#ifdef CONFIG_UNMAP_KERNEL_AT_EL0
	bne	4f
	msr	far_el1, x30
	tramp_alias	x30, tramp_exit_native
	br	x30
4:
	tramp_alias	x30, tramp_exit_compat
	br	x30
#endif
	.else
	/* Ensure any device/NC reads complete */
	alternative_insn nop, "dmb sy", ARM64_WORKAROUND_1508412

	eret
	.endif
	sb
	.endm

#ifdef CONFIG_ARM64_SW_TTBR0_PAN
	/*
	 * Set the TTBR0 PAN bit in SPSR. When the exception is taken from
	 * EL0, there is no need to check the state of TTBR0_EL1 since
	 * accesses are always enabled.
	 * Note that the meaning of this bit differs from the ARMv8.1 PAN
	 * feature as all TTBR0_EL1 accesses are disabled, not just those to
	 * user mappings.
	 */
SYM_CODE_START_LOCAL(__swpan_entry_el1)
	mrs	x21, ttbr0_el1
	tst	x21, #TTBR_ASID_MASK		// Check for the reserved ASID
	orr	x23, x23, #PSR_PAN_BIT		// Set the emulated PAN in the saved SPSR
	b.eq	1f				// TTBR0 access already disabled
	and	x23, x23, #~PSR_PAN_BIT		// Clear the emulated PAN in the saved SPSR
SYM_INNER_LABEL(__swpan_entry_el0, SYM_L_LOCAL)
	__uaccess_ttbr0_disable x21
1:	ret
SYM_CODE_END(__swpan_entry_el1)

	/*
	 * Restore access to TTBR0_EL1. If returning to EL0, no need for SPSR
	 * PAN bit checking.
	 */
SYM_CODE_START_LOCAL(__swpan_exit_el1)
	tbnz	x22, #22, 1f			// Skip re-enabling TTBR0 access if the PSR_PAN_BIT is set
	__uaccess_ttbr0_enable x0, x1
1:	and	x22, x22, #~PSR_PAN_BIT		// ARMv8.0 CPUs do not understand this bit
	ret
SYM_CODE_END(__swpan_exit_el1)

SYM_CODE_START_LOCAL(__swpan_exit_el0)
	__uaccess_ttbr0_enable x0, x1
	/*
	 * Enable errata workarounds only if returning to user. The only
	 * workaround currently required for TTBR0_EL1 changes are for the
	 * Cavium erratum 27456 (broadcast TLBI instructions may cause I-cache
	 * corruption).
	 */
	b	post_ttbr_update_workaround
SYM_CODE_END(__swpan_exit_el0)
#endif

/* GPRs used by entry code */
tsk	.req	x28		// current thread_info

/*
 * Interrupt handling.
 */
	.macro	gic_prio_kentry_setup, tmp:req
#ifdef CONFIG_ARM64_PSEUDO_NMI
	alternative_if ARM64_HAS_IRQ_PRIO_MASKING
	mov	\tmp, #(GIC_PRIO_PSR_I_SET | GIC_PRIO_IRQON)
	msr_s	SYS_ICC_PMR_EL1, \tmp
	alternative_else_nop_endif
#endif
	.endm

<<<<<<< HEAD
	.macro el1_interrupt_handler, handler:req
	enable_da

	mov	x0, sp
	bl	enter_el1_irq_or_nmi

	irq_handler	\handler

#ifdef CONFIG_PREEMPTION
	ldr	x24, [tsk, #TSK_TI_PREEMPT]	// get preempt count
alternative_if ARM64_HAS_IRQ_PRIO_MASKING
	/*
	 * DA were cleared at start of handling, and IF are cleared by
	 * the GIC irqchip driver using gic_arch_enable_irqs() for
	 * normal IRQs. If anything is set, it means we come back from
	 * an NMI instead of a normal IRQ, so skip preemption
	 */
	mrs	x0, daif
	orr	x24, x24, x0
alternative_else_nop_endif
	cbnz	x24, 1f				// preempt count != 0 || NMI return path
	bl	arm64_preempt_schedule_irq	// irq en/disable is done inside
1:
#endif

	mov	x0, sp
	bl	exit_el1_irq_or_nmi
	.endm

	.macro el0_interrupt_handler, handler:req
	user_exit_irqoff
	enable_da

	tbz	x22, #55, 1f
	bl	do_el0_irq_bp_hardening
1:
	irq_handler	\handler
	.endm

=======
>>>>>>> e48bf29c
	.text

/*
 * Exception vectors.
 */
	.pushsection ".entry.text", "ax"

	.align	11
SYM_CODE_START(vectors)
	kernel_ventry	1, t, 64, sync		// Synchronous EL1t
	kernel_ventry	1, t, 64, irq		// IRQ EL1t
	kernel_ventry	1, t, 64, fiq		// FIQ EL1h
	kernel_ventry	1, t, 64, error		// Error EL1t

	kernel_ventry	1, h, 64, sync		// Synchronous EL1h
	kernel_ventry	1, h, 64, irq		// IRQ EL1h
	kernel_ventry	1, h, 64, fiq		// FIQ EL1h
	kernel_ventry	1, h, 64, error		// Error EL1h

	kernel_ventry	0, t, 64, sync		// Synchronous 64-bit EL0
	kernel_ventry	0, t, 64, irq		// IRQ 64-bit EL0
	kernel_ventry	0, t, 64, fiq		// FIQ 64-bit EL0
	kernel_ventry	0, t, 64, error		// Error 64-bit EL0

	kernel_ventry	0, t, 32, sync		// Synchronous 32-bit EL0
	kernel_ventry	0, t, 32, irq		// IRQ 32-bit EL0
	kernel_ventry	0, t, 32, fiq		// FIQ 32-bit EL0
	kernel_ventry	0, t, 32, error		// Error 32-bit EL0
SYM_CODE_END(vectors)

#ifdef CONFIG_VMAP_STACK
	/*
	 * We detected an overflow in kernel_ventry, which switched to the
	 * overflow stack. Stash the exception regs, and head to our overflow
	 * handler.
	 */
__bad_stack:
	/* Restore the original x0 value */
	mrs	x0, tpidrro_el0

	/*
	 * Store the original GPRs to the new stack. The orginal SP (minus
	 * PT_REGS_SIZE) was stashed in tpidr_el0 by kernel_ventry.
	 */
	sub	sp, sp, #PT_REGS_SIZE
	kernel_entry 1
	mrs	x0, tpidr_el0
	add	x0, x0, #PT_REGS_SIZE
	str	x0, [sp, #S_SP]

	/* Stash the regs for handle_bad_stack */
	mov	x0, sp

	/* Time to die */
	bl	handle_bad_stack
	ASM_BUG()
#endif /* CONFIG_VMAP_STACK */


	.macro entry_handler el:req, ht:req, regsize:req, label:req
SYM_CODE_START_LOCAL(el\el\ht\()_\regsize\()_\label)
	kernel_entry \el, \regsize
	mov	x0, sp
	bl	el\el\ht\()_\regsize\()_\label\()_handler
	.if \el == 0
	b	ret_to_user
	.else
	b	ret_to_kernel
	.endif
SYM_CODE_END(el\el\ht\()_\regsize\()_\label)
	.endm

/*
 * Early exception handlers
 */
	entry_handler	1, t, 64, sync
	entry_handler	1, t, 64, irq
	entry_handler	1, t, 64, fiq
	entry_handler	1, t, 64, error

	entry_handler	1, h, 64, sync
	entry_handler	1, h, 64, irq
	entry_handler	1, h, 64, fiq
	entry_handler	1, h, 64, error

	entry_handler	0, t, 64, sync
	entry_handler	0, t, 64, irq
	entry_handler	0, t, 64, fiq
	entry_handler	0, t, 64, error

	entry_handler	0, t, 32, sync
	entry_handler	0, t, 32, irq
	entry_handler	0, t, 32, fiq
	entry_handler	0, t, 32, error

SYM_CODE_START_LOCAL(ret_to_kernel)
	kernel_exit 1
<<<<<<< HEAD
SYM_CODE_END(el1_irq)

SYM_CODE_START_LOCAL_NOALIGN(el1_fiq)
	kernel_entry 1
	el1_interrupt_handler handle_arch_fiq
	kernel_exit 1
SYM_CODE_END(el1_fiq)

/*
 * EL0 mode handlers.
 */
	.align	6
SYM_CODE_START_LOCAL_NOALIGN(el0_sync)
	kernel_entry 0
	mov	x0, sp
	bl	el0_sync_handler
	b	ret_to_user
SYM_CODE_END(el0_sync)

#ifdef CONFIG_COMPAT
	.align	6
SYM_CODE_START_LOCAL_NOALIGN(el0_sync_compat)
	kernel_entry 0, 32
	mov	x0, sp
	bl	el0_sync_compat_handler
	b	ret_to_user
SYM_CODE_END(el0_sync_compat)

	.align	6
SYM_CODE_START_LOCAL_NOALIGN(el0_irq_compat)
	kernel_entry 0, 32
	b	el0_irq_naked
SYM_CODE_END(el0_irq_compat)

SYM_CODE_START_LOCAL_NOALIGN(el0_fiq_compat)
	kernel_entry 0, 32
	b	el0_fiq_naked
SYM_CODE_END(el0_fiq_compat)

SYM_CODE_START_LOCAL_NOALIGN(el0_error_compat)
	kernel_entry 0, 32
	b	el0_error_naked
SYM_CODE_END(el0_error_compat)
#endif

	.align	6
SYM_CODE_START_LOCAL_NOALIGN(el0_irq)
	kernel_entry 0
el0_irq_naked:
	el0_interrupt_handler handle_arch_irq
	b	ret_to_user
SYM_CODE_END(el0_irq)

SYM_CODE_START_LOCAL_NOALIGN(el0_fiq)
	kernel_entry 0
el0_fiq_naked:
	el0_interrupt_handler handle_arch_fiq
	b	ret_to_user
SYM_CODE_END(el0_fiq)

SYM_CODE_START_LOCAL(el1_error)
	kernel_entry 1
	mrs	x1, esr_el1
	enable_dbg
	mov	x0, sp
	bl	do_serror
	kernel_exit 1
SYM_CODE_END(el1_error)

SYM_CODE_START_LOCAL(el0_error)
	kernel_entry 0
el0_error_naked:
	mrs	x25, esr_el1
	user_exit_irqoff
	enable_dbg
	mov	x0, sp
	mov	x1, x25
	bl	do_serror
	enable_da
	b	ret_to_user
SYM_CODE_END(el0_error)
=======
SYM_CODE_END(ret_to_kernel)
>>>>>>> e48bf29c

/*
 * "slow" syscall return path.
 */
SYM_CODE_START_LOCAL(ret_to_user)
	disable_daif
	gic_prio_kentry_setup tmp=x3
#ifdef CONFIG_TRACE_IRQFLAGS
	bl	trace_hardirqs_off
#endif
	ldr	x19, [tsk, #TSK_TI_FLAGS]
	and	x2, x19, #_TIF_WORK_MASK
	cbnz	x2, work_pending
finish_ret_to_user:
	user_enter_irqoff
	/* Ignore asynchronous tag check faults in the uaccess routines */
	clear_mte_async_tcf
	enable_step_tsk x19, x2
#ifdef CONFIG_GCC_PLUGIN_STACKLEAK
	bl	stackleak_erase
#endif
	kernel_exit 0

/*
 * Ok, we need to do extra processing, enter the slow path.
 */
work_pending:
	mov	x0, sp				// 'regs'
	mov	x1, x19
	bl	do_notify_resume
	ldr	x19, [tsk, #TSK_TI_FLAGS]	// re-check for single-step
	b	finish_ret_to_user
SYM_CODE_END(ret_to_user)

	.popsection				// .entry.text

#ifdef CONFIG_UNMAP_KERNEL_AT_EL0
/*
 * Exception vectors trampoline.
 */
	.pushsection ".entry.tramp.text", "ax"

	// Move from tramp_pg_dir to swapper_pg_dir
	.macro tramp_map_kernel, tmp
	mrs	\tmp, ttbr1_el1
	add	\tmp, \tmp, #TRAMP_SWAPPER_OFFSET
	bic	\tmp, \tmp, #USER_ASID_FLAG
	msr	ttbr1_el1, \tmp
#ifdef CONFIG_QCOM_FALKOR_ERRATUM_1003
alternative_if ARM64_WORKAROUND_QCOM_FALKOR_E1003
	/* ASID already in \tmp[63:48] */
	movk	\tmp, #:abs_g2_nc:(TRAMP_VALIAS >> 12)
	movk	\tmp, #:abs_g1_nc:(TRAMP_VALIAS >> 12)
	/* 2MB boundary containing the vectors, so we nobble the walk cache */
	movk	\tmp, #:abs_g0_nc:((TRAMP_VALIAS & ~(SZ_2M - 1)) >> 12)
	isb
	tlbi	vae1, \tmp
	dsb	nsh
alternative_else_nop_endif
#endif /* CONFIG_QCOM_FALKOR_ERRATUM_1003 */
	.endm

	// Move from swapper_pg_dir to tramp_pg_dir
	.macro tramp_unmap_kernel, tmp
	mrs	\tmp, ttbr1_el1
	sub	\tmp, \tmp, #TRAMP_SWAPPER_OFFSET
	orr	\tmp, \tmp, #USER_ASID_FLAG
	msr	ttbr1_el1, \tmp
	/*
	 * We avoid running the post_ttbr_update_workaround here because
	 * it's only needed by Cavium ThunderX, which requires KPTI to be
	 * disabled.
	 */
	.endm

	.macro tramp_ventry, regsize = 64
	.align	7
1:
	.if	\regsize == 64
	msr	tpidrro_el0, x30	// Restored in kernel_ventry
	.endif
	/*
	 * Defend against branch aliasing attacks by pushing a dummy
	 * entry onto the return stack and using a RET instruction to
	 * enter the full-fat kernel vectors.
	 */
	bl	2f
	b	.
2:
	tramp_map_kernel	x30
#ifdef CONFIG_RANDOMIZE_BASE
	adr	x30, tramp_vectors + PAGE_SIZE
alternative_insn isb, nop, ARM64_WORKAROUND_QCOM_FALKOR_E1003
	ldr	x30, [x30]
#else
	ldr	x30, =vectors
#endif
alternative_if_not ARM64_WORKAROUND_CAVIUM_TX2_219_PRFM
	prfm	plil1strm, [x30, #(1b - tramp_vectors)]
alternative_else_nop_endif
	msr	vbar_el1, x30
	add	x30, x30, #(1b - tramp_vectors)
	isb
	ret
	.endm

	.macro tramp_exit, regsize = 64
	adr	x30, tramp_vectors
	msr	vbar_el1, x30
	tramp_unmap_kernel	x30
	.if	\regsize == 64
	mrs	x30, far_el1
	.endif
	eret
	sb
	.endm

	.align	11
SYM_CODE_START_NOALIGN(tramp_vectors)
	.space	0x400

	tramp_ventry
	tramp_ventry
	tramp_ventry
	tramp_ventry

	tramp_ventry	32
	tramp_ventry	32
	tramp_ventry	32
	tramp_ventry	32
SYM_CODE_END(tramp_vectors)

SYM_CODE_START(tramp_exit_native)
	tramp_exit
SYM_CODE_END(tramp_exit_native)

SYM_CODE_START(tramp_exit_compat)
	tramp_exit	32
SYM_CODE_END(tramp_exit_compat)

	.ltorg
	.popsection				// .entry.tramp.text
#ifdef CONFIG_RANDOMIZE_BASE
	.pushsection ".rodata", "a"
	.align PAGE_SHIFT
SYM_DATA_START(__entry_tramp_data_start)
	.quad	vectors
SYM_DATA_END(__entry_tramp_data_start)
	.popsection				// .rodata
#endif /* CONFIG_RANDOMIZE_BASE */
#endif /* CONFIG_UNMAP_KERNEL_AT_EL0 */

/*
 * Register switch for AArch64. The callee-saved registers need to be saved
 * and restored. On entry:
 *   x0 = previous task_struct (must be preserved across the switch)
 *   x1 = next task_struct
 * Previous and next are guaranteed not to be the same.
 *
 */
SYM_FUNC_START(cpu_switch_to)
	mov	x10, #THREAD_CPU_CONTEXT
	add	x8, x0, x10
	mov	x9, sp
	stp	x19, x20, [x8], #16		// store callee-saved registers
	stp	x21, x22, [x8], #16
	stp	x23, x24, [x8], #16
	stp	x25, x26, [x8], #16
	stp	x27, x28, [x8], #16
	stp	x29, x9, [x8], #16
	str	lr, [x8]
	add	x8, x1, x10
	ldp	x19, x20, [x8], #16		// restore callee-saved registers
	ldp	x21, x22, [x8], #16
	ldp	x23, x24, [x8], #16
	ldp	x25, x26, [x8], #16
	ldp	x27, x28, [x8], #16
	ldp	x29, x9, [x8], #16
	ldr	lr, [x8]
	mov	sp, x9
	msr	sp_el0, x1
	ptrauth_keys_install_kernel x1, x8, x9, x10
	scs_save x0
	scs_load x1
	ret
SYM_FUNC_END(cpu_switch_to)
NOKPROBE(cpu_switch_to)

/*
 * This is how we return from a fork.
 */
SYM_CODE_START(ret_from_fork)
	bl	schedule_tail
	cbz	x19, 1f				// not a kernel thread
	mov	x0, x20
	blr	x19
1:	get_current_task tsk
	b	ret_to_user
SYM_CODE_END(ret_from_fork)
NOKPROBE(ret_from_fork)

/*
 * void call_on_irq_stack(struct pt_regs *regs,
 * 		          void (*func)(struct pt_regs *));
 *
 * Calls func(regs) using this CPU's irq stack and shadow irq stack.
 */
SYM_FUNC_START(call_on_irq_stack)
#ifdef CONFIG_SHADOW_CALL_STACK
	stp	scs_sp, xzr, [sp, #-16]!
	ldr_this_cpu scs_sp, irq_shadow_call_stack_ptr, x17
#endif
	/* Create a frame record to save our LR and SP (implicit in FP) */
	stp	x29, x30, [sp, #-16]!
	mov	x29, sp

	ldr_this_cpu x16, irq_stack_ptr, x17
	mov	x15, #IRQ_STACK_SIZE
	add	x16, x16, x15

	/* Move to the new stack and call the function there */
	mov	sp, x16
	blr	x1

	/*
	 * Restore the SP from the FP, and restore the FP and LR from the frame
	 * record.
	 */
	mov	sp, x29
	ldp	x29, x30, [sp], #16
#ifdef CONFIG_SHADOW_CALL_STACK
	ldp	scs_sp, xzr, [sp], #16
#endif
	ret
SYM_FUNC_END(call_on_irq_stack)
NOKPROBE(call_on_irq_stack)

#ifdef CONFIG_ARM_SDE_INTERFACE

#include <asm/sdei.h>
#include <uapi/linux/arm_sdei.h>

.macro sdei_handler_exit exit_mode
	/* On success, this call never returns... */
	cmp	\exit_mode, #SDEI_EXIT_SMC
	b.ne	99f
	smc	#0
	b	.
99:	hvc	#0
	b	.
.endm

#ifdef CONFIG_UNMAP_KERNEL_AT_EL0
/*
 * The regular SDEI entry point may have been unmapped along with the rest of
 * the kernel. This trampoline restores the kernel mapping to make the x1 memory
 * argument accessible.
 *
 * This clobbers x4, __sdei_handler() will restore this from firmware's
 * copy.
 */
.ltorg
.pushsection ".entry.tramp.text", "ax"
SYM_CODE_START(__sdei_asm_entry_trampoline)
	mrs	x4, ttbr1_el1
	tbz	x4, #USER_ASID_BIT, 1f

	tramp_map_kernel tmp=x4
	isb
	mov	x4, xzr

	/*
	 * Remember whether to unmap the kernel on exit.
	 */
1:	str	x4, [x1, #(SDEI_EVENT_INTREGS + S_SDEI_TTBR1)]

#ifdef CONFIG_RANDOMIZE_BASE
	adr	x4, tramp_vectors + PAGE_SIZE
	add	x4, x4, #:lo12:__sdei_asm_trampoline_next_handler
	ldr	x4, [x4]
#else
	ldr	x4, =__sdei_asm_handler
#endif
	br	x4
SYM_CODE_END(__sdei_asm_entry_trampoline)
NOKPROBE(__sdei_asm_entry_trampoline)

/*
 * Make the exit call and restore the original ttbr1_el1
 *
 * x0 & x1: setup for the exit API call
 * x2: exit_mode
 * x4: struct sdei_registered_event argument from registration time.
 */
SYM_CODE_START(__sdei_asm_exit_trampoline)
	ldr	x4, [x4, #(SDEI_EVENT_INTREGS + S_SDEI_TTBR1)]
	cbnz	x4, 1f

	tramp_unmap_kernel	tmp=x4

1:	sdei_handler_exit exit_mode=x2
SYM_CODE_END(__sdei_asm_exit_trampoline)
NOKPROBE(__sdei_asm_exit_trampoline)
	.ltorg
.popsection		// .entry.tramp.text
#ifdef CONFIG_RANDOMIZE_BASE
.pushsection ".rodata", "a"
SYM_DATA_START(__sdei_asm_trampoline_next_handler)
	.quad	__sdei_asm_handler
SYM_DATA_END(__sdei_asm_trampoline_next_handler)
.popsection		// .rodata
#endif /* CONFIG_RANDOMIZE_BASE */
#endif /* CONFIG_UNMAP_KERNEL_AT_EL0 */

/*
 * Software Delegated Exception entry point.
 *
 * x0: Event number
 * x1: struct sdei_registered_event argument from registration time.
 * x2: interrupted PC
 * x3: interrupted PSTATE
 * x4: maybe clobbered by the trampoline
 *
 * Firmware has preserved x0->x17 for us, we must save/restore the rest to
 * follow SMC-CC. We save (or retrieve) all the registers as the handler may
 * want them.
 */
SYM_CODE_START(__sdei_asm_handler)
	stp     x2, x3, [x1, #SDEI_EVENT_INTREGS + S_PC]
	stp     x4, x5, [x1, #SDEI_EVENT_INTREGS + 16 * 2]
	stp     x6, x7, [x1, #SDEI_EVENT_INTREGS + 16 * 3]
	stp     x8, x9, [x1, #SDEI_EVENT_INTREGS + 16 * 4]
	stp     x10, x11, [x1, #SDEI_EVENT_INTREGS + 16 * 5]
	stp     x12, x13, [x1, #SDEI_EVENT_INTREGS + 16 * 6]
	stp     x14, x15, [x1, #SDEI_EVENT_INTREGS + 16 * 7]
	stp     x16, x17, [x1, #SDEI_EVENT_INTREGS + 16 * 8]
	stp     x18, x19, [x1, #SDEI_EVENT_INTREGS + 16 * 9]
	stp     x20, x21, [x1, #SDEI_EVENT_INTREGS + 16 * 10]
	stp     x22, x23, [x1, #SDEI_EVENT_INTREGS + 16 * 11]
	stp     x24, x25, [x1, #SDEI_EVENT_INTREGS + 16 * 12]
	stp     x26, x27, [x1, #SDEI_EVENT_INTREGS + 16 * 13]
	stp     x28, x29, [x1, #SDEI_EVENT_INTREGS + 16 * 14]
	mov	x4, sp
	stp     lr, x4, [x1, #SDEI_EVENT_INTREGS + S_LR]

	mov	x19, x1

#if defined(CONFIG_VMAP_STACK) || defined(CONFIG_SHADOW_CALL_STACK)
	ldrb	w4, [x19, #SDEI_EVENT_PRIORITY]
#endif

#ifdef CONFIG_VMAP_STACK
	/*
	 * entry.S may have been using sp as a scratch register, find whether
	 * this is a normal or critical event and switch to the appropriate
	 * stack for this CPU.
	 */
	cbnz	w4, 1f
	ldr_this_cpu dst=x5, sym=sdei_stack_normal_ptr, tmp=x6
	b	2f
1:	ldr_this_cpu dst=x5, sym=sdei_stack_critical_ptr, tmp=x6
2:	mov	x6, #SDEI_STACK_SIZE
	add	x5, x5, x6
	mov	sp, x5
#endif

#ifdef CONFIG_SHADOW_CALL_STACK
	/* Use a separate shadow call stack for normal and critical events */
	cbnz	w4, 3f
	ldr_this_cpu dst=scs_sp, sym=sdei_shadow_call_stack_normal_ptr, tmp=x6
	b	4f
3:	ldr_this_cpu dst=scs_sp, sym=sdei_shadow_call_stack_critical_ptr, tmp=x6
4:
#endif

	/*
	 * We may have interrupted userspace, or a guest, or exit-from or
	 * return-to either of these. We can't trust sp_el0, restore it.
	 */
	mrs	x28, sp_el0
	ldr_this_cpu	dst=x0, sym=__entry_task, tmp=x1
	msr	sp_el0, x0

	/* If we interrupted the kernel point to the previous stack/frame. */
	and     x0, x3, #0xc
	mrs     x1, CurrentEL
	cmp     x0, x1
	csel	x29, x29, xzr, eq	// fp, or zero
	csel	x4, x2, xzr, eq		// elr, or zero

	stp	x29, x4, [sp, #-16]!
	mov	x29, sp

	add	x0, x19, #SDEI_EVENT_INTREGS
	mov	x1, x19
	bl	__sdei_handler

	msr	sp_el0, x28
	/* restore regs >x17 that we clobbered */
	mov	x4, x19         // keep x4 for __sdei_asm_exit_trampoline
	ldp	x28, x29, [x4, #SDEI_EVENT_INTREGS + 16 * 14]
	ldp	x18, x19, [x4, #SDEI_EVENT_INTREGS + 16 * 9]
	ldp	lr, x1, [x4, #SDEI_EVENT_INTREGS + S_LR]
	mov	sp, x1

	mov	x1, x0			// address to complete_and_resume
	/* x0 = (x0 <= 1) ? EVENT_COMPLETE:EVENT_COMPLETE_AND_RESUME */
	cmp	x0, #1
	mov_q	x2, SDEI_1_0_FN_SDEI_EVENT_COMPLETE
	mov_q	x3, SDEI_1_0_FN_SDEI_EVENT_COMPLETE_AND_RESUME
	csel	x0, x2, x3, ls

	ldr_l	x2, sdei_exit_mode

alternative_if_not ARM64_UNMAP_KERNEL_AT_EL0
	sdei_handler_exit exit_mode=x2
alternative_else_nop_endif

#ifdef CONFIG_UNMAP_KERNEL_AT_EL0
	tramp_alias	dst=x5, sym=__sdei_asm_exit_trampoline
	br	x5
#endif
SYM_CODE_END(__sdei_asm_handler)
NOKPROBE(__sdei_asm_handler)
#endif /* CONFIG_ARM_SDE_INTERFACE */<|MERGE_RESOLUTION|>--- conflicted
+++ resolved
@@ -270,11 +270,7 @@
 	stp	lr, x21, [sp, #S_LR]
 
 	/*
-<<<<<<< HEAD
-	 * For exceptions from EL0, create a terminal frame record.
-=======
 	 * For exceptions from EL0, create a final frame record.
->>>>>>> e48bf29c
 	 * For exceptions from EL1, create a synthetic frame record so the
 	 * interrupted code shows up in the backtrace.
 	 */
@@ -490,48 +486,6 @@
 #endif
 	.endm
 
-<<<<<<< HEAD
-	.macro el1_interrupt_handler, handler:req
-	enable_da
-
-	mov	x0, sp
-	bl	enter_el1_irq_or_nmi
-
-	irq_handler	\handler
-
-#ifdef CONFIG_PREEMPTION
-	ldr	x24, [tsk, #TSK_TI_PREEMPT]	// get preempt count
-alternative_if ARM64_HAS_IRQ_PRIO_MASKING
-	/*
-	 * DA were cleared at start of handling, and IF are cleared by
-	 * the GIC irqchip driver using gic_arch_enable_irqs() for
-	 * normal IRQs. If anything is set, it means we come back from
-	 * an NMI instead of a normal IRQ, so skip preemption
-	 */
-	mrs	x0, daif
-	orr	x24, x24, x0
-alternative_else_nop_endif
-	cbnz	x24, 1f				// preempt count != 0 || NMI return path
-	bl	arm64_preempt_schedule_irq	// irq en/disable is done inside
-1:
-#endif
-
-	mov	x0, sp
-	bl	exit_el1_irq_or_nmi
-	.endm
-
-	.macro el0_interrupt_handler, handler:req
-	user_exit_irqoff
-	enable_da
-
-	tbz	x22, #55, 1f
-	bl	do_el0_irq_bp_hardening
-1:
-	irq_handler	\handler
-	.endm
-
-=======
->>>>>>> e48bf29c
 	.text
 
 /*
@@ -629,91 +583,7 @@
 
 SYM_CODE_START_LOCAL(ret_to_kernel)
 	kernel_exit 1
-<<<<<<< HEAD
-SYM_CODE_END(el1_irq)
-
-SYM_CODE_START_LOCAL_NOALIGN(el1_fiq)
-	kernel_entry 1
-	el1_interrupt_handler handle_arch_fiq
-	kernel_exit 1
-SYM_CODE_END(el1_fiq)
-
-/*
- * EL0 mode handlers.
- */
-	.align	6
-SYM_CODE_START_LOCAL_NOALIGN(el0_sync)
-	kernel_entry 0
-	mov	x0, sp
-	bl	el0_sync_handler
-	b	ret_to_user
-SYM_CODE_END(el0_sync)
-
-#ifdef CONFIG_COMPAT
-	.align	6
-SYM_CODE_START_LOCAL_NOALIGN(el0_sync_compat)
-	kernel_entry 0, 32
-	mov	x0, sp
-	bl	el0_sync_compat_handler
-	b	ret_to_user
-SYM_CODE_END(el0_sync_compat)
-
-	.align	6
-SYM_CODE_START_LOCAL_NOALIGN(el0_irq_compat)
-	kernel_entry 0, 32
-	b	el0_irq_naked
-SYM_CODE_END(el0_irq_compat)
-
-SYM_CODE_START_LOCAL_NOALIGN(el0_fiq_compat)
-	kernel_entry 0, 32
-	b	el0_fiq_naked
-SYM_CODE_END(el0_fiq_compat)
-
-SYM_CODE_START_LOCAL_NOALIGN(el0_error_compat)
-	kernel_entry 0, 32
-	b	el0_error_naked
-SYM_CODE_END(el0_error_compat)
-#endif
-
-	.align	6
-SYM_CODE_START_LOCAL_NOALIGN(el0_irq)
-	kernel_entry 0
-el0_irq_naked:
-	el0_interrupt_handler handle_arch_irq
-	b	ret_to_user
-SYM_CODE_END(el0_irq)
-
-SYM_CODE_START_LOCAL_NOALIGN(el0_fiq)
-	kernel_entry 0
-el0_fiq_naked:
-	el0_interrupt_handler handle_arch_fiq
-	b	ret_to_user
-SYM_CODE_END(el0_fiq)
-
-SYM_CODE_START_LOCAL(el1_error)
-	kernel_entry 1
-	mrs	x1, esr_el1
-	enable_dbg
-	mov	x0, sp
-	bl	do_serror
-	kernel_exit 1
-SYM_CODE_END(el1_error)
-
-SYM_CODE_START_LOCAL(el0_error)
-	kernel_entry 0
-el0_error_naked:
-	mrs	x25, esr_el1
-	user_exit_irqoff
-	enable_dbg
-	mov	x0, sp
-	mov	x1, x25
-	bl	do_serror
-	enable_da
-	b	ret_to_user
-SYM_CODE_END(el0_error)
-=======
 SYM_CODE_END(ret_to_kernel)
->>>>>>> e48bf29c
 
 /*
  * "slow" syscall return path.
