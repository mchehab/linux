// SPDX-License-Identifier: GPL-2.0
/*
 * Copyright (c) 2018, The Linux Foundation. All rights reserved.
 */

#include <linux/module.h>
#include <linux/platform_device.h>
#include <linux/of_device.h>
#include <sound/core.h>
#include <sound/pcm.h>
#include <sound/pcm_params.h>
#include <sound/jack.h>
#include <sound/soc.h>
#include <linux/soundwire/sdw.h>
#include <uapi/linux/input-event-codes.h>
#include "common.h"
#include "qdsp6/q6afe.h"
#include "../codecs/rt5663.h"

#define DEFAULT_SAMPLE_RATE_48K		48000
#define DEFAULT_MCLK_RATE		24576000
#define TDM_BCLK_RATE		6144000
#define MI2S_BCLK_RATE		1536000
#define LEFT_SPK_TDM_TX_MASK    0x30
#define RIGHT_SPK_TDM_TX_MASK   0xC0
#define SPK_TDM_RX_MASK         0x03
#define NUM_TDM_SLOTS           8
#define SLIM_MAX_TX_PORTS 16
#define SLIM_MAX_RX_PORTS 16
#define WCD934X_DEFAULT_MCLK_RATE	9600000

struct sdm845_snd_data {
	struct snd_soc_jack jack;
	bool jack_setup;
	bool stream_prepared[SLIM_MAX_RX_PORTS];
	struct snd_soc_card *card;
	uint32_t pri_mi2s_clk_count;
	uint32_t sec_mi2s_clk_count;
	uint32_t quat_tdm_clk_count;
	struct sdw_stream_runtime *sruntime[SLIM_MAX_RX_PORTS];
};

static unsigned int tdm_slot_offset[8] = {0, 4, 8, 12, 16, 20, 24, 28};

static int sdm845_slim_snd_hw_params(struct snd_pcm_substream *substream,
				     struct snd_pcm_hw_params *params)
{
	struct snd_soc_pcm_runtime *rtd = substream->private_data;
	struct snd_soc_dai *cpu_dai = rtd->cpu_dai;
	struct snd_soc_dai *codec_dai;
<<<<<<< HEAD
=======
	struct sdm845_snd_data *pdata = snd_soc_card_get_drvdata(rtd->card);
>>>>>>> 1a3d4700
	u32 rx_ch[SLIM_MAX_RX_PORTS], tx_ch[SLIM_MAX_TX_PORTS];
	struct sdw_stream_runtime *sruntime;
	u32 rx_ch_cnt = 0, tx_ch_cnt = 0;
	int ret = 0, i;

	for_each_rtd_codec_dais(rtd, i, codec_dai) {
<<<<<<< HEAD
=======
		sruntime = snd_soc_dai_get_sdw_stream(codec_dai,
						      substream->stream);
		if (sruntime != ERR_PTR(-ENOTSUPP))
			pdata->sruntime[cpu_dai->id] = sruntime;

>>>>>>> 1a3d4700
		ret = snd_soc_dai_get_channel_map(codec_dai,
				&tx_ch_cnt, tx_ch, &rx_ch_cnt, rx_ch);

		if (ret != 0 && ret != -ENOTSUPP) {
			pr_err("failed to get codec chan map, err:%d\n", ret);
			return ret;
		} else if (ret == -ENOTSUPP) {
			/* Ignore unsupported */
			continue;
		}

		if (substream->stream == SNDRV_PCM_STREAM_PLAYBACK)
			ret = snd_soc_dai_set_channel_map(cpu_dai, 0, NULL,
							  rx_ch_cnt, rx_ch);
		else
			ret = snd_soc_dai_set_channel_map(cpu_dai, tx_ch_cnt,
							  tx_ch, 0, NULL);
	}

	return 0;
}

static int sdm845_tdm_snd_hw_params(struct snd_pcm_substream *substream,
					struct snd_pcm_hw_params *params)
{
	struct snd_soc_pcm_runtime *rtd = substream->private_data;
	struct snd_soc_dai *cpu_dai = rtd->cpu_dai;
	struct snd_soc_dai *codec_dai;
	int ret = 0, j;
	int channels, slot_width;

	switch (params_format(params)) {
	case SNDRV_PCM_FORMAT_S16_LE:
		slot_width = 16;
		break;
	default:
		dev_err(rtd->dev, "%s: invalid param format 0x%x\n",
				__func__, params_format(params));
		return -EINVAL;
	}

	channels = params_channels(params);
	if (substream->stream == SNDRV_PCM_STREAM_PLAYBACK) {
		ret = snd_soc_dai_set_tdm_slot(cpu_dai, 0, 0x3,
				8, slot_width);
		if (ret < 0) {
			dev_err(rtd->dev, "%s: failed to set tdm slot, err:%d\n",
					__func__, ret);
			goto end;
		}

		ret = snd_soc_dai_set_channel_map(cpu_dai, 0, NULL,
				channels, tdm_slot_offset);
		if (ret < 0) {
			dev_err(rtd->dev, "%s: failed to set channel map, err:%d\n",
					__func__, ret);
			goto end;
		}
	} else {
		ret = snd_soc_dai_set_tdm_slot(cpu_dai, 0xf, 0,
				8, slot_width);
		if (ret < 0) {
			dev_err(rtd->dev, "%s: failed to set tdm slot, err:%d\n",
					__func__, ret);
			goto end;
		}

		ret = snd_soc_dai_set_channel_map(cpu_dai, channels,
				tdm_slot_offset, 0, NULL);
		if (ret < 0) {
			dev_err(rtd->dev, "%s: failed to set channel map, err:%d\n",
					__func__, ret);
			goto end;
		}
	}

	for_each_rtd_codec_dais(rtd, j, codec_dai) {

		if (!strcmp(codec_dai->component->name_prefix, "Left")) {
			ret = snd_soc_dai_set_tdm_slot(
					codec_dai, LEFT_SPK_TDM_TX_MASK,
					SPK_TDM_RX_MASK, NUM_TDM_SLOTS,
					slot_width);
			if (ret < 0) {
				dev_err(rtd->dev,
					"DEV0 TDM slot err:%d\n", ret);
				return ret;
			}
		}

		if (!strcmp(codec_dai->component->name_prefix, "Right")) {
			ret = snd_soc_dai_set_tdm_slot(
					codec_dai, RIGHT_SPK_TDM_TX_MASK,
					SPK_TDM_RX_MASK, NUM_TDM_SLOTS,
					slot_width);
			if (ret < 0) {
				dev_err(rtd->dev,
					"DEV1 TDM slot err:%d\n", ret);
				return ret;
			}
		}
	}

end:
	return ret;
}

static int sdm845_snd_hw_params(struct snd_pcm_substream *substream,
					struct snd_pcm_hw_params *params)
{
	struct snd_soc_pcm_runtime *rtd = substream->private_data;
	struct snd_soc_dai *cpu_dai = rtd->cpu_dai;
	struct snd_soc_dai *codec_dai = rtd->codec_dai;
	int ret = 0;

	switch (cpu_dai->id) {
	case PRIMARY_MI2S_RX:
	case PRIMARY_MI2S_TX:
		/*
		 * Use ASRC for internal clocks, as PLL rate isn't multiple
		 * of BCLK.
		 */
		rt5663_sel_asrc_clk_src(
			codec_dai->component,
			RT5663_DA_STEREO_FILTER | RT5663_AD_STEREO_FILTER,
			RT5663_CLK_SEL_I2S1_ASRC);
		ret = snd_soc_dai_set_sysclk(
			codec_dai, RT5663_SCLK_S_MCLK, DEFAULT_MCLK_RATE,
			SND_SOC_CLOCK_IN);
		if (ret < 0)
			dev_err(rtd->dev,
				"snd_soc_dai_set_sysclk err = %d\n", ret);
		break;
	case QUATERNARY_TDM_RX_0:
	case QUATERNARY_TDM_TX_0:
		ret = sdm845_tdm_snd_hw_params(substream, params);
		break;
	case SLIMBUS_0_RX...SLIMBUS_6_TX:
		ret = sdm845_slim_snd_hw_params(substream, params);
		break;
	case QUATERNARY_MI2S_RX:
		break;
	default:
		pr_err("%s: invalid dai id 0x%x\n", __func__, cpu_dai->id);
		break;
	}
	return ret;
}

static void sdm845_jack_free(struct snd_jack *jack)
{
	struct snd_soc_component *component = jack->private_data;

	snd_soc_component_set_jack(component, NULL, NULL);
}

static int sdm845_dai_init(struct snd_soc_pcm_runtime *rtd)
{
	struct snd_soc_component *component;
	struct snd_soc_card *card = rtd->card;
	struct snd_soc_dai *codec_dai = rtd->codec_dai;
	struct snd_soc_dai *cpu_dai = rtd->cpu_dai;
	struct sdm845_snd_data *pdata = snd_soc_card_get_drvdata(card);
	struct snd_jack *jack;
	/*
	 * Codec SLIMBUS configuration
	 * RX1, RX2, RX3, RX4, RX5, RX6, RX7, RX8, RX9, RX10, RX11, RX12, RX13
	 * TX1, TX2, TX3, TX4, TX5, TX6, TX7, TX8, TX9, TX10, TX11, TX12, TX13
	 * TX14, TX15, TX16
	 */
	unsigned int rx_ch[SLIM_MAX_RX_PORTS] = {144, 145, 146, 147, 148, 149,
					150, 151, 152, 153, 154, 155, 156};
	unsigned int tx_ch[SLIM_MAX_TX_PORTS] = {128, 129, 130, 131, 132, 133,
					    134, 135, 136, 137, 138, 139,
					    140, 141, 142, 143};
	int rval, i;


	if (!pdata->jack_setup) {
		rval = snd_soc_card_jack_new(card, "Headset Jack",
				SND_JACK_HEADSET |
				SND_JACK_HEADPHONE |
				SND_JACK_BTN_0 | SND_JACK_BTN_1 |
				SND_JACK_BTN_2 | SND_JACK_BTN_3,
				&pdata->jack, NULL, 0);

		if (rval < 0) {
			dev_err(card->dev, "Unable to add Headphone Jack\n");
			return rval;
		}

		jack = pdata->jack.jack;

		snd_jack_set_key(jack, SND_JACK_BTN_0, KEY_PLAYPAUSE);
		snd_jack_set_key(jack, SND_JACK_BTN_1, KEY_VOICECOMMAND);
		snd_jack_set_key(jack, SND_JACK_BTN_2, KEY_VOLUMEUP);
		snd_jack_set_key(jack, SND_JACK_BTN_3, KEY_VOLUMEDOWN);
		pdata->jack_setup = true;
	}

	switch (cpu_dai->id) {
	case PRIMARY_MI2S_RX:
		jack  = pdata->jack.jack;
		component = codec_dai->component;

		jack->private_data = component;
		jack->private_free = sdm845_jack_free;
		rval = snd_soc_component_set_jack(component,
						  &pdata->jack, NULL);
		if (rval != 0 && rval != -ENOTSUPP) {
			dev_warn(card->dev, "Failed to set jack: %d\n", rval);
			return rval;
		}
		break;
	case SLIMBUS_0_RX...SLIMBUS_6_TX:
		for_each_rtd_codec_dais(rtd, i, codec_dai) {
			rval = snd_soc_dai_set_channel_map(codec_dai,
							  ARRAY_SIZE(tx_ch),
							  tx_ch,
							  ARRAY_SIZE(rx_ch),
							  rx_ch);
			if (rval != 0 && rval != -ENOTSUPP)
				return rval;

			snd_soc_dai_set_sysclk(codec_dai, 0,
					       WCD934X_DEFAULT_MCLK_RATE,
					       SNDRV_PCM_STREAM_PLAYBACK);
		}
		break;
	default:
		break;
	}

	return 0;
}


static int sdm845_snd_startup(struct snd_pcm_substream *substream)
{
	unsigned int fmt = SND_SOC_DAIFMT_CBS_CFS;
	unsigned int codec_dai_fmt = SND_SOC_DAIFMT_CBS_CFS;
	struct snd_soc_pcm_runtime *rtd = substream->private_data;
	struct snd_soc_card *card = rtd->card;
	struct sdm845_snd_data *data = snd_soc_card_get_drvdata(card);
	struct snd_soc_dai *cpu_dai = rtd->cpu_dai;
	struct snd_soc_dai *codec_dai = rtd->codec_dai;
	int j;
	int ret;

	switch (cpu_dai->id) {
	case PRIMARY_MI2S_RX:
	case PRIMARY_MI2S_TX:
		codec_dai_fmt |= SND_SOC_DAIFMT_NB_NF;
		if (++(data->pri_mi2s_clk_count) == 1) {
			snd_soc_dai_set_sysclk(cpu_dai,
				Q6AFE_LPASS_CLK_ID_MCLK_1,
				DEFAULT_MCLK_RATE, SNDRV_PCM_STREAM_PLAYBACK);
			snd_soc_dai_set_sysclk(cpu_dai,
				Q6AFE_LPASS_CLK_ID_PRI_MI2S_IBIT,
				MI2S_BCLK_RATE, SNDRV_PCM_STREAM_PLAYBACK);
		}
		snd_soc_dai_set_fmt(cpu_dai, fmt);
		snd_soc_dai_set_fmt(codec_dai, codec_dai_fmt);
		break;

	case SECONDARY_MI2S_TX:
		codec_dai_fmt |= SND_SOC_DAIFMT_NB_NF | SND_SOC_DAIFMT_I2S;
		if (++(data->sec_mi2s_clk_count) == 1) {
			snd_soc_dai_set_sysclk(cpu_dai,
				Q6AFE_LPASS_CLK_ID_SEC_MI2S_IBIT,
				MI2S_BCLK_RATE,	SNDRV_PCM_STREAM_CAPTURE);
		}
		snd_soc_dai_set_fmt(cpu_dai, fmt);
		snd_soc_dai_set_fmt(codec_dai, codec_dai_fmt);
		break;
	case QUATERNARY_MI2S_RX:
		snd_soc_dai_set_sysclk(cpu_dai,
			Q6AFE_LPASS_CLK_ID_QUAD_MI2S_IBIT,
			MI2S_BCLK_RATE, SNDRV_PCM_STREAM_PLAYBACK);
		snd_soc_dai_set_fmt(cpu_dai, SND_SOC_DAIFMT_CBS_CFS);


		break;

	case QUATERNARY_TDM_RX_0:
	case QUATERNARY_TDM_TX_0:
		if (++(data->quat_tdm_clk_count) == 1) {
			snd_soc_dai_set_sysclk(cpu_dai,
				Q6AFE_LPASS_CLK_ID_QUAD_TDM_IBIT,
				TDM_BCLK_RATE, SNDRV_PCM_STREAM_PLAYBACK);
		}

		codec_dai_fmt |= SND_SOC_DAIFMT_IB_NF | SND_SOC_DAIFMT_DSP_B;

		for_each_rtd_codec_dais(rtd, j, codec_dai) {

			if (!strcmp(codec_dai->component->name_prefix,
				    "Left")) {
				ret = snd_soc_dai_set_fmt(
						codec_dai, codec_dai_fmt);
				if (ret < 0) {
					dev_err(rtd->dev,
						"Left TDM fmt err:%d\n", ret);
					return ret;
				}
			}

			if (!strcmp(codec_dai->component->name_prefix,
				    "Right")) {
				ret = snd_soc_dai_set_fmt(
						codec_dai, codec_dai_fmt);
				if (ret < 0) {
					dev_err(rtd->dev,
						"Right TDM slot err:%d\n", ret);
					return ret;
				}
			}
		}
		break;
	case SLIMBUS_0_RX...SLIMBUS_6_TX:
		break;

	default:
		pr_err("%s: invalid dai id 0x%x\n", __func__, cpu_dai->id);
		break;
	}
	return 0;
}

static void  sdm845_snd_shutdown(struct snd_pcm_substream *substream)
{
	struct snd_soc_pcm_runtime *rtd = substream->private_data;
	struct snd_soc_card *card = rtd->card;
	struct sdm845_snd_data *data = snd_soc_card_get_drvdata(card);
	struct snd_soc_dai *cpu_dai = rtd->cpu_dai;

	switch (cpu_dai->id) {
	case PRIMARY_MI2S_RX:
	case PRIMARY_MI2S_TX:
		if (--(data->pri_mi2s_clk_count) == 0) {
			snd_soc_dai_set_sysclk(cpu_dai,
				Q6AFE_LPASS_CLK_ID_MCLK_1,
				0, SNDRV_PCM_STREAM_PLAYBACK);
			snd_soc_dai_set_sysclk(cpu_dai,
				Q6AFE_LPASS_CLK_ID_PRI_MI2S_IBIT,
				0, SNDRV_PCM_STREAM_PLAYBACK);
		}
		break;

	case SECONDARY_MI2S_TX:
		if (--(data->sec_mi2s_clk_count) == 0) {
			snd_soc_dai_set_sysclk(cpu_dai,
				Q6AFE_LPASS_CLK_ID_SEC_MI2S_IBIT,
				0, SNDRV_PCM_STREAM_CAPTURE);
		}
		break;

	case QUATERNARY_TDM_RX_0:
	case QUATERNARY_TDM_TX_0:
		if (--(data->quat_tdm_clk_count) == 0) {
			snd_soc_dai_set_sysclk(cpu_dai,
				Q6AFE_LPASS_CLK_ID_QUAD_TDM_IBIT,
				0, SNDRV_PCM_STREAM_PLAYBACK);
		}
		break;
	case SLIMBUS_0_RX...SLIMBUS_6_TX:
	case QUATERNARY_MI2S_RX:
		break;

	default:
		pr_err("%s: invalid dai id 0x%x\n", __func__, cpu_dai->id);
		break;
	}
}

static int sdm845_snd_prepare(struct snd_pcm_substream *substream)
{
	struct snd_soc_pcm_runtime *rtd = substream->private_data;
	struct sdm845_snd_data *data = snd_soc_card_get_drvdata(rtd->card);
	struct snd_soc_dai *cpu_dai = rtd->cpu_dai;
	struct sdw_stream_runtime *sruntime = data->sruntime[cpu_dai->id];
	int ret;

	if (!sruntime)
		return 0;

	if (data->stream_prepared[cpu_dai->id]) {
		sdw_disable_stream(sruntime);
		sdw_deprepare_stream(sruntime);
		data->stream_prepared[cpu_dai->id] = false;
	}

	ret = sdw_prepare_stream(sruntime);
	if (ret)
		return ret;

	/**
	 * NOTE: there is a strict hw requirement about the ordering of port
	 * enables and actual WSA881x PA enable. PA enable should only happen
	 * after soundwire ports are enabled if not DC on the line is
	 * accumulated resulting in Click/Pop Noise
	 * PA enable/mute are handled as part of codec DAPM and digital mute.
	 */

	ret = sdw_enable_stream(sruntime);
	if (ret) {
		sdw_deprepare_stream(sruntime);
		return ret;
	}
	data->stream_prepared[cpu_dai->id] = true;

	return ret;
}

static int sdm845_snd_hw_free(struct snd_pcm_substream *substream)
{
	struct snd_soc_pcm_runtime *rtd = substream->private_data;
	struct sdm845_snd_data *data = snd_soc_card_get_drvdata(rtd->card);
	struct snd_soc_dai *cpu_dai = rtd->cpu_dai;
	struct sdw_stream_runtime *sruntime = data->sruntime[cpu_dai->id];

	if (sruntime && data->stream_prepared[cpu_dai->id]) {
		sdw_disable_stream(sruntime);
		sdw_deprepare_stream(sruntime);
		data->stream_prepared[cpu_dai->id] = false;
	}

	return 0;
}

static const struct snd_soc_ops sdm845_be_ops = {
	.hw_params = sdm845_snd_hw_params,
	.hw_free = sdm845_snd_hw_free,
	.prepare = sdm845_snd_prepare,
	.startup = sdm845_snd_startup,
	.shutdown = sdm845_snd_shutdown,
};

static int sdm845_be_hw_params_fixup(struct snd_soc_pcm_runtime *rtd,
				struct snd_pcm_hw_params *params)
{
	struct snd_interval *rate = hw_param_interval(params,
					SNDRV_PCM_HW_PARAM_RATE);
	struct snd_interval *channels = hw_param_interval(params,
					SNDRV_PCM_HW_PARAM_CHANNELS);
	struct snd_mask *fmt = hw_param_mask(params, SNDRV_PCM_HW_PARAM_FORMAT);

	rate->min = rate->max = DEFAULT_SAMPLE_RATE_48K;
	channels->min = channels->max = 2;
	snd_mask_set_format(fmt, SNDRV_PCM_FORMAT_S16_LE);

	return 0;
}

static const struct snd_soc_dapm_widget sdm845_snd_widgets[] = {
	SND_SOC_DAPM_HP("Headphone Jack", NULL),
	SND_SOC_DAPM_MIC("Headset Mic", NULL),
	SND_SOC_DAPM_SPK("Left Spk", NULL),
	SND_SOC_DAPM_SPK("Right Spk", NULL),
	SND_SOC_DAPM_MIC("Int Mic", NULL),
};

static void sdm845_add_ops(struct snd_soc_card *card)
{
	struct snd_soc_dai_link *link;
	int i;

	for_each_card_prelinks(card, i, link) {
		if (link->no_pcm == 1) {
			link->ops = &sdm845_be_ops;
			link->be_hw_params_fixup = sdm845_be_hw_params_fixup;
		}
		link->init = sdm845_dai_init;
	}
}

static int sdm845_snd_platform_probe(struct platform_device *pdev)
{
	struct snd_soc_card *card;
	struct sdm845_snd_data *data;
	struct device *dev = &pdev->dev;
	int ret;

	card = kzalloc(sizeof(*card), GFP_KERNEL);
	if (!card)
		return -ENOMEM;

	/* Allocate the private data */
	data = kzalloc(sizeof(*data), GFP_KERNEL);
	if (!data) {
		ret = -ENOMEM;
		goto data_alloc_fail;
	}

	card->dapm_widgets = sdm845_snd_widgets;
	card->num_dapm_widgets = ARRAY_SIZE(sdm845_snd_widgets);
	card->dev = dev;
	dev_set_drvdata(dev, card);
	ret = qcom_snd_parse_of(card);
	if (ret) {
		dev_err(dev, "Error parsing OF data\n");
		goto parse_dt_fail;
	}

	data->card = card;
	snd_soc_card_set_drvdata(card, data);

	sdm845_add_ops(card);
	ret = snd_soc_register_card(card);
	if (ret) {
		dev_err(dev, "Sound card registration failed\n");
		goto register_card_fail;
	}
	return ret;

register_card_fail:
	kfree(card->dai_link);
parse_dt_fail:
	kfree(data);
data_alloc_fail:
	kfree(card);
	return ret;
}

static int sdm845_snd_platform_remove(struct platform_device *pdev)
{
	struct snd_soc_card *card = dev_get_drvdata(&pdev->dev);
	struct sdm845_snd_data *data = snd_soc_card_get_drvdata(card);

	snd_soc_unregister_card(card);
	kfree(card->dai_link);
	kfree(data);
	kfree(card);
	return 0;
}

static const struct of_device_id sdm845_snd_device_id[]  = {
	{ .compatible = "qcom,sdm845-sndcard" },
	{ .compatible = "qcom,db845c-sndcard" },
	{ .compatible = "lenovo,yoga-c630-sndcard" },
	{},
};
MODULE_DEVICE_TABLE(of, sdm845_snd_device_id);

static struct platform_driver sdm845_snd_driver = {
	.probe = sdm845_snd_platform_probe,
	.remove = sdm845_snd_platform_remove,
	.driver = {
		.name = "msm-snd-sdm845",
		.of_match_table = sdm845_snd_device_id,
	},
};
module_platform_driver(sdm845_snd_driver);

MODULE_DESCRIPTION("sdm845 ASoC Machine Driver");
MODULE_LICENSE("GPL v2");<|MERGE_RESOLUTION|>--- conflicted
+++ resolved
@@ -48,24 +48,18 @@
 	struct snd_soc_pcm_runtime *rtd = substream->private_data;
 	struct snd_soc_dai *cpu_dai = rtd->cpu_dai;
 	struct snd_soc_dai *codec_dai;
-<<<<<<< HEAD
-=======
 	struct sdm845_snd_data *pdata = snd_soc_card_get_drvdata(rtd->card);
->>>>>>> 1a3d4700
 	u32 rx_ch[SLIM_MAX_RX_PORTS], tx_ch[SLIM_MAX_TX_PORTS];
 	struct sdw_stream_runtime *sruntime;
 	u32 rx_ch_cnt = 0, tx_ch_cnt = 0;
 	int ret = 0, i;
 
 	for_each_rtd_codec_dais(rtd, i, codec_dai) {
-<<<<<<< HEAD
-=======
 		sruntime = snd_soc_dai_get_sdw_stream(codec_dai,
 						      substream->stream);
 		if (sruntime != ERR_PTR(-ENOTSUPP))
 			pdata->sruntime[cpu_dai->id] = sruntime;
 
->>>>>>> 1a3d4700
 		ret = snd_soc_dai_get_channel_map(codec_dai,
 				&tx_ch_cnt, tx_ch, &rx_ch_cnt, rx_ch);
 
