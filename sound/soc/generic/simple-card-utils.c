--- conflicted
+++ resolved
@@ -228,37 +228,11 @@
 	struct simple_dai_props *dai_props =
 		simple_priv_to_props(priv, rtd->num);
 
-<<<<<<< HEAD
-	/* use driver specified DAI ID if exist */
-	ret = snd_soc_get_dai_id(ep);
-	if (ret != -ENOTSUPP)
-		return ret;
-
-	/* use endpoint/port reg if exist */
-	ret = of_graph_parse_endpoint(ep, &info);
-	if (ret == 0) {
-		/*
-		 * Because it will count port/endpoint if it doesn't have "reg".
-		 * But, we can't judge whether it has "no reg", or "reg = <0>"
-		 * only of_graph_parse_endpoint().
-		 * We need to check "reg" property
-		 */
-		if (of_get_property(ep,   "reg", NULL))
-			return info.id;
-
-		node = of_get_parent(ep);
-		of_node_put(node);
-		if (of_get_property(node, "reg", NULL))
-			return info.port;
-	}
-	node = of_graph_get_port_parent(ep);
-=======
 	asoc_simple_clk_disable(dai_props->cpu_dai);
 
 	asoc_simple_clk_disable(dai_props->codec_dai);
 }
 EXPORT_SYMBOL_GPL(asoc_simple_shutdown);
->>>>>>> 378d590c
 
 static int asoc_simple_set_clk_rate(struct asoc_simple_dai *simple_dai,
 				    unsigned long rate)
@@ -361,10 +335,6 @@
 	return 0;
 }
 
-<<<<<<< HEAD
-void asoc_simple_card_canonicalize_platform(struct snd_soc_dai_link *dai_link)
-{
-=======
 int asoc_simple_dai_init(struct snd_soc_pcm_runtime *rtd)
 {
 	struct asoc_simple_priv *priv = snd_soc_card_get_drvdata(rtd->card);
@@ -387,16 +357,11 @@
 
 void asoc_simple_canonicalize_platform(struct snd_soc_dai_link *dai_link)
 {
->>>>>>> 378d590c
 	/* Assumes platform == cpu */
 	if (!dai_link->platforms->of_node)
 		dai_link->platforms->of_node = dai_link->cpu_of_node;
 }
-<<<<<<< HEAD
-EXPORT_SYMBOL_GPL(asoc_simple_card_canonicalize_platform);
-=======
 EXPORT_SYMBOL_GPL(asoc_simple_canonicalize_platform);
->>>>>>> 378d590c
 
 void asoc_simple_canonicalize_cpu(struct snd_soc_dai_link *dai_link,
 				  int is_single_links)
