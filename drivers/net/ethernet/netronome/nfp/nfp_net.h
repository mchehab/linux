/* SPDX-License-Identifier: (GPL-2.0-only OR BSD-2-Clause) */
/* Copyright (C) 2015-2018 Netronome Systems, Inc. */

/*
 * nfp_net.h
 * Declarations for Netronome network device driver.
 * Authors: Jakub Kicinski <jakub.kicinski@netronome.com>
 *          Jason McMullan <jason.mcmullan@netronome.com>
 *          Rolf Neugebauer <rolf.neugebauer@netronome.com>
 */

#ifndef _NFP_NET_H_
#define _NFP_NET_H_

#include <linux/atomic.h>
#include <linux/interrupt.h>
#include <linux/list.h>
#include <linux/netdevice.h>
#include <linux/pci.h>
#include <linux/dim.h>
#include <linux/io-64-nonatomic-hi-lo.h>
#include <linux/semaphore.h>
#include <linux/workqueue.h>
#include <net/xdp.h>

#include "nfp_net_ctrl.h"

#define nn_pr(nn, lvl, fmt, args...)					\
	({								\
		struct nfp_net *__nn = (nn);				\
									\
		if (__nn->dp.netdev)					\
			netdev_printk(lvl, __nn->dp.netdev, fmt, ## args); \
		else							\
			dev_printk(lvl, __nn->dp.dev, "ctrl: " fmt, ## args); \
	})

#define nn_err(nn, fmt, args...)	nn_pr(nn, KERN_ERR, fmt, ## args)
#define nn_warn(nn, fmt, args...)	nn_pr(nn, KERN_WARNING, fmt, ## args)
#define nn_info(nn, fmt, args...)	nn_pr(nn, KERN_INFO, fmt, ## args)
#define nn_dbg(nn, fmt, args...)	nn_pr(nn, KERN_DEBUG, fmt, ## args)

#define nn_dp_warn(dp, fmt, args...)					\
	({								\
		struct nfp_net_dp *__dp = (dp);				\
									\
		if (unlikely(net_ratelimit())) {			\
			if (__dp->netdev)				\
				netdev_warn(__dp->netdev, fmt, ## args); \
			else						\
				dev_warn(__dp->dev, fmt, ## args);	\
		}							\
	})

/* Max time to wait for NFP to respond on updates (in seconds) */
#define NFP_NET_POLL_TIMEOUT	5

/* Interval for reading offloaded filter stats */
#define NFP_NET_STAT_POLL_IVL	msecs_to_jiffies(100)

/* Bar allocation */
#define NFP_NET_CTRL_BAR	0
#define NFP_NET_Q0_BAR		2
#define NFP_NET_Q1_BAR		4	/* OBSOLETE */

/* Default size for MTU and freelist buffer sizes */
#define NFP_NET_DEFAULT_MTU		1500U

/* Maximum number of bytes prepended to a packet */
#define NFP_NET_MAX_PREPEND		64

/* Interrupt definitions */
#define NFP_NET_NON_Q_VECTORS		2
#define NFP_NET_IRQ_LSC_IDX		0
#define NFP_NET_IRQ_EXN_IDX		1
#define NFP_NET_MIN_VNIC_IRQS		(NFP_NET_NON_Q_VECTORS + 1)

/* Queue/Ring definitions */
#define NFP_NET_MAX_TX_RINGS	64	/* Max. # of Tx rings per device */
#define NFP_NET_MAX_RX_RINGS	64	/* Max. # of Rx rings per device */
#define NFP_NET_MAX_R_VECS	(NFP_NET_MAX_TX_RINGS > NFP_NET_MAX_RX_RINGS ? \
				 NFP_NET_MAX_TX_RINGS : NFP_NET_MAX_RX_RINGS)
#define NFP_NET_MAX_IRQS	(NFP_NET_NON_Q_VECTORS + NFP_NET_MAX_R_VECS)

#define NFP_NET_TX_DESCS_DEFAULT 4096	/* Default # of Tx descs per ring */
#define NFP_NET_RX_DESCS_DEFAULT 4096	/* Default # of Rx descs per ring */

#define NFP_NET_FL_BATCH	16	/* Add freelist in this Batch size */
#define NFP_NET_XDP_MAX_COMPLETE 2048	/* XDP bufs to reclaim in NAPI poll */

/* MC definitions */
#define NFP_NET_CFG_MAC_MC_MAX	1024	/* The maximum number of MC address per port*/

/* Offload definitions */
#define NFP_NET_N_VXLAN_PORTS	(NFP_NET_CFG_VXLAN_SZ / sizeof(__be16))

#define NFP_NET_RX_BUF_HEADROOM	(NET_SKB_PAD + NET_IP_ALIGN)
#define NFP_NET_RX_BUF_NON_DATA	(NFP_NET_RX_BUF_HEADROOM +		\
				 SKB_DATA_ALIGN(sizeof(struct skb_shared_info)))

/* Forward declarations */
struct nfp_cpp;
struct nfp_dev_info;
struct nfp_dp_ops;
struct nfp_eth_table_port;
struct nfp_net;
struct nfp_net_r_vector;
struct nfp_port;
struct xsk_buff_pool;

struct nfp_nfd3_tx_desc;
struct nfp_nfd3_tx_buf;

struct nfp_nfdk_tx_desc;
struct nfp_nfdk_tx_buf;

/* Convenience macro for wrapping descriptor index on ring size */
#define D_IDX(ring, idx)	((idx) & ((ring)->cnt - 1))

/* Convenience macro for writing dma address into RX/TX descriptors */
#define nfp_desc_set_dma_addr_40b(desc, dma_addr)			\
	do {								\
		__typeof__(desc) __d = (desc);				\
		dma_addr_t __addr = (dma_addr);				\
									\
		__d->dma_addr_lo = cpu_to_le32(lower_32_bits(__addr));	\
		__d->dma_addr_hi = upper_32_bits(__addr) & 0xff;	\
	} while (0)

#define nfp_desc_set_dma_addr_48b(desc, dma_addr)			\
	do {								\
		__typeof__(desc) __d = (desc);				\
		dma_addr_t __addr = (dma_addr);				\
									\
		__d->dma_addr_hi = cpu_to_le16(upper_32_bits(__addr));	\
		__d->dma_addr_lo = cpu_to_le32(lower_32_bits(__addr));	\
	} while (0)

/**
 * struct nfp_net_tx_ring - TX ring structure
 * @r_vec:      Back pointer to ring vector structure
 * @idx:        Ring index from Linux's perspective
 * @data_pending: number of bytes added to current block (NFDK only)
 * @qcp_q:      Pointer to base of the QCP TX queue
 * @txrwb:	TX pointer write back area
 * @cnt:        Size of the queue in number of descriptors
 * @wr_p:       TX ring write pointer (free running)
 * @rd_p:       TX ring read pointer (free running)
 * @qcp_rd_p:   Local copy of QCP TX queue read pointer
 * @wr_ptr_add:	Accumulated number of buffers to add to QCP write pointer
 *		(used for .xmit_more delayed kick)
 * @txbufs:	Array of transmitted TX buffers, to free on transmit (NFD3)
 * @ktxbufs:	Array of transmitted TX buffers, to free on transmit (NFDK)
 * @txds:	Virtual address of TX ring in host memory (NFD3)
 * @ktxds:	Virtual address of TX ring in host memory (NFDK)
 *
 * @qcidx:      Queue Controller Peripheral (QCP) queue index for the TX queue
 * @dma:        DMA address of the TX ring
 * @size:       Size, in bytes, of the TX ring (needed to free)
 * @is_xdp:	Is this a XDP TX ring?
 */
struct nfp_net_tx_ring {
	struct nfp_net_r_vector *r_vec;

	u16 idx;
	u16 data_pending;
	u8 __iomem *qcp_q;
	u64 *txrwb;

	u32 cnt;
	u32 wr_p;
	u32 rd_p;
	u32 qcp_rd_p;

	u32 wr_ptr_add;

	union {
		struct nfp_nfd3_tx_buf *txbufs;
		struct nfp_nfdk_tx_buf *ktxbufs;
	};
	union {
		struct nfp_nfd3_tx_desc *txds;
		struct nfp_nfdk_tx_desc *ktxds;
	};

	/* Cold data follows */
	int qcidx;

	dma_addr_t dma;
	size_t size;
	bool is_xdp;
} ____cacheline_aligned;

/* RX and freelist descriptor format */

#define PCIE_DESC_RX_DD			BIT(7)
#define PCIE_DESC_RX_META_LEN_MASK	GENMASK(6, 0)

/* Flags in the RX descriptor */
#define PCIE_DESC_RX_RSS		cpu_to_le16(BIT(15))
#define PCIE_DESC_RX_I_IP4_CSUM		cpu_to_le16(BIT(14))
#define PCIE_DESC_RX_I_IP4_CSUM_OK	cpu_to_le16(BIT(13))
#define PCIE_DESC_RX_I_TCP_CSUM		cpu_to_le16(BIT(12))
#define PCIE_DESC_RX_I_TCP_CSUM_OK	cpu_to_le16(BIT(11))
#define PCIE_DESC_RX_I_UDP_CSUM		cpu_to_le16(BIT(10))
#define PCIE_DESC_RX_I_UDP_CSUM_OK	cpu_to_le16(BIT(9))
#define PCIE_DESC_RX_DECRYPTED		cpu_to_le16(BIT(8))
#define PCIE_DESC_RX_EOP		cpu_to_le16(BIT(7))
#define PCIE_DESC_RX_IP4_CSUM		cpu_to_le16(BIT(6))
#define PCIE_DESC_RX_IP4_CSUM_OK	cpu_to_le16(BIT(5))
#define PCIE_DESC_RX_TCP_CSUM		cpu_to_le16(BIT(4))
#define PCIE_DESC_RX_TCP_CSUM_OK	cpu_to_le16(BIT(3))
#define PCIE_DESC_RX_UDP_CSUM		cpu_to_le16(BIT(2))
#define PCIE_DESC_RX_UDP_CSUM_OK	cpu_to_le16(BIT(1))
#define PCIE_DESC_RX_VLAN		cpu_to_le16(BIT(0))

#define PCIE_DESC_RX_CSUM_ALL		(PCIE_DESC_RX_IP4_CSUM |	\
					 PCIE_DESC_RX_TCP_CSUM |	\
					 PCIE_DESC_RX_UDP_CSUM |	\
					 PCIE_DESC_RX_I_IP4_CSUM |	\
					 PCIE_DESC_RX_I_TCP_CSUM |	\
					 PCIE_DESC_RX_I_UDP_CSUM)
#define PCIE_DESC_RX_CSUM_OK_SHIFT	1
#define __PCIE_DESC_RX_CSUM_ALL		le16_to_cpu(PCIE_DESC_RX_CSUM_ALL)
#define __PCIE_DESC_RX_CSUM_ALL_OK	(__PCIE_DESC_RX_CSUM_ALL >>	\
					 PCIE_DESC_RX_CSUM_OK_SHIFT)

struct nfp_net_rx_desc {
	union {
		struct {
			__le16 dma_addr_hi; /* High bits of the buf address */
			u8 reserved; /* Must be zero */
			u8 meta_len_dd; /* Must be zero */

			__le32 dma_addr_lo; /* Low bits of the buffer address */
		} __packed fld;

		struct {
			__le16 data_len; /* Length of the frame + meta data */
			u8 reserved;
			u8 meta_len_dd;	/* Length of meta data prepended +
					 * descriptor done flag.
					 */

			__le16 flags;	/* RX flags. See @PCIE_DESC_RX_* */
			__le16 vlan;	/* VLAN if stripped */
		} __packed rxd;

		__le32 vals[2];
	};
};

#define NFP_NET_META_FIELD_MASK GENMASK(NFP_NET_META_FIELD_SIZE - 1, 0)
#define NFP_NET_VLAN_CTAG	0
#define NFP_NET_VLAN_STAG	1

struct nfp_meta_parsed {
	u8 hash_type;
	u8 csum_type;
	u32 hash;
	u32 mark;
	u32 portid;
	__wsum csum;
	struct {
		bool stripped;
		u8 tpid;
		u16 tci;
	} vlan;

#ifdef CONFIG_NFP_NET_IPSEC
	u32 ipsec_saidx;
#endif
};

struct nfp_net_rx_hash {
	__be32 hash_type;
	__be32 hash;
};

/**
 * struct nfp_net_rx_buf - software RX buffer descriptor
 * @frag:	page fragment buffer
 * @dma_addr:	DMA mapping address of the buffer
 */
struct nfp_net_rx_buf {
	void *frag;
	dma_addr_t dma_addr;
};

/**
 * struct nfp_net_xsk_rx_buf - software RX XSK buffer descriptor
 * @dma_addr:	DMA mapping address of the buffer
 * @xdp:	XSK buffer pool handle (for AF_XDP)
 */
struct nfp_net_xsk_rx_buf {
	dma_addr_t dma_addr;
	struct xdp_buff *xdp;
};

/**
 * struct nfp_net_rx_ring - RX ring structure
 * @r_vec:      Back pointer to ring vector structure
 * @cnt:        Size of the queue in number of descriptors
 * @wr_p:       FL/RX ring write pointer (free running)
 * @rd_p:       FL/RX ring read pointer (free running)
 * @idx:        Ring index from Linux's perspective
 * @fl_qcidx:   Queue Controller Peripheral (QCP) queue index for the freelist
 * @qcp_fl:     Pointer to base of the QCP freelist queue
 * @rxbufs:     Array of transmitted FL/RX buffers
 * @xsk_rxbufs: Array of transmitted FL/RX buffers (for AF_XDP)
 * @rxds:       Virtual address of FL/RX ring in host memory
 * @xdp_rxq:    RX-ring info avail for XDP
 * @dma:        DMA address of the FL/RX ring
 * @size:       Size, in bytes, of the FL/RX ring (needed to free)
 */
struct nfp_net_rx_ring {
	struct nfp_net_r_vector *r_vec;

	u32 cnt;
	u32 wr_p;
	u32 rd_p;

	u32 idx;

	int fl_qcidx;
	u8 __iomem *qcp_fl;

	struct nfp_net_rx_buf *rxbufs;
	struct nfp_net_xsk_rx_buf *xsk_rxbufs;
	struct nfp_net_rx_desc *rxds;

	struct xdp_rxq_info xdp_rxq;

	dma_addr_t dma;
	size_t size;
} ____cacheline_aligned;

/**
 * struct nfp_net_r_vector - Per ring interrupt vector configuration
 * @nfp_net:        Backpointer to nfp_net structure
 * @napi:           NAPI structure for this ring vec
 * @tasklet:        ctrl vNIC, tasklet for servicing the r_vec
 * @queue:          ctrl vNIC, send queue
 * @lock:           ctrl vNIC, r_vec lock protects @queue
 * @tx_ring:        Pointer to TX ring
 * @rx_ring:        Pointer to RX ring
 * @xdp_ring:	    Pointer to an extra TX ring for XDP
 * @xsk_pool:	    XSK buffer pool active on vector queue pair (for AF_XDP)
 * @irq_entry:      MSI-X table entry (use for talking to the device)
 * @event_ctr:	    Number of interrupt
 * @rx_dim:	    Dynamic interrupt moderation structure for RX
 * @tx_dim:	    Dynamic interrupt moderation structure for TX
 * @rx_sync:	    Seqlock for atomic updates of RX stats
 * @rx_pkts:        Number of received packets
 * @rx_bytes:	    Number of received bytes
 * @rx_drops:	    Number of packets dropped on RX due to lack of resources
 * @hw_csum_rx_ok:  Counter of packets where the HW checksum was OK
 * @hw_csum_rx_inner_ok: Counter of packets where the inner HW checksum was OK
 * @hw_csum_rx_complete: Counter of packets with CHECKSUM_COMPLETE reported
 * @hw_csum_rx_error:	 Counter of packets with bad checksums
 * @hw_tls_rx:	    Number of packets with TLS decrypted by hardware
 * @tx_sync:	    Seqlock for atomic updates of TX stats
 * @tx_pkts:	    Number of Transmitted packets
 * @tx_bytes:	    Number of Transmitted bytes
 * @hw_csum_tx:	    Counter of packets with TX checksum offload requested
 * @hw_csum_tx_inner:	 Counter of inner TX checksum offload requests
 * @tx_gather:	    Counter of packets with Gather DMA
 * @tx_lso:	    Counter of LSO packets sent
 * @hw_tls_tx:	    Counter of TLS packets sent with crypto offloaded to HW
 * @tls_tx_fallback:	Counter of TLS packets sent which had to be encrypted
 *			by the fallback path because packets came out of order
 * @tls_tx_no_fallback:	Counter of TLS packets not sent because the fallback
 *			path could not encrypt them
 * @tx_errors:	    How many TX errors were encountered
 * @tx_busy:        How often was TX busy (no space)?
 * @rx_replace_buf_alloc_fail:	Counter of RX buffer allocation failures
 * @irq_vector:     Interrupt vector number (use for talking to the OS)
 * @handler:        Interrupt handler for this ring vector
 * @name:           Name of the interrupt vector
 * @affinity_mask:  SMP affinity mask for this vector
 *
 * This structure ties RX and TX rings to interrupt vectors and a NAPI
 * context. This currently only supports one RX and TX ring per
 * interrupt vector but might be extended in the future to allow
 * association of multiple rings per vector.
 */
struct nfp_net_r_vector {
	struct nfp_net *nfp_net;
	union {
		struct napi_struct napi;
		struct {
			struct tasklet_struct tasklet;
			struct sk_buff_head queue;
			spinlock_t lock;
		};
	};

	struct nfp_net_tx_ring *tx_ring;
	struct nfp_net_rx_ring *rx_ring;

	u16 irq_entry;

	u16 event_ctr;
	struct dim rx_dim;
	struct dim tx_dim;

	struct u64_stats_sync rx_sync;
	u64 rx_pkts;
	u64 rx_bytes;
	u64 rx_drops;
	u64 hw_csum_rx_ok;
	u64 hw_csum_rx_inner_ok;
	u64 hw_csum_rx_complete;
	u64 hw_tls_rx;

	u64 hw_csum_rx_error;
	u64 rx_replace_buf_alloc_fail;

	struct nfp_net_tx_ring *xdp_ring;
	struct xsk_buff_pool *xsk_pool;

	struct u64_stats_sync tx_sync;
	u64 tx_pkts;
	u64 tx_bytes;

	u64 ____cacheline_aligned_in_smp hw_csum_tx;
	u64 hw_csum_tx_inner;
	u64 tx_gather;
	u64 tx_lso;
	u64 hw_tls_tx;

	u64 tls_tx_fallback;
	u64 tls_tx_no_fallback;
	u64 tx_errors;
	u64 tx_busy;

	/* Cold data follows */

	u32 irq_vector;
	irq_handler_t handler;
	char name[IFNAMSIZ + 8];
	cpumask_t affinity_mask;
} ____cacheline_aligned;

/* Firmware version as it is written in the 32bit value in the BAR */
struct nfp_net_fw_version {
	u8 minor;
	u8 major;
	u8 class;

	/* This byte can be exploited for more use, currently,
	 * BIT0: dp type, BIT[7:1]: reserved
	 */
	u8 extend;
} __packed;

static inline bool nfp_net_fw_ver_eq(struct nfp_net_fw_version *fw_ver,
				     u8 extend, u8 class, u8 major, u8 minor)
{
	return fw_ver->extend == extend &&
	       fw_ver->class == class &&
	       fw_ver->major == major &&
	       fw_ver->minor == minor;
}

struct nfp_stat_pair {
	u64 pkts;
	u64 bytes;
};

/**
 * struct nfp_net_dp - NFP network device datapath data structure
 * @dev:		Backpointer to struct device
 * @netdev:		Backpointer to net_device structure
 * @is_vf:		Is the driver attached to a VF?
 * @chained_metadata_format:  Firemware will use new metadata format
 * @ktls_tx:		Is kTLS TX enabled?
 * @rx_dma_dir:		Mapping direction for RX buffers
 * @rx_dma_off:		Offset at which DMA packets (for XDP headroom)
 * @rx_offset:		Offset in the RX buffers where packet data starts
 * @ctrl:		Local copy of the control register/word.
 * @ctrl_w1:		Local copy of the control register/word1.
 * @fl_bufsz:		Currently configured size of the freelist buffers
 * @xdp_prog:		Installed XDP program
 * @tx_rings:		Array of pre-allocated TX ring structures
 * @rx_rings:		Array of pre-allocated RX ring structures
 * @ctrl_bar:		Pointer to mapped control BAR
 *
 * @ops:		Callbacks and parameters for this vNIC's NFD version
 * @txrwb:		TX pointer write back area (indexed by queue id)
 * @txrwb_dma:		TX pointer write back area DMA address
 * @txd_cnt:		Size of the TX ring in number of min size packets
 * @rxd_cnt:		Size of the RX ring in number of min size packets
 * @num_r_vecs:		Number of used ring vectors
 * @num_tx_rings:	Currently configured number of TX rings
 * @num_stack_tx_rings:	Number of TX rings used by the stack (not XDP)
 * @num_rx_rings:	Currently configured number of RX rings
 * @mtu:		Device MTU
 * @xsk_pools:		XSK buffer pools, @max_r_vecs in size (for AF_XDP).
 */
struct nfp_net_dp {
	struct device *dev;
	struct net_device *netdev;

	u8 is_vf:1;
	u8 chained_metadata_format:1;
	u8 ktls_tx:1;

	u8 rx_dma_dir;
	u8 rx_offset;

	u32 rx_dma_off;

	u32 ctrl;
	u32 ctrl_w1;
	u32 fl_bufsz;

	struct bpf_prog *xdp_prog;

	struct nfp_net_tx_ring *tx_rings;
	struct nfp_net_rx_ring *rx_rings;

	u8 __iomem *ctrl_bar;

	/* Cold data follows */

	const struct nfp_dp_ops *ops;

	u64 *txrwb;
	dma_addr_t txrwb_dma;

	unsigned int txd_cnt;
	unsigned int rxd_cnt;

	unsigned int num_r_vecs;

	unsigned int num_tx_rings;
	unsigned int num_stack_tx_rings;
	unsigned int num_rx_rings;

	unsigned int mtu;

	struct xsk_buff_pool **xsk_pools;
};

/**
 * struct nfp_net - NFP network device structure
 * @dp:			Datapath structure
 * @dev_info:		NFP ASIC params
 * @id:			vNIC id within the PF (0 for VFs)
 * @fw_ver:		Firmware version
 * @cap:                Capabilities advertised by the Firmware
 * @cap_w1:             Extended capabilities word advertised by the Firmware
 * @max_mtu:            Maximum support MTU advertised by the Firmware
 * @rss_hfunc:		RSS selected hash function
 * @rss_cfg:            RSS configuration
 * @rss_key:            RSS secret key
 * @rss_itbl:           RSS indirection table
 * @xdp:		Information about the driver XDP program
 * @xdp_hw:		Information about the HW XDP program
 * @max_r_vecs:		Number of allocated interrupt vectors for RX/TX
 * @max_tx_rings:       Maximum number of TX rings supported by the Firmware
 * @max_rx_rings:       Maximum number of RX rings supported by the Firmware
 * @stride_rx:		Queue controller RX queue spacing
 * @stride_tx:		Queue controller TX queue spacing
 * @r_vecs:             Pre-allocated array of ring vectors
 * @irq_entries:        Pre-allocated array of MSI-X entries
 * @lsc_handler:        Handler for Link State Change interrupt
 * @lsc_name:           Name for Link State Change interrupt
 * @exn_handler:        Handler for Exception interrupt
 * @exn_name:           Name for Exception interrupt
 * @shared_handler:     Handler for shared interrupts
 * @shared_name:        Name for shared interrupt
 * @reconfig_lock:	Protects @reconfig_posted, @reconfig_timer_active,
 *			@reconfig_sync_present and HW reconfiguration request
 *			regs/machinery from async requests (sync must take
 *			@bar_lock)
 * @reconfig_posted:	Pending reconfig bits coming from async sources
 * @reconfig_timer_active:  Timer for reading reconfiguration results is pending
 * @reconfig_sync_present:  Some thread is performing synchronous reconfig
 * @reconfig_timer:	Timer for async reading of reconfig results
 * @reconfig_in_progress_update:	Update FW is processing now (debug only)
 * @bar_lock:		vNIC config BAR access lock, protects: update,
 *			mailbox area, crypto TLV
 * @link_up:            Is the link up?
 * @link_status_lock:	Protects @link_* and ensures atomicity with BAR reading
 * @rx_coalesce_adapt_on:   Is RX interrupt moderation adaptive?
 * @tx_coalesce_adapt_on:   Is TX interrupt moderation adaptive?
 * @rx_coalesce_usecs:      RX interrupt moderation usecs delay parameter
 * @rx_coalesce_max_frames: RX interrupt moderation frame count parameter
 * @tx_coalesce_usecs:      TX interrupt moderation usecs delay parameter
 * @tx_coalesce_max_frames: TX interrupt moderation frame count parameter
 * @qcp_cfg:            Pointer to QCP queue used for configuration notification
 * @tx_bar:             Pointer to mapped TX queues
 * @rx_bar:             Pointer to mapped FL/RX queues
 * @xa_ipsec:           IPsec xarray SA data
 * @tlv_caps:		Parsed TLV capabilities
 * @ktls_tx_conn_cnt:	Number of offloaded kTLS TX connections
 * @ktls_rx_conn_cnt:	Number of offloaded kTLS RX connections
 * @ktls_conn_id_gen:	Trivial generator for kTLS connection ids (for TX)
 * @ktls_no_space:	Counter of firmware rejecting kTLS connection due to
 *			lack of space
 * @ktls_rx_resync_req:	Counter of TLS RX resync requested
 * @ktls_rx_resync_ign:	Counter of TLS RX resync requests ignored
 * @ktls_rx_resync_sent:    Counter of TLS RX resync completed
 * @mbox_cmsg:		Common Control Message via vNIC mailbox state
 * @mbox_cmsg.queue:	CCM mbox queue of pending messages
 * @mbox_cmsg.wq:	CCM mbox wait queue of waiting processes
 * @mbox_cmsg.workq:	CCM mbox work queue for @wait_work and @runq_work
 * @mbox_cmsg.wait_work:    CCM mbox posted msg reconfig wait work
 * @mbox_cmsg.runq_work:    CCM mbox posted msg queue runner work
 * @mbox_cmsg.tag:	CCM mbox message tag allocator
 * @debugfs_dir:	Device directory in debugfs
 * @vnic_list:		Entry on device vNIC list
 * @pdev:		Backpointer to PCI device
 * @app:		APP handle if available
 * @vnic_no_name:	For non-port PF vNIC make ndo_get_phys_port_name return
 *			-EOPNOTSUPP to keep backwards compatibility (set by app)
 * @port:		Pointer to nfp_port structure if vNIC is a port
<<<<<<< HEAD
 * @mc_lock:		Protect mc_addrs list
 * @mc_addrs:		List of mc addrs to add/del to HW
 * @mc_work:		Work to update mc addrs
=======
 * @mbox_amsg:		Asynchronously processed message via mailbox
 * @mbox_amsg.lock:	Protect message list
 * @mbox_amsg.list:	List of message to process
 * @mbox_amsg.work:	Work to process message asynchronously
>>>>>>> 282db109
 * @app_priv:		APP private data for this vNIC
 */
struct nfp_net {
	struct nfp_net_dp dp;

	const struct nfp_dev_info *dev_info;
	struct nfp_net_fw_version fw_ver;

	u32 id;

	u32 cap;
	u32 cap_w1;
	u32 max_mtu;

	u8 rss_hfunc;
	u32 rss_cfg;
	u8 rss_key[NFP_NET_CFG_RSS_KEY_SZ];
	u8 rss_itbl[NFP_NET_CFG_RSS_ITBL_SZ];

	struct xdp_attachment_info xdp;
	struct xdp_attachment_info xdp_hw;

	unsigned int max_tx_rings;
	unsigned int max_rx_rings;

	int stride_tx;
	int stride_rx;

	unsigned int max_r_vecs;
	struct nfp_net_r_vector r_vecs[NFP_NET_MAX_R_VECS];
	struct msix_entry irq_entries[NFP_NET_MAX_IRQS];

	irq_handler_t lsc_handler;
	char lsc_name[IFNAMSIZ + 8];

	irq_handler_t exn_handler;
	char exn_name[IFNAMSIZ + 8];

	irq_handler_t shared_handler;
	char shared_name[IFNAMSIZ + 8];

	bool link_up;
	spinlock_t link_status_lock;

	spinlock_t reconfig_lock;
	u32 reconfig_posted;
	bool reconfig_timer_active;
	bool reconfig_sync_present;
	struct timer_list reconfig_timer;
	u32 reconfig_in_progress_update;

	struct semaphore bar_lock;

	bool rx_coalesce_adapt_on;
	bool tx_coalesce_adapt_on;
	u32 rx_coalesce_usecs;
	u32 rx_coalesce_max_frames;
	u32 tx_coalesce_usecs;
	u32 tx_coalesce_max_frames;

	u8 __iomem *qcp_cfg;

	u8 __iomem *tx_bar;
	u8 __iomem *rx_bar;

#ifdef CONFIG_NFP_NET_IPSEC
	struct xarray xa_ipsec;
#endif

	struct nfp_net_tlv_caps tlv_caps;

	unsigned int ktls_tx_conn_cnt;
	unsigned int ktls_rx_conn_cnt;

	atomic64_t ktls_conn_id_gen;

	atomic_t ktls_no_space;
	atomic_t ktls_rx_resync_req;
	atomic_t ktls_rx_resync_ign;
	atomic_t ktls_rx_resync_sent;

	struct {
		struct sk_buff_head queue;
		wait_queue_head_t wq;
		struct workqueue_struct *workq;
		struct work_struct wait_work;
		struct work_struct runq_work;
		u16 tag;
	} mbox_cmsg;

	struct dentry *debugfs_dir;

	struct list_head vnic_list;

	struct pci_dev *pdev;
	struct nfp_app *app;

	bool vnic_no_name;

	struct nfp_port *port;

<<<<<<< HEAD
	spinlock_t mc_lock;
	struct list_head mc_addrs;
	struct work_struct mc_work;
=======
	struct {
		spinlock_t lock;
		struct list_head list;
		struct work_struct work;
	} mbox_amsg;
>>>>>>> 282db109

	void *app_priv;
};

struct nfp_mbox_amsg_entry {
	struct list_head list;
	int (*cfg)(struct nfp_net *nn, struct nfp_mbox_amsg_entry *entry);
	u32 cmd;
	char msg[];
};

int nfp_net_sched_mbox_amsg_work(struct nfp_net *nn, u32 cmd, const void *data, size_t len,
				 int (*cb)(struct nfp_net *, struct nfp_mbox_amsg_entry *));

/* Functions to read/write from/to a BAR
 * Performs any endian conversion necessary.
 */
static inline u16 nn_readb(struct nfp_net *nn, int off)
{
	return readb(nn->dp.ctrl_bar + off);
}

static inline void nn_writeb(struct nfp_net *nn, int off, u8 val)
{
	writeb(val, nn->dp.ctrl_bar + off);
}

static inline u16 nn_readw(struct nfp_net *nn, int off)
{
	return readw(nn->dp.ctrl_bar + off);
}

static inline void nn_writew(struct nfp_net *nn, int off, u16 val)
{
	writew(val, nn->dp.ctrl_bar + off);
}

static inline u32 nn_readl(struct nfp_net *nn, int off)
{
	return readl(nn->dp.ctrl_bar + off);
}

static inline void nn_writel(struct nfp_net *nn, int off, u32 val)
{
	writel(val, nn->dp.ctrl_bar + off);
}

static inline u64 nn_readq(struct nfp_net *nn, int off)
{
	return readq(nn->dp.ctrl_bar + off);
}

static inline void nn_writeq(struct nfp_net *nn, int off, u64 val)
{
	writeq(val, nn->dp.ctrl_bar + off);
}

/* Flush posted PCI writes by reading something without side effects */
static inline void nn_pci_flush(struct nfp_net *nn)
{
	nn_readl(nn, NFP_NET_CFG_VERSION);
}

/* Queue Controller Peripheral access functions and definitions.
 *
 * Some of the BARs of the NFP are mapped to portions of the Queue
 * Controller Peripheral (QCP) address space on the NFP.  A QCP queue
 * has a read and a write pointer (as well as a size and flags,
 * indicating overflow etc).  The QCP offers a number of different
 * operation on queue pointers, but here we only offer function to
 * either add to a pointer or to read the pointer value.
 */
#define NFP_QCP_QUEUE_ADDR_SZ			0x800
#define NFP_QCP_QUEUE_OFF(_x)			((_x) * NFP_QCP_QUEUE_ADDR_SZ)
#define NFP_QCP_QUEUE_ADD_RPTR			0x0000
#define NFP_QCP_QUEUE_ADD_WPTR			0x0004
#define NFP_QCP_QUEUE_STS_LO			0x0008
#define NFP_QCP_QUEUE_STS_LO_READPTR_mask	0x3ffff
#define NFP_QCP_QUEUE_STS_HI			0x000c
#define NFP_QCP_QUEUE_STS_HI_WRITEPTR_mask	0x3ffff

/* nfp_qcp_ptr - Read or Write Pointer of a queue */
enum nfp_qcp_ptr {
	NFP_QCP_READ_PTR = 0,
	NFP_QCP_WRITE_PTR
};

/**
 * nfp_qcp_rd_ptr_add() - Add the value to the read pointer of a queue
 *
 * @q:   Base address for queue structure
 * @val: Value to add to the queue pointer
 */
static inline void nfp_qcp_rd_ptr_add(u8 __iomem *q, u32 val)
{
	writel(val, q + NFP_QCP_QUEUE_ADD_RPTR);
}

/**
 * nfp_qcp_wr_ptr_add() - Add the value to the write pointer of a queue
 *
 * @q:   Base address for queue structure
 * @val: Value to add to the queue pointer
 */
static inline void nfp_qcp_wr_ptr_add(u8 __iomem *q, u32 val)
{
	writel(val, q + NFP_QCP_QUEUE_ADD_WPTR);
}

static inline u32 _nfp_qcp_read(u8 __iomem *q, enum nfp_qcp_ptr ptr)
{
	u32 off;
	u32 val;

	if (ptr == NFP_QCP_READ_PTR)
		off = NFP_QCP_QUEUE_STS_LO;
	else
		off = NFP_QCP_QUEUE_STS_HI;

	val = readl(q + off);

	if (ptr == NFP_QCP_READ_PTR)
		return val & NFP_QCP_QUEUE_STS_LO_READPTR_mask;
	else
		return val & NFP_QCP_QUEUE_STS_HI_WRITEPTR_mask;
}

/**
 * nfp_qcp_rd_ptr_read() - Read the current read pointer value for a queue
 * @q:  Base address for queue structure
 *
 * Return: Value read.
 */
static inline u32 nfp_qcp_rd_ptr_read(u8 __iomem *q)
{
	return _nfp_qcp_read(q, NFP_QCP_READ_PTR);
}

/**
 * nfp_qcp_wr_ptr_read() - Read the current write pointer value for a queue
 * @q:  Base address for queue structure
 *
 * Return: Value read.
 */
static inline u32 nfp_qcp_wr_ptr_read(u8 __iomem *q)
{
	return _nfp_qcp_read(q, NFP_QCP_WRITE_PTR);
}

u32 nfp_qcp_queue_offset(const struct nfp_dev_info *dev_info, u16 queue);

static inline bool nfp_net_is_data_vnic(struct nfp_net *nn)
{
	WARN_ON_ONCE(!nn->dp.netdev && nn->port);
	return !!nn->dp.netdev;
}

static inline bool nfp_net_running(struct nfp_net *nn)
{
	return nn->dp.ctrl & NFP_NET_CFG_CTRL_ENABLE;
}

static inline const char *nfp_net_name(struct nfp_net *nn)
{
	return nn->dp.netdev ? nn->dp.netdev->name : "ctrl";
}

static inline void nfp_ctrl_lock(struct nfp_net *nn)
	__acquires(&nn->r_vecs[0].lock)
{
	spin_lock_bh(&nn->r_vecs[0].lock);
}

static inline void nfp_ctrl_unlock(struct nfp_net *nn)
	__releases(&nn->r_vecs[0].lock)
{
	spin_unlock_bh(&nn->r_vecs[0].lock);
}

static inline void nn_ctrl_bar_lock(struct nfp_net *nn)
{
	down(&nn->bar_lock);
}

static inline bool nn_ctrl_bar_trylock(struct nfp_net *nn)
{
	return !down_trylock(&nn->bar_lock);
}

static inline void nn_ctrl_bar_unlock(struct nfp_net *nn)
{
	up(&nn->bar_lock);
}

/* Globals */
extern const char nfp_driver_version[];

extern const struct net_device_ops nfp_nfd3_netdev_ops;
extern const struct net_device_ops nfp_nfdk_netdev_ops;

static inline bool nfp_netdev_is_nfp_net(struct net_device *netdev)
{
	return netdev->netdev_ops == &nfp_nfd3_netdev_ops ||
	       netdev->netdev_ops == &nfp_nfdk_netdev_ops;
}

static inline int nfp_net_coalesce_para_check(u32 usecs, u32 pkts)
{
	if ((usecs >= ((1 << 16) - 1)) || (pkts >= ((1 << 16) - 1)))
		return -EINVAL;

	return 0;
}

/* Prototypes */
void nfp_net_get_fw_version(struct nfp_net_fw_version *fw_ver,
			    void __iomem *ctrl_bar);

struct nfp_net *
nfp_net_alloc(struct pci_dev *pdev, const struct nfp_dev_info *dev_info,
	      void __iomem *ctrl_bar, bool needs_netdev,
	      unsigned int max_tx_rings, unsigned int max_rx_rings);
void nfp_net_free(struct nfp_net *nn);

int nfp_net_init(struct nfp_net *nn);
void nfp_net_clean(struct nfp_net *nn);

int nfp_ctrl_open(struct nfp_net *nn);
void nfp_ctrl_close(struct nfp_net *nn);

void nfp_net_set_ethtool_ops(struct net_device *netdev);
void nfp_net_info(struct nfp_net *nn);
int __nfp_net_reconfig(struct nfp_net *nn, u32 update);
int nfp_net_reconfig(struct nfp_net *nn, u32 update);
unsigned int nfp_net_rss_key_sz(struct nfp_net *nn);
void nfp_net_rss_write_itbl(struct nfp_net *nn);
void nfp_net_rss_write_key(struct nfp_net *nn);
void nfp_net_coalesce_write_cfg(struct nfp_net *nn);
int nfp_net_mbox_lock(struct nfp_net *nn, unsigned int data_size);
int nfp_net_mbox_reconfig(struct nfp_net *nn, u32 mbox_cmd);
int nfp_net_mbox_reconfig_and_unlock(struct nfp_net *nn, u32 mbox_cmd);
void nfp_net_mbox_reconfig_post(struct nfp_net *nn, u32 update);
int nfp_net_mbox_reconfig_wait_posted(struct nfp_net *nn);

unsigned int
nfp_net_irqs_alloc(struct pci_dev *pdev, struct msix_entry *irq_entries,
		   unsigned int min_irqs, unsigned int want_irqs);
void nfp_net_irqs_disable(struct pci_dev *pdev);
void
nfp_net_irqs_assign(struct nfp_net *nn, struct msix_entry *irq_entries,
		    unsigned int n);
struct sk_buff *
nfp_net_tls_tx(struct nfp_net_dp *dp, struct nfp_net_r_vector *r_vec,
	       struct sk_buff *skb, u64 *tls_handle, int *nr_frags);
void nfp_net_tls_tx_undo(struct sk_buff *skb, u64 tls_handle);

struct nfp_net_dp *nfp_net_clone_dp(struct nfp_net *nn);
int nfp_net_ring_reconfig(struct nfp_net *nn, struct nfp_net_dp *new,
			  struct netlink_ext_ack *extack);

#ifdef CONFIG_NFP_DEBUG
void nfp_net_debugfs_create(void);
void nfp_net_debugfs_destroy(void);
struct dentry *nfp_net_debugfs_device_add(struct pci_dev *pdev);
void nfp_net_debugfs_vnic_add(struct nfp_net *nn, struct dentry *ddir);
void nfp_net_debugfs_dir_clean(struct dentry **dir);
#else
static inline void nfp_net_debugfs_create(void)
{
}

static inline void nfp_net_debugfs_destroy(void)
{
}

static inline struct dentry *nfp_net_debugfs_device_add(struct pci_dev *pdev)
{
	return NULL;
}

static inline void
nfp_net_debugfs_vnic_add(struct nfp_net *nn, struct dentry *ddir)
{
}

static inline void nfp_net_debugfs_dir_clean(struct dentry **dir)
{
}
#endif /* CONFIG_NFP_DEBUG */

#endif /* _NFP_NET_H_ */<|MERGE_RESOLUTION|>--- conflicted
+++ resolved
@@ -617,16 +617,10 @@
  * @vnic_no_name:	For non-port PF vNIC make ndo_get_phys_port_name return
  *			-EOPNOTSUPP to keep backwards compatibility (set by app)
  * @port:		Pointer to nfp_port structure if vNIC is a port
-<<<<<<< HEAD
- * @mc_lock:		Protect mc_addrs list
- * @mc_addrs:		List of mc addrs to add/del to HW
- * @mc_work:		Work to update mc addrs
-=======
  * @mbox_amsg:		Asynchronously processed message via mailbox
  * @mbox_amsg.lock:	Protect message list
  * @mbox_amsg.list:	List of message to process
  * @mbox_amsg.work:	Work to process message asynchronously
->>>>>>> 282db109
  * @app_priv:		APP private data for this vNIC
  */
 struct nfp_net {
@@ -728,17 +722,11 @@
 
 	struct nfp_port *port;
 
-<<<<<<< HEAD
-	spinlock_t mc_lock;
-	struct list_head mc_addrs;
-	struct work_struct mc_work;
-=======
 	struct {
 		spinlock_t lock;
 		struct list_head list;
 		struct work_struct work;
 	} mbox_amsg;
->>>>>>> 282db109
 
 	void *app_priv;
 };
