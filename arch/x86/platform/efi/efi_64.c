--- conflicted
+++ resolved
@@ -141,21 +141,17 @@
 
 int efi_setup_page_tables(unsigned long pa_memmap, unsigned num_pages)
 {
-<<<<<<< HEAD
+	unsigned long text;
+	struct page *page;
+	unsigned npages;
 	pgd_t *pgd;
 
 	if (efi_enabled(EFI_OLD_MEMMAP))
 		return 0;
-=======
-	unsigned long text;
-	unsigned npages;
-	struct page *page;
->>>>>>> 18c46461
 
 	efi_scratch.efi_pgt = (pgd_t *)(unsigned long)real_mode_header->trampoline_pgd;
 	pgd = __va(efi_scratch.efi_pgt);
 
-<<<<<<< HEAD
 	/*
 	 * It can happen that the physical address of new_memmap lands in memory
 	 * which is not mapped in the EFI page table. Therefore we need to go
@@ -169,21 +165,6 @@
 
 	efi_scratch.use_pgd = true;
 
-
-	return 0;
-}
-
-void efi_cleanup_page_tables(unsigned long pa_memmap, unsigned num_pages)
-{
-	pgd_t *pgd = (pgd_t *)__va(real_mode_header->trampoline_pgd);
-
-	kernel_unmap_pages_in_pgd(pgd, pa_memmap, num_pages);
-=======
-	if (efi_enabled(EFI_OLD_MEMMAP))
-		return;
-
-	efi_scratch.use_pgd = true;
-
 	/*
 	 * When making calls to the firmware everything needs to be 1:1
 	 * mapped and addressable with 32-bit pointers. Map the kernel
@@ -191,7 +172,7 @@
 	 * stack pointer being < 4GB.
 	 */
 	if (!IS_ENABLED(CONFIG_EFI_MIXED))
-		return;
+		return 0;
 
 	page = alloc_page(GFP_KERNEL|__GFP_DMA32);
 	if (!page)
@@ -203,11 +184,19 @@
 	npages = (_end - _text) >> PAGE_SHIFT;
 	text = __pa(_text);
 
-	if (kernel_map_pages_in_pgd(__va(efi_scratch.efi_pgt),
-				    text >> PAGE_SHIFT, text, npages, 0)) {
+	if (kernel_map_pages_in_pgd(pgd, text >> PAGE_SHIFT, text, npages, 0)) {
 		pr_err("Failed to map kernel text 1:1\n");
-	}
->>>>>>> 18c46461
+		return 1;
+	}
+
+	return 0;
+}
+
+void efi_cleanup_page_tables(unsigned long pa_memmap, unsigned num_pages)
+{
+	pgd_t *pgd = (pgd_t *)__va(real_mode_header->trampoline_pgd);
+
+	kernel_unmap_pages_in_pgd(pgd, pa_memmap, num_pages);
 }
 
 static void __init __map_region(efi_memory_desc_t *md, u64 va)
@@ -318,7 +307,6 @@
 		runtime_code_page_mkexec();
 }
 
-<<<<<<< HEAD
 void __init efi_dump_pagetable(void)
 {
 #ifdef CONFIG_EFI_PGT_DUMP
@@ -327,7 +315,7 @@
 	ptdump_walk_pgd_level(NULL, pgd);
 #endif
 }
-=======
+
 #ifdef CONFIG_EFI_MIXED
 extern efi_status_t efi64_thunk(u32, ...);
 
@@ -613,5 +601,4 @@
 	efi.update_capsule = efi_thunk_update_capsule;
 	efi.query_capsule_caps = efi_thunk_query_capsule_caps;
 }
-#endif /* CONFIG_EFI_MIXED */
->>>>>>> 18c46461
+#endif /* CONFIG_EFI_MIXED */