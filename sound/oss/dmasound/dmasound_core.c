--- conflicted
+++ resolved
@@ -1428,11 +1428,7 @@
 		unregister_sound_dsp(sq_unit);
 }
 
-<<<<<<< HEAD
-static int dmasound_setup(char *str)
-=======
 static int __maybe_unused dmasound_setup(char *str)
->>>>>>> 09dda8d3
 {
 	int ints[6], size;
 
