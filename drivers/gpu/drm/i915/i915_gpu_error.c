--- conflicted
+++ resolved
@@ -1396,18 +1396,10 @@
 				      request->batch,
 				      &ee->batchbuffer);
 
-<<<<<<< HEAD
-		spin_lock_irqsave(&engine->active.lock, flags);
-		request = intel_engine_find_active_request(engine);
-		if (request) {
-			struct i915_gem_context *ctx = request->gem_context;
-			struct intel_ring *ring = request->ring;
-=======
 		if (HAS_BROKEN_CS_TLB(i915))
 			capture = capture_vma(capture,
 					      engine->gt->scratch,
 					      &ee->wa_batchbuffer);
->>>>>>> 3877dcd0
 
 		capture = request_record_user_bo(request, ee, capture);
 
@@ -1439,20 +1431,12 @@
 			*this->slot =
 				i915_error_object_create(i915, vma, compress);
 
-<<<<<<< HEAD
-			ee->cpu_ring_head = ring->head;
-			ee->cpu_ring_tail = ring->tail;
-			ee->ringbuffer =
-				i915_error_object_create(i915, ring->vma);
-=======
 			i915_active_ungrab(&vma->active);
 			i915_vma_put(vma);
->>>>>>> 3877dcd0
 
 			capture = this->next;
 			kfree(this);
 		}
-		spin_unlock_irqrestore(&engine->active.lock, flags);
 
 		ee->hws_page =
 			i915_error_object_create(i915,
