--- conflicted
+++ resolved
@@ -1189,7 +1189,6 @@
 	const struct ndp_parser_opts *opts = ncm->parser_opts;
 	unsigned	crc_len = ncm->is_crc ? sizeof(uint32_t) : 0;
 	int		dgram_counter;
-	bool		ndp_after_header;
 
 	/* dwSignature */
 	if (get_unaligned_le32(tmp) != opts->nth_sign) {
@@ -1216,7 +1215,6 @@
 	}
 
 	ndp_index = get_ncm(&tmp, opts->ndp_index);
-	ndp_after_header = false;
 
 	/* Run through all the NDP's in the NTB */
 	do {
@@ -1232,8 +1230,6 @@
 			     ndp_index);
 			goto err;
 		}
-		if (ndp_index == opts->nth_size)
-			ndp_after_header = true;
 
 		/*
 		 * walk through NDP
@@ -1312,44 +1308,13 @@
 			index2 = get_ncm(&tmp, opts->dgram_item_len);
 			dg_len2 = get_ncm(&tmp, opts->dgram_item_len);
 
-<<<<<<< HEAD
-			if (index2 == 0 || dg_len2 == 0)
-				break;
-
 			/* wDatagramIndex[1] */
-			if (ndp_after_header) {
-				if (index2 < opts->nth_size + opts->ndp_size) {
-					INFO(port->func.config->cdev,
-					     "Bad index: %#X\n", index2);
-					goto err;
-				}
-			} else {
-				if (index2 < opts->nth_size + opts->dpe_size) {
-					INFO(port->func.config->cdev,
-					     "Bad index: %#X\n", index2);
-					goto err;
-				}
-			}
-=======
-			/* wDatagramIndex[1] */
->>>>>>> 17dc2109
 			if (index2 > block_len - opts->dpe_size) {
 				INFO(port->func.config->cdev,
 				     "Bad index: %#X\n", index2);
 				goto err;
 			}
 
-<<<<<<< HEAD
-			/* wDatagramLength[1] */
-			if ((dg_len2 < 14 + crc_len) ||
-					(dg_len2 > frame_max)) {
-				INFO(port->func.config->cdev,
-				     "Bad dgram length: %#X\n", dg_len);
-				goto err;
-			}
-
-=======
->>>>>>> 17dc2109
 			/*
 			 * Copy the data into a new skb.
 			 * This ensures the truesize is correct
@@ -1366,11 +1331,8 @@
 			ndp_len -= 2 * (opts->dgram_item_len * 2);
 
 			dgram_counter++;
-<<<<<<< HEAD
-=======
 			if (index2 == 0 || dg_len2 == 0)
 				break;
->>>>>>> 17dc2109
 		} while (ndp_len > 2 * (opts->dgram_item_len * 2));
 	} while (ndp_index);
 
