--- conflicted
+++ resolved
@@ -240,13 +240,7 @@
 	struct regmap *map = d->map;
 	const struct regmap_irq *irq_data = irq_to_regmap_irq(d, data->hwirq);
 	unsigned int reg = irq_data->reg_offset / map->reg_stride;
-<<<<<<< HEAD
-	unsigned int mask, type;
-
-	type = irq_data->type.type_falling_val | irq_data->type.type_rising_val;
-=======
 	unsigned int mask;
->>>>>>> 224ad900
 
 	/*
 	 * The type_in_mask flag means that the underlying hardware uses
@@ -258,11 +252,7 @@
 	 * use the value previously written to the type buffer at the
 	 * corresponding offset in regmap_irq_set_type().
 	 */
-<<<<<<< HEAD
-	if (d->chip->type_in_mask && type)
-=======
 	if (d->chip->type_in_mask && irq_data->type.types_supported)
->>>>>>> 224ad900
 		mask = d->type_buf[reg] & irq_data->mask;
 	else
 		mask = irq_data->mask;
