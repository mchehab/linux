--- conflicted
+++ resolved
@@ -69,11 +69,8 @@
 #include "util/affinity.h"
 #include "util/pfm.h"
 #include "util/bpf_counter.h"
-<<<<<<< HEAD
-=======
 #include "util/iostat.h"
 #include "util/pmu-hybrid.h"
->>>>>>> 11e4b63a
 #include "asm/bug.h"
 
 #include <linux/time64.h>
@@ -445,12 +442,9 @@
 	int err;
 
 	evlist__for_each_entry(evsel_list, counter) {
-<<<<<<< HEAD
-=======
 		if (!evsel__is_bpf(counter))
 			continue;
 
->>>>>>> 11e4b63a
 		err = bpf_counter__read(counter);
 		if (err)
 			return err;
@@ -461,19 +455,10 @@
 static void read_counters(struct timespec *rs)
 {
 	struct evsel *counter;
-	int err;
 
 	if (!stat_config.stop_read_counter) {
-<<<<<<< HEAD
-		if (target__has_bpf(&target))
-			err = read_bpf_map_counters();
-		else
-			err = read_affinity_counters(rs);
-		if (err < 0)
-=======
 		if (read_bpf_map_counters() ||
 		    read_affinity_counters(rs))
->>>>>>> 11e4b63a
 			return;
 	}
 
@@ -562,14 +547,6 @@
 	struct evsel *evsel;
 	int err;
 
-<<<<<<< HEAD
-	if (target__has_bpf(&target)) {
-		evlist__for_each_entry(evsel_list, evsel) {
-			err = bpf_counter__enable(evsel);
-			if (err)
-				return err;
-		}
-=======
 	evlist__for_each_entry(evsel_list, evsel) {
 		if (!evsel__is_bpf(evsel))
 			continue;
@@ -577,7 +554,6 @@
 		err = bpf_counter__enable(evsel);
 		if (err)
 			return err;
->>>>>>> 11e4b63a
 	}
 
 	if (stat_config.initial_delay < 0) {
@@ -828,19 +804,11 @@
 	if (affinity__setup(&affinity) < 0)
 		return -1;
 
-<<<<<<< HEAD
-	if (target__has_bpf(&target)) {
-		evlist__for_each_entry(evsel_list, counter) {
-			if (bpf_counter__load(counter, &target))
-				return -1;
-		}
-=======
 	evlist__for_each_entry(evsel_list, counter) {
 		if (bpf_counter__load(counter, &target))
 			return -1;
 		if (!evsel__is_bpf(counter))
 			all_counters_use_bpf = false;
->>>>>>> 11e4b63a
 	}
 
 	evlist__for_each_cpu (evsel_list, i, cpu) {
@@ -990,12 +958,9 @@
 		err = enable_counters();
 		if (err)
 			return -1;
-<<<<<<< HEAD
-=======
 
 		t0 = rdclock();
 		clock_gettime(CLOCK_MONOTONIC, &ref_time);
->>>>>>> 11e4b63a
 
 		if (interval || timeout || evlist__ctlfd_initialized(evsel_list))
 			status = dispatch_events(forks, timeout, interval, &times);
@@ -1017,13 +982,10 @@
 		err = enable_counters();
 		if (err)
 			return -1;
-<<<<<<< HEAD
-=======
 
 		t0 = rdclock();
 		clock_gettime(CLOCK_MONOTONIC, &ref_time);
 
->>>>>>> 11e4b63a
 		status = dispatch_events(forks, timeout, interval, &times);
 	}
 
@@ -1221,13 +1183,10 @@
 #ifdef HAVE_BPF_SKEL
 	OPT_STRING('b', "bpf-prog", &target.bpf_str, "bpf-prog-id",
 		   "stat events on existing bpf program id"),
-<<<<<<< HEAD
-=======
 	OPT_BOOLEAN(0, "bpf-counters", &target.use_bpf,
 		    "use bpf program to count events"),
 	OPT_STRING(0, "bpf-attr-map", &target.attr_map, "attr-map-path",
 		   "path to perf_event_attr map"),
->>>>>>> 11e4b63a
 #endif
 	OPT_BOOLEAN('a', "all-cpus", &target.system_wide,
 		    "system-wide collection from all CPUs"),
