// SPDX-License-Identifier: (GPL-2.0 OR BSD-3-Clause)
// Copyright(c) 2015-18 Intel Corporation.

/*
 *  stream.c - SoundWire Bus stream operations.
 */

#include <linux/delay.h>
#include <linux/device.h>
#include <linux/init.h>
#include <linux/module.h>
#include <linux/mod_devicetable.h>
#include <linux/slab.h>
#include <linux/soundwire/sdw_registers.h>
#include <linux/soundwire/sdw.h>
#include <sound/core.h>
#include <sound/pcm.h>
#include <sound/soc.h>
#include "bus.h"

/*
 * Array of supported rows and columns as per MIPI SoundWire Specification 1.1
 *
 * The rows are arranged as per the array index value programmed
 * in register. The index 15 has dummy value 0 in order to fill hole.
 */
int sdw_rows[SDW_FRAME_ROWS] = {48, 50, 60, 64, 75, 80, 125, 147,
			96, 100, 120, 128, 150, 160, 250, 0,
			192, 200, 240, 256, 72, 144, 90, 180};

int sdw_cols[SDW_FRAME_COLS] = {2, 4, 6, 8, 10, 12, 14, 16};
EXPORT_SYMBOL(sdw_rows);
EXPORT_SYMBOL(sdw_cols);

int sdw_find_col_index(int col)
{
	int i;

	for (i = 0; i < SDW_FRAME_COLS; i++) {
		if (sdw_cols[i] == col)
			return i;
	}

	pr_warn("Requested column not found, selecting lowest column no: 2\n");
	return 0;
}
EXPORT_SYMBOL(sdw_find_col_index);

int sdw_find_row_index(int row)
{
	int i;

	for (i = 0; i < SDW_FRAME_ROWS; i++) {
		if (sdw_rows[i] == row)
			return i;
	}

	pr_warn("Requested row not found, selecting lowest row no: 48\n");
	return 0;
}
EXPORT_SYMBOL(sdw_find_row_index);

static int _sdw_program_slave_port_params(struct sdw_bus *bus,
					  struct sdw_slave *slave,
					  struct sdw_transport_params *t_params,
					  enum sdw_dpn_type type)
{
	u32 addr1, addr2, addr3, addr4;
	int ret;
	u16 wbuf;

	if (bus->params.next_bank) {
		addr1 = SDW_DPN_OFFSETCTRL2_B1(t_params->port_num);
		addr2 = SDW_DPN_BLOCKCTRL3_B1(t_params->port_num);
		addr3 = SDW_DPN_SAMPLECTRL2_B1(t_params->port_num);
		addr4 = SDW_DPN_HCTRL_B1(t_params->port_num);
	} else {
		addr1 = SDW_DPN_OFFSETCTRL2_B0(t_params->port_num);
		addr2 = SDW_DPN_BLOCKCTRL3_B0(t_params->port_num);
		addr3 = SDW_DPN_SAMPLECTRL2_B0(t_params->port_num);
		addr4 = SDW_DPN_HCTRL_B0(t_params->port_num);
	}

	/* Program DPN_OffsetCtrl2 registers */
	ret = sdw_write(slave, addr1, t_params->offset2);
	if (ret < 0) {
		dev_err(bus->dev, "DPN_OffsetCtrl2 register write failed\n");
		return ret;
	}

	/* Program DPN_BlockCtrl3 register */
	ret = sdw_write(slave, addr2, t_params->blk_pkg_mode);
	if (ret < 0) {
		dev_err(bus->dev, "DPN_BlockCtrl3 register write failed\n");
		return ret;
	}

	/*
	 * Data ports are FULL, SIMPLE and REDUCED. This function handles
	 * FULL and REDUCED only and beyond this point only FULL is
	 * handled, so bail out if we are not FULL data port type
	 */
	if (type != SDW_DPN_FULL)
		return ret;

	/* Program DPN_SampleCtrl2 register */
	wbuf = (t_params->sample_interval - 1);
	wbuf &= SDW_DPN_SAMPLECTRL_HIGH;
	wbuf >>= SDW_REG_SHIFT(SDW_DPN_SAMPLECTRL_HIGH);

	ret = sdw_write(slave, addr3, wbuf);
	if (ret < 0) {
		dev_err(bus->dev, "DPN_SampleCtrl2 register write failed\n");
		return ret;
	}

	/* Program DPN_HCtrl register */
	wbuf = t_params->hstart;
	wbuf <<= SDW_REG_SHIFT(SDW_DPN_HCTRL_HSTART);
	wbuf |= t_params->hstop;

	ret = sdw_write(slave, addr4, wbuf);
	if (ret < 0)
		dev_err(bus->dev, "DPN_HCtrl register write failed\n");

	return ret;
}

static int sdw_program_slave_port_params(struct sdw_bus *bus,
					 struct sdw_slave_runtime *s_rt,
					 struct sdw_port_runtime *p_rt)
{
	struct sdw_transport_params *t_params = &p_rt->transport_params;
	struct sdw_port_params *p_params = &p_rt->port_params;
	struct sdw_slave_prop *slave_prop = &s_rt->slave->prop;
	u32 addr1, addr2, addr3, addr4, addr5, addr6;
	struct sdw_dpn_prop *dpn_prop;
	int ret;
	u8 wbuf;

	dpn_prop = sdw_get_slave_dpn_prop(s_rt->slave,
					  s_rt->direction,
					  t_params->port_num);
	if (!dpn_prop)
		return -EINVAL;

	addr1 = SDW_DPN_PORTCTRL(t_params->port_num);
	addr2 = SDW_DPN_BLOCKCTRL1(t_params->port_num);

	if (bus->params.next_bank) {
		addr3 = SDW_DPN_SAMPLECTRL1_B1(t_params->port_num);
		addr4 = SDW_DPN_OFFSETCTRL1_B1(t_params->port_num);
		addr5 = SDW_DPN_BLOCKCTRL2_B1(t_params->port_num);
		addr6 = SDW_DPN_LANECTRL_B1(t_params->port_num);

	} else {
		addr3 = SDW_DPN_SAMPLECTRL1_B0(t_params->port_num);
		addr4 = SDW_DPN_OFFSETCTRL1_B0(t_params->port_num);
		addr5 = SDW_DPN_BLOCKCTRL2_B0(t_params->port_num);
		addr6 = SDW_DPN_LANECTRL_B0(t_params->port_num);
	}

	/* Program DPN_PortCtrl register */
	wbuf = p_params->data_mode << SDW_REG_SHIFT(SDW_DPN_PORTCTRL_DATAMODE);
	wbuf |= p_params->flow_mode;

	ret = sdw_update(s_rt->slave, addr1, 0xF, wbuf);
	if (ret < 0) {
		dev_err(&s_rt->slave->dev,
			"DPN_PortCtrl register write failed for port %d\n",
			t_params->port_num);
		return ret;
	}

	if (!dpn_prop->read_only_wordlength) {
		/* Program DPN_BlockCtrl1 register */
		ret = sdw_write(s_rt->slave, addr2, (p_params->bps - 1));
		if (ret < 0) {
			dev_err(&s_rt->slave->dev,
				"DPN_BlockCtrl1 register write failed for port %d\n",
				t_params->port_num);
			return ret;
		}
	}

	/* Program DPN_SampleCtrl1 register */
	wbuf = (t_params->sample_interval - 1) & SDW_DPN_SAMPLECTRL_LOW;
	ret = sdw_write(s_rt->slave, addr3, wbuf);
	if (ret < 0) {
		dev_err(&s_rt->slave->dev,
			"DPN_SampleCtrl1 register write failed for port %d\n",
			t_params->port_num);
		return ret;
	}

	/* Program DPN_OffsetCtrl1 registers */
	ret = sdw_write(s_rt->slave, addr4, t_params->offset1);
	if (ret < 0) {
		dev_err(&s_rt->slave->dev,
			"DPN_OffsetCtrl1 register write failed for port %d\n",
			t_params->port_num);
		return ret;
	}

	/* Program DPN_BlockCtrl2 register*/
	if (t_params->blk_grp_ctrl_valid) {
		ret = sdw_write(s_rt->slave, addr5, t_params->blk_grp_ctrl);
		if (ret < 0) {
			dev_err(&s_rt->slave->dev,
				"DPN_BlockCtrl2 reg write failed for port %d\n",
				t_params->port_num);
			return ret;
		}
	}

	/* program DPN_LaneCtrl register */
	if (slave_prop->lane_control_support) {
		ret = sdw_write(s_rt->slave, addr6, t_params->lane_ctrl);
		if (ret < 0) {
			dev_err(&s_rt->slave->dev,
				"DPN_LaneCtrl register write failed for port %d\n",
				t_params->port_num);
			return ret;
		}
	}

	if (dpn_prop->type != SDW_DPN_SIMPLE) {
		ret = _sdw_program_slave_port_params(bus, s_rt->slave,
						     t_params, dpn_prop->type);
		if (ret < 0)
			dev_err(&s_rt->slave->dev,
				"Transport reg write failed for port: %d\n",
				t_params->port_num);
	}

	return ret;
}

static int sdw_program_master_port_params(struct sdw_bus *bus,
					  struct sdw_port_runtime *p_rt)
{
	int ret;

	/*
	 * we need to set transport and port parameters for the port.
	 * Transport parameters refers to the sample interval, offsets and
	 * hstart/stop etc of the data. Port parameters refers to word
	 * length, flow mode etc of the port
	 */
	ret = bus->port_ops->dpn_set_port_transport_params(bus,
					&p_rt->transport_params,
					bus->params.next_bank);
	if (ret < 0)
		return ret;

	return bus->port_ops->dpn_set_port_params(bus,
						  &p_rt->port_params,
						  bus->params.next_bank);
}

/**
 * sdw_program_port_params() - Programs transport parameters of Master(s)
 * and Slave(s)
 *
 * @m_rt: Master stream runtime
 */
static int sdw_program_port_params(struct sdw_master_runtime *m_rt)
{
	struct sdw_slave_runtime *s_rt = NULL;
	struct sdw_bus *bus = m_rt->bus;
	struct sdw_port_runtime *p_rt;
	int ret = 0;

	/* Program transport & port parameters for Slave(s) */
	list_for_each_entry(s_rt, &m_rt->slave_rt_list, m_rt_node) {
		list_for_each_entry(p_rt, &s_rt->port_list, port_node) {
			ret = sdw_program_slave_port_params(bus, s_rt, p_rt);
			if (ret < 0)
				return ret;
		}
	}

	/* Program transport & port parameters for Master(s) */
	list_for_each_entry(p_rt, &m_rt->port_list, port_node) {
		ret = sdw_program_master_port_params(bus, p_rt);
		if (ret < 0)
			return ret;
	}

	return 0;
}

/**
 * sdw_enable_disable_slave_ports: Enable/disable slave data port
 *
 * @bus: bus instance
 * @s_rt: slave runtime
 * @p_rt: port runtime
 * @en: enable or disable operation
 *
 * This function only sets the enable/disable bits in the relevant bank, the
 * actual enable/disable is done with a bank switch
 */
static int sdw_enable_disable_slave_ports(struct sdw_bus *bus,
					  struct sdw_slave_runtime *s_rt,
					  struct sdw_port_runtime *p_rt,
					  bool en)
{
	struct sdw_transport_params *t_params = &p_rt->transport_params;
	u32 addr;
	int ret;

	if (bus->params.next_bank)
		addr = SDW_DPN_CHANNELEN_B1(p_rt->num);
	else
		addr = SDW_DPN_CHANNELEN_B0(p_rt->num);

	/*
	 * Since bus doesn't support sharing a port across two streams,
	 * it is safe to reset this register
	 */
	if (en)
		ret = sdw_write(s_rt->slave, addr, p_rt->ch_mask);
	else
		ret = sdw_write(s_rt->slave, addr, 0x0);

	if (ret < 0)
		dev_err(&s_rt->slave->dev,
			"Slave chn_en reg write failed:%d port:%d\n",
			ret, t_params->port_num);

	return ret;
}

static int sdw_enable_disable_master_ports(struct sdw_master_runtime *m_rt,
					   struct sdw_port_runtime *p_rt,
					   bool en)
{
	struct sdw_transport_params *t_params = &p_rt->transport_params;
	struct sdw_bus *bus = m_rt->bus;
	struct sdw_enable_ch enable_ch;
	int ret;

	enable_ch.port_num = p_rt->num;
	enable_ch.ch_mask = p_rt->ch_mask;
	enable_ch.enable = en;

	/* Perform Master port channel(s) enable/disable */
	if (bus->port_ops->dpn_port_enable_ch) {
		ret = bus->port_ops->dpn_port_enable_ch(bus,
							&enable_ch,
							bus->params.next_bank);
		if (ret < 0) {
			dev_err(bus->dev,
				"Master chn_en write failed:%d port:%d\n",
				ret, t_params->port_num);
			return ret;
		}
	} else {
		dev_err(bus->dev,
			"dpn_port_enable_ch not supported, %s failed\n",
			en ? "enable" : "disable");
		return -EINVAL;
	}

	return 0;
}

/**
 * sdw_enable_disable_ports() - Enable/disable port(s) for Master and
 * Slave(s)
 *
 * @m_rt: Master stream runtime
 * @en: mode (enable/disable)
 */
static int sdw_enable_disable_ports(struct sdw_master_runtime *m_rt, bool en)
{
	struct sdw_port_runtime *s_port, *m_port;
	struct sdw_slave_runtime *s_rt;
	int ret = 0;

	/* Enable/Disable Slave port(s) */
	list_for_each_entry(s_rt, &m_rt->slave_rt_list, m_rt_node) {
		list_for_each_entry(s_port, &s_rt->port_list, port_node) {
			ret = sdw_enable_disable_slave_ports(m_rt->bus, s_rt,
							     s_port, en);
			if (ret < 0)
				return ret;
		}
	}

	/* Enable/Disable Master port(s) */
	list_for_each_entry(m_port, &m_rt->port_list, port_node) {
		ret = sdw_enable_disable_master_ports(m_rt, m_port, en);
		if (ret < 0)
			return ret;
	}

	return 0;
}

static int sdw_do_port_prep(struct sdw_slave_runtime *s_rt,
			    struct sdw_prepare_ch prep_ch,
			    enum sdw_port_prep_ops cmd)
{
	const struct sdw_slave_ops *ops = s_rt->slave->ops;
	int ret;

	if (ops->port_prep) {
		ret = ops->port_prep(s_rt->slave, &prep_ch, cmd);
		if (ret < 0) {
			dev_err(&s_rt->slave->dev,
				"Slave Port Prep cmd %d failed: %d\n",
				cmd, ret);
			return ret;
		}
	}

	return 0;
}

static int sdw_prep_deprep_slave_ports(struct sdw_bus *bus,
				       struct sdw_slave_runtime *s_rt,
				       struct sdw_port_runtime *p_rt,
				       bool prep)
{
	struct completion *port_ready;
	struct sdw_dpn_prop *dpn_prop;
	struct sdw_prepare_ch prep_ch;
	unsigned int time_left;
	bool intr = false;
	int ret = 0, val;
	u32 addr;

	prep_ch.num = p_rt->num;
	prep_ch.ch_mask = p_rt->ch_mask;

	dpn_prop = sdw_get_slave_dpn_prop(s_rt->slave,
					  s_rt->direction,
					  prep_ch.num);
	if (!dpn_prop) {
		dev_err(bus->dev,
			"Slave Port:%d properties not found\n", prep_ch.num);
		return -EINVAL;
	}

	prep_ch.prepare = prep;

	prep_ch.bank = bus->params.next_bank;

	if (dpn_prop->imp_def_interrupts || !dpn_prop->simple_ch_prep_sm)
		intr = true;

	/*
	 * Enable interrupt before Port prepare.
	 * For Port de-prepare, it is assumed that port
	 * was prepared earlier
	 */
	if (prep && intr) {
		ret = sdw_configure_dpn_intr(s_rt->slave, p_rt->num, prep,
					     dpn_prop->imp_def_interrupts);
		if (ret < 0)
			return ret;
	}

	/* Inform slave about the impending port prepare */
	sdw_do_port_prep(s_rt, prep_ch, SDW_OPS_PORT_PRE_PREP);

	/* Prepare Slave port implementing CP_SM */
	if (!dpn_prop->simple_ch_prep_sm) {
		addr = SDW_DPN_PREPARECTRL(p_rt->num);

		if (prep)
			ret = sdw_write(s_rt->slave, addr, p_rt->ch_mask);
		else
			ret = sdw_write(s_rt->slave, addr, 0x0);

		if (ret < 0) {
			dev_err(&s_rt->slave->dev,
				"Slave prep_ctrl reg write failed\n");
			return ret;
		}

		/* Wait for completion on port ready */
		port_ready = &s_rt->slave->port_ready[prep_ch.num];
		time_left = wait_for_completion_timeout(port_ready,
				msecs_to_jiffies(dpn_prop->ch_prep_timeout));

		val = sdw_read(s_rt->slave, SDW_DPN_PREPARESTATUS(p_rt->num));
		val &= p_rt->ch_mask;
		if (!time_left || val) {
			dev_err(&s_rt->slave->dev,
				"Chn prep failed for port:%d\n", prep_ch.num);
			return -ETIMEDOUT;
		}
	}

	/* Inform slaves about ports prepared */
	sdw_do_port_prep(s_rt, prep_ch, SDW_OPS_PORT_POST_PREP);

	/* Disable interrupt after Port de-prepare */
	if (!prep && intr)
		ret = sdw_configure_dpn_intr(s_rt->slave, p_rt->num, prep,
					     dpn_prop->imp_def_interrupts);

	return ret;
}

static int sdw_prep_deprep_master_ports(struct sdw_master_runtime *m_rt,
					struct sdw_port_runtime *p_rt,
					bool prep)
{
	struct sdw_transport_params *t_params = &p_rt->transport_params;
	struct sdw_bus *bus = m_rt->bus;
	const struct sdw_master_port_ops *ops = bus->port_ops;
	struct sdw_prepare_ch prep_ch;
	int ret = 0;

	prep_ch.num = p_rt->num;
	prep_ch.ch_mask = p_rt->ch_mask;
	prep_ch.prepare = prep; /* Prepare/De-prepare */
	prep_ch.bank = bus->params.next_bank;

	/* Pre-prepare/Pre-deprepare port(s) */
	if (ops->dpn_port_prep) {
		ret = ops->dpn_port_prep(bus, &prep_ch);
		if (ret < 0) {
			dev_err(bus->dev, "Port prepare failed for port:%d\n",
				t_params->port_num);
			return ret;
		}
	}

	return ret;
}

/**
 * sdw_prep_deprep_ports() - Prepare/De-prepare port(s) for Master(s) and
 * Slave(s)
 *
 * @m_rt: Master runtime handle
 * @prep: Prepare or De-prepare
 */
static int sdw_prep_deprep_ports(struct sdw_master_runtime *m_rt, bool prep)
{
	struct sdw_slave_runtime *s_rt;
	struct sdw_port_runtime *p_rt;
	int ret = 0;

	/* Prepare/De-prepare Slave port(s) */
	list_for_each_entry(s_rt, &m_rt->slave_rt_list, m_rt_node) {
		list_for_each_entry(p_rt, &s_rt->port_list, port_node) {
			ret = sdw_prep_deprep_slave_ports(m_rt->bus, s_rt,
							  p_rt, prep);
			if (ret < 0)
				return ret;
		}
	}

	/* Prepare/De-prepare Master port(s) */
	list_for_each_entry(p_rt, &m_rt->port_list, port_node) {
		ret = sdw_prep_deprep_master_ports(m_rt, p_rt, prep);
		if (ret < 0)
			return ret;
	}

	return ret;
}

/**
 * sdw_notify_config() - Notify bus configuration
 *
 * @m_rt: Master runtime handle
 *
 * This function notifies the Master(s) and Slave(s) of the
 * new bus configuration.
 */
static int sdw_notify_config(struct sdw_master_runtime *m_rt)
{
	struct sdw_slave_runtime *s_rt;
	struct sdw_bus *bus = m_rt->bus;
	struct sdw_slave *slave;
	int ret = 0;

	if (bus->ops->set_bus_conf) {
		ret = bus->ops->set_bus_conf(bus, &bus->params);
		if (ret < 0)
			return ret;
	}

	list_for_each_entry(s_rt, &m_rt->slave_rt_list, m_rt_node) {
		slave = s_rt->slave;

		if (slave->ops->bus_config) {
			ret = slave->ops->bus_config(slave, &bus->params);
			if (ret < 0) {
				dev_err(bus->dev, "Notify Slave: %d failed\n",
					slave->dev_num);
				return ret;
			}
		}
	}

	return ret;
}

/**
 * sdw_program_params() - Program transport and port parameters for Master(s)
 * and Slave(s)
 *
 * @bus: SDW bus instance
 * @prepare: true if sdw_program_params() is called by _prepare.
 */
static int sdw_program_params(struct sdw_bus *bus, bool prepare)
{
	struct sdw_master_runtime *m_rt;
	int ret = 0;

	list_for_each_entry(m_rt, &bus->m_rt_list, bus_node) {

		/*
		 * this loop walks through all master runtimes for a
		 * bus, but the ports can only be configured while
		 * explicitly preparing a stream or handling an
		 * already-prepared stream otherwise.
		 */
		if (!prepare &&
		    m_rt->stream->state == SDW_STREAM_CONFIGURED)
			continue;

		ret = sdw_program_port_params(m_rt);
		if (ret < 0) {
			dev_err(bus->dev,
				"Program transport params failed: %d\n", ret);
			return ret;
		}

		ret = sdw_notify_config(m_rt);
		if (ret < 0) {
			dev_err(bus->dev,
				"Notify bus config failed: %d\n", ret);
			return ret;
		}

		/* Enable port(s) on alternate bank for all active streams */
		if (m_rt->stream->state != SDW_STREAM_ENABLED)
			continue;

		ret = sdw_enable_disable_ports(m_rt, true);
		if (ret < 0) {
			dev_err(bus->dev, "Enable channel failed: %d\n", ret);
			return ret;
		}
	}

	return ret;
}

static int sdw_bank_switch(struct sdw_bus *bus, int m_rt_count)
{
	int col_index, row_index;
	bool multi_link;
	struct sdw_msg *wr_msg;
	u8 *wbuf;
	int ret;
	u16 addr;

	wr_msg = kzalloc(sizeof(*wr_msg), GFP_KERNEL);
	if (!wr_msg)
		return -ENOMEM;

	bus->defer_msg.msg = wr_msg;

	wbuf = kzalloc(sizeof(*wbuf), GFP_KERNEL);
	if (!wbuf) {
		ret = -ENOMEM;
		goto error_1;
	}

	/* Get row and column index to program register */
	col_index = sdw_find_col_index(bus->params.col);
	row_index = sdw_find_row_index(bus->params.row);
	wbuf[0] = col_index | (row_index << 3);

	if (bus->params.next_bank)
		addr = SDW_SCP_FRAMECTRL_B1;
	else
		addr = SDW_SCP_FRAMECTRL_B0;

	sdw_fill_msg(wr_msg, NULL, addr, 1, SDW_BROADCAST_DEV_NUM,
		     SDW_MSG_FLAG_WRITE, wbuf);
	wr_msg->ssp_sync = true;

	/*
	 * Set the multi_link flag only when both the hardware supports
	 * and hardware-based sync is required
	 */
	multi_link = bus->multi_link && (m_rt_count >= bus->hw_sync_min_links);

	if (multi_link)
		ret = sdw_transfer_defer(bus, wr_msg, &bus->defer_msg);
	else
		ret = sdw_transfer(bus, wr_msg);

	if (ret < 0) {
		dev_err(bus->dev, "Slave frame_ctrl reg write failed\n");
		goto error;
	}

	if (!multi_link) {
		kfree(wr_msg);
		kfree(wbuf);
		bus->defer_msg.msg = NULL;
		bus->params.curr_bank = !bus->params.curr_bank;
		bus->params.next_bank = !bus->params.next_bank;
	}

	return 0;

error:
	kfree(wbuf);
error_1:
	kfree(wr_msg);
	return ret;
}

/**
 * sdw_ml_sync_bank_switch: Multilink register bank switch
 *
 * @bus: SDW bus instance
 *
 * Caller function should free the buffers on error
 */
static int sdw_ml_sync_bank_switch(struct sdw_bus *bus)
{
	unsigned long time_left;

	if (!bus->multi_link)
		return 0;

	/* Wait for completion of transfer */
	time_left = wait_for_completion_timeout(&bus->defer_msg.complete,
						bus->bank_switch_timeout);

	if (!time_left) {
		dev_err(bus->dev, "Controller Timed out on bank switch\n");
		return -ETIMEDOUT;
	}

	bus->params.curr_bank = !bus->params.curr_bank;
	bus->params.next_bank = !bus->params.next_bank;

	if (bus->defer_msg.msg) {
		kfree(bus->defer_msg.msg->buf);
		kfree(bus->defer_msg.msg);
	}

	return 0;
}

static int do_bank_switch(struct sdw_stream_runtime *stream)
{
	struct sdw_master_runtime *m_rt;
	const struct sdw_master_ops *ops;
	struct sdw_bus *bus;
	bool multi_link = false;
	int m_rt_count;
	int ret = 0;

	m_rt_count = stream->m_rt_count;

	list_for_each_entry(m_rt, &stream->master_list, stream_node) {
		bus = m_rt->bus;
		ops = bus->ops;

		if (bus->multi_link && m_rt_count >= bus->hw_sync_min_links) {
			multi_link = true;
			mutex_lock(&bus->msg_lock);
		}

		/* Pre-bank switch */
		if (ops->pre_bank_switch) {
			ret = ops->pre_bank_switch(bus);
			if (ret < 0) {
				dev_err(bus->dev,
					"Pre bank switch op failed: %d\n", ret);
				goto msg_unlock;
			}
		}

		/*
		 * Perform Bank switch operation.
		 * For multi link cases, the actual bank switch is
		 * synchronized across all Masters and happens later as a
		 * part of post_bank_switch ops.
		 */
		ret = sdw_bank_switch(bus, m_rt_count);
		if (ret < 0) {
			dev_err(bus->dev, "Bank switch failed: %d\n", ret);
			goto error;
		}
	}

	/*
	 * For multi link cases, it is expected that the bank switch is
	 * triggered by the post_bank_switch for the first Master in the list
	 * and for the other Masters the post_bank_switch() should return doing
	 * nothing.
	 */
	list_for_each_entry(m_rt, &stream->master_list, stream_node) {
		bus = m_rt->bus;
		ops = bus->ops;

		/* Post-bank switch */
		if (ops->post_bank_switch) {
			ret = ops->post_bank_switch(bus);
			if (ret < 0) {
				dev_err(bus->dev,
					"Post bank switch op failed: %d\n",
					ret);
				goto error;
			}
		} else if (multi_link) {
			dev_err(bus->dev,
				"Post bank switch ops not implemented\n");
			goto error;
		}

		/* Set the bank switch timeout to default, if not set */
		if (!bus->bank_switch_timeout)
			bus->bank_switch_timeout = DEFAULT_BANK_SWITCH_TIMEOUT;

		/* Check if bank switch was successful */
		ret = sdw_ml_sync_bank_switch(bus);
		if (ret < 0) {
			dev_err(bus->dev,
				"multi link bank switch failed: %d\n", ret);
			goto error;
		}

		if (multi_link)
			mutex_unlock(&bus->msg_lock);
	}

	return ret;

error:
	list_for_each_entry(m_rt, &stream->master_list, stream_node) {
		bus = m_rt->bus;

		kfree(bus->defer_msg.msg->buf);
		kfree(bus->defer_msg.msg);
	}

msg_unlock:

	if (multi_link) {
		list_for_each_entry(m_rt, &stream->master_list, stream_node) {
			bus = m_rt->bus;
			if (mutex_is_locked(&bus->msg_lock))
				mutex_unlock(&bus->msg_lock);
		}
	}

	return ret;
}

/**
 * sdw_release_stream() - Free the assigned stream runtime
 *
 * @stream: SoundWire stream runtime
 *
 * sdw_release_stream should be called only once per stream
 */
void sdw_release_stream(struct sdw_stream_runtime *stream)
{
	kfree(stream);
}
EXPORT_SYMBOL(sdw_release_stream);

/**
 * sdw_alloc_stream() - Allocate and return stream runtime
 *
 * @stream_name: SoundWire stream name
 *
 * Allocates a SoundWire stream runtime instance.
 * sdw_alloc_stream should be called only once per stream. Typically
 * invoked from ALSA/ASoC machine/platform driver.
 */
struct sdw_stream_runtime *sdw_alloc_stream(const char *stream_name)
{
	struct sdw_stream_runtime *stream;

	stream = kzalloc(sizeof(*stream), GFP_KERNEL);
	if (!stream)
		return NULL;

	stream->name = stream_name;
	INIT_LIST_HEAD(&stream->master_list);
	stream->state = SDW_STREAM_ALLOCATED;
	stream->m_rt_count = 0;

	return stream;
}
EXPORT_SYMBOL(sdw_alloc_stream);

static struct sdw_master_runtime
*sdw_find_master_rt(struct sdw_bus *bus,
		    struct sdw_stream_runtime *stream)
{
	struct sdw_master_runtime *m_rt;

	/* Retrieve Bus handle if already available */
	list_for_each_entry(m_rt, &stream->master_list, stream_node) {
		if (m_rt->bus == bus)
			return m_rt;
	}

	return NULL;
}

/**
 * sdw_alloc_master_rt() - Allocates and initialize Master runtime handle
 *
 * @bus: SDW bus instance
 * @stream_config: Stream configuration
 * @stream: Stream runtime handle.
 *
 * This function is to be called with bus_lock held.
 */
static struct sdw_master_runtime
*sdw_alloc_master_rt(struct sdw_bus *bus,
		     struct sdw_stream_config *stream_config,
		     struct sdw_stream_runtime *stream)
{
	struct sdw_master_runtime *m_rt;

	/*
	 * check if Master is already allocated (as a result of Slave adding
	 * it first), if so skip allocation and go to configure
	 */
	m_rt = sdw_find_master_rt(bus, stream);
	if (m_rt)
		goto stream_config;

	m_rt = kzalloc(sizeof(*m_rt), GFP_KERNEL);
	if (!m_rt)
		return NULL;

	/* Initialization of Master runtime handle */
	INIT_LIST_HEAD(&m_rt->port_list);
	INIT_LIST_HEAD(&m_rt->slave_rt_list);
	list_add_tail(&m_rt->stream_node, &stream->master_list);

	list_add_tail(&m_rt->bus_node, &bus->m_rt_list);

stream_config:
	m_rt->ch_count = stream_config->ch_count;
	m_rt->bus = bus;
	m_rt->stream = stream;
	m_rt->direction = stream_config->direction;

	return m_rt;
}

/**
 * sdw_alloc_slave_rt() - Allocate and initialize Slave runtime handle.
 *
 * @slave: Slave handle
 * @stream_config: Stream configuration
 * @stream: Stream runtime handle
 *
 * This function is to be called with bus_lock held.
 */
static struct sdw_slave_runtime
*sdw_alloc_slave_rt(struct sdw_slave *slave,
		    struct sdw_stream_config *stream_config,
		    struct sdw_stream_runtime *stream)
{
	struct sdw_slave_runtime *s_rt;

	s_rt = kzalloc(sizeof(*s_rt), GFP_KERNEL);
	if (!s_rt)
		return NULL;

	INIT_LIST_HEAD(&s_rt->port_list);
	s_rt->ch_count = stream_config->ch_count;
	s_rt->direction = stream_config->direction;
	s_rt->slave = slave;

	return s_rt;
}

static void sdw_master_port_release(struct sdw_bus *bus,
				    struct sdw_master_runtime *m_rt)
{
	struct sdw_port_runtime *p_rt, *_p_rt;

	list_for_each_entry_safe(p_rt, _p_rt, &m_rt->port_list, port_node) {
		list_del(&p_rt->port_node);
		kfree(p_rt);
	}
}

static void sdw_slave_port_release(struct sdw_bus *bus,
				   struct sdw_slave *slave,
				   struct sdw_stream_runtime *stream)
{
	struct sdw_port_runtime *p_rt, *_p_rt;
	struct sdw_master_runtime *m_rt;
	struct sdw_slave_runtime *s_rt;

	list_for_each_entry(m_rt, &stream->master_list, stream_node) {
		list_for_each_entry(s_rt, &m_rt->slave_rt_list, m_rt_node) {
			if (s_rt->slave != slave)
				continue;

			list_for_each_entry_safe(p_rt, _p_rt,
						 &s_rt->port_list, port_node) {
				list_del(&p_rt->port_node);
				kfree(p_rt);
			}
		}
	}
}

/**
 * sdw_release_slave_stream() - Free Slave(s) runtime handle
 *
 * @slave: Slave handle.
 * @stream: Stream runtime handle.
 *
 * This function is to be called with bus_lock held.
 */
static void sdw_release_slave_stream(struct sdw_slave *slave,
				     struct sdw_stream_runtime *stream)
{
	struct sdw_slave_runtime *s_rt, *_s_rt;
	struct sdw_master_runtime *m_rt;

	list_for_each_entry(m_rt, &stream->master_list, stream_node) {
		/* Retrieve Slave runtime handle */
		list_for_each_entry_safe(s_rt, _s_rt,
					 &m_rt->slave_rt_list, m_rt_node) {
			if (s_rt->slave == slave) {
				list_del(&s_rt->m_rt_node);
				kfree(s_rt);
				return;
			}
		}
	}
}

/**
 * sdw_release_master_stream() - Free Master runtime handle
 *
 * @m_rt: Master runtime node
 * @stream: Stream runtime handle.
 *
 * This function is to be called with bus_lock held
 * It frees the Master runtime handle and associated Slave(s) runtime
 * handle. If this is called first then sdw_release_slave_stream() will have
 * no effect as Slave(s) runtime handle would already be freed up.
 */
static void sdw_release_master_stream(struct sdw_master_runtime *m_rt,
				      struct sdw_stream_runtime *stream)
{
	struct sdw_slave_runtime *s_rt, *_s_rt;

	list_for_each_entry_safe(s_rt, _s_rt, &m_rt->slave_rt_list, m_rt_node) {
		sdw_slave_port_release(s_rt->slave->bus, s_rt->slave, stream);
		sdw_release_slave_stream(s_rt->slave, stream);
	}

	list_del(&m_rt->stream_node);
	list_del(&m_rt->bus_node);
	kfree(m_rt);
}

/**
 * sdw_stream_remove_master() - Remove master from sdw_stream
 *
 * @bus: SDW Bus instance
 * @stream: SoundWire stream
 *
 * This removes and frees port_rt and master_rt from a stream
 */
int sdw_stream_remove_master(struct sdw_bus *bus,
			     struct sdw_stream_runtime *stream)
{
	struct sdw_master_runtime *m_rt, *_m_rt;

	mutex_lock(&bus->bus_lock);

	list_for_each_entry_safe(m_rt, _m_rt,
				 &stream->master_list, stream_node) {
		if (m_rt->bus != bus)
			continue;

		sdw_master_port_release(bus, m_rt);
		sdw_release_master_stream(m_rt, stream);
		stream->m_rt_count--;
	}

	if (list_empty(&stream->master_list))
		stream->state = SDW_STREAM_RELEASED;

	mutex_unlock(&bus->bus_lock);

	return 0;
}
EXPORT_SYMBOL(sdw_stream_remove_master);

/**
 * sdw_stream_remove_slave() - Remove slave from sdw_stream
 *
 * @slave: SDW Slave instance
 * @stream: SoundWire stream
 *
 * This removes and frees port_rt and slave_rt from a stream
 */
int sdw_stream_remove_slave(struct sdw_slave *slave,
			    struct sdw_stream_runtime *stream)
{
	mutex_lock(&slave->bus->bus_lock);

	sdw_slave_port_release(slave->bus, slave, stream);
	sdw_release_slave_stream(slave, stream);

	mutex_unlock(&slave->bus->bus_lock);

	return 0;
}
EXPORT_SYMBOL(sdw_stream_remove_slave);

/**
 * sdw_config_stream() - Configure the allocated stream
 *
 * @dev: SDW device
 * @stream: SoundWire stream
 * @stream_config: Stream configuration for audio stream
 * @is_slave: is API called from Slave or Master
 *
 * This function is to be called with bus_lock held.
 */
static int sdw_config_stream(struct device *dev,
			     struct sdw_stream_runtime *stream,
			     struct sdw_stream_config *stream_config,
			     bool is_slave)
{
	/*
	 * Update the stream rate, channel and bps based on data
	 * source. For more than one data source (multilink),
	 * match the rate, bps, stream type and increment number of channels.
	 *
	 * If rate/bps is zero, it means the values are not set, so skip
	 * comparison and allow the value to be set and stored in stream
	 */
	if (stream->params.rate &&
	    stream->params.rate != stream_config->frame_rate) {
		dev_err(dev, "rate not matching, stream:%s\n", stream->name);
		return -EINVAL;
	}

	if (stream->params.bps &&
	    stream->params.bps != stream_config->bps) {
		dev_err(dev, "bps not matching, stream:%s\n", stream->name);
		return -EINVAL;
	}

	stream->type = stream_config->type;
	stream->params.rate = stream_config->frame_rate;
	stream->params.bps = stream_config->bps;

	/* TODO: Update this check during Device-device support */
	if (is_slave)
		stream->params.ch_count += stream_config->ch_count;

	return 0;
}

static int sdw_is_valid_port_range(struct device *dev,
				   struct sdw_port_runtime *p_rt)
{
	if (!SDW_VALID_PORT_RANGE(p_rt->num)) {
		dev_err(dev,
			"SoundWire: Invalid port number :%d\n", p_rt->num);
		return -EINVAL;
	}

	return 0;
}

static struct sdw_port_runtime
*sdw_port_alloc(struct device *dev,
		struct sdw_port_config *port_config,
		int port_index)
{
	struct sdw_port_runtime *p_rt;

	p_rt = kzalloc(sizeof(*p_rt), GFP_KERNEL);
	if (!p_rt)
		return NULL;

	p_rt->ch_mask = port_config[port_index].ch_mask;
	p_rt->num = port_config[port_index].num;

	return p_rt;
}

static int sdw_master_port_config(struct sdw_bus *bus,
				  struct sdw_master_runtime *m_rt,
				  struct sdw_port_config *port_config,
				  unsigned int num_ports)
{
	struct sdw_port_runtime *p_rt;
	int i;

	/* Iterate for number of ports to perform initialization */
	for (i = 0; i < num_ports; i++) {
		p_rt = sdw_port_alloc(bus->dev, port_config, i);
		if (!p_rt)
			return -ENOMEM;

		/*
		 * TODO: Check port capabilities for requested
		 * configuration (audio mode support)
		 */

		list_add_tail(&p_rt->port_node, &m_rt->port_list);
	}

	return 0;
}

static int sdw_slave_port_config(struct sdw_slave *slave,
				 struct sdw_slave_runtime *s_rt,
				 struct sdw_port_config *port_config,
				 unsigned int num_config)
{
	struct sdw_port_runtime *p_rt;
	int i, ret;

	/* Iterate for number of ports to perform initialization */
	for (i = 0; i < num_config; i++) {
		p_rt = sdw_port_alloc(&slave->dev, port_config, i);
		if (!p_rt)
			return -ENOMEM;

		/*
		 * TODO: Check valid port range as defined by DisCo/
		 * slave
		 */
		ret = sdw_is_valid_port_range(&slave->dev, p_rt);
		if (ret < 0) {
			kfree(p_rt);
			return ret;
		}

		/*
		 * TODO: Check port capabilities for requested
		 * configuration (audio mode support)
		 */

		list_add_tail(&p_rt->port_node, &s_rt->port_list);
	}

	return 0;
}

/**
 * sdw_stream_add_master() - Allocate and add master runtime to a stream
 *
 * @bus: SDW Bus instance
 * @stream_config: Stream configuration for audio stream
 * @port_config: Port configuration for audio stream
 * @num_ports: Number of ports
 * @stream: SoundWire stream
 */
int sdw_stream_add_master(struct sdw_bus *bus,
			  struct sdw_stream_config *stream_config,
			  struct sdw_port_config *port_config,
			  unsigned int num_ports,
			  struct sdw_stream_runtime *stream)
{
	struct sdw_master_runtime *m_rt;
	int ret;

	mutex_lock(&bus->bus_lock);

	/*
	 * For multi link streams, add the second master only if
	 * the bus supports it.
	 * Check if bus->multi_link is set
	 */
	if (!bus->multi_link && stream->m_rt_count > 0) {
		dev_err(bus->dev,
			"Multilink not supported, link %d\n", bus->link_id);
		ret = -EINVAL;
		goto unlock;
	}

	m_rt = sdw_alloc_master_rt(bus, stream_config, stream);
	if (!m_rt) {
		dev_err(bus->dev,
			"Master runtime config failed for stream:%s\n",
			stream->name);
		ret = -ENOMEM;
		goto unlock;
	}

	ret = sdw_config_stream(bus->dev, stream, stream_config, false);
	if (ret)
		goto stream_error;

	ret = sdw_master_port_config(bus, m_rt, port_config, num_ports);
	if (ret)
		goto stream_error;

	stream->m_rt_count++;

	goto unlock;

stream_error:
	sdw_release_master_stream(m_rt, stream);
unlock:
	mutex_unlock(&bus->bus_lock);
	return ret;
}
EXPORT_SYMBOL(sdw_stream_add_master);

/**
 * sdw_stream_add_slave() - Allocate and add master/slave runtime to a stream
 *
 * @slave: SDW Slave instance
 * @stream_config: Stream configuration for audio stream
 * @stream: SoundWire stream
 * @port_config: Port configuration for audio stream
 * @num_ports: Number of ports
 *
 * It is expected that Slave is added before adding Master
 * to the Stream.
 *
 */
int sdw_stream_add_slave(struct sdw_slave *slave,
			 struct sdw_stream_config *stream_config,
			 struct sdw_port_config *port_config,
			 unsigned int num_ports,
			 struct sdw_stream_runtime *stream)
{
	struct sdw_slave_runtime *s_rt;
	struct sdw_master_runtime *m_rt;
	int ret;

	mutex_lock(&slave->bus->bus_lock);

	/*
	 * If this API is invoked by Slave first then m_rt is not valid.
	 * So, allocate m_rt and add Slave to it.
	 */
	m_rt = sdw_alloc_master_rt(slave->bus, stream_config, stream);
	if (!m_rt) {
		dev_err(&slave->dev,
			"alloc master runtime failed for stream:%s\n",
			stream->name);
		ret = -ENOMEM;
		goto error;
	}

	s_rt = sdw_alloc_slave_rt(slave, stream_config, stream);
	if (!s_rt) {
		dev_err(&slave->dev,
			"Slave runtime config failed for stream:%s\n",
			stream->name);
		ret = -ENOMEM;
		goto stream_error;
	}

	ret = sdw_config_stream(&slave->dev, stream, stream_config, true);
	if (ret)
		goto stream_error;

	list_add_tail(&s_rt->m_rt_node, &m_rt->slave_rt_list);

	ret = sdw_slave_port_config(slave, s_rt, port_config, num_ports);
	if (ret)
		goto stream_error;

	/*
	 * Change stream state to CONFIGURED on first Slave add.
	 * Bus is not aware of number of Slave(s) in a stream at this
	 * point so cannot depend on all Slave(s) to be added in order to
	 * change stream state to CONFIGURED.
	 */
	stream->state = SDW_STREAM_CONFIGURED;
	goto error;

stream_error:
	/*
	 * we hit error so cleanup the stream, release all Slave(s) and
	 * Master runtime
	 */
	sdw_release_master_stream(m_rt, stream);
error:
	mutex_unlock(&slave->bus->bus_lock);
	return ret;
}
EXPORT_SYMBOL(sdw_stream_add_slave);

/**
 * sdw_get_slave_dpn_prop() - Get Slave port capabilities
 *
 * @slave: Slave handle
 * @direction: Data direction.
 * @port_num: Port number
 */
struct sdw_dpn_prop *sdw_get_slave_dpn_prop(struct sdw_slave *slave,
					    enum sdw_data_direction direction,
					    unsigned int port_num)
{
	struct sdw_dpn_prop *dpn_prop;
	u8 num_ports;
	int i;

	if (direction == SDW_DATA_DIR_TX) {
		num_ports = hweight32(slave->prop.source_ports);
		dpn_prop = slave->prop.src_dpn_prop;
	} else {
		num_ports = hweight32(slave->prop.sink_ports);
		dpn_prop = slave->prop.sink_dpn_prop;
	}

	for (i = 0; i < num_ports; i++) {
		if (dpn_prop[i].num == port_num)
			return &dpn_prop[i];
	}

	return NULL;
}

/**
 * sdw_acquire_bus_lock: Acquire bus lock for all Master runtime(s)
 *
 * @stream: SoundWire stream
 *
 * Acquire bus_lock for each of the master runtime(m_rt) part of this
 * stream to reconfigure the bus.
 * NOTE: This function is called from SoundWire stream ops and is
 * expected that a global lock is held before acquiring bus_lock.
 */
static void sdw_acquire_bus_lock(struct sdw_stream_runtime *stream)
{
	struct sdw_master_runtime *m_rt;
	struct sdw_bus *bus = NULL;

	/* Iterate for all Master(s) in Master list */
	list_for_each_entry(m_rt, &stream->master_list, stream_node) {
		bus = m_rt->bus;

		mutex_lock(&bus->bus_lock);
	}
}

/**
 * sdw_release_bus_lock: Release bus lock for all Master runtime(s)
 *
 * @stream: SoundWire stream
 *
 * Release the previously held bus_lock after reconfiguring the bus.
 * NOTE: This function is called from SoundWire stream ops and is
 * expected that a global lock is held before releasing bus_lock.
 */
static void sdw_release_bus_lock(struct sdw_stream_runtime *stream)
{
	struct sdw_master_runtime *m_rt = NULL;
	struct sdw_bus *bus = NULL;

	/* Iterate for all Master(s) in Master list */
	list_for_each_entry_reverse(m_rt, &stream->master_list, stream_node) {
		bus = m_rt->bus;
		mutex_unlock(&bus->bus_lock);
	}
}

static int _sdw_prepare_stream(struct sdw_stream_runtime *stream,
			       bool update_params)
{
	struct sdw_master_runtime *m_rt;
	struct sdw_bus *bus = NULL;
	struct sdw_master_prop *prop;
	struct sdw_bus_params params;
	int ret;

	/* Prepare  Master(s) and Slave(s) port(s) associated with stream */
	list_for_each_entry(m_rt, &stream->master_list, stream_node) {
		bus = m_rt->bus;
		prop = &bus->prop;
		memcpy(&params, &bus->params, sizeof(params));

		/* TODO: Support Asynchronous mode */
		if ((prop->max_clk_freq % stream->params.rate) != 0) {
			dev_err(bus->dev, "Async mode not supported\n");
			return -EINVAL;
		}

		if (!update_params)
			goto program_params;

		/* Increment cumulative bus bandwidth */
		/* TODO: Update this during Device-Device support */
		bus->params.bandwidth += m_rt->stream->params.rate *
			m_rt->ch_count * m_rt->stream->params.bps;

		/* Compute params */
		if (bus->compute_params) {
			ret = bus->compute_params(bus);
			if (ret < 0) {
				dev_err(bus->dev, "Compute params failed: %d",
					ret);
				return ret;
			}
		}

program_params:
		/* Program params */
		ret = sdw_program_params(bus, true);
		if (ret < 0) {
			dev_err(bus->dev, "Program params failed: %d\n", ret);
			goto restore_params;
		}
	}

	if (!bus) {
		pr_err("Configuration error in %s\n", __func__);
		return -EINVAL;
	}

	ret = do_bank_switch(stream);
	if (ret < 0) {
		dev_err(bus->dev, "Bank switch failed: %d\n", ret);
		goto restore_params;
	}

	list_for_each_entry(m_rt, &stream->master_list, stream_node) {
		bus = m_rt->bus;

		/* Prepare port(s) on the new clock configuration */
		ret = sdw_prep_deprep_ports(m_rt, true);
		if (ret < 0) {
			dev_err(bus->dev, "Prepare port(s) failed ret = %d\n",
				ret);
			return ret;
		}
	}

	stream->state = SDW_STREAM_PREPARED;

	return ret;

restore_params:
	memcpy(&bus->params, &params, sizeof(params));
	return ret;
}

/**
 * sdw_prepare_stream() - Prepare SoundWire stream
 *
 * @stream: Soundwire stream
 *
 * Documentation/driver-api/soundwire/stream.rst explains this API in detail
 */
int sdw_prepare_stream(struct sdw_stream_runtime *stream)
{
	bool update_params = true;
	int ret;

	if (!stream) {
		pr_err("SoundWire: Handle not found for stream\n");
		return -EINVAL;
	}

	sdw_acquire_bus_lock(stream);

	if (stream->state == SDW_STREAM_PREPARED) {
<<<<<<< HEAD
		/* nothing to do */
=======
>>>>>>> 1a3d4700
		ret = 0;
		goto state_err;
	}

	if (stream->state != SDW_STREAM_CONFIGURED &&
	    stream->state != SDW_STREAM_DEPREPARED &&
	    stream->state != SDW_STREAM_DISABLED) {
		pr_err("%s: %s: inconsistent state state %d\n",
		       __func__, stream->name, stream->state);
		ret = -EINVAL;
		goto state_err;
	}
<<<<<<< HEAD

	/*
	 * when the stream is DISABLED, this means sdw_prepare_stream()
	 * is called as a result of an underflow or a resume operation.
	 * In this case, the bus parameters shall not be recomputed, but
	 * still need to be re-applied
	 */
	if (stream->state == SDW_STREAM_DISABLED)
		update_params = false;

	ret = _sdw_prepare_stream(stream, update_params);

=======

	/*
	 * when the stream is DISABLED, this means sdw_prepare_stream()
	 * is called as a result of an underflow or a resume operation.
	 * In this case, the bus parameters shall not be recomputed, but
	 * still need to be re-applied
	 */
	if (stream->state == SDW_STREAM_DISABLED)
		update_params = false;

	ret = _sdw_prepare_stream(stream, update_params);

>>>>>>> 1a3d4700
state_err:
	sdw_release_bus_lock(stream);
	return ret;
}
EXPORT_SYMBOL(sdw_prepare_stream);

static int _sdw_enable_stream(struct sdw_stream_runtime *stream)
{
	struct sdw_master_runtime *m_rt;
	struct sdw_bus *bus = NULL;
	int ret;

	/* Enable Master(s) and Slave(s) port(s) associated with stream */
	list_for_each_entry(m_rt, &stream->master_list, stream_node) {
		bus = m_rt->bus;

		/* Program params */
		ret = sdw_program_params(bus, false);
		if (ret < 0) {
			dev_err(bus->dev, "Program params failed: %d\n", ret);
			return ret;
		}

		/* Enable port(s) */
		ret = sdw_enable_disable_ports(m_rt, true);
		if (ret < 0) {
			dev_err(bus->dev,
				"Enable port(s) failed ret: %d\n", ret);
			return ret;
		}
	}

	if (!bus) {
		pr_err("Configuration error in %s\n", __func__);
		return -EINVAL;
	}

	ret = do_bank_switch(stream);
	if (ret < 0) {
		dev_err(bus->dev, "Bank switch failed: %d\n", ret);
		return ret;
	}

	stream->state = SDW_STREAM_ENABLED;
	return 0;
}

/**
 * sdw_enable_stream() - Enable SoundWire stream
 *
 * @stream: Soundwire stream
 *
 * Documentation/driver-api/soundwire/stream.rst explains this API in detail
 */
int sdw_enable_stream(struct sdw_stream_runtime *stream)
{
	int ret;

	if (!stream) {
		pr_err("SoundWire: Handle not found for stream\n");
		return -EINVAL;
	}

	sdw_acquire_bus_lock(stream);

<<<<<<< HEAD
	if (stream->state == SDW_STREAM_ENABLED) {
		/* nothing to do */
		ret = 0;
		goto state_err;
	}

=======
>>>>>>> 1a3d4700
	if (stream->state != SDW_STREAM_PREPARED &&
	    stream->state != SDW_STREAM_DISABLED) {
		pr_err("%s: %s: inconsistent state state %d\n",
		       __func__, stream->name, stream->state);
		ret = -EINVAL;
		goto state_err;
	}

	ret = _sdw_enable_stream(stream);

state_err:
	sdw_release_bus_lock(stream);
	return ret;
}
EXPORT_SYMBOL(sdw_enable_stream);

static int _sdw_disable_stream(struct sdw_stream_runtime *stream)
{
	struct sdw_master_runtime *m_rt;
	int ret;

	list_for_each_entry(m_rt, &stream->master_list, stream_node) {
		struct sdw_bus *bus = m_rt->bus;

		/* Disable port(s) */
		ret = sdw_enable_disable_ports(m_rt, false);
		if (ret < 0) {
			dev_err(bus->dev, "Disable port(s) failed: %d\n", ret);
			return ret;
		}
	}
	stream->state = SDW_STREAM_DISABLED;

	list_for_each_entry(m_rt, &stream->master_list, stream_node) {
		struct sdw_bus *bus = m_rt->bus;

		/* Program params */
		ret = sdw_program_params(bus, false);
		if (ret < 0) {
			dev_err(bus->dev, "Program params failed: %d\n", ret);
			return ret;
		}
	}

	ret = do_bank_switch(stream);
	if (ret < 0) {
		pr_err("Bank switch failed: %d\n", ret);
		return ret;
	}

	/* make sure alternate bank (previous current) is also disabled */
	list_for_each_entry(m_rt, &stream->master_list, stream_node) {
		struct sdw_bus *bus = m_rt->bus;

		/* Disable port(s) */
		ret = sdw_enable_disable_ports(m_rt, false);
		if (ret < 0) {
			dev_err(bus->dev, "Disable port(s) failed: %d\n", ret);
			return ret;
		}
	}

	return 0;
}

/**
 * sdw_disable_stream() - Disable SoundWire stream
 *
 * @stream: Soundwire stream
 *
 * Documentation/driver-api/soundwire/stream.rst explains this API in detail
 */
int sdw_disable_stream(struct sdw_stream_runtime *stream)
{
	int ret;

	if (!stream) {
		pr_err("SoundWire: Handle not found for stream\n");
		return -EINVAL;
	}

	sdw_acquire_bus_lock(stream);

<<<<<<< HEAD
	if (stream->state == SDW_STREAM_DISABLED) {
		/* nothing to do */
		ret = 0;
		goto state_err;
	}

=======
>>>>>>> 1a3d4700
	if (stream->state != SDW_STREAM_ENABLED) {
		pr_err("%s: %s: inconsistent state state %d\n",
		       __func__, stream->name, stream->state);
		ret = -EINVAL;
		goto state_err;
	}

	ret = _sdw_disable_stream(stream);

state_err:
	sdw_release_bus_lock(stream);
	return ret;
}
EXPORT_SYMBOL(sdw_disable_stream);

static int _sdw_deprepare_stream(struct sdw_stream_runtime *stream)
{
	struct sdw_master_runtime *m_rt;
	struct sdw_bus *bus;
	int ret = 0;

	list_for_each_entry(m_rt, &stream->master_list, stream_node) {
		bus = m_rt->bus;
		/* De-prepare port(s) */
		ret = sdw_prep_deprep_ports(m_rt, false);
		if (ret < 0) {
			dev_err(bus->dev,
				"De-prepare port(s) failed: %d\n", ret);
			return ret;
		}

		/* TODO: Update this during Device-Device support */
		bus->params.bandwidth -= m_rt->stream->params.rate *
			m_rt->ch_count * m_rt->stream->params.bps;

		/* Compute params */
		if (bus->compute_params) {
			ret = bus->compute_params(bus);
			if (ret < 0) {
				dev_err(bus->dev, "Compute params failed: %d",
					ret);
				return ret;
			}
		}

		/* Program params */
		ret = sdw_program_params(bus, false);
		if (ret < 0) {
			dev_err(bus->dev, "Program params failed: %d\n", ret);
			return ret;
		}
	}

	stream->state = SDW_STREAM_DEPREPARED;
	return do_bank_switch(stream);
}

/**
 * sdw_deprepare_stream() - Deprepare SoundWire stream
 *
 * @stream: Soundwire stream
 *
 * Documentation/driver-api/soundwire/stream.rst explains this API in detail
 */
int sdw_deprepare_stream(struct sdw_stream_runtime *stream)
{
	int ret;

	if (!stream) {
		pr_err("SoundWire: Handle not found for stream\n");
		return -EINVAL;
	}

	sdw_acquire_bus_lock(stream);

<<<<<<< HEAD
	if (stream->state == SDW_STREAM_DEPREPARED) {
		/* nothing to do */
		ret = 0;
		goto state_err;
	}

=======
>>>>>>> 1a3d4700
	if (stream->state != SDW_STREAM_PREPARED &&
	    stream->state != SDW_STREAM_DISABLED) {
		pr_err("%s: %s: inconsistent state state %d\n",
		       __func__, stream->name, stream->state);
		ret = -EINVAL;
		goto state_err;
	}

	ret = _sdw_deprepare_stream(stream);

state_err:
	sdw_release_bus_lock(stream);
	return ret;
}
EXPORT_SYMBOL(sdw_deprepare_stream);

static int set_stream(struct snd_pcm_substream *substream,
		      struct sdw_stream_runtime *sdw_stream)
{
	struct snd_soc_pcm_runtime *rtd = substream->private_data;
	struct snd_soc_dai *dai;
	int ret = 0;
	int i;

	/* Set stream pointer on all CPU DAIs */
	for (i = 0; i < rtd->num_cpus; i++) {
		dai = rtd->cpu_dais[i];
		ret = snd_soc_dai_set_sdw_stream(dai, sdw_stream,
						 substream->stream);
		if (ret < 0) {
			dev_err(rtd->dev, "failed to set stream pointer on cpu dai %s",
				dai->name);
			goto err_stream;
		}
	}

	/* Set stream pointer on all CODEC DAIs */
	for (i = 0; i < rtd->num_codecs; i++) {
		dai = rtd->codec_dais[i];
		ret = snd_soc_dai_set_sdw_stream(dai, sdw_stream,
						 substream->stream);
		if (ret < 0) {
			dev_err(dai->dev, "failed to set stream pointer on codec dai %s",
				dai->name);
			goto err_stream;
		}
	}

err_stream:
	return ret;
}

int sdw_startup_stream(void *sdw_substream)
{
	struct snd_pcm_substream *substream = sdw_substream;
	struct snd_soc_pcm_runtime *rtd = substream->private_data;
	struct sdw_stream_runtime *sdw_stream;
	char *name;
	int ret;

	if (substream->stream == SNDRV_PCM_STREAM_PLAYBACK)
		name = kasprintf(GFP_KERNEL, "%s-Playback", substream->name);
	else
		name = kasprintf(GFP_KERNEL, "%s-Capture", substream->name);

	if (!name)
		return -ENOMEM;

	sdw_stream = sdw_alloc_stream(name);
	if (!sdw_stream) {
		dev_err(rtd->dev, "alloc stream failed for substream DAI %s",
			substream->name);
		ret = -ENOMEM;
		goto error;
	}

	ret = set_stream(substream, sdw_stream);
	if (ret < 0)
		goto release_stream;
	return 0;

release_stream:
	sdw_release_stream(sdw_stream);
	set_stream(substream, NULL);
error:
	kfree(name);
	return ret;
}
EXPORT_SYMBOL(sdw_startup_stream);

void sdw_shutdown_stream(void *sdw_substream)
{
	struct snd_pcm_substream *substream = sdw_substream;
	struct snd_soc_pcm_runtime *rtd = substream->private_data;
	struct sdw_stream_runtime *sdw_stream;
	struct snd_soc_dai *dai;

	/* Find stream from first CPU DAI */
	dai = rtd->cpu_dais[0];
	sdw_stream = snd_soc_dai_get_sdw_stream(dai, substream->stream);

	if (!sdw_stream) {
		dev_err(rtd->dev, "no stream found for DAI %s", dai->name);
		return;
	}

	/* release memory */
	kfree(sdw_stream->name);
	sdw_release_stream(sdw_stream);

	/* clear DAI data */
	set_stream(substream, NULL);
}
EXPORT_SYMBOL(sdw_shutdown_stream);<|MERGE_RESOLUTION|>--- conflicted
+++ resolved
@@ -1582,10 +1582,7 @@
 	sdw_acquire_bus_lock(stream);
 
 	if (stream->state == SDW_STREAM_PREPARED) {
-<<<<<<< HEAD
 		/* nothing to do */
-=======
->>>>>>> 1a3d4700
 		ret = 0;
 		goto state_err;
 	}
@@ -1598,7 +1595,6 @@
 		ret = -EINVAL;
 		goto state_err;
 	}
-<<<<<<< HEAD
 
 	/*
 	 * when the stream is DISABLED, this means sdw_prepare_stream()
@@ -1611,20 +1607,6 @@
 
 	ret = _sdw_prepare_stream(stream, update_params);
 
-=======
-
-	/*
-	 * when the stream is DISABLED, this means sdw_prepare_stream()
-	 * is called as a result of an underflow or a resume operation.
-	 * In this case, the bus parameters shall not be recomputed, but
-	 * still need to be re-applied
-	 */
-	if (stream->state == SDW_STREAM_DISABLED)
-		update_params = false;
-
-	ret = _sdw_prepare_stream(stream, update_params);
-
->>>>>>> 1a3d4700
 state_err:
 	sdw_release_bus_lock(stream);
 	return ret;
@@ -1690,15 +1672,12 @@
 
 	sdw_acquire_bus_lock(stream);
 
-<<<<<<< HEAD
 	if (stream->state == SDW_STREAM_ENABLED) {
 		/* nothing to do */
 		ret = 0;
 		goto state_err;
 	}
 
-=======
->>>>>>> 1a3d4700
 	if (stream->state != SDW_STREAM_PREPARED &&
 	    stream->state != SDW_STREAM_DISABLED) {
 		pr_err("%s: %s: inconsistent state state %d\n",
@@ -1782,15 +1761,12 @@
 
 	sdw_acquire_bus_lock(stream);
 
-<<<<<<< HEAD
 	if (stream->state == SDW_STREAM_DISABLED) {
 		/* nothing to do */
 		ret = 0;
 		goto state_err;
 	}
 
-=======
->>>>>>> 1a3d4700
 	if (stream->state != SDW_STREAM_ENABLED) {
 		pr_err("%s: %s: inconsistent state state %d\n",
 		       __func__, stream->name, stream->state);
@@ -1866,15 +1842,12 @@
 
 	sdw_acquire_bus_lock(stream);
 
-<<<<<<< HEAD
 	if (stream->state == SDW_STREAM_DEPREPARED) {
 		/* nothing to do */
 		ret = 0;
 		goto state_err;
 	}
 
-=======
->>>>>>> 1a3d4700
 	if (stream->state != SDW_STREAM_PREPARED &&
 	    stream->state != SDW_STREAM_DISABLED) {
 		pr_err("%s: %s: inconsistent state state %d\n",
