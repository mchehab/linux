// SPDX-License-Identifier: GPL-2.0-or-later
/*
 */

#include <linux/init.h>
#include <linux/slab.h>
#include <linux/usb.h>
#include <linux/usb/audio.h>
#include <linux/usb/midi.h>
#include <linux/bits.h>

#include <sound/control.h>
#include <sound/core.h>
#include <sound/info.h>
#include <sound/pcm.h>

#include "usbaudio.h"
#include "card.h"
#include "mixer.h"
#include "mixer_quirks.h"
#include "midi.h"
#include "quirks.h"
#include "helper.h"
#include "endpoint.h"
#include "pcm.h"
#include "clock.h"
#include "stream.h"

/*
 * handle the quirks for the contained interfaces
 */
static int create_composite_quirk(struct snd_usb_audio *chip,
				  struct usb_interface *iface,
				  struct usb_driver *driver,
				  const struct snd_usb_audio_quirk *quirk_comp)
{
	int probed_ifnum = get_iface_desc(iface->altsetting)->bInterfaceNumber;
	const struct snd_usb_audio_quirk *quirk;
	int err;

	for (quirk = quirk_comp->data; quirk->ifnum >= 0; ++quirk) {
		iface = usb_ifnum_to_if(chip->dev, quirk->ifnum);
		if (!iface)
			continue;
		if (quirk->ifnum != probed_ifnum &&
		    usb_interface_claimed(iface))
			continue;
		err = snd_usb_create_quirk(chip, iface, driver, quirk);
		if (err < 0)
			return err;
	}

	for (quirk = quirk_comp->data; quirk->ifnum >= 0; ++quirk) {
		iface = usb_ifnum_to_if(chip->dev, quirk->ifnum);
		if (!iface)
			continue;
		if (quirk->ifnum != probed_ifnum &&
		    !usb_interface_claimed(iface))
			usb_driver_claim_interface(driver, iface, (void *)-1L);
	}

	return 0;
}

static int ignore_interface_quirk(struct snd_usb_audio *chip,
				  struct usb_interface *iface,
				  struct usb_driver *driver,
				  const struct snd_usb_audio_quirk *quirk)
{
	return 0;
}


/*
 * Allow alignment on audio sub-slot (channel samples) rather than
 * on audio slots (audio frames)
 */
static int create_align_transfer_quirk(struct snd_usb_audio *chip,
				       struct usb_interface *iface,
				       struct usb_driver *driver,
				       const struct snd_usb_audio_quirk *quirk)
{
	chip->txfr_quirk = 1;
	return 1;	/* Continue with creating streams and mixer */
}

static int create_any_midi_quirk(struct snd_usb_audio *chip,
				 struct usb_interface *intf,
				 struct usb_driver *driver,
				 const struct snd_usb_audio_quirk *quirk)
{
	return snd_usbmidi_create(chip->card, intf, &chip->midi_list, quirk);
}

/*
 * create a stream for an interface with proper descriptors
 */
static int create_standard_audio_quirk(struct snd_usb_audio *chip,
				       struct usb_interface *iface,
				       struct usb_driver *driver,
				       const struct snd_usb_audio_quirk *quirk)
{
	struct usb_host_interface *alts;
	struct usb_interface_descriptor *altsd;
	int err;

	if (chip->usb_id == USB_ID(0x1686, 0x00dd)) /* Zoom R16/24 */
		chip->tx_length_quirk = 1;

	alts = &iface->altsetting[0];
	altsd = get_iface_desc(alts);
	err = snd_usb_parse_audio_interface(chip, altsd->bInterfaceNumber);
	if (err < 0) {
		usb_audio_err(chip, "cannot setup if %d: error %d\n",
			   altsd->bInterfaceNumber, err);
		return err;
	}
	/* reset the current interface */
	usb_set_interface(chip->dev, altsd->bInterfaceNumber, 0);
	return 0;
}

/* create the audio stream and the corresponding endpoints from the fixed
 * audioformat object; this is used for quirks with the fixed EPs
 */
static int add_audio_stream_from_fixed_fmt(struct snd_usb_audio *chip,
					   struct audioformat *fp)
{
	int stream, err;

	stream = (fp->endpoint & USB_DIR_IN) ?
		SNDRV_PCM_STREAM_CAPTURE : SNDRV_PCM_STREAM_PLAYBACK;

	snd_usb_audioformat_set_sync_ep(chip, fp);

	err = snd_usb_add_audio_stream(chip, stream, fp);
	if (err < 0)
		return err;

	err = snd_usb_add_endpoint(chip, fp->endpoint,
				   SND_USB_ENDPOINT_TYPE_DATA);
	if (err < 0)
		return err;

	if (fp->sync_ep) {
		err = snd_usb_add_endpoint(chip, fp->sync_ep,
					   fp->implicit_fb ?
					   SND_USB_ENDPOINT_TYPE_DATA :
					   SND_USB_ENDPOINT_TYPE_SYNC);
		if (err < 0)
			return err;
	}

	return 0;
}

/*
 * create a stream for an endpoint/altsetting without proper descriptors
 */
static int create_fixed_stream_quirk(struct snd_usb_audio *chip,
				     struct usb_interface *iface,
				     struct usb_driver *driver,
				     const struct snd_usb_audio_quirk *quirk)
{
	struct audioformat *fp;
	struct usb_host_interface *alts;
	struct usb_interface_descriptor *altsd;
	unsigned *rate_table = NULL;
	int err;

	fp = kmemdup(quirk->data, sizeof(*fp), GFP_KERNEL);
	if (!fp)
		return -ENOMEM;

	INIT_LIST_HEAD(&fp->list);
	if (fp->nr_rates > MAX_NR_RATES) {
		kfree(fp);
		return -EINVAL;
	}
	if (fp->nr_rates > 0) {
		rate_table = kmemdup(fp->rate_table,
				     sizeof(int) * fp->nr_rates, GFP_KERNEL);
		if (!rate_table) {
			kfree(fp);
			return -ENOMEM;
		}
		fp->rate_table = rate_table;
	}

	if (fp->iface != get_iface_desc(&iface->altsetting[0])->bInterfaceNumber ||
	    fp->altset_idx >= iface->num_altsetting) {
		err = -EINVAL;
		goto error;
	}
	alts = &iface->altsetting[fp->altset_idx];
	altsd = get_iface_desc(alts);
	if (altsd->bNumEndpoints <= fp->ep_idx) {
		err = -EINVAL;
		goto error;
	}

	fp->protocol = altsd->bInterfaceProtocol;

	if (fp->datainterval == 0)
		fp->datainterval = snd_usb_parse_datainterval(chip, alts);
	if (fp->maxpacksize == 0)
		fp->maxpacksize = le16_to_cpu(get_endpoint(alts, fp->ep_idx)->wMaxPacketSize);
	if (!fp->fmt_type)
		fp->fmt_type = UAC_FORMAT_TYPE_I;

	err = add_audio_stream_from_fixed_fmt(chip, fp);
	if (err < 0)
		goto error;

	usb_set_interface(chip->dev, fp->iface, 0);
	snd_usb_init_pitch(chip, fp);
	snd_usb_init_sample_rate(chip, fp, fp->rate_max);
	return 0;

 error:
	list_del(&fp->list); /* unlink for avoiding double-free */
	kfree(fp);
	kfree(rate_table);
	return err;
}

static int create_auto_pcm_quirk(struct snd_usb_audio *chip,
				 struct usb_interface *iface,
				 struct usb_driver *driver)
{
	struct usb_host_interface *alts;
	struct usb_interface_descriptor *altsd;
	struct usb_endpoint_descriptor *epd;
	struct uac1_as_header_descriptor *ashd;
	struct uac_format_type_i_discrete_descriptor *fmtd;

	/*
	 * Most Roland/Yamaha audio streaming interfaces have more or less
	 * standard descriptors, but older devices might lack descriptors, and
	 * future ones might change, so ensure that we fail silently if the
	 * interface doesn't look exactly right.
	 */

	/* must have a non-zero altsetting for streaming */
	if (iface->num_altsetting < 2)
		return -ENODEV;
	alts = &iface->altsetting[1];
	altsd = get_iface_desc(alts);

	/* must have an isochronous endpoint for streaming */
	if (altsd->bNumEndpoints < 1)
		return -ENODEV;
	epd = get_endpoint(alts, 0);
	if (!usb_endpoint_xfer_isoc(epd))
		return -ENODEV;

	/* must have format descriptors */
	ashd = snd_usb_find_csint_desc(alts->extra, alts->extralen, NULL,
				       UAC_AS_GENERAL);
	fmtd = snd_usb_find_csint_desc(alts->extra, alts->extralen, NULL,
				       UAC_FORMAT_TYPE);
	if (!ashd || ashd->bLength < 7 ||
	    !fmtd || fmtd->bLength < 8)
		return -ENODEV;

	return create_standard_audio_quirk(chip, iface, driver, NULL);
}

static int create_yamaha_midi_quirk(struct snd_usb_audio *chip,
				    struct usb_interface *iface,
				    struct usb_driver *driver,
				    struct usb_host_interface *alts)
{
	static const struct snd_usb_audio_quirk yamaha_midi_quirk = {
		.type = QUIRK_MIDI_YAMAHA
	};
	struct usb_midi_in_jack_descriptor *injd;
	struct usb_midi_out_jack_descriptor *outjd;

	/* must have some valid jack descriptors */
	injd = snd_usb_find_csint_desc(alts->extra, alts->extralen,
				       NULL, USB_MS_MIDI_IN_JACK);
	outjd = snd_usb_find_csint_desc(alts->extra, alts->extralen,
					NULL, USB_MS_MIDI_OUT_JACK);
	if (!injd && !outjd)
		return -ENODEV;
	if ((injd && !snd_usb_validate_midi_desc(injd)) ||
	    (outjd && !snd_usb_validate_midi_desc(outjd)))
		return -ENODEV;
	if (injd && (injd->bLength < 5 ||
		     (injd->bJackType != USB_MS_EMBEDDED &&
		      injd->bJackType != USB_MS_EXTERNAL)))
		return -ENODEV;
	if (outjd && (outjd->bLength < 6 ||
		      (outjd->bJackType != USB_MS_EMBEDDED &&
		       outjd->bJackType != USB_MS_EXTERNAL)))
		return -ENODEV;
	return create_any_midi_quirk(chip, iface, driver, &yamaha_midi_quirk);
}

static int create_roland_midi_quirk(struct snd_usb_audio *chip,
				    struct usb_interface *iface,
				    struct usb_driver *driver,
				    struct usb_host_interface *alts)
{
	static const struct snd_usb_audio_quirk roland_midi_quirk = {
		.type = QUIRK_MIDI_ROLAND
	};
	u8 *roland_desc = NULL;

	/* might have a vendor-specific descriptor <06 24 F1 02 ...> */
	for (;;) {
		roland_desc = snd_usb_find_csint_desc(alts->extra,
						      alts->extralen,
						      roland_desc, 0xf1);
		if (!roland_desc)
			return -ENODEV;
		if (roland_desc[0] < 6 || roland_desc[3] != 2)
			continue;
		return create_any_midi_quirk(chip, iface, driver,
					     &roland_midi_quirk);
	}
}

static int create_std_midi_quirk(struct snd_usb_audio *chip,
				 struct usb_interface *iface,
				 struct usb_driver *driver,
				 struct usb_host_interface *alts)
{
	struct usb_ms_header_descriptor *mshd;
	struct usb_ms_endpoint_descriptor *msepd;

	/* must have the MIDIStreaming interface header descriptor*/
	mshd = (struct usb_ms_header_descriptor *)alts->extra;
	if (alts->extralen < 7 ||
	    mshd->bLength < 7 ||
	    mshd->bDescriptorType != USB_DT_CS_INTERFACE ||
	    mshd->bDescriptorSubtype != USB_MS_HEADER)
		return -ENODEV;
	/* must have the MIDIStreaming endpoint descriptor*/
	msepd = (struct usb_ms_endpoint_descriptor *)alts->endpoint[0].extra;
	if (alts->endpoint[0].extralen < 4 ||
	    msepd->bLength < 4 ||
	    msepd->bDescriptorType != USB_DT_CS_ENDPOINT ||
	    msepd->bDescriptorSubtype != UAC_MS_GENERAL ||
	    msepd->bNumEmbMIDIJack < 1 ||
	    msepd->bNumEmbMIDIJack > 16)
		return -ENODEV;

	return create_any_midi_quirk(chip, iface, driver, NULL);
}

static int create_auto_midi_quirk(struct snd_usb_audio *chip,
				  struct usb_interface *iface,
				  struct usb_driver *driver)
{
	struct usb_host_interface *alts;
	struct usb_interface_descriptor *altsd;
	struct usb_endpoint_descriptor *epd;
	int err;

	alts = &iface->altsetting[0];
	altsd = get_iface_desc(alts);

	/* must have at least one bulk/interrupt endpoint for streaming */
	if (altsd->bNumEndpoints < 1)
		return -ENODEV;
	epd = get_endpoint(alts, 0);
	if (!usb_endpoint_xfer_bulk(epd) &&
	    !usb_endpoint_xfer_int(epd))
		return -ENODEV;

	switch (USB_ID_VENDOR(chip->usb_id)) {
	case 0x0499: /* Yamaha */
		err = create_yamaha_midi_quirk(chip, iface, driver, alts);
		if (err != -ENODEV)
			return err;
		break;
	case 0x0582: /* Roland */
		err = create_roland_midi_quirk(chip, iface, driver, alts);
		if (err != -ENODEV)
			return err;
		break;
	}

	return create_std_midi_quirk(chip, iface, driver, alts);
}

static int create_autodetect_quirk(struct snd_usb_audio *chip,
				   struct usb_interface *iface,
				   struct usb_driver *driver)
{
	int err;

	err = create_auto_pcm_quirk(chip, iface, driver);
	if (err == -ENODEV)
		err = create_auto_midi_quirk(chip, iface, driver);
	return err;
}

static int create_autodetect_quirks(struct snd_usb_audio *chip,
				    struct usb_interface *iface,
				    struct usb_driver *driver,
				    const struct snd_usb_audio_quirk *quirk)
{
	int probed_ifnum = get_iface_desc(iface->altsetting)->bInterfaceNumber;
	int ifcount, ifnum, err;

	err = create_autodetect_quirk(chip, iface, driver);
	if (err < 0)
		return err;

	/*
	 * ALSA PCM playback/capture devices cannot be registered in two steps,
	 * so we have to claim the other corresponding interface here.
	 */
	ifcount = chip->dev->actconfig->desc.bNumInterfaces;
	for (ifnum = 0; ifnum < ifcount; ifnum++) {
		if (ifnum == probed_ifnum || quirk->ifnum >= 0)
			continue;
		iface = usb_ifnum_to_if(chip->dev, ifnum);
		if (!iface ||
		    usb_interface_claimed(iface) ||
		    get_iface_desc(iface->altsetting)->bInterfaceClass !=
							USB_CLASS_VENDOR_SPEC)
			continue;

		err = create_autodetect_quirk(chip, iface, driver);
		if (err >= 0)
			usb_driver_claim_interface(driver, iface, (void *)-1L);
	}

	return 0;
}

/*
 * Create a stream for an Edirol UA-700/UA-25/UA-4FX interface.  
 * The only way to detect the sample rate is by looking at wMaxPacketSize.
 */
static int create_uaxx_quirk(struct snd_usb_audio *chip,
			     struct usb_interface *iface,
			     struct usb_driver *driver,
			     const struct snd_usb_audio_quirk *quirk)
{
	static const struct audioformat ua_format = {
		.formats = SNDRV_PCM_FMTBIT_S24_3LE,
		.channels = 2,
		.fmt_type = UAC_FORMAT_TYPE_I,
		.altsetting = 1,
		.altset_idx = 1,
		.rates = SNDRV_PCM_RATE_CONTINUOUS,
	};
	struct usb_host_interface *alts;
	struct usb_interface_descriptor *altsd;
	struct audioformat *fp;
	int err;

	/* both PCM and MIDI interfaces have 2 or more altsettings */
	if (iface->num_altsetting < 2)
		return -ENXIO;
	alts = &iface->altsetting[1];
	altsd = get_iface_desc(alts);

	if (altsd->bNumEndpoints == 2) {
		static const struct snd_usb_midi_endpoint_info ua700_ep = {
			.out_cables = 0x0003,
			.in_cables  = 0x0003
		};
		static const struct snd_usb_audio_quirk ua700_quirk = {
			.type = QUIRK_MIDI_FIXED_ENDPOINT,
			.data = &ua700_ep
		};
		static const struct snd_usb_midi_endpoint_info uaxx_ep = {
			.out_cables = 0x0001,
			.in_cables  = 0x0001
		};
		static const struct snd_usb_audio_quirk uaxx_quirk = {
			.type = QUIRK_MIDI_FIXED_ENDPOINT,
			.data = &uaxx_ep
		};
		const struct snd_usb_audio_quirk *quirk =
			chip->usb_id == USB_ID(0x0582, 0x002b)
			? &ua700_quirk : &uaxx_quirk;
		return __snd_usbmidi_create(chip->card, iface,
					  &chip->midi_list, quirk,
					  chip->usb_id);
	}

	if (altsd->bNumEndpoints != 1)
		return -ENXIO;

	fp = kmemdup(&ua_format, sizeof(*fp), GFP_KERNEL);
	if (!fp)
		return -ENOMEM;

	fp->iface = altsd->bInterfaceNumber;
	fp->endpoint = get_endpoint(alts, 0)->bEndpointAddress;
	fp->ep_attr = get_endpoint(alts, 0)->bmAttributes;
	fp->datainterval = 0;
	fp->maxpacksize = le16_to_cpu(get_endpoint(alts, 0)->wMaxPacketSize);
	INIT_LIST_HEAD(&fp->list);

	switch (fp->maxpacksize) {
	case 0x120:
		fp->rate_max = fp->rate_min = 44100;
		break;
	case 0x138:
	case 0x140:
		fp->rate_max = fp->rate_min = 48000;
		break;
	case 0x258:
	case 0x260:
		fp->rate_max = fp->rate_min = 96000;
		break;
	default:
		usb_audio_err(chip, "unknown sample rate\n");
		kfree(fp);
		return -ENXIO;
	}

	err = add_audio_stream_from_fixed_fmt(chip, fp);
	if (err < 0) {
		list_del(&fp->list); /* unlink for avoiding double-free */
		kfree(fp);
		return err;
	}
	usb_set_interface(chip->dev, fp->iface, 0);
	return 0;
}

/*
 * Create a standard mixer for the specified interface.
 */
static int create_standard_mixer_quirk(struct snd_usb_audio *chip,
				       struct usb_interface *iface,
				       struct usb_driver *driver,
				       const struct snd_usb_audio_quirk *quirk)
{
	if (quirk->ifnum < 0)
		return 0;

	return snd_usb_create_mixer(chip, quirk->ifnum, 0);
}

static int setup_disable_autosuspend(struct snd_usb_audio *chip,
				       struct usb_interface *iface,
				       struct usb_driver *driver,
				       const struct snd_usb_audio_quirk *quirk)
{
	driver->supports_autosuspend = 0;
	return 1;	/* Continue with creating streams and mixer */
}

/*
 * audio-interface quirks
 *
 * returns zero if no standard audio/MIDI parsing is needed.
 * returns a positive value if standard audio/midi interfaces are parsed
 * after this.
 * returns a negative value at error.
 */
int snd_usb_create_quirk(struct snd_usb_audio *chip,
			 struct usb_interface *iface,
			 struct usb_driver *driver,
			 const struct snd_usb_audio_quirk *quirk)
{
	typedef int (*quirk_func_t)(struct snd_usb_audio *,
				    struct usb_interface *,
				    struct usb_driver *,
				    const struct snd_usb_audio_quirk *);
	static const quirk_func_t quirk_funcs[] = {
		[QUIRK_IGNORE_INTERFACE] = ignore_interface_quirk,
		[QUIRK_COMPOSITE] = create_composite_quirk,
		[QUIRK_AUTODETECT] = create_autodetect_quirks,
		[QUIRK_MIDI_STANDARD_INTERFACE] = create_any_midi_quirk,
		[QUIRK_MIDI_FIXED_ENDPOINT] = create_any_midi_quirk,
		[QUIRK_MIDI_YAMAHA] = create_any_midi_quirk,
		[QUIRK_MIDI_ROLAND] = create_any_midi_quirk,
		[QUIRK_MIDI_MIDIMAN] = create_any_midi_quirk,
		[QUIRK_MIDI_NOVATION] = create_any_midi_quirk,
		[QUIRK_MIDI_RAW_BYTES] = create_any_midi_quirk,
		[QUIRK_MIDI_EMAGIC] = create_any_midi_quirk,
		[QUIRK_MIDI_CME] = create_any_midi_quirk,
		[QUIRK_MIDI_AKAI] = create_any_midi_quirk,
		[QUIRK_MIDI_FTDI] = create_any_midi_quirk,
		[QUIRK_MIDI_CH345] = create_any_midi_quirk,
		[QUIRK_AUDIO_STANDARD_INTERFACE] = create_standard_audio_quirk,
		[QUIRK_AUDIO_FIXED_ENDPOINT] = create_fixed_stream_quirk,
		[QUIRK_AUDIO_EDIROL_UAXX] = create_uaxx_quirk,
		[QUIRK_AUDIO_ALIGN_TRANSFER] = create_align_transfer_quirk,
		[QUIRK_AUDIO_STANDARD_MIXER] = create_standard_mixer_quirk,
		[QUIRK_SETUP_DISABLE_AUTOSUSPEND] = setup_disable_autosuspend,
	};

	if (quirk->type < QUIRK_TYPE_COUNT) {
		return quirk_funcs[quirk->type](chip, iface, driver, quirk);
	} else {
		usb_audio_err(chip, "invalid quirk type %d\n", quirk->type);
		return -ENXIO;
	}
}

/*
 * boot quirks
 */

#define EXTIGY_FIRMWARE_SIZE_OLD 794
#define EXTIGY_FIRMWARE_SIZE_NEW 483

static int snd_usb_extigy_boot_quirk(struct usb_device *dev, struct usb_interface *intf)
{
	struct usb_host_config *config = dev->actconfig;
	int err;

	if (le16_to_cpu(get_cfg_desc(config)->wTotalLength) == EXTIGY_FIRMWARE_SIZE_OLD ||
	    le16_to_cpu(get_cfg_desc(config)->wTotalLength) == EXTIGY_FIRMWARE_SIZE_NEW) {
		dev_dbg(&dev->dev, "sending Extigy boot sequence...\n");
		/* Send message to force it to reconnect with full interface. */
		err = snd_usb_ctl_msg(dev, usb_sndctrlpipe(dev,0),
				      0x10, 0x43, 0x0001, 0x000a, NULL, 0);
		if (err < 0)
			dev_dbg(&dev->dev, "error sending boot message: %d\n", err);
		err = usb_get_descriptor(dev, USB_DT_DEVICE, 0,
				&dev->descriptor, sizeof(dev->descriptor));
		config = dev->actconfig;
		if (err < 0)
			dev_dbg(&dev->dev, "error usb_get_descriptor: %d\n", err);
		err = usb_reset_configuration(dev);
		if (err < 0)
			dev_dbg(&dev->dev, "error usb_reset_configuration: %d\n", err);
		dev_dbg(&dev->dev, "extigy_boot: new boot length = %d\n",
			    le16_to_cpu(get_cfg_desc(config)->wTotalLength));
		return -ENODEV; /* quit this anyway */
	}
	return 0;
}

static int snd_usb_audigy2nx_boot_quirk(struct usb_device *dev)
{
	u8 buf = 1;

	snd_usb_ctl_msg(dev, usb_rcvctrlpipe(dev, 0), 0x2a,
			USB_DIR_IN | USB_TYPE_VENDOR | USB_RECIP_OTHER,
			0, 0, &buf, 1);
	if (buf == 0) {
		snd_usb_ctl_msg(dev, usb_sndctrlpipe(dev, 0), 0x29,
				USB_DIR_OUT | USB_TYPE_VENDOR | USB_RECIP_OTHER,
				1, 2000, NULL, 0);
		return -ENODEV;
	}
	return 0;
}

static int snd_usb_fasttrackpro_boot_quirk(struct usb_device *dev)
{
	int err;

	if (dev->actconfig->desc.bConfigurationValue == 1) {
		dev_info(&dev->dev,
			   "Fast Track Pro switching to config #2\n");
		/* This function has to be available by the usb core module.
		 * if it is not avialable the boot quirk has to be left out
		 * and the configuration has to be set by udev or hotplug
		 * rules
		 */
		err = usb_driver_set_configuration(dev, 2);
		if (err < 0)
			dev_dbg(&dev->dev,
				"error usb_driver_set_configuration: %d\n",
				err);
		/* Always return an error, so that we stop creating a device
		   that will just be destroyed and recreated with a new
		   configuration */
		return -ENODEV;
	} else
		dev_info(&dev->dev, "Fast Track Pro config OK\n");

	return 0;
}

/*
 * C-Media CM106/CM106+ have four 16-bit internal registers that are nicely
 * documented in the device's data sheet.
 */
static int snd_usb_cm106_write_int_reg(struct usb_device *dev, int reg, u16 value)
{
	u8 buf[4];
	buf[0] = 0x20;
	buf[1] = value & 0xff;
	buf[2] = (value >> 8) & 0xff;
	buf[3] = reg;
	return snd_usb_ctl_msg(dev, usb_sndctrlpipe(dev, 0), USB_REQ_SET_CONFIGURATION,
			       USB_DIR_OUT | USB_TYPE_CLASS | USB_RECIP_ENDPOINT,
			       0, 0, &buf, 4);
}

static int snd_usb_cm106_boot_quirk(struct usb_device *dev)
{
	/*
	 * Enable line-out driver mode, set headphone source to front
	 * channels, enable stereo mic.
	 */
	return snd_usb_cm106_write_int_reg(dev, 2, 0x8004);
}

/*
 * CM6206 registers from the CM6206 datasheet rev 2.1
 */
#define CM6206_REG0_DMA_MASTER BIT(15)
#define CM6206_REG0_SPDIFO_RATE_48K (2 << 12)
#define CM6206_REG0_SPDIFO_RATE_96K (7 << 12)
/* Bit 4 thru 11 is the S/PDIF category code */
#define CM6206_REG0_SPDIFO_CAT_CODE_GENERAL (0 << 4)
#define CM6206_REG0_SPDIFO_EMPHASIS_CD BIT(3)
#define CM6206_REG0_SPDIFO_COPYRIGHT_NA BIT(2)
#define CM6206_REG0_SPDIFO_NON_AUDIO BIT(1)
#define CM6206_REG0_SPDIFO_PRO_FORMAT BIT(0)

#define CM6206_REG1_TEST_SEL_CLK BIT(14)
#define CM6206_REG1_PLLBIN_EN BIT(13)
#define CM6206_REG1_SOFT_MUTE_EN BIT(12)
#define CM6206_REG1_GPIO4_OUT BIT(11)
#define CM6206_REG1_GPIO4_OE BIT(10)
#define CM6206_REG1_GPIO3_OUT BIT(9)
#define CM6206_REG1_GPIO3_OE BIT(8)
#define CM6206_REG1_GPIO2_OUT BIT(7)
#define CM6206_REG1_GPIO2_OE BIT(6)
#define CM6206_REG1_GPIO1_OUT BIT(5)
#define CM6206_REG1_GPIO1_OE BIT(4)
#define CM6206_REG1_SPDIFO_INVALID BIT(3)
#define CM6206_REG1_SPDIF_LOOP_EN BIT(2)
#define CM6206_REG1_SPDIFO_DIS BIT(1)
#define CM6206_REG1_SPDIFI_MIX BIT(0)

#define CM6206_REG2_DRIVER_ON BIT(15)
#define CM6206_REG2_HEADP_SEL_SIDE_CHANNELS (0 << 13)
#define CM6206_REG2_HEADP_SEL_SURROUND_CHANNELS (1 << 13)
#define CM6206_REG2_HEADP_SEL_CENTER_SUBW (2 << 13)
#define CM6206_REG2_HEADP_SEL_FRONT_CHANNELS (3 << 13)
#define CM6206_REG2_MUTE_HEADPHONE_RIGHT BIT(12)
#define CM6206_REG2_MUTE_HEADPHONE_LEFT BIT(11)
#define CM6206_REG2_MUTE_REAR_SURROUND_RIGHT BIT(10)
#define CM6206_REG2_MUTE_REAR_SURROUND_LEFT BIT(9)
#define CM6206_REG2_MUTE_SIDE_SURROUND_RIGHT BIT(8)
#define CM6206_REG2_MUTE_SIDE_SURROUND_LEFT BIT(7)
#define CM6206_REG2_MUTE_SUBWOOFER BIT(6)
#define CM6206_REG2_MUTE_CENTER BIT(5)
#define CM6206_REG2_MUTE_RIGHT_FRONT BIT(3)
#define CM6206_REG2_MUTE_LEFT_FRONT BIT(3)
#define CM6206_REG2_EN_BTL BIT(2)
#define CM6206_REG2_MCUCLKSEL_1_5_MHZ (0)
#define CM6206_REG2_MCUCLKSEL_3_MHZ (1)
#define CM6206_REG2_MCUCLKSEL_6_MHZ (2)
#define CM6206_REG2_MCUCLKSEL_12_MHZ (3)

/* Bit 11..13 sets the sensitivity to FLY tuner volume control VP/VD signal */
#define CM6206_REG3_FLYSPEED_DEFAULT (2 << 11)
#define CM6206_REG3_VRAP25EN BIT(10)
#define CM6206_REG3_MSEL1 BIT(9)
#define CM6206_REG3_SPDIFI_RATE_44_1K BIT(0 << 7)
#define CM6206_REG3_SPDIFI_RATE_48K BIT(2 << 7)
#define CM6206_REG3_SPDIFI_RATE_32K BIT(3 << 7)
#define CM6206_REG3_PINSEL BIT(6)
#define CM6206_REG3_FOE BIT(5)
#define CM6206_REG3_ROE BIT(4)
#define CM6206_REG3_CBOE BIT(3)
#define CM6206_REG3_LOSE BIT(2)
#define CM6206_REG3_HPOE BIT(1)
#define CM6206_REG3_SPDIFI_CANREC BIT(0)

#define CM6206_REG5_DA_RSTN BIT(13)
#define CM6206_REG5_AD_RSTN BIT(12)
#define CM6206_REG5_SPDIFO_AD2SPDO BIT(12)
#define CM6206_REG5_SPDIFO_SEL_FRONT (0 << 9)
#define CM6206_REG5_SPDIFO_SEL_SIDE_SUR (1 << 9)
#define CM6206_REG5_SPDIFO_SEL_CEN_LFE (2 << 9)
#define CM6206_REG5_SPDIFO_SEL_REAR_SUR (3 << 9)
#define CM6206_REG5_CODECM BIT(8)
#define CM6206_REG5_EN_HPF BIT(7)
#define CM6206_REG5_T_SEL_DSDA4 BIT(6)
#define CM6206_REG5_T_SEL_DSDA3 BIT(5)
#define CM6206_REG5_T_SEL_DSDA2 BIT(4)
#define CM6206_REG5_T_SEL_DSDA1 BIT(3)
#define CM6206_REG5_T_SEL_DSDAD_NORMAL 0
#define CM6206_REG5_T_SEL_DSDAD_FRONT 4
#define CM6206_REG5_T_SEL_DSDAD_S_SURROUND 5
#define CM6206_REG5_T_SEL_DSDAD_CEN_LFE 6
#define CM6206_REG5_T_SEL_DSDAD_R_SURROUND 7

static int snd_usb_cm6206_boot_quirk(struct usb_device *dev)
{
	int err  = 0, reg;
	int val[] = {
		/*
		 * Values here are chosen based on sniffing USB traffic
		 * under Windows.
		 *
		 * REG0: DAC is master, sample rate 48kHz, no copyright
		 */
		CM6206_REG0_SPDIFO_RATE_48K |
		CM6206_REG0_SPDIFO_COPYRIGHT_NA,
		/*
		 * REG1: PLL binary search enable, soft mute enable.
		 */
		CM6206_REG1_PLLBIN_EN |
		CM6206_REG1_SOFT_MUTE_EN,
		/*
		 * REG2: enable output drivers,
		 * select front channels to the headphone output,
		 * then mute the headphone channels, run the MCU
		 * at 1.5 MHz.
		 */
		CM6206_REG2_DRIVER_ON |
		CM6206_REG2_HEADP_SEL_FRONT_CHANNELS |
		CM6206_REG2_MUTE_HEADPHONE_RIGHT |
		CM6206_REG2_MUTE_HEADPHONE_LEFT,
		/*
		 * REG3: default flyspeed, set 2.5V mic bias
		 * enable all line out ports and enable SPDIF
		 */
		CM6206_REG3_FLYSPEED_DEFAULT |
		CM6206_REG3_VRAP25EN |
		CM6206_REG3_FOE |
		CM6206_REG3_ROE |
		CM6206_REG3_CBOE |
		CM6206_REG3_LOSE |
		CM6206_REG3_HPOE |
		CM6206_REG3_SPDIFI_CANREC,
		/* REG4 is just a bunch of GPIO lines */
		0x0000,
		/* REG5: de-assert AD/DA reset signals */
		CM6206_REG5_DA_RSTN |
		CM6206_REG5_AD_RSTN };

	for (reg = 0; reg < ARRAY_SIZE(val); reg++) {
		err = snd_usb_cm106_write_int_reg(dev, reg, val[reg]);
		if (err < 0)
			return err;
	}

	return err;
}

/* quirk for Plantronics GameCom 780 with CM6302 chip */
static int snd_usb_gamecon780_boot_quirk(struct usb_device *dev)
{
	/* set the initial volume and don't change; other values are either
	 * too loud or silent due to firmware bug (bko#65251)
	 */
	u8 buf[2] = { 0x74, 0xe3 };
	return snd_usb_ctl_msg(dev, usb_sndctrlpipe(dev, 0), UAC_SET_CUR,
			USB_RECIP_INTERFACE | USB_TYPE_CLASS | USB_DIR_OUT,
			UAC_FU_VOLUME << 8, 9 << 8, buf, 2);
}

/*
 * Novation Twitch DJ controller
 * Focusrite Novation Saffire 6 USB audio card
 */
static int snd_usb_novation_boot_quirk(struct usb_device *dev)
{
	/* preemptively set up the device because otherwise the
	 * raw MIDI endpoints are not active */
	usb_set_interface(dev, 0, 1);
	return 0;
}

/*
 * This call will put the synth in "USB send" mode, i.e it will send MIDI
 * messages through USB (this is disabled at startup). The synth will
 * acknowledge by sending a sysex on endpoint 0x85 and by displaying a USB
 * sign on its LCD. Values here are chosen based on sniffing USB traffic
 * under Windows.
 */
static int snd_usb_accessmusic_boot_quirk(struct usb_device *dev)
{
	int err, actual_length;
	/* "midi send" enable */
	static const u8 seq[] = { 0x4e, 0x73, 0x52, 0x01 };
	void *buf;

	if (usb_pipe_type_check(dev, usb_sndintpipe(dev, 0x05)))
		return -EINVAL;
	buf = kmemdup(seq, ARRAY_SIZE(seq), GFP_KERNEL);
	if (!buf)
		return -ENOMEM;
	err = usb_interrupt_msg(dev, usb_sndintpipe(dev, 0x05), buf,
			ARRAY_SIZE(seq), &actual_length, 1000);
	kfree(buf);
	if (err < 0)
		return err;

	return 0;
}

/*
 * Some sound cards from Native Instruments are in fact compliant to the USB
 * audio standard of version 2 and other approved USB standards, even though
 * they come up as vendor-specific device when first connected.
 *
 * However, they can be told to come up with a new set of descriptors
 * upon their next enumeration, and the interfaces announced by the new
 * descriptors will then be handled by the kernel's class drivers. As the
 * product ID will also change, no further checks are required.
 */

static int snd_usb_nativeinstruments_boot_quirk(struct usb_device *dev)
{
	int ret;

	ret = usb_control_msg(dev, usb_sndctrlpipe(dev, 0),
				  0xaf, USB_TYPE_VENDOR | USB_RECIP_DEVICE,
				  1, 0, NULL, 0, 1000);

	if (ret < 0)
		return ret;

	usb_reset_device(dev);

	/* return -EAGAIN, so the creation of an audio interface for this
	 * temporary device is aborted. The device will reconnect with a
	 * new product ID */
	return -EAGAIN;
}

static void mbox2_setup_48_24_magic(struct usb_device *dev)
{
	u8 srate[3];
	u8 temp[12];

	/* Choose 48000Hz permanently */
	srate[0] = 0x80;
	srate[1] = 0xbb;
	srate[2] = 0x00;

	/* Send the magic! */
	snd_usb_ctl_msg(dev, usb_rcvctrlpipe(dev, 0),
		0x01, 0x22, 0x0100, 0x0085, &temp, 0x0003);
	snd_usb_ctl_msg(dev, usb_sndctrlpipe(dev, 0),
		0x81, 0xa2, 0x0100, 0x0085, &srate, 0x0003);
	snd_usb_ctl_msg(dev, usb_sndctrlpipe(dev, 0),
		0x81, 0xa2, 0x0100, 0x0086, &srate, 0x0003);
	snd_usb_ctl_msg(dev, usb_sndctrlpipe(dev, 0),
		0x81, 0xa2, 0x0100, 0x0003, &srate, 0x0003);
	return;
}

/* Digidesign Mbox 2 needs to load firmware onboard
 * and driver must wait a few seconds for initialisation.
 */

#define MBOX2_FIRMWARE_SIZE    646
#define MBOX2_BOOT_LOADING     0x01 /* Hard coded into the device */
#define MBOX2_BOOT_READY       0x02 /* Hard coded into the device */

static int snd_usb_mbox2_boot_quirk(struct usb_device *dev)
{
	struct usb_host_config *config = dev->actconfig;
	int err;
	u8 bootresponse[0x12];
	int fwsize;
	int count;

	fwsize = le16_to_cpu(get_cfg_desc(config)->wTotalLength);

	if (fwsize != MBOX2_FIRMWARE_SIZE) {
		dev_err(&dev->dev, "Invalid firmware size=%d.\n", fwsize);
		return -ENODEV;
	}

	dev_dbg(&dev->dev, "Sending Digidesign Mbox 2 boot sequence...\n");

	count = 0;
	bootresponse[0] = MBOX2_BOOT_LOADING;
	while ((bootresponse[0] == MBOX2_BOOT_LOADING) && (count < 10)) {
		msleep(500); /* 0.5 second delay */
		snd_usb_ctl_msg(dev, usb_rcvctrlpipe(dev, 0),
			/* Control magic - load onboard firmware */
			0x85, 0xc0, 0x0001, 0x0000, &bootresponse, 0x0012);
		if (bootresponse[0] == MBOX2_BOOT_READY)
			break;
		dev_dbg(&dev->dev, "device not ready, resending boot sequence...\n");
		count++;
	}

	if (bootresponse[0] != MBOX2_BOOT_READY) {
		dev_err(&dev->dev, "Unknown bootresponse=%d, or timed out, ignoring device.\n", bootresponse[0]);
		return -ENODEV;
	}

	dev_dbg(&dev->dev, "device initialised!\n");

	err = usb_get_descriptor(dev, USB_DT_DEVICE, 0,
		&dev->descriptor, sizeof(dev->descriptor));
	config = dev->actconfig;
	if (err < 0)
		dev_dbg(&dev->dev, "error usb_get_descriptor: %d\n", err);

	err = usb_reset_configuration(dev);
	if (err < 0)
		dev_dbg(&dev->dev, "error usb_reset_configuration: %d\n", err);
	dev_dbg(&dev->dev, "mbox2_boot: new boot length = %d\n",
		le16_to_cpu(get_cfg_desc(config)->wTotalLength));

	mbox2_setup_48_24_magic(dev);

	dev_info(&dev->dev, "Digidesign Mbox 2: 24bit 48kHz");

	return 0; /* Successful boot */
}

static int snd_usb_axefx3_boot_quirk(struct usb_device *dev)
{
	int err;

	dev_dbg(&dev->dev, "Waiting for Axe-Fx III to boot up...\n");

	/* If the Axe-Fx III has not fully booted, it will timeout when trying
	 * to enable the audio streaming interface. A more generous timeout is
	 * used here to detect when the Axe-Fx III has finished booting as the
	 * set interface message will be acked once it has
	 */
	err = usb_control_msg(dev, usb_sndctrlpipe(dev, 0),
				USB_REQ_SET_INTERFACE, USB_RECIP_INTERFACE,
				1, 1, NULL, 0, 120000);
	if (err < 0) {
		dev_err(&dev->dev,
			"failed waiting for Axe-Fx III to boot: %d\n", err);
		return err;
	}

	dev_dbg(&dev->dev, "Axe-Fx III is now ready\n");

	err = usb_set_interface(dev, 1, 0);
	if (err < 0)
		dev_dbg(&dev->dev,
			"error stopping Axe-Fx III interface: %d\n", err);

	return 0;
}


#define MICROBOOK_BUF_SIZE 128

static int snd_usb_motu_microbookii_communicate(struct usb_device *dev, u8 *buf,
						int buf_size, int *length)
{
	int err, actual_length;

	if (usb_pipe_type_check(dev, usb_sndintpipe(dev, 0x01)))
		return -EINVAL;
	err = usb_interrupt_msg(dev, usb_sndintpipe(dev, 0x01), buf, *length,
				&actual_length, 1000);
	if (err < 0)
		return err;

	print_hex_dump(KERN_DEBUG, "MicroBookII snd: ", DUMP_PREFIX_NONE, 16, 1,
		       buf, actual_length, false);

	memset(buf, 0, buf_size);

	if (usb_pipe_type_check(dev, usb_rcvintpipe(dev, 0x82)))
		return -EINVAL;
	err = usb_interrupt_msg(dev, usb_rcvintpipe(dev, 0x82), buf, buf_size,
				&actual_length, 1000);
	if (err < 0)
		return err;

	print_hex_dump(KERN_DEBUG, "MicroBookII rcv: ", DUMP_PREFIX_NONE, 16, 1,
		       buf, actual_length, false);

	*length = actual_length;
	return 0;
}

static int snd_usb_motu_microbookii_boot_quirk(struct usb_device *dev)
{
	int err, actual_length, poll_attempts = 0;
	static const u8 set_samplerate_seq[] = { 0x00, 0x00, 0x00, 0x00,
						 0x00, 0x00, 0x0b, 0x14,
						 0x00, 0x00, 0x00, 0x01 };
	static const u8 poll_ready_seq[] = { 0x00, 0x04, 0x00, 0x00,
					     0x00, 0x00, 0x0b, 0x18 };
	u8 *buf = kzalloc(MICROBOOK_BUF_SIZE, GFP_KERNEL);

	if (!buf)
		return -ENOMEM;

	dev_info(&dev->dev, "Waiting for MOTU Microbook II to boot up...\n");

	/* First we tell the device which sample rate to use. */
	memcpy(buf, set_samplerate_seq, sizeof(set_samplerate_seq));
	actual_length = sizeof(set_samplerate_seq);
	err = snd_usb_motu_microbookii_communicate(dev, buf, MICROBOOK_BUF_SIZE,
						   &actual_length);

	if (err < 0) {
		dev_err(&dev->dev,
			"failed setting the sample rate for Motu MicroBook II: %d\n",
			err);
		goto free_buf;
	}

	/* Then we poll every 100 ms until the device informs of its readiness. */
	while (true) {
		if (++poll_attempts > 100) {
			dev_err(&dev->dev,
				"failed booting Motu MicroBook II: timeout\n");
			err = -ENODEV;
			goto free_buf;
		}

		memset(buf, 0, MICROBOOK_BUF_SIZE);
		memcpy(buf, poll_ready_seq, sizeof(poll_ready_seq));

		actual_length = sizeof(poll_ready_seq);
		err = snd_usb_motu_microbookii_communicate(
			dev, buf, MICROBOOK_BUF_SIZE, &actual_length);
		if (err < 0) {
			dev_err(&dev->dev,
				"failed booting Motu MicroBook II: communication error %d\n",
				err);
			goto free_buf;
		}

		/* the device signals its readiness through a message of the
		 * form
		 *           XX 06 00 00 00 00 0b 18  00 00 00 01
		 * If the device is not yet ready to accept audio data, the
		 * last byte of that sequence is 00.
		 */
		if (actual_length == 12 && buf[actual_length - 1] == 1)
			break;

		msleep(100);
	}

	dev_info(&dev->dev, "MOTU MicroBook II ready\n");

free_buf:
	kfree(buf);
	return err;
}

static int snd_usb_motu_m_series_boot_quirk(struct usb_device *dev)
{
	msleep(2000);

	return 0;
}

/*
 * Setup quirks
 */
#define MAUDIO_SET		0x01 /* parse device_setup */
#define MAUDIO_SET_COMPATIBLE	0x80 /* use only "win-compatible" interfaces */
#define MAUDIO_SET_DTS		0x02 /* enable DTS Digital Output */
#define MAUDIO_SET_96K		0x04 /* 48-96kHz rate if set, 8-48kHz otherwise */
#define MAUDIO_SET_24B		0x08 /* 24bits sample if set, 16bits otherwise */
#define MAUDIO_SET_DI		0x10 /* enable Digital Input */
#define MAUDIO_SET_MASK		0x1f /* bit mask for setup value */
#define MAUDIO_SET_24B_48K_DI	 0x19 /* 24bits+48kHz+Digital Input */
#define MAUDIO_SET_24B_48K_NOTDI 0x09 /* 24bits+48kHz+No Digital Input */
#define MAUDIO_SET_16B_48K_DI	 0x11 /* 16bits+48kHz+Digital Input */
#define MAUDIO_SET_16B_48K_NOTDI 0x01 /* 16bits+48kHz+No Digital Input */

static int quattro_skip_setting_quirk(struct snd_usb_audio *chip,
				      int iface, int altno)
{
	/* Reset ALL ifaces to 0 altsetting.
	 * Call it for every possible altsetting of every interface.
	 */
	usb_set_interface(chip->dev, iface, 0);
	if (chip->setup & MAUDIO_SET) {
		if (chip->setup & MAUDIO_SET_COMPATIBLE) {
			if (iface != 1 && iface != 2)
				return 1; /* skip all interfaces but 1 and 2 */
		} else {
			unsigned int mask;
			if (iface == 1 || iface == 2)
				return 1; /* skip interfaces 1 and 2 */
			if ((chip->setup & MAUDIO_SET_96K) && altno != 1)
				return 1; /* skip this altsetting */
			mask = chip->setup & MAUDIO_SET_MASK;
			if (mask == MAUDIO_SET_24B_48K_DI && altno != 2)
				return 1; /* skip this altsetting */
			if (mask == MAUDIO_SET_24B_48K_NOTDI && altno != 3)
				return 1; /* skip this altsetting */
			if (mask == MAUDIO_SET_16B_48K_NOTDI && altno != 4)
				return 1; /* skip this altsetting */
		}
	}
	usb_audio_dbg(chip,
		    "using altsetting %d for interface %d config %d\n",
		    altno, iface, chip->setup);
	return 0; /* keep this altsetting */
}

static int audiophile_skip_setting_quirk(struct snd_usb_audio *chip,
					 int iface,
					 int altno)
{
	/* Reset ALL ifaces to 0 altsetting.
	 * Call it for every possible altsetting of every interface.
	 */
	usb_set_interface(chip->dev, iface, 0);

	if (chip->setup & MAUDIO_SET) {
		unsigned int mask;
		if ((chip->setup & MAUDIO_SET_DTS) && altno != 6)
			return 1; /* skip this altsetting */
		if ((chip->setup & MAUDIO_SET_96K) && altno != 1)
			return 1; /* skip this altsetting */
		mask = chip->setup & MAUDIO_SET_MASK;
		if (mask == MAUDIO_SET_24B_48K_DI && altno != 2)
			return 1; /* skip this altsetting */
		if (mask == MAUDIO_SET_24B_48K_NOTDI && altno != 3)
			return 1; /* skip this altsetting */
		if (mask == MAUDIO_SET_16B_48K_DI && altno != 4)
			return 1; /* skip this altsetting */
		if (mask == MAUDIO_SET_16B_48K_NOTDI && altno != 5)
			return 1; /* skip this altsetting */
	}

	return 0; /* keep this altsetting */
}

static int fasttrackpro_skip_setting_quirk(struct snd_usb_audio *chip,
					   int iface, int altno)
{
	/* Reset ALL ifaces to 0 altsetting.
	 * Call it for every possible altsetting of every interface.
	 */
	usb_set_interface(chip->dev, iface, 0);

	/* possible configuration where both inputs and only one output is
	 *used is not supported by the current setup
	 */
	if (chip->setup & (MAUDIO_SET | MAUDIO_SET_24B)) {
		if (chip->setup & MAUDIO_SET_96K) {
			if (altno != 3 && altno != 6)
				return 1;
		} else if (chip->setup & MAUDIO_SET_DI) {
			if (iface == 4)
				return 1; /* no analog input */
			if (altno != 2 && altno != 5)
				return 1; /* enable only altsets 2 and 5 */
		} else {
			if (iface == 5)
				return 1; /* disable digialt input */
			if (altno != 2 && altno != 5)
				return 1; /* enalbe only altsets 2 and 5 */
		}
	} else {
		/* keep only 16-Bit mode */
		if (altno != 1)
			return 1;
	}

	usb_audio_dbg(chip,
		    "using altsetting %d for interface %d config %d\n",
		    altno, iface, chip->setup);
	return 0; /* keep this altsetting */
}

static int s1810c_skip_setting_quirk(struct snd_usb_audio *chip,
					   int iface, int altno)
{
	/*
	 * Altno settings:
	 *
	 * Playback (Interface 1):
	 * 1: 6 Analog + 2 S/PDIF
	 * 2: 6 Analog + 2 S/PDIF
	 * 3: 6 Analog
	 *
	 * Capture (Interface 2):
	 * 1: 8 Analog + 2 S/PDIF + 8 ADAT
	 * 2: 8 Analog + 2 S/PDIF + 4 ADAT
	 * 3: 8 Analog
	 */

	/*
	 * I'll leave 2 as the default one and
	 * use device_setup to switch to the
	 * other two.
	 */
	if ((chip->setup == 0 || chip->setup > 2) && altno != 2)
		return 1;
	else if (chip->setup == 1 && altno != 1)
		return 1;
	else if (chip->setup == 2 && altno != 3)
		return 1;

	return 0;
}

int snd_usb_apply_interface_quirk(struct snd_usb_audio *chip,
				  int iface,
				  int altno)
{
	/* audiophile usb: skip altsets incompatible with device_setup */
	if (chip->usb_id == USB_ID(0x0763, 0x2003))
		return audiophile_skip_setting_quirk(chip, iface, altno);
	/* quattro usb: skip altsets incompatible with device_setup */
	if (chip->usb_id == USB_ID(0x0763, 0x2001))
		return quattro_skip_setting_quirk(chip, iface, altno);
	/* fasttrackpro usb: skip altsets incompatible with device_setup */
	if (chip->usb_id == USB_ID(0x0763, 0x2012))
		return fasttrackpro_skip_setting_quirk(chip, iface, altno);
	/* presonus studio 1810c: skip altsets incompatible with device_setup */
	if (chip->usb_id == USB_ID(0x0194f, 0x010c))
		return s1810c_skip_setting_quirk(chip, iface, altno);


	return 0;
}

int snd_usb_apply_boot_quirk(struct usb_device *dev,
			     struct usb_interface *intf,
			     const struct snd_usb_audio_quirk *quirk,
			     unsigned int id)
{
	switch (id) {
	case USB_ID(0x041e, 0x3000):
		/* SB Extigy needs special boot-up sequence */
		/* if more models come, this will go to the quirk list. */
		return snd_usb_extigy_boot_quirk(dev, intf);

	case USB_ID(0x041e, 0x3020):
		/* SB Audigy 2 NX needs its own boot-up magic, too */
		return snd_usb_audigy2nx_boot_quirk(dev);

	case USB_ID(0x10f5, 0x0200):
		/* C-Media CM106 / Turtle Beach Audio Advantage Roadie */
		return snd_usb_cm106_boot_quirk(dev);

	case USB_ID(0x0d8c, 0x0102):
		/* C-Media CM6206 / CM106-Like Sound Device */
	case USB_ID(0x0ccd, 0x00b1): /* Terratec Aureon 7.1 USB */
		return snd_usb_cm6206_boot_quirk(dev);

	case USB_ID(0x0dba, 0x3000):
		/* Digidesign Mbox 2 */
		return snd_usb_mbox2_boot_quirk(dev);

	case USB_ID(0x1235, 0x0010): /* Focusrite Novation Saffire 6 USB */
	case USB_ID(0x1235, 0x0018): /* Focusrite Novation Twitch */
		return snd_usb_novation_boot_quirk(dev);

	case USB_ID(0x133e, 0x0815):
		/* Access Music VirusTI Desktop */
		return snd_usb_accessmusic_boot_quirk(dev);

	case USB_ID(0x17cc, 0x1000): /* Komplete Audio 6 */
	case USB_ID(0x17cc, 0x1010): /* Traktor Audio 6 */
	case USB_ID(0x17cc, 0x1020): /* Traktor Audio 10 */
		return snd_usb_nativeinstruments_boot_quirk(dev);
	case USB_ID(0x0763, 0x2012):  /* M-Audio Fast Track Pro USB */
		return snd_usb_fasttrackpro_boot_quirk(dev);
	case USB_ID(0x047f, 0xc010): /* Plantronics Gamecom 780 */
		return snd_usb_gamecon780_boot_quirk(dev);
	case USB_ID(0x2466, 0x8010): /* Fractal Audio Axe-Fx 3 */
		return snd_usb_axefx3_boot_quirk(dev);
	case USB_ID(0x07fd, 0x0004): /* MOTU MicroBook II */
		/*
		 * For some reason interface 3 with vendor-spec class is
		 * detected on MicroBook IIc.
		 */
		if (get_iface_desc(intf->altsetting)->bInterfaceClass ==
		    USB_CLASS_VENDOR_SPEC &&
		    get_iface_desc(intf->altsetting)->bInterfaceNumber < 3)
			return snd_usb_motu_microbookii_boot_quirk(dev);
		break;
	}

	return 0;
}

int snd_usb_apply_boot_quirk_once(struct usb_device *dev,
				  struct usb_interface *intf,
				  const struct snd_usb_audio_quirk *quirk,
				  unsigned int id)
{
	switch (id) {
	case USB_ID(0x07fd, 0x0008): /* MOTU M Series */
		return snd_usb_motu_m_series_boot_quirk(dev);
	}

	return 0;
}

/*
 * check if the device uses big-endian samples
 */
int snd_usb_is_big_endian_format(struct snd_usb_audio *chip,
				 const struct audioformat *fp)
{
	/* it depends on altsetting whether the device is big-endian or not */
	switch (chip->usb_id) {
	case USB_ID(0x0763, 0x2001): /* M-Audio Quattro: captured data only */
		if (fp->altsetting == 2 || fp->altsetting == 3 ||
			fp->altsetting == 5 || fp->altsetting == 6)
			return 1;
		break;
	case USB_ID(0x0763, 0x2003): /* M-Audio Audiophile USB */
		if (chip->setup == 0x00 ||
			fp->altsetting == 1 || fp->altsetting == 2 ||
			fp->altsetting == 3)
			return 1;
		break;
	case USB_ID(0x0763, 0x2012): /* M-Audio Fast Track Pro */
		if (fp->altsetting == 2 || fp->altsetting == 3 ||
			fp->altsetting == 5 || fp->altsetting == 6)
			return 1;
		break;
	}
	return 0;
}

/*
 * For E-Mu 0404USB/0202USB/TrackerPre/0204 sample rate should be set for device,
 * not for interface.
 */

enum {
	EMU_QUIRK_SR_44100HZ = 0,
	EMU_QUIRK_SR_48000HZ,
	EMU_QUIRK_SR_88200HZ,
	EMU_QUIRK_SR_96000HZ,
	EMU_QUIRK_SR_176400HZ,
	EMU_QUIRK_SR_192000HZ
};

static void set_format_emu_quirk(struct snd_usb_substream *subs,
				 const struct audioformat *fmt)
{
	unsigned char emu_samplerate_id = 0;

	/* When capture is active
	 * sample rate shouldn't be changed
	 * by playback substream
	 */
	if (subs->direction == SNDRV_PCM_STREAM_PLAYBACK) {
		if (subs->stream->substream[SNDRV_PCM_STREAM_CAPTURE].cur_audiofmt)
			return;
	}

	switch (fmt->rate_min) {
	case 48000:
		emu_samplerate_id = EMU_QUIRK_SR_48000HZ;
		break;
	case 88200:
		emu_samplerate_id = EMU_QUIRK_SR_88200HZ;
		break;
	case 96000:
		emu_samplerate_id = EMU_QUIRK_SR_96000HZ;
		break;
	case 176400:
		emu_samplerate_id = EMU_QUIRK_SR_176400HZ;
		break;
	case 192000:
		emu_samplerate_id = EMU_QUIRK_SR_192000HZ;
		break;
	default:
		emu_samplerate_id = EMU_QUIRK_SR_44100HZ;
		break;
	}
	snd_emuusb_set_samplerate(subs->stream->chip, emu_samplerate_id);
	subs->pkt_offset_adj = (emu_samplerate_id >= EMU_QUIRK_SR_176400HZ) ? 4 : 0;
}

static int pioneer_djm_set_format_quirk(struct snd_usb_substream *subs,
					u16 windex)
{
	unsigned int cur_rate = subs->data_endpoint->cur_rate;
	u8 sr[3];
	// Convert to little endian
	sr[0] = cur_rate & 0xff;
	sr[1] = (cur_rate >> 8) & 0xff;
	sr[2] = (cur_rate >> 16) & 0xff;
	usb_set_interface(subs->dev, 0, 1);
	// we should derive windex from fmt-sync_ep but it's not set
	snd_usb_ctl_msg(subs->stream->chip->dev,
<<<<<<< HEAD
		usb_rcvctrlpipe(subs->stream->chip->dev, 0),
=======
		usb_sndctrlpipe(subs->stream->chip->dev, 0),
>>>>>>> 04bd701d
		0x01, 0x22, 0x0100, windex, &sr, 0x0003);
	return 0;
}

void snd_usb_set_format_quirk(struct snd_usb_substream *subs,
			      const struct audioformat *fmt)
{
	switch (subs->stream->chip->usb_id) {
	case USB_ID(0x041e, 0x3f02): /* E-Mu 0202 USB */
	case USB_ID(0x041e, 0x3f04): /* E-Mu 0404 USB */
	case USB_ID(0x041e, 0x3f0a): /* E-Mu Tracker Pre */
	case USB_ID(0x041e, 0x3f19): /* E-Mu 0204 USB */
		set_format_emu_quirk(subs, fmt);
		break;
	case USB_ID(0x534d, 0x2109): /* MacroSilicon MS2109 */
		subs->stream_offset_adj = 2;
		break;
	case USB_ID(0x2b73, 0x0013): /* Pioneer DJM-450 */
		pioneer_djm_set_format_quirk(subs, 0x0082);
		break;
<<<<<<< HEAD
=======
	case USB_ID(0x08e4, 0x0163): /* Pioneer DJM-850 */
		pioneer_djm_set_format_quirk(subs, 0x0086);
		break;
>>>>>>> 04bd701d
	}
}

bool snd_usb_get_sample_rate_quirk(struct snd_usb_audio *chip)
{
	/* devices which do not support reading the sample rate. */
	switch (chip->usb_id) {
	case USB_ID(0x041e, 0x4080): /* Creative Live Cam VF0610 */
	case USB_ID(0x04d8, 0xfeea): /* Benchmark DAC1 Pre */
	case USB_ID(0x0556, 0x0014): /* Phoenix Audio TMX320VC */
	case USB_ID(0x05a3, 0x9420): /* ELP HD USB Camera */
	case USB_ID(0x05a7, 0x1020): /* Bose Companion 5 */
	case USB_ID(0x074d, 0x3553): /* Outlaw RR2150 (Micronas UAC3553B) */
	case USB_ID(0x1395, 0x740a): /* Sennheiser DECT */
	case USB_ID(0x1901, 0x0191): /* GE B850V3 CP2114 audio interface */
	case USB_ID(0x21b4, 0x0081): /* AudioQuest DragonFly */
	case USB_ID(0x2912, 0x30c8): /* Audioengine D1 */
		return true;
	}

	/* devices of these vendors don't support reading rate, either */
	switch (USB_ID_VENDOR(chip->usb_id)) {
	case 0x045e: /* MS Lifecam */
	case 0x047f: /* Plantronics */
	case 0x1de7: /* Phoenix Audio */
		return true;
	}

	return false;
}

/* ITF-USB DSD based DACs need a vendor cmd to switch
 * between PCM and native DSD mode
 */
static bool is_itf_usb_dsd_dac(unsigned int id)
{
	switch (id) {
	case USB_ID(0x154e, 0x1002): /* Denon DCD-1500RE */
	case USB_ID(0x154e, 0x1003): /* Denon DA-300USB */
	case USB_ID(0x154e, 0x3005): /* Marantz HD-DAC1 */
	case USB_ID(0x154e, 0x3006): /* Marantz SA-14S1 */
	case USB_ID(0x1852, 0x5065): /* Luxman DA-06 */
	case USB_ID(0x0644, 0x8043): /* TEAC UD-501/UD-501V2/UD-503/NT-503 */
	case USB_ID(0x0644, 0x8044): /* Esoteric D-05X */
	case USB_ID(0x0644, 0x804a): /* TEAC UD-301 */
		return true;
	}
	return false;
}

int snd_usb_select_mode_quirk(struct snd_usb_audio *chip,
			      const struct audioformat *fmt)
{
	struct usb_device *dev = chip->dev;
	int err;

	if (is_itf_usb_dsd_dac(chip->usb_id)) {
		/* First switch to alt set 0, otherwise the mode switch cmd
		 * will not be accepted by the DAC
		 */
		err = usb_set_interface(dev, fmt->iface, 0);
		if (err < 0)
			return err;

		msleep(20); /* Delay needed after setting the interface */

		/* Vendor mode switch cmd is required. */
		if (fmt->formats & SNDRV_PCM_FMTBIT_DSD_U32_BE) {
			/* DSD mode (DSD_U32) requested */
			err = snd_usb_ctl_msg(dev, usb_sndctrlpipe(dev, 0), 0,
					      USB_DIR_OUT|USB_TYPE_VENDOR|USB_RECIP_INTERFACE,
					      1, 1, NULL, 0);
			if (err < 0)
				return err;

		} else {
			/* PCM or DOP mode (S32) requested */
			/* PCM mode (S16) requested */
			err = snd_usb_ctl_msg(dev, usb_sndctrlpipe(dev, 0), 0,
					      USB_DIR_OUT|USB_TYPE_VENDOR|USB_RECIP_INTERFACE,
					      0, 1, NULL, 0);
			if (err < 0)
				return err;

		}
		msleep(20);
	}
	return 0;
}

void snd_usb_endpoint_start_quirk(struct snd_usb_endpoint *ep)
{
	/*
	 * "Playback Design" products send bogus feedback data at the start
	 * of the stream. Ignore them.
	 */
	if (USB_ID_VENDOR(ep->chip->usb_id) == 0x23ba &&
	    ep->type == SND_USB_ENDPOINT_TYPE_SYNC)
		ep->skip_packets = 4;

	/*
	 * M-Audio Fast Track C400/C600 - when packets are not skipped, real
	 * world latency varies by approx. +/- 50 frames (at 96kHz) each time
	 * the stream is (re)started. When skipping packets 16 at endpoint
	 * start up, the real world latency is stable within +/- 1 frame (also
	 * across power cycles).
	 */
	if ((ep->chip->usb_id == USB_ID(0x0763, 0x2030) ||
	     ep->chip->usb_id == USB_ID(0x0763, 0x2031)) &&
	    ep->type == SND_USB_ENDPOINT_TYPE_DATA)
		ep->skip_packets = 16;

	/* Work around devices that report unreasonable feedback data */
	if ((ep->chip->usb_id == USB_ID(0x0644, 0x8038) ||  /* TEAC UD-H01 */
	     ep->chip->usb_id == USB_ID(0x1852, 0x5034)) && /* T+A Dac8 */
	    ep->syncmaxsize == 4)
		ep->tenor_fb_quirk = 1;
}

void snd_usb_set_interface_quirk(struct snd_usb_audio *chip)
{
	if (!chip)
		return;
	/*
	 * "Playback Design" products need a 50ms delay after setting the
	 * USB interface.
	 */
	switch (USB_ID_VENDOR(chip->usb_id)) {
	case 0x23ba: /* Playback Design */
	case 0x0644: /* TEAC Corp. */
		msleep(50);
		break;
	}
}

/* quirk applied after snd_usb_ctl_msg(); not applied during boot quirks */
void snd_usb_ctl_msg_quirk(struct usb_device *dev, unsigned int pipe,
			   __u8 request, __u8 requesttype, __u16 value,
			   __u16 index, void *data, __u16 size)
{
	struct snd_usb_audio *chip = dev_get_drvdata(&dev->dev);

	if (!chip)
		return;
	/*
	 * "Playback Design" products need a 20ms delay after each
	 * class compliant request
	 */
	if (USB_ID_VENDOR(chip->usb_id) == 0x23ba &&
	    (requesttype & USB_TYPE_MASK) == USB_TYPE_CLASS)
		msleep(20);

	/*
	 * "TEAC Corp." products need a 20ms delay after each
	 * class compliant request
	 */
	if (USB_ID_VENDOR(chip->usb_id) == 0x0644 &&
	    (requesttype & USB_TYPE_MASK) == USB_TYPE_CLASS)
		msleep(20);

	/* ITF-USB DSD based DACs functionality need a delay
	 * after each class compliant request
	 */
	if (is_itf_usb_dsd_dac(chip->usb_id)
	    && (requesttype & USB_TYPE_MASK) == USB_TYPE_CLASS)
		msleep(20);

	/* Zoom R16/24, many Logitech(at least H650e/H570e/BCC950),
	 * Jabra 550a, Kingston HyperX needs a tiny delay here,
	 * otherwise requests like get/set frequency return
	 * as failed despite actually succeeding.
	 */
	if ((chip->usb_id == USB_ID(0x1686, 0x00dd) ||
	     USB_ID_VENDOR(chip->usb_id) == 0x046d  || /* Logitech */
	     chip->usb_id == USB_ID(0x0b0e, 0x0349) ||
	     chip->usb_id == USB_ID(0x0951, 0x16ad)) &&
	    (requesttype & USB_TYPE_MASK) == USB_TYPE_CLASS)
		usleep_range(1000, 2000);

	/*
	 * Samsung USBC Headset (AKG) need a tiny delay after each
	 * class compliant request. (Model number: AAM625R or AAM627R)
	 */
	if (chip->usb_id == USB_ID(0x04e8, 0xa051) &&
	    (requesttype & USB_TYPE_MASK) == USB_TYPE_CLASS)
		usleep_range(5000, 6000);
}

/*
 * snd_usb_interface_dsd_format_quirks() is called from format.c to
 * augment the PCM format bit-field for DSD types. The UAC standards
 * don't have a designated bit field to denote DSD-capable interfaces,
 * hence all hardware that is known to support this format has to be
 * listed here.
 */
u64 snd_usb_interface_dsd_format_quirks(struct snd_usb_audio *chip,
					struct audioformat *fp,
					unsigned int sample_bytes)
{
	struct usb_interface *iface;

	/* Playback Designs */
	if (USB_ID_VENDOR(chip->usb_id) == 0x23ba &&
	    USB_ID_PRODUCT(chip->usb_id) < 0x0110) {
		switch (fp->altsetting) {
		case 1:
			fp->dsd_dop = true;
			return SNDRV_PCM_FMTBIT_DSD_U16_LE;
		case 2:
			fp->dsd_bitrev = true;
			return SNDRV_PCM_FMTBIT_DSD_U8;
		case 3:
			fp->dsd_bitrev = true;
			return SNDRV_PCM_FMTBIT_DSD_U16_LE;
		}
	}

	/* XMOS based USB DACs */
	switch (chip->usb_id) {
	case USB_ID(0x1511, 0x0037): /* AURALiC VEGA */
	case USB_ID(0x2522, 0x0012): /* LH Labs VI DAC Infinity */
	case USB_ID(0x2772, 0x0230): /* Pro-Ject Pre Box S2 Digital */
		if (fp->altsetting == 2)
			return SNDRV_PCM_FMTBIT_DSD_U32_BE;
		break;

	case USB_ID(0x0d8c, 0x0316): /* Hegel HD12 DSD */
	case USB_ID(0x10cb, 0x0103): /* The Bit Opus #3; with fp->dsd_raw */
	case USB_ID(0x16d0, 0x06b2): /* NuPrime DAC-10 */
	case USB_ID(0x16d0, 0x09dd): /* Encore mDSD */
	case USB_ID(0x16d0, 0x0733): /* Furutech ADL Stratos */
	case USB_ID(0x16d0, 0x09db): /* NuPrime Audio DAC-9 */
	case USB_ID(0x1db5, 0x0003): /* Bryston BDA3 */
	case USB_ID(0x22e1, 0xca01): /* HDTA Serenade DSD */
	case USB_ID(0x249c, 0x9326): /* M2Tech Young MkIII */
	case USB_ID(0x2616, 0x0106): /* PS Audio NuWave DAC */
	case USB_ID(0x2622, 0x0041): /* Audiolab M-DAC+ */
	case USB_ID(0x27f7, 0x3002): /* W4S DAC-2v2SE */
	case USB_ID(0x29a2, 0x0086): /* Mutec MC3+ USB */
	case USB_ID(0x6b42, 0x0042): /* MSB Technology */
		if (fp->altsetting == 3)
			return SNDRV_PCM_FMTBIT_DSD_U32_BE;
		break;

	/* Amanero Combo384 USB based DACs with native DSD support */
	case USB_ID(0x16d0, 0x071a):  /* Amanero - Combo384 */
	case USB_ID(0x2ab6, 0x0004):  /* T+A DAC8DSD-V2.0, MP1000E-V2.0, MP2000R-V2.0, MP2500R-V2.0, MP3100HV-V2.0 */
	case USB_ID(0x2ab6, 0x0005):  /* T+A USB HD Audio 1 */
	case USB_ID(0x2ab6, 0x0006):  /* T+A USB HD Audio 2 */
		if (fp->altsetting == 2) {
			switch (le16_to_cpu(chip->dev->descriptor.bcdDevice)) {
			case 0x199:
				return SNDRV_PCM_FMTBIT_DSD_U32_LE;
			case 0x19b:
			case 0x203:
				return SNDRV_PCM_FMTBIT_DSD_U32_BE;
			default:
				break;
			}
		}
		break;
	case USB_ID(0x16d0, 0x0a23):
		if (fp->altsetting == 2)
			return SNDRV_PCM_FMTBIT_DSD_U32_BE;
		break;

	default:
		break;
	}

	/* ITF-USB DSD based DACs */
	if (is_itf_usb_dsd_dac(chip->usb_id)) {
		iface = usb_ifnum_to_if(chip->dev, fp->iface);

		/* Altsetting 2 support native DSD if the num of altsets is
		 * three (0-2),
		 * Altsetting 3 support native DSD if the num of altsets is
		 * four (0-3).
		 */
		if (fp->altsetting == iface->num_altsetting - 1)
			return SNDRV_PCM_FMTBIT_DSD_U32_BE;
	}

	/* Mostly generic method to detect many DSD-capable implementations -
	 * from XMOS/Thesycon
	 */
	switch (USB_ID_VENDOR(chip->usb_id)) {
	case 0x152a:  /* Thesycon devices */
	case 0x20b1:  /* XMOS based devices */
	case 0x22d9:  /* Oppo */
	case 0x23ba:  /* Playback Designs */
	case 0x25ce:  /* Mytek devices */
	case 0x278b:  /* Rotel? */
	case 0x292b:  /* Gustard/Ess based devices */
	case 0x2972:  /* FiiO devices */
	case 0x2ab6:  /* T+A devices */
	case 0x3353:  /* Khadas devices */
	case 0x3842:  /* EVGA */
	case 0xc502:  /* HiBy devices */
		if (fp->dsd_raw)
			return SNDRV_PCM_FMTBIT_DSD_U32_BE;
		break;
	default:
		break;

	}

	return 0;
}

void snd_usb_audioformat_attributes_quirk(struct snd_usb_audio *chip,
					  struct audioformat *fp,
					  int stream)
{
	switch (chip->usb_id) {
	case USB_ID(0x0a92, 0x0053): /* AudioTrak Optoplay */
		/* Optoplay sets the sample rate attribute although
		 * it seems not supporting it in fact.
		 */
		fp->attributes &= ~UAC_EP_CS_ATTR_SAMPLE_RATE;
		break;
	case USB_ID(0x041e, 0x3020): /* Creative SB Audigy 2 NX */
	case USB_ID(0x0763, 0x2003): /* M-Audio Audiophile USB */
		/* doesn't set the sample rate attribute, but supports it */
		fp->attributes |= UAC_EP_CS_ATTR_SAMPLE_RATE;
		break;
	case USB_ID(0x0763, 0x2001):  /* M-Audio Quattro USB */
	case USB_ID(0x0763, 0x2012):  /* M-Audio Fast Track Pro USB */
	case USB_ID(0x047f, 0x0ca1): /* plantronics headset */
	case USB_ID(0x077d, 0x07af): /* Griffin iMic (note that there is
					an older model 77d:223) */
	/*
	 * plantronics headset and Griffin iMic have set adaptive-in
	 * although it's really not...
	 */
		fp->ep_attr &= ~USB_ENDPOINT_SYNCTYPE;
		if (stream == SNDRV_PCM_STREAM_PLAYBACK)
			fp->ep_attr |= USB_ENDPOINT_SYNC_ADAPTIVE;
		else
			fp->ep_attr |= USB_ENDPOINT_SYNC_SYNC;
		break;
	case USB_ID(0x07fd, 0x0004):  /* MOTU MicroBook IIc */
		/*
		 * MaxPacketsOnly attribute is erroneously set in endpoint
		 * descriptors. As a result this card produces noise with
		 * all sample rates other than 96 kHz.
		 */
		fp->attributes &= ~UAC_EP_CS_ATTR_FILL_MAX;
		break;
	}
}

/*
 * registration quirk:
 * the registration is skipped if a device matches with the given ID,
 * unless the interface reaches to the defined one.  This is for delaying
 * the registration until the last known interface, so that the card and
 * devices appear at the same time.
 */

struct registration_quirk {
	unsigned int usb_id;	/* composed via USB_ID() */
	unsigned int interface;	/* the interface to trigger register */
};

#define REG_QUIRK_ENTRY(vendor, product, iface) \
	{ .usb_id = USB_ID(vendor, product), .interface = (iface) }

static const struct registration_quirk registration_quirks[] = {
	REG_QUIRK_ENTRY(0x0951, 0x16d8, 2),	/* Kingston HyperX AMP */
	REG_QUIRK_ENTRY(0x0951, 0x16ed, 2),	/* Kingston HyperX Cloud Alpha S */
	REG_QUIRK_ENTRY(0x0951, 0x16ea, 2),	/* Kingston HyperX Cloud Flight S */
	{ 0 }					/* terminator */
};

/* return true if skipping registration */
bool snd_usb_registration_quirk(struct snd_usb_audio *chip, int iface)
{
	const struct registration_quirk *q;

	for (q = registration_quirks; q->usb_id; q++)
		if (chip->usb_id == q->usb_id)
			return iface != q->interface;

	/* Register as normal */
	return false;
}<|MERGE_RESOLUTION|>--- conflicted
+++ resolved
@@ -1482,11 +1482,7 @@
 	usb_set_interface(subs->dev, 0, 1);
 	// we should derive windex from fmt-sync_ep but it's not set
 	snd_usb_ctl_msg(subs->stream->chip->dev,
-<<<<<<< HEAD
-		usb_rcvctrlpipe(subs->stream->chip->dev, 0),
-=======
 		usb_sndctrlpipe(subs->stream->chip->dev, 0),
->>>>>>> 04bd701d
 		0x01, 0x22, 0x0100, windex, &sr, 0x0003);
 	return 0;
 }
@@ -1507,12 +1503,9 @@
 	case USB_ID(0x2b73, 0x0013): /* Pioneer DJM-450 */
 		pioneer_djm_set_format_quirk(subs, 0x0082);
 		break;
-<<<<<<< HEAD
-=======
 	case USB_ID(0x08e4, 0x0163): /* Pioneer DJM-850 */
 		pioneer_djm_set_format_quirk(subs, 0x0086);
 		break;
->>>>>>> 04bd701d
 	}
 }
 
