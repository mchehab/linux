/*
 * am200epd.c -- Platform device for AM200 EPD kit
 *
 * Copyright (C) 2008, Jaya Kumar
 *
 * This file is subject to the terms and conditions of the GNU General Public
 * License. See the file COPYING in the main directory of this archive for
 * more details.
 *
 * Layout is based on skeletonfb.c by James Simmons and Geert Uytterhoeven.
 *
 * This work was made possible by help and equipment support from E-Ink
 * Corporation. http://support.eink.com/community
 *
 * This driver is written to be used with the Metronome display controller.
 * on the AM200 EPD prototype kit/development kit with an E-Ink 800x600
 * Vizplex EPD on a Gumstix board using the Lyre interface board.
 *
 */

#include <linux/module.h>
#include <linux/kernel.h>
#include <linux/errno.h>
#include <linux/string.h>
#include <linux/delay.h>
#include <linux/interrupt.h>
#include <linux/fb.h>
#include <linux/init.h>
#include <linux/platform_device.h>
#include <linux/irq.h>
#include <linux/gpio.h>

#include <mach/gumstix.h>
#include <mach/mfp-pxa25x.h>
#include <mach/pxafb.h>

#include "generic.h"

#include <video/metronomefb.h>

static unsigned int panel_type = 6;
static struct platform_device *am200_device;
static struct metronome_board am200_board;

static struct pxafb_mode_info am200_fb_mode_9inch7 = {
	.pixclock	= 40000,
	.xres		= 1200,
	.yres		= 842,
	.bpp		= 16,
	.hsync_len	= 2,
	.left_margin	= 2,
	.right_margin	= 2,
	.vsync_len	= 1,
	.upper_margin	= 2,
	.lower_margin	= 25,
	.sync		= FB_SYNC_HOR_HIGH_ACT | FB_SYNC_VERT_HIGH_ACT,
};

static struct pxafb_mode_info am200_fb_mode_8inch = {
	.pixclock	= 40000,
	.xres		= 1088,
	.yres		= 791,
	.bpp		= 16,
	.hsync_len	= 28,
	.left_margin	= 8,
	.right_margin	= 30,
	.vsync_len	= 8,
	.upper_margin	= 10,
	.lower_margin	= 8,
	.sync		= FB_SYNC_HOR_HIGH_ACT | FB_SYNC_VERT_HIGH_ACT,
};

static struct pxafb_mode_info am200_fb_mode_6inch = {
	.pixclock	= 40189,
	.xres		= 832,
	.yres		= 622,
	.bpp		= 16,
	.hsync_len	= 28,
	.left_margin	= 34,
	.right_margin	= 34,
	.vsync_len	= 25,
	.upper_margin	= 0,
	.lower_margin	= 2,
	.sync		= FB_SYNC_HOR_HIGH_ACT | FB_SYNC_VERT_HIGH_ACT,
};

static struct pxafb_mach_info am200_fb_info = {
	.modes		= &am200_fb_mode_6inch,
	.num_modes	= 1,
	.lcd_conn	= LCD_TYPE_COLOR_TFT | LCD_PCLK_EDGE_FALL |
			  LCD_AC_BIAS_FREQ(24),
};

/* register offsets for gpio control */
#define LED_GPIO_PIN 51
#define STDBY_GPIO_PIN 48
#define RST_GPIO_PIN 49
#define RDY_GPIO_PIN 32
#define ERR_GPIO_PIN 17
#define PCBPWR_GPIO_PIN 16
static int gpios[] = { LED_GPIO_PIN , STDBY_GPIO_PIN , RST_GPIO_PIN,
			RDY_GPIO_PIN, ERR_GPIO_PIN, PCBPWR_GPIO_PIN };
static char *gpio_names[] = { "LED" , "STDBY" , "RST", "RDY", "ERR", "PCBPWR" };

static int am200_init_gpio_regs(struct metronomefb_par *par)
{
	int i;
	int err;

	for (i = 0; i < ARRAY_SIZE(gpios); i++) {
		err = gpio_request(gpios[i], gpio_names[i]);
		if (err) {
			dev_err(&am200_device->dev, "failed requesting "
				"gpio %s, err=%d\n", gpio_names[i], err);
			goto err_req_gpio;
		}
	}

	gpio_direction_output(LED_GPIO_PIN, 0);
	gpio_direction_output(STDBY_GPIO_PIN, 0);
	gpio_direction_output(RST_GPIO_PIN, 0);

	gpio_direction_input(RDY_GPIO_PIN);
	gpio_direction_input(ERR_GPIO_PIN);

	gpio_direction_output(PCBPWR_GPIO_PIN, 0);

	return 0;

err_req_gpio:
	while (i > 0)
		gpio_free(gpios[i--]);

	return err;
}

static void am200_cleanup(struct metronomefb_par *par)
{
	int i;

	free_irq(IRQ_GPIO(RDY_GPIO_PIN), par);

	for (i = 0; i < ARRAY_SIZE(gpios); i++)
		gpio_free(gpios[i]);
}

static int am200_share_video_mem(struct fb_info *info)
{
	/* rough check if this is our desired fb and not something else */
	if ((info->var.xres != am200_fb_info.modes->xres)
		|| (info->var.yres != am200_fb_info.modes->yres))
		return 0;

	/* we've now been notified that we have our new fb */
	am200_board.metromem = info->screen_base;
	am200_board.host_fbinfo = info;

	/* try to refcount host drv since we are the consumer after this */
	if (!try_module_get(info->fbops->owner))
		return -ENODEV;

	return 0;
}

static int am200_unshare_video_mem(struct fb_info *info)
{
	dev_dbg(&am200_device->dev, "ENTER %s\n", __func__);

	if (info != am200_board.host_fbinfo)
		return 0;

	module_put(am200_board.host_fbinfo->fbops->owner);
	return 0;
}

static int am200_fb_notifier_callback(struct notifier_block *self,
				 unsigned long event, void *data)
{
	struct fb_event *evdata = data;
	struct fb_info *info = evdata->info;

	dev_dbg(&am200_device->dev, "ENTER %s\n", __func__);

	if (event == FB_EVENT_FB_REGISTERED)
		return am200_share_video_mem(info);
	else if (event == FB_EVENT_FB_UNREGISTERED)
		return am200_unshare_video_mem(info);

	return 0;
}

static struct notifier_block am200_fb_notif = {
	.notifier_call = am200_fb_notifier_callback,
};

/* this gets called as part of our init. these steps must be done now so
 * that we can use set_pxa_fb_info */
static void __init am200_presetup_fb(void)
{
	int fw;
	int fh;
	int padding_size;
	int totalsize;

	switch (panel_type) {
	case 6:
		am200_fb_info.modes = &am200_fb_mode_6inch;
		break;
	case 8:
		am200_fb_info.modes = &am200_fb_mode_8inch;
		break;
	case 97:
		am200_fb_info.modes = &am200_fb_mode_9inch7;
		break;
	default:
		dev_err(&am200_device->dev, "invalid panel_type selection,"
						" setting to 6\n");
		am200_fb_info.modes = &am200_fb_mode_6inch;
		break;
	}

	/* the frame buffer is divided as follows:
	command | CRC | padding
	16kb waveform data | CRC | padding
	image data | CRC
	*/

	fw = am200_fb_info.modes->xres;
	fh = am200_fb_info.modes->yres;

	/* waveform must be 16k + 2 for checksum */
	am200_board.wfm_size = roundup(16*1024 + 2, fw);

	padding_size = PAGE_SIZE + (4 * fw);

	/* total is 1 cmd , 1 wfm, padding and image */
	totalsize = fw + am200_board.wfm_size + padding_size + (fw*fh);

	/* save this off because we're manipulating fw after this and
	 * we'll need it when we're ready to setup the framebuffer */
	am200_board.fw = fw;
	am200_board.fh = fh;

	/* the reason we do this adjustment is because we want to acquire
	 * more framebuffer memory without imposing custom awareness on the
	 * underlying pxafb driver */
	am200_fb_info.modes->yres = DIV_ROUND_UP(totalsize, fw);

	/* we divide since we told the LCD controller we're 16bpp */
	am200_fb_info.modes->xres /= 2;

	set_pxa_fb_info(&am200_fb_info);

}

/* this gets called by metronomefb as part of its init, in our case, we
 * have already completed initial framebuffer init in presetup_fb so we
 * can just setup the fb access pointers */
static int am200_setup_fb(struct metronomefb_par *par)
{
	int fw;
	int fh;

	fw = am200_board.fw;
	fh = am200_board.fh;

	/* metromem was set up by the notifier in share_video_mem so now
	 * we can use its value to calculate the other entries */
	par->metromem_cmd = (struct metromem_cmd *) am200_board.metromem;
	par->metromem_wfm = am200_board.metromem + fw;
	par->metromem_img = par->metromem_wfm + am200_board.wfm_size;
	par->metromem_img_csum = (u16 *) (par->metromem_img + (fw * fh));
	par->metromem_dma = am200_board.host_fbinfo->fix.smem_start;

	return 0;
}

static int am200_get_panel_type(void)
{
	return panel_type;
}

static irqreturn_t am200_handle_irq(int irq, void *dev_id)
{
	struct metronomefb_par *par = dev_id;

	wake_up_interruptible(&par->waitq);
	return IRQ_HANDLED;
}

static int am200_setup_irq(struct fb_info *info)
{
	int ret;

	ret = request_irq(IRQ_GPIO(RDY_GPIO_PIN), am200_handle_irq,
				IRQF_DISABLED|IRQF_TRIGGER_FALLING,
				"AM200", info->par);
	if (ret)
		dev_err(&am200_device->dev, "request_irq failed: %d\n", ret);

	return ret;
}

static void am200_set_rst(struct metronomefb_par *par, int state)
{
	gpio_set_value(RST_GPIO_PIN, state);
}

static void am200_set_stdby(struct metronomefb_par *par, int state)
{
	gpio_set_value(STDBY_GPIO_PIN, state);
}

static int am200_wait_event(struct metronomefb_par *par)
{
	return wait_event_timeout(par->waitq, gpio_get_value(RDY_GPIO_PIN), HZ);
}

static int am200_wait_event_intr(struct metronomefb_par *par)
{
	return wait_event_interruptible_timeout(par->waitq,
					gpio_get_value(RDY_GPIO_PIN), HZ);
}

static struct metronome_board am200_board = {
	.owner			= THIS_MODULE,
	.setup_irq		= am200_setup_irq,
	.setup_io		= am200_init_gpio_regs,
	.setup_fb		= am200_setup_fb,
	.set_rst		= am200_set_rst,
	.set_stdby		= am200_set_stdby,
	.met_wait_event		= am200_wait_event,
	.met_wait_event_intr	= am200_wait_event_intr,
	.get_panel_type		= am200_get_panel_type,
	.cleanup		= am200_cleanup,
};

<<<<<<< HEAD
static unsigned long am200_pin_config[] __initdata = {
	GPIO51_GPIO,
	GPIO49_GPIO,
	GPIO48_GPIO,
	GPIO32_GPIO,
	GPIO17_GPIO,
	GPIO16_GPIO,
};

static int __init am200_init(void)
=======
int __init am200_init(void)
>>>>>>> 3b24f30c
{
	int ret;

	/* before anything else, we request notification for any fb
	 * creation events */
	fb_register_client(&am200_fb_notif);

	pxa2xx_mfp_config(ARRAY_AND_SIZE(am200_pin_config));

	/* request our platform independent driver */
	request_module("metronomefb");

	am200_device = platform_device_alloc("metronomefb", -1);
	if (!am200_device)
		return -ENOMEM;

	/* the am200_board that will be seen by metronomefb is a copy */
	platform_device_add_data(am200_device, &am200_board,
					sizeof(am200_board));

	/* this _add binds metronomefb to am200. metronomefb refcounts am200 */
	ret = platform_device_add(am200_device);

	if (ret) {
		platform_device_put(am200_device);
		fb_unregister_client(&am200_fb_notif);
		return ret;
	}

	am200_presetup_fb();

	return 0;
}

module_param(panel_type, uint, 0);
MODULE_PARM_DESC(panel_type, "Select the panel type: 6, 8, 97");

MODULE_DESCRIPTION("board driver for am200 metronome epd kit");
MODULE_AUTHOR("Jaya Kumar");
MODULE_LICENSE("GPL");<|MERGE_RESOLUTION|>--- conflicted
+++ resolved
@@ -335,7 +335,6 @@
 	.cleanup		= am200_cleanup,
 };
 
-<<<<<<< HEAD
 static unsigned long am200_pin_config[] __initdata = {
 	GPIO51_GPIO,
 	GPIO49_GPIO,
@@ -345,10 +344,7 @@
 	GPIO16_GPIO,
 };
 
-static int __init am200_init(void)
-=======
 int __init am200_init(void)
->>>>>>> 3b24f30c
 {
 	int ret;
 
