--- conflicted
+++ resolved
@@ -47,26 +47,6 @@
 static void __init emev2_smp_prepare_cpus(unsigned int max_cpus)
 {
 	void __iomem *smu;
-<<<<<<< HEAD
-
-	/* setup EMEV2 specific SCU base, enable */
-	shmobile_scu_base = ioremap(EMEV2_SCU_BASE, PAGE_SIZE);
-	scu_enable(shmobile_scu_base);
-
-	/* Tell ROM loader about our vector (in headsmp-scu.S, headsmp.S) */
-	smu = ioremap(EMEV2_SMU_BASE, PAGE_SIZE);
-	if (smu) {
-		iowrite32(__pa(shmobile_boot_vector), smu + SMU_GENERAL_REG0);
-		iounmap(smu);
-	}
-	shmobile_boot_fn = virt_to_phys(shmobile_boot_scu);
-	shmobile_boot_arg = (unsigned long)shmobile_scu_base;
-
-	/* enable cache coherency on booting CPU */
-	scu_power_mode(shmobile_scu_base, SCU_PM_NORMAL);
-}
-
-=======
 
 	/* Tell ROM loader about our vector (in headsmp.S) */
 	smu = ioremap(EMEV2_SMU_BASE, PAGE_SIZE);
@@ -80,7 +60,6 @@
 	shmobile_smp_scu_prepare_cpus(max_cpus);
 }
 
->>>>>>> 25475030
 struct smp_operations emev2_smp_ops __initdata = {
 	.smp_prepare_cpus	= emev2_smp_prepare_cpus,
 	.smp_boot_secondary	= emev2_boot_secondary,
