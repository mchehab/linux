// SPDX-License-Identifier: GPL-2.0
/*
 * SLUB: A slab allocator that limits cache line use instead of queuing
 * objects in per cpu and per node lists.
 *
 * The allocator synchronizes using per slab locks or atomic operations
 * and only uses a centralized lock to manage a pool of partial slabs.
 *
 * (C) 2007 SGI, Christoph Lameter
 * (C) 2011 Linux Foundation, Christoph Lameter
 */

#include <linux/mm.h>
#include <linux/swap.h> /* mm_account_reclaimed_pages() */
#include <linux/module.h>
#include <linux/bit_spinlock.h>
#include <linux/interrupt.h>
#include <linux/swab.h>
#include <linux/bitops.h>
#include <linux/slab.h>
#include "slab.h"
#include <linux/proc_fs.h>
#include <linux/seq_file.h>
#include <linux/kasan.h>
#include <linux/kmsan.h>
#include <linux/cpu.h>
#include <linux/cpuset.h>
#include <linux/mempolicy.h>
#include <linux/ctype.h>
#include <linux/stackdepot.h>
#include <linux/debugobjects.h>
#include <linux/kallsyms.h>
#include <linux/kfence.h>
#include <linux/memory.h>
#include <linux/math64.h>
#include <linux/fault-inject.h>
#include <linux/kmemleak.h>
#include <linux/stacktrace.h>
#include <linux/prefetch.h>
#include <linux/memcontrol.h>
#include <linux/random.h>
#include <kunit/test.h>
#include <kunit/test-bug.h>
#include <linux/sort.h>

#include <linux/debugfs.h>
#include <trace/events/kmem.h>

#include "internal.h"

/*
 * Lock order:
 *   1. slab_mutex (Global Mutex)
 *   2. node->list_lock (Spinlock)
 *   3. kmem_cache->cpu_slab->lock (Local lock)
 *   4. slab_lock(slab) (Only on some arches)
 *   5. object_map_lock (Only for debugging)
 *
 *   slab_mutex
 *
 *   The role of the slab_mutex is to protect the list of all the slabs
 *   and to synchronize major metadata changes to slab cache structures.
 *   Also synchronizes memory hotplug callbacks.
 *
 *   slab_lock
 *
 *   The slab_lock is a wrapper around the page lock, thus it is a bit
 *   spinlock.
 *
 *   The slab_lock is only used on arches that do not have the ability
 *   to do a cmpxchg_double. It only protects:
 *
 *	A. slab->freelist	-> List of free objects in a slab
 *	B. slab->inuse		-> Number of objects in use
 *	C. slab->objects	-> Number of objects in slab
 *	D. slab->frozen		-> frozen state
 *
 *   Frozen slabs
 *
 *   If a slab is frozen then it is exempt from list management. It is
 *   the cpu slab which is actively allocated from by the processor that
 *   froze it and it is not on any list. The processor that froze the
 *   slab is the one who can perform list operations on the slab. Other
 *   processors may put objects onto the freelist but the processor that
 *   froze the slab is the only one that can retrieve the objects from the
 *   slab's freelist.
 *
 *   CPU partial slabs
 *
 *   The partially empty slabs cached on the CPU partial list are used
 *   for performance reasons, which speeds up the allocation process.
 *   These slabs are not frozen, but are also exempt from list management,
 *   by clearing the PG_workingset flag when moving out of the node
 *   partial list. Please see __slab_free() for more details.
 *
 *   To sum up, the current scheme is:
 *   - node partial slab: PG_Workingset && !frozen
 *   - cpu partial slab: !PG_Workingset && !frozen
 *   - cpu slab: !PG_Workingset && frozen
 *   - full slab: !PG_Workingset && !frozen
 *
 *   list_lock
 *
 *   The list_lock protects the partial and full list on each node and
 *   the partial slab counter. If taken then no new slabs may be added or
 *   removed from the lists nor make the number of partial slabs be modified.
 *   (Note that the total number of slabs is an atomic value that may be
 *   modified without taking the list lock).
 *
 *   The list_lock is a centralized lock and thus we avoid taking it as
 *   much as possible. As long as SLUB does not have to handle partial
 *   slabs, operations can continue without any centralized lock. F.e.
 *   allocating a long series of objects that fill up slabs does not require
 *   the list lock.
 *
 *   For debug caches, all allocations are forced to go through a list_lock
 *   protected region to serialize against concurrent validation.
 *
 *   cpu_slab->lock local lock
 *
 *   This locks protect slowpath manipulation of all kmem_cache_cpu fields
 *   except the stat counters. This is a percpu structure manipulated only by
 *   the local cpu, so the lock protects against being preempted or interrupted
 *   by an irq. Fast path operations rely on lockless operations instead.
 *
 *   On PREEMPT_RT, the local lock neither disables interrupts nor preemption
 *   which means the lockless fastpath cannot be used as it might interfere with
 *   an in-progress slow path operations. In this case the local lock is always
 *   taken but it still utilizes the freelist for the common operations.
 *
 *   lockless fastpaths
 *
 *   The fast path allocation (slab_alloc_node()) and freeing (do_slab_free())
 *   are fully lockless when satisfied from the percpu slab (and when
 *   cmpxchg_double is possible to use, otherwise slab_lock is taken).
 *   They also don't disable preemption or migration or irqs. They rely on
 *   the transaction id (tid) field to detect being preempted or moved to
 *   another cpu.
 *
 *   irq, preemption, migration considerations
 *
 *   Interrupts are disabled as part of list_lock or local_lock operations, or
 *   around the slab_lock operation, in order to make the slab allocator safe
 *   to use in the context of an irq.
 *
 *   In addition, preemption (or migration on PREEMPT_RT) is disabled in the
 *   allocation slowpath, bulk allocation, and put_cpu_partial(), so that the
 *   local cpu doesn't change in the process and e.g. the kmem_cache_cpu pointer
 *   doesn't have to be revalidated in each section protected by the local lock.
 *
 * SLUB assigns one slab for allocation to each processor.
 * Allocations only occur from these slabs called cpu slabs.
 *
 * Slabs with free elements are kept on a partial list and during regular
 * operations no list for full slabs is used. If an object in a full slab is
 * freed then the slab will show up again on the partial lists.
 * We track full slabs for debugging purposes though because otherwise we
 * cannot scan all objects.
 *
 * Slabs are freed when they become empty. Teardown and setup is
 * minimal so we rely on the page allocators per cpu caches for
 * fast frees and allocs.
 *
 * slab->frozen		The slab is frozen and exempt from list processing.
 * 			This means that the slab is dedicated to a purpose
 * 			such as satisfying allocations for a specific
 * 			processor. Objects may be freed in the slab while
 * 			it is frozen but slab_free will then skip the usual
 * 			list operations. It is up to the processor holding
 * 			the slab to integrate the slab into the slab lists
 * 			when the slab is no longer needed.
 *
 * 			One use of this flag is to mark slabs that are
 * 			used for allocations. Then such a slab becomes a cpu
 * 			slab. The cpu slab may be equipped with an additional
 * 			freelist that allows lockless access to
 * 			free objects in addition to the regular freelist
 * 			that requires the slab lock.
 *
 * SLAB_DEBUG_FLAGS	Slab requires special handling due to debug
 * 			options set. This moves	slab handling out of
 * 			the fast path and disables lockless freelists.
 */

/*
 * We could simply use migrate_disable()/enable() but as long as it's a
 * function call even on !PREEMPT_RT, use inline preempt_disable() there.
 */
#ifndef CONFIG_PREEMPT_RT
#define slub_get_cpu_ptr(var)		get_cpu_ptr(var)
#define slub_put_cpu_ptr(var)		put_cpu_ptr(var)
#define USE_LOCKLESS_FAST_PATH()	(true)
#else
#define slub_get_cpu_ptr(var)		\
({					\
	migrate_disable();		\
	this_cpu_ptr(var);		\
})
#define slub_put_cpu_ptr(var)		\
do {					\
	(void)(var);			\
	migrate_enable();		\
} while (0)
#define USE_LOCKLESS_FAST_PATH()	(false)
#endif

#ifndef CONFIG_SLUB_TINY
#define __fastpath_inline __always_inline
#else
#define __fastpath_inline
#endif

#ifdef CONFIG_SLUB_DEBUG
#ifdef CONFIG_SLUB_DEBUG_ON
DEFINE_STATIC_KEY_TRUE(slub_debug_enabled);
#else
DEFINE_STATIC_KEY_FALSE(slub_debug_enabled);
#endif
#endif		/* CONFIG_SLUB_DEBUG */

/* Structure holding parameters for get_partial() call chain */
struct partial_context {
	gfp_t flags;
	unsigned int orig_size;
	void *object;
};

static inline bool kmem_cache_debug(struct kmem_cache *s)
{
	return kmem_cache_debug_flags(s, SLAB_DEBUG_FLAGS);
}

static inline bool slub_debug_orig_size(struct kmem_cache *s)
{
	return (kmem_cache_debug_flags(s, SLAB_STORE_USER) &&
			(s->flags & SLAB_KMALLOC));
}

void *fixup_red_left(struct kmem_cache *s, void *p)
{
	if (kmem_cache_debug_flags(s, SLAB_RED_ZONE))
		p += s->red_left_pad;

	return p;
}

static inline bool kmem_cache_has_cpu_partial(struct kmem_cache *s)
{
#ifdef CONFIG_SLUB_CPU_PARTIAL
	return !kmem_cache_debug(s);
#else
	return false;
#endif
}

/*
 * Issues still to be resolved:
 *
 * - Support PAGE_ALLOC_DEBUG. Should be easy to do.
 *
 * - Variable sizing of the per node arrays
 */

/* Enable to log cmpxchg failures */
#undef SLUB_DEBUG_CMPXCHG

#ifndef CONFIG_SLUB_TINY
/*
 * Minimum number of partial slabs. These will be left on the partial
 * lists even if they are empty. kmem_cache_shrink may reclaim them.
 */
#define MIN_PARTIAL 5

/*
 * Maximum number of desirable partial slabs.
 * The existence of more partial slabs makes kmem_cache_shrink
 * sort the partial list by the number of objects in use.
 */
#define MAX_PARTIAL 10
#else
#define MIN_PARTIAL 0
#define MAX_PARTIAL 0
#endif

#define DEBUG_DEFAULT_FLAGS (SLAB_CONSISTENCY_CHECKS | SLAB_RED_ZONE | \
				SLAB_POISON | SLAB_STORE_USER)

/*
 * These debug flags cannot use CMPXCHG because there might be consistency
 * issues when checking or reading debug information
 */
#define SLAB_NO_CMPXCHG (SLAB_CONSISTENCY_CHECKS | SLAB_STORE_USER | \
				SLAB_TRACE)


/*
 * Debugging flags that require metadata to be stored in the slab.  These get
 * disabled when slab_debug=O is used and a cache's min order increases with
 * metadata.
 */
#define DEBUG_METADATA_FLAGS (SLAB_RED_ZONE | SLAB_POISON | SLAB_STORE_USER)

#define OO_SHIFT	16
#define OO_MASK		((1 << OO_SHIFT) - 1)
#define MAX_OBJS_PER_PAGE	32767 /* since slab.objects is u15 */

/* Internal SLUB flags */
/* Poison object */
#define __OBJECT_POISON		__SLAB_FLAG_BIT(_SLAB_OBJECT_POISON)
/* Use cmpxchg_double */

#ifdef system_has_freelist_aba
#define __CMPXCHG_DOUBLE	__SLAB_FLAG_BIT(_SLAB_CMPXCHG_DOUBLE)
#else
#define __CMPXCHG_DOUBLE	__SLAB_FLAG_UNUSED
#endif

/*
 * Tracking user of a slab.
 */
#define TRACK_ADDRS_COUNT 16
struct track {
	unsigned long addr;	/* Called from address */
#ifdef CONFIG_STACKDEPOT
	depot_stack_handle_t handle;
#endif
	int cpu;		/* Was running on cpu */
	int pid;		/* Pid context */
	unsigned long when;	/* When did the operation occur */
};

enum track_item { TRACK_ALLOC, TRACK_FREE };

#ifdef SLAB_SUPPORTS_SYSFS
static int sysfs_slab_add(struct kmem_cache *);
static int sysfs_slab_alias(struct kmem_cache *, const char *);
#else
static inline int sysfs_slab_add(struct kmem_cache *s) { return 0; }
static inline int sysfs_slab_alias(struct kmem_cache *s, const char *p)
							{ return 0; }
#endif

#if defined(CONFIG_DEBUG_FS) && defined(CONFIG_SLUB_DEBUG)
static void debugfs_slab_add(struct kmem_cache *);
#else
static inline void debugfs_slab_add(struct kmem_cache *s) { }
#endif

enum stat_item {
	ALLOC_FASTPATH,		/* Allocation from cpu slab */
	ALLOC_SLOWPATH,		/* Allocation by getting a new cpu slab */
	FREE_FASTPATH,		/* Free to cpu slab */
	FREE_SLOWPATH,		/* Freeing not to cpu slab */
	FREE_FROZEN,		/* Freeing to frozen slab */
	FREE_ADD_PARTIAL,	/* Freeing moves slab to partial list */
	FREE_REMOVE_PARTIAL,	/* Freeing removes last object */
	ALLOC_FROM_PARTIAL,	/* Cpu slab acquired from node partial list */
	ALLOC_SLAB,		/* Cpu slab acquired from page allocator */
	ALLOC_REFILL,		/* Refill cpu slab from slab freelist */
	ALLOC_NODE_MISMATCH,	/* Switching cpu slab */
	FREE_SLAB,		/* Slab freed to the page allocator */
	CPUSLAB_FLUSH,		/* Abandoning of the cpu slab */
	DEACTIVATE_FULL,	/* Cpu slab was full when deactivated */
	DEACTIVATE_EMPTY,	/* Cpu slab was empty when deactivated */
	DEACTIVATE_TO_HEAD,	/* Cpu slab was moved to the head of partials */
	DEACTIVATE_TO_TAIL,	/* Cpu slab was moved to the tail of partials */
	DEACTIVATE_REMOTE_FREES,/* Slab contained remotely freed objects */
	DEACTIVATE_BYPASS,	/* Implicit deactivation */
	ORDER_FALLBACK,		/* Number of times fallback was necessary */
	CMPXCHG_DOUBLE_CPU_FAIL,/* Failures of this_cpu_cmpxchg_double */
	CMPXCHG_DOUBLE_FAIL,	/* Failures of slab freelist update */
	CPU_PARTIAL_ALLOC,	/* Used cpu partial on alloc */
	CPU_PARTIAL_FREE,	/* Refill cpu partial on free */
	CPU_PARTIAL_NODE,	/* Refill cpu partial from node partial */
	CPU_PARTIAL_DRAIN,	/* Drain cpu partial to node partial */
	NR_SLUB_STAT_ITEMS
};

#ifndef CONFIG_SLUB_TINY
/*
 * When changing the layout, make sure freelist and tid are still compatible
 * with this_cpu_cmpxchg_double() alignment requirements.
 */
struct kmem_cache_cpu {
	union {
		struct {
			void **freelist;	/* Pointer to next available object */
			unsigned long tid;	/* Globally unique transaction id */
		};
		freelist_aba_t freelist_tid;
	};
	struct slab *slab;	/* The slab from which we are allocating */
#ifdef CONFIG_SLUB_CPU_PARTIAL
	struct slab *partial;	/* Partially allocated slabs */
#endif
	local_lock_t lock;	/* Protects the fields above */
#ifdef CONFIG_SLUB_STATS
	unsigned int stat[NR_SLUB_STAT_ITEMS];
#endif
};
#endif /* CONFIG_SLUB_TINY */

static inline void stat(const struct kmem_cache *s, enum stat_item si)
{
#ifdef CONFIG_SLUB_STATS
	/*
	 * The rmw is racy on a preemptible kernel but this is acceptable, so
	 * avoid this_cpu_add()'s irq-disable overhead.
	 */
	raw_cpu_inc(s->cpu_slab->stat[si]);
#endif
}

static inline
void stat_add(const struct kmem_cache *s, enum stat_item si, int v)
{
#ifdef CONFIG_SLUB_STATS
	raw_cpu_add(s->cpu_slab->stat[si], v);
#endif
}

/*
 * The slab lists for all objects.
 */
struct kmem_cache_node {
	spinlock_t list_lock;
	unsigned long nr_partial;
	struct list_head partial;
#ifdef CONFIG_SLUB_DEBUG
	atomic_long_t nr_slabs;
	atomic_long_t total_objects;
	struct list_head full;
#endif
};

static inline struct kmem_cache_node *get_node(struct kmem_cache *s, int node)
{
	return s->node[node];
}

/*
 * Iterator over all nodes. The body will be executed for each node that has
 * a kmem_cache_node structure allocated (which is true for all online nodes)
 */
#define for_each_kmem_cache_node(__s, __node, __n) \
	for (__node = 0; __node < nr_node_ids; __node++) \
		 if ((__n = get_node(__s, __node)))

/*
 * Tracks for which NUMA nodes we have kmem_cache_nodes allocated.
 * Corresponds to node_state[N_NORMAL_MEMORY], but can temporarily
 * differ during memory hotplug/hotremove operations.
 * Protected by slab_mutex.
 */
static nodemask_t slab_nodes;

#ifndef CONFIG_SLUB_TINY
/*
 * Workqueue used for flush_cpu_slab().
 */
static struct workqueue_struct *flushwq;
#endif

/********************************************************************
 * 			Core slab cache functions
 *******************************************************************/

/*
 * freeptr_t represents a SLUB freelist pointer, which might be encoded
 * and not dereferenceable if CONFIG_SLAB_FREELIST_HARDENED is enabled.
 */
typedef struct { unsigned long v; } freeptr_t;

/*
 * Returns freelist pointer (ptr). With hardening, this is obfuscated
 * with an XOR of the address where the pointer is held and a per-cache
 * random number.
 */
static inline freeptr_t freelist_ptr_encode(const struct kmem_cache *s,
					    void *ptr, unsigned long ptr_addr)
{
	unsigned long encoded;

#ifdef CONFIG_SLAB_FREELIST_HARDENED
	encoded = (unsigned long)ptr ^ s->random ^ swab(ptr_addr);
#else
	encoded = (unsigned long)ptr;
#endif
	return (freeptr_t){.v = encoded};
}

static inline void *freelist_ptr_decode(const struct kmem_cache *s,
					freeptr_t ptr, unsigned long ptr_addr)
{
	void *decoded;

#ifdef CONFIG_SLAB_FREELIST_HARDENED
	decoded = (void *)(ptr.v ^ s->random ^ swab(ptr_addr));
#else
	decoded = (void *)ptr.v;
#endif
	return decoded;
}

static inline void *get_freepointer(struct kmem_cache *s, void *object)
{
	unsigned long ptr_addr;
	freeptr_t p;

	object = kasan_reset_tag(object);
	ptr_addr = (unsigned long)object + s->offset;
	p = *(freeptr_t *)(ptr_addr);
	return freelist_ptr_decode(s, p, ptr_addr);
}

#ifndef CONFIG_SLUB_TINY
static void prefetch_freepointer(const struct kmem_cache *s, void *object)
{
	prefetchw(object + s->offset);
}
#endif

/*
 * When running under KMSAN, get_freepointer_safe() may return an uninitialized
 * pointer value in the case the current thread loses the race for the next
 * memory chunk in the freelist. In that case this_cpu_cmpxchg_double() in
 * slab_alloc_node() will fail, so the uninitialized value won't be used, but
 * KMSAN will still check all arguments of cmpxchg because of imperfect
 * handling of inline assembly.
 * To work around this problem, we apply __no_kmsan_checks to ensure that
 * get_freepointer_safe() returns initialized memory.
 */
__no_kmsan_checks
static inline void *get_freepointer_safe(struct kmem_cache *s, void *object)
{
	unsigned long freepointer_addr;
	freeptr_t p;

	if (!debug_pagealloc_enabled_static())
		return get_freepointer(s, object);

	object = kasan_reset_tag(object);
	freepointer_addr = (unsigned long)object + s->offset;
	copy_from_kernel_nofault(&p, (freeptr_t *)freepointer_addr, sizeof(p));
	return freelist_ptr_decode(s, p, freepointer_addr);
}

static inline void set_freepointer(struct kmem_cache *s, void *object, void *fp)
{
	unsigned long freeptr_addr = (unsigned long)object + s->offset;

#ifdef CONFIG_SLAB_FREELIST_HARDENED
	BUG_ON(object == fp); /* naive detection of double free or corruption */
#endif

	freeptr_addr = (unsigned long)kasan_reset_tag((void *)freeptr_addr);
	*(freeptr_t *)freeptr_addr = freelist_ptr_encode(s, fp, freeptr_addr);
}

/*
 * See comment in calculate_sizes().
 */
static inline bool freeptr_outside_object(struct kmem_cache *s)
{
	return s->offset >= s->inuse;
}

/*
 * Return offset of the end of info block which is inuse + free pointer if
 * not overlapping with object.
 */
static inline unsigned int get_info_end(struct kmem_cache *s)
{
	if (freeptr_outside_object(s))
		return s->inuse + sizeof(void *);
	else
		return s->inuse;
}

/* Loop over all objects in a slab */
#define for_each_object(__p, __s, __addr, __objects) \
	for (__p = fixup_red_left(__s, __addr); \
		__p < (__addr) + (__objects) * (__s)->size; \
		__p += (__s)->size)

static inline unsigned int order_objects(unsigned int order, unsigned int size)
{
	return ((unsigned int)PAGE_SIZE << order) / size;
}

static inline struct kmem_cache_order_objects oo_make(unsigned int order,
		unsigned int size)
{
	struct kmem_cache_order_objects x = {
		(order << OO_SHIFT) + order_objects(order, size)
	};

	return x;
}

static inline unsigned int oo_order(struct kmem_cache_order_objects x)
{
	return x.x >> OO_SHIFT;
}

static inline unsigned int oo_objects(struct kmem_cache_order_objects x)
{
	return x.x & OO_MASK;
}

#ifdef CONFIG_SLUB_CPU_PARTIAL
static void slub_set_cpu_partial(struct kmem_cache *s, unsigned int nr_objects)
{
	unsigned int nr_slabs;

	s->cpu_partial = nr_objects;

	/*
	 * We take the number of objects but actually limit the number of
	 * slabs on the per cpu partial list, in order to limit excessive
	 * growth of the list. For simplicity we assume that the slabs will
	 * be half-full.
	 */
	nr_slabs = DIV_ROUND_UP(nr_objects * 2, oo_objects(s->oo));
	s->cpu_partial_slabs = nr_slabs;
}

static inline unsigned int slub_get_cpu_partial(struct kmem_cache *s)
{
	return s->cpu_partial_slabs;
}
#else
static inline void
slub_set_cpu_partial(struct kmem_cache *s, unsigned int nr_objects)
{
}

static inline unsigned int slub_get_cpu_partial(struct kmem_cache *s)
{
	return 0;
}
#endif /* CONFIG_SLUB_CPU_PARTIAL */

/*
 * Per slab locking using the pagelock
 */
static __always_inline void slab_lock(struct slab *slab)
{
	bit_spin_lock(PG_locked, &slab->__page_flags);
}

static __always_inline void slab_unlock(struct slab *slab)
{
<<<<<<< HEAD
	struct page *page = slab_page(slab);

	VM_BUG_ON_PAGE(PageTail(page), page);
	bit_spin_unlock(PG_locked, &page->flags);
=======
	bit_spin_unlock(PG_locked, &slab->__page_flags);
>>>>>>> 0c383648
}

static inline bool
__update_freelist_fast(struct slab *slab,
		      void *freelist_old, unsigned long counters_old,
		      void *freelist_new, unsigned long counters_new)
{
#ifdef system_has_freelist_aba
	freelist_aba_t old = { .freelist = freelist_old, .counter = counters_old };
	freelist_aba_t new = { .freelist = freelist_new, .counter = counters_new };

	return try_cmpxchg_freelist(&slab->freelist_counter.full, &old.full, new.full);
#else
	return false;
#endif
}

static inline bool
__update_freelist_slow(struct slab *slab,
		      void *freelist_old, unsigned long counters_old,
		      void *freelist_new, unsigned long counters_new)
{
	bool ret = false;

	slab_lock(slab);
	if (slab->freelist == freelist_old &&
	    slab->counters == counters_old) {
		slab->freelist = freelist_new;
		slab->counters = counters_new;
		ret = true;
	}
	slab_unlock(slab);

	return ret;
}

/*
 * Interrupts must be disabled (for the fallback code to work right), typically
 * by an _irqsave() lock variant. On PREEMPT_RT the preempt_disable(), which is
 * part of bit_spin_lock(), is sufficient because the policy is not to allow any
 * allocation/ free operation in hardirq context. Therefore nothing can
 * interrupt the operation.
 */
static inline bool __slab_update_freelist(struct kmem_cache *s, struct slab *slab,
		void *freelist_old, unsigned long counters_old,
		void *freelist_new, unsigned long counters_new,
		const char *n)
{
	bool ret;

	if (USE_LOCKLESS_FAST_PATH())
		lockdep_assert_irqs_disabled();

	if (s->flags & __CMPXCHG_DOUBLE) {
		ret = __update_freelist_fast(slab, freelist_old, counters_old,
				            freelist_new, counters_new);
	} else {
		ret = __update_freelist_slow(slab, freelist_old, counters_old,
				            freelist_new, counters_new);
	}
	if (likely(ret))
		return true;

	cpu_relax();
	stat(s, CMPXCHG_DOUBLE_FAIL);

#ifdef SLUB_DEBUG_CMPXCHG
	pr_info("%s %s: cmpxchg double redo ", n, s->name);
#endif

	return false;
}

static inline bool slab_update_freelist(struct kmem_cache *s, struct slab *slab,
		void *freelist_old, unsigned long counters_old,
		void *freelist_new, unsigned long counters_new,
		const char *n)
{
	bool ret;

	if (s->flags & __CMPXCHG_DOUBLE) {
		ret = __update_freelist_fast(slab, freelist_old, counters_old,
				            freelist_new, counters_new);
	} else {
		unsigned long flags;

		local_irq_save(flags);
		ret = __update_freelist_slow(slab, freelist_old, counters_old,
				            freelist_new, counters_new);
		local_irq_restore(flags);
	}
	if (likely(ret))
		return true;

	cpu_relax();
	stat(s, CMPXCHG_DOUBLE_FAIL);

#ifdef SLUB_DEBUG_CMPXCHG
	pr_info("%s %s: cmpxchg double redo ", n, s->name);
#endif

	return false;
}

#ifdef CONFIG_SLUB_DEBUG
static unsigned long object_map[BITS_TO_LONGS(MAX_OBJS_PER_PAGE)];
static DEFINE_SPINLOCK(object_map_lock);

static void __fill_map(unsigned long *obj_map, struct kmem_cache *s,
		       struct slab *slab)
{
	void *addr = slab_address(slab);
	void *p;

	bitmap_zero(obj_map, slab->objects);

	for (p = slab->freelist; p; p = get_freepointer(s, p))
		set_bit(__obj_to_index(s, addr, p), obj_map);
}

#if IS_ENABLED(CONFIG_KUNIT)
static bool slab_add_kunit_errors(void)
{
	struct kunit_resource *resource;

	if (!kunit_get_current_test())
		return false;

	resource = kunit_find_named_resource(current->kunit_test, "slab_errors");
	if (!resource)
		return false;

	(*(int *)resource->data)++;
	kunit_put_resource(resource);
	return true;
}
#else
static inline bool slab_add_kunit_errors(void) { return false; }
#endif

static inline unsigned int size_from_object(struct kmem_cache *s)
{
	if (s->flags & SLAB_RED_ZONE)
		return s->size - s->red_left_pad;

	return s->size;
}

static inline void *restore_red_left(struct kmem_cache *s, void *p)
{
	if (s->flags & SLAB_RED_ZONE)
		p -= s->red_left_pad;

	return p;
}

/*
 * Debug settings:
 */
#if defined(CONFIG_SLUB_DEBUG_ON)
static slab_flags_t slub_debug = DEBUG_DEFAULT_FLAGS;
#else
static slab_flags_t slub_debug;
#endif

static char *slub_debug_string;
static int disable_higher_order_debug;

/*
 * slub is about to manipulate internal object metadata.  This memory lies
 * outside the range of the allocated object, so accessing it would normally
 * be reported by kasan as a bounds error.  metadata_access_enable() is used
 * to tell kasan that these accesses are OK.
 */
static inline void metadata_access_enable(void)
{
	kasan_disable_current();
}

static inline void metadata_access_disable(void)
{
	kasan_enable_current();
}

/*
 * Object debugging
 */

/* Verify that a pointer has an address that is valid within a slab page */
static inline int check_valid_pointer(struct kmem_cache *s,
				struct slab *slab, void *object)
{
	void *base;

	if (!object)
		return 1;

	base = slab_address(slab);
	object = kasan_reset_tag(object);
	object = restore_red_left(s, object);
	if (object < base || object >= base + slab->objects * s->size ||
		(object - base) % s->size) {
		return 0;
	}

	return 1;
}

static void print_section(char *level, char *text, u8 *addr,
			  unsigned int length)
{
	metadata_access_enable();
	print_hex_dump(level, text, DUMP_PREFIX_ADDRESS,
			16, 1, kasan_reset_tag((void *)addr), length, 1);
	metadata_access_disable();
}

static struct track *get_track(struct kmem_cache *s, void *object,
	enum track_item alloc)
{
	struct track *p;

	p = object + get_info_end(s);

	return kasan_reset_tag(p + alloc);
}

#ifdef CONFIG_STACKDEPOT
static noinline depot_stack_handle_t set_track_prepare(void)
{
	depot_stack_handle_t handle;
	unsigned long entries[TRACK_ADDRS_COUNT];
	unsigned int nr_entries;

	nr_entries = stack_trace_save(entries, ARRAY_SIZE(entries), 3);
	handle = stack_depot_save(entries, nr_entries, GFP_NOWAIT);

	return handle;
}
#else
static inline depot_stack_handle_t set_track_prepare(void)
{
	return 0;
}
#endif

static void set_track_update(struct kmem_cache *s, void *object,
			     enum track_item alloc, unsigned long addr,
			     depot_stack_handle_t handle)
{
	struct track *p = get_track(s, object, alloc);

#ifdef CONFIG_STACKDEPOT
	p->handle = handle;
#endif
	p->addr = addr;
	p->cpu = smp_processor_id();
	p->pid = current->pid;
	p->when = jiffies;
}

static __always_inline void set_track(struct kmem_cache *s, void *object,
				      enum track_item alloc, unsigned long addr)
{
	depot_stack_handle_t handle = set_track_prepare();

	set_track_update(s, object, alloc, addr, handle);
}

static void init_tracking(struct kmem_cache *s, void *object)
{
	struct track *p;

	if (!(s->flags & SLAB_STORE_USER))
		return;

	p = get_track(s, object, TRACK_ALLOC);
	memset(p, 0, 2*sizeof(struct track));
}

static void print_track(const char *s, struct track *t, unsigned long pr_time)
{
	depot_stack_handle_t handle __maybe_unused;

	if (!t->addr)
		return;

	pr_err("%s in %pS age=%lu cpu=%u pid=%d\n",
	       s, (void *)t->addr, pr_time - t->when, t->cpu, t->pid);
#ifdef CONFIG_STACKDEPOT
	handle = READ_ONCE(t->handle);
	if (handle)
		stack_depot_print(handle);
	else
		pr_err("object allocation/free stack trace missing\n");
#endif
}

void print_tracking(struct kmem_cache *s, void *object)
{
	unsigned long pr_time = jiffies;
	if (!(s->flags & SLAB_STORE_USER))
		return;

	print_track("Allocated", get_track(s, object, TRACK_ALLOC), pr_time);
	print_track("Freed", get_track(s, object, TRACK_FREE), pr_time);
}

static void print_slab_info(const struct slab *slab)
{
	struct folio *folio = (struct folio *)slab_folio(slab);

	pr_err("Slab 0x%p objects=%u used=%u fp=0x%p flags=%pGp\n",
	       slab, slab->objects, slab->inuse, slab->freelist,
	       folio_flags(folio, 0));
}

/*
 * kmalloc caches has fixed sizes (mostly power of 2), and kmalloc() API
 * family will round up the real request size to these fixed ones, so
 * there could be an extra area than what is requested. Save the original
 * request size in the meta data area, for better debug and sanity check.
 */
static inline void set_orig_size(struct kmem_cache *s,
				void *object, unsigned int orig_size)
{
	void *p = kasan_reset_tag(object);
	unsigned int kasan_meta_size;

	if (!slub_debug_orig_size(s))
		return;

	/*
	 * KASAN can save its free meta data inside of the object at offset 0.
	 * If this meta data size is larger than 'orig_size', it will overlap
	 * the data redzone in [orig_size+1, object_size]. Thus, we adjust
	 * 'orig_size' to be as at least as big as KASAN's meta data.
	 */
	kasan_meta_size = kasan_metadata_size(s, true);
	if (kasan_meta_size > orig_size)
		orig_size = kasan_meta_size;

	p += get_info_end(s);
	p += sizeof(struct track) * 2;

	*(unsigned int *)p = orig_size;
}

static inline unsigned int get_orig_size(struct kmem_cache *s, void *object)
{
	void *p = kasan_reset_tag(object);

	if (!slub_debug_orig_size(s))
		return s->object_size;

	p += get_info_end(s);
	p += sizeof(struct track) * 2;

	return *(unsigned int *)p;
}

void skip_orig_size_check(struct kmem_cache *s, const void *object)
{
	set_orig_size(s, (void *)object, s->object_size);
}

static void slab_bug(struct kmem_cache *s, char *fmt, ...)
{
	struct va_format vaf;
	va_list args;

	va_start(args, fmt);
	vaf.fmt = fmt;
	vaf.va = &args;
	pr_err("=============================================================================\n");
	pr_err("BUG %s (%s): %pV\n", s->name, print_tainted(), &vaf);
	pr_err("-----------------------------------------------------------------------------\n\n");
	va_end(args);
}

__printf(2, 3)
static void slab_fix(struct kmem_cache *s, char *fmt, ...)
{
	struct va_format vaf;
	va_list args;

	if (slab_add_kunit_errors())
		return;

	va_start(args, fmt);
	vaf.fmt = fmt;
	vaf.va = &args;
	pr_err("FIX %s: %pV\n", s->name, &vaf);
	va_end(args);
}

static void print_trailer(struct kmem_cache *s, struct slab *slab, u8 *p)
{
	unsigned int off;	/* Offset of last byte */
	u8 *addr = slab_address(slab);

	print_tracking(s, p);

	print_slab_info(slab);

	pr_err("Object 0x%p @offset=%tu fp=0x%p\n\n",
	       p, p - addr, get_freepointer(s, p));

	if (s->flags & SLAB_RED_ZONE)
		print_section(KERN_ERR, "Redzone  ", p - s->red_left_pad,
			      s->red_left_pad);
	else if (p > addr + 16)
		print_section(KERN_ERR, "Bytes b4 ", p - 16, 16);

	print_section(KERN_ERR,         "Object   ", p,
		      min_t(unsigned int, s->object_size, PAGE_SIZE));
	if (s->flags & SLAB_RED_ZONE)
		print_section(KERN_ERR, "Redzone  ", p + s->object_size,
			s->inuse - s->object_size);

	off = get_info_end(s);

	if (s->flags & SLAB_STORE_USER)
		off += 2 * sizeof(struct track);

	if (slub_debug_orig_size(s))
		off += sizeof(unsigned int);

	off += kasan_metadata_size(s, false);

	if (off != size_from_object(s))
		/* Beginning of the filler is the free pointer */
		print_section(KERN_ERR, "Padding  ", p + off,
			      size_from_object(s) - off);

	dump_stack();
}

static void object_err(struct kmem_cache *s, struct slab *slab,
			u8 *object, char *reason)
{
	if (slab_add_kunit_errors())
		return;

	slab_bug(s, "%s", reason);
	print_trailer(s, slab, object);
	add_taint(TAINT_BAD_PAGE, LOCKDEP_NOW_UNRELIABLE);
}

static bool freelist_corrupted(struct kmem_cache *s, struct slab *slab,
			       void **freelist, void *nextfree)
{
	if ((s->flags & SLAB_CONSISTENCY_CHECKS) &&
	    !check_valid_pointer(s, slab, nextfree) && freelist) {
		object_err(s, slab, *freelist, "Freechain corrupt");
		*freelist = NULL;
		slab_fix(s, "Isolate corrupted freechain");
		return true;
	}

	return false;
}

static __printf(3, 4) void slab_err(struct kmem_cache *s, struct slab *slab,
			const char *fmt, ...)
{
	va_list args;
	char buf[100];

	if (slab_add_kunit_errors())
		return;

	va_start(args, fmt);
	vsnprintf(buf, sizeof(buf), fmt, args);
	va_end(args);
	slab_bug(s, "%s", buf);
	print_slab_info(slab);
	dump_stack();
	add_taint(TAINT_BAD_PAGE, LOCKDEP_NOW_UNRELIABLE);
}

static void init_object(struct kmem_cache *s, void *object, u8 val)
{
	u8 *p = kasan_reset_tag(object);
	unsigned int poison_size = s->object_size;

	if (s->flags & SLAB_RED_ZONE) {
		memset(p - s->red_left_pad, val, s->red_left_pad);

		if (slub_debug_orig_size(s) && val == SLUB_RED_ACTIVE) {
			/*
			 * Redzone the extra allocated space by kmalloc than
			 * requested, and the poison size will be limited to
			 * the original request size accordingly.
			 */
			poison_size = get_orig_size(s, object);
		}
	}

	if (s->flags & __OBJECT_POISON) {
		memset(p, POISON_FREE, poison_size - 1);
		p[poison_size - 1] = POISON_END;
	}

	if (s->flags & SLAB_RED_ZONE)
		memset(p + poison_size, val, s->inuse - poison_size);
}

static void restore_bytes(struct kmem_cache *s, char *message, u8 data,
						void *from, void *to)
{
	slab_fix(s, "Restoring %s 0x%p-0x%p=0x%x", message, from, to - 1, data);
	memset(from, data, to - from);
}

static int check_bytes_and_report(struct kmem_cache *s, struct slab *slab,
			u8 *object, char *what,
			u8 *start, unsigned int value, unsigned int bytes)
{
	u8 *fault;
	u8 *end;
	u8 *addr = slab_address(slab);

	metadata_access_enable();
	fault = memchr_inv(kasan_reset_tag(start), value, bytes);
	metadata_access_disable();
	if (!fault)
		return 1;

	end = start + bytes;
	while (end > fault && end[-1] == value)
		end--;

	if (slab_add_kunit_errors())
		goto skip_bug_print;

	slab_bug(s, "%s overwritten", what);
	pr_err("0x%p-0x%p @offset=%tu. First byte 0x%x instead of 0x%x\n",
					fault, end - 1, fault - addr,
					fault[0], value);
	print_trailer(s, slab, object);
	add_taint(TAINT_BAD_PAGE, LOCKDEP_NOW_UNRELIABLE);

skip_bug_print:
	restore_bytes(s, what, value, fault, end);
	return 0;
}

/*
 * Object layout:
 *
 * object address
 * 	Bytes of the object to be managed.
 * 	If the freepointer may overlay the object then the free
 *	pointer is at the middle of the object.
 *
 * 	Poisoning uses 0x6b (POISON_FREE) and the last byte is
 * 	0xa5 (POISON_END)
 *
 * object + s->object_size
 * 	Padding to reach word boundary. This is also used for Redzoning.
 * 	Padding is extended by another word if Redzoning is enabled and
 * 	object_size == inuse.
 *
 * 	We fill with 0xbb (RED_INACTIVE) for inactive objects and with
 * 	0xcc (RED_ACTIVE) for objects in use.
 *
 * object + s->inuse
 * 	Meta data starts here.
 *
 * 	A. Free pointer (if we cannot overwrite object on free)
 * 	B. Tracking data for SLAB_STORE_USER
 *	C. Original request size for kmalloc object (SLAB_STORE_USER enabled)
 *	D. Padding to reach required alignment boundary or at minimum
 * 		one word if debugging is on to be able to detect writes
 * 		before the word boundary.
 *
 *	Padding is done using 0x5a (POISON_INUSE)
 *
 * object + s->size
 * 	Nothing is used beyond s->size.
 *
 * If slabcaches are merged then the object_size and inuse boundaries are mostly
 * ignored. And therefore no slab options that rely on these boundaries
 * may be used with merged slabcaches.
 */

static int check_pad_bytes(struct kmem_cache *s, struct slab *slab, u8 *p)
{
	unsigned long off = get_info_end(s);	/* The end of info */

	if (s->flags & SLAB_STORE_USER) {
		/* We also have user information there */
		off += 2 * sizeof(struct track);

		if (s->flags & SLAB_KMALLOC)
			off += sizeof(unsigned int);
	}

	off += kasan_metadata_size(s, false);

	if (size_from_object(s) == off)
		return 1;

	return check_bytes_and_report(s, slab, p, "Object padding",
			p + off, POISON_INUSE, size_from_object(s) - off);
}

/* Check the pad bytes at the end of a slab page */
static void slab_pad_check(struct kmem_cache *s, struct slab *slab)
{
	u8 *start;
	u8 *fault;
	u8 *end;
	u8 *pad;
	int length;
	int remainder;

	if (!(s->flags & SLAB_POISON))
		return;

	start = slab_address(slab);
	length = slab_size(slab);
	end = start + length;
	remainder = length % s->size;
	if (!remainder)
		return;

	pad = end - remainder;
	metadata_access_enable();
	fault = memchr_inv(kasan_reset_tag(pad), POISON_INUSE, remainder);
	metadata_access_disable();
	if (!fault)
		return;
	while (end > fault && end[-1] == POISON_INUSE)
		end--;

	slab_err(s, slab, "Padding overwritten. 0x%p-0x%p @offset=%tu",
			fault, end - 1, fault - start);
	print_section(KERN_ERR, "Padding ", pad, remainder);

	restore_bytes(s, "slab padding", POISON_INUSE, fault, end);
}

static int check_object(struct kmem_cache *s, struct slab *slab,
					void *object, u8 val)
{
	u8 *p = object;
	u8 *endobject = object + s->object_size;
	unsigned int orig_size, kasan_meta_size;

	if (s->flags & SLAB_RED_ZONE) {
		if (!check_bytes_and_report(s, slab, object, "Left Redzone",
			object - s->red_left_pad, val, s->red_left_pad))
			return 0;

		if (!check_bytes_and_report(s, slab, object, "Right Redzone",
			endobject, val, s->inuse - s->object_size))
			return 0;

		if (slub_debug_orig_size(s) && val == SLUB_RED_ACTIVE) {
			orig_size = get_orig_size(s, object);

			if (s->object_size > orig_size  &&
				!check_bytes_and_report(s, slab, object,
					"kmalloc Redzone", p + orig_size,
					val, s->object_size - orig_size)) {
				return 0;
			}
		}
	} else {
		if ((s->flags & SLAB_POISON) && s->object_size < s->inuse) {
			check_bytes_and_report(s, slab, p, "Alignment padding",
				endobject, POISON_INUSE,
				s->inuse - s->object_size);
		}
	}

	if (s->flags & SLAB_POISON) {
		if (val != SLUB_RED_ACTIVE && (s->flags & __OBJECT_POISON)) {
			/*
			 * KASAN can save its free meta data inside of the
			 * object at offset 0. Thus, skip checking the part of
			 * the redzone that overlaps with the meta data.
			 */
			kasan_meta_size = kasan_metadata_size(s, true);
			if (kasan_meta_size < s->object_size - 1 &&
			    !check_bytes_and_report(s, slab, p, "Poison",
					p + kasan_meta_size, POISON_FREE,
					s->object_size - kasan_meta_size - 1))
				return 0;
			if (kasan_meta_size < s->object_size &&
			    !check_bytes_and_report(s, slab, p, "End Poison",
					p + s->object_size - 1, POISON_END, 1))
				return 0;
		}
		/*
		 * check_pad_bytes cleans up on its own.
		 */
		check_pad_bytes(s, slab, p);
	}

	if (!freeptr_outside_object(s) && val == SLUB_RED_ACTIVE)
		/*
		 * Object and freepointer overlap. Cannot check
		 * freepointer while object is allocated.
		 */
		return 1;

	/* Check free pointer validity */
	if (!check_valid_pointer(s, slab, get_freepointer(s, p))) {
		object_err(s, slab, p, "Freepointer corrupt");
		/*
		 * No choice but to zap it and thus lose the remainder
		 * of the free objects in this slab. May cause
		 * another error because the object count is now wrong.
		 */
		set_freepointer(s, p, NULL);
		return 0;
	}
	return 1;
}

static int check_slab(struct kmem_cache *s, struct slab *slab)
{
	int maxobj;

	if (!folio_test_slab(slab_folio(slab))) {
		slab_err(s, slab, "Not a valid slab page");
		return 0;
	}

	maxobj = order_objects(slab_order(slab), s->size);
	if (slab->objects > maxobj) {
		slab_err(s, slab, "objects %u > max %u",
			slab->objects, maxobj);
		return 0;
	}
	if (slab->inuse > slab->objects) {
		slab_err(s, slab, "inuse %u > max %u",
			slab->inuse, slab->objects);
		return 0;
	}
	/* Slab_pad_check fixes things up after itself */
	slab_pad_check(s, slab);
	return 1;
}

/*
 * Determine if a certain object in a slab is on the freelist. Must hold the
 * slab lock to guarantee that the chains are in a consistent state.
 */
static int on_freelist(struct kmem_cache *s, struct slab *slab, void *search)
{
	int nr = 0;
	void *fp;
	void *object = NULL;
	int max_objects;

	fp = slab->freelist;
	while (fp && nr <= slab->objects) {
		if (fp == search)
			return 1;
		if (!check_valid_pointer(s, slab, fp)) {
			if (object) {
				object_err(s, slab, object,
					"Freechain corrupt");
				set_freepointer(s, object, NULL);
			} else {
				slab_err(s, slab, "Freepointer corrupt");
				slab->freelist = NULL;
				slab->inuse = slab->objects;
				slab_fix(s, "Freelist cleared");
				return 0;
			}
			break;
		}
		object = fp;
		fp = get_freepointer(s, object);
		nr++;
	}

	max_objects = order_objects(slab_order(slab), s->size);
	if (max_objects > MAX_OBJS_PER_PAGE)
		max_objects = MAX_OBJS_PER_PAGE;

	if (slab->objects != max_objects) {
		slab_err(s, slab, "Wrong number of objects. Found %d but should be %d",
			 slab->objects, max_objects);
		slab->objects = max_objects;
		slab_fix(s, "Number of objects adjusted");
	}
	if (slab->inuse != slab->objects - nr) {
		slab_err(s, slab, "Wrong object count. Counter is %d but counted were %d",
			 slab->inuse, slab->objects - nr);
		slab->inuse = slab->objects - nr;
		slab_fix(s, "Object count adjusted");
	}
	return search == NULL;
}

static void trace(struct kmem_cache *s, struct slab *slab, void *object,
								int alloc)
{
	if (s->flags & SLAB_TRACE) {
		pr_info("TRACE %s %s 0x%p inuse=%d fp=0x%p\n",
			s->name,
			alloc ? "alloc" : "free",
			object, slab->inuse,
			slab->freelist);

		if (!alloc)
			print_section(KERN_INFO, "Object ", (void *)object,
					s->object_size);

		dump_stack();
	}
}

/*
 * Tracking of fully allocated slabs for debugging purposes.
 */
static void add_full(struct kmem_cache *s,
	struct kmem_cache_node *n, struct slab *slab)
{
	if (!(s->flags & SLAB_STORE_USER))
		return;

	lockdep_assert_held(&n->list_lock);
	list_add(&slab->slab_list, &n->full);
}

static void remove_full(struct kmem_cache *s, struct kmem_cache_node *n, struct slab *slab)
{
	if (!(s->flags & SLAB_STORE_USER))
		return;

	lockdep_assert_held(&n->list_lock);
	list_del(&slab->slab_list);
}

static inline unsigned long node_nr_slabs(struct kmem_cache_node *n)
{
	return atomic_long_read(&n->nr_slabs);
}

static inline void inc_slabs_node(struct kmem_cache *s, int node, int objects)
{
	struct kmem_cache_node *n = get_node(s, node);

	atomic_long_inc(&n->nr_slabs);
	atomic_long_add(objects, &n->total_objects);
}
static inline void dec_slabs_node(struct kmem_cache *s, int node, int objects)
{
	struct kmem_cache_node *n = get_node(s, node);

	atomic_long_dec(&n->nr_slabs);
	atomic_long_sub(objects, &n->total_objects);
}

/* Object debug checks for alloc/free paths */
static void setup_object_debug(struct kmem_cache *s, void *object)
{
	if (!kmem_cache_debug_flags(s, SLAB_STORE_USER|SLAB_RED_ZONE|__OBJECT_POISON))
		return;

	init_object(s, object, SLUB_RED_INACTIVE);
	init_tracking(s, object);
}

static
void setup_slab_debug(struct kmem_cache *s, struct slab *slab, void *addr)
{
	if (!kmem_cache_debug_flags(s, SLAB_POISON))
		return;

	metadata_access_enable();
	memset(kasan_reset_tag(addr), POISON_INUSE, slab_size(slab));
	metadata_access_disable();
}

static inline int alloc_consistency_checks(struct kmem_cache *s,
					struct slab *slab, void *object)
{
	if (!check_slab(s, slab))
		return 0;

	if (!check_valid_pointer(s, slab, object)) {
		object_err(s, slab, object, "Freelist Pointer check fails");
		return 0;
	}

	if (!check_object(s, slab, object, SLUB_RED_INACTIVE))
		return 0;

	return 1;
}

static noinline bool alloc_debug_processing(struct kmem_cache *s,
			struct slab *slab, void *object, int orig_size)
{
	if (s->flags & SLAB_CONSISTENCY_CHECKS) {
		if (!alloc_consistency_checks(s, slab, object))
			goto bad;
	}

	/* Success. Perform special debug activities for allocs */
	trace(s, slab, object, 1);
	set_orig_size(s, object, orig_size);
	init_object(s, object, SLUB_RED_ACTIVE);
	return true;

bad:
	if (folio_test_slab(slab_folio(slab))) {
		/*
		 * If this is a slab page then lets do the best we can
		 * to avoid issues in the future. Marking all objects
		 * as used avoids touching the remaining objects.
		 */
		slab_fix(s, "Marking all objects used");
		slab->inuse = slab->objects;
		slab->freelist = NULL;
	}
	return false;
}

static inline int free_consistency_checks(struct kmem_cache *s,
		struct slab *slab, void *object, unsigned long addr)
{
	if (!check_valid_pointer(s, slab, object)) {
		slab_err(s, slab, "Invalid object pointer 0x%p", object);
		return 0;
	}

	if (on_freelist(s, slab, object)) {
		object_err(s, slab, object, "Object already free");
		return 0;
	}

	if (!check_object(s, slab, object, SLUB_RED_ACTIVE))
		return 0;

	if (unlikely(s != slab->slab_cache)) {
		if (!folio_test_slab(slab_folio(slab))) {
			slab_err(s, slab, "Attempt to free object(0x%p) outside of slab",
				 object);
		} else if (!slab->slab_cache) {
			pr_err("SLUB <none>: no slab for object 0x%p.\n",
			       object);
			dump_stack();
		} else
			object_err(s, slab, object,
					"page slab pointer corrupt.");
		return 0;
	}
	return 1;
}

/*
 * Parse a block of slab_debug options. Blocks are delimited by ';'
 *
 * @str:    start of block
 * @flags:  returns parsed flags, or DEBUG_DEFAULT_FLAGS if none specified
 * @slabs:  return start of list of slabs, or NULL when there's no list
 * @init:   assume this is initial parsing and not per-kmem-create parsing
 *
 * returns the start of next block if there's any, or NULL
 */
static char *
parse_slub_debug_flags(char *str, slab_flags_t *flags, char **slabs, bool init)
{
	bool higher_order_disable = false;

	/* Skip any completely empty blocks */
	while (*str && *str == ';')
		str++;

	if (*str == ',') {
		/*
		 * No options but restriction on slabs. This means full
		 * debugging for slabs matching a pattern.
		 */
		*flags = DEBUG_DEFAULT_FLAGS;
		goto check_slabs;
	}
	*flags = 0;

	/* Determine which debug features should be switched on */
	for (; *str && *str != ',' && *str != ';'; str++) {
		switch (tolower(*str)) {
		case '-':
			*flags = 0;
			break;
		case 'f':
			*flags |= SLAB_CONSISTENCY_CHECKS;
			break;
		case 'z':
			*flags |= SLAB_RED_ZONE;
			break;
		case 'p':
			*flags |= SLAB_POISON;
			break;
		case 'u':
			*flags |= SLAB_STORE_USER;
			break;
		case 't':
			*flags |= SLAB_TRACE;
			break;
		case 'a':
			*flags |= SLAB_FAILSLAB;
			break;
		case 'o':
			/*
			 * Avoid enabling debugging on caches if its minimum
			 * order would increase as a result.
			 */
			higher_order_disable = true;
			break;
		default:
			if (init)
				pr_err("slab_debug option '%c' unknown. skipped\n", *str);
		}
	}
check_slabs:
	if (*str == ',')
		*slabs = ++str;
	else
		*slabs = NULL;

	/* Skip over the slab list */
	while (*str && *str != ';')
		str++;

	/* Skip any completely empty blocks */
	while (*str && *str == ';')
		str++;

	if (init && higher_order_disable)
		disable_higher_order_debug = 1;

	if (*str)
		return str;
	else
		return NULL;
}

static int __init setup_slub_debug(char *str)
{
	slab_flags_t flags;
	slab_flags_t global_flags;
	char *saved_str;
	char *slab_list;
	bool global_slub_debug_changed = false;
	bool slab_list_specified = false;

	global_flags = DEBUG_DEFAULT_FLAGS;
	if (*str++ != '=' || !*str)
		/*
		 * No options specified. Switch on full debugging.
		 */
		goto out;

	saved_str = str;
	while (str) {
		str = parse_slub_debug_flags(str, &flags, &slab_list, true);

		if (!slab_list) {
			global_flags = flags;
			global_slub_debug_changed = true;
		} else {
			slab_list_specified = true;
			if (flags & SLAB_STORE_USER)
				stack_depot_request_early_init();
		}
	}

	/*
	 * For backwards compatibility, a single list of flags with list of
	 * slabs means debugging is only changed for those slabs, so the global
	 * slab_debug should be unchanged (0 or DEBUG_DEFAULT_FLAGS, depending
	 * on CONFIG_SLUB_DEBUG_ON). We can extended that to multiple lists as
	 * long as there is no option specifying flags without a slab list.
	 */
	if (slab_list_specified) {
		if (!global_slub_debug_changed)
			global_flags = slub_debug;
		slub_debug_string = saved_str;
	}
out:
	slub_debug = global_flags;
	if (slub_debug & SLAB_STORE_USER)
		stack_depot_request_early_init();
	if (slub_debug != 0 || slub_debug_string)
		static_branch_enable(&slub_debug_enabled);
	else
		static_branch_disable(&slub_debug_enabled);
	if ((static_branch_unlikely(&init_on_alloc) ||
	     static_branch_unlikely(&init_on_free)) &&
	    (slub_debug & SLAB_POISON))
		pr_info("mem auto-init: SLAB_POISON will take precedence over init_on_alloc/init_on_free\n");
	return 1;
}

__setup("slab_debug", setup_slub_debug);
__setup_param("slub_debug", slub_debug, setup_slub_debug, 0);

/*
 * kmem_cache_flags - apply debugging options to the cache
 * @flags:		flags to set
 * @name:		name of the cache
 *
 * Debug option(s) are applied to @flags. In addition to the debug
 * option(s), if a slab name (or multiple) is specified i.e.
 * slab_debug=<Debug-Options>,<slab name1>,<slab name2> ...
 * then only the select slabs will receive the debug option(s).
 */
slab_flags_t kmem_cache_flags(slab_flags_t flags, const char *name)
{
	char *iter;
	size_t len;
	char *next_block;
	slab_flags_t block_flags;
	slab_flags_t slub_debug_local = slub_debug;

	if (flags & SLAB_NO_USER_FLAGS)
		return flags;

	/*
	 * If the slab cache is for debugging (e.g. kmemleak) then
	 * don't store user (stack trace) information by default,
	 * but let the user enable it via the command line below.
	 */
	if (flags & SLAB_NOLEAKTRACE)
		slub_debug_local &= ~SLAB_STORE_USER;

	len = strlen(name);
	next_block = slub_debug_string;
	/* Go through all blocks of debug options, see if any matches our slab's name */
	while (next_block) {
		next_block = parse_slub_debug_flags(next_block, &block_flags, &iter, false);
		if (!iter)
			continue;
		/* Found a block that has a slab list, search it */
		while (*iter) {
			char *end, *glob;
			size_t cmplen;

			end = strchrnul(iter, ',');
			if (next_block && next_block < end)
				end = next_block - 1;

			glob = strnchr(iter, end - iter, '*');
			if (glob)
				cmplen = glob - iter;
			else
				cmplen = max_t(size_t, len, (end - iter));

			if (!strncmp(name, iter, cmplen)) {
				flags |= block_flags;
				return flags;
			}

			if (!*end || *end == ';')
				break;
			iter = end + 1;
		}
	}

	return flags | slub_debug_local;
}
#else /* !CONFIG_SLUB_DEBUG */
static inline void setup_object_debug(struct kmem_cache *s, void *object) {}
static inline
void setup_slab_debug(struct kmem_cache *s, struct slab *slab, void *addr) {}

static inline bool alloc_debug_processing(struct kmem_cache *s,
	struct slab *slab, void *object, int orig_size) { return true; }

static inline bool free_debug_processing(struct kmem_cache *s,
	struct slab *slab, void *head, void *tail, int *bulk_cnt,
	unsigned long addr, depot_stack_handle_t handle) { return true; }

static inline void slab_pad_check(struct kmem_cache *s, struct slab *slab) {}
static inline int check_object(struct kmem_cache *s, struct slab *slab,
			void *object, u8 val) { return 1; }
static inline depot_stack_handle_t set_track_prepare(void) { return 0; }
static inline void set_track(struct kmem_cache *s, void *object,
			     enum track_item alloc, unsigned long addr) {}
static inline void add_full(struct kmem_cache *s, struct kmem_cache_node *n,
					struct slab *slab) {}
static inline void remove_full(struct kmem_cache *s, struct kmem_cache_node *n,
					struct slab *slab) {}
slab_flags_t kmem_cache_flags(slab_flags_t flags, const char *name)
{
	return flags;
}
#define slub_debug 0

#define disable_higher_order_debug 0

static inline unsigned long node_nr_slabs(struct kmem_cache_node *n)
							{ return 0; }
static inline void inc_slabs_node(struct kmem_cache *s, int node,
							int objects) {}
static inline void dec_slabs_node(struct kmem_cache *s, int node,
							int objects) {}

#ifndef CONFIG_SLUB_TINY
static bool freelist_corrupted(struct kmem_cache *s, struct slab *slab,
			       void **freelist, void *nextfree)
{
	return false;
}
#endif
#endif /* CONFIG_SLUB_DEBUG */

<<<<<<< HEAD
static inline enum node_stat_item cache_vmstat_idx(struct kmem_cache *s)
{
	return (s->flags & SLAB_RECLAIM_ACCOUNT) ?
		NR_SLAB_RECLAIMABLE_B : NR_SLAB_UNRECLAIMABLE_B;
}

#ifdef CONFIG_MEMCG_KMEM
static inline void memcg_free_slab_cgroups(struct slab *slab)
{
	kfree(slab_objcgs(slab));
	slab->memcg_data = 0;
}

static inline size_t obj_full_size(struct kmem_cache *s)
{
	/*
	 * For each accounted object there is an extra space which is used
	 * to store obj_cgroup membership. Charge it too.
	 */
	return s->size + sizeof(struct obj_cgroup *);
}

/*
 * Returns false if the allocation should fail.
 */
static bool __memcg_slab_pre_alloc_hook(struct kmem_cache *s,
					struct list_lru *lru,
					struct obj_cgroup **objcgp,
					size_t objects, gfp_t flags)
{
	/*
	 * The obtained objcg pointer is safe to use within the current scope,
	 * defined by current task or set_active_memcg() pair.
	 * obj_cgroup_get() is used to get a permanent reference.
	 */
	struct obj_cgroup *objcg = current_obj_cgroup();
	if (!objcg)
		return true;

	if (lru) {
		int ret;
		struct mem_cgroup *memcg;

		memcg = get_mem_cgroup_from_objcg(objcg);
		ret = memcg_list_lru_alloc(memcg, lru, flags);
		css_put(&memcg->css);

		if (ret)
			return false;
	}

	if (obj_cgroup_charge(objcg, flags, objects * obj_full_size(s)))
		return false;

	*objcgp = objcg;
	return true;
}

/*
 * Returns false if the allocation should fail.
 */
static __fastpath_inline
bool memcg_slab_pre_alloc_hook(struct kmem_cache *s, struct list_lru *lru,
			       struct obj_cgroup **objcgp, size_t objects,
			       gfp_t flags)
{
	if (!memcg_kmem_online())
		return true;

	if (likely(!(flags & __GFP_ACCOUNT) && !(s->flags & SLAB_ACCOUNT)))
		return true;

	return likely(__memcg_slab_pre_alloc_hook(s, lru, objcgp, objects,
						  flags));
}

static void __memcg_slab_post_alloc_hook(struct kmem_cache *s,
					 struct obj_cgroup *objcg,
					 gfp_t flags, size_t size,
					 void **p)
{
	struct slab *slab;
	unsigned long off;
	size_t i;

	flags &= gfp_allowed_mask;

	for (i = 0; i < size; i++) {
		if (likely(p[i])) {
			slab = virt_to_slab(p[i]);

			if (!slab_objcgs(slab) &&
			    memcg_alloc_slab_cgroups(slab, s, flags, false)) {
				obj_cgroup_uncharge(objcg, obj_full_size(s));
				continue;
			}

			off = obj_to_index(s, slab, p[i]);
			obj_cgroup_get(objcg);
			slab_objcgs(slab)[off] = objcg;
			mod_objcg_state(objcg, slab_pgdat(slab),
					cache_vmstat_idx(s), obj_full_size(s));
		} else {
			obj_cgroup_uncharge(objcg, obj_full_size(s));
		}
	}
}

static __fastpath_inline
void memcg_slab_post_alloc_hook(struct kmem_cache *s, struct obj_cgroup *objcg,
				gfp_t flags, size_t size, void **p)
{
	if (likely(!memcg_kmem_online() || !objcg))
		return;

	return __memcg_slab_post_alloc_hook(s, objcg, flags, size, p);
}

static void __memcg_slab_free_hook(struct kmem_cache *s, struct slab *slab,
				   void **p, int objects,
				   struct obj_cgroup **objcgs)
{
	for (int i = 0; i < objects; i++) {
		struct obj_cgroup *objcg;
		unsigned int off;

		off = obj_to_index(s, slab, p[i]);
		objcg = objcgs[off];
		if (!objcg)
			continue;

		objcgs[off] = NULL;
		obj_cgroup_uncharge(objcg, obj_full_size(s));
		mod_objcg_state(objcg, slab_pgdat(slab), cache_vmstat_idx(s),
				-obj_full_size(s));
		obj_cgroup_put(objcg);
	}
=======
#ifdef CONFIG_SLAB_OBJ_EXT

#ifdef CONFIG_MEM_ALLOC_PROFILING_DEBUG

static inline void mark_objexts_empty(struct slabobj_ext *obj_exts)
{
	struct slabobj_ext *slab_exts;
	struct slab *obj_exts_slab;

	obj_exts_slab = virt_to_slab(obj_exts);
	slab_exts = slab_obj_exts(obj_exts_slab);
	if (slab_exts) {
		unsigned int offs = obj_to_index(obj_exts_slab->slab_cache,
						 obj_exts_slab, obj_exts);
		/* codetag should be NULL */
		WARN_ON(slab_exts[offs].ref.ct);
		set_codetag_empty(&slab_exts[offs].ref);
	}
}

static inline void mark_failed_objexts_alloc(struct slab *slab)
{
	slab->obj_exts = OBJEXTS_ALLOC_FAIL;
}

static inline void handle_failed_objexts_alloc(unsigned long obj_exts,
			struct slabobj_ext *vec, unsigned int objects)
{
	/*
	 * If vector previously failed to allocate then we have live
	 * objects with no tag reference. Mark all references in this
	 * vector as empty to avoid warnings later on.
	 */
	if (obj_exts & OBJEXTS_ALLOC_FAIL) {
		unsigned int i;

		for (i = 0; i < objects; i++)
			set_codetag_empty(&vec[i].ref);
	}
}

#else /* CONFIG_MEM_ALLOC_PROFILING_DEBUG */

static inline void mark_objexts_empty(struct slabobj_ext *obj_exts) {}
static inline void mark_failed_objexts_alloc(struct slab *slab) {}
static inline void handle_failed_objexts_alloc(unsigned long obj_exts,
			struct slabobj_ext *vec, unsigned int objects) {}

#endif /* CONFIG_MEM_ALLOC_PROFILING_DEBUG */

/*
 * The allocated objcg pointers array is not accounted directly.
 * Moreover, it should not come from DMA buffer and is not readily
 * reclaimable. So those GFP bits should be masked off.
 */
#define OBJCGS_CLEAR_MASK	(__GFP_DMA | __GFP_RECLAIMABLE | \
				__GFP_ACCOUNT | __GFP_NOFAIL)

int alloc_slab_obj_exts(struct slab *slab, struct kmem_cache *s,
		        gfp_t gfp, bool new_slab)
{
	unsigned int objects = objs_per_slab(s, slab);
	unsigned long new_exts;
	unsigned long old_exts;
	struct slabobj_ext *vec;

	gfp &= ~OBJCGS_CLEAR_MASK;
	/* Prevent recursive extension vector allocation */
	gfp |= __GFP_NO_OBJ_EXT;
	vec = kcalloc_node(objects, sizeof(struct slabobj_ext), gfp,
			   slab_nid(slab));
	if (!vec) {
		/* Mark vectors which failed to allocate */
		if (new_slab)
			mark_failed_objexts_alloc(slab);

		return -ENOMEM;
	}

	new_exts = (unsigned long)vec;
#ifdef CONFIG_MEMCG
	new_exts |= MEMCG_DATA_OBJEXTS;
#endif
	old_exts = READ_ONCE(slab->obj_exts);
	handle_failed_objexts_alloc(old_exts, vec, objects);
	if (new_slab) {
		/*
		 * If the slab is brand new and nobody can yet access its
		 * obj_exts, no synchronization is required and obj_exts can
		 * be simply assigned.
		 */
		slab->obj_exts = new_exts;
	} else if ((old_exts & ~OBJEXTS_FLAGS_MASK) ||
		   cmpxchg(&slab->obj_exts, old_exts, new_exts) != old_exts) {
		/*
		 * If the slab is already in use, somebody can allocate and
		 * assign slabobj_exts in parallel. In this case the existing
		 * objcg vector should be reused.
		 */
		mark_objexts_empty(vec);
		kfree(vec);
		return 0;
	}

	kmemleak_not_leak(vec);
	return 0;
}

static inline void free_slab_obj_exts(struct slab *slab)
{
	struct slabobj_ext *obj_exts;

	obj_exts = slab_obj_exts(slab);
	if (!obj_exts)
		return;

	/*
	 * obj_exts was created with __GFP_NO_OBJ_EXT flag, therefore its
	 * corresponding extension will be NULL. alloc_tag_sub() will throw a
	 * warning if slab has extensions but the extension of an object is
	 * NULL, therefore replace NULL with CODETAG_EMPTY to indicate that
	 * the extension for obj_exts is expected to be NULL.
	 */
	mark_objexts_empty(obj_exts);
	kfree(obj_exts);
	slab->obj_exts = 0;
}

static inline bool need_slab_obj_ext(void)
{
	if (mem_alloc_profiling_enabled())
		return true;

	/*
	 * CONFIG_MEMCG_KMEM creates vector of obj_cgroup objects conditionally
	 * inside memcg_slab_post_alloc_hook. No other users for now.
	 */
	return false;
}

static inline struct slabobj_ext *
prepare_slab_obj_exts_hook(struct kmem_cache *s, gfp_t flags, void *p)
{
	struct slab *slab;

	if (!p)
		return NULL;

	if (s->flags & (SLAB_NO_OBJ_EXT | SLAB_NOLEAKTRACE))
		return NULL;

	if (flags & __GFP_NO_OBJ_EXT)
		return NULL;

	slab = virt_to_slab(p);
	if (!slab_obj_exts(slab) &&
	    WARN(alloc_slab_obj_exts(slab, s, flags, false),
		 "%s, %s: Failed to create slab extension vector!\n",
		 __func__, s->name))
		return NULL;

	return slab_obj_exts(slab) + obj_to_index(s, slab, p);
}

static inline void
alloc_tagging_slab_free_hook(struct kmem_cache *s, struct slab *slab, void **p,
			     int objects)
{
#ifdef CONFIG_MEM_ALLOC_PROFILING
	struct slabobj_ext *obj_exts;
	int i;

	if (!mem_alloc_profiling_enabled())
		return;

	obj_exts = slab_obj_exts(slab);
	if (!obj_exts)
		return;

	for (i = 0; i < objects; i++) {
		unsigned int off = obj_to_index(s, slab, p[i]);

		alloc_tag_sub(&obj_exts[off].ref, s->size);
	}
#endif
}

#else /* CONFIG_SLAB_OBJ_EXT */

static int alloc_slab_obj_exts(struct slab *slab, struct kmem_cache *s,
			       gfp_t gfp, bool new_slab)
{
	return 0;
}

static inline void free_slab_obj_exts(struct slab *slab)
{
}

static inline bool need_slab_obj_ext(void)
{
	return false;
}

static inline struct slabobj_ext *
prepare_slab_obj_exts_hook(struct kmem_cache *s, gfp_t flags, void *p)
{
	return NULL;
}

static inline void
alloc_tagging_slab_free_hook(struct kmem_cache *s, struct slab *slab, void **p,
			     int objects)
{
}

#endif /* CONFIG_SLAB_OBJ_EXT */

#ifdef CONFIG_MEMCG_KMEM

static void memcg_alloc_abort_single(struct kmem_cache *s, void *object);

static __fastpath_inline
bool memcg_slab_post_alloc_hook(struct kmem_cache *s, struct list_lru *lru,
				gfp_t flags, size_t size, void **p)
{
	if (likely(!memcg_kmem_online()))
		return true;

	if (likely(!(flags & __GFP_ACCOUNT) && !(s->flags & SLAB_ACCOUNT)))
		return true;

	if (likely(__memcg_slab_post_alloc_hook(s, lru, flags, size, p)))
		return true;

	if (likely(size == 1)) {
		memcg_alloc_abort_single(s, *p);
		*p = NULL;
	} else {
		kmem_cache_free_bulk(s, size, p);
	}

	return false;
>>>>>>> 0c383648
}

static __fastpath_inline
void memcg_slab_free_hook(struct kmem_cache *s, struct slab *slab, void **p,
			  int objects)
{
<<<<<<< HEAD
	struct obj_cgroup **objcgs;
=======
	struct slabobj_ext *obj_exts;
>>>>>>> 0c383648

	if (!memcg_kmem_online())
		return;

<<<<<<< HEAD
	objcgs = slab_objcgs(slab);
	if (likely(!objcgs))
		return;

	__memcg_slab_free_hook(s, slab, p, objects, objcgs);
}

static inline
void memcg_slab_alloc_error_hook(struct kmem_cache *s, int objects,
			   struct obj_cgroup *objcg)
{
	if (objcg)
		obj_cgroup_uncharge(objcg, objects * obj_full_size(s));
}
#else /* CONFIG_MEMCG_KMEM */
static inline void memcg_free_slab_cgroups(struct slab *slab)
{
}

static inline bool memcg_slab_pre_alloc_hook(struct kmem_cache *s,
					     struct list_lru *lru,
					     struct obj_cgroup **objcgp,
					     size_t objects, gfp_t flags)
{
	return true;
}

static inline void memcg_slab_post_alloc_hook(struct kmem_cache *s,
					      struct obj_cgroup *objcg,
					      gfp_t flags, size_t size,
					      void **p)
{
=======
	obj_exts = slab_obj_exts(slab);
	if (likely(!obj_exts))
		return;

	__memcg_slab_free_hook(s, slab, p, objects, obj_exts);
}
#else /* CONFIG_MEMCG_KMEM */
static inline bool memcg_slab_post_alloc_hook(struct kmem_cache *s,
					      struct list_lru *lru,
					      gfp_t flags, size_t size,
					      void **p)
{
	return true;
>>>>>>> 0c383648
}

static inline void memcg_slab_free_hook(struct kmem_cache *s, struct slab *slab,
					void **p, int objects)
{
}
<<<<<<< HEAD

static inline
void memcg_slab_alloc_error_hook(struct kmem_cache *s, int objects,
				 struct obj_cgroup *objcg)
{
}
=======
>>>>>>> 0c383648
#endif /* CONFIG_MEMCG_KMEM */

/*
 * Hooks for other subsystems that check memory allocations. In a typical
 * production configuration these hooks all should produce no code at all.
 *
 * Returns true if freeing of the object can proceed, false if its reuse
 * was delayed by KASAN quarantine, or it was returned to KFENCE.
 */
static __always_inline
bool slab_free_hook(struct kmem_cache *s, void *x, bool init)
{
	kmemleak_free_recursive(x, s->flags);
	kmsan_slab_free(s, x);

	debug_check_no_locks_freed(x, s->object_size);

	if (!(s->flags & SLAB_DEBUG_OBJECTS))
		debug_check_no_obj_freed(x, s->object_size);

	/* Use KCSAN to help debug racy use-after-free. */
	if (!(s->flags & SLAB_TYPESAFE_BY_RCU))
		__kcsan_check_access(x, s->object_size,
				     KCSAN_ACCESS_WRITE | KCSAN_ACCESS_ASSERT);

	if (kfence_free(x))
		return false;

	/*
	 * As memory initialization might be integrated into KASAN,
	 * kasan_slab_free and initialization memset's must be
	 * kept together to avoid discrepancies in behavior.
	 *
	 * The initialization memset's clear the object and the metadata,
	 * but don't touch the SLAB redzone.
	 *
	 * The object's freepointer is also avoided if stored outside the
	 * object.
	 */
	if (unlikely(init)) {
		int rsize;
		unsigned int inuse;

		inuse = get_info_end(s);
		if (!kasan_has_integrated_init())
			memset(kasan_reset_tag(x), 0, s->object_size);
		rsize = (s->flags & SLAB_RED_ZONE) ? s->red_left_pad : 0;
		memset((char *)kasan_reset_tag(x) + inuse, 0,
		       s->size - inuse - rsize);
	}
	/* KASAN might put x into memory quarantine, delaying its reuse. */
	return !kasan_slab_free(s, x, init);
}

static __fastpath_inline
bool slab_free_freelist_hook(struct kmem_cache *s, void **head, void **tail,
			     int *cnt)
{

	void *object;
	void *next = *head;
	void *old_tail = *tail;
	bool init;

	if (is_kfence_address(next)) {
		slab_free_hook(s, next, false);
		return false;
	}

	/* Head and tail of the reconstructed freelist */
	*head = NULL;
	*tail = NULL;

	init = slab_want_init_on_free(s);

	do {
		object = next;
		next = get_freepointer(s, object);

		/* If object's reuse doesn't have to be delayed */
		if (likely(slab_free_hook(s, object, init))) {
			/* Move object to the new freelist */
			set_freepointer(s, object, *head);
			*head = object;
			if (!*tail)
				*tail = object;
		} else {
			/*
			 * Adjust the reconstructed freelist depth
			 * accordingly if object's reuse is delayed.
			 */
			--(*cnt);
		}
	} while (object != old_tail);

	return *head != NULL;
}

static void *setup_object(struct kmem_cache *s, void *object)
{
	setup_object_debug(s, object);
	object = kasan_init_slab_obj(s, object);
	if (unlikely(s->ctor)) {
		kasan_unpoison_new_object(s, object);
		s->ctor(object);
		kasan_poison_new_object(s, object);
	}
	return object;
}

/*
 * Slab allocation and freeing
 */
static inline struct slab *alloc_slab_page(gfp_t flags, int node,
		struct kmem_cache_order_objects oo)
{
	struct folio *folio;
	struct slab *slab;
	unsigned int order = oo_order(oo);

	folio = (struct folio *)alloc_pages_node(node, flags, order);
	if (!folio)
		return NULL;

	slab = folio_slab(folio);
	__folio_set_slab(folio);
	/* Make the flag visible before any changes to folio->mapping */
	smp_wmb();
	if (folio_is_pfmemalloc(folio))
		slab_set_pfmemalloc(slab);

	return slab;
}

#ifdef CONFIG_SLAB_FREELIST_RANDOM
/* Pre-initialize the random sequence cache */
static int init_cache_random_seq(struct kmem_cache *s)
{
	unsigned int count = oo_objects(s->oo);
	int err;

	/* Bailout if already initialised */
	if (s->random_seq)
		return 0;

	err = cache_random_seq_create(s, count, GFP_KERNEL);
	if (err) {
		pr_err("SLUB: Unable to initialize free list for %s\n",
			s->name);
		return err;
	}

	/* Transform to an offset on the set of pages */
	if (s->random_seq) {
		unsigned int i;

		for (i = 0; i < count; i++)
			s->random_seq[i] *= s->size;
	}
	return 0;
}

/* Initialize each random sequence freelist per cache */
static void __init init_freelist_randomization(void)
{
	struct kmem_cache *s;

	mutex_lock(&slab_mutex);

	list_for_each_entry(s, &slab_caches, list)
		init_cache_random_seq(s);

	mutex_unlock(&slab_mutex);
}

/* Get the next entry on the pre-computed freelist randomized */
static void *next_freelist_entry(struct kmem_cache *s,
				unsigned long *pos, void *start,
				unsigned long page_limit,
				unsigned long freelist_count)
{
	unsigned int idx;

	/*
	 * If the target page allocation failed, the number of objects on the
	 * page might be smaller than the usual size defined by the cache.
	 */
	do {
		idx = s->random_seq[*pos];
		*pos += 1;
		if (*pos >= freelist_count)
			*pos = 0;
	} while (unlikely(idx >= page_limit));

	return (char *)start + idx;
}

/* Shuffle the single linked freelist based on a random pre-computed sequence */
static bool shuffle_freelist(struct kmem_cache *s, struct slab *slab)
{
	void *start;
	void *cur;
	void *next;
	unsigned long idx, pos, page_limit, freelist_count;

	if (slab->objects < 2 || !s->random_seq)
		return false;

	freelist_count = oo_objects(s->oo);
	pos = get_random_u32_below(freelist_count);

	page_limit = slab->objects * s->size;
	start = fixup_red_left(s, slab_address(slab));

	/* First entry is used as the base of the freelist */
	cur = next_freelist_entry(s, &pos, start, page_limit, freelist_count);
	cur = setup_object(s, cur);
	slab->freelist = cur;

	for (idx = 1; idx < slab->objects; idx++) {
		next = next_freelist_entry(s, &pos, start, page_limit,
			freelist_count);
		next = setup_object(s, next);
		set_freepointer(s, cur, next);
		cur = next;
	}
	set_freepointer(s, cur, NULL);

	return true;
}
#else
static inline int init_cache_random_seq(struct kmem_cache *s)
{
	return 0;
}
static inline void init_freelist_randomization(void) { }
static inline bool shuffle_freelist(struct kmem_cache *s, struct slab *slab)
{
	return false;
}
#endif /* CONFIG_SLAB_FREELIST_RANDOM */

static __always_inline void account_slab(struct slab *slab, int order,
					 struct kmem_cache *s, gfp_t gfp)
{
	if (memcg_kmem_online() && (s->flags & SLAB_ACCOUNT))
<<<<<<< HEAD
		memcg_alloc_slab_cgroups(slab, s, gfp, true);
=======
		alloc_slab_obj_exts(slab, s, gfp, true);
>>>>>>> 0c383648

	mod_node_page_state(slab_pgdat(slab), cache_vmstat_idx(s),
			    PAGE_SIZE << order);
}

static __always_inline void unaccount_slab(struct slab *slab, int order,
					   struct kmem_cache *s)
{
<<<<<<< HEAD
	if (memcg_kmem_online())
		memcg_free_slab_cgroups(slab);
=======
	if (memcg_kmem_online() || need_slab_obj_ext())
		free_slab_obj_exts(slab);
>>>>>>> 0c383648

	mod_node_page_state(slab_pgdat(slab), cache_vmstat_idx(s),
			    -(PAGE_SIZE << order));
}

static struct slab *allocate_slab(struct kmem_cache *s, gfp_t flags, int node)
{
	struct slab *slab;
	struct kmem_cache_order_objects oo = s->oo;
	gfp_t alloc_gfp;
	void *start, *p, *next;
	int idx;
	bool shuffle;

	flags &= gfp_allowed_mask;

	flags |= s->allocflags;

	/*
	 * Let the initial higher-order allocation fail under memory pressure
	 * so we fall-back to the minimum order allocation.
	 */
	alloc_gfp = (flags | __GFP_NOWARN | __GFP_NORETRY) & ~__GFP_NOFAIL;
	if ((alloc_gfp & __GFP_DIRECT_RECLAIM) && oo_order(oo) > oo_order(s->min))
		alloc_gfp = (alloc_gfp | __GFP_NOMEMALLOC) & ~__GFP_RECLAIM;

	slab = alloc_slab_page(alloc_gfp, node, oo);
	if (unlikely(!slab)) {
		oo = s->min;
		alloc_gfp = flags;
		/*
		 * Allocation may have failed due to fragmentation.
		 * Try a lower order alloc if possible
		 */
		slab = alloc_slab_page(alloc_gfp, node, oo);
		if (unlikely(!slab))
			return NULL;
		stat(s, ORDER_FALLBACK);
	}

	slab->objects = oo_objects(oo);
	slab->inuse = 0;
	slab->frozen = 0;

	account_slab(slab, oo_order(oo), s, flags);

	slab->slab_cache = s;

	kasan_poison_slab(slab);

	start = slab_address(slab);

	setup_slab_debug(s, slab, start);

	shuffle = shuffle_freelist(s, slab);

	if (!shuffle) {
		start = fixup_red_left(s, start);
		start = setup_object(s, start);
		slab->freelist = start;
		for (idx = 0, p = start; idx < slab->objects - 1; idx++) {
			next = p + s->size;
			next = setup_object(s, next);
			set_freepointer(s, p, next);
			p = next;
		}
		set_freepointer(s, p, NULL);
	}

	return slab;
}

static struct slab *new_slab(struct kmem_cache *s, gfp_t flags, int node)
{
	if (unlikely(flags & GFP_SLAB_BUG_MASK))
		flags = kmalloc_fix_flags(flags);

	WARN_ON_ONCE(s->ctor && (flags & __GFP_ZERO));

	return allocate_slab(s,
		flags & (GFP_RECLAIM_MASK | GFP_CONSTRAINT_MASK), node);
}

static void __free_slab(struct kmem_cache *s, struct slab *slab)
{
	struct folio *folio = slab_folio(slab);
	int order = folio_order(folio);
	int pages = 1 << order;

	__slab_clear_pfmemalloc(slab);
	folio->mapping = NULL;
	/* Make the mapping reset visible before clearing the flag */
	smp_wmb();
	__folio_clear_slab(folio);
	mm_account_reclaimed_pages(pages);
	unaccount_slab(slab, order, s);
	__free_pages(&folio->page, order);
}

static void rcu_free_slab(struct rcu_head *h)
{
	struct slab *slab = container_of(h, struct slab, rcu_head);

	__free_slab(slab->slab_cache, slab);
}

static void free_slab(struct kmem_cache *s, struct slab *slab)
{
	if (kmem_cache_debug_flags(s, SLAB_CONSISTENCY_CHECKS)) {
		void *p;

		slab_pad_check(s, slab);
		for_each_object(p, s, slab_address(slab), slab->objects)
			check_object(s, slab, p, SLUB_RED_INACTIVE);
	}

	if (unlikely(s->flags & SLAB_TYPESAFE_BY_RCU))
		call_rcu(&slab->rcu_head, rcu_free_slab);
	else
		__free_slab(s, slab);
}

static void discard_slab(struct kmem_cache *s, struct slab *slab)
{
	dec_slabs_node(s, slab_nid(slab), slab->objects);
	free_slab(s, slab);
}

/*
 * SLUB reuses PG_workingset bit to keep track of whether it's on
 * the per-node partial list.
 */
static inline bool slab_test_node_partial(const struct slab *slab)
{
	return folio_test_workingset((struct folio *)slab_folio(slab));
}

static inline void slab_set_node_partial(struct slab *slab)
{
	set_bit(PG_workingset, folio_flags(slab_folio(slab), 0));
}

static inline void slab_clear_node_partial(struct slab *slab)
{
	clear_bit(PG_workingset, folio_flags(slab_folio(slab), 0));
}

/*
 * Management of partially allocated slabs.
 */
static inline void
__add_partial(struct kmem_cache_node *n, struct slab *slab, int tail)
{
	n->nr_partial++;
	if (tail == DEACTIVATE_TO_TAIL)
		list_add_tail(&slab->slab_list, &n->partial);
	else
		list_add(&slab->slab_list, &n->partial);
	slab_set_node_partial(slab);
}

static inline void add_partial(struct kmem_cache_node *n,
				struct slab *slab, int tail)
{
	lockdep_assert_held(&n->list_lock);
	__add_partial(n, slab, tail);
}

static inline void remove_partial(struct kmem_cache_node *n,
					struct slab *slab)
{
	lockdep_assert_held(&n->list_lock);
	list_del(&slab->slab_list);
	slab_clear_node_partial(slab);
	n->nr_partial--;
}

/*
 * Called only for kmem_cache_debug() caches instead of remove_partial(), with a
 * slab from the n->partial list. Remove only a single object from the slab, do
 * the alloc_debug_processing() checks and leave the slab on the list, or move
 * it to full list if it was the last free object.
 */
static void *alloc_single_from_partial(struct kmem_cache *s,
		struct kmem_cache_node *n, struct slab *slab, int orig_size)
{
	void *object;

	lockdep_assert_held(&n->list_lock);

	object = slab->freelist;
	slab->freelist = get_freepointer(s, object);
	slab->inuse++;

	if (!alloc_debug_processing(s, slab, object, orig_size)) {
		remove_partial(n, slab);
		return NULL;
	}

	if (slab->inuse == slab->objects) {
		remove_partial(n, slab);
		add_full(s, n, slab);
	}

	return object;
}

/*
 * Called only for kmem_cache_debug() caches to allocate from a freshly
 * allocated slab. Allocate a single object instead of whole freelist
 * and put the slab to the partial (or full) list.
 */
static void *alloc_single_from_new_slab(struct kmem_cache *s,
					struct slab *slab, int orig_size)
{
	int nid = slab_nid(slab);
	struct kmem_cache_node *n = get_node(s, nid);
	unsigned long flags;
	void *object;


	object = slab->freelist;
	slab->freelist = get_freepointer(s, object);
	slab->inuse = 1;

	if (!alloc_debug_processing(s, slab, object, orig_size))
		/*
		 * It's not really expected that this would fail on a
		 * freshly allocated slab, but a concurrent memory
		 * corruption in theory could cause that.
		 */
		return NULL;

	spin_lock_irqsave(&n->list_lock, flags);

	if (slab->inuse == slab->objects)
		add_full(s, n, slab);
	else
		add_partial(n, slab, DEACTIVATE_TO_HEAD);

	inc_slabs_node(s, nid, slab->objects);
	spin_unlock_irqrestore(&n->list_lock, flags);

	return object;
}

#ifdef CONFIG_SLUB_CPU_PARTIAL
static void put_cpu_partial(struct kmem_cache *s, struct slab *slab, int drain);
#else
static inline void put_cpu_partial(struct kmem_cache *s, struct slab *slab,
				   int drain) { }
#endif
static inline bool pfmemalloc_match(struct slab *slab, gfp_t gfpflags);

/*
 * Try to allocate a partial slab from a specific node.
 */
static struct slab *get_partial_node(struct kmem_cache *s,
				     struct kmem_cache_node *n,
				     struct partial_context *pc)
{
	struct slab *slab, *slab2, *partial = NULL;
	unsigned long flags;
	unsigned int partial_slabs = 0;

	/*
	 * Racy check. If we mistakenly see no partial slabs then we
	 * just allocate an empty slab. If we mistakenly try to get a
	 * partial slab and there is none available then get_partial()
	 * will return NULL.
	 */
	if (!n || !n->nr_partial)
		return NULL;

	spin_lock_irqsave(&n->list_lock, flags);
	list_for_each_entry_safe(slab, slab2, &n->partial, slab_list) {
		if (!pfmemalloc_match(slab, pc->flags))
			continue;

		if (IS_ENABLED(CONFIG_SLUB_TINY) || kmem_cache_debug(s)) {
			void *object = alloc_single_from_partial(s, n, slab,
							pc->orig_size);
			if (object) {
				partial = slab;
				pc->object = object;
				break;
			}
			continue;
		}

		remove_partial(n, slab);

		if (!partial) {
			partial = slab;
			stat(s, ALLOC_FROM_PARTIAL);
<<<<<<< HEAD
=======

			if ((slub_get_cpu_partial(s) == 0)) {
				break;
			}
>>>>>>> 0c383648
		} else {
			put_cpu_partial(s, slab, 0);
			stat(s, CPU_PARTIAL_NODE);

			if (++partial_slabs > slub_get_cpu_partial(s) / 2) {
				break;
			}
		}
	}
	spin_unlock_irqrestore(&n->list_lock, flags);
	return partial;
}

/*
 * Get a slab from somewhere. Search in increasing NUMA distances.
 */
static struct slab *get_any_partial(struct kmem_cache *s,
				    struct partial_context *pc)
{
#ifdef CONFIG_NUMA
	struct zonelist *zonelist;
	struct zoneref *z;
	struct zone *zone;
	enum zone_type highest_zoneidx = gfp_zone(pc->flags);
	struct slab *slab;
	unsigned int cpuset_mems_cookie;

	/*
	 * The defrag ratio allows a configuration of the tradeoffs between
	 * inter node defragmentation and node local allocations. A lower
	 * defrag_ratio increases the tendency to do local allocations
	 * instead of attempting to obtain partial slabs from other nodes.
	 *
	 * If the defrag_ratio is set to 0 then kmalloc() always
	 * returns node local objects. If the ratio is higher then kmalloc()
	 * may return off node objects because partial slabs are obtained
	 * from other nodes and filled up.
	 *
	 * If /sys/kernel/slab/xx/remote_node_defrag_ratio is set to 100
	 * (which makes defrag_ratio = 1000) then every (well almost)
	 * allocation will first attempt to defrag slab caches on other nodes.
	 * This means scanning over all nodes to look for partial slabs which
	 * may be expensive if we do it every time we are trying to find a slab
	 * with available objects.
	 */
	if (!s->remote_node_defrag_ratio ||
			get_cycles() % 1024 > s->remote_node_defrag_ratio)
		return NULL;

	do {
		cpuset_mems_cookie = read_mems_allowed_begin();
		zonelist = node_zonelist(mempolicy_slab_node(), pc->flags);
		for_each_zone_zonelist(zone, z, zonelist, highest_zoneidx) {
			struct kmem_cache_node *n;

			n = get_node(s, zone_to_nid(zone));

			if (n && cpuset_zone_allowed(zone, pc->flags) &&
					n->nr_partial > s->min_partial) {
				slab = get_partial_node(s, n, pc);
				if (slab) {
					/*
					 * Don't check read_mems_allowed_retry()
					 * here - if mems_allowed was updated in
					 * parallel, that was a harmless race
					 * between allocation and the cpuset
					 * update
					 */
					return slab;
				}
			}
		}
	} while (read_mems_allowed_retry(cpuset_mems_cookie));
#endif	/* CONFIG_NUMA */
	return NULL;
}

/*
 * Get a partial slab, lock it and return it.
 */
static struct slab *get_partial(struct kmem_cache *s, int node,
				struct partial_context *pc)
{
	struct slab *slab;
	int searchnode = node;

	if (node == NUMA_NO_NODE)
		searchnode = numa_mem_id();

	slab = get_partial_node(s, get_node(s, searchnode), pc);
<<<<<<< HEAD
	if (slab || node != NUMA_NO_NODE)
=======
	if (slab || (node != NUMA_NO_NODE && (pc->flags & __GFP_THISNODE)))
>>>>>>> 0c383648
		return slab;

	return get_any_partial(s, pc);
}

#ifndef CONFIG_SLUB_TINY

#ifdef CONFIG_PREEMPTION
/*
 * Calculate the next globally unique transaction for disambiguation
 * during cmpxchg. The transactions start with the cpu number and are then
 * incremented by CONFIG_NR_CPUS.
 */
#define TID_STEP  roundup_pow_of_two(CONFIG_NR_CPUS)
#else
/*
 * No preemption supported therefore also no need to check for
 * different cpus.
 */
#define TID_STEP 1
#endif /* CONFIG_PREEMPTION */

static inline unsigned long next_tid(unsigned long tid)
{
	return tid + TID_STEP;
}

#ifdef SLUB_DEBUG_CMPXCHG
static inline unsigned int tid_to_cpu(unsigned long tid)
{
	return tid % TID_STEP;
}

static inline unsigned long tid_to_event(unsigned long tid)
{
	return tid / TID_STEP;
}
#endif

static inline unsigned int init_tid(int cpu)
{
	return cpu;
}

static inline void note_cmpxchg_failure(const char *n,
		const struct kmem_cache *s, unsigned long tid)
{
#ifdef SLUB_DEBUG_CMPXCHG
	unsigned long actual_tid = __this_cpu_read(s->cpu_slab->tid);

	pr_info("%s %s: cmpxchg redo ", n, s->name);

#ifdef CONFIG_PREEMPTION
	if (tid_to_cpu(tid) != tid_to_cpu(actual_tid))
		pr_warn("due to cpu change %d -> %d\n",
			tid_to_cpu(tid), tid_to_cpu(actual_tid));
	else
#endif
	if (tid_to_event(tid) != tid_to_event(actual_tid))
		pr_warn("due to cpu running other code. Event %ld->%ld\n",
			tid_to_event(tid), tid_to_event(actual_tid));
	else
		pr_warn("for unknown reason: actual=%lx was=%lx target=%lx\n",
			actual_tid, tid, next_tid(tid));
#endif
	stat(s, CMPXCHG_DOUBLE_CPU_FAIL);
}

static void init_kmem_cache_cpus(struct kmem_cache *s)
{
	int cpu;
	struct kmem_cache_cpu *c;

	for_each_possible_cpu(cpu) {
		c = per_cpu_ptr(s->cpu_slab, cpu);
		local_lock_init(&c->lock);
		c->tid = init_tid(cpu);
	}
}

/*
 * Finishes removing the cpu slab. Merges cpu's freelist with slab's freelist,
 * unfreezes the slabs and puts it on the proper list.
 * Assumes the slab has been already safely taken away from kmem_cache_cpu
 * by the caller.
 */
static void deactivate_slab(struct kmem_cache *s, struct slab *slab,
			    void *freelist)
{
	struct kmem_cache_node *n = get_node(s, slab_nid(slab));
	int free_delta = 0;
	void *nextfree, *freelist_iter, *freelist_tail;
	int tail = DEACTIVATE_TO_HEAD;
	unsigned long flags = 0;
	struct slab new;
	struct slab old;

	if (READ_ONCE(slab->freelist)) {
		stat(s, DEACTIVATE_REMOTE_FREES);
		tail = DEACTIVATE_TO_TAIL;
	}

	/*
	 * Stage one: Count the objects on cpu's freelist as free_delta and
	 * remember the last object in freelist_tail for later splicing.
	 */
	freelist_tail = NULL;
	freelist_iter = freelist;
	while (freelist_iter) {
		nextfree = get_freepointer(s, freelist_iter);

		/*
		 * If 'nextfree' is invalid, it is possible that the object at
		 * 'freelist_iter' is already corrupted.  So isolate all objects
		 * starting at 'freelist_iter' by skipping them.
		 */
		if (freelist_corrupted(s, slab, &freelist_iter, nextfree))
			break;

		freelist_tail = freelist_iter;
		free_delta++;

		freelist_iter = nextfree;
	}

	/*
	 * Stage two: Unfreeze the slab while splicing the per-cpu
	 * freelist to the head of slab's freelist.
	 */
	do {
		old.freelist = READ_ONCE(slab->freelist);
		old.counters = READ_ONCE(slab->counters);
		VM_BUG_ON(!old.frozen);

		/* Determine target state of the slab */
		new.counters = old.counters;
		new.frozen = 0;
		if (freelist_tail) {
			new.inuse -= free_delta;
			set_freepointer(s, freelist_tail, old.freelist);
			new.freelist = freelist;
		} else {
			new.freelist = old.freelist;
		}
	} while (!slab_update_freelist(s, slab,
		old.freelist, old.counters,
		new.freelist, new.counters,
		"unfreezing slab"));

	/*
	 * Stage three: Manipulate the slab list based on the updated state.
	 */
	if (!new.inuse && n->nr_partial >= s->min_partial) {
		stat(s, DEACTIVATE_EMPTY);
		discard_slab(s, slab);
		stat(s, FREE_SLAB);
	} else if (new.freelist) {
		spin_lock_irqsave(&n->list_lock, flags);
		add_partial(n, slab, tail);
		spin_unlock_irqrestore(&n->list_lock, flags);
		stat(s, tail);
	} else {
		stat(s, DEACTIVATE_FULL);
	}
}

#ifdef CONFIG_SLUB_CPU_PARTIAL
static void __put_partials(struct kmem_cache *s, struct slab *partial_slab)
{
	struct kmem_cache_node *n = NULL, *n2 = NULL;
	struct slab *slab, *slab_to_discard = NULL;
	unsigned long flags = 0;

	while (partial_slab) {
		slab = partial_slab;
		partial_slab = slab->next;

		n2 = get_node(s, slab_nid(slab));
		if (n != n2) {
			if (n)
				spin_unlock_irqrestore(&n->list_lock, flags);

			n = n2;
			spin_lock_irqsave(&n->list_lock, flags);
		}

		if (unlikely(!slab->inuse && n->nr_partial >= s->min_partial)) {
			slab->next = slab_to_discard;
			slab_to_discard = slab;
		} else {
			add_partial(n, slab, DEACTIVATE_TO_TAIL);
			stat(s, FREE_ADD_PARTIAL);
		}
	}

	if (n)
		spin_unlock_irqrestore(&n->list_lock, flags);

	while (slab_to_discard) {
		slab = slab_to_discard;
		slab_to_discard = slab_to_discard->next;

		stat(s, DEACTIVATE_EMPTY);
		discard_slab(s, slab);
		stat(s, FREE_SLAB);
	}
}

/*
 * Put all the cpu partial slabs to the node partial list.
 */
static void put_partials(struct kmem_cache *s)
{
	struct slab *partial_slab;
	unsigned long flags;

	local_lock_irqsave(&s->cpu_slab->lock, flags);
	partial_slab = this_cpu_read(s->cpu_slab->partial);
	this_cpu_write(s->cpu_slab->partial, NULL);
	local_unlock_irqrestore(&s->cpu_slab->lock, flags);

	if (partial_slab)
		__put_partials(s, partial_slab);
}

static void put_partials_cpu(struct kmem_cache *s,
			     struct kmem_cache_cpu *c)
{
	struct slab *partial_slab;

	partial_slab = slub_percpu_partial(c);
	c->partial = NULL;

	if (partial_slab)
		__put_partials(s, partial_slab);
}

/*
 * Put a slab into a partial slab slot if available.
 *
 * If we did not find a slot then simply move all the partials to the
 * per node partial list.
 */
static void put_cpu_partial(struct kmem_cache *s, struct slab *slab, int drain)
{
	struct slab *oldslab;
	struct slab *slab_to_put = NULL;
	unsigned long flags;
	int slabs = 0;

	local_lock_irqsave(&s->cpu_slab->lock, flags);

	oldslab = this_cpu_read(s->cpu_slab->partial);

	if (oldslab) {
		if (drain && oldslab->slabs >= s->cpu_partial_slabs) {
			/*
			 * Partial array is full. Move the existing set to the
			 * per node partial list. Postpone the actual unfreezing
			 * outside of the critical section.
			 */
			slab_to_put = oldslab;
			oldslab = NULL;
		} else {
			slabs = oldslab->slabs;
		}
	}

	slabs++;

	slab->slabs = slabs;
	slab->next = oldslab;

	this_cpu_write(s->cpu_slab->partial, slab);

	local_unlock_irqrestore(&s->cpu_slab->lock, flags);

	if (slab_to_put) {
		__put_partials(s, slab_to_put);
		stat(s, CPU_PARTIAL_DRAIN);
	}
}

#else	/* CONFIG_SLUB_CPU_PARTIAL */

static inline void put_partials(struct kmem_cache *s) { }
static inline void put_partials_cpu(struct kmem_cache *s,
				    struct kmem_cache_cpu *c) { }

#endif	/* CONFIG_SLUB_CPU_PARTIAL */

static inline void flush_slab(struct kmem_cache *s, struct kmem_cache_cpu *c)
{
	unsigned long flags;
	struct slab *slab;
	void *freelist;

	local_lock_irqsave(&s->cpu_slab->lock, flags);

	slab = c->slab;
	freelist = c->freelist;

	c->slab = NULL;
	c->freelist = NULL;
	c->tid = next_tid(c->tid);

	local_unlock_irqrestore(&s->cpu_slab->lock, flags);

	if (slab) {
		deactivate_slab(s, slab, freelist);
		stat(s, CPUSLAB_FLUSH);
	}
}

static inline void __flush_cpu_slab(struct kmem_cache *s, int cpu)
{
	struct kmem_cache_cpu *c = per_cpu_ptr(s->cpu_slab, cpu);
	void *freelist = c->freelist;
	struct slab *slab = c->slab;

	c->slab = NULL;
	c->freelist = NULL;
	c->tid = next_tid(c->tid);

	if (slab) {
		deactivate_slab(s, slab, freelist);
		stat(s, CPUSLAB_FLUSH);
	}

	put_partials_cpu(s, c);
}

struct slub_flush_work {
	struct work_struct work;
	struct kmem_cache *s;
	bool skip;
};

/*
 * Flush cpu slab.
 *
 * Called from CPU work handler with migration disabled.
 */
static void flush_cpu_slab(struct work_struct *w)
{
	struct kmem_cache *s;
	struct kmem_cache_cpu *c;
	struct slub_flush_work *sfw;

	sfw = container_of(w, struct slub_flush_work, work);

	s = sfw->s;
	c = this_cpu_ptr(s->cpu_slab);

	if (c->slab)
		flush_slab(s, c);

	put_partials(s);
}

static bool has_cpu_slab(int cpu, struct kmem_cache *s)
{
	struct kmem_cache_cpu *c = per_cpu_ptr(s->cpu_slab, cpu);

	return c->slab || slub_percpu_partial(c);
}

static DEFINE_MUTEX(flush_lock);
static DEFINE_PER_CPU(struct slub_flush_work, slub_flush);

static void flush_all_cpus_locked(struct kmem_cache *s)
{
	struct slub_flush_work *sfw;
	unsigned int cpu;

	lockdep_assert_cpus_held();
	mutex_lock(&flush_lock);

	for_each_online_cpu(cpu) {
		sfw = &per_cpu(slub_flush, cpu);
		if (!has_cpu_slab(cpu, s)) {
			sfw->skip = true;
			continue;
		}
		INIT_WORK(&sfw->work, flush_cpu_slab);
		sfw->skip = false;
		sfw->s = s;
		queue_work_on(cpu, flushwq, &sfw->work);
	}

	for_each_online_cpu(cpu) {
		sfw = &per_cpu(slub_flush, cpu);
		if (sfw->skip)
			continue;
		flush_work(&sfw->work);
	}

	mutex_unlock(&flush_lock);
}

static void flush_all(struct kmem_cache *s)
{
	cpus_read_lock();
	flush_all_cpus_locked(s);
	cpus_read_unlock();
}

/*
 * Use the cpu notifier to insure that the cpu slabs are flushed when
 * necessary.
 */
static int slub_cpu_dead(unsigned int cpu)
{
	struct kmem_cache *s;

	mutex_lock(&slab_mutex);
	list_for_each_entry(s, &slab_caches, list)
		__flush_cpu_slab(s, cpu);
	mutex_unlock(&slab_mutex);
	return 0;
}

#else /* CONFIG_SLUB_TINY */
static inline void flush_all_cpus_locked(struct kmem_cache *s) { }
static inline void flush_all(struct kmem_cache *s) { }
static inline void __flush_cpu_slab(struct kmem_cache *s, int cpu) { }
static inline int slub_cpu_dead(unsigned int cpu) { return 0; }
#endif /* CONFIG_SLUB_TINY */

/*
 * Check if the objects in a per cpu structure fit numa
 * locality expectations.
 */
static inline int node_match(struct slab *slab, int node)
{
#ifdef CONFIG_NUMA
	if (node != NUMA_NO_NODE && slab_nid(slab) != node)
		return 0;
#endif
	return 1;
}

#ifdef CONFIG_SLUB_DEBUG
static int count_free(struct slab *slab)
{
	return slab->objects - slab->inuse;
}

static inline unsigned long node_nr_objs(struct kmem_cache_node *n)
{
	return atomic_long_read(&n->total_objects);
}

/* Supports checking bulk free of a constructed freelist */
static inline bool free_debug_processing(struct kmem_cache *s,
	struct slab *slab, void *head, void *tail, int *bulk_cnt,
	unsigned long addr, depot_stack_handle_t handle)
{
	bool checks_ok = false;
	void *object = head;
	int cnt = 0;

	if (s->flags & SLAB_CONSISTENCY_CHECKS) {
		if (!check_slab(s, slab))
			goto out;
	}

	if (slab->inuse < *bulk_cnt) {
		slab_err(s, slab, "Slab has %d allocated objects but %d are to be freed\n",
			 slab->inuse, *bulk_cnt);
		goto out;
	}

next_object:

	if (++cnt > *bulk_cnt)
		goto out_cnt;

	if (s->flags & SLAB_CONSISTENCY_CHECKS) {
		if (!free_consistency_checks(s, slab, object, addr))
			goto out;
	}

	if (s->flags & SLAB_STORE_USER)
		set_track_update(s, object, TRACK_FREE, addr, handle);
	trace(s, slab, object, 0);
	/* Freepointer not overwritten by init_object(), SLAB_POISON moved it */
	init_object(s, object, SLUB_RED_INACTIVE);

	/* Reached end of constructed freelist yet? */
	if (object != tail) {
		object = get_freepointer(s, object);
		goto next_object;
	}
	checks_ok = true;

out_cnt:
	if (cnt != *bulk_cnt) {
		slab_err(s, slab, "Bulk free expected %d objects but found %d\n",
			 *bulk_cnt, cnt);
		*bulk_cnt = cnt;
	}

out:

	if (!checks_ok)
		slab_fix(s, "Object at 0x%p not freed", object);

	return checks_ok;
}
#endif /* CONFIG_SLUB_DEBUG */

#if defined(CONFIG_SLUB_DEBUG) || defined(SLAB_SUPPORTS_SYSFS)
static unsigned long count_partial(struct kmem_cache_node *n,
					int (*get_count)(struct slab *))
{
	unsigned long flags;
	unsigned long x = 0;
	struct slab *slab;

	spin_lock_irqsave(&n->list_lock, flags);
	list_for_each_entry(slab, &n->partial, slab_list)
		x += get_count(slab);
	spin_unlock_irqrestore(&n->list_lock, flags);
	return x;
}
#endif /* CONFIG_SLUB_DEBUG || SLAB_SUPPORTS_SYSFS */

#ifdef CONFIG_SLUB_DEBUG
#define MAX_PARTIAL_TO_SCAN 10000

static unsigned long count_partial_free_approx(struct kmem_cache_node *n)
{
	unsigned long flags;
	unsigned long x = 0;
	struct slab *slab;

	spin_lock_irqsave(&n->list_lock, flags);
	if (n->nr_partial <= MAX_PARTIAL_TO_SCAN) {
		list_for_each_entry(slab, &n->partial, slab_list)
			x += slab->objects - slab->inuse;
	} else {
		/*
		 * For a long list, approximate the total count of objects in
		 * it to meet the limit on the number of slabs to scan.
		 * Scan from both the list's head and tail for better accuracy.
		 */
		unsigned long scanned = 0;

		list_for_each_entry(slab, &n->partial, slab_list) {
			x += slab->objects - slab->inuse;
			if (++scanned == MAX_PARTIAL_TO_SCAN / 2)
				break;
		}
		list_for_each_entry_reverse(slab, &n->partial, slab_list) {
			x += slab->objects - slab->inuse;
			if (++scanned == MAX_PARTIAL_TO_SCAN)
				break;
		}
		x = mult_frac(x, n->nr_partial, scanned);
		x = min(x, node_nr_objs(n));
	}
	spin_unlock_irqrestore(&n->list_lock, flags);
	return x;
}

static noinline void
slab_out_of_memory(struct kmem_cache *s, gfp_t gfpflags, int nid)
{
	static DEFINE_RATELIMIT_STATE(slub_oom_rs, DEFAULT_RATELIMIT_INTERVAL,
				      DEFAULT_RATELIMIT_BURST);
	int node;
	struct kmem_cache_node *n;

	if ((gfpflags & __GFP_NOWARN) || !__ratelimit(&slub_oom_rs))
		return;

	pr_warn("SLUB: Unable to allocate memory on node %d, gfp=%#x(%pGg)\n",
		nid, gfpflags, &gfpflags);
	pr_warn("  cache: %s, object size: %u, buffer size: %u, default order: %u, min order: %u\n",
		s->name, s->object_size, s->size, oo_order(s->oo),
		oo_order(s->min));

	if (oo_order(s->min) > get_order(s->object_size))
		pr_warn("  %s debugging increased min order, use slab_debug=O to disable.\n",
			s->name);

	for_each_kmem_cache_node(s, node, n) {
		unsigned long nr_slabs;
		unsigned long nr_objs;
		unsigned long nr_free;

		nr_free  = count_partial_free_approx(n);
		nr_slabs = node_nr_slabs(n);
		nr_objs  = node_nr_objs(n);

		pr_warn("  node %d: slabs: %ld, objs: %ld, free: %ld\n",
			node, nr_slabs, nr_objs, nr_free);
	}
}
#else /* CONFIG_SLUB_DEBUG */
static inline void
slab_out_of_memory(struct kmem_cache *s, gfp_t gfpflags, int nid) { }
#endif

static inline bool pfmemalloc_match(struct slab *slab, gfp_t gfpflags)
{
	if (unlikely(slab_test_pfmemalloc(slab)))
		return gfp_pfmemalloc_allowed(gfpflags);

	return true;
}

#ifndef CONFIG_SLUB_TINY
static inline bool
__update_cpu_freelist_fast(struct kmem_cache *s,
			   void *freelist_old, void *freelist_new,
			   unsigned long tid)
{
	freelist_aba_t old = { .freelist = freelist_old, .counter = tid };
	freelist_aba_t new = { .freelist = freelist_new, .counter = next_tid(tid) };

	return this_cpu_try_cmpxchg_freelist(s->cpu_slab->freelist_tid.full,
					     &old.full, new.full);
}

/*
 * Check the slab->freelist and either transfer the freelist to the
 * per cpu freelist or deactivate the slab.
 *
 * The slab is still frozen if the return value is not NULL.
 *
 * If this function returns NULL then the slab has been unfrozen.
 */
static inline void *get_freelist(struct kmem_cache *s, struct slab *slab)
{
	struct slab new;
	unsigned long counters;
	void *freelist;

	lockdep_assert_held(this_cpu_ptr(&s->cpu_slab->lock));

	do {
		freelist = slab->freelist;
		counters = slab->counters;

		new.counters = counters;

		new.inuse = slab->objects;
		new.frozen = freelist != NULL;

	} while (!__slab_update_freelist(s, slab,
		freelist, counters,
		NULL, new.counters,
		"get_freelist"));

	return freelist;
}

/*
 * Freeze the partial slab and return the pointer to the freelist.
 */
static inline void *freeze_slab(struct kmem_cache *s, struct slab *slab)
{
	struct slab new;
	unsigned long counters;
	void *freelist;

	do {
		freelist = slab->freelist;
		counters = slab->counters;

		new.counters = counters;
<<<<<<< HEAD
=======
		VM_BUG_ON(new.frozen);
>>>>>>> 0c383648

		new.inuse = slab->objects;
		new.frozen = 1;

	} while (!slab_update_freelist(s, slab,
		freelist, counters,
		NULL, new.counters,
		"freeze_slab"));

	return freelist;
}

/*
 * Freeze the partial slab and return the pointer to the freelist.
 */
static inline void *freeze_slab(struct kmem_cache *s, struct slab *slab)
{
	struct slab new;
	unsigned long counters;
	void *freelist;

	do {
		freelist = slab->freelist;
		counters = slab->counters;

		new.counters = counters;
		VM_BUG_ON(new.frozen);

		new.inuse = slab->objects;
		new.frozen = 1;

	} while (!slab_update_freelist(s, slab,
		freelist, counters,
		NULL, new.counters,
		"freeze_slab"));

	return freelist;
}

/*
 * Slow path. The lockless freelist is empty or we need to perform
 * debugging duties.
 *
 * Processing is still very fast if new objects have been freed to the
 * regular freelist. In that case we simply take over the regular freelist
 * as the lockless freelist and zap the regular freelist.
 *
 * If that is not working then we fall back to the partial lists. We take the
 * first element of the freelist as the object to allocate now and move the
 * rest of the freelist to the lockless freelist.
 *
 * And if we were unable to get a new slab from the partial slab lists then
 * we need to allocate a new slab. This is the slowest path since it involves
 * a call to the page allocator and the setup of a new slab.
 *
 * Version of __slab_alloc to use when we know that preemption is
 * already disabled (which is the case for bulk allocation).
 */
static void *___slab_alloc(struct kmem_cache *s, gfp_t gfpflags, int node,
			  unsigned long addr, struct kmem_cache_cpu *c, unsigned int orig_size)
{
	void *freelist;
	struct slab *slab;
	unsigned long flags;
	struct partial_context pc;
	bool try_thisnode = true;

	stat(s, ALLOC_SLOWPATH);

reread_slab:

	slab = READ_ONCE(c->slab);
	if (!slab) {
		/*
		 * if the node is not online or has no normal memory, just
		 * ignore the node constraint
		 */
		if (unlikely(node != NUMA_NO_NODE &&
			     !node_isset(node, slab_nodes)))
			node = NUMA_NO_NODE;
		goto new_slab;
	}

	if (unlikely(!node_match(slab, node))) {
		/*
		 * same as above but node_match() being false already
		 * implies node != NUMA_NO_NODE
		 */
		if (!node_isset(node, slab_nodes)) {
			node = NUMA_NO_NODE;
		} else {
			stat(s, ALLOC_NODE_MISMATCH);
			goto deactivate_slab;
		}
	}

	/*
	 * By rights, we should be searching for a slab page that was
	 * PFMEMALLOC but right now, we are losing the pfmemalloc
	 * information when the page leaves the per-cpu allocator
	 */
	if (unlikely(!pfmemalloc_match(slab, gfpflags)))
		goto deactivate_slab;

	/* must check again c->slab in case we got preempted and it changed */
	local_lock_irqsave(&s->cpu_slab->lock, flags);
	if (unlikely(slab != c->slab)) {
		local_unlock_irqrestore(&s->cpu_slab->lock, flags);
		goto reread_slab;
	}
	freelist = c->freelist;
	if (freelist)
		goto load_freelist;

	freelist = get_freelist(s, slab);

	if (!freelist) {
		c->slab = NULL;
		c->tid = next_tid(c->tid);
		local_unlock_irqrestore(&s->cpu_slab->lock, flags);
		stat(s, DEACTIVATE_BYPASS);
		goto new_slab;
	}

	stat(s, ALLOC_REFILL);

load_freelist:

	lockdep_assert_held(this_cpu_ptr(&s->cpu_slab->lock));

	/*
	 * freelist is pointing to the list of objects to be used.
	 * slab is pointing to the slab from which the objects are obtained.
	 * That slab must be frozen for per cpu allocations to work.
	 */
	VM_BUG_ON(!c->slab->frozen);
	c->freelist = get_freepointer(s, freelist);
	c->tid = next_tid(c->tid);
	local_unlock_irqrestore(&s->cpu_slab->lock, flags);
	return freelist;

deactivate_slab:

	local_lock_irqsave(&s->cpu_slab->lock, flags);
	if (slab != c->slab) {
		local_unlock_irqrestore(&s->cpu_slab->lock, flags);
		goto reread_slab;
	}
	freelist = c->freelist;
	c->slab = NULL;
	c->freelist = NULL;
	c->tid = next_tid(c->tid);
	local_unlock_irqrestore(&s->cpu_slab->lock, flags);
	deactivate_slab(s, slab, freelist);

new_slab:

#ifdef CONFIG_SLUB_CPU_PARTIAL
	while (slub_percpu_partial(c)) {
		local_lock_irqsave(&s->cpu_slab->lock, flags);
		if (unlikely(c->slab)) {
			local_unlock_irqrestore(&s->cpu_slab->lock, flags);
			goto reread_slab;
		}
		if (unlikely(!slub_percpu_partial(c))) {
			local_unlock_irqrestore(&s->cpu_slab->lock, flags);
			/* we were preempted and partial list got empty */
			goto new_objects;
		}

		slab = slub_percpu_partial(c);
		slub_set_percpu_partial(c, slab);

		if (likely(node_match(slab, node) &&
			   pfmemalloc_match(slab, gfpflags))) {
			c->slab = slab;
			freelist = get_freelist(s, slab);
			VM_BUG_ON(!freelist);
			stat(s, CPU_PARTIAL_ALLOC);
			goto load_freelist;
		}

		local_unlock_irqrestore(&s->cpu_slab->lock, flags);

		slab->next = NULL;
		__put_partials(s, slab);
	}
#endif

new_objects:

	pc.flags = gfpflags;
<<<<<<< HEAD
=======
	/*
	 * When a preferred node is indicated but no __GFP_THISNODE
	 *
	 * 1) try to get a partial slab from target node only by having
	 *    __GFP_THISNODE in pc.flags for get_partial()
	 * 2) if 1) failed, try to allocate a new slab from target node with
	 *    GPF_NOWAIT | __GFP_THISNODE opportunistically
	 * 3) if 2) failed, retry with original gfpflags which will allow
	 *    get_partial() try partial lists of other nodes before potentially
	 *    allocating new page from other nodes
	 */
	if (unlikely(node != NUMA_NO_NODE && !(gfpflags & __GFP_THISNODE)
		     && try_thisnode))
		pc.flags = GFP_NOWAIT | __GFP_THISNODE;

>>>>>>> 0c383648
	pc.orig_size = orig_size;
	slab = get_partial(s, node, &pc);
	if (slab) {
		if (kmem_cache_debug(s)) {
			freelist = pc.object;
			/*
			 * For debug caches here we had to go through
			 * alloc_single_from_partial() so just store the
			 * tracking info and return the object.
			 */
			if (s->flags & SLAB_STORE_USER)
				set_track(s, freelist, TRACK_ALLOC, addr);

			return freelist;
		}

		freelist = freeze_slab(s, slab);
		goto retry_load_slab;
	}

	slub_put_cpu_ptr(s->cpu_slab);
	slab = new_slab(s, pc.flags, node);
	c = slub_get_cpu_ptr(s->cpu_slab);

	if (unlikely(!slab)) {
		if (node != NUMA_NO_NODE && !(gfpflags & __GFP_THISNODE)
		    && try_thisnode) {
			try_thisnode = false;
			goto new_objects;
		}
		slab_out_of_memory(s, gfpflags, node);
		return NULL;
	}

	stat(s, ALLOC_SLAB);

	if (kmem_cache_debug(s)) {
		freelist = alloc_single_from_new_slab(s, slab, orig_size);

		if (unlikely(!freelist))
			goto new_objects;

		if (s->flags & SLAB_STORE_USER)
			set_track(s, freelist, TRACK_ALLOC, addr);

		return freelist;
	}

	/*
	 * No other reference to the slab yet so we can
	 * muck around with it freely without cmpxchg
	 */
	freelist = slab->freelist;
	slab->freelist = NULL;
	slab->inuse = slab->objects;
	slab->frozen = 1;

	inc_slabs_node(s, slab_nid(slab), slab->objects);

	if (unlikely(!pfmemalloc_match(slab, gfpflags))) {
		/*
		 * For !pfmemalloc_match() case we don't load freelist so that
		 * we don't make further mismatched allocations easier.
		 */
		deactivate_slab(s, slab, get_freepointer(s, freelist));
		return freelist;
	}

retry_load_slab:

	local_lock_irqsave(&s->cpu_slab->lock, flags);
	if (unlikely(c->slab)) {
		void *flush_freelist = c->freelist;
		struct slab *flush_slab = c->slab;

		c->slab = NULL;
		c->freelist = NULL;
		c->tid = next_tid(c->tid);

		local_unlock_irqrestore(&s->cpu_slab->lock, flags);

		deactivate_slab(s, flush_slab, flush_freelist);

		stat(s, CPUSLAB_FLUSH);

		goto retry_load_slab;
	}
	c->slab = slab;

	goto load_freelist;
}

/*
 * A wrapper for ___slab_alloc() for contexts where preemption is not yet
 * disabled. Compensates for possible cpu changes by refetching the per cpu area
 * pointer.
 */
static void *__slab_alloc(struct kmem_cache *s, gfp_t gfpflags, int node,
			  unsigned long addr, struct kmem_cache_cpu *c, unsigned int orig_size)
{
	void *p;

#ifdef CONFIG_PREEMPT_COUNT
	/*
	 * We may have been preempted and rescheduled on a different
	 * cpu before disabling preemption. Need to reload cpu area
	 * pointer.
	 */
	c = slub_get_cpu_ptr(s->cpu_slab);
#endif

	p = ___slab_alloc(s, gfpflags, node, addr, c, orig_size);
#ifdef CONFIG_PREEMPT_COUNT
	slub_put_cpu_ptr(s->cpu_slab);
#endif
	return p;
}

static __always_inline void *__slab_alloc_node(struct kmem_cache *s,
		gfp_t gfpflags, int node, unsigned long addr, size_t orig_size)
{
	struct kmem_cache_cpu *c;
	struct slab *slab;
	unsigned long tid;
	void *object;

redo:
	/*
	 * Must read kmem_cache cpu data via this cpu ptr. Preemption is
	 * enabled. We may switch back and forth between cpus while
	 * reading from one cpu area. That does not matter as long
	 * as we end up on the original cpu again when doing the cmpxchg.
	 *
	 * We must guarantee that tid and kmem_cache_cpu are retrieved on the
	 * same cpu. We read first the kmem_cache_cpu pointer and use it to read
	 * the tid. If we are preempted and switched to another cpu between the
	 * two reads, it's OK as the two are still associated with the same cpu
	 * and cmpxchg later will validate the cpu.
	 */
	c = raw_cpu_ptr(s->cpu_slab);
	tid = READ_ONCE(c->tid);

	/*
	 * Irqless object alloc/free algorithm used here depends on sequence
	 * of fetching cpu_slab's data. tid should be fetched before anything
	 * on c to guarantee that object and slab associated with previous tid
	 * won't be used with current tid. If we fetch tid first, object and
	 * slab could be one associated with next tid and our alloc/free
	 * request will be failed. In this case, we will retry. So, no problem.
	 */
	barrier();

	/*
	 * The transaction ids are globally unique per cpu and per operation on
	 * a per cpu queue. Thus they can be guarantee that the cmpxchg_double
	 * occurs on the right processor and that there was no operation on the
	 * linked list in between.
	 */

	object = c->freelist;
	slab = c->slab;

	if (!USE_LOCKLESS_FAST_PATH() ||
	    unlikely(!object || !slab || !node_match(slab, node))) {
		object = __slab_alloc(s, gfpflags, node, addr, c, orig_size);
	} else {
		void *next_object = get_freepointer_safe(s, object);

		/*
		 * The cmpxchg will only match if there was no additional
		 * operation and if we are on the right processor.
		 *
		 * The cmpxchg does the following atomically (without lock
		 * semantics!)
		 * 1. Relocate first pointer to the current per cpu area.
		 * 2. Verify that tid and freelist have not been changed
		 * 3. If they were not changed replace tid and freelist
		 *
		 * Since this is without lock semantics the protection is only
		 * against code executing on this cpu *not* from access by
		 * other cpus.
		 */
		if (unlikely(!__update_cpu_freelist_fast(s, object, next_object, tid))) {
			note_cmpxchg_failure("slab_alloc", s, tid);
			goto redo;
		}
		prefetch_freepointer(s, next_object);
		stat(s, ALLOC_FASTPATH);
	}

	return object;
}
#else /* CONFIG_SLUB_TINY */
static void *__slab_alloc_node(struct kmem_cache *s,
		gfp_t gfpflags, int node, unsigned long addr, size_t orig_size)
{
	struct partial_context pc;
	struct slab *slab;
	void *object;

	pc.flags = gfpflags;
	pc.orig_size = orig_size;
	slab = get_partial(s, node, &pc);

	if (slab)
		return pc.object;

	slab = new_slab(s, gfpflags, node);
	if (unlikely(!slab)) {
		slab_out_of_memory(s, gfpflags, node);
		return NULL;
	}

	object = alloc_single_from_new_slab(s, slab, orig_size);

	return object;
}
#endif /* CONFIG_SLUB_TINY */

/*
 * If the object has been wiped upon free, make sure it's fully initialized by
 * zeroing out freelist pointer.
 */
static __always_inline void maybe_wipe_obj_freeptr(struct kmem_cache *s,
						   void *obj)
{
	if (unlikely(slab_want_init_on_free(s)) && obj &&
	    !freeptr_outside_object(s))
		memset((void *)((char *)kasan_reset_tag(obj) + s->offset),
			0, sizeof(void *));
}

noinline int should_failslab(struct kmem_cache *s, gfp_t gfpflags)
{
	if (__should_failslab(s, gfpflags))
		return -ENOMEM;
	return 0;
}
ALLOW_ERROR_INJECTION(should_failslab, ERRNO);

static __fastpath_inline
<<<<<<< HEAD
struct kmem_cache *slab_pre_alloc_hook(struct kmem_cache *s,
				       struct list_lru *lru,
				       struct obj_cgroup **objcgp,
				       size_t size, gfp_t flags)
=======
struct kmem_cache *slab_pre_alloc_hook(struct kmem_cache *s, gfp_t flags)
>>>>>>> 0c383648
{
	flags &= gfp_allowed_mask;

	might_alloc(flags);

	if (unlikely(should_failslab(s, flags)))
		return NULL;

<<<<<<< HEAD
	if (unlikely(!memcg_slab_pre_alloc_hook(s, lru, objcgp, size, flags)))
		return NULL;

=======
>>>>>>> 0c383648
	return s;
}

static __fastpath_inline
<<<<<<< HEAD
void slab_post_alloc_hook(struct kmem_cache *s,	struct obj_cgroup *objcg,
=======
bool slab_post_alloc_hook(struct kmem_cache *s, struct list_lru *lru,
>>>>>>> 0c383648
			  gfp_t flags, size_t size, void **p, bool init,
			  unsigned int orig_size)
{
	unsigned int zero_size = s->object_size;
	bool kasan_init = init;
	size_t i;
	gfp_t init_flags = flags & gfp_allowed_mask;

	/*
	 * For kmalloc object, the allocated memory size(object_size) is likely
	 * larger than the requested size(orig_size). If redzone check is
	 * enabled for the extra space, don't zero it, as it will be redzoned
	 * soon. The redzone operation for this extra space could be seen as a
	 * replacement of current poisoning under certain debug option, and
	 * won't break other sanity checks.
	 */
	if (kmem_cache_debug_flags(s, SLAB_STORE_USER | SLAB_RED_ZONE) &&
	    (s->flags & SLAB_KMALLOC))
		zero_size = orig_size;

	/*
	 * When slab_debug is enabled, avoid memory initialization integrated
	 * into KASAN and instead zero out the memory via the memset below with
	 * the proper size. Otherwise, KASAN might overwrite SLUB redzones and
	 * cause false-positive reports. This does not lead to a performance
	 * penalty on production builds, as slab_debug is not intended to be
	 * enabled there.
	 */
	if (__slub_debug_enabled())
		kasan_init = false;

	/*
	 * As memory initialization might be integrated into KASAN,
	 * kasan_slab_alloc and initialization memset must be
	 * kept together to avoid discrepancies in behavior.
	 *
	 * As p[i] might get tagged, memset and kmemleak hook come after KASAN.
	 */
	for (i = 0; i < size; i++) {
		p[i] = kasan_slab_alloc(s, p[i], init_flags, kasan_init);
		if (p[i] && init && (!kasan_init ||
				     !kasan_has_integrated_init()))
			memset(p[i], 0, zero_size);
		kmemleak_alloc_recursive(p[i], s->object_size, 1,
					 s->flags, init_flags);
		kmsan_slab_alloc(s, p[i], init_flags);
<<<<<<< HEAD
	}

	memcg_slab_post_alloc_hook(s, objcg, flags, size, p);
=======
#ifdef CONFIG_MEM_ALLOC_PROFILING
		if (need_slab_obj_ext()) {
			struct slabobj_ext *obj_exts;

			obj_exts = prepare_slab_obj_exts_hook(s, flags, p[i]);
			/*
			 * Currently obj_exts is used only for allocation profiling.
			 * If other users appear then mem_alloc_profiling_enabled()
			 * check should be added before alloc_tag_add().
			 */
			if (likely(obj_exts))
				alloc_tag_add(&obj_exts->ref, current->alloc_tag, s->size);
		}
#endif
	}

	return memcg_slab_post_alloc_hook(s, lru, flags, size, p);
>>>>>>> 0c383648
}

/*
 * Inlined fastpath so that allocation functions (kmalloc, kmem_cache_alloc)
 * have the fastpath folded into their functions. So no function call
 * overhead for requests that can be satisfied on the fastpath.
 *
 * The fastpath works by first checking if the lockless freelist can be used.
 * If not then __slab_alloc is called for slow processing.
 *
 * Otherwise we can simply pick the next object from the lockless free list.
 */
static __fastpath_inline void *slab_alloc_node(struct kmem_cache *s, struct list_lru *lru,
		gfp_t gfpflags, int node, unsigned long addr, size_t orig_size)
{
	void *object;
	bool init = false;

<<<<<<< HEAD
	s = slab_pre_alloc_hook(s, lru, &objcg, 1, gfpflags);
=======
	s = slab_pre_alloc_hook(s, gfpflags);
>>>>>>> 0c383648
	if (unlikely(!s))
		return NULL;

	object = kfence_alloc(s, orig_size, gfpflags);
	if (unlikely(object))
		goto out;

	object = __slab_alloc_node(s, gfpflags, node, addr, orig_size);

	maybe_wipe_obj_freeptr(s, object);
	init = slab_want_init_on_alloc(gfpflags, s);

out:
	/*
	 * When init equals 'true', like for kzalloc() family, only
	 * @orig_size bytes might be zeroed instead of s->object_size
	 * In case this fails due to memcg_slab_post_alloc_hook(),
	 * object is set to NULL
	 */
	slab_post_alloc_hook(s, lru, gfpflags, 1, &object, init, orig_size);

	return object;
}

<<<<<<< HEAD
void *kmem_cache_alloc(struct kmem_cache *s, gfp_t gfpflags)
=======
void *kmem_cache_alloc_noprof(struct kmem_cache *s, gfp_t gfpflags)
>>>>>>> 0c383648
{
	void *ret = slab_alloc_node(s, NULL, gfpflags, NUMA_NO_NODE, _RET_IP_,
				    s->object_size);

	trace_kmem_cache_alloc(_RET_IP_, ret, s, gfpflags, NUMA_NO_NODE);

	return ret;
}
<<<<<<< HEAD
EXPORT_SYMBOL(kmem_cache_alloc);

void *kmem_cache_alloc_lru(struct kmem_cache *s, struct list_lru *lru,
=======
EXPORT_SYMBOL(kmem_cache_alloc_noprof);

void *kmem_cache_alloc_lru_noprof(struct kmem_cache *s, struct list_lru *lru,
>>>>>>> 0c383648
			   gfp_t gfpflags)
{
	void *ret = slab_alloc_node(s, lru, gfpflags, NUMA_NO_NODE, _RET_IP_,
				    s->object_size);

	trace_kmem_cache_alloc(_RET_IP_, ret, s, gfpflags, NUMA_NO_NODE);

	return ret;
}
<<<<<<< HEAD
EXPORT_SYMBOL(kmem_cache_alloc_lru);
=======
EXPORT_SYMBOL(kmem_cache_alloc_lru_noprof);
>>>>>>> 0c383648

/**
 * kmem_cache_alloc_node - Allocate an object on the specified node
 * @s: The cache to allocate from.
 * @gfpflags: See kmalloc().
 * @node: node number of the target node.
 *
 * Identical to kmem_cache_alloc but it will allocate memory on the given
 * node, which can improve the performance for cpu bound structures.
 *
 * Fallback to other node is possible if __GFP_THISNODE is not set.
 *
 * Return: pointer to the new object or %NULL in case of error
 */
<<<<<<< HEAD
void *kmem_cache_alloc_node(struct kmem_cache *s, gfp_t gfpflags, int node)
=======
void *kmem_cache_alloc_node_noprof(struct kmem_cache *s, gfp_t gfpflags, int node)
>>>>>>> 0c383648
{
	void *ret = slab_alloc_node(s, NULL, gfpflags, node, _RET_IP_, s->object_size);

	trace_kmem_cache_alloc(_RET_IP_, ret, s, gfpflags, node);

	return ret;
}
<<<<<<< HEAD
EXPORT_SYMBOL(kmem_cache_alloc_node);
=======
EXPORT_SYMBOL(kmem_cache_alloc_node_noprof);
>>>>>>> 0c383648

/*
 * To avoid unnecessary overhead, we pass through large allocation requests
 * directly to the page allocator. We use __GFP_COMP, because we will need to
 * know the allocation order to free the pages properly in kfree.
 */
static void *__kmalloc_large_node(size_t size, gfp_t flags, int node)
<<<<<<< HEAD
{
	struct folio *folio;
	void *ptr = NULL;
	unsigned int order = get_order(size);

	if (unlikely(flags & GFP_SLAB_BUG_MASK))
		flags = kmalloc_fix_flags(flags);

	flags |= __GFP_COMP;
	folio = (struct folio *)alloc_pages_node(node, flags, order);
	if (folio) {
		ptr = folio_address(folio);
		lruvec_stat_mod_folio(folio, NR_SLAB_UNRECLAIMABLE_B,
				      PAGE_SIZE << order);
	}

	ptr = kasan_kmalloc_large(ptr, size, flags);
	/* As ptr might get tagged, call kmemleak hook after KASAN. */
	kmemleak_alloc(ptr, size, 1, flags);
	kmsan_kmalloc_large(ptr, size, flags);

	return ptr;
}

void *kmalloc_large(size_t size, gfp_t flags)
{
	void *ret = __kmalloc_large_node(size, flags, NUMA_NO_NODE);

	trace_kmalloc(_RET_IP_, ret, size, PAGE_SIZE << get_order(size),
		      flags, NUMA_NO_NODE);
	return ret;
}
EXPORT_SYMBOL(kmalloc_large);

void *kmalloc_large_node(size_t size, gfp_t flags, int node)
{
	void *ret = __kmalloc_large_node(size, flags, node);

	trace_kmalloc(_RET_IP_, ret, size, PAGE_SIZE << get_order(size),
		      flags, node);
	return ret;
}
EXPORT_SYMBOL(kmalloc_large_node);

static __always_inline
void *__do_kmalloc_node(size_t size, gfp_t flags, int node,
			unsigned long caller)
{
	struct kmem_cache *s;
	void *ret;

=======
{
	struct folio *folio;
	void *ptr = NULL;
	unsigned int order = get_order(size);

	if (unlikely(flags & GFP_SLAB_BUG_MASK))
		flags = kmalloc_fix_flags(flags);

	flags |= __GFP_COMP;
	folio = (struct folio *)alloc_pages_node_noprof(node, flags, order);
	if (folio) {
		ptr = folio_address(folio);
		lruvec_stat_mod_folio(folio, NR_SLAB_UNRECLAIMABLE_B,
				      PAGE_SIZE << order);
	}

	ptr = kasan_kmalloc_large(ptr, size, flags);
	/* As ptr might get tagged, call kmemleak hook after KASAN. */
	kmemleak_alloc(ptr, size, 1, flags);
	kmsan_kmalloc_large(ptr, size, flags);

	return ptr;
}

void *kmalloc_large_noprof(size_t size, gfp_t flags)
{
	void *ret = __kmalloc_large_node(size, flags, NUMA_NO_NODE);

	trace_kmalloc(_RET_IP_, ret, size, PAGE_SIZE << get_order(size),
		      flags, NUMA_NO_NODE);
	return ret;
}
EXPORT_SYMBOL(kmalloc_large_noprof);

void *kmalloc_large_node_noprof(size_t size, gfp_t flags, int node)
{
	void *ret = __kmalloc_large_node(size, flags, node);

	trace_kmalloc(_RET_IP_, ret, size, PAGE_SIZE << get_order(size),
		      flags, node);
	return ret;
}
EXPORT_SYMBOL(kmalloc_large_node_noprof);

static __always_inline
void *__do_kmalloc_node(size_t size, gfp_t flags, int node,
			unsigned long caller)
{
	struct kmem_cache *s;
	void *ret;

>>>>>>> 0c383648
	if (unlikely(size > KMALLOC_MAX_CACHE_SIZE)) {
		ret = __kmalloc_large_node(size, flags, node);
		trace_kmalloc(caller, ret, size,
			      PAGE_SIZE << get_order(size), flags, node);
		return ret;
	}
<<<<<<< HEAD

	if (unlikely(!size))
		return ZERO_SIZE_PTR;

=======

	if (unlikely(!size))
		return ZERO_SIZE_PTR;

>>>>>>> 0c383648
	s = kmalloc_slab(size, flags, caller);

	ret = slab_alloc_node(s, NULL, flags, node, caller, size);
	ret = kasan_kmalloc(s, ret, size, flags);
	trace_kmalloc(caller, ret, size, s->size, flags, node);
<<<<<<< HEAD
	return ret;
}

void *__kmalloc_node(size_t size, gfp_t flags, int node)
{
	return __do_kmalloc_node(size, flags, node, _RET_IP_);
}
EXPORT_SYMBOL(__kmalloc_node);

void *__kmalloc(size_t size, gfp_t flags)
{
	return __do_kmalloc_node(size, flags, NUMA_NO_NODE, _RET_IP_);
}
EXPORT_SYMBOL(__kmalloc);

void *__kmalloc_node_track_caller(size_t size, gfp_t flags,
				  int node, unsigned long caller)
{
	return __do_kmalloc_node(size, flags, node, caller);
}
EXPORT_SYMBOL(__kmalloc_node_track_caller);

void *kmalloc_trace(struct kmem_cache *s, gfp_t gfpflags, size_t size)
{
	void *ret = slab_alloc_node(s, NULL, gfpflags, NUMA_NO_NODE,
					    _RET_IP_, size);

	trace_kmalloc(_RET_IP_, ret, size, s->size, gfpflags, NUMA_NO_NODE);

	ret = kasan_kmalloc(s, ret, size, gfpflags);
	return ret;
}
EXPORT_SYMBOL(kmalloc_trace);

void *kmalloc_node_trace(struct kmem_cache *s, gfp_t gfpflags,
			 int node, size_t size)
{
	void *ret = slab_alloc_node(s, NULL, gfpflags, node, _RET_IP_, size);

	trace_kmalloc(_RET_IP_, ret, size, s->size, gfpflags, node);

	ret = kasan_kmalloc(s, ret, size, gfpflags);
	return ret;
}
EXPORT_SYMBOL(kmalloc_node_trace);
=======
	return ret;
}

void *__kmalloc_node_noprof(size_t size, gfp_t flags, int node)
{
	return __do_kmalloc_node(size, flags, node, _RET_IP_);
}
EXPORT_SYMBOL(__kmalloc_node_noprof);

void *__kmalloc_noprof(size_t size, gfp_t flags)
{
	return __do_kmalloc_node(size, flags, NUMA_NO_NODE, _RET_IP_);
}
EXPORT_SYMBOL(__kmalloc_noprof);

void *kmalloc_node_track_caller_noprof(size_t size, gfp_t flags,
				       int node, unsigned long caller)
{
	return __do_kmalloc_node(size, flags, node, caller);
}
EXPORT_SYMBOL(kmalloc_node_track_caller_noprof);

void *kmalloc_trace_noprof(struct kmem_cache *s, gfp_t gfpflags, size_t size)
{
	void *ret = slab_alloc_node(s, NULL, gfpflags, NUMA_NO_NODE,
					    _RET_IP_, size);

	trace_kmalloc(_RET_IP_, ret, size, s->size, gfpflags, NUMA_NO_NODE);

	ret = kasan_kmalloc(s, ret, size, gfpflags);
	return ret;
}
EXPORT_SYMBOL(kmalloc_trace_noprof);

void *kmalloc_node_trace_noprof(struct kmem_cache *s, gfp_t gfpflags,
			 int node, size_t size)
{
	void *ret = slab_alloc_node(s, NULL, gfpflags, node, _RET_IP_, size);

	trace_kmalloc(_RET_IP_, ret, size, s->size, gfpflags, node);

	ret = kasan_kmalloc(s, ret, size, gfpflags);
	return ret;
}
EXPORT_SYMBOL(kmalloc_node_trace_noprof);
>>>>>>> 0c383648

static noinline void free_to_partial_list(
	struct kmem_cache *s, struct slab *slab,
	void *head, void *tail, int bulk_cnt,
	unsigned long addr)
{
	struct kmem_cache_node *n = get_node(s, slab_nid(slab));
	struct slab *slab_free = NULL;
	int cnt = bulk_cnt;
	unsigned long flags;
	depot_stack_handle_t handle = 0;

	if (s->flags & SLAB_STORE_USER)
		handle = set_track_prepare();

	spin_lock_irqsave(&n->list_lock, flags);

	if (free_debug_processing(s, slab, head, tail, &cnt, addr, handle)) {
		void *prior = slab->freelist;

		/* Perform the actual freeing while we still hold the locks */
		slab->inuse -= cnt;
		set_freepointer(s, tail, prior);
		slab->freelist = head;

		/*
		 * If the slab is empty, and node's partial list is full,
		 * it should be discarded anyway no matter it's on full or
		 * partial list.
		 */
		if (slab->inuse == 0 && n->nr_partial >= s->min_partial)
			slab_free = slab;

		if (!prior) {
			/* was on full list */
			remove_full(s, n, slab);
			if (!slab_free) {
				add_partial(n, slab, DEACTIVATE_TO_TAIL);
				stat(s, FREE_ADD_PARTIAL);
			}
		} else if (slab_free) {
			remove_partial(n, slab);
			stat(s, FREE_REMOVE_PARTIAL);
		}
	}

	if (slab_free) {
		/*
		 * Update the counters while still holding n->list_lock to
		 * prevent spurious validation warnings
		 */
		dec_slabs_node(s, slab_nid(slab_free), slab_free->objects);
	}

	spin_unlock_irqrestore(&n->list_lock, flags);

	if (slab_free) {
		stat(s, FREE_SLAB);
		free_slab(s, slab_free);
	}
}

/*
 * Slow path handling. This may still be called frequently since objects
 * have a longer lifetime than the cpu slabs in most processing loads.
 *
 * So we still attempt to reduce cache line usage. Just take the slab
 * lock and free the item. If there is no additional partial slab
 * handling required then we can return immediately.
 */
static void __slab_free(struct kmem_cache *s, struct slab *slab,
			void *head, void *tail, int cnt,
			unsigned long addr)

{
	void *prior;
	int was_frozen;
	struct slab new;
	unsigned long counters;
	struct kmem_cache_node *n = NULL;
	unsigned long flags;
	bool on_node_partial;

	stat(s, FREE_SLOWPATH);

	if (IS_ENABLED(CONFIG_SLUB_TINY) || kmem_cache_debug(s)) {
		free_to_partial_list(s, slab, head, tail, cnt, addr);
		return;
	}

	do {
		if (unlikely(n)) {
			spin_unlock_irqrestore(&n->list_lock, flags);
			n = NULL;
		}
		prior = slab->freelist;
		counters = slab->counters;
		set_freepointer(s, tail, prior);
		new.counters = counters;
		was_frozen = new.frozen;
		new.inuse -= cnt;
		if ((!new.inuse || !prior) && !was_frozen) {
			/* Needs to be taken off a list */
			if (!kmem_cache_has_cpu_partial(s) || prior) {

				n = get_node(s, slab_nid(slab));
				/*
				 * Speculatively acquire the list_lock.
				 * If the cmpxchg does not succeed then we may
				 * drop the list_lock without any processing.
				 *
				 * Otherwise the list_lock will synchronize with
				 * other processors updating the list of slabs.
				 */
				spin_lock_irqsave(&n->list_lock, flags);

				on_node_partial = slab_test_node_partial(slab);
			}
		}

	} while (!slab_update_freelist(s, slab,
		prior, counters,
		head, new.counters,
		"__slab_free"));

	if (likely(!n)) {

		if (likely(was_frozen)) {
			/*
			 * The list lock was not taken therefore no list
			 * activity can be necessary.
			 */
			stat(s, FREE_FROZEN);
		} else if (kmem_cache_has_cpu_partial(s) && !prior) {
			/*
			 * If we started with a full slab then put it onto the
			 * per cpu partial list.
			 */
			put_cpu_partial(s, slab, 1);
			stat(s, CPU_PARTIAL_FREE);
		}

		return;
	}

	/*
	 * This slab was partially empty but not on the per-node partial list,
	 * in which case we shouldn't manipulate its list, just return.
	 */
	if (prior && !on_node_partial) {
		spin_unlock_irqrestore(&n->list_lock, flags);
		return;
	}

	if (unlikely(!new.inuse && n->nr_partial >= s->min_partial))
		goto slab_empty;

	/*
	 * Objects left in the slab. If it was not on the partial list before
	 * then add it.
	 */
	if (!kmem_cache_has_cpu_partial(s) && unlikely(!prior)) {
		add_partial(n, slab, DEACTIVATE_TO_TAIL);
		stat(s, FREE_ADD_PARTIAL);
	}
	spin_unlock_irqrestore(&n->list_lock, flags);
	return;

slab_empty:
	if (prior) {
		/*
		 * Slab on the partial list.
		 */
		remove_partial(n, slab);
		stat(s, FREE_REMOVE_PARTIAL);
	}

	spin_unlock_irqrestore(&n->list_lock, flags);
	stat(s, FREE_SLAB);
	discard_slab(s, slab);
}

#ifndef CONFIG_SLUB_TINY
/*
 * Fastpath with forced inlining to produce a kfree and kmem_cache_free that
 * can perform fastpath freeing without additional function calls.
 *
 * The fastpath is only possible if we are freeing to the current cpu slab
 * of this processor. This typically the case if we have just allocated
 * the item before.
 *
 * If fastpath is not possible then fall back to __slab_free where we deal
 * with all sorts of special processing.
 *
 * Bulk free of a freelist with several objects (all pointing to the
 * same slab) possible by specifying head and tail ptr, plus objects
 * count (cnt). Bulk free indicated by tail pointer being set.
 */
static __always_inline void do_slab_free(struct kmem_cache *s,
				struct slab *slab, void *head, void *tail,
				int cnt, unsigned long addr)
{
	struct kmem_cache_cpu *c;
	unsigned long tid;
	void **freelist;

redo:
	/*
	 * Determine the currently cpus per cpu slab.
	 * The cpu may change afterward. However that does not matter since
	 * data is retrieved via this pointer. If we are on the same cpu
	 * during the cmpxchg then the free will succeed.
	 */
	c = raw_cpu_ptr(s->cpu_slab);
	tid = READ_ONCE(c->tid);

	/* Same with comment on barrier() in __slab_alloc_node() */
	barrier();

	if (unlikely(slab != c->slab)) {
		__slab_free(s, slab, head, tail, cnt, addr);
		return;
	}

	if (USE_LOCKLESS_FAST_PATH()) {
		freelist = READ_ONCE(c->freelist);

		set_freepointer(s, tail, freelist);

		if (unlikely(!__update_cpu_freelist_fast(s, freelist, head, tid))) {
			note_cmpxchg_failure("slab_free", s, tid);
			goto redo;
		}
	} else {
		/* Update the free list under the local lock */
		local_lock(&s->cpu_slab->lock);
		c = this_cpu_ptr(s->cpu_slab);
		if (unlikely(slab != c->slab)) {
			local_unlock(&s->cpu_slab->lock);
			goto redo;
		}
		tid = c->tid;
		freelist = c->freelist;

		set_freepointer(s, tail, freelist);
		c->freelist = head;
		c->tid = next_tid(tid);

		local_unlock(&s->cpu_slab->lock);
	}
	stat_add(s, FREE_FASTPATH, cnt);
}
#else /* CONFIG_SLUB_TINY */
static void do_slab_free(struct kmem_cache *s,
				struct slab *slab, void *head, void *tail,
				int cnt, unsigned long addr)
{
	__slab_free(s, slab, head, tail, cnt, addr);
}
#endif /* CONFIG_SLUB_TINY */

static __fastpath_inline
void slab_free(struct kmem_cache *s, struct slab *slab, void *object,
	       unsigned long addr)
{
	memcg_slab_free_hook(s, slab, &object, 1);
<<<<<<< HEAD
=======
	alloc_tagging_slab_free_hook(s, slab, &object, 1);
>>>>>>> 0c383648

	if (likely(slab_free_hook(s, object, slab_want_init_on_free(s))))
		do_slab_free(s, slab, object, object, 1, addr);
}

<<<<<<< HEAD
=======
#ifdef CONFIG_MEMCG_KMEM
/* Do not inline the rare memcg charging failed path into the allocation path */
static noinline
void memcg_alloc_abort_single(struct kmem_cache *s, void *object)
{
	if (likely(slab_free_hook(s, object, slab_want_init_on_free(s))))
		do_slab_free(s, virt_to_slab(object), object, object, 1, _RET_IP_);
}
#endif

>>>>>>> 0c383648
static __fastpath_inline
void slab_free_bulk(struct kmem_cache *s, struct slab *slab, void *head,
		    void *tail, void **p, int cnt, unsigned long addr)
{
	memcg_slab_free_hook(s, slab, p, cnt);
	alloc_tagging_slab_free_hook(s, slab, p, cnt);
	/*
	 * With KASAN enabled slab_free_freelist_hook modifies the freelist
	 * to remove objects, whose reuse must be delayed.
	 */
	if (likely(slab_free_freelist_hook(s, &head, &tail, &cnt)))
		do_slab_free(s, slab, head, tail, cnt, addr);
}

#ifdef CONFIG_KASAN_GENERIC
void ___cache_free(struct kmem_cache *cache, void *x, unsigned long addr)
{
	do_slab_free(cache, virt_to_slab(x), x, x, 1, addr);
}
#endif

static inline struct kmem_cache *virt_to_cache(const void *obj)
<<<<<<< HEAD
{
	struct slab *slab;

	slab = virt_to_slab(obj);
	if (WARN_ONCE(!slab, "%s: Object is not a Slab page!\n", __func__))
		return NULL;
	return slab->slab_cache;
}

static inline struct kmem_cache *cache_from_obj(struct kmem_cache *s, void *x)
{
=======
{
	struct slab *slab;

	slab = virt_to_slab(obj);
	if (WARN_ONCE(!slab, "%s: Object is not a Slab page!\n", __func__))
		return NULL;
	return slab->slab_cache;
}

static inline struct kmem_cache *cache_from_obj(struct kmem_cache *s, void *x)
{
>>>>>>> 0c383648
	struct kmem_cache *cachep;

	if (!IS_ENABLED(CONFIG_SLAB_FREELIST_HARDENED) &&
	    !kmem_cache_debug_flags(s, SLAB_CONSISTENCY_CHECKS))
		return s;

	cachep = virt_to_cache(x);
	if (WARN(cachep && cachep != s,
		 "%s: Wrong slab cache. %s but object is from %s\n",
		 __func__, s->name, cachep->name))
		print_tracking(cachep, x);
	return cachep;
}

/**
 * kmem_cache_free - Deallocate an object
 * @s: The cache the allocation was from.
 * @x: The previously allocated object.
 *
 * Free an object which was previously allocated from this
 * cache.
 */
void kmem_cache_free(struct kmem_cache *s, void *x)
{
	s = cache_from_obj(s, x);
	if (!s)
		return;
	trace_kmem_cache_free(_RET_IP_, x, s);
	slab_free(s, virt_to_slab(x), x, _RET_IP_);
}
EXPORT_SYMBOL(kmem_cache_free);

static void free_large_kmalloc(struct folio *folio, void *object)
{
	unsigned int order = folio_order(folio);

	if (WARN_ON_ONCE(order == 0))
		pr_warn_once("object pointer: 0x%p\n", object);

	kmemleak_free(object);
	kasan_kfree_large(object);
	kmsan_kfree_large(object);

	lruvec_stat_mod_folio(folio, NR_SLAB_UNRECLAIMABLE_B,
			      -(PAGE_SIZE << order));
	folio_put(folio);
}

/**
 * kfree - free previously allocated memory
 * @object: pointer returned by kmalloc() or kmem_cache_alloc()
 *
 * If @object is NULL, no operation is performed.
 */
void kfree(const void *object)
{
	struct folio *folio;
	struct slab *slab;
	struct kmem_cache *s;
	void *x = (void *)object;

	trace_kfree(_RET_IP_, object);

	if (unlikely(ZERO_OR_NULL_PTR(object)))
		return;

	folio = virt_to_folio(object);
	if (unlikely(!folio_test_slab(folio))) {
		free_large_kmalloc(folio, (void *)object);
		return;
	}

	slab = folio_slab(folio);
	s = slab->slab_cache;
	slab_free(s, slab, x, _RET_IP_);
}
EXPORT_SYMBOL(kfree);

struct detached_freelist {
	struct slab *slab;
	void *tail;
	void *freelist;
	int cnt;
	struct kmem_cache *s;
};

/*
 * This function progressively scans the array with free objects (with
 * a limited look ahead) and extract objects belonging to the same
 * slab.  It builds a detached freelist directly within the given
 * slab/objects.  This can happen without any need for
 * synchronization, because the objects are owned by running process.
 * The freelist is build up as a single linked list in the objects.
 * The idea is, that this detached freelist can then be bulk
 * transferred to the real freelist(s), but only requiring a single
 * synchronization primitive.  Look ahead in the array is limited due
 * to performance reasons.
 */
static inline
int build_detached_freelist(struct kmem_cache *s, size_t size,
			    void **p, struct detached_freelist *df)
{
	int lookahead = 3;
	void *object;
	struct folio *folio;
	size_t same;

	object = p[--size];
	folio = virt_to_folio(object);
	if (!s) {
		/* Handle kalloc'ed objects */
		if (unlikely(!folio_test_slab(folio))) {
			free_large_kmalloc(folio, object);
			df->slab = NULL;
			return size;
		}
		/* Derive kmem_cache from object */
		df->slab = folio_slab(folio);
		df->s = df->slab->slab_cache;
	} else {
		df->slab = folio_slab(folio);
		df->s = cache_from_obj(s, object); /* Support for memcg */
	}

	/* Start new detached freelist */
	df->tail = object;
	df->freelist = object;
	df->cnt = 1;

	if (is_kfence_address(object))
		return size;

	set_freepointer(df->s, object, NULL);

	same = size;
	while (size) {
		object = p[--size];
		/* df->slab is always set at this point */
		if (df->slab == virt_to_slab(object)) {
			/* Opportunity build freelist */
			set_freepointer(df->s, object, df->freelist);
			df->freelist = object;
			df->cnt++;
			same--;
			if (size != same)
				swap(p[size], p[same]);
			continue;
		}

		/* Limit look ahead search */
		if (!--lookahead)
			break;
	}

	return same;
}

/*
 * Internal bulk free of objects that were not initialised by the post alloc
 * hooks and thus should not be processed by the free hooks
 */
static void __kmem_cache_free_bulk(struct kmem_cache *s, size_t size, void **p)
{
	if (!size)
		return;

	do {
		struct detached_freelist df;

		size = build_detached_freelist(s, size, p, &df);
		if (!df.slab)
			continue;

		do_slab_free(df.s, df.slab, df.freelist, df.tail, df.cnt,
			     _RET_IP_);
	} while (likely(size));
}

/* Note that interrupts must be enabled when calling this function. */
void kmem_cache_free_bulk(struct kmem_cache *s, size_t size, void **p)
{
	if (!size)
		return;

	do {
		struct detached_freelist df;

		size = build_detached_freelist(s, size, p, &df);
		if (!df.slab)
			continue;

		slab_free_bulk(df.s, df.slab, df.freelist, df.tail, &p[size],
			       df.cnt, _RET_IP_);
	} while (likely(size));
}
EXPORT_SYMBOL(kmem_cache_free_bulk);

#ifndef CONFIG_SLUB_TINY
static inline
int __kmem_cache_alloc_bulk(struct kmem_cache *s, gfp_t flags, size_t size,
			    void **p)
{
	struct kmem_cache_cpu *c;
	unsigned long irqflags;
	int i;

	/*
	 * Drain objects in the per cpu slab, while disabling local
	 * IRQs, which protects against PREEMPT and interrupts
	 * handlers invoking normal fastpath.
	 */
	c = slub_get_cpu_ptr(s->cpu_slab);
	local_lock_irqsave(&s->cpu_slab->lock, irqflags);

	for (i = 0; i < size; i++) {
		void *object = kfence_alloc(s, s->object_size, flags);

		if (unlikely(object)) {
			p[i] = object;
			continue;
		}

		object = c->freelist;
		if (unlikely(!object)) {
			/*
			 * We may have removed an object from c->freelist using
			 * the fastpath in the previous iteration; in that case,
			 * c->tid has not been bumped yet.
			 * Since ___slab_alloc() may reenable interrupts while
			 * allocating memory, we should bump c->tid now.
			 */
			c->tid = next_tid(c->tid);

			local_unlock_irqrestore(&s->cpu_slab->lock, irqflags);

			/*
			 * Invoking slow path likely have side-effect
			 * of re-populating per CPU c->freelist
			 */
			p[i] = ___slab_alloc(s, flags, NUMA_NO_NODE,
					    _RET_IP_, c, s->object_size);
			if (unlikely(!p[i]))
				goto error;

			c = this_cpu_ptr(s->cpu_slab);
			maybe_wipe_obj_freeptr(s, p[i]);

			local_lock_irqsave(&s->cpu_slab->lock, irqflags);

			continue; /* goto for-loop */
		}
		c->freelist = get_freepointer(s, object);
		p[i] = object;
		maybe_wipe_obj_freeptr(s, p[i]);
		stat(s, ALLOC_FASTPATH);
	}
	c->tid = next_tid(c->tid);
	local_unlock_irqrestore(&s->cpu_slab->lock, irqflags);
	slub_put_cpu_ptr(s->cpu_slab);

	return i;

error:
	slub_put_cpu_ptr(s->cpu_slab);
	__kmem_cache_free_bulk(s, i, p);
	return 0;

}
#else /* CONFIG_SLUB_TINY */
static int __kmem_cache_alloc_bulk(struct kmem_cache *s, gfp_t flags,
				   size_t size, void **p)
{
	int i;

	for (i = 0; i < size; i++) {
		void *object = kfence_alloc(s, s->object_size, flags);

		if (unlikely(object)) {
			p[i] = object;
			continue;
		}

		p[i] = __slab_alloc_node(s, flags, NUMA_NO_NODE,
					 _RET_IP_, s->object_size);
		if (unlikely(!p[i]))
			goto error;

		maybe_wipe_obj_freeptr(s, p[i]);
	}

	return i;

error:
	__kmem_cache_free_bulk(s, i, p);
	return 0;
}
#endif /* CONFIG_SLUB_TINY */

/* Note that interrupts must be enabled when calling this function. */
int kmem_cache_alloc_bulk_noprof(struct kmem_cache *s, gfp_t flags, size_t size,
				 void **p)
{
	int i;

	if (!size)
		return 0;

	s = slab_pre_alloc_hook(s, flags);
	if (unlikely(!s))
		return 0;

	i = __kmem_cache_alloc_bulk(s, flags, size, p);
<<<<<<< HEAD
=======
	if (unlikely(i == 0))
		return 0;
>>>>>>> 0c383648

	/*
	 * memcg and kmem_cache debug support and memory initialization.
	 * Done outside of the IRQ disabled fastpath loop.
	 */
<<<<<<< HEAD
	if (likely(i != 0)) {
		slab_post_alloc_hook(s, objcg, flags, size, p,
			slab_want_init_on_alloc(flags, s), s->object_size);
	} else {
		memcg_slab_alloc_error_hook(s, size, objcg);
	}

=======
	if (unlikely(!slab_post_alloc_hook(s, NULL, flags, size, p,
		    slab_want_init_on_alloc(flags, s), s->object_size))) {
		return 0;
	}
>>>>>>> 0c383648
	return i;
}
EXPORT_SYMBOL(kmem_cache_alloc_bulk_noprof);


/*
 * Object placement in a slab is made very easy because we always start at
 * offset 0. If we tune the size of the object to the alignment then we can
 * get the required alignment by putting one properly sized object after
 * another.
 *
 * Notice that the allocation order determines the sizes of the per cpu
 * caches. Each processor has always one slab available for allocations.
 * Increasing the allocation order reduces the number of times that slabs
 * must be moved on and off the partial lists and is therefore a factor in
 * locking overhead.
 */

/*
 * Minimum / Maximum order of slab pages. This influences locking overhead
 * and slab fragmentation. A higher order reduces the number of partial slabs
 * and increases the number of allocations possible without having to
 * take the list_lock.
 */
static unsigned int slub_min_order;
static unsigned int slub_max_order =
	IS_ENABLED(CONFIG_SLUB_TINY) ? 1 : PAGE_ALLOC_COSTLY_ORDER;
static unsigned int slub_min_objects;

/*
 * Calculate the order of allocation given an slab object size.
 *
 * The order of allocation has significant impact on performance and other
 * system components. Generally order 0 allocations should be preferred since
 * order 0 does not cause fragmentation in the page allocator. Larger objects
 * be problematic to put into order 0 slabs because there may be too much
 * unused space left. We go to a higher order if more than 1/16th of the slab
 * would be wasted.
 *
 * In order to reach satisfactory performance we must ensure that a minimum
 * number of objects is in one slab. Otherwise we may generate too much
 * activity on the partial lists which requires taking the list_lock. This is
 * less a concern for large slabs though which are rarely used.
 *
 * slab_max_order specifies the order where we begin to stop considering the
 * number of objects in a slab as critical. If we reach slab_max_order then
 * we try to keep the page order as low as possible. So we accept more waste
 * of space in favor of a small page order.
 *
 * Higher order allocations also allow the placement of more objects in a
 * slab and thereby reduce object handling overhead. If the user has
 * requested a higher minimum order then we start with that one instead of
 * the smallest order which will fit the object.
 */
static inline unsigned int calc_slab_order(unsigned int size,
		unsigned int min_order, unsigned int max_order,
		unsigned int fract_leftover)
{
	unsigned int order;

	for (order = min_order; order <= max_order; order++) {

		unsigned int slab_size = (unsigned int)PAGE_SIZE << order;
		unsigned int rem;

		rem = slab_size % size;

		if (rem <= slab_size / fract_leftover)
			break;
	}

	return order;
}

static inline int calculate_order(unsigned int size)
{
	unsigned int order;
	unsigned int min_objects;
	unsigned int max_objects;
	unsigned int min_order;

	min_objects = slub_min_objects;
	if (!min_objects) {
		/*
		 * Some architectures will only update present cpus when
		 * onlining them, so don't trust the number if it's just 1. But
		 * we also don't want to use nr_cpu_ids always, as on some other
		 * architectures, there can be many possible cpus, but never
		 * onlined. Here we compromise between trying to avoid too high
		 * order on systems that appear larger than they are, and too
		 * low order on systems that appear smaller than they are.
		 */
		unsigned int nr_cpus = num_present_cpus();
		if (nr_cpus <= 1)
			nr_cpus = nr_cpu_ids;
		min_objects = 4 * (fls(nr_cpus) + 1);
	}
	/* min_objects can't be 0 because get_order(0) is undefined */
	max_objects = max(order_objects(slub_max_order, size), 1U);
	min_objects = min(min_objects, max_objects);

	min_order = max_t(unsigned int, slub_min_order,
			  get_order(min_objects * size));
	if (order_objects(min_order, size) > MAX_OBJS_PER_PAGE)
		return get_order(size * MAX_OBJS_PER_PAGE) - 1;

	/*
	 * Attempt to find best configuration for a slab. This works by first
	 * attempting to generate a layout with the best possible configuration
	 * and backing off gradually.
	 *
	 * We start with accepting at most 1/16 waste and try to find the
	 * smallest order from min_objects-derived/slab_min_order up to
	 * slab_max_order that will satisfy the constraint. Note that increasing
	 * the order can only result in same or less fractional waste, not more.
	 *
	 * If that fails, we increase the acceptable fraction of waste and try
	 * again. The last iteration with fraction of 1/2 would effectively
	 * accept any waste and give us the order determined by min_objects, as
	 * long as at least single object fits within slab_max_order.
	 */
	for (unsigned int fraction = 16; fraction > 1; fraction /= 2) {
		order = calc_slab_order(size, min_order, slub_max_order,
					fraction);
		if (order <= slub_max_order)
			return order;
	}

	/*
	 * Doh this slab cannot be placed using slab_max_order.
	 */
	order = get_order(size);
	if (order <= MAX_PAGE_ORDER)
		return order;
	return -ENOSYS;
}

static void
init_kmem_cache_node(struct kmem_cache_node *n)
{
	n->nr_partial = 0;
	spin_lock_init(&n->list_lock);
	INIT_LIST_HEAD(&n->partial);
#ifdef CONFIG_SLUB_DEBUG
	atomic_long_set(&n->nr_slabs, 0);
	atomic_long_set(&n->total_objects, 0);
	INIT_LIST_HEAD(&n->full);
#endif
}

#ifndef CONFIG_SLUB_TINY
static inline int alloc_kmem_cache_cpus(struct kmem_cache *s)
{
	BUILD_BUG_ON(PERCPU_DYNAMIC_EARLY_SIZE <
			NR_KMALLOC_TYPES * KMALLOC_SHIFT_HIGH *
			sizeof(struct kmem_cache_cpu));

	/*
	 * Must align to double word boundary for the double cmpxchg
	 * instructions to work; see __pcpu_double_call_return_bool().
	 */
	s->cpu_slab = __alloc_percpu(sizeof(struct kmem_cache_cpu),
				     2 * sizeof(void *));

	if (!s->cpu_slab)
		return 0;

	init_kmem_cache_cpus(s);

	return 1;
}
#else
static inline int alloc_kmem_cache_cpus(struct kmem_cache *s)
{
	return 1;
}
#endif /* CONFIG_SLUB_TINY */

static struct kmem_cache *kmem_cache_node;

/*
 * No kmalloc_node yet so do it by hand. We know that this is the first
 * slab on the node for this slabcache. There are no concurrent accesses
 * possible.
 *
 * Note that this function only works on the kmem_cache_node
 * when allocating for the kmem_cache_node. This is used for bootstrapping
 * memory on a fresh node that has no slab structures yet.
 */
static void early_kmem_cache_node_alloc(int node)
{
	struct slab *slab;
	struct kmem_cache_node *n;

	BUG_ON(kmem_cache_node->size < sizeof(struct kmem_cache_node));

	slab = new_slab(kmem_cache_node, GFP_NOWAIT, node);

	BUG_ON(!slab);
	if (slab_nid(slab) != node) {
		pr_err("SLUB: Unable to allocate memory from node %d\n", node);
		pr_err("SLUB: Allocating a useless per node structure in order to be able to continue\n");
	}

	n = slab->freelist;
	BUG_ON(!n);
#ifdef CONFIG_SLUB_DEBUG
	init_object(kmem_cache_node, n, SLUB_RED_ACTIVE);
#endif
	n = kasan_slab_alloc(kmem_cache_node, n, GFP_KERNEL, false);
	slab->freelist = get_freepointer(kmem_cache_node, n);
	slab->inuse = 1;
	kmem_cache_node->node[node] = n;
	init_kmem_cache_node(n);
	inc_slabs_node(kmem_cache_node, node, slab->objects);

	/*
	 * No locks need to be taken here as it has just been
	 * initialized and there is no concurrent access.
	 */
	__add_partial(n, slab, DEACTIVATE_TO_HEAD);
}

static void free_kmem_cache_nodes(struct kmem_cache *s)
{
	int node;
	struct kmem_cache_node *n;

	for_each_kmem_cache_node(s, node, n) {
		s->node[node] = NULL;
		kmem_cache_free(kmem_cache_node, n);
	}
}

void __kmem_cache_release(struct kmem_cache *s)
{
	cache_random_seq_destroy(s);
#ifndef CONFIG_SLUB_TINY
	free_percpu(s->cpu_slab);
#endif
	free_kmem_cache_nodes(s);
}

static int init_kmem_cache_nodes(struct kmem_cache *s)
{
	int node;

	for_each_node_mask(node, slab_nodes) {
		struct kmem_cache_node *n;

		if (slab_state == DOWN) {
			early_kmem_cache_node_alloc(node);
			continue;
		}
		n = kmem_cache_alloc_node(kmem_cache_node,
						GFP_KERNEL, node);

		if (!n) {
			free_kmem_cache_nodes(s);
			return 0;
		}

		init_kmem_cache_node(n);
		s->node[node] = n;
	}
	return 1;
}

static void set_cpu_partial(struct kmem_cache *s)
{
#ifdef CONFIG_SLUB_CPU_PARTIAL
	unsigned int nr_objects;

	/*
	 * cpu_partial determined the maximum number of objects kept in the
	 * per cpu partial lists of a processor.
	 *
	 * Per cpu partial lists mainly contain slabs that just have one
	 * object freed. If they are used for allocation then they can be
	 * filled up again with minimal effort. The slab will never hit the
	 * per node partial lists and therefore no locking will be required.
	 *
	 * For backwards compatibility reasons, this is determined as number
	 * of objects, even though we now limit maximum number of pages, see
	 * slub_set_cpu_partial()
	 */
	if (!kmem_cache_has_cpu_partial(s))
		nr_objects = 0;
	else if (s->size >= PAGE_SIZE)
		nr_objects = 6;
	else if (s->size >= 1024)
		nr_objects = 24;
	else if (s->size >= 256)
		nr_objects = 52;
	else
		nr_objects = 120;

	slub_set_cpu_partial(s, nr_objects);
#endif
}

/*
 * calculate_sizes() determines the order and the distribution of data within
 * a slab object.
 */
static int calculate_sizes(struct kmem_cache *s)
{
	slab_flags_t flags = s->flags;
	unsigned int size = s->object_size;
	unsigned int order;

	/*
	 * Round up object size to the next word boundary. We can only
	 * place the free pointer at word boundaries and this determines
	 * the possible location of the free pointer.
	 */
	size = ALIGN(size, sizeof(void *));

#ifdef CONFIG_SLUB_DEBUG
	/*
	 * Determine if we can poison the object itself. If the user of
	 * the slab may touch the object after free or before allocation
	 * then we should never poison the object itself.
	 */
	if ((flags & SLAB_POISON) && !(flags & SLAB_TYPESAFE_BY_RCU) &&
			!s->ctor)
		s->flags |= __OBJECT_POISON;
	else
		s->flags &= ~__OBJECT_POISON;


	/*
	 * If we are Redzoning then check if there is some space between the
	 * end of the object and the free pointer. If not then add an
	 * additional word to have some bytes to store Redzone information.
	 */
	if ((flags & SLAB_RED_ZONE) && size == s->object_size)
		size += sizeof(void *);
#endif

	/*
	 * With that we have determined the number of bytes in actual use
	 * by the object and redzoning.
	 */
	s->inuse = size;

	if (slub_debug_orig_size(s) ||
	    (flags & (SLAB_TYPESAFE_BY_RCU | SLAB_POISON)) ||
	    ((flags & SLAB_RED_ZONE) && s->object_size < sizeof(void *)) ||
	    s->ctor) {
		/*
		 * Relocate free pointer after the object if it is not
		 * permitted to overwrite the first word of the object on
		 * kmem_cache_free.
		 *
		 * This is the case if we do RCU, have a constructor or
		 * destructor, are poisoning the objects, or are
		 * redzoning an object smaller than sizeof(void *).
		 *
		 * The assumption that s->offset >= s->inuse means free
		 * pointer is outside of the object is used in the
		 * freeptr_outside_object() function. If that is no
		 * longer true, the function needs to be modified.
		 */
		s->offset = size;
		size += sizeof(void *);
	} else {
		/*
		 * Store freelist pointer near middle of object to keep
		 * it away from the edges of the object to avoid small
		 * sized over/underflows from neighboring allocations.
		 */
		s->offset = ALIGN_DOWN(s->object_size / 2, sizeof(void *));
	}

#ifdef CONFIG_SLUB_DEBUG
	if (flags & SLAB_STORE_USER) {
		/*
		 * Need to store information about allocs and frees after
		 * the object.
		 */
		size += 2 * sizeof(struct track);

		/* Save the original kmalloc request size */
		if (flags & SLAB_KMALLOC)
			size += sizeof(unsigned int);
	}
#endif

	kasan_cache_create(s, &size, &s->flags);
#ifdef CONFIG_SLUB_DEBUG
	if (flags & SLAB_RED_ZONE) {
		/*
		 * Add some empty padding so that we can catch
		 * overwrites from earlier objects rather than let
		 * tracking information or the free pointer be
		 * corrupted if a user writes before the start
		 * of the object.
		 */
		size += sizeof(void *);

		s->red_left_pad = sizeof(void *);
		s->red_left_pad = ALIGN(s->red_left_pad, s->align);
		size += s->red_left_pad;
	}
#endif

	/*
	 * SLUB stores one object immediately after another beginning from
	 * offset 0. In order to align the objects we have to simply size
	 * each object to conform to the alignment.
	 */
	size = ALIGN(size, s->align);
	s->size = size;
	s->reciprocal_size = reciprocal_value(size);
	order = calculate_order(size);

	if ((int)order < 0)
		return 0;

	s->allocflags = __GFP_COMP;

	if (s->flags & SLAB_CACHE_DMA)
		s->allocflags |= GFP_DMA;

	if (s->flags & SLAB_CACHE_DMA32)
		s->allocflags |= GFP_DMA32;

	if (s->flags & SLAB_RECLAIM_ACCOUNT)
		s->allocflags |= __GFP_RECLAIMABLE;

	/*
	 * Determine the number of objects per slab
	 */
	s->oo = oo_make(order, size);
	s->min = oo_make(get_order(size), size);

	return !!oo_objects(s->oo);
}

static int kmem_cache_open(struct kmem_cache *s, slab_flags_t flags)
{
	s->flags = kmem_cache_flags(flags, s->name);
#ifdef CONFIG_SLAB_FREELIST_HARDENED
	s->random = get_random_long();
#endif

	if (!calculate_sizes(s))
		goto error;
	if (disable_higher_order_debug) {
		/*
		 * Disable debugging flags that store metadata if the min slab
		 * order increased.
		 */
		if (get_order(s->size) > get_order(s->object_size)) {
			s->flags &= ~DEBUG_METADATA_FLAGS;
			s->offset = 0;
			if (!calculate_sizes(s))
				goto error;
		}
	}

#ifdef system_has_freelist_aba
	if (system_has_freelist_aba() && !(s->flags & SLAB_NO_CMPXCHG)) {
		/* Enable fast mode */
		s->flags |= __CMPXCHG_DOUBLE;
	}
#endif

	/*
	 * The larger the object size is, the more slabs we want on the partial
	 * list to avoid pounding the page allocator excessively.
	 */
	s->min_partial = min_t(unsigned long, MAX_PARTIAL, ilog2(s->size) / 2);
	s->min_partial = max_t(unsigned long, MIN_PARTIAL, s->min_partial);

	set_cpu_partial(s);

#ifdef CONFIG_NUMA
	s->remote_node_defrag_ratio = 1000;
#endif

	/* Initialize the pre-computed randomized freelist if slab is up */
	if (slab_state >= UP) {
		if (init_cache_random_seq(s))
			goto error;
	}

	if (!init_kmem_cache_nodes(s))
		goto error;

	if (alloc_kmem_cache_cpus(s))
		return 0;

error:
	__kmem_cache_release(s);
	return -EINVAL;
}

static void list_slab_objects(struct kmem_cache *s, struct slab *slab,
			      const char *text)
{
#ifdef CONFIG_SLUB_DEBUG
	void *addr = slab_address(slab);
	void *p;

	slab_err(s, slab, text, s->name);

	spin_lock(&object_map_lock);
	__fill_map(object_map, s, slab);

	for_each_object(p, s, addr, slab->objects) {

		if (!test_bit(__obj_to_index(s, addr, p), object_map)) {
			pr_err("Object 0x%p @offset=%tu\n", p, p - addr);
			print_tracking(s, p);
		}
	}
	spin_unlock(&object_map_lock);
#endif
}

/*
 * Attempt to free all partial slabs on a node.
 * This is called from __kmem_cache_shutdown(). We must take list_lock
 * because sysfs file might still access partial list after the shutdowning.
 */
static void free_partial(struct kmem_cache *s, struct kmem_cache_node *n)
{
	LIST_HEAD(discard);
	struct slab *slab, *h;

	BUG_ON(irqs_disabled());
	spin_lock_irq(&n->list_lock);
	list_for_each_entry_safe(slab, h, &n->partial, slab_list) {
		if (!slab->inuse) {
			remove_partial(n, slab);
			list_add(&slab->slab_list, &discard);
		} else {
			list_slab_objects(s, slab,
			  "Objects remaining in %s on __kmem_cache_shutdown()");
		}
	}
	spin_unlock_irq(&n->list_lock);

	list_for_each_entry_safe(slab, h, &discard, slab_list)
		discard_slab(s, slab);
}

bool __kmem_cache_empty(struct kmem_cache *s)
{
	int node;
	struct kmem_cache_node *n;

	for_each_kmem_cache_node(s, node, n)
		if (n->nr_partial || node_nr_slabs(n))
			return false;
	return true;
}

/*
 * Release all resources used by a slab cache.
 */
int __kmem_cache_shutdown(struct kmem_cache *s)
{
	int node;
	struct kmem_cache_node *n;

	flush_all_cpus_locked(s);
	/* Attempt to free all objects */
	for_each_kmem_cache_node(s, node, n) {
		free_partial(s, n);
		if (n->nr_partial || node_nr_slabs(n))
			return 1;
	}
	return 0;
}

#ifdef CONFIG_PRINTK
void __kmem_obj_info(struct kmem_obj_info *kpp, void *object, struct slab *slab)
{
	void *base;
	int __maybe_unused i;
	unsigned int objnr;
	void *objp;
	void *objp0;
	struct kmem_cache *s = slab->slab_cache;
	struct track __maybe_unused *trackp;

	kpp->kp_ptr = object;
	kpp->kp_slab = slab;
	kpp->kp_slab_cache = s;
	base = slab_address(slab);
	objp0 = kasan_reset_tag(object);
#ifdef CONFIG_SLUB_DEBUG
	objp = restore_red_left(s, objp0);
#else
	objp = objp0;
#endif
	objnr = obj_to_index(s, slab, objp);
	kpp->kp_data_offset = (unsigned long)((char *)objp0 - (char *)objp);
	objp = base + s->size * objnr;
	kpp->kp_objp = objp;
	if (WARN_ON_ONCE(objp < base || objp >= base + slab->objects * s->size
			 || (objp - base) % s->size) ||
	    !(s->flags & SLAB_STORE_USER))
		return;
#ifdef CONFIG_SLUB_DEBUG
	objp = fixup_red_left(s, objp);
	trackp = get_track(s, objp, TRACK_ALLOC);
	kpp->kp_ret = (void *)trackp->addr;
#ifdef CONFIG_STACKDEPOT
	{
		depot_stack_handle_t handle;
		unsigned long *entries;
		unsigned int nr_entries;

		handle = READ_ONCE(trackp->handle);
		if (handle) {
			nr_entries = stack_depot_fetch(handle, &entries);
			for (i = 0; i < KS_ADDRS_COUNT && i < nr_entries; i++)
				kpp->kp_stack[i] = (void *)entries[i];
		}

		trackp = get_track(s, objp, TRACK_FREE);
		handle = READ_ONCE(trackp->handle);
		if (handle) {
			nr_entries = stack_depot_fetch(handle, &entries);
			for (i = 0; i < KS_ADDRS_COUNT && i < nr_entries; i++)
				kpp->kp_free_stack[i] = (void *)entries[i];
		}
	}
#endif
#endif
}
#endif

/********************************************************************
 *		Kmalloc subsystem
 *******************************************************************/

static int __init setup_slub_min_order(char *str)
{
	get_option(&str, (int *)&slub_min_order);

	if (slub_min_order > slub_max_order)
		slub_max_order = slub_min_order;

	return 1;
}

__setup("slab_min_order=", setup_slub_min_order);
__setup_param("slub_min_order=", slub_min_order, setup_slub_min_order, 0);


static int __init setup_slub_max_order(char *str)
{
	get_option(&str, (int *)&slub_max_order);
	slub_max_order = min_t(unsigned int, slub_max_order, MAX_PAGE_ORDER);

	if (slub_min_order > slub_max_order)
		slub_min_order = slub_max_order;

	return 1;
}

__setup("slab_max_order=", setup_slub_max_order);
__setup_param("slub_max_order=", slub_max_order, setup_slub_max_order, 0);

static int __init setup_slub_min_objects(char *str)
{
	get_option(&str, (int *)&slub_min_objects);

	return 1;
}

__setup("slab_min_objects=", setup_slub_min_objects);
__setup_param("slub_min_objects=", slub_min_objects, setup_slub_min_objects, 0);

#ifdef CONFIG_HARDENED_USERCOPY
/*
 * Rejects incorrectly sized objects and objects that are to be copied
 * to/from userspace but do not fall entirely within the containing slab
 * cache's usercopy region.
 *
 * Returns NULL if check passes, otherwise const char * to name of cache
 * to indicate an error.
 */
void __check_heap_object(const void *ptr, unsigned long n,
			 const struct slab *slab, bool to_user)
{
	struct kmem_cache *s;
	unsigned int offset;
	bool is_kfence = is_kfence_address(ptr);

	ptr = kasan_reset_tag(ptr);

	/* Find object and usable object size. */
	s = slab->slab_cache;

	/* Reject impossible pointers. */
	if (ptr < slab_address(slab))
		usercopy_abort("SLUB object not in SLUB page?!", NULL,
			       to_user, 0, n);

	/* Find offset within object. */
	if (is_kfence)
		offset = ptr - kfence_object_start(ptr);
	else
		offset = (ptr - slab_address(slab)) % s->size;

	/* Adjust for redzone and reject if within the redzone. */
	if (!is_kfence && kmem_cache_debug_flags(s, SLAB_RED_ZONE)) {
		if (offset < s->red_left_pad)
			usercopy_abort("SLUB object in left red zone",
				       s->name, to_user, offset, n);
		offset -= s->red_left_pad;
	}

	/* Allow address range falling entirely within usercopy region. */
	if (offset >= s->useroffset &&
	    offset - s->useroffset <= s->usersize &&
	    n <= s->useroffset - offset + s->usersize)
		return;

	usercopy_abort("SLUB object", s->name, to_user, offset, n);
}
#endif /* CONFIG_HARDENED_USERCOPY */

#define SHRINK_PROMOTE_MAX 32

/*
 * kmem_cache_shrink discards empty slabs and promotes the slabs filled
 * up most to the head of the partial lists. New allocations will then
 * fill those up and thus they can be removed from the partial lists.
 *
 * The slabs with the least items are placed last. This results in them
 * being allocated from last increasing the chance that the last objects
 * are freed in them.
 */
static int __kmem_cache_do_shrink(struct kmem_cache *s)
{
	int node;
	int i;
	struct kmem_cache_node *n;
	struct slab *slab;
	struct slab *t;
	struct list_head discard;
	struct list_head promote[SHRINK_PROMOTE_MAX];
	unsigned long flags;
	int ret = 0;

	for_each_kmem_cache_node(s, node, n) {
		INIT_LIST_HEAD(&discard);
		for (i = 0; i < SHRINK_PROMOTE_MAX; i++)
			INIT_LIST_HEAD(promote + i);

		spin_lock_irqsave(&n->list_lock, flags);

		/*
		 * Build lists of slabs to discard or promote.
		 *
		 * Note that concurrent frees may occur while we hold the
		 * list_lock. slab->inuse here is the upper limit.
		 */
		list_for_each_entry_safe(slab, t, &n->partial, slab_list) {
			int free = slab->objects - slab->inuse;

			/* Do not reread slab->inuse */
			barrier();

			/* We do not keep full slabs on the list */
			BUG_ON(free <= 0);

			if (free == slab->objects) {
				list_move(&slab->slab_list, &discard);
				slab_clear_node_partial(slab);
				n->nr_partial--;
				dec_slabs_node(s, node, slab->objects);
			} else if (free <= SHRINK_PROMOTE_MAX)
				list_move(&slab->slab_list, promote + free - 1);
		}

		/*
		 * Promote the slabs filled up most to the head of the
		 * partial list.
		 */
		for (i = SHRINK_PROMOTE_MAX - 1; i >= 0; i--)
			list_splice(promote + i, &n->partial);

		spin_unlock_irqrestore(&n->list_lock, flags);

		/* Release empty slabs */
		list_for_each_entry_safe(slab, t, &discard, slab_list)
			free_slab(s, slab);

		if (node_nr_slabs(n))
			ret = 1;
	}

	return ret;
}

int __kmem_cache_shrink(struct kmem_cache *s)
{
	flush_all(s);
	return __kmem_cache_do_shrink(s);
}

static int slab_mem_going_offline_callback(void *arg)
{
	struct kmem_cache *s;

	mutex_lock(&slab_mutex);
	list_for_each_entry(s, &slab_caches, list) {
		flush_all_cpus_locked(s);
		__kmem_cache_do_shrink(s);
	}
	mutex_unlock(&slab_mutex);

	return 0;
}

static void slab_mem_offline_callback(void *arg)
{
	struct memory_notify *marg = arg;
	int offline_node;

	offline_node = marg->status_change_nid_normal;

	/*
	 * If the node still has available memory. we need kmem_cache_node
	 * for it yet.
	 */
	if (offline_node < 0)
		return;

	mutex_lock(&slab_mutex);
	node_clear(offline_node, slab_nodes);
	/*
	 * We no longer free kmem_cache_node structures here, as it would be
	 * racy with all get_node() users, and infeasible to protect them with
	 * slab_mutex.
	 */
	mutex_unlock(&slab_mutex);
}

static int slab_mem_going_online_callback(void *arg)
{
	struct kmem_cache_node *n;
	struct kmem_cache *s;
	struct memory_notify *marg = arg;
	int nid = marg->status_change_nid_normal;
	int ret = 0;

	/*
	 * If the node's memory is already available, then kmem_cache_node is
	 * already created. Nothing to do.
	 */
	if (nid < 0)
		return 0;

	/*
	 * We are bringing a node online. No memory is available yet. We must
	 * allocate a kmem_cache_node structure in order to bring the node
	 * online.
	 */
	mutex_lock(&slab_mutex);
	list_for_each_entry(s, &slab_caches, list) {
		/*
		 * The structure may already exist if the node was previously
		 * onlined and offlined.
		 */
		if (get_node(s, nid))
			continue;
		/*
		 * XXX: kmem_cache_alloc_node will fallback to other nodes
		 *      since memory is not yet available from the node that
		 *      is brought up.
		 */
		n = kmem_cache_alloc(kmem_cache_node, GFP_KERNEL);
		if (!n) {
			ret = -ENOMEM;
			goto out;
		}
		init_kmem_cache_node(n);
		s->node[nid] = n;
	}
	/*
	 * Any cache created after this point will also have kmem_cache_node
	 * initialized for the new node.
	 */
	node_set(nid, slab_nodes);
out:
	mutex_unlock(&slab_mutex);
	return ret;
}

static int slab_memory_callback(struct notifier_block *self,
				unsigned long action, void *arg)
{
	int ret = 0;

	switch (action) {
	case MEM_GOING_ONLINE:
		ret = slab_mem_going_online_callback(arg);
		break;
	case MEM_GOING_OFFLINE:
		ret = slab_mem_going_offline_callback(arg);
		break;
	case MEM_OFFLINE:
	case MEM_CANCEL_ONLINE:
		slab_mem_offline_callback(arg);
		break;
	case MEM_ONLINE:
	case MEM_CANCEL_OFFLINE:
		break;
	}
	if (ret)
		ret = notifier_from_errno(ret);
	else
		ret = NOTIFY_OK;
	return ret;
}

/********************************************************************
 *			Basic setup of slabs
 *******************************************************************/

/*
 * Used for early kmem_cache structures that were allocated using
 * the page allocator. Allocate them properly then fix up the pointers
 * that may be pointing to the wrong kmem_cache structure.
 */

static struct kmem_cache * __init bootstrap(struct kmem_cache *static_cache)
{
	int node;
	struct kmem_cache *s = kmem_cache_zalloc(kmem_cache, GFP_NOWAIT);
	struct kmem_cache_node *n;

	memcpy(s, static_cache, kmem_cache->object_size);

	/*
	 * This runs very early, and only the boot processor is supposed to be
	 * up.  Even if it weren't true, IRQs are not up so we couldn't fire
	 * IPIs around.
	 */
	__flush_cpu_slab(s, smp_processor_id());
	for_each_kmem_cache_node(s, node, n) {
		struct slab *p;

		list_for_each_entry(p, &n->partial, slab_list)
			p->slab_cache = s;

#ifdef CONFIG_SLUB_DEBUG
		list_for_each_entry(p, &n->full, slab_list)
			p->slab_cache = s;
#endif
	}
	list_add(&s->list, &slab_caches);
	return s;
}

void __init kmem_cache_init(void)
{
	static __initdata struct kmem_cache boot_kmem_cache,
		boot_kmem_cache_node;
	int node;

	if (debug_guardpage_minorder())
		slub_max_order = 0;

	/* Print slub debugging pointers without hashing */
	if (__slub_debug_enabled())
		no_hash_pointers_enable(NULL);

	kmem_cache_node = &boot_kmem_cache_node;
	kmem_cache = &boot_kmem_cache;

	/*
	 * Initialize the nodemask for which we will allocate per node
	 * structures. Here we don't need taking slab_mutex yet.
	 */
	for_each_node_state(node, N_NORMAL_MEMORY)
		node_set(node, slab_nodes);

	create_boot_cache(kmem_cache_node, "kmem_cache_node",
			sizeof(struct kmem_cache_node),
			SLAB_HWCACHE_ALIGN | SLAB_NO_OBJ_EXT, 0, 0);

	hotplug_memory_notifier(slab_memory_callback, SLAB_CALLBACK_PRI);

	/* Able to allocate the per node structures */
	slab_state = PARTIAL;

	create_boot_cache(kmem_cache, "kmem_cache",
			offsetof(struct kmem_cache, node) +
				nr_node_ids * sizeof(struct kmem_cache_node *),
			SLAB_HWCACHE_ALIGN | SLAB_NO_OBJ_EXT, 0, 0);

	kmem_cache = bootstrap(&boot_kmem_cache);
	kmem_cache_node = bootstrap(&boot_kmem_cache_node);

	/* Now we can use the kmem_cache to allocate kmalloc slabs */
	setup_kmalloc_cache_index_table();
	create_kmalloc_caches();

	/* Setup random freelists for each cache */
	init_freelist_randomization();

	cpuhp_setup_state_nocalls(CPUHP_SLUB_DEAD, "slub:dead", NULL,
				  slub_cpu_dead);

	pr_info("SLUB: HWalign=%d, Order=%u-%u, MinObjects=%u, CPUs=%u, Nodes=%u\n",
		cache_line_size(),
		slub_min_order, slub_max_order, slub_min_objects,
		nr_cpu_ids, nr_node_ids);
}

void __init kmem_cache_init_late(void)
{
#ifndef CONFIG_SLUB_TINY
	flushwq = alloc_workqueue("slub_flushwq", WQ_MEM_RECLAIM, 0);
	WARN_ON(!flushwq);
#endif
}

struct kmem_cache *
__kmem_cache_alias(const char *name, unsigned int size, unsigned int align,
		   slab_flags_t flags, void (*ctor)(void *))
{
	struct kmem_cache *s;

	s = find_mergeable(size, align, flags, name, ctor);
	if (s) {
		if (sysfs_slab_alias(s, name))
			return NULL;

		s->refcount++;

		/*
		 * Adjust the object sizes so that we clear
		 * the complete object on kzalloc.
		 */
		s->object_size = max(s->object_size, size);
		s->inuse = max(s->inuse, ALIGN(size, sizeof(void *)));
	}

	return s;
}

int __kmem_cache_create(struct kmem_cache *s, slab_flags_t flags)
{
	int err;

	err = kmem_cache_open(s, flags);
	if (err)
		return err;

	/* Mutex is not taken during early boot */
	if (slab_state <= UP)
		return 0;

	err = sysfs_slab_add(s);
	if (err) {
		__kmem_cache_release(s);
		return err;
	}

	if (s->flags & SLAB_STORE_USER)
		debugfs_slab_add(s);

	return 0;
}

#ifdef SLAB_SUPPORTS_SYSFS
static int count_inuse(struct slab *slab)
{
	return slab->inuse;
}

static int count_total(struct slab *slab)
{
	return slab->objects;
}
#endif

#ifdef CONFIG_SLUB_DEBUG
static void validate_slab(struct kmem_cache *s, struct slab *slab,
			  unsigned long *obj_map)
{
	void *p;
	void *addr = slab_address(slab);

	if (!check_slab(s, slab) || !on_freelist(s, slab, NULL))
		return;

	/* Now we know that a valid freelist exists */
	__fill_map(obj_map, s, slab);
	for_each_object(p, s, addr, slab->objects) {
		u8 val = test_bit(__obj_to_index(s, addr, p), obj_map) ?
			 SLUB_RED_INACTIVE : SLUB_RED_ACTIVE;

		if (!check_object(s, slab, p, val))
			break;
	}
}

static int validate_slab_node(struct kmem_cache *s,
		struct kmem_cache_node *n, unsigned long *obj_map)
{
	unsigned long count = 0;
	struct slab *slab;
	unsigned long flags;

	spin_lock_irqsave(&n->list_lock, flags);

	list_for_each_entry(slab, &n->partial, slab_list) {
		validate_slab(s, slab, obj_map);
		count++;
	}
	if (count != n->nr_partial) {
		pr_err("SLUB %s: %ld partial slabs counted but counter=%ld\n",
		       s->name, count, n->nr_partial);
		slab_add_kunit_errors();
	}

	if (!(s->flags & SLAB_STORE_USER))
		goto out;

	list_for_each_entry(slab, &n->full, slab_list) {
		validate_slab(s, slab, obj_map);
		count++;
	}
	if (count != node_nr_slabs(n)) {
		pr_err("SLUB: %s %ld slabs counted but counter=%ld\n",
		       s->name, count, node_nr_slabs(n));
		slab_add_kunit_errors();
	}

out:
	spin_unlock_irqrestore(&n->list_lock, flags);
	return count;
}

long validate_slab_cache(struct kmem_cache *s)
{
	int node;
	unsigned long count = 0;
	struct kmem_cache_node *n;
	unsigned long *obj_map;

	obj_map = bitmap_alloc(oo_objects(s->oo), GFP_KERNEL);
	if (!obj_map)
		return -ENOMEM;

	flush_all(s);
	for_each_kmem_cache_node(s, node, n)
		count += validate_slab_node(s, n, obj_map);

	bitmap_free(obj_map);

	return count;
}
EXPORT_SYMBOL(validate_slab_cache);

#ifdef CONFIG_DEBUG_FS
/*
 * Generate lists of code addresses where slabcache objects are allocated
 * and freed.
 */

struct location {
	depot_stack_handle_t handle;
	unsigned long count;
	unsigned long addr;
	unsigned long waste;
	long long sum_time;
	long min_time;
	long max_time;
	long min_pid;
	long max_pid;
	DECLARE_BITMAP(cpus, NR_CPUS);
	nodemask_t nodes;
};

struct loc_track {
	unsigned long max;
	unsigned long count;
	struct location *loc;
	loff_t idx;
};

static struct dentry *slab_debugfs_root;

static void free_loc_track(struct loc_track *t)
{
	if (t->max)
		free_pages((unsigned long)t->loc,
			get_order(sizeof(struct location) * t->max));
}

static int alloc_loc_track(struct loc_track *t, unsigned long max, gfp_t flags)
{
	struct location *l;
	int order;

	order = get_order(sizeof(struct location) * max);

	l = (void *)__get_free_pages(flags, order);
	if (!l)
		return 0;

	if (t->count) {
		memcpy(l, t->loc, sizeof(struct location) * t->count);
		free_loc_track(t);
	}
	t->max = max;
	t->loc = l;
	return 1;
}

static int add_location(struct loc_track *t, struct kmem_cache *s,
				const struct track *track,
				unsigned int orig_size)
{
	long start, end, pos;
	struct location *l;
	unsigned long caddr, chandle, cwaste;
	unsigned long age = jiffies - track->when;
	depot_stack_handle_t handle = 0;
	unsigned int waste = s->object_size - orig_size;

#ifdef CONFIG_STACKDEPOT
	handle = READ_ONCE(track->handle);
#endif
	start = -1;
	end = t->count;

	for ( ; ; ) {
		pos = start + (end - start + 1) / 2;

		/*
		 * There is nothing at "end". If we end up there
		 * we need to add something to before end.
		 */
		if (pos == end)
			break;

		l = &t->loc[pos];
		caddr = l->addr;
		chandle = l->handle;
		cwaste = l->waste;
		if ((track->addr == caddr) && (handle == chandle) &&
			(waste == cwaste)) {

			l->count++;
			if (track->when) {
				l->sum_time += age;
				if (age < l->min_time)
					l->min_time = age;
				if (age > l->max_time)
					l->max_time = age;

				if (track->pid < l->min_pid)
					l->min_pid = track->pid;
				if (track->pid > l->max_pid)
					l->max_pid = track->pid;

				cpumask_set_cpu(track->cpu,
						to_cpumask(l->cpus));
			}
			node_set(page_to_nid(virt_to_page(track)), l->nodes);
			return 1;
		}

		if (track->addr < caddr)
			end = pos;
		else if (track->addr == caddr && handle < chandle)
			end = pos;
		else if (track->addr == caddr && handle == chandle &&
				waste < cwaste)
			end = pos;
		else
			start = pos;
	}

	/*
	 * Not found. Insert new tracking element.
	 */
	if (t->count >= t->max && !alloc_loc_track(t, 2 * t->max, GFP_ATOMIC))
		return 0;

	l = t->loc + pos;
	if (pos < t->count)
		memmove(l + 1, l,
			(t->count - pos) * sizeof(struct location));
	t->count++;
	l->count = 1;
	l->addr = track->addr;
	l->sum_time = age;
	l->min_time = age;
	l->max_time = age;
	l->min_pid = track->pid;
	l->max_pid = track->pid;
	l->handle = handle;
	l->waste = waste;
	cpumask_clear(to_cpumask(l->cpus));
	cpumask_set_cpu(track->cpu, to_cpumask(l->cpus));
	nodes_clear(l->nodes);
	node_set(page_to_nid(virt_to_page(track)), l->nodes);
	return 1;
}

static void process_slab(struct loc_track *t, struct kmem_cache *s,
		struct slab *slab, enum track_item alloc,
		unsigned long *obj_map)
{
	void *addr = slab_address(slab);
	bool is_alloc = (alloc == TRACK_ALLOC);
	void *p;

	__fill_map(obj_map, s, slab);

	for_each_object(p, s, addr, slab->objects)
		if (!test_bit(__obj_to_index(s, addr, p), obj_map))
			add_location(t, s, get_track(s, p, alloc),
				     is_alloc ? get_orig_size(s, p) :
						s->object_size);
}
#endif  /* CONFIG_DEBUG_FS   */
#endif	/* CONFIG_SLUB_DEBUG */

#ifdef SLAB_SUPPORTS_SYSFS
enum slab_stat_type {
	SL_ALL,			/* All slabs */
	SL_PARTIAL,		/* Only partially allocated slabs */
	SL_CPU,			/* Only slabs used for cpu caches */
	SL_OBJECTS,		/* Determine allocated objects not slabs */
	SL_TOTAL		/* Determine object capacity not slabs */
};

#define SO_ALL		(1 << SL_ALL)
#define SO_PARTIAL	(1 << SL_PARTIAL)
#define SO_CPU		(1 << SL_CPU)
#define SO_OBJECTS	(1 << SL_OBJECTS)
#define SO_TOTAL	(1 << SL_TOTAL)

static ssize_t show_slab_objects(struct kmem_cache *s,
				 char *buf, unsigned long flags)
{
	unsigned long total = 0;
	int node;
	int x;
	unsigned long *nodes;
	int len = 0;

	nodes = kcalloc(nr_node_ids, sizeof(unsigned long), GFP_KERNEL);
	if (!nodes)
		return -ENOMEM;

	if (flags & SO_CPU) {
		int cpu;

		for_each_possible_cpu(cpu) {
			struct kmem_cache_cpu *c = per_cpu_ptr(s->cpu_slab,
							       cpu);
			int node;
			struct slab *slab;

			slab = READ_ONCE(c->slab);
			if (!slab)
				continue;

			node = slab_nid(slab);
			if (flags & SO_TOTAL)
				x = slab->objects;
			else if (flags & SO_OBJECTS)
				x = slab->inuse;
			else
				x = 1;

			total += x;
			nodes[node] += x;

#ifdef CONFIG_SLUB_CPU_PARTIAL
			slab = slub_percpu_partial_read_once(c);
			if (slab) {
				node = slab_nid(slab);
				if (flags & SO_TOTAL)
					WARN_ON_ONCE(1);
				else if (flags & SO_OBJECTS)
					WARN_ON_ONCE(1);
				else
					x = data_race(slab->slabs);
				total += x;
				nodes[node] += x;
			}
#endif
		}
	}

	/*
	 * It is impossible to take "mem_hotplug_lock" here with "kernfs_mutex"
	 * already held which will conflict with an existing lock order:
	 *
	 * mem_hotplug_lock->slab_mutex->kernfs_mutex
	 *
	 * We don't really need mem_hotplug_lock (to hold off
	 * slab_mem_going_offline_callback) here because slab's memory hot
	 * unplug code doesn't destroy the kmem_cache->node[] data.
	 */

#ifdef CONFIG_SLUB_DEBUG
	if (flags & SO_ALL) {
		struct kmem_cache_node *n;

		for_each_kmem_cache_node(s, node, n) {

			if (flags & SO_TOTAL)
				x = node_nr_objs(n);
			else if (flags & SO_OBJECTS)
				x = node_nr_objs(n) - count_partial(n, count_free);
			else
				x = node_nr_slabs(n);
			total += x;
			nodes[node] += x;
		}

	} else
#endif
	if (flags & SO_PARTIAL) {
		struct kmem_cache_node *n;

		for_each_kmem_cache_node(s, node, n) {
			if (flags & SO_TOTAL)
				x = count_partial(n, count_total);
			else if (flags & SO_OBJECTS)
				x = count_partial(n, count_inuse);
			else
				x = n->nr_partial;
			total += x;
			nodes[node] += x;
		}
	}

	len += sysfs_emit_at(buf, len, "%lu", total);
#ifdef CONFIG_NUMA
	for (node = 0; node < nr_node_ids; node++) {
		if (nodes[node])
			len += sysfs_emit_at(buf, len, " N%d=%lu",
					     node, nodes[node]);
	}
#endif
	len += sysfs_emit_at(buf, len, "\n");
	kfree(nodes);

	return len;
}

#define to_slab_attr(n) container_of(n, struct slab_attribute, attr)
#define to_slab(n) container_of(n, struct kmem_cache, kobj)

struct slab_attribute {
	struct attribute attr;
	ssize_t (*show)(struct kmem_cache *s, char *buf);
	ssize_t (*store)(struct kmem_cache *s, const char *x, size_t count);
};

#define SLAB_ATTR_RO(_name) \
	static struct slab_attribute _name##_attr = __ATTR_RO_MODE(_name, 0400)

#define SLAB_ATTR(_name) \
	static struct slab_attribute _name##_attr = __ATTR_RW_MODE(_name, 0600)

static ssize_t slab_size_show(struct kmem_cache *s, char *buf)
{
	return sysfs_emit(buf, "%u\n", s->size);
}
SLAB_ATTR_RO(slab_size);

static ssize_t align_show(struct kmem_cache *s, char *buf)
{
	return sysfs_emit(buf, "%u\n", s->align);
}
SLAB_ATTR_RO(align);

static ssize_t object_size_show(struct kmem_cache *s, char *buf)
{
	return sysfs_emit(buf, "%u\n", s->object_size);
}
SLAB_ATTR_RO(object_size);

static ssize_t objs_per_slab_show(struct kmem_cache *s, char *buf)
{
	return sysfs_emit(buf, "%u\n", oo_objects(s->oo));
}
SLAB_ATTR_RO(objs_per_slab);

static ssize_t order_show(struct kmem_cache *s, char *buf)
{
	return sysfs_emit(buf, "%u\n", oo_order(s->oo));
}
SLAB_ATTR_RO(order);

static ssize_t min_partial_show(struct kmem_cache *s, char *buf)
{
	return sysfs_emit(buf, "%lu\n", s->min_partial);
}

static ssize_t min_partial_store(struct kmem_cache *s, const char *buf,
				 size_t length)
{
	unsigned long min;
	int err;

	err = kstrtoul(buf, 10, &min);
	if (err)
		return err;

	s->min_partial = min;
	return length;
}
SLAB_ATTR(min_partial);

static ssize_t cpu_partial_show(struct kmem_cache *s, char *buf)
{
	unsigned int nr_partial = 0;
#ifdef CONFIG_SLUB_CPU_PARTIAL
	nr_partial = s->cpu_partial;
#endif

	return sysfs_emit(buf, "%u\n", nr_partial);
}

static ssize_t cpu_partial_store(struct kmem_cache *s, const char *buf,
				 size_t length)
{
	unsigned int objects;
	int err;

	err = kstrtouint(buf, 10, &objects);
	if (err)
		return err;
	if (objects && !kmem_cache_has_cpu_partial(s))
		return -EINVAL;

	slub_set_cpu_partial(s, objects);
	flush_all(s);
	return length;
}
SLAB_ATTR(cpu_partial);

static ssize_t ctor_show(struct kmem_cache *s, char *buf)
{
	if (!s->ctor)
		return 0;
	return sysfs_emit(buf, "%pS\n", s->ctor);
}
SLAB_ATTR_RO(ctor);

static ssize_t aliases_show(struct kmem_cache *s, char *buf)
{
	return sysfs_emit(buf, "%d\n", s->refcount < 0 ? 0 : s->refcount - 1);
}
SLAB_ATTR_RO(aliases);

static ssize_t partial_show(struct kmem_cache *s, char *buf)
{
	return show_slab_objects(s, buf, SO_PARTIAL);
}
SLAB_ATTR_RO(partial);

static ssize_t cpu_slabs_show(struct kmem_cache *s, char *buf)
{
	return show_slab_objects(s, buf, SO_CPU);
}
SLAB_ATTR_RO(cpu_slabs);

static ssize_t objects_partial_show(struct kmem_cache *s, char *buf)
{
	return show_slab_objects(s, buf, SO_PARTIAL|SO_OBJECTS);
}
SLAB_ATTR_RO(objects_partial);

static ssize_t slabs_cpu_partial_show(struct kmem_cache *s, char *buf)
{
	int objects = 0;
	int slabs = 0;
	int cpu __maybe_unused;
	int len = 0;

#ifdef CONFIG_SLUB_CPU_PARTIAL
	for_each_online_cpu(cpu) {
		struct slab *slab;

		slab = slub_percpu_partial(per_cpu_ptr(s->cpu_slab, cpu));

		if (slab)
			slabs += data_race(slab->slabs);
	}
#endif

	/* Approximate half-full slabs, see slub_set_cpu_partial() */
	objects = (slabs * oo_objects(s->oo)) / 2;
	len += sysfs_emit_at(buf, len, "%d(%d)", objects, slabs);

#ifdef CONFIG_SLUB_CPU_PARTIAL
	for_each_online_cpu(cpu) {
		struct slab *slab;

		slab = slub_percpu_partial(per_cpu_ptr(s->cpu_slab, cpu));
		if (slab) {
			slabs = data_race(slab->slabs);
			objects = (slabs * oo_objects(s->oo)) / 2;
			len += sysfs_emit_at(buf, len, " C%d=%d(%d)",
					     cpu, objects, slabs);
		}
	}
#endif
	len += sysfs_emit_at(buf, len, "\n");

	return len;
}
SLAB_ATTR_RO(slabs_cpu_partial);

static ssize_t reclaim_account_show(struct kmem_cache *s, char *buf)
{
	return sysfs_emit(buf, "%d\n", !!(s->flags & SLAB_RECLAIM_ACCOUNT));
}
SLAB_ATTR_RO(reclaim_account);

static ssize_t hwcache_align_show(struct kmem_cache *s, char *buf)
{
	return sysfs_emit(buf, "%d\n", !!(s->flags & SLAB_HWCACHE_ALIGN));
}
SLAB_ATTR_RO(hwcache_align);

#ifdef CONFIG_ZONE_DMA
static ssize_t cache_dma_show(struct kmem_cache *s, char *buf)
{
	return sysfs_emit(buf, "%d\n", !!(s->flags & SLAB_CACHE_DMA));
}
SLAB_ATTR_RO(cache_dma);
#endif

#ifdef CONFIG_HARDENED_USERCOPY
static ssize_t usersize_show(struct kmem_cache *s, char *buf)
{
	return sysfs_emit(buf, "%u\n", s->usersize);
}
SLAB_ATTR_RO(usersize);
#endif

static ssize_t destroy_by_rcu_show(struct kmem_cache *s, char *buf)
{
	return sysfs_emit(buf, "%d\n", !!(s->flags & SLAB_TYPESAFE_BY_RCU));
}
SLAB_ATTR_RO(destroy_by_rcu);

#ifdef CONFIG_SLUB_DEBUG
static ssize_t slabs_show(struct kmem_cache *s, char *buf)
{
	return show_slab_objects(s, buf, SO_ALL);
}
SLAB_ATTR_RO(slabs);

static ssize_t total_objects_show(struct kmem_cache *s, char *buf)
{
	return show_slab_objects(s, buf, SO_ALL|SO_TOTAL);
}
SLAB_ATTR_RO(total_objects);

static ssize_t objects_show(struct kmem_cache *s, char *buf)
{
	return show_slab_objects(s, buf, SO_ALL|SO_OBJECTS);
}
SLAB_ATTR_RO(objects);

static ssize_t sanity_checks_show(struct kmem_cache *s, char *buf)
{
	return sysfs_emit(buf, "%d\n", !!(s->flags & SLAB_CONSISTENCY_CHECKS));
}
SLAB_ATTR_RO(sanity_checks);

static ssize_t trace_show(struct kmem_cache *s, char *buf)
{
	return sysfs_emit(buf, "%d\n", !!(s->flags & SLAB_TRACE));
}
SLAB_ATTR_RO(trace);

static ssize_t red_zone_show(struct kmem_cache *s, char *buf)
{
	return sysfs_emit(buf, "%d\n", !!(s->flags & SLAB_RED_ZONE));
}

SLAB_ATTR_RO(red_zone);

static ssize_t poison_show(struct kmem_cache *s, char *buf)
{
	return sysfs_emit(buf, "%d\n", !!(s->flags & SLAB_POISON));
}

SLAB_ATTR_RO(poison);

static ssize_t store_user_show(struct kmem_cache *s, char *buf)
{
	return sysfs_emit(buf, "%d\n", !!(s->flags & SLAB_STORE_USER));
}

SLAB_ATTR_RO(store_user);

static ssize_t validate_show(struct kmem_cache *s, char *buf)
{
	return 0;
}

static ssize_t validate_store(struct kmem_cache *s,
			const char *buf, size_t length)
{
	int ret = -EINVAL;

	if (buf[0] == '1' && kmem_cache_debug(s)) {
		ret = validate_slab_cache(s);
		if (ret >= 0)
			ret = length;
	}
	return ret;
}
SLAB_ATTR(validate);

#endif /* CONFIG_SLUB_DEBUG */

#ifdef CONFIG_FAILSLAB
static ssize_t failslab_show(struct kmem_cache *s, char *buf)
{
	return sysfs_emit(buf, "%d\n", !!(s->flags & SLAB_FAILSLAB));
}

static ssize_t failslab_store(struct kmem_cache *s, const char *buf,
				size_t length)
{
	if (s->refcount > 1)
		return -EINVAL;

	if (buf[0] == '1')
		WRITE_ONCE(s->flags, s->flags | SLAB_FAILSLAB);
	else
		WRITE_ONCE(s->flags, s->flags & ~SLAB_FAILSLAB);

	return length;
}
SLAB_ATTR(failslab);
#endif

static ssize_t shrink_show(struct kmem_cache *s, char *buf)
{
	return 0;
}

static ssize_t shrink_store(struct kmem_cache *s,
			const char *buf, size_t length)
{
	if (buf[0] == '1')
		kmem_cache_shrink(s);
	else
		return -EINVAL;
	return length;
}
SLAB_ATTR(shrink);

#ifdef CONFIG_NUMA
static ssize_t remote_node_defrag_ratio_show(struct kmem_cache *s, char *buf)
{
	return sysfs_emit(buf, "%u\n", s->remote_node_defrag_ratio / 10);
}

static ssize_t remote_node_defrag_ratio_store(struct kmem_cache *s,
				const char *buf, size_t length)
{
	unsigned int ratio;
	int err;

	err = kstrtouint(buf, 10, &ratio);
	if (err)
		return err;
	if (ratio > 100)
		return -ERANGE;

	s->remote_node_defrag_ratio = ratio * 10;

	return length;
}
SLAB_ATTR(remote_node_defrag_ratio);
#endif

#ifdef CONFIG_SLUB_STATS
static int show_stat(struct kmem_cache *s, char *buf, enum stat_item si)
{
	unsigned long sum  = 0;
	int cpu;
	int len = 0;
	int *data = kmalloc_array(nr_cpu_ids, sizeof(int), GFP_KERNEL);

	if (!data)
		return -ENOMEM;

	for_each_online_cpu(cpu) {
		unsigned x = per_cpu_ptr(s->cpu_slab, cpu)->stat[si];

		data[cpu] = x;
		sum += x;
	}

	len += sysfs_emit_at(buf, len, "%lu", sum);

#ifdef CONFIG_SMP
	for_each_online_cpu(cpu) {
		if (data[cpu])
			len += sysfs_emit_at(buf, len, " C%d=%u",
					     cpu, data[cpu]);
	}
#endif
	kfree(data);
	len += sysfs_emit_at(buf, len, "\n");

	return len;
}

static void clear_stat(struct kmem_cache *s, enum stat_item si)
{
	int cpu;

	for_each_online_cpu(cpu)
		per_cpu_ptr(s->cpu_slab, cpu)->stat[si] = 0;
}

#define STAT_ATTR(si, text) 					\
static ssize_t text##_show(struct kmem_cache *s, char *buf)	\
{								\
	return show_stat(s, buf, si);				\
}								\
static ssize_t text##_store(struct kmem_cache *s,		\
				const char *buf, size_t length)	\
{								\
	if (buf[0] != '0')					\
		return -EINVAL;					\
	clear_stat(s, si);					\
	return length;						\
}								\
SLAB_ATTR(text);						\

STAT_ATTR(ALLOC_FASTPATH, alloc_fastpath);
STAT_ATTR(ALLOC_SLOWPATH, alloc_slowpath);
STAT_ATTR(FREE_FASTPATH, free_fastpath);
STAT_ATTR(FREE_SLOWPATH, free_slowpath);
STAT_ATTR(FREE_FROZEN, free_frozen);
STAT_ATTR(FREE_ADD_PARTIAL, free_add_partial);
STAT_ATTR(FREE_REMOVE_PARTIAL, free_remove_partial);
STAT_ATTR(ALLOC_FROM_PARTIAL, alloc_from_partial);
STAT_ATTR(ALLOC_SLAB, alloc_slab);
STAT_ATTR(ALLOC_REFILL, alloc_refill);
STAT_ATTR(ALLOC_NODE_MISMATCH, alloc_node_mismatch);
STAT_ATTR(FREE_SLAB, free_slab);
STAT_ATTR(CPUSLAB_FLUSH, cpuslab_flush);
STAT_ATTR(DEACTIVATE_FULL, deactivate_full);
STAT_ATTR(DEACTIVATE_EMPTY, deactivate_empty);
STAT_ATTR(DEACTIVATE_TO_HEAD, deactivate_to_head);
STAT_ATTR(DEACTIVATE_TO_TAIL, deactivate_to_tail);
STAT_ATTR(DEACTIVATE_REMOTE_FREES, deactivate_remote_frees);
STAT_ATTR(DEACTIVATE_BYPASS, deactivate_bypass);
STAT_ATTR(ORDER_FALLBACK, order_fallback);
STAT_ATTR(CMPXCHG_DOUBLE_CPU_FAIL, cmpxchg_double_cpu_fail);
STAT_ATTR(CMPXCHG_DOUBLE_FAIL, cmpxchg_double_fail);
STAT_ATTR(CPU_PARTIAL_ALLOC, cpu_partial_alloc);
STAT_ATTR(CPU_PARTIAL_FREE, cpu_partial_free);
STAT_ATTR(CPU_PARTIAL_NODE, cpu_partial_node);
STAT_ATTR(CPU_PARTIAL_DRAIN, cpu_partial_drain);
#endif	/* CONFIG_SLUB_STATS */

#ifdef CONFIG_KFENCE
static ssize_t skip_kfence_show(struct kmem_cache *s, char *buf)
{
	return sysfs_emit(buf, "%d\n", !!(s->flags & SLAB_SKIP_KFENCE));
}

static ssize_t skip_kfence_store(struct kmem_cache *s,
			const char *buf, size_t length)
{
	int ret = length;

	if (buf[0] == '0')
		s->flags &= ~SLAB_SKIP_KFENCE;
	else if (buf[0] == '1')
		s->flags |= SLAB_SKIP_KFENCE;
	else
		ret = -EINVAL;

	return ret;
}
SLAB_ATTR(skip_kfence);
#endif

static struct attribute *slab_attrs[] = {
	&slab_size_attr.attr,
	&object_size_attr.attr,
	&objs_per_slab_attr.attr,
	&order_attr.attr,
	&min_partial_attr.attr,
	&cpu_partial_attr.attr,
	&objects_partial_attr.attr,
	&partial_attr.attr,
	&cpu_slabs_attr.attr,
	&ctor_attr.attr,
	&aliases_attr.attr,
	&align_attr.attr,
	&hwcache_align_attr.attr,
	&reclaim_account_attr.attr,
	&destroy_by_rcu_attr.attr,
	&shrink_attr.attr,
	&slabs_cpu_partial_attr.attr,
#ifdef CONFIG_SLUB_DEBUG
	&total_objects_attr.attr,
	&objects_attr.attr,
	&slabs_attr.attr,
	&sanity_checks_attr.attr,
	&trace_attr.attr,
	&red_zone_attr.attr,
	&poison_attr.attr,
	&store_user_attr.attr,
	&validate_attr.attr,
#endif
#ifdef CONFIG_ZONE_DMA
	&cache_dma_attr.attr,
#endif
#ifdef CONFIG_NUMA
	&remote_node_defrag_ratio_attr.attr,
#endif
#ifdef CONFIG_SLUB_STATS
	&alloc_fastpath_attr.attr,
	&alloc_slowpath_attr.attr,
	&free_fastpath_attr.attr,
	&free_slowpath_attr.attr,
	&free_frozen_attr.attr,
	&free_add_partial_attr.attr,
	&free_remove_partial_attr.attr,
	&alloc_from_partial_attr.attr,
	&alloc_slab_attr.attr,
	&alloc_refill_attr.attr,
	&alloc_node_mismatch_attr.attr,
	&free_slab_attr.attr,
	&cpuslab_flush_attr.attr,
	&deactivate_full_attr.attr,
	&deactivate_empty_attr.attr,
	&deactivate_to_head_attr.attr,
	&deactivate_to_tail_attr.attr,
	&deactivate_remote_frees_attr.attr,
	&deactivate_bypass_attr.attr,
	&order_fallback_attr.attr,
	&cmpxchg_double_fail_attr.attr,
	&cmpxchg_double_cpu_fail_attr.attr,
	&cpu_partial_alloc_attr.attr,
	&cpu_partial_free_attr.attr,
	&cpu_partial_node_attr.attr,
	&cpu_partial_drain_attr.attr,
#endif
#ifdef CONFIG_FAILSLAB
	&failslab_attr.attr,
#endif
#ifdef CONFIG_HARDENED_USERCOPY
	&usersize_attr.attr,
#endif
#ifdef CONFIG_KFENCE
	&skip_kfence_attr.attr,
#endif

	NULL
};

static const struct attribute_group slab_attr_group = {
	.attrs = slab_attrs,
};

static ssize_t slab_attr_show(struct kobject *kobj,
				struct attribute *attr,
				char *buf)
{
	struct slab_attribute *attribute;
	struct kmem_cache *s;

	attribute = to_slab_attr(attr);
	s = to_slab(kobj);

	if (!attribute->show)
		return -EIO;

	return attribute->show(s, buf);
}

static ssize_t slab_attr_store(struct kobject *kobj,
				struct attribute *attr,
				const char *buf, size_t len)
{
	struct slab_attribute *attribute;
	struct kmem_cache *s;

	attribute = to_slab_attr(attr);
	s = to_slab(kobj);

	if (!attribute->store)
		return -EIO;

	return attribute->store(s, buf, len);
}

static void kmem_cache_release(struct kobject *k)
{
	slab_kmem_cache_release(to_slab(k));
}

static const struct sysfs_ops slab_sysfs_ops = {
	.show = slab_attr_show,
	.store = slab_attr_store,
};

static const struct kobj_type slab_ktype = {
	.sysfs_ops = &slab_sysfs_ops,
	.release = kmem_cache_release,
};

static struct kset *slab_kset;

static inline struct kset *cache_kset(struct kmem_cache *s)
{
	return slab_kset;
}

#define ID_STR_LENGTH 32

/* Create a unique string id for a slab cache:
 *
 * Format	:[flags-]size
 */
static char *create_unique_id(struct kmem_cache *s)
{
	char *name = kmalloc(ID_STR_LENGTH, GFP_KERNEL);
	char *p = name;

	if (!name)
		return ERR_PTR(-ENOMEM);

	*p++ = ':';
	/*
	 * First flags affecting slabcache operations. We will only
	 * get here for aliasable slabs so we do not need to support
	 * too many flags. The flags here must cover all flags that
	 * are matched during merging to guarantee that the id is
	 * unique.
	 */
	if (s->flags & SLAB_CACHE_DMA)
		*p++ = 'd';
	if (s->flags & SLAB_CACHE_DMA32)
		*p++ = 'D';
	if (s->flags & SLAB_RECLAIM_ACCOUNT)
		*p++ = 'a';
	if (s->flags & SLAB_CONSISTENCY_CHECKS)
		*p++ = 'F';
	if (s->flags & SLAB_ACCOUNT)
		*p++ = 'A';
	if (p != name + 1)
		*p++ = '-';
	p += snprintf(p, ID_STR_LENGTH - (p - name), "%07u", s->size);

	if (WARN_ON(p > name + ID_STR_LENGTH - 1)) {
		kfree(name);
		return ERR_PTR(-EINVAL);
	}
	kmsan_unpoison_memory(name, p - name);
	return name;
}

static int sysfs_slab_add(struct kmem_cache *s)
{
	int err;
	const char *name;
	struct kset *kset = cache_kset(s);
	int unmergeable = slab_unmergeable(s);

	if (!unmergeable && disable_higher_order_debug &&
			(slub_debug & DEBUG_METADATA_FLAGS))
		unmergeable = 1;

	if (unmergeable) {
		/*
		 * Slabcache can never be merged so we can use the name proper.
		 * This is typically the case for debug situations. In that
		 * case we can catch duplicate names easily.
		 */
		sysfs_remove_link(&slab_kset->kobj, s->name);
		name = s->name;
	} else {
		/*
		 * Create a unique name for the slab as a target
		 * for the symlinks.
		 */
		name = create_unique_id(s);
		if (IS_ERR(name))
			return PTR_ERR(name);
	}

	s->kobj.kset = kset;
	err = kobject_init_and_add(&s->kobj, &slab_ktype, NULL, "%s", name);
	if (err)
		goto out;

	err = sysfs_create_group(&s->kobj, &slab_attr_group);
	if (err)
		goto out_del_kobj;

	if (!unmergeable) {
		/* Setup first alias */
		sysfs_slab_alias(s, s->name);
	}
out:
	if (!unmergeable)
		kfree(name);
	return err;
out_del_kobj:
	kobject_del(&s->kobj);
	goto out;
}

void sysfs_slab_unlink(struct kmem_cache *s)
{
	kobject_del(&s->kobj);
}

void sysfs_slab_release(struct kmem_cache *s)
{
	kobject_put(&s->kobj);
}

/*
 * Need to buffer aliases during bootup until sysfs becomes
 * available lest we lose that information.
 */
struct saved_alias {
	struct kmem_cache *s;
	const char *name;
	struct saved_alias *next;
};

static struct saved_alias *alias_list;

static int sysfs_slab_alias(struct kmem_cache *s, const char *name)
{
	struct saved_alias *al;

	if (slab_state == FULL) {
		/*
		 * If we have a leftover link then remove it.
		 */
		sysfs_remove_link(&slab_kset->kobj, name);
		return sysfs_create_link(&slab_kset->kobj, &s->kobj, name);
	}

	al = kmalloc(sizeof(struct saved_alias), GFP_KERNEL);
	if (!al)
		return -ENOMEM;

	al->s = s;
	al->name = name;
	al->next = alias_list;
	alias_list = al;
	kmsan_unpoison_memory(al, sizeof(*al));
	return 0;
}

static int __init slab_sysfs_init(void)
{
	struct kmem_cache *s;
	int err;

	mutex_lock(&slab_mutex);

	slab_kset = kset_create_and_add("slab", NULL, kernel_kobj);
	if (!slab_kset) {
		mutex_unlock(&slab_mutex);
		pr_err("Cannot register slab subsystem.\n");
		return -ENOMEM;
	}

	slab_state = FULL;

	list_for_each_entry(s, &slab_caches, list) {
		err = sysfs_slab_add(s);
		if (err)
			pr_err("SLUB: Unable to add boot slab %s to sysfs\n",
			       s->name);
	}

	while (alias_list) {
		struct saved_alias *al = alias_list;

		alias_list = alias_list->next;
		err = sysfs_slab_alias(al->s, al->name);
		if (err)
			pr_err("SLUB: Unable to add boot slab alias %s to sysfs\n",
			       al->name);
		kfree(al);
	}

	mutex_unlock(&slab_mutex);
	return 0;
}
late_initcall(slab_sysfs_init);
#endif /* SLAB_SUPPORTS_SYSFS */

#if defined(CONFIG_SLUB_DEBUG) && defined(CONFIG_DEBUG_FS)
static int slab_debugfs_show(struct seq_file *seq, void *v)
{
	struct loc_track *t = seq->private;
	struct location *l;
	unsigned long idx;

	idx = (unsigned long) t->idx;
	if (idx < t->count) {
		l = &t->loc[idx];

		seq_printf(seq, "%7ld ", l->count);

		if (l->addr)
			seq_printf(seq, "%pS", (void *)l->addr);
		else
			seq_puts(seq, "<not-available>");

		if (l->waste)
			seq_printf(seq, " waste=%lu/%lu",
				l->count * l->waste, l->waste);

		if (l->sum_time != l->min_time) {
			seq_printf(seq, " age=%ld/%llu/%ld",
				l->min_time, div_u64(l->sum_time, l->count),
				l->max_time);
		} else
			seq_printf(seq, " age=%ld", l->min_time);

		if (l->min_pid != l->max_pid)
			seq_printf(seq, " pid=%ld-%ld", l->min_pid, l->max_pid);
		else
			seq_printf(seq, " pid=%ld",
				l->min_pid);

		if (num_online_cpus() > 1 && !cpumask_empty(to_cpumask(l->cpus)))
			seq_printf(seq, " cpus=%*pbl",
				 cpumask_pr_args(to_cpumask(l->cpus)));

		if (nr_online_nodes > 1 && !nodes_empty(l->nodes))
			seq_printf(seq, " nodes=%*pbl",
				 nodemask_pr_args(&l->nodes));

#ifdef CONFIG_STACKDEPOT
		{
			depot_stack_handle_t handle;
			unsigned long *entries;
			unsigned int nr_entries, j;

			handle = READ_ONCE(l->handle);
			if (handle) {
				nr_entries = stack_depot_fetch(handle, &entries);
				seq_puts(seq, "\n");
				for (j = 0; j < nr_entries; j++)
					seq_printf(seq, "        %pS\n", (void *)entries[j]);
			}
		}
#endif
		seq_puts(seq, "\n");
	}

	if (!idx && !t->count)
		seq_puts(seq, "No data\n");

	return 0;
}

static void slab_debugfs_stop(struct seq_file *seq, void *v)
{
}

static void *slab_debugfs_next(struct seq_file *seq, void *v, loff_t *ppos)
{
	struct loc_track *t = seq->private;

	t->idx = ++(*ppos);
	if (*ppos <= t->count)
		return ppos;

	return NULL;
}

static int cmp_loc_by_count(const void *a, const void *b, const void *data)
{
	struct location *loc1 = (struct location *)a;
	struct location *loc2 = (struct location *)b;

	if (loc1->count > loc2->count)
		return -1;
	else
		return 1;
}

static void *slab_debugfs_start(struct seq_file *seq, loff_t *ppos)
{
	struct loc_track *t = seq->private;

	t->idx = *ppos;
	return ppos;
}

static const struct seq_operations slab_debugfs_sops = {
	.start  = slab_debugfs_start,
	.next   = slab_debugfs_next,
	.stop   = slab_debugfs_stop,
	.show   = slab_debugfs_show,
};

static int slab_debug_trace_open(struct inode *inode, struct file *filep)
{

	struct kmem_cache_node *n;
	enum track_item alloc;
	int node;
	struct loc_track *t = __seq_open_private(filep, &slab_debugfs_sops,
						sizeof(struct loc_track));
	struct kmem_cache *s = file_inode(filep)->i_private;
	unsigned long *obj_map;

	if (!t)
		return -ENOMEM;

	obj_map = bitmap_alloc(oo_objects(s->oo), GFP_KERNEL);
	if (!obj_map) {
		seq_release_private(inode, filep);
		return -ENOMEM;
	}

	if (strcmp(filep->f_path.dentry->d_name.name, "alloc_traces") == 0)
		alloc = TRACK_ALLOC;
	else
		alloc = TRACK_FREE;

	if (!alloc_loc_track(t, PAGE_SIZE / sizeof(struct location), GFP_KERNEL)) {
		bitmap_free(obj_map);
		seq_release_private(inode, filep);
		return -ENOMEM;
	}

	for_each_kmem_cache_node(s, node, n) {
		unsigned long flags;
		struct slab *slab;

		if (!node_nr_slabs(n))
			continue;

		spin_lock_irqsave(&n->list_lock, flags);
		list_for_each_entry(slab, &n->partial, slab_list)
			process_slab(t, s, slab, alloc, obj_map);
		list_for_each_entry(slab, &n->full, slab_list)
			process_slab(t, s, slab, alloc, obj_map);
		spin_unlock_irqrestore(&n->list_lock, flags);
	}

	/* Sort locations by count */
	sort_r(t->loc, t->count, sizeof(struct location),
		cmp_loc_by_count, NULL, NULL);

	bitmap_free(obj_map);
	return 0;
}

static int slab_debug_trace_release(struct inode *inode, struct file *file)
{
	struct seq_file *seq = file->private_data;
	struct loc_track *t = seq->private;

	free_loc_track(t);
	return seq_release_private(inode, file);
}

static const struct file_operations slab_debugfs_fops = {
	.open    = slab_debug_trace_open,
	.read    = seq_read,
	.llseek  = seq_lseek,
	.release = slab_debug_trace_release,
};

static void debugfs_slab_add(struct kmem_cache *s)
{
	struct dentry *slab_cache_dir;

	if (unlikely(!slab_debugfs_root))
		return;

	slab_cache_dir = debugfs_create_dir(s->name, slab_debugfs_root);

	debugfs_create_file("alloc_traces", 0400,
		slab_cache_dir, s, &slab_debugfs_fops);

	debugfs_create_file("free_traces", 0400,
		slab_cache_dir, s, &slab_debugfs_fops);
}

void debugfs_slab_release(struct kmem_cache *s)
{
	debugfs_lookup_and_remove(s->name, slab_debugfs_root);
}

static int __init slab_debugfs_init(void)
{
	struct kmem_cache *s;

	slab_debugfs_root = debugfs_create_dir("slab", NULL);

	list_for_each_entry(s, &slab_caches, list)
		if (s->flags & SLAB_STORE_USER)
			debugfs_slab_add(s);

	return 0;

}
__initcall(slab_debugfs_init);
#endif
/*
 * The /proc/slabinfo ABI
 */
#ifdef CONFIG_SLUB_DEBUG
void get_slabinfo(struct kmem_cache *s, struct slabinfo *sinfo)
{
	unsigned long nr_slabs = 0;
	unsigned long nr_objs = 0;
	unsigned long nr_free = 0;
	int node;
	struct kmem_cache_node *n;

	for_each_kmem_cache_node(s, node, n) {
		nr_slabs += node_nr_slabs(n);
		nr_objs += node_nr_objs(n);
		nr_free += count_partial_free_approx(n);
	}

	sinfo->active_objs = nr_objs - nr_free;
	sinfo->num_objs = nr_objs;
	sinfo->active_slabs = nr_slabs;
	sinfo->num_slabs = nr_slabs;
	sinfo->objects_per_slab = oo_objects(s->oo);
	sinfo->cache_order = oo_order(s->oo);
}
#endif /* CONFIG_SLUB_DEBUG */<|MERGE_RESOLUTION|>--- conflicted
+++ resolved
@@ -651,14 +651,7 @@
 
 static __always_inline void slab_unlock(struct slab *slab)
 {
-<<<<<<< HEAD
-	struct page *page = slab_page(slab);
-
-	VM_BUG_ON_PAGE(PageTail(page), page);
-	bit_spin_unlock(PG_locked, &page->flags);
-=======
 	bit_spin_unlock(PG_locked, &slab->__page_flags);
->>>>>>> 0c383648
 }
 
 static inline bool
@@ -1876,145 +1869,6 @@
 #endif
 #endif /* CONFIG_SLUB_DEBUG */
 
-<<<<<<< HEAD
-static inline enum node_stat_item cache_vmstat_idx(struct kmem_cache *s)
-{
-	return (s->flags & SLAB_RECLAIM_ACCOUNT) ?
-		NR_SLAB_RECLAIMABLE_B : NR_SLAB_UNRECLAIMABLE_B;
-}
-
-#ifdef CONFIG_MEMCG_KMEM
-static inline void memcg_free_slab_cgroups(struct slab *slab)
-{
-	kfree(slab_objcgs(slab));
-	slab->memcg_data = 0;
-}
-
-static inline size_t obj_full_size(struct kmem_cache *s)
-{
-	/*
-	 * For each accounted object there is an extra space which is used
-	 * to store obj_cgroup membership. Charge it too.
-	 */
-	return s->size + sizeof(struct obj_cgroup *);
-}
-
-/*
- * Returns false if the allocation should fail.
- */
-static bool __memcg_slab_pre_alloc_hook(struct kmem_cache *s,
-					struct list_lru *lru,
-					struct obj_cgroup **objcgp,
-					size_t objects, gfp_t flags)
-{
-	/*
-	 * The obtained objcg pointer is safe to use within the current scope,
-	 * defined by current task or set_active_memcg() pair.
-	 * obj_cgroup_get() is used to get a permanent reference.
-	 */
-	struct obj_cgroup *objcg = current_obj_cgroup();
-	if (!objcg)
-		return true;
-
-	if (lru) {
-		int ret;
-		struct mem_cgroup *memcg;
-
-		memcg = get_mem_cgroup_from_objcg(objcg);
-		ret = memcg_list_lru_alloc(memcg, lru, flags);
-		css_put(&memcg->css);
-
-		if (ret)
-			return false;
-	}
-
-	if (obj_cgroup_charge(objcg, flags, objects * obj_full_size(s)))
-		return false;
-
-	*objcgp = objcg;
-	return true;
-}
-
-/*
- * Returns false if the allocation should fail.
- */
-static __fastpath_inline
-bool memcg_slab_pre_alloc_hook(struct kmem_cache *s, struct list_lru *lru,
-			       struct obj_cgroup **objcgp, size_t objects,
-			       gfp_t flags)
-{
-	if (!memcg_kmem_online())
-		return true;
-
-	if (likely(!(flags & __GFP_ACCOUNT) && !(s->flags & SLAB_ACCOUNT)))
-		return true;
-
-	return likely(__memcg_slab_pre_alloc_hook(s, lru, objcgp, objects,
-						  flags));
-}
-
-static void __memcg_slab_post_alloc_hook(struct kmem_cache *s,
-					 struct obj_cgroup *objcg,
-					 gfp_t flags, size_t size,
-					 void **p)
-{
-	struct slab *slab;
-	unsigned long off;
-	size_t i;
-
-	flags &= gfp_allowed_mask;
-
-	for (i = 0; i < size; i++) {
-		if (likely(p[i])) {
-			slab = virt_to_slab(p[i]);
-
-			if (!slab_objcgs(slab) &&
-			    memcg_alloc_slab_cgroups(slab, s, flags, false)) {
-				obj_cgroup_uncharge(objcg, obj_full_size(s));
-				continue;
-			}
-
-			off = obj_to_index(s, slab, p[i]);
-			obj_cgroup_get(objcg);
-			slab_objcgs(slab)[off] = objcg;
-			mod_objcg_state(objcg, slab_pgdat(slab),
-					cache_vmstat_idx(s), obj_full_size(s));
-		} else {
-			obj_cgroup_uncharge(objcg, obj_full_size(s));
-		}
-	}
-}
-
-static __fastpath_inline
-void memcg_slab_post_alloc_hook(struct kmem_cache *s, struct obj_cgroup *objcg,
-				gfp_t flags, size_t size, void **p)
-{
-	if (likely(!memcg_kmem_online() || !objcg))
-		return;
-
-	return __memcg_slab_post_alloc_hook(s, objcg, flags, size, p);
-}
-
-static void __memcg_slab_free_hook(struct kmem_cache *s, struct slab *slab,
-				   void **p, int objects,
-				   struct obj_cgroup **objcgs)
-{
-	for (int i = 0; i < objects; i++) {
-		struct obj_cgroup *objcg;
-		unsigned int off;
-
-		off = obj_to_index(s, slab, p[i]);
-		objcg = objcgs[off];
-		if (!objcg)
-			continue;
-
-		objcgs[off] = NULL;
-		obj_cgroup_uncharge(objcg, obj_full_size(s));
-		mod_objcg_state(objcg, slab_pgdat(slab), cache_vmstat_idx(s),
-				-obj_full_size(s));
-		obj_cgroup_put(objcg);
-	}
-=======
 #ifdef CONFIG_SLAB_OBJ_EXT
 
 #ifdef CONFIG_MEM_ALLOC_PROFILING_DEBUG
@@ -2258,56 +2112,17 @@
 	}
 
 	return false;
->>>>>>> 0c383648
 }
 
 static __fastpath_inline
 void memcg_slab_free_hook(struct kmem_cache *s, struct slab *slab, void **p,
 			  int objects)
 {
-<<<<<<< HEAD
-	struct obj_cgroup **objcgs;
-=======
 	struct slabobj_ext *obj_exts;
->>>>>>> 0c383648
 
 	if (!memcg_kmem_online())
 		return;
 
-<<<<<<< HEAD
-	objcgs = slab_objcgs(slab);
-	if (likely(!objcgs))
-		return;
-
-	__memcg_slab_free_hook(s, slab, p, objects, objcgs);
-}
-
-static inline
-void memcg_slab_alloc_error_hook(struct kmem_cache *s, int objects,
-			   struct obj_cgroup *objcg)
-{
-	if (objcg)
-		obj_cgroup_uncharge(objcg, objects * obj_full_size(s));
-}
-#else /* CONFIG_MEMCG_KMEM */
-static inline void memcg_free_slab_cgroups(struct slab *slab)
-{
-}
-
-static inline bool memcg_slab_pre_alloc_hook(struct kmem_cache *s,
-					     struct list_lru *lru,
-					     struct obj_cgroup **objcgp,
-					     size_t objects, gfp_t flags)
-{
-	return true;
-}
-
-static inline void memcg_slab_post_alloc_hook(struct kmem_cache *s,
-					      struct obj_cgroup *objcg,
-					      gfp_t flags, size_t size,
-					      void **p)
-{
-=======
 	obj_exts = slab_obj_exts(slab);
 	if (likely(!obj_exts))
 		return;
@@ -2321,22 +2136,12 @@
 					      void **p)
 {
 	return true;
->>>>>>> 0c383648
 }
 
 static inline void memcg_slab_free_hook(struct kmem_cache *s, struct slab *slab,
 					void **p, int objects)
 {
 }
-<<<<<<< HEAD
-
-static inline
-void memcg_slab_alloc_error_hook(struct kmem_cache *s, int objects,
-				 struct obj_cgroup *objcg)
-{
-}
-=======
->>>>>>> 0c383648
 #endif /* CONFIG_MEMCG_KMEM */
 
 /*
@@ -2583,11 +2388,7 @@
 					 struct kmem_cache *s, gfp_t gfp)
 {
 	if (memcg_kmem_online() && (s->flags & SLAB_ACCOUNT))
-<<<<<<< HEAD
-		memcg_alloc_slab_cgroups(slab, s, gfp, true);
-=======
 		alloc_slab_obj_exts(slab, s, gfp, true);
->>>>>>> 0c383648
 
 	mod_node_page_state(slab_pgdat(slab), cache_vmstat_idx(s),
 			    PAGE_SIZE << order);
@@ -2596,13 +2397,8 @@
 static __always_inline void unaccount_slab(struct slab *slab, int order,
 					   struct kmem_cache *s)
 {
-<<<<<<< HEAD
-	if (memcg_kmem_online())
-		memcg_free_slab_cgroups(slab);
-=======
 	if (memcg_kmem_online() || need_slab_obj_ext())
 		free_slab_obj_exts(slab);
->>>>>>> 0c383648
 
 	mod_node_page_state(slab_pgdat(slab), cache_vmstat_idx(s),
 			    -(PAGE_SIZE << order));
@@ -2898,13 +2694,10 @@
 		if (!partial) {
 			partial = slab;
 			stat(s, ALLOC_FROM_PARTIAL);
-<<<<<<< HEAD
-=======
 
 			if ((slub_get_cpu_partial(s) == 0)) {
 				break;
 			}
->>>>>>> 0c383648
 		} else {
 			put_cpu_partial(s, slab, 0);
 			stat(s, CPU_PARTIAL_NODE);
@@ -2995,11 +2788,7 @@
 		searchnode = numa_mem_id();
 
 	slab = get_partial_node(s, get_node(s, searchnode), pc);
-<<<<<<< HEAD
-	if (slab || node != NUMA_NO_NODE)
-=======
 	if (slab || (node != NUMA_NO_NODE && (pc->flags & __GFP_THISNODE)))
->>>>>>> 0c383648
 		return slab;
 
 	return get_any_partial(s, pc);
@@ -3673,36 +3462,6 @@
 		counters = slab->counters;
 
 		new.counters = counters;
-<<<<<<< HEAD
-=======
-		VM_BUG_ON(new.frozen);
->>>>>>> 0c383648
-
-		new.inuse = slab->objects;
-		new.frozen = 1;
-
-	} while (!slab_update_freelist(s, slab,
-		freelist, counters,
-		NULL, new.counters,
-		"freeze_slab"));
-
-	return freelist;
-}
-
-/*
- * Freeze the partial slab and return the pointer to the freelist.
- */
-static inline void *freeze_slab(struct kmem_cache *s, struct slab *slab)
-{
-	struct slab new;
-	unsigned long counters;
-	void *freelist;
-
-	do {
-		freelist = slab->freelist;
-		counters = slab->counters;
-
-		new.counters = counters;
 		VM_BUG_ON(new.frozen);
 
 		new.inuse = slab->objects;
@@ -3869,8 +3628,6 @@
 new_objects:
 
 	pc.flags = gfpflags;
-<<<<<<< HEAD
-=======
 	/*
 	 * When a preferred node is indicated but no __GFP_THISNODE
 	 *
@@ -3886,7 +3643,6 @@
 		     && try_thisnode))
 		pc.flags = GFP_NOWAIT | __GFP_THISNODE;
 
->>>>>>> 0c383648
 	pc.orig_size = orig_size;
 	slab = get_partial(s, node, &pc);
 	if (slab) {
@@ -4128,14 +3884,7 @@
 ALLOW_ERROR_INJECTION(should_failslab, ERRNO);
 
 static __fastpath_inline
-<<<<<<< HEAD
-struct kmem_cache *slab_pre_alloc_hook(struct kmem_cache *s,
-				       struct list_lru *lru,
-				       struct obj_cgroup **objcgp,
-				       size_t size, gfp_t flags)
-=======
 struct kmem_cache *slab_pre_alloc_hook(struct kmem_cache *s, gfp_t flags)
->>>>>>> 0c383648
 {
 	flags &= gfp_allowed_mask;
 
@@ -4144,21 +3893,11 @@
 	if (unlikely(should_failslab(s, flags)))
 		return NULL;
 
-<<<<<<< HEAD
-	if (unlikely(!memcg_slab_pre_alloc_hook(s, lru, objcgp, size, flags)))
-		return NULL;
-
-=======
->>>>>>> 0c383648
 	return s;
 }
 
 static __fastpath_inline
-<<<<<<< HEAD
-void slab_post_alloc_hook(struct kmem_cache *s,	struct obj_cgroup *objcg,
-=======
 bool slab_post_alloc_hook(struct kmem_cache *s, struct list_lru *lru,
->>>>>>> 0c383648
 			  gfp_t flags, size_t size, void **p, bool init,
 			  unsigned int orig_size)
 {
@@ -4205,11 +3944,6 @@
 		kmemleak_alloc_recursive(p[i], s->object_size, 1,
 					 s->flags, init_flags);
 		kmsan_slab_alloc(s, p[i], init_flags);
-<<<<<<< HEAD
-	}
-
-	memcg_slab_post_alloc_hook(s, objcg, flags, size, p);
-=======
 #ifdef CONFIG_MEM_ALLOC_PROFILING
 		if (need_slab_obj_ext()) {
 			struct slabobj_ext *obj_exts;
@@ -4227,7 +3961,6 @@
 	}
 
 	return memcg_slab_post_alloc_hook(s, lru, flags, size, p);
->>>>>>> 0c383648
 }
 
 /*
@@ -4246,11 +3979,7 @@
 	void *object;
 	bool init = false;
 
-<<<<<<< HEAD
-	s = slab_pre_alloc_hook(s, lru, &objcg, 1, gfpflags);
-=======
 	s = slab_pre_alloc_hook(s, gfpflags);
->>>>>>> 0c383648
 	if (unlikely(!s))
 		return NULL;
 
@@ -4275,11 +4004,7 @@
 	return object;
 }
 
-<<<<<<< HEAD
-void *kmem_cache_alloc(struct kmem_cache *s, gfp_t gfpflags)
-=======
 void *kmem_cache_alloc_noprof(struct kmem_cache *s, gfp_t gfpflags)
->>>>>>> 0c383648
 {
 	void *ret = slab_alloc_node(s, NULL, gfpflags, NUMA_NO_NODE, _RET_IP_,
 				    s->object_size);
@@ -4288,15 +4013,9 @@
 
 	return ret;
 }
-<<<<<<< HEAD
-EXPORT_SYMBOL(kmem_cache_alloc);
-
-void *kmem_cache_alloc_lru(struct kmem_cache *s, struct list_lru *lru,
-=======
 EXPORT_SYMBOL(kmem_cache_alloc_noprof);
 
 void *kmem_cache_alloc_lru_noprof(struct kmem_cache *s, struct list_lru *lru,
->>>>>>> 0c383648
 			   gfp_t gfpflags)
 {
 	void *ret = slab_alloc_node(s, lru, gfpflags, NUMA_NO_NODE, _RET_IP_,
@@ -4306,11 +4025,7 @@
 
 	return ret;
 }
-<<<<<<< HEAD
-EXPORT_SYMBOL(kmem_cache_alloc_lru);
-=======
 EXPORT_SYMBOL(kmem_cache_alloc_lru_noprof);
->>>>>>> 0c383648
 
 /**
  * kmem_cache_alloc_node - Allocate an object on the specified node
@@ -4325,11 +4040,7 @@
  *
  * Return: pointer to the new object or %NULL in case of error
  */
-<<<<<<< HEAD
-void *kmem_cache_alloc_node(struct kmem_cache *s, gfp_t gfpflags, int node)
-=======
 void *kmem_cache_alloc_node_noprof(struct kmem_cache *s, gfp_t gfpflags, int node)
->>>>>>> 0c383648
 {
 	void *ret = slab_alloc_node(s, NULL, gfpflags, node, _RET_IP_, s->object_size);
 
@@ -4337,11 +4048,7 @@
 
 	return ret;
 }
-<<<<<<< HEAD
-EXPORT_SYMBOL(kmem_cache_alloc_node);
-=======
 EXPORT_SYMBOL(kmem_cache_alloc_node_noprof);
->>>>>>> 0c383648
 
 /*
  * To avoid unnecessary overhead, we pass through large allocation requests
@@ -4349,59 +4056,6 @@
  * know the allocation order to free the pages properly in kfree.
  */
 static void *__kmalloc_large_node(size_t size, gfp_t flags, int node)
-<<<<<<< HEAD
-{
-	struct folio *folio;
-	void *ptr = NULL;
-	unsigned int order = get_order(size);
-
-	if (unlikely(flags & GFP_SLAB_BUG_MASK))
-		flags = kmalloc_fix_flags(flags);
-
-	flags |= __GFP_COMP;
-	folio = (struct folio *)alloc_pages_node(node, flags, order);
-	if (folio) {
-		ptr = folio_address(folio);
-		lruvec_stat_mod_folio(folio, NR_SLAB_UNRECLAIMABLE_B,
-				      PAGE_SIZE << order);
-	}
-
-	ptr = kasan_kmalloc_large(ptr, size, flags);
-	/* As ptr might get tagged, call kmemleak hook after KASAN. */
-	kmemleak_alloc(ptr, size, 1, flags);
-	kmsan_kmalloc_large(ptr, size, flags);
-
-	return ptr;
-}
-
-void *kmalloc_large(size_t size, gfp_t flags)
-{
-	void *ret = __kmalloc_large_node(size, flags, NUMA_NO_NODE);
-
-	trace_kmalloc(_RET_IP_, ret, size, PAGE_SIZE << get_order(size),
-		      flags, NUMA_NO_NODE);
-	return ret;
-}
-EXPORT_SYMBOL(kmalloc_large);
-
-void *kmalloc_large_node(size_t size, gfp_t flags, int node)
-{
-	void *ret = __kmalloc_large_node(size, flags, node);
-
-	trace_kmalloc(_RET_IP_, ret, size, PAGE_SIZE << get_order(size),
-		      flags, node);
-	return ret;
-}
-EXPORT_SYMBOL(kmalloc_large_node);
-
-static __always_inline
-void *__do_kmalloc_node(size_t size, gfp_t flags, int node,
-			unsigned long caller)
-{
-	struct kmem_cache *s;
-	void *ret;
-
-=======
 {
 	struct folio *folio;
 	void *ptr = NULL;
@@ -4453,53 +4107,44 @@
 	struct kmem_cache *s;
 	void *ret;
 
->>>>>>> 0c383648
 	if (unlikely(size > KMALLOC_MAX_CACHE_SIZE)) {
 		ret = __kmalloc_large_node(size, flags, node);
 		trace_kmalloc(caller, ret, size,
 			      PAGE_SIZE << get_order(size), flags, node);
 		return ret;
 	}
-<<<<<<< HEAD
 
 	if (unlikely(!size))
 		return ZERO_SIZE_PTR;
 
-=======
-
-	if (unlikely(!size))
-		return ZERO_SIZE_PTR;
-
->>>>>>> 0c383648
 	s = kmalloc_slab(size, flags, caller);
 
 	ret = slab_alloc_node(s, NULL, flags, node, caller, size);
 	ret = kasan_kmalloc(s, ret, size, flags);
 	trace_kmalloc(caller, ret, size, s->size, flags, node);
-<<<<<<< HEAD
 	return ret;
 }
 
-void *__kmalloc_node(size_t size, gfp_t flags, int node)
+void *__kmalloc_node_noprof(size_t size, gfp_t flags, int node)
 {
 	return __do_kmalloc_node(size, flags, node, _RET_IP_);
 }
-EXPORT_SYMBOL(__kmalloc_node);
-
-void *__kmalloc(size_t size, gfp_t flags)
+EXPORT_SYMBOL(__kmalloc_node_noprof);
+
+void *__kmalloc_noprof(size_t size, gfp_t flags)
 {
 	return __do_kmalloc_node(size, flags, NUMA_NO_NODE, _RET_IP_);
 }
-EXPORT_SYMBOL(__kmalloc);
-
-void *__kmalloc_node_track_caller(size_t size, gfp_t flags,
-				  int node, unsigned long caller)
+EXPORT_SYMBOL(__kmalloc_noprof);
+
+void *kmalloc_node_track_caller_noprof(size_t size, gfp_t flags,
+				       int node, unsigned long caller)
 {
 	return __do_kmalloc_node(size, flags, node, caller);
 }
-EXPORT_SYMBOL(__kmalloc_node_track_caller);
-
-void *kmalloc_trace(struct kmem_cache *s, gfp_t gfpflags, size_t size)
+EXPORT_SYMBOL(kmalloc_node_track_caller_noprof);
+
+void *kmalloc_trace_noprof(struct kmem_cache *s, gfp_t gfpflags, size_t size)
 {
 	void *ret = slab_alloc_node(s, NULL, gfpflags, NUMA_NO_NODE,
 					    _RET_IP_, size);
@@ -4509,9 +4154,9 @@
 	ret = kasan_kmalloc(s, ret, size, gfpflags);
 	return ret;
 }
-EXPORT_SYMBOL(kmalloc_trace);
-
-void *kmalloc_node_trace(struct kmem_cache *s, gfp_t gfpflags,
+EXPORT_SYMBOL(kmalloc_trace_noprof);
+
+void *kmalloc_node_trace_noprof(struct kmem_cache *s, gfp_t gfpflags,
 			 int node, size_t size)
 {
 	void *ret = slab_alloc_node(s, NULL, gfpflags, node, _RET_IP_, size);
@@ -4521,54 +4166,7 @@
 	ret = kasan_kmalloc(s, ret, size, gfpflags);
 	return ret;
 }
-EXPORT_SYMBOL(kmalloc_node_trace);
-=======
-	return ret;
-}
-
-void *__kmalloc_node_noprof(size_t size, gfp_t flags, int node)
-{
-	return __do_kmalloc_node(size, flags, node, _RET_IP_);
-}
-EXPORT_SYMBOL(__kmalloc_node_noprof);
-
-void *__kmalloc_noprof(size_t size, gfp_t flags)
-{
-	return __do_kmalloc_node(size, flags, NUMA_NO_NODE, _RET_IP_);
-}
-EXPORT_SYMBOL(__kmalloc_noprof);
-
-void *kmalloc_node_track_caller_noprof(size_t size, gfp_t flags,
-				       int node, unsigned long caller)
-{
-	return __do_kmalloc_node(size, flags, node, caller);
-}
-EXPORT_SYMBOL(kmalloc_node_track_caller_noprof);
-
-void *kmalloc_trace_noprof(struct kmem_cache *s, gfp_t gfpflags, size_t size)
-{
-	void *ret = slab_alloc_node(s, NULL, gfpflags, NUMA_NO_NODE,
-					    _RET_IP_, size);
-
-	trace_kmalloc(_RET_IP_, ret, size, s->size, gfpflags, NUMA_NO_NODE);
-
-	ret = kasan_kmalloc(s, ret, size, gfpflags);
-	return ret;
-}
-EXPORT_SYMBOL(kmalloc_trace_noprof);
-
-void *kmalloc_node_trace_noprof(struct kmem_cache *s, gfp_t gfpflags,
-			 int node, size_t size)
-{
-	void *ret = slab_alloc_node(s, NULL, gfpflags, node, _RET_IP_, size);
-
-	trace_kmalloc(_RET_IP_, ret, size, s->size, gfpflags, node);
-
-	ret = kasan_kmalloc(s, ret, size, gfpflags);
-	return ret;
-}
 EXPORT_SYMBOL(kmalloc_node_trace_noprof);
->>>>>>> 0c383648
 
 static noinline void free_to_partial_list(
 	struct kmem_cache *s, struct slab *slab,
@@ -4835,17 +4433,12 @@
 	       unsigned long addr)
 {
 	memcg_slab_free_hook(s, slab, &object, 1);
-<<<<<<< HEAD
-=======
 	alloc_tagging_slab_free_hook(s, slab, &object, 1);
->>>>>>> 0c383648
 
 	if (likely(slab_free_hook(s, object, slab_want_init_on_free(s))))
 		do_slab_free(s, slab, object, object, 1, addr);
 }
 
-<<<<<<< HEAD
-=======
 #ifdef CONFIG_MEMCG_KMEM
 /* Do not inline the rare memcg charging failed path into the allocation path */
 static noinline
@@ -4856,7 +4449,6 @@
 }
 #endif
 
->>>>>>> 0c383648
 static __fastpath_inline
 void slab_free_bulk(struct kmem_cache *s, struct slab *slab, void *head,
 		    void *tail, void **p, int cnt, unsigned long addr)
@@ -4879,7 +4471,6 @@
 #endif
 
 static inline struct kmem_cache *virt_to_cache(const void *obj)
-<<<<<<< HEAD
 {
 	struct slab *slab;
 
@@ -4891,19 +4482,6 @@
 
 static inline struct kmem_cache *cache_from_obj(struct kmem_cache *s, void *x)
 {
-=======
-{
-	struct slab *slab;
-
-	slab = virt_to_slab(obj);
-	if (WARN_ONCE(!slab, "%s: Object is not a Slab page!\n", __func__))
-		return NULL;
-	return slab->slab_cache;
-}
-
-static inline struct kmem_cache *cache_from_obj(struct kmem_cache *s, void *x)
-{
->>>>>>> 0c383648
 	struct kmem_cache *cachep;
 
 	if (!IS_ENABLED(CONFIG_SLAB_FREELIST_HARDENED) &&
@@ -5216,30 +4794,17 @@
 		return 0;
 
 	i = __kmem_cache_alloc_bulk(s, flags, size, p);
-<<<<<<< HEAD
-=======
 	if (unlikely(i == 0))
 		return 0;
->>>>>>> 0c383648
 
 	/*
 	 * memcg and kmem_cache debug support and memory initialization.
 	 * Done outside of the IRQ disabled fastpath loop.
 	 */
-<<<<<<< HEAD
-	if (likely(i != 0)) {
-		slab_post_alloc_hook(s, objcg, flags, size, p,
-			slab_want_init_on_alloc(flags, s), s->object_size);
-	} else {
-		memcg_slab_alloc_error_hook(s, size, objcg);
-	}
-
-=======
 	if (unlikely(!slab_post_alloc_hook(s, NULL, flags, size, p,
 		    slab_want_init_on_alloc(flags, s), s->object_size))) {
 		return 0;
 	}
->>>>>>> 0c383648
 	return i;
 }
 EXPORT_SYMBOL(kmem_cache_alloc_bulk_noprof);
