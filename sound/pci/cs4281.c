// SPDX-License-Identifier: GPL-2.0-or-later
/*
 *  Driver for Cirrus Logic CS4281 based PCI soundcard
 *  Copyright (c) by Jaroslav Kysela <perex@perex.cz>,
 */

#include <linux/io.h>
#include <linux/delay.h>
#include <linux/interrupt.h>
#include <linux/init.h>
#include <linux/pci.h>
#include <linux/slab.h>
#include <linux/gameport.h>
#include <linux/module.h>
#include <sound/core.h>
#include <sound/control.h>
#include <sound/pcm.h>
#include <sound/rawmidi.h>
#include <sound/ac97_codec.h>
#include <sound/tlv.h>
#include <sound/opl3.h>
#include <sound/initval.h>


MODULE_AUTHOR("Jaroslav Kysela <perex@perex.cz>");
MODULE_DESCRIPTION("Cirrus Logic CS4281");
MODULE_LICENSE("GPL");

static int index[SNDRV_CARDS] = SNDRV_DEFAULT_IDX;	/* Index 0-MAX */
static char *id[SNDRV_CARDS] = SNDRV_DEFAULT_STR;	/* ID for this card */
static bool enable[SNDRV_CARDS] = SNDRV_DEFAULT_ENABLE_PNP;	/* Enable switches */
static bool dual_codec[SNDRV_CARDS];	/* dual codec */

module_param_array(index, int, NULL, 0444);
MODULE_PARM_DESC(index, "Index value for CS4281 soundcard.");
module_param_array(id, charp, NULL, 0444);
MODULE_PARM_DESC(id, "ID string for CS4281 soundcard.");
module_param_array(enable, bool, NULL, 0444);
MODULE_PARM_DESC(enable, "Enable CS4281 soundcard.");
module_param_array(dual_codec, bool, NULL, 0444);
MODULE_PARM_DESC(dual_codec, "Secondary Codec ID (0 = disabled).");

/*
 *  Direct registers
 */

#define CS4281_BA0_SIZE		0x1000
#define CS4281_BA1_SIZE		0x10000

/*
 *  BA0 registers
 */
#define BA0_HISR		0x0000	/* Host Interrupt Status Register */
#define BA0_HISR_INTENA		(1<<31)	/* Internal Interrupt Enable Bit */
#define BA0_HISR_MIDI		(1<<22)	/* MIDI port interrupt */
#define BA0_HISR_FIFOI		(1<<20)	/* FIFO polled interrupt */
#define BA0_HISR_DMAI		(1<<18)	/* DMA interrupt (half or end) */
#define BA0_HISR_FIFO(c)	(1<<(12+(c))) /* FIFO channel interrupt */
#define BA0_HISR_DMA(c)		(1<<(8+(c)))  /* DMA channel interrupt */
#define BA0_HISR_GPPI		(1<<5)	/* General Purpose Input (Primary chip) */
#define BA0_HISR_GPSI		(1<<4)	/* General Purpose Input (Secondary chip) */
#define BA0_HISR_GP3I		(1<<3)	/* GPIO3 pin Interrupt */
#define BA0_HISR_GP1I		(1<<2)	/* GPIO1 pin Interrupt */
#define BA0_HISR_VUPI		(1<<1)	/* VOLUP pin Interrupt */
#define BA0_HISR_VDNI		(1<<0)	/* VOLDN pin Interrupt */

#define BA0_HICR		0x0008	/* Host Interrupt Control Register */
#define BA0_HICR_CHGM		(1<<1)	/* INTENA Change Mask */
#define BA0_HICR_IEV		(1<<0)	/* INTENA Value */
#define BA0_HICR_EOI		(3<<0)	/* End of Interrupt command */

#define BA0_HIMR		0x000c	/* Host Interrupt Mask Register */
					/* Use same contants as for BA0_HISR */

#define BA0_IIER		0x0010	/* ISA Interrupt Enable Register */

#define BA0_HDSR0		0x00f0	/* Host DMA Engine 0 Status Register */
#define BA0_HDSR1		0x00f4	/* Host DMA Engine 1 Status Register */
#define BA0_HDSR2		0x00f8	/* Host DMA Engine 2 Status Register */
#define BA0_HDSR3		0x00fc	/* Host DMA Engine 3 Status Register */

#define BA0_HDSR_CH1P		(1<<25)	/* Channel 1 Pending */
#define BA0_HDSR_CH2P		(1<<24)	/* Channel 2 Pending */
#define BA0_HDSR_DHTC		(1<<17)	/* DMA Half Terminal Count */
#define BA0_HDSR_DTC		(1<<16)	/* DMA Terminal Count */
#define BA0_HDSR_DRUN		(1<<15)	/* DMA Running */
#define BA0_HDSR_RQ		(1<<7)	/* Pending Request */

#define BA0_DCA0		0x0110	/* Host DMA Engine 0 Current Address */
#define BA0_DCC0		0x0114	/* Host DMA Engine 0 Current Count */
#define BA0_DBA0		0x0118	/* Host DMA Engine 0 Base Address */
#define BA0_DBC0		0x011c	/* Host DMA Engine 0 Base Count */
#define BA0_DCA1		0x0120	/* Host DMA Engine 1 Current Address */
#define BA0_DCC1		0x0124	/* Host DMA Engine 1 Current Count */
#define BA0_DBA1		0x0128	/* Host DMA Engine 1 Base Address */
#define BA0_DBC1		0x012c	/* Host DMA Engine 1 Base Count */
#define BA0_DCA2		0x0130	/* Host DMA Engine 2 Current Address */
#define BA0_DCC2		0x0134	/* Host DMA Engine 2 Current Count */
#define BA0_DBA2		0x0138	/* Host DMA Engine 2 Base Address */
#define BA0_DBC2		0x013c	/* Host DMA Engine 2 Base Count */
#define BA0_DCA3		0x0140	/* Host DMA Engine 3 Current Address */
#define BA0_DCC3		0x0144	/* Host DMA Engine 3 Current Count */
#define BA0_DBA3		0x0148	/* Host DMA Engine 3 Base Address */
#define BA0_DBC3		0x014c	/* Host DMA Engine 3 Base Count */
#define BA0_DMR0		0x0150	/* Host DMA Engine 0 Mode */
#define BA0_DCR0		0x0154	/* Host DMA Engine 0 Command */
#define BA0_DMR1		0x0158	/* Host DMA Engine 1 Mode */
#define BA0_DCR1		0x015c	/* Host DMA Engine 1 Command */
#define BA0_DMR2		0x0160	/* Host DMA Engine 2 Mode */
#define BA0_DCR2		0x0164	/* Host DMA Engine 2 Command */
#define BA0_DMR3		0x0168	/* Host DMA Engine 3 Mode */
#define BA0_DCR3		0x016c	/* Host DMA Engine 3 Command */

#define BA0_DMR_DMA		(1<<29)	/* Enable DMA mode */
#define BA0_DMR_POLL		(1<<28)	/* Enable poll mode */
#define BA0_DMR_TBC		(1<<25)	/* Transfer By Channel */
#define BA0_DMR_CBC		(1<<24)	/* Count By Channel (0 = frame resolution) */
#define BA0_DMR_SWAPC		(1<<22)	/* Swap Left/Right Channels */
#define BA0_DMR_SIZE20		(1<<20)	/* Sample is 20-bit */
#define BA0_DMR_USIGN		(1<<19)	/* Unsigned */
#define BA0_DMR_BEND		(1<<18)	/* Big Endian */
#define BA0_DMR_MONO		(1<<17)	/* Mono */
#define BA0_DMR_SIZE8		(1<<16)	/* Sample is 8-bit */
#define BA0_DMR_TYPE_DEMAND	(0<<6)
#define BA0_DMR_TYPE_SINGLE	(1<<6)
#define BA0_DMR_TYPE_BLOCK	(2<<6)
#define BA0_DMR_TYPE_CASCADE	(3<<6)	/* Not supported */
#define BA0_DMR_DEC		(1<<5)	/* Access Increment (0) or Decrement (1) */
#define BA0_DMR_AUTO		(1<<4)	/* Auto-Initialize */
#define BA0_DMR_TR_VERIFY	(0<<2)	/* Verify Transfer */
#define BA0_DMR_TR_WRITE	(1<<2)	/* Write Transfer */
#define BA0_DMR_TR_READ		(2<<2)	/* Read Transfer */

#define BA0_DCR_HTCIE		(1<<17)	/* Half Terminal Count Interrupt */
#define BA0_DCR_TCIE		(1<<16)	/* Terminal Count Interrupt */
#define BA0_DCR_MSK		(1<<0)	/* DMA Mask bit */

#define BA0_FCR0		0x0180	/* FIFO Control 0 */
#define BA0_FCR1		0x0184	/* FIFO Control 1 */
#define BA0_FCR2		0x0188	/* FIFO Control 2 */
#define BA0_FCR3		0x018c	/* FIFO Control 3 */

#define BA0_FCR_FEN		(1<<31)	/* FIFO Enable bit */
#define BA0_FCR_DACZ		(1<<30)	/* DAC Zero */
#define BA0_FCR_PSH		(1<<29)	/* Previous Sample Hold */
#define BA0_FCR_RS(x)		(((x)&0x1f)<<24) /* Right Slot Mapping */
#define BA0_FCR_LS(x)		(((x)&0x1f)<<16) /* Left Slot Mapping */
#define BA0_FCR_SZ(x)		(((x)&0x7f)<<8)	/* FIFO buffer size (in samples) */
#define BA0_FCR_OF(x)		(((x)&0x7f)<<0)	/* FIFO starting offset (in samples) */

#define BA0_FPDR0		0x0190	/* FIFO Polled Data 0 */
#define BA0_FPDR1		0x0194	/* FIFO Polled Data 1 */
#define BA0_FPDR2		0x0198	/* FIFO Polled Data 2 */
#define BA0_FPDR3		0x019c	/* FIFO Polled Data 3 */

#define BA0_FCHS		0x020c	/* FIFO Channel Status */
#define BA0_FCHS_RCO(x)		(1<<(7+(((x)&3)<<3))) /* Right Channel Out */
#define BA0_FCHS_LCO(x)		(1<<(6+(((x)&3)<<3))) /* Left Channel Out */
#define BA0_FCHS_MRP(x)		(1<<(5+(((x)&3)<<3))) /* Move Read Pointer */
#define BA0_FCHS_FE(x)		(1<<(4+(((x)&3)<<3))) /* FIFO Empty */
#define BA0_FCHS_FF(x)		(1<<(3+(((x)&3)<<3))) /* FIFO Full */
#define BA0_FCHS_IOR(x)		(1<<(2+(((x)&3)<<3))) /* Internal Overrun Flag */
#define BA0_FCHS_RCI(x)		(1<<(1+(((x)&3)<<3))) /* Right Channel In */
#define BA0_FCHS_LCI(x)		(1<<(0+(((x)&3)<<3))) /* Left Channel In */

#define BA0_FSIC0		0x0210	/* FIFO Status and Interrupt Control 0 */
#define BA0_FSIC1		0x0214	/* FIFO Status and Interrupt Control 1 */
#define BA0_FSIC2		0x0218	/* FIFO Status and Interrupt Control 2 */
#define BA0_FSIC3		0x021c	/* FIFO Status and Interrupt Control 3 */

#define BA0_FSIC_FIC(x)		(((x)&0x7f)<<24) /* FIFO Interrupt Count */
#define BA0_FSIC_FORIE		(1<<23) /* FIFO OverRun Interrupt Enable */
#define BA0_FSIC_FURIE		(1<<22) /* FIFO UnderRun Interrupt Enable */
#define BA0_FSIC_FSCIE		(1<<16)	/* FIFO Sample Count Interrupt Enable */
#define BA0_FSIC_FSC(x)		(((x)&0x7f)<<8) /* FIFO Sample Count */
#define BA0_FSIC_FOR		(1<<7)	/* FIFO OverRun */
#define BA0_FSIC_FUR		(1<<6)	/* FIFO UnderRun */
#define BA0_FSIC_FSCR		(1<<0)	/* FIFO Sample Count Reached */

#define BA0_PMCS		0x0344	/* Power Management Control/Status */
#define BA0_CWPR		0x03e0	/* Configuration Write Protect */

#define BA0_EPPMC		0x03e4	/* Extended PCI Power Management Control */
#define BA0_EPPMC_FPDN		(1<<14) /* Full Power DowN */

#define BA0_GPIOR		0x03e8	/* GPIO Pin Interface Register */

#define BA0_SPMC		0x03ec	/* Serial Port Power Management Control (& ASDIN2 enable) */
#define BA0_SPMC_GIPPEN		(1<<15)	/* GP INT Primary PME# Enable */
#define BA0_SPMC_GISPEN		(1<<14)	/* GP INT Secondary PME# Enable */
#define BA0_SPMC_EESPD		(1<<9)	/* EEPROM Serial Port Disable */
#define BA0_SPMC_ASDI2E		(1<<8)	/* ASDIN2 Enable */
#define BA0_SPMC_ASDO		(1<<7)	/* Asynchronous ASDOUT Assertion */
#define BA0_SPMC_WUP2		(1<<3)	/* Wakeup for Secondary Input */
#define BA0_SPMC_WUP1		(1<<2)	/* Wakeup for Primary Input */
#define BA0_SPMC_ASYNC		(1<<1)	/* Asynchronous ASYNC Assertion */
#define BA0_SPMC_RSTN		(1<<0)	/* Reset Not! */

#define BA0_CFLR		0x03f0	/* Configuration Load Register (EEPROM or BIOS) */
#define BA0_CFLR_DEFAULT	0x00000001 /* CFLR must be in AC97 link mode */
#define BA0_IISR		0x03f4	/* ISA Interrupt Select */
#define BA0_TMS			0x03f8	/* Test Register */
#define BA0_SSVID		0x03fc	/* Subsystem ID register */

#define BA0_CLKCR1		0x0400	/* Clock Control Register 1 */
#define BA0_CLKCR1_CLKON	(1<<25)	/* Read Only */
#define BA0_CLKCR1_DLLRDY	(1<<24)	/* DLL Ready */
#define BA0_CLKCR1_DLLOS	(1<<6)	/* DLL Output Select */
#define BA0_CLKCR1_SWCE		(1<<5)	/* Clock Enable */
#define BA0_CLKCR1_DLLP		(1<<4)	/* DLL PowerUp */
#define BA0_CLKCR1_DLLSS	(((x)&3)<<3) /* DLL Source Select */

#define BA0_FRR			0x0410	/* Feature Reporting Register */
#define BA0_SLT12O		0x041c	/* Slot 12 GPIO Output Register for AC-Link */

#define BA0_SERMC		0x0420	/* Serial Port Master Control */
#define BA0_SERMC_FCRN		(1<<27)	/* Force Codec Ready Not */
#define BA0_SERMC_ODSEN2	(1<<25)	/* On-Demand Support Enable ASDIN2 */
#define BA0_SERMC_ODSEN1	(1<<24)	/* On-Demand Support Enable ASDIN1 */
#define BA0_SERMC_SXLB		(1<<21)	/* ASDIN2 to ASDOUT Loopback */
#define BA0_SERMC_SLB		(1<<20)	/* ASDOUT to ASDIN2 Loopback */
#define BA0_SERMC_LOVF		(1<<19)	/* Loopback Output Valid Frame bit */
#define BA0_SERMC_TCID(x)	(((x)&3)<<16) /* Target Secondary Codec ID */
#define BA0_SERMC_PXLB		(5<<1)	/* Primary Port External Loopback */
#define BA0_SERMC_PLB		(4<<1)	/* Primary Port Internal Loopback */
#define BA0_SERMC_PTC		(7<<1)	/* Port Timing Configuration */
#define BA0_SERMC_PTC_AC97	(1<<1)	/* AC97 mode */
#define BA0_SERMC_MSPE		(1<<0)	/* Master Serial Port Enable */

#define BA0_SERC1		0x0428	/* Serial Port Configuration 1 */
#define BA0_SERC1_SO1F(x)	(((x)&7)>>1) /* Primary Output Port Format */
#define BA0_SERC1_AC97		(1<<1)
#define BA0_SERC1_SO1EN		(1<<0)	/* Primary Output Port Enable */

#define BA0_SERC2		0x042c	/* Serial Port Configuration 2 */
#define BA0_SERC2_SI1F(x)	(((x)&7)>>1) /* Primary Input Port Format */
#define BA0_SERC2_AC97		(1<<1)
#define BA0_SERC2_SI1EN		(1<<0)	/* Primary Input Port Enable */

#define BA0_SLT12M		0x045c	/* Slot 12 Monitor Register for Primary AC-Link */

#define BA0_ACCTL		0x0460	/* AC'97 Control */
#define BA0_ACCTL_TC		(1<<6)	/* Target Codec */
#define BA0_ACCTL_CRW		(1<<4)	/* 0=Write, 1=Read Command */
#define BA0_ACCTL_DCV		(1<<3)	/* Dynamic Command Valid */
#define BA0_ACCTL_VFRM		(1<<2)	/* Valid Frame */
#define BA0_ACCTL_ESYN		(1<<1)	/* Enable Sync */

#define BA0_ACSTS		0x0464	/* AC'97 Status */
#define BA0_ACSTS_VSTS		(1<<1)	/* Valid Status */
#define BA0_ACSTS_CRDY		(1<<0)	/* Codec Ready */

#define BA0_ACOSV		0x0468	/* AC'97 Output Slot Valid */
#define BA0_ACOSV_SLV(x)	(1<<((x)-3))

#define BA0_ACCAD		0x046c	/* AC'97 Command Address */
#define BA0_ACCDA		0x0470	/* AC'97 Command Data */

#define BA0_ACISV		0x0474	/* AC'97 Input Slot Valid */
#define BA0_ACISV_SLV(x)	(1<<((x)-3))

#define BA0_ACSAD		0x0478	/* AC'97 Status Address */
#define BA0_ACSDA		0x047c	/* AC'97 Status Data */
#define BA0_JSPT		0x0480	/* Joystick poll/trigger */
#define BA0_JSCTL		0x0484	/* Joystick control */
#define BA0_JSC1		0x0488	/* Joystick control */
#define BA0_JSC2		0x048c	/* Joystick control */
#define BA0_JSIO		0x04a0

#define BA0_MIDCR		0x0490	/* MIDI Control */
#define BA0_MIDCR_MRST		(1<<5)	/* Reset MIDI Interface */
#define BA0_MIDCR_MLB		(1<<4)	/* MIDI Loop Back Enable */
#define BA0_MIDCR_TIE		(1<<3)	/* MIDI Transmuit Interrupt Enable */
#define BA0_MIDCR_RIE		(1<<2)	/* MIDI Receive Interrupt Enable */
#define BA0_MIDCR_RXE		(1<<1)	/* MIDI Receive Enable */
#define BA0_MIDCR_TXE		(1<<0)	/* MIDI Transmit Enable */

#define BA0_MIDCMD		0x0494	/* MIDI Command (wo) */

#define BA0_MIDSR		0x0494	/* MIDI Status (ro) */
#define BA0_MIDSR_RDA		(1<<15)	/* Sticky bit (RBE 1->0) */
#define BA0_MIDSR_TBE		(1<<14) /* Sticky bit (TBF 0->1) */
#define BA0_MIDSR_RBE		(1<<7)	/* Receive Buffer Empty */
#define BA0_MIDSR_TBF		(1<<6)	/* Transmit Buffer Full */

#define BA0_MIDWP		0x0498	/* MIDI Write */
#define BA0_MIDRP		0x049c	/* MIDI Read (ro) */

#define BA0_AODSD1		0x04a8	/* AC'97 On-Demand Slot Disable for primary link (ro) */
#define BA0_AODSD1_NDS(x)	(1<<((x)-3))

#define BA0_AODSD2		0x04ac	/* AC'97 On-Demand Slot Disable for secondary link (ro) */
#define BA0_AODSD2_NDS(x)	(1<<((x)-3))

#define BA0_CFGI		0x04b0	/* Configure Interface (EEPROM interface) */
#define BA0_SLT12M2		0x04dc	/* Slot 12 Monitor Register 2 for secondary AC-link */
#define BA0_ACSTS2		0x04e4	/* AC'97 Status Register 2 */
#define BA0_ACISV2		0x04f4	/* AC'97 Input Slot Valid Register 2 */
#define BA0_ACSAD2		0x04f8	/* AC'97 Status Address Register 2 */
#define BA0_ACSDA2		0x04fc	/* AC'97 Status Data Register 2 */
#define BA0_FMSR		0x0730	/* FM Synthesis Status (ro) */
#define BA0_B0AP		0x0730	/* FM Bank 0 Address Port (wo) */
#define BA0_FMDP		0x0734	/* FM Data Port */
#define BA0_B1AP		0x0738	/* FM Bank 1 Address Port */
#define BA0_B1DP		0x073c	/* FM Bank 1 Data Port */

#define BA0_SSPM		0x0740	/* Sound System Power Management */
#define BA0_SSPM_MIXEN		(1<<6)	/* Playback SRC + FM/Wavetable MIX */
#define BA0_SSPM_CSRCEN		(1<<5)	/* Capture Sample Rate Converter Enable */
#define BA0_SSPM_PSRCEN		(1<<4)	/* Playback Sample Rate Converter Enable */
#define BA0_SSPM_JSEN		(1<<3)	/* Joystick Enable */
#define BA0_SSPM_ACLEN		(1<<2)	/* Serial Port Engine and AC-Link Enable */
#define BA0_SSPM_FMEN		(1<<1)	/* FM Synthesis Block Enable */

#define BA0_DACSR		0x0744	/* DAC Sample Rate - Playback SRC */
#define BA0_ADCSR		0x0748	/* ADC Sample Rate - Capture SRC */

#define BA0_SSCR		0x074c	/* Sound System Control Register */
#define BA0_SSCR_HVS1		(1<<23)	/* Hardwave Volume Step (0=1,1=2) */
#define BA0_SSCR_MVCS		(1<<19)	/* Master Volume Codec Select */
#define BA0_SSCR_MVLD		(1<<18)	/* Master Volume Line Out Disable */
#define BA0_SSCR_MVAD		(1<<17)	/* Master Volume Alternate Out Disable */
#define BA0_SSCR_MVMD		(1<<16)	/* Master Volume Mono Out Disable */
#define BA0_SSCR_XLPSRC		(1<<8)	/* External SRC Loopback Mode */
#define BA0_SSCR_LPSRC		(1<<7)	/* SRC Loopback Mode */
#define BA0_SSCR_CDTX		(1<<5)	/* CD Transfer Data */
#define BA0_SSCR_HVC		(1<<3)	/* Harware Volume Control Enable */

#define BA0_FMLVC		0x0754	/* FM Synthesis Left Volume Control */
#define BA0_FMRVC		0x0758	/* FM Synthesis Right Volume Control */
#define BA0_SRCSA		0x075c	/* SRC Slot Assignments */
#define BA0_PPLVC		0x0760	/* PCM Playback Left Volume Control */
#define BA0_PPRVC		0x0764	/* PCM Playback Right Volume Control */
#define BA0_PASR		0x0768	/* playback sample rate */
#define BA0_CASR		0x076C	/* capture sample rate */

/* Source Slot Numbers - Playback */
#define SRCSLOT_LEFT_PCM_PLAYBACK		0
#define SRCSLOT_RIGHT_PCM_PLAYBACK		1
#define SRCSLOT_PHONE_LINE_1_DAC		2
#define SRCSLOT_CENTER_PCM_PLAYBACK		3
#define SRCSLOT_LEFT_SURROUND_PCM_PLAYBACK	4
#define SRCSLOT_RIGHT_SURROUND_PCM_PLAYBACK	5
#define SRCSLOT_LFE_PCM_PLAYBACK		6
#define SRCSLOT_PHONE_LINE_2_DAC		7
#define SRCSLOT_HEADSET_DAC			8
#define SRCSLOT_LEFT_WT				29  /* invalid for BA0_SRCSA */
#define SRCSLOT_RIGHT_WT			30  /* invalid for BA0_SRCSA */

/* Source Slot Numbers - Capture */
#define SRCSLOT_LEFT_PCM_RECORD			10
#define SRCSLOT_RIGHT_PCM_RECORD		11
#define SRCSLOT_PHONE_LINE_1_ADC		12
#define SRCSLOT_MIC_ADC				13
#define SRCSLOT_PHONE_LINE_2_ADC		17
#define SRCSLOT_HEADSET_ADC			18
#define SRCSLOT_SECONDARY_LEFT_PCM_RECORD	20
#define SRCSLOT_SECONDARY_RIGHT_PCM_RECORD	21
#define SRCSLOT_SECONDARY_PHONE_LINE_1_ADC	22
#define SRCSLOT_SECONDARY_MIC_ADC		23
#define SRCSLOT_SECONDARY_PHONE_LINE_2_ADC	27
#define SRCSLOT_SECONDARY_HEADSET_ADC		28

/* Source Slot Numbers - Others */
#define SRCSLOT_POWER_DOWN			31

/* MIDI modes */
#define CS4281_MODE_OUTPUT		(1<<0)
#define CS4281_MODE_INPUT		(1<<1)

/* joystick bits */
/* Bits for JSPT */
#define JSPT_CAX                                0x00000001
#define JSPT_CAY                                0x00000002
#define JSPT_CBX                                0x00000004
#define JSPT_CBY                                0x00000008
#define JSPT_BA1                                0x00000010
#define JSPT_BA2                                0x00000020
#define JSPT_BB1                                0x00000040
#define JSPT_BB2                                0x00000080

/* Bits for JSCTL */
#define JSCTL_SP_MASK                           0x00000003
#define JSCTL_SP_SLOW                           0x00000000
#define JSCTL_SP_MEDIUM_SLOW                    0x00000001
#define JSCTL_SP_MEDIUM_FAST                    0x00000002
#define JSCTL_SP_FAST                           0x00000003
#define JSCTL_ARE                               0x00000004

/* Data register pairs masks */
#define JSC1_Y1V_MASK                           0x0000FFFF
#define JSC1_X1V_MASK                           0xFFFF0000
#define JSC1_Y1V_SHIFT                          0
#define JSC1_X1V_SHIFT                          16
#define JSC2_Y2V_MASK                           0x0000FFFF
#define JSC2_X2V_MASK                           0xFFFF0000
#define JSC2_Y2V_SHIFT                          0
#define JSC2_X2V_SHIFT                          16

/* JS GPIO */
#define JSIO_DAX                                0x00000001
#define JSIO_DAY                                0x00000002
#define JSIO_DBX                                0x00000004
#define JSIO_DBY                                0x00000008
#define JSIO_AXOE                               0x00000010
#define JSIO_AYOE                               0x00000020
#define JSIO_BXOE                               0x00000040
#define JSIO_BYOE                               0x00000080

/*
 *
 */

struct cs4281_dma {
	struct snd_pcm_substream *substream;
	unsigned int regDBA;		/* offset to DBA register */
	unsigned int regDCA;		/* offset to DCA register */
	unsigned int regDBC;		/* offset to DBC register */
	unsigned int regDCC;		/* offset to DCC register */
	unsigned int regDMR;		/* offset to DMR register */
	unsigned int regDCR;		/* offset to DCR register */
	unsigned int regHDSR;		/* offset to HDSR register */
	unsigned int regFCR;		/* offset to FCR register */
	unsigned int regFSIC;		/* offset to FSIC register */
	unsigned int valDMR;		/* DMA mode */
	unsigned int valDCR;		/* DMA command */
	unsigned int valFCR;		/* FIFO control */
	unsigned int fifo_offset;	/* FIFO offset within BA1 */
	unsigned char left_slot;	/* FIFO left slot */
	unsigned char right_slot;	/* FIFO right slot */
	int frag;			/* period number */
};

#define SUSPEND_REGISTERS	20

struct cs4281 {
	int irq;

	void __iomem *ba0;		/* virtual (accessible) address */
	void __iomem *ba1;		/* virtual (accessible) address */
	unsigned long ba0_addr;
	unsigned long ba1_addr;

	int dual_codec;

	struct snd_ac97_bus *ac97_bus;
	struct snd_ac97 *ac97;
	struct snd_ac97 *ac97_secondary;

	struct pci_dev *pci;
	struct snd_card *card;
	struct snd_pcm *pcm;
	struct snd_rawmidi *rmidi;
	struct snd_rawmidi_substream *midi_input;
	struct snd_rawmidi_substream *midi_output;

	struct cs4281_dma dma[4];

	unsigned char src_left_play_slot;
	unsigned char src_right_play_slot;
	unsigned char src_left_rec_slot;
	unsigned char src_right_rec_slot;

	unsigned int spurious_dhtc_irq;
	unsigned int spurious_dtc_irq;

	spinlock_t reg_lock;
	unsigned int midcr;
	unsigned int uartm;

	struct gameport *gameport;

#ifdef CONFIG_PM_SLEEP
	u32 suspend_regs[SUSPEND_REGISTERS];
#endif

};

static irqreturn_t snd_cs4281_interrupt(int irq, void *dev_id);

static const struct pci_device_id snd_cs4281_ids[] = {
	{ PCI_VDEVICE(CIRRUS, 0x6005), 0, },	/* CS4281 */
	{ 0, }
};

MODULE_DEVICE_TABLE(pci, snd_cs4281_ids);

/*
 *  constants
 */

#define CS4281_FIFO_SIZE	32

/*
 *  common I/O routines
 */

static inline void snd_cs4281_pokeBA0(struct cs4281 *chip, unsigned long offset,
				      unsigned int val)
{
        writel(val, chip->ba0 + offset);
}

static inline unsigned int snd_cs4281_peekBA0(struct cs4281 *chip, unsigned long offset)
{
        return readl(chip->ba0 + offset);
}

static void snd_cs4281_ac97_write(struct snd_ac97 *ac97,
				  unsigned short reg, unsigned short val)
{
	/*
	 *  1. Write ACCAD = Command Address Register = 46Ch for AC97 register address
	 *  2. Write ACCDA = Command Data Register = 470h    for data to write to AC97
	 *  3. Write ACCTL = Control Register = 460h for initiating the write
	 *  4. Read ACCTL = 460h, DCV should be reset by now and 460h = 07h
	 *  5. if DCV not cleared, break and return error
	 */
	struct cs4281 *chip = ac97->private_data;
	int count;

	/*
	 *  Setup the AC97 control registers on the CS461x to send the
	 *  appropriate command to the AC97 to perform the read.
	 *  ACCAD = Command Address Register = 46Ch
	 *  ACCDA = Command Data Register = 470h
	 *  ACCTL = Control Register = 460h
	 *  set DCV - will clear when process completed
	 *  reset CRW - Write command
	 *  set VFRM - valid frame enabled
	 *  set ESYN - ASYNC generation enabled
	 *  set RSTN - ARST# inactive, AC97 codec not reset
         */
	snd_cs4281_pokeBA0(chip, BA0_ACCAD, reg);
	snd_cs4281_pokeBA0(chip, BA0_ACCDA, val);
	snd_cs4281_pokeBA0(chip, BA0_ACCTL, BA0_ACCTL_DCV | BA0_ACCTL_VFRM |
				            BA0_ACCTL_ESYN | (ac97->num ? BA0_ACCTL_TC : 0));
	for (count = 0; count < 2000; count++) {
		/*
		 *  First, we want to wait for a short time.
		 */
		udelay(10);
		/*
		 *  Now, check to see if the write has completed.
		 *  ACCTL = 460h, DCV should be reset by now and 460h = 07h
		 */
		if (!(snd_cs4281_peekBA0(chip, BA0_ACCTL) & BA0_ACCTL_DCV)) {
			return;
		}
	}
	dev_err(chip->card->dev,
		"AC'97 write problem, reg = 0x%x, val = 0x%x\n", reg, val);
}

static unsigned short snd_cs4281_ac97_read(struct snd_ac97 *ac97,
					   unsigned short reg)
{
	struct cs4281 *chip = ac97->private_data;
	int count;
	unsigned short result;
	// FIXME: volatile is necessary in the following due to a bug of
	// some gcc versions
	volatile int ac97_num = ((volatile struct snd_ac97 *)ac97)->num;

	/*
	 *  1. Write ACCAD = Command Address Register = 46Ch for AC97 register address
	 *  2. Write ACCDA = Command Data Register = 470h    for data to write to AC97 
	 *  3. Write ACCTL = Control Register = 460h for initiating the write
	 *  4. Read ACCTL = 460h, DCV should be reset by now and 460h = 17h
	 *  5. if DCV not cleared, break and return error
	 *  6. Read ACSTS = Status Register = 464h, check VSTS bit
	 */

	snd_cs4281_peekBA0(chip, ac97_num ? BA0_ACSDA2 : BA0_ACSDA);

	/*
	 *  Setup the AC97 control registers on the CS461x to send the
	 *  appropriate command to the AC97 to perform the read.
	 *  ACCAD = Command Address Register = 46Ch
	 *  ACCDA = Command Data Register = 470h
	 *  ACCTL = Control Register = 460h
	 *  set DCV - will clear when process completed
	 *  set CRW - Read command
	 *  set VFRM - valid frame enabled
	 *  set ESYN - ASYNC generation enabled
	 *  set RSTN - ARST# inactive, AC97 codec not reset
	 */

	snd_cs4281_pokeBA0(chip, BA0_ACCAD, reg);
	snd_cs4281_pokeBA0(chip, BA0_ACCDA, 0);
	snd_cs4281_pokeBA0(chip, BA0_ACCTL, BA0_ACCTL_DCV | BA0_ACCTL_CRW |
					    BA0_ACCTL_VFRM | BA0_ACCTL_ESYN |
			   (ac97_num ? BA0_ACCTL_TC : 0));


	/*
	 *  Wait for the read to occur.
	 */
	for (count = 0; count < 500; count++) {
		/*
		 *  First, we want to wait for a short time.
	 	 */
		udelay(10);
		/*
		 *  Now, check to see if the read has completed.
		 *  ACCTL = 460h, DCV should be reset by now and 460h = 17h
		 */
		if (!(snd_cs4281_peekBA0(chip, BA0_ACCTL) & BA0_ACCTL_DCV))
			goto __ok1;
	}

	dev_err(chip->card->dev,
		"AC'97 read problem (ACCTL_DCV), reg = 0x%x\n", reg);
	result = 0xffff;
	goto __end;
	
      __ok1:
	/*
	 *  Wait for the valid status bit to go active.
	 */
	for (count = 0; count < 100; count++) {
		/*
		 *  Read the AC97 status register.
		 *  ACSTS = Status Register = 464h
		 *  VSTS - Valid Status
		 */
		if (snd_cs4281_peekBA0(chip, ac97_num ? BA0_ACSTS2 : BA0_ACSTS) & BA0_ACSTS_VSTS)
			goto __ok2;
		udelay(10);
	}
	
	dev_err(chip->card->dev,
		"AC'97 read problem (ACSTS_VSTS), reg = 0x%x\n", reg);
	result = 0xffff;
	goto __end;

      __ok2:
	/*
	 *  Read the data returned from the AC97 register.
	 *  ACSDA = Status Data Register = 474h
	 */
	result = snd_cs4281_peekBA0(chip, ac97_num ? BA0_ACSDA2 : BA0_ACSDA);

      __end:
	return result;
}

/*
 *  PCM part
 */

static int snd_cs4281_trigger(struct snd_pcm_substream *substream, int cmd)
{
	struct cs4281_dma *dma = substream->runtime->private_data;
	struct cs4281 *chip = snd_pcm_substream_chip(substream);

	spin_lock(&chip->reg_lock);
	switch (cmd) {
	case SNDRV_PCM_TRIGGER_PAUSE_PUSH:
		dma->valDCR |= BA0_DCR_MSK;
		dma->valFCR |= BA0_FCR_FEN;
		break;
	case SNDRV_PCM_TRIGGER_PAUSE_RELEASE:
		dma->valDCR &= ~BA0_DCR_MSK;
		dma->valFCR &= ~BA0_FCR_FEN;
		break;
	case SNDRV_PCM_TRIGGER_START:
	case SNDRV_PCM_TRIGGER_RESUME:
		snd_cs4281_pokeBA0(chip, dma->regDMR, dma->valDMR & ~BA0_DMR_DMA);
		dma->valDMR |= BA0_DMR_DMA;
		dma->valDCR &= ~BA0_DCR_MSK;
		dma->valFCR |= BA0_FCR_FEN;
		break;
	case SNDRV_PCM_TRIGGER_STOP:
	case SNDRV_PCM_TRIGGER_SUSPEND:
		dma->valDMR &= ~(BA0_DMR_DMA|BA0_DMR_POLL);
		dma->valDCR |= BA0_DCR_MSK;
		dma->valFCR &= ~BA0_FCR_FEN;
		/* Leave wave playback FIFO enabled for FM */
		if (dma->regFCR != BA0_FCR0)
			dma->valFCR &= ~BA0_FCR_FEN;
		break;
	default:
		spin_unlock(&chip->reg_lock);
		return -EINVAL;
	}
	snd_cs4281_pokeBA0(chip, dma->regDMR, dma->valDMR);
	snd_cs4281_pokeBA0(chip, dma->regFCR, dma->valFCR);
	snd_cs4281_pokeBA0(chip, dma->regDCR, dma->valDCR);
	spin_unlock(&chip->reg_lock);
	return 0;
}

static unsigned int snd_cs4281_rate(unsigned int rate, unsigned int *real_rate)
{
	unsigned int val;
	
	if (real_rate)
		*real_rate = rate;
	/* special "hardcoded" rates */
	switch (rate) {
	case 8000:	return 5;
	case 11025:	return 4;
	case 16000:	return 3;
	case 22050:	return 2;
	case 44100:	return 1;
	case 48000:	return 0;
	default:
		break;
	}
	val = 1536000 / rate;
	if (real_rate)
		*real_rate = 1536000 / val;
	return val;
}

static void snd_cs4281_mode(struct cs4281 *chip, struct cs4281_dma *dma,
			    struct snd_pcm_runtime *runtime,
			    int capture, int src)
{
	int rec_mono;

	dma->valDMR = BA0_DMR_TYPE_SINGLE | BA0_DMR_AUTO |
		      (capture ? BA0_DMR_TR_WRITE : BA0_DMR_TR_READ);
	if (runtime->channels == 1)
		dma->valDMR |= BA0_DMR_MONO;
	if (snd_pcm_format_unsigned(runtime->format) > 0)
		dma->valDMR |= BA0_DMR_USIGN;
	if (snd_pcm_format_big_endian(runtime->format) > 0)
		dma->valDMR |= BA0_DMR_BEND;
	switch (snd_pcm_format_width(runtime->format)) {
	case 8: dma->valDMR |= BA0_DMR_SIZE8;
		if (runtime->channels == 1)
			dma->valDMR |= BA0_DMR_SWAPC;
		break;
	case 32: dma->valDMR |= BA0_DMR_SIZE20; break;
	}
	dma->frag = 0;	/* for workaround */
	dma->valDCR = BA0_DCR_TCIE | BA0_DCR_MSK;
	if (runtime->buffer_size != runtime->period_size)
		dma->valDCR |= BA0_DCR_HTCIE;
	/* Initialize DMA */
	snd_cs4281_pokeBA0(chip, dma->regDBA, runtime->dma_addr);
	snd_cs4281_pokeBA0(chip, dma->regDBC, runtime->buffer_size - 1);
	rec_mono = (chip->dma[1].valDMR & BA0_DMR_MONO) == BA0_DMR_MONO;
	snd_cs4281_pokeBA0(chip, BA0_SRCSA, (chip->src_left_play_slot << 0) |
					    (chip->src_right_play_slot << 8) |
					    (chip->src_left_rec_slot << 16) |
					    ((rec_mono ? 31 : chip->src_right_rec_slot) << 24));
	if (!src)
		goto __skip_src;
	if (!capture) {
		if (dma->left_slot == chip->src_left_play_slot) {
			unsigned int val = snd_cs4281_rate(runtime->rate, NULL);
			snd_BUG_ON(dma->right_slot != chip->src_right_play_slot);
			snd_cs4281_pokeBA0(chip, BA0_DACSR, val);
		}
	} else {
		if (dma->left_slot == chip->src_left_rec_slot) {
			unsigned int val = snd_cs4281_rate(runtime->rate, NULL);
			snd_BUG_ON(dma->right_slot != chip->src_right_rec_slot);
			snd_cs4281_pokeBA0(chip, BA0_ADCSR, val);
		}
	}
      __skip_src:
	/* Deactivate wave playback FIFO before changing slot assignments */
	if (dma->regFCR == BA0_FCR0)
		snd_cs4281_pokeBA0(chip, dma->regFCR, snd_cs4281_peekBA0(chip, dma->regFCR) & ~BA0_FCR_FEN);
	/* Initialize FIFO */
	dma->valFCR = BA0_FCR_LS(dma->left_slot) |
		      BA0_FCR_RS(capture && (dma->valDMR & BA0_DMR_MONO) ? 31 : dma->right_slot) |
		      BA0_FCR_SZ(CS4281_FIFO_SIZE) |
		      BA0_FCR_OF(dma->fifo_offset);
	snd_cs4281_pokeBA0(chip, dma->regFCR, dma->valFCR | (capture ? BA0_FCR_PSH : 0));
	/* Activate FIFO again for FM playback */
	if (dma->regFCR == BA0_FCR0)
		snd_cs4281_pokeBA0(chip, dma->regFCR, dma->valFCR | BA0_FCR_FEN);
	/* Clear FIFO Status and Interrupt Control Register */
	snd_cs4281_pokeBA0(chip, dma->regFSIC, 0);
}

static int snd_cs4281_playback_prepare(struct snd_pcm_substream *substream)
{
	struct snd_pcm_runtime *runtime = substream->runtime;
	struct cs4281_dma *dma = runtime->private_data;
	struct cs4281 *chip = snd_pcm_substream_chip(substream);

	spin_lock_irq(&chip->reg_lock);
	snd_cs4281_mode(chip, dma, runtime, 0, 1);
	spin_unlock_irq(&chip->reg_lock);
	return 0;
}

static int snd_cs4281_capture_prepare(struct snd_pcm_substream *substream)
{
	struct snd_pcm_runtime *runtime = substream->runtime;
	struct cs4281_dma *dma = runtime->private_data;
	struct cs4281 *chip = snd_pcm_substream_chip(substream);

	spin_lock_irq(&chip->reg_lock);
	snd_cs4281_mode(chip, dma, runtime, 1, 1);
	spin_unlock_irq(&chip->reg_lock);
	return 0;
}

static snd_pcm_uframes_t snd_cs4281_pointer(struct snd_pcm_substream *substream)
{
	struct snd_pcm_runtime *runtime = substream->runtime;
	struct cs4281_dma *dma = runtime->private_data;
	struct cs4281 *chip = snd_pcm_substream_chip(substream);

	/*
	dev_dbg(chip->card->dev,
		"DCC = 0x%x, buffer_size = 0x%x, jiffies = %li\n",
		snd_cs4281_peekBA0(chip, dma->regDCC), runtime->buffer_size,
	       jiffies);
	*/
	return runtime->buffer_size -
	       snd_cs4281_peekBA0(chip, dma->regDCC) - 1;
}

static const struct snd_pcm_hardware snd_cs4281_playback =
{
	.info =			SNDRV_PCM_INFO_MMAP |
				SNDRV_PCM_INFO_INTERLEAVED |
				SNDRV_PCM_INFO_MMAP_VALID |
				SNDRV_PCM_INFO_PAUSE |
				SNDRV_PCM_INFO_RESUME,
	.formats =		SNDRV_PCM_FMTBIT_U8 | SNDRV_PCM_FMTBIT_S8 |
				SNDRV_PCM_FMTBIT_U16_LE | SNDRV_PCM_FMTBIT_S16_LE |
				SNDRV_PCM_FMTBIT_U16_BE | SNDRV_PCM_FMTBIT_S16_BE |
				SNDRV_PCM_FMTBIT_U32_LE | SNDRV_PCM_FMTBIT_S32_LE |
				SNDRV_PCM_FMTBIT_U32_BE | SNDRV_PCM_FMTBIT_S32_BE,
	.rates =		SNDRV_PCM_RATE_CONTINUOUS | SNDRV_PCM_RATE_8000_48000,
	.rate_min =		4000,
	.rate_max =		48000,
	.channels_min =		1,
	.channels_max =		2,
	.buffer_bytes_max =	(512*1024),
	.period_bytes_min =	64,
	.period_bytes_max =	(512*1024),
	.periods_min =		1,
	.periods_max =		2,
	.fifo_size =		CS4281_FIFO_SIZE,
};

static const struct snd_pcm_hardware snd_cs4281_capture =
{
	.info =			SNDRV_PCM_INFO_MMAP |
				SNDRV_PCM_INFO_INTERLEAVED |
				SNDRV_PCM_INFO_MMAP_VALID |
				SNDRV_PCM_INFO_PAUSE |
				SNDRV_PCM_INFO_RESUME,
	.formats =		SNDRV_PCM_FMTBIT_U8 | SNDRV_PCM_FMTBIT_S8 |
				SNDRV_PCM_FMTBIT_U16_LE | SNDRV_PCM_FMTBIT_S16_LE |
				SNDRV_PCM_FMTBIT_U16_BE | SNDRV_PCM_FMTBIT_S16_BE |
				SNDRV_PCM_FMTBIT_U32_LE | SNDRV_PCM_FMTBIT_S32_LE |
				SNDRV_PCM_FMTBIT_U32_BE | SNDRV_PCM_FMTBIT_S32_BE,
	.rates =		SNDRV_PCM_RATE_CONTINUOUS | SNDRV_PCM_RATE_8000_48000,
	.rate_min =		4000,
	.rate_max =		48000,
	.channels_min =		1,
	.channels_max =		2,
	.buffer_bytes_max =	(512*1024),
	.period_bytes_min =	64,
	.period_bytes_max =	(512*1024),
	.periods_min =		1,
	.periods_max =		2,
	.fifo_size =		CS4281_FIFO_SIZE,
};

static int snd_cs4281_playback_open(struct snd_pcm_substream *substream)
{
	struct cs4281 *chip = snd_pcm_substream_chip(substream);
	struct snd_pcm_runtime *runtime = substream->runtime;
	struct cs4281_dma *dma;

	dma = &chip->dma[0];
	dma->substream = substream;
	dma->left_slot = 0;
	dma->right_slot = 1;
	runtime->private_data = dma;
	runtime->hw = snd_cs4281_playback;
	/* should be detected from the AC'97 layer, but it seems
	   that although CS4297A rev B reports 18-bit ADC resolution,
	   samples are 20-bit */
	snd_pcm_hw_constraint_msbits(runtime, 0, 32, 20);
	return 0;
}

static int snd_cs4281_capture_open(struct snd_pcm_substream *substream)
{
	struct cs4281 *chip = snd_pcm_substream_chip(substream);
	struct snd_pcm_runtime *runtime = substream->runtime;
	struct cs4281_dma *dma;

	dma = &chip->dma[1];
	dma->substream = substream;
	dma->left_slot = 10;
	dma->right_slot = 11;
	runtime->private_data = dma;
	runtime->hw = snd_cs4281_capture;
	/* should be detected from the AC'97 layer, but it seems
	   that although CS4297A rev B reports 18-bit ADC resolution,
	   samples are 20-bit */
	snd_pcm_hw_constraint_msbits(runtime, 0, 32, 20);
	return 0;
}

static int snd_cs4281_playback_close(struct snd_pcm_substream *substream)
{
	struct cs4281_dma *dma = substream->runtime->private_data;

	dma->substream = NULL;
	return 0;
}

static int snd_cs4281_capture_close(struct snd_pcm_substream *substream)
{
	struct cs4281_dma *dma = substream->runtime->private_data;

	dma->substream = NULL;
	return 0;
}

static const struct snd_pcm_ops snd_cs4281_playback_ops = {
	.open =		snd_cs4281_playback_open,
	.close =	snd_cs4281_playback_close,
	.prepare =	snd_cs4281_playback_prepare,
	.trigger =	snd_cs4281_trigger,
	.pointer =	snd_cs4281_pointer,
};

static const struct snd_pcm_ops snd_cs4281_capture_ops = {
	.open =		snd_cs4281_capture_open,
	.close =	snd_cs4281_capture_close,
	.prepare =	snd_cs4281_capture_prepare,
	.trigger =	snd_cs4281_trigger,
	.pointer =	snd_cs4281_pointer,
};

static int snd_cs4281_pcm(struct cs4281 *chip, int device)
{
	struct snd_pcm *pcm;
	int err;

	err = snd_pcm_new(chip->card, "CS4281", device, 1, 1, &pcm);
	if (err < 0)
		return err;

	snd_pcm_set_ops(pcm, SNDRV_PCM_STREAM_PLAYBACK, &snd_cs4281_playback_ops);
	snd_pcm_set_ops(pcm, SNDRV_PCM_STREAM_CAPTURE, &snd_cs4281_capture_ops);

	pcm->private_data = chip;
	pcm->info_flags = 0;
	strcpy(pcm->name, "CS4281");
	chip->pcm = pcm;

	snd_pcm_set_managed_buffer_all(pcm, SNDRV_DMA_TYPE_DEV, &chip->pci->dev,
				       64*1024, 512*1024);

	return 0;
}

/*
 *  Mixer section
 */

#define CS_VOL_MASK	0x1f

static int snd_cs4281_info_volume(struct snd_kcontrol *kcontrol,
				  struct snd_ctl_elem_info *uinfo)
{
	uinfo->type              = SNDRV_CTL_ELEM_TYPE_INTEGER;
	uinfo->count             = 2;
	uinfo->value.integer.min = 0;
	uinfo->value.integer.max = CS_VOL_MASK;
	return 0;
}
 
static int snd_cs4281_get_volume(struct snd_kcontrol *kcontrol,
				 struct snd_ctl_elem_value *ucontrol)
{
	struct cs4281 *chip = snd_kcontrol_chip(kcontrol);
	int regL = (kcontrol->private_value >> 16) & 0xffff;
	int regR = kcontrol->private_value & 0xffff;
	int volL, volR;

	volL = CS_VOL_MASK - (snd_cs4281_peekBA0(chip, regL) & CS_VOL_MASK);
	volR = CS_VOL_MASK - (snd_cs4281_peekBA0(chip, regR) & CS_VOL_MASK);

	ucontrol->value.integer.value[0] = volL;
	ucontrol->value.integer.value[1] = volR;
	return 0;
}

static int snd_cs4281_put_volume(struct snd_kcontrol *kcontrol,
				 struct snd_ctl_elem_value *ucontrol)
{
	struct cs4281 *chip = snd_kcontrol_chip(kcontrol);
	int change = 0;
	int regL = (kcontrol->private_value >> 16) & 0xffff;
	int regR = kcontrol->private_value & 0xffff;
	int volL, volR;

	volL = CS_VOL_MASK - (snd_cs4281_peekBA0(chip, regL) & CS_VOL_MASK);
	volR = CS_VOL_MASK - (snd_cs4281_peekBA0(chip, regR) & CS_VOL_MASK);

	if (ucontrol->value.integer.value[0] != volL) {
		volL = CS_VOL_MASK - (ucontrol->value.integer.value[0] & CS_VOL_MASK);
		snd_cs4281_pokeBA0(chip, regL, volL);
		change = 1;
	}
	if (ucontrol->value.integer.value[1] != volR) {
		volR = CS_VOL_MASK - (ucontrol->value.integer.value[1] & CS_VOL_MASK);
		snd_cs4281_pokeBA0(chip, regR, volR);
		change = 1;
	}
	return change;
}

static const DECLARE_TLV_DB_SCALE(db_scale_dsp, -4650, 150, 0);

static const struct snd_kcontrol_new snd_cs4281_fm_vol =
{
	.iface = SNDRV_CTL_ELEM_IFACE_MIXER,
	.name = "Synth Playback Volume",
	.info = snd_cs4281_info_volume, 
	.get = snd_cs4281_get_volume,
	.put = snd_cs4281_put_volume, 
	.private_value = ((BA0_FMLVC << 16) | BA0_FMRVC),
	.tlv = { .p = db_scale_dsp },
};

static const struct snd_kcontrol_new snd_cs4281_pcm_vol =
{
	.iface = SNDRV_CTL_ELEM_IFACE_MIXER,
	.name = "PCM Stream Playback Volume",
	.info = snd_cs4281_info_volume, 
	.get = snd_cs4281_get_volume,
	.put = snd_cs4281_put_volume, 
	.private_value = ((BA0_PPLVC << 16) | BA0_PPRVC),
	.tlv = { .p = db_scale_dsp },
};

static void snd_cs4281_mixer_free_ac97_bus(struct snd_ac97_bus *bus)
{
	struct cs4281 *chip = bus->private_data;
	chip->ac97_bus = NULL;
}

static void snd_cs4281_mixer_free_ac97(struct snd_ac97 *ac97)
{
	struct cs4281 *chip = ac97->private_data;
	if (ac97->num)
		chip->ac97_secondary = NULL;
	else
		chip->ac97 = NULL;
}

static int snd_cs4281_mixer(struct cs4281 *chip)
{
	struct snd_card *card = chip->card;
	struct snd_ac97_template ac97;
	int err;
	static const struct snd_ac97_bus_ops ops = {
		.write = snd_cs4281_ac97_write,
		.read = snd_cs4281_ac97_read,
	};

	err = snd_ac97_bus(card, 0, &ops, chip, &chip->ac97_bus);
	if (err < 0)
		return err;
	chip->ac97_bus->private_free = snd_cs4281_mixer_free_ac97_bus;

	memset(&ac97, 0, sizeof(ac97));
	ac97.private_data = chip;
	ac97.private_free = snd_cs4281_mixer_free_ac97;
	err = snd_ac97_mixer(chip->ac97_bus, &ac97, &chip->ac97);
	if (err < 0)
		return err;
	if (chip->dual_codec) {
		ac97.num = 1;
		err = snd_ac97_mixer(chip->ac97_bus, &ac97, &chip->ac97_secondary);
		if (err < 0)
			return err;
	}
	err = snd_ctl_add(card, snd_ctl_new1(&snd_cs4281_fm_vol, chip));
	if (err < 0)
		return err;
	err = snd_ctl_add(card, snd_ctl_new1(&snd_cs4281_pcm_vol, chip));
	if (err < 0)
		return err;
	return 0;
}


/*
 * proc interface
 */

static void snd_cs4281_proc_read(struct snd_info_entry *entry, 
				  struct snd_info_buffer *buffer)
{
	struct cs4281 *chip = entry->private_data;

	snd_iprintf(buffer, "Cirrus Logic CS4281\n\n");
	snd_iprintf(buffer, "Spurious half IRQs   : %u\n", chip->spurious_dhtc_irq);
	snd_iprintf(buffer, "Spurious end IRQs    : %u\n", chip->spurious_dtc_irq);
}

static ssize_t snd_cs4281_BA0_read(struct snd_info_entry *entry,
				   void *file_private_data,
				   struct file *file, char __user *buf,
				   size_t count, loff_t pos)
{
	struct cs4281 *chip = entry->private_data;
	
	if (copy_to_user_fromio(buf, chip->ba0 + pos, count))
		return -EFAULT;
	return count;
}

static ssize_t snd_cs4281_BA1_read(struct snd_info_entry *entry,
				   void *file_private_data,
				   struct file *file, char __user *buf,
				   size_t count, loff_t pos)
{
	struct cs4281 *chip = entry->private_data;
	
	if (copy_to_user_fromio(buf, chip->ba1 + pos, count))
		return -EFAULT;
	return count;
}

static const struct snd_info_entry_ops snd_cs4281_proc_ops_BA0 = {
	.read = snd_cs4281_BA0_read,
};

static const struct snd_info_entry_ops snd_cs4281_proc_ops_BA1 = {
	.read = snd_cs4281_BA1_read,
};

static void snd_cs4281_proc_init(struct cs4281 *chip)
{
	struct snd_info_entry *entry;

	snd_card_ro_proc_new(chip->card, "cs4281", chip, snd_cs4281_proc_read);
	if (! snd_card_proc_new(chip->card, "cs4281_BA0", &entry)) {
		entry->content = SNDRV_INFO_CONTENT_DATA;
		entry->private_data = chip;
		entry->c.ops = &snd_cs4281_proc_ops_BA0;
		entry->size = CS4281_BA0_SIZE;
	}
	if (! snd_card_proc_new(chip->card, "cs4281_BA1", &entry)) {
		entry->content = SNDRV_INFO_CONTENT_DATA;
		entry->private_data = chip;
		entry->c.ops = &snd_cs4281_proc_ops_BA1;
		entry->size = CS4281_BA1_SIZE;
	}
}

/*
 * joystick support
 */

#if IS_REACHABLE(CONFIG_GAMEPORT)

static void snd_cs4281_gameport_trigger(struct gameport *gameport)
{
	struct cs4281 *chip = gameport_get_port_data(gameport);

	if (snd_BUG_ON(!chip))
		return;
	snd_cs4281_pokeBA0(chip, BA0_JSPT, 0xff);
}

static unsigned char snd_cs4281_gameport_read(struct gameport *gameport)
{
	struct cs4281 *chip = gameport_get_port_data(gameport);

	if (snd_BUG_ON(!chip))
		return 0;
	return snd_cs4281_peekBA0(chip, BA0_JSPT);
}

#ifdef COOKED_MODE
static int snd_cs4281_gameport_cooked_read(struct gameport *gameport,
					   int *axes, int *buttons)
{
	struct cs4281 *chip = gameport_get_port_data(gameport);
	unsigned js1, js2, jst;
	
	if (snd_BUG_ON(!chip))
		return 0;

	js1 = snd_cs4281_peekBA0(chip, BA0_JSC1);
	js2 = snd_cs4281_peekBA0(chip, BA0_JSC2);
	jst = snd_cs4281_peekBA0(chip, BA0_JSPT);
	
	*buttons = (~jst >> 4) & 0x0F; 
	
	axes[0] = ((js1 & JSC1_Y1V_MASK) >> JSC1_Y1V_SHIFT) & 0xFFFF;
	axes[1] = ((js1 & JSC1_X1V_MASK) >> JSC1_X1V_SHIFT) & 0xFFFF;
	axes[2] = ((js2 & JSC2_Y2V_MASK) >> JSC2_Y2V_SHIFT) & 0xFFFF;
	axes[3] = ((js2 & JSC2_X2V_MASK) >> JSC2_X2V_SHIFT) & 0xFFFF;

	for (jst = 0; jst < 4; ++jst)
		if (axes[jst] == 0xFFFF) axes[jst] = -1;
	return 0;
}
#else
#define snd_cs4281_gameport_cooked_read	NULL
#endif

static int snd_cs4281_gameport_open(struct gameport *gameport, int mode)
{
	switch (mode) {
#ifdef COOKED_MODE
	case GAMEPORT_MODE_COOKED:
		return 0;
#endif
	case GAMEPORT_MODE_RAW:
		return 0;
	default:
		return -1;
	}
	return 0;
}

static int snd_cs4281_create_gameport(struct cs4281 *chip)
{
	struct gameport *gp;

	chip->gameport = gp = gameport_allocate_port();
	if (!gp) {
		dev_err(chip->card->dev,
			"cannot allocate memory for gameport\n");
		return -ENOMEM;
	}

	gameport_set_name(gp, "CS4281 Gameport");
	gameport_set_phys(gp, "pci%s/gameport0", pci_name(chip->pci));
	gameport_set_dev_parent(gp, &chip->pci->dev);
	gp->open = snd_cs4281_gameport_open;
	gp->read = snd_cs4281_gameport_read;
	gp->trigger = snd_cs4281_gameport_trigger;
	gp->cooked_read = snd_cs4281_gameport_cooked_read;
	gameport_set_port_data(gp, chip);

	snd_cs4281_pokeBA0(chip, BA0_JSIO, 0xFF); // ?
	snd_cs4281_pokeBA0(chip, BA0_JSCTL, JSCTL_SP_MEDIUM_SLOW);

	gameport_register_port(gp);

	return 0;
}

static void snd_cs4281_free_gameport(struct cs4281 *chip)
{
	if (chip->gameport) {
		gameport_unregister_port(chip->gameport);
		chip->gameport = NULL;
	}
}
#else
static inline int snd_cs4281_create_gameport(struct cs4281 *chip) { return -ENOSYS; }
static inline void snd_cs4281_free_gameport(struct cs4281 *chip) { }
#endif /* IS_REACHABLE(CONFIG_GAMEPORT) */

static void snd_cs4281_free(struct snd_card *card)
{
	struct cs4281 *chip = card->private_data;

	snd_cs4281_free_gameport(chip);

	/* Mask interrupts */
	snd_cs4281_pokeBA0(chip, BA0_HIMR, 0x7fffffff);
	/* Stop the DLL Clock logic. */
	snd_cs4281_pokeBA0(chip, BA0_CLKCR1, 0);
	/* Sound System Power Management - Turn Everything OFF */
	snd_cs4281_pokeBA0(chip, BA0_SSPM, 0);
}

static int snd_cs4281_chip_init(struct cs4281 *chip); /* defined below */

static int snd_cs4281_create(struct snd_card *card,
			     struct pci_dev *pci,
			     int dual_codec)
{
<<<<<<< HEAD
	struct cs4281 *chip;
=======
	struct cs4281 *chip = card->private_data;
>>>>>>> eb9c7406
	int err;

	err = pcim_enable_device(pci);
	if (err < 0)
		return err;
	spin_lock_init(&chip->reg_lock);
	chip->card = card;
	chip->pci = pci;
	chip->irq = -1;
	pci_set_master(pci);
	if (dual_codec < 0 || dual_codec > 3) {
		dev_err(card->dev, "invalid dual_codec option %d\n", dual_codec);
		dual_codec = 0;
	}
	chip->dual_codec = dual_codec;

	err = pcim_iomap_regions(pci, 0x03, "CS4281"); /* 2 BARs */
	if (err < 0)
		return err;
	chip->ba0_addr = pci_resource_start(pci, 0);
	chip->ba1_addr = pci_resource_start(pci, 1);

	chip->ba0 = pcim_iomap_table(pci)[0];
	chip->ba1 = pcim_iomap_table(pci)[1];
	
	if (devm_request_irq(&pci->dev, pci->irq, snd_cs4281_interrupt,
			     IRQF_SHARED, KBUILD_MODNAME, chip)) {
		dev_err(card->dev, "unable to grab IRQ %d\n", pci->irq);
		return -ENOMEM;
	}
	chip->irq = pci->irq;
	card->sync_irq = chip->irq;
	card->private_free = snd_cs4281_free;

	err = snd_cs4281_chip_init(chip);
	if (err)
		return err;

	snd_cs4281_proc_init(chip);
	return 0;
}

static int snd_cs4281_chip_init(struct cs4281 *chip)
{
	unsigned int tmp;
	unsigned long end_time;
	int retry_count = 2;

	/* Having EPPMC.FPDN=1 prevent proper chip initialisation */
	tmp = snd_cs4281_peekBA0(chip, BA0_EPPMC);
	if (tmp & BA0_EPPMC_FPDN)
		snd_cs4281_pokeBA0(chip, BA0_EPPMC, tmp & ~BA0_EPPMC_FPDN);

      __retry:
	tmp = snd_cs4281_peekBA0(chip, BA0_CFLR);
	if (tmp != BA0_CFLR_DEFAULT) {
		snd_cs4281_pokeBA0(chip, BA0_CFLR, BA0_CFLR_DEFAULT);
		tmp = snd_cs4281_peekBA0(chip, BA0_CFLR);
		if (tmp != BA0_CFLR_DEFAULT) {
			dev_err(chip->card->dev,
				"CFLR setup failed (0x%x)\n", tmp);
			return -EIO;
		}
	}

	/* Set the 'Configuration Write Protect' register
	 * to 4281h.  Allows vendor-defined configuration
         * space between 0e4h and 0ffh to be written. */	
	snd_cs4281_pokeBA0(chip, BA0_CWPR, 0x4281);
	
	tmp = snd_cs4281_peekBA0(chip, BA0_SERC1);
	if (tmp != (BA0_SERC1_SO1EN | BA0_SERC1_AC97)) {
		dev_err(chip->card->dev,
			"SERC1 AC'97 check failed (0x%x)\n", tmp);
		return -EIO;
	}
	tmp = snd_cs4281_peekBA0(chip, BA0_SERC2);
	if (tmp != (BA0_SERC2_SI1EN | BA0_SERC2_AC97)) {
		dev_err(chip->card->dev,
			"SERC2 AC'97 check failed (0x%x)\n", tmp);
		return -EIO;
	}

	/* Sound System Power Management */
	snd_cs4281_pokeBA0(chip, BA0_SSPM, BA0_SSPM_MIXEN | BA0_SSPM_CSRCEN |
				           BA0_SSPM_PSRCEN | BA0_SSPM_JSEN |
				           BA0_SSPM_ACLEN | BA0_SSPM_FMEN);

	/* Serial Port Power Management */
 	/* Blast the clock control register to zero so that the
         * PLL starts out in a known state, and blast the master serial
         * port control register to zero so that the serial ports also
         * start out in a known state. */
	snd_cs4281_pokeBA0(chip, BA0_CLKCR1, 0);
	snd_cs4281_pokeBA0(chip, BA0_SERMC, 0);

        /* Make ESYN go to zero to turn off
         * the Sync pulse on the AC97 link. */
	snd_cs4281_pokeBA0(chip, BA0_ACCTL, 0);
	udelay(50);
                
	/*  Drive the ARST# pin low for a minimum of 1uS (as defined in the AC97
	 *  spec) and then drive it high.  This is done for non AC97 modes since
	 *  there might be logic external to the CS4281 that uses the ARST# line
	 *  for a reset. */
	snd_cs4281_pokeBA0(chip, BA0_SPMC, 0);
	udelay(50);
	snd_cs4281_pokeBA0(chip, BA0_SPMC, BA0_SPMC_RSTN);
	msleep(50);

	if (chip->dual_codec)
		snd_cs4281_pokeBA0(chip, BA0_SPMC, BA0_SPMC_RSTN | BA0_SPMC_ASDI2E);

	/*
	 *  Set the serial port timing configuration.
	 */
	snd_cs4281_pokeBA0(chip, BA0_SERMC,
			   (chip->dual_codec ? BA0_SERMC_TCID(chip->dual_codec) : BA0_SERMC_TCID(1)) |
			   BA0_SERMC_PTC_AC97 | BA0_SERMC_MSPE);

	/*
	 *  Start the DLL Clock logic.
	 */
	snd_cs4281_pokeBA0(chip, BA0_CLKCR1, BA0_CLKCR1_DLLP);
	msleep(50);
	snd_cs4281_pokeBA0(chip, BA0_CLKCR1, BA0_CLKCR1_SWCE | BA0_CLKCR1_DLLP);

	/*
	 * Wait for the DLL ready signal from the clock logic.
	 */
	end_time = jiffies + HZ;
	do {
		/*
		 *  Read the AC97 status register to see if we've seen a CODEC
		 *  signal from the AC97 codec.
		 */
		if (snd_cs4281_peekBA0(chip, BA0_CLKCR1) & BA0_CLKCR1_DLLRDY)
			goto __ok0;
		schedule_timeout_uninterruptible(1);
	} while (time_after_eq(end_time, jiffies));

	dev_err(chip->card->dev, "DLLRDY not seen\n");
	return -EIO;

      __ok0:

	/*
	 *  The first thing we do here is to enable sync generation.  As soon
	 *  as we start receiving bit clock, we'll start producing the SYNC
	 *  signal.
	 */
	snd_cs4281_pokeBA0(chip, BA0_ACCTL, BA0_ACCTL_ESYN);

	/*
	 * Wait for the codec ready signal from the AC97 codec.
	 */
	end_time = jiffies + HZ;
	do {
		/*
		 *  Read the AC97 status register to see if we've seen a CODEC
		 *  signal from the AC97 codec.
		 */
		if (snd_cs4281_peekBA0(chip, BA0_ACSTS) & BA0_ACSTS_CRDY)
			goto __ok1;
		schedule_timeout_uninterruptible(1);
	} while (time_after_eq(end_time, jiffies));

	dev_err(chip->card->dev,
		"never read codec ready from AC'97 (0x%x)\n",
		snd_cs4281_peekBA0(chip, BA0_ACSTS));
	return -EIO;

      __ok1:
	if (chip->dual_codec) {
		end_time = jiffies + HZ;
		do {
			if (snd_cs4281_peekBA0(chip, BA0_ACSTS2) & BA0_ACSTS_CRDY)
				goto __codec2_ok;
			schedule_timeout_uninterruptible(1);
		} while (time_after_eq(end_time, jiffies));
		dev_info(chip->card->dev,
			 "secondary codec doesn't respond. disable it...\n");
		chip->dual_codec = 0;
	__codec2_ok: ;
	}

	/*
	 *  Assert the valid frame signal so that we can start sending commands
	 *  to the AC97 codec.
	 */

	snd_cs4281_pokeBA0(chip, BA0_ACCTL, BA0_ACCTL_VFRM | BA0_ACCTL_ESYN);

	/*
	 *  Wait until we've sampled input slots 3 and 4 as valid, meaning that
	 *  the codec is pumping ADC data across the AC-link.
	 */

	end_time = jiffies + HZ;
	do {
		/*
		 *  Read the input slot valid register and see if input slots 3
		 *  4 are valid yet.
		 */
                if ((snd_cs4281_peekBA0(chip, BA0_ACISV) & (BA0_ACISV_SLV(3) | BA0_ACISV_SLV(4))) == (BA0_ACISV_SLV(3) | BA0_ACISV_SLV(4)))
                        goto __ok2;
		schedule_timeout_uninterruptible(1);
	} while (time_after_eq(end_time, jiffies));

	if (--retry_count > 0)
		goto __retry;
	dev_err(chip->card->dev, "never read ISV3 and ISV4 from AC'97\n");
	return -EIO;

      __ok2:

	/*
	 *  Now, assert valid frame and the slot 3 and 4 valid bits.  This will
	 *  commense the transfer of digital audio data to the AC97 codec.
	 */
	snd_cs4281_pokeBA0(chip, BA0_ACOSV, BA0_ACOSV_SLV(3) | BA0_ACOSV_SLV(4));

	/*
	 *  Initialize DMA structures
	 */
	for (tmp = 0; tmp < 4; tmp++) {
		struct cs4281_dma *dma = &chip->dma[tmp];
		dma->regDBA = BA0_DBA0 + (tmp * 0x10);
		dma->regDCA = BA0_DCA0 + (tmp * 0x10);
		dma->regDBC = BA0_DBC0 + (tmp * 0x10);
		dma->regDCC = BA0_DCC0 + (tmp * 0x10);
		dma->regDMR = BA0_DMR0 + (tmp * 8);
		dma->regDCR = BA0_DCR0 + (tmp * 8);
		dma->regHDSR = BA0_HDSR0 + (tmp * 4);
		dma->regFCR = BA0_FCR0 + (tmp * 4);
		dma->regFSIC = BA0_FSIC0 + (tmp * 4);
		dma->fifo_offset = tmp * CS4281_FIFO_SIZE;
		snd_cs4281_pokeBA0(chip, dma->regFCR,
				   BA0_FCR_LS(31) |
				   BA0_FCR_RS(31) |
				   BA0_FCR_SZ(CS4281_FIFO_SIZE) |
				   BA0_FCR_OF(dma->fifo_offset));
	}

	chip->src_left_play_slot = 0;	/* AC'97 left PCM playback (3) */
	chip->src_right_play_slot = 1;	/* AC'97 right PCM playback (4) */
	chip->src_left_rec_slot = 10;	/* AC'97 left PCM record (3) */
	chip->src_right_rec_slot = 11;	/* AC'97 right PCM record (4) */

	/* Activate wave playback FIFO for FM playback */
	chip->dma[0].valFCR = BA0_FCR_FEN | BA0_FCR_LS(0) |
		              BA0_FCR_RS(1) |
 	  	              BA0_FCR_SZ(CS4281_FIFO_SIZE) |
		              BA0_FCR_OF(chip->dma[0].fifo_offset);
	snd_cs4281_pokeBA0(chip, chip->dma[0].regFCR, chip->dma[0].valFCR);
	snd_cs4281_pokeBA0(chip, BA0_SRCSA, (chip->src_left_play_slot << 0) |
					    (chip->src_right_play_slot << 8) |
					    (chip->src_left_rec_slot << 16) |
					    (chip->src_right_rec_slot << 24));

	/* Initialize digital volume */
	snd_cs4281_pokeBA0(chip, BA0_PPLVC, 0);
	snd_cs4281_pokeBA0(chip, BA0_PPRVC, 0);

	/* Enable IRQs */
	snd_cs4281_pokeBA0(chip, BA0_HICR, BA0_HICR_EOI);
	/* Unmask interrupts */
	snd_cs4281_pokeBA0(chip, BA0_HIMR, 0x7fffffff & ~(
					BA0_HISR_MIDI |
					BA0_HISR_DMAI |
					BA0_HISR_DMA(0) |
					BA0_HISR_DMA(1) |
					BA0_HISR_DMA(2) |
					BA0_HISR_DMA(3)));

	return 0;
}

/*
 *  MIDI section
 */

static void snd_cs4281_midi_reset(struct cs4281 *chip)
{
	snd_cs4281_pokeBA0(chip, BA0_MIDCR, chip->midcr | BA0_MIDCR_MRST);
	udelay(100);
	snd_cs4281_pokeBA0(chip, BA0_MIDCR, chip->midcr);
}

static int snd_cs4281_midi_input_open(struct snd_rawmidi_substream *substream)
{
	struct cs4281 *chip = substream->rmidi->private_data;

	spin_lock_irq(&chip->reg_lock);
 	chip->midcr |= BA0_MIDCR_RXE;
	chip->midi_input = substream;
	if (!(chip->uartm & CS4281_MODE_OUTPUT)) {
		snd_cs4281_midi_reset(chip);
	} else {
		snd_cs4281_pokeBA0(chip, BA0_MIDCR, chip->midcr);
	}
	spin_unlock_irq(&chip->reg_lock);
	return 0;
}

static int snd_cs4281_midi_input_close(struct snd_rawmidi_substream *substream)
{
	struct cs4281 *chip = substream->rmidi->private_data;

	spin_lock_irq(&chip->reg_lock);
	chip->midcr &= ~(BA0_MIDCR_RXE | BA0_MIDCR_RIE);
	chip->midi_input = NULL;
	if (!(chip->uartm & CS4281_MODE_OUTPUT)) {
		snd_cs4281_midi_reset(chip);
	} else {
		snd_cs4281_pokeBA0(chip, BA0_MIDCR, chip->midcr);
	}
	chip->uartm &= ~CS4281_MODE_INPUT;
	spin_unlock_irq(&chip->reg_lock);
	return 0;
}

static int snd_cs4281_midi_output_open(struct snd_rawmidi_substream *substream)
{
	struct cs4281 *chip = substream->rmidi->private_data;

	spin_lock_irq(&chip->reg_lock);
	chip->uartm |= CS4281_MODE_OUTPUT;
	chip->midcr |= BA0_MIDCR_TXE;
	chip->midi_output = substream;
	if (!(chip->uartm & CS4281_MODE_INPUT)) {
		snd_cs4281_midi_reset(chip);
	} else {
		snd_cs4281_pokeBA0(chip, BA0_MIDCR, chip->midcr);
	}
	spin_unlock_irq(&chip->reg_lock);
	return 0;
}

static int snd_cs4281_midi_output_close(struct snd_rawmidi_substream *substream)
{
	struct cs4281 *chip = substream->rmidi->private_data;

	spin_lock_irq(&chip->reg_lock);
	chip->midcr &= ~(BA0_MIDCR_TXE | BA0_MIDCR_TIE);
	chip->midi_output = NULL;
	if (!(chip->uartm & CS4281_MODE_INPUT)) {
		snd_cs4281_midi_reset(chip);
	} else {
		snd_cs4281_pokeBA0(chip, BA0_MIDCR, chip->midcr);
	}
	chip->uartm &= ~CS4281_MODE_OUTPUT;
	spin_unlock_irq(&chip->reg_lock);
	return 0;
}

static void snd_cs4281_midi_input_trigger(struct snd_rawmidi_substream *substream, int up)
{
	unsigned long flags;
	struct cs4281 *chip = substream->rmidi->private_data;

	spin_lock_irqsave(&chip->reg_lock, flags);
	if (up) {
		if ((chip->midcr & BA0_MIDCR_RIE) == 0) {
			chip->midcr |= BA0_MIDCR_RIE;
			snd_cs4281_pokeBA0(chip, BA0_MIDCR, chip->midcr);
		}
	} else {
		if (chip->midcr & BA0_MIDCR_RIE) {
			chip->midcr &= ~BA0_MIDCR_RIE;
			snd_cs4281_pokeBA0(chip, BA0_MIDCR, chip->midcr);
		}
	}
	spin_unlock_irqrestore(&chip->reg_lock, flags);
}

static void snd_cs4281_midi_output_trigger(struct snd_rawmidi_substream *substream, int up)
{
	unsigned long flags;
	struct cs4281 *chip = substream->rmidi->private_data;
	unsigned char byte;

	spin_lock_irqsave(&chip->reg_lock, flags);
	if (up) {
		if ((chip->midcr & BA0_MIDCR_TIE) == 0) {
			chip->midcr |= BA0_MIDCR_TIE;
			/* fill UART FIFO buffer at first, and turn Tx interrupts only if necessary */
			while ((chip->midcr & BA0_MIDCR_TIE) &&
			       (snd_cs4281_peekBA0(chip, BA0_MIDSR) & BA0_MIDSR_TBF) == 0) {
				if (snd_rawmidi_transmit(substream, &byte, 1) != 1) {
					chip->midcr &= ~BA0_MIDCR_TIE;
				} else {
					snd_cs4281_pokeBA0(chip, BA0_MIDWP, byte);
				}
			}
			snd_cs4281_pokeBA0(chip, BA0_MIDCR, chip->midcr);
		}
	} else {
		if (chip->midcr & BA0_MIDCR_TIE) {
			chip->midcr &= ~BA0_MIDCR_TIE;
			snd_cs4281_pokeBA0(chip, BA0_MIDCR, chip->midcr);
		}
	}
	spin_unlock_irqrestore(&chip->reg_lock, flags);
}

static const struct snd_rawmidi_ops snd_cs4281_midi_output =
{
	.open =		snd_cs4281_midi_output_open,
	.close =	snd_cs4281_midi_output_close,
	.trigger =	snd_cs4281_midi_output_trigger,
};

static const struct snd_rawmidi_ops snd_cs4281_midi_input =
{
	.open = 	snd_cs4281_midi_input_open,
	.close =	snd_cs4281_midi_input_close,
	.trigger =	snd_cs4281_midi_input_trigger,
};

static int snd_cs4281_midi(struct cs4281 *chip, int device)
{
	struct snd_rawmidi *rmidi;
	int err;

	err = snd_rawmidi_new(chip->card, "CS4281", device, 1, 1, &rmidi);
	if (err < 0)
		return err;
	strcpy(rmidi->name, "CS4281");
	snd_rawmidi_set_ops(rmidi, SNDRV_RAWMIDI_STREAM_OUTPUT, &snd_cs4281_midi_output);
	snd_rawmidi_set_ops(rmidi, SNDRV_RAWMIDI_STREAM_INPUT, &snd_cs4281_midi_input);
	rmidi->info_flags |= SNDRV_RAWMIDI_INFO_OUTPUT | SNDRV_RAWMIDI_INFO_INPUT | SNDRV_RAWMIDI_INFO_DUPLEX;
	rmidi->private_data = chip;
	chip->rmidi = rmidi;
	return 0;
}

/*
 *  Interrupt handler
 */

static irqreturn_t snd_cs4281_interrupt(int irq, void *dev_id)
{
	struct cs4281 *chip = dev_id;
	unsigned int status, dma, val;
	struct cs4281_dma *cdma;

	if (chip == NULL)
		return IRQ_NONE;
	status = snd_cs4281_peekBA0(chip, BA0_HISR);
	if ((status & 0x7fffffff) == 0) {
		snd_cs4281_pokeBA0(chip, BA0_HICR, BA0_HICR_EOI);
		return IRQ_NONE;
	}

	if (status & (BA0_HISR_DMA(0)|BA0_HISR_DMA(1)|BA0_HISR_DMA(2)|BA0_HISR_DMA(3))) {
		for (dma = 0; dma < 4; dma++)
			if (status & BA0_HISR_DMA(dma)) {
				cdma = &chip->dma[dma];
				spin_lock(&chip->reg_lock);
				/* ack DMA IRQ */
				val = snd_cs4281_peekBA0(chip, cdma->regHDSR);
				/* workaround, sometimes CS4281 acknowledges */
				/* end or middle transfer position twice */
				cdma->frag++;
				if ((val & BA0_HDSR_DHTC) && !(cdma->frag & 1)) {
					cdma->frag--;
					chip->spurious_dhtc_irq++;
					spin_unlock(&chip->reg_lock);
					continue;
				}
				if ((val & BA0_HDSR_DTC) && (cdma->frag & 1)) {
					cdma->frag--;
					chip->spurious_dtc_irq++;
					spin_unlock(&chip->reg_lock);
					continue;
				}
				spin_unlock(&chip->reg_lock);
				snd_pcm_period_elapsed(cdma->substream);
			}
	}

	if ((status & BA0_HISR_MIDI) && chip->rmidi) {
		unsigned char c;
		
		spin_lock(&chip->reg_lock);
		while ((snd_cs4281_peekBA0(chip, BA0_MIDSR) & BA0_MIDSR_RBE) == 0) {
			c = snd_cs4281_peekBA0(chip, BA0_MIDRP);
			if ((chip->midcr & BA0_MIDCR_RIE) == 0)
				continue;
			snd_rawmidi_receive(chip->midi_input, &c, 1);
		}
		while ((snd_cs4281_peekBA0(chip, BA0_MIDSR) & BA0_MIDSR_TBF) == 0) {
			if ((chip->midcr & BA0_MIDCR_TIE) == 0)
				break;
			if (snd_rawmidi_transmit(chip->midi_output, &c, 1) != 1) {
				chip->midcr &= ~BA0_MIDCR_TIE;
				snd_cs4281_pokeBA0(chip, BA0_MIDCR, chip->midcr);
				break;
			}
			snd_cs4281_pokeBA0(chip, BA0_MIDWP, c);
		}
		spin_unlock(&chip->reg_lock);
	}

	/* EOI to the PCI part... reenables interrupts */
	snd_cs4281_pokeBA0(chip, BA0_HICR, BA0_HICR_EOI);

	return IRQ_HANDLED;
}


/*
 * OPL3 command
 */
static void snd_cs4281_opl3_command(struct snd_opl3 *opl3, unsigned short cmd,
				    unsigned char val)
{
	unsigned long flags;
	struct cs4281 *chip = opl3->private_data;
	void __iomem *port;

	if (cmd & OPL3_RIGHT)
		port = chip->ba0 + BA0_B1AP; /* right port */
	else
		port = chip->ba0 + BA0_B0AP; /* left port */

	spin_lock_irqsave(&opl3->reg_lock, flags);

	writel((unsigned int)cmd, port);
	udelay(10);

	writel((unsigned int)val, port + 4);
	udelay(30);

	spin_unlock_irqrestore(&opl3->reg_lock, flags);
}

static int snd_cs4281_probe(struct pci_dev *pci,
			    const struct pci_device_id *pci_id)
{
	static int dev;
	struct snd_card *card;
	struct cs4281 *chip;
	struct snd_opl3 *opl3;
	int err;

        if (dev >= SNDRV_CARDS)
                return -ENODEV;
	if (!enable[dev]) {
		dev++;
		return -ENOENT;
	}

	err = snd_devm_card_new(&pci->dev, index[dev], id[dev], THIS_MODULE,
				sizeof(*chip), &card);
	if (err < 0)
		return err;
	chip = card->private_data;

	err = snd_cs4281_create(card, pci, dual_codec[dev]);
	if (err < 0)
		return err;

	err = snd_cs4281_mixer(chip);
	if (err < 0)
		return err;
	err = snd_cs4281_pcm(chip, 0);
	if (err < 0)
		return err;
	err = snd_cs4281_midi(chip, 0);
	if (err < 0)
		return err;
	err = snd_opl3_new(card, OPL3_HW_OPL3_CS4281, &opl3);
	if (err < 0)
		return err;
	opl3->private_data = chip;
	opl3->command = snd_cs4281_opl3_command;
	snd_opl3_init(opl3);
	err = snd_opl3_hwdep_new(opl3, 0, 1, NULL);
	if (err < 0)
		return err;
	snd_cs4281_create_gameport(chip);
	strcpy(card->driver, "CS4281");
	strcpy(card->shortname, "Cirrus Logic CS4281");
	sprintf(card->longname, "%s at 0x%lx, irq %d",
		card->shortname,
		chip->ba0_addr,
		chip->irq);

	err = snd_card_register(card);
	if (err < 0)
		return err;

	pci_set_drvdata(pci, card);
	dev++;
	return 0;
}

/*
 * Power Management
 */
#ifdef CONFIG_PM_SLEEP

static const int saved_regs[SUSPEND_REGISTERS] = {
	BA0_JSCTL,
	BA0_GPIOR,
	BA0_SSCR,
	BA0_MIDCR,
	BA0_SRCSA,
	BA0_PASR,
	BA0_CASR,
	BA0_DACSR,
	BA0_ADCSR,
	BA0_FMLVC,
	BA0_FMRVC,
	BA0_PPLVC,
	BA0_PPRVC,
};

#define CLKCR1_CKRA                             0x00010000L

static int cs4281_suspend(struct device *dev)
{
	struct snd_card *card = dev_get_drvdata(dev);
	struct cs4281 *chip = card->private_data;
	u32 ulCLK;
	unsigned int i;

	snd_power_change_state(card, SNDRV_CTL_POWER_D3hot);
	snd_ac97_suspend(chip->ac97);
	snd_ac97_suspend(chip->ac97_secondary);

	ulCLK = snd_cs4281_peekBA0(chip, BA0_CLKCR1);
	ulCLK |= CLKCR1_CKRA;
	snd_cs4281_pokeBA0(chip, BA0_CLKCR1, ulCLK);

	/* Disable interrupts. */
	snd_cs4281_pokeBA0(chip, BA0_HICR, BA0_HICR_CHGM);

	/* remember the status registers */
	for (i = 0; i < ARRAY_SIZE(saved_regs); i++)
		if (saved_regs[i])
			chip->suspend_regs[i] = snd_cs4281_peekBA0(chip, saved_regs[i]);

	/* Turn off the serial ports. */
	snd_cs4281_pokeBA0(chip, BA0_SERMC, 0);

	/* Power off FM, Joystick, AC link, */
	snd_cs4281_pokeBA0(chip, BA0_SSPM, 0);

	/* DLL off. */
	snd_cs4281_pokeBA0(chip, BA0_CLKCR1, 0);

	/* AC link off. */
	snd_cs4281_pokeBA0(chip, BA0_SPMC, 0);

	ulCLK = snd_cs4281_peekBA0(chip, BA0_CLKCR1);
	ulCLK &= ~CLKCR1_CKRA;
	snd_cs4281_pokeBA0(chip, BA0_CLKCR1, ulCLK);
	return 0;
}

static int cs4281_resume(struct device *dev)
{
	struct snd_card *card = dev_get_drvdata(dev);
	struct cs4281 *chip = card->private_data;
	unsigned int i;
	u32 ulCLK;

	ulCLK = snd_cs4281_peekBA0(chip, BA0_CLKCR1);
	ulCLK |= CLKCR1_CKRA;
	snd_cs4281_pokeBA0(chip, BA0_CLKCR1, ulCLK);

	snd_cs4281_chip_init(chip);

	/* restore the status registers */
	for (i = 0; i < ARRAY_SIZE(saved_regs); i++)
		if (saved_regs[i])
			snd_cs4281_pokeBA0(chip, saved_regs[i], chip->suspend_regs[i]);

	snd_ac97_resume(chip->ac97);
	snd_ac97_resume(chip->ac97_secondary);

	ulCLK = snd_cs4281_peekBA0(chip, BA0_CLKCR1);
	ulCLK &= ~CLKCR1_CKRA;
	snd_cs4281_pokeBA0(chip, BA0_CLKCR1, ulCLK);

	snd_power_change_state(card, SNDRV_CTL_POWER_D0);
	return 0;
}

static SIMPLE_DEV_PM_OPS(cs4281_pm, cs4281_suspend, cs4281_resume);
#define CS4281_PM_OPS	&cs4281_pm
#else
#define CS4281_PM_OPS	NULL
#endif /* CONFIG_PM_SLEEP */

static struct pci_driver cs4281_driver = {
	.name = KBUILD_MODNAME,
	.id_table = snd_cs4281_ids,
	.probe = snd_cs4281_probe,
	.driver = {
		.pm = CS4281_PM_OPS,
	},
};
	
module_pci_driver(cs4281_driver);<|MERGE_RESOLUTION|>--- conflicted
+++ resolved
@@ -1288,11 +1288,7 @@
 			     struct pci_dev *pci,
 			     int dual_codec)
 {
-<<<<<<< HEAD
-	struct cs4281 *chip;
-=======
 	struct cs4281 *chip = card->private_data;
->>>>>>> eb9c7406
 	int err;
 
 	err = pcim_enable_device(pci);
