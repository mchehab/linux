// SPDX-License-Identifier: GPL-2.0
/*
 * Copyright (C) 2008 Oracle.  All rights reserved.
 */

#include <linux/sched.h>
#include <linux/slab.h>
#include <linux/blkdev.h>
#include <linux/list_sort.h>
#include <linux/iversion.h>
#include "misc.h"
#include "ctree.h"
#include "tree-log.h"
#include "disk-io.h"
#include "locking.h"
#include "print-tree.h"
#include "backref.h"
#include "compression.h"
#include "qgroup.h"
#include "inode-map.h"
#include "block-group.h"
#include "space-info.h"

/* magic values for the inode_only field in btrfs_log_inode:
 *
 * LOG_INODE_ALL means to log everything
 * LOG_INODE_EXISTS means to log just enough to recreate the inode
 * during log replay
 */
enum {
	LOG_INODE_ALL,
	LOG_INODE_EXISTS,
	LOG_OTHER_INODE,
	LOG_OTHER_INODE_ALL,
};

/*
 * directory trouble cases
 *
 * 1) on rename or unlink, if the inode being unlinked isn't in the fsync
 * log, we must force a full commit before doing an fsync of the directory
 * where the unlink was done.
 * ---> record transid of last unlink/rename per directory
 *
 * mkdir foo/some_dir
 * normal commit
 * rename foo/some_dir foo2/some_dir
 * mkdir foo/some_dir
 * fsync foo/some_dir/some_file
 *
 * The fsync above will unlink the original some_dir without recording
 * it in its new location (foo2).  After a crash, some_dir will be gone
 * unless the fsync of some_file forces a full commit
 *
 * 2) we must log any new names for any file or dir that is in the fsync
 * log. ---> check inode while renaming/linking.
 *
 * 2a) we must log any new names for any file or dir during rename
 * when the directory they are being removed from was logged.
 * ---> check inode and old parent dir during rename
 *
 *  2a is actually the more important variant.  With the extra logging
 *  a crash might unlink the old name without recreating the new one
 *
 * 3) after a crash, we must go through any directories with a link count
 * of zero and redo the rm -rf
 *
 * mkdir f1/foo
 * normal commit
 * rm -rf f1/foo
 * fsync(f1)
 *
 * The directory f1 was fully removed from the FS, but fsync was never
 * called on f1, only its parent dir.  After a crash the rm -rf must
 * be replayed.  This must be able to recurse down the entire
 * directory tree.  The inode link count fixup code takes care of the
 * ugly details.
 */

/*
 * stages for the tree walking.  The first
 * stage (0) is to only pin down the blocks we find
 * the second stage (1) is to make sure that all the inodes
 * we find in the log are created in the subvolume.
 *
 * The last stage is to deal with directories and links and extents
 * and all the other fun semantics
 */
enum {
	LOG_WALK_PIN_ONLY,
	LOG_WALK_REPLAY_INODES,
	LOG_WALK_REPLAY_DIR_INDEX,
	LOG_WALK_REPLAY_ALL,
};

static int btrfs_log_inode(struct btrfs_trans_handle *trans,
			   struct btrfs_root *root, struct btrfs_inode *inode,
			   int inode_only,
			   const loff_t start,
			   const loff_t end,
			   struct btrfs_log_ctx *ctx);
static int link_to_fixup_dir(struct btrfs_trans_handle *trans,
			     struct btrfs_root *root,
			     struct btrfs_path *path, u64 objectid);
static noinline int replay_dir_deletes(struct btrfs_trans_handle *trans,
				       struct btrfs_root *root,
				       struct btrfs_root *log,
				       struct btrfs_path *path,
				       u64 dirid, int del_all);

/*
 * tree logging is a special write ahead log used to make sure that
 * fsyncs and O_SYNCs can happen without doing full tree commits.
 *
 * Full tree commits are expensive because they require commonly
 * modified blocks to be recowed, creating many dirty pages in the
 * extent tree an 4x-6x higher write load than ext3.
 *
 * Instead of doing a tree commit on every fsync, we use the
 * key ranges and transaction ids to find items for a given file or directory
 * that have changed in this transaction.  Those items are copied into
 * a special tree (one per subvolume root), that tree is written to disk
 * and then the fsync is considered complete.
 *
 * After a crash, items are copied out of the log-tree back into the
 * subvolume tree.  Any file data extents found are recorded in the extent
 * allocation tree, and the log-tree freed.
 *
 * The log tree is read three times, once to pin down all the extents it is
 * using in ram and once, once to create all the inodes logged in the tree
 * and once to do all the other items.
 */

/*
 * start a sub transaction and setup the log tree
 * this increments the log tree writer count to make the people
 * syncing the tree wait for us to finish
 */
static int start_log_trans(struct btrfs_trans_handle *trans,
			   struct btrfs_root *root,
			   struct btrfs_log_ctx *ctx)
{
	struct btrfs_fs_info *fs_info = root->fs_info;
	int ret = 0;

	mutex_lock(&root->log_mutex);

	if (root->log_root) {
		if (btrfs_need_log_full_commit(trans)) {
			ret = -EAGAIN;
			goto out;
		}

		if (!root->log_start_pid) {
			clear_bit(BTRFS_ROOT_MULTI_LOG_TASKS, &root->state);
			root->log_start_pid = current->pid;
		} else if (root->log_start_pid != current->pid) {
			set_bit(BTRFS_ROOT_MULTI_LOG_TASKS, &root->state);
		}
	} else {
		mutex_lock(&fs_info->tree_log_mutex);
		if (!fs_info->log_root_tree)
			ret = btrfs_init_log_root_tree(trans, fs_info);
		mutex_unlock(&fs_info->tree_log_mutex);
		if (ret)
			goto out;

		ret = btrfs_add_log_tree(trans, root);
		if (ret)
			goto out;

		clear_bit(BTRFS_ROOT_MULTI_LOG_TASKS, &root->state);
		root->log_start_pid = current->pid;
	}

	atomic_inc(&root->log_batch);
	atomic_inc(&root->log_writers);
	if (ctx) {
		int index = root->log_transid % 2;
		list_add_tail(&ctx->list, &root->log_ctxs[index]);
		ctx->log_transid = root->log_transid;
	}

out:
	mutex_unlock(&root->log_mutex);
	return ret;
}

/*
 * returns 0 if there was a log transaction running and we were able
 * to join, or returns -ENOENT if there were not transactions
 * in progress
 */
static int join_running_log_trans(struct btrfs_root *root)
{
	int ret = -ENOENT;

	mutex_lock(&root->log_mutex);
	if (root->log_root) {
		ret = 0;
		atomic_inc(&root->log_writers);
	}
	mutex_unlock(&root->log_mutex);
	return ret;
}

/*
 * This either makes the current running log transaction wait
 * until you call btrfs_end_log_trans() or it makes any future
 * log transactions wait until you call btrfs_end_log_trans()
 */
void btrfs_pin_log_trans(struct btrfs_root *root)
{
	mutex_lock(&root->log_mutex);
	atomic_inc(&root->log_writers);
	mutex_unlock(&root->log_mutex);
}

/*
 * indicate we're done making changes to the log tree
 * and wake up anyone waiting to do a sync
 */
void btrfs_end_log_trans(struct btrfs_root *root)
{
	if (atomic_dec_and_test(&root->log_writers)) {
		/* atomic_dec_and_test implies a barrier */
		cond_wake_up_nomb(&root->log_writer_wait);
	}
}

static int btrfs_write_tree_block(struct extent_buffer *buf)
{
	return filemap_fdatawrite_range(buf->pages[0]->mapping, buf->start,
					buf->start + buf->len - 1);
}

static void btrfs_wait_tree_block_writeback(struct extent_buffer *buf)
{
	filemap_fdatawait_range(buf->pages[0]->mapping,
			        buf->start, buf->start + buf->len - 1);
}

/*
 * the walk control struct is used to pass state down the chain when
 * processing the log tree.  The stage field tells us which part
 * of the log tree processing we are currently doing.  The others
 * are state fields used for that specific part
 */
struct walk_control {
	/* should we free the extent on disk when done?  This is used
	 * at transaction commit time while freeing a log tree
	 */
	int free;

	/* should we write out the extent buffer?  This is used
	 * while flushing the log tree to disk during a sync
	 */
	int write;

	/* should we wait for the extent buffer io to finish?  Also used
	 * while flushing the log tree to disk for a sync
	 */
	int wait;

	/* pin only walk, we record which extents on disk belong to the
	 * log trees
	 */
	int pin;

	/* what stage of the replay code we're currently in */
	int stage;

	/*
	 * Ignore any items from the inode currently being processed. Needs
	 * to be set every time we find a BTRFS_INODE_ITEM_KEY and we are in
	 * the LOG_WALK_REPLAY_INODES stage.
	 */
	bool ignore_cur_inode;

	/* the root we are currently replaying */
	struct btrfs_root *replay_dest;

	/* the trans handle for the current replay */
	struct btrfs_trans_handle *trans;

	/* the function that gets used to process blocks we find in the
	 * tree.  Note the extent_buffer might not be up to date when it is
	 * passed in, and it must be checked or read if you need the data
	 * inside it
	 */
	int (*process_func)(struct btrfs_root *log, struct extent_buffer *eb,
			    struct walk_control *wc, u64 gen, int level);
};

/*
 * process_func used to pin down extents, write them or wait on them
 */
static int process_one_buffer(struct btrfs_root *log,
			      struct extent_buffer *eb,
			      struct walk_control *wc, u64 gen, int level)
{
	struct btrfs_fs_info *fs_info = log->fs_info;
	int ret = 0;

	/*
	 * If this fs is mixed then we need to be able to process the leaves to
	 * pin down any logged extents, so we have to read the block.
	 */
	if (btrfs_fs_incompat(fs_info, MIXED_GROUPS)) {
		ret = btrfs_read_buffer(eb, gen, level, NULL);
		if (ret)
			return ret;
	}

	if (wc->pin)
		ret = btrfs_pin_extent_for_log_replay(wc->trans, eb->start,
						      eb->len);

	if (!ret && btrfs_buffer_uptodate(eb, gen, 0)) {
		if (wc->pin && btrfs_header_level(eb) == 0)
			ret = btrfs_exclude_logged_extents(eb);
		if (wc->write)
			btrfs_write_tree_block(eb);
		if (wc->wait)
			btrfs_wait_tree_block_writeback(eb);
	}
	return ret;
}

/*
 * Item overwrite used by replay and tree logging.  eb, slot and key all refer
 * to the src data we are copying out.
 *
 * root is the tree we are copying into, and path is a scratch
 * path for use in this function (it should be released on entry and
 * will be released on exit).
 *
 * If the key is already in the destination tree the existing item is
 * overwritten.  If the existing item isn't big enough, it is extended.
 * If it is too large, it is truncated.
 *
 * If the key isn't in the destination yet, a new item is inserted.
 */
static noinline int overwrite_item(struct btrfs_trans_handle *trans,
				   struct btrfs_root *root,
				   struct btrfs_path *path,
				   struct extent_buffer *eb, int slot,
				   struct btrfs_key *key)
{
	int ret;
	u32 item_size;
	u64 saved_i_size = 0;
	int save_old_i_size = 0;
	unsigned long src_ptr;
	unsigned long dst_ptr;
	int overwrite_root = 0;
	bool inode_item = key->type == BTRFS_INODE_ITEM_KEY;

	if (root->root_key.objectid != BTRFS_TREE_LOG_OBJECTID)
		overwrite_root = 1;

	item_size = btrfs_item_size_nr(eb, slot);
	src_ptr = btrfs_item_ptr_offset(eb, slot);

	/* look for the key in the destination tree */
	ret = btrfs_search_slot(NULL, root, key, path, 0, 0);
	if (ret < 0)
		return ret;

	if (ret == 0) {
		char *src_copy;
		char *dst_copy;
		u32 dst_size = btrfs_item_size_nr(path->nodes[0],
						  path->slots[0]);
		if (dst_size != item_size)
			goto insert;

		if (item_size == 0) {
			btrfs_release_path(path);
			return 0;
		}
		dst_copy = kmalloc(item_size, GFP_NOFS);
		src_copy = kmalloc(item_size, GFP_NOFS);
		if (!dst_copy || !src_copy) {
			btrfs_release_path(path);
			kfree(dst_copy);
			kfree(src_copy);
			return -ENOMEM;
		}

		read_extent_buffer(eb, src_copy, src_ptr, item_size);

		dst_ptr = btrfs_item_ptr_offset(path->nodes[0], path->slots[0]);
		read_extent_buffer(path->nodes[0], dst_copy, dst_ptr,
				   item_size);
		ret = memcmp(dst_copy, src_copy, item_size);

		kfree(dst_copy);
		kfree(src_copy);
		/*
		 * they have the same contents, just return, this saves
		 * us from cowing blocks in the destination tree and doing
		 * extra writes that may not have been done by a previous
		 * sync
		 */
		if (ret == 0) {
			btrfs_release_path(path);
			return 0;
		}

		/*
		 * We need to load the old nbytes into the inode so when we
		 * replay the extents we've logged we get the right nbytes.
		 */
		if (inode_item) {
			struct btrfs_inode_item *item;
			u64 nbytes;
			u32 mode;

			item = btrfs_item_ptr(path->nodes[0], path->slots[0],
					      struct btrfs_inode_item);
			nbytes = btrfs_inode_nbytes(path->nodes[0], item);
			item = btrfs_item_ptr(eb, slot,
					      struct btrfs_inode_item);
			btrfs_set_inode_nbytes(eb, item, nbytes);

			/*
			 * If this is a directory we need to reset the i_size to
			 * 0 so that we can set it up properly when replaying
			 * the rest of the items in this log.
			 */
			mode = btrfs_inode_mode(eb, item);
			if (S_ISDIR(mode))
				btrfs_set_inode_size(eb, item, 0);
		}
	} else if (inode_item) {
		struct btrfs_inode_item *item;
		u32 mode;

		/*
		 * New inode, set nbytes to 0 so that the nbytes comes out
		 * properly when we replay the extents.
		 */
		item = btrfs_item_ptr(eb, slot, struct btrfs_inode_item);
		btrfs_set_inode_nbytes(eb, item, 0);

		/*
		 * If this is a directory we need to reset the i_size to 0 so
		 * that we can set it up properly when replaying the rest of
		 * the items in this log.
		 */
		mode = btrfs_inode_mode(eb, item);
		if (S_ISDIR(mode))
			btrfs_set_inode_size(eb, item, 0);
	}
insert:
	btrfs_release_path(path);
	/* try to insert the key into the destination tree */
	path->skip_release_on_error = 1;
	ret = btrfs_insert_empty_item(trans, root, path,
				      key, item_size);
	path->skip_release_on_error = 0;

	/* make sure any existing item is the correct size */
	if (ret == -EEXIST || ret == -EOVERFLOW) {
		u32 found_size;
		found_size = btrfs_item_size_nr(path->nodes[0],
						path->slots[0]);
		if (found_size > item_size)
			btrfs_truncate_item(path, item_size, 1);
		else if (found_size < item_size)
			btrfs_extend_item(path, item_size - found_size);
	} else if (ret) {
		return ret;
	}
	dst_ptr = btrfs_item_ptr_offset(path->nodes[0],
					path->slots[0]);

	/* don't overwrite an existing inode if the generation number
	 * was logged as zero.  This is done when the tree logging code
	 * is just logging an inode to make sure it exists after recovery.
	 *
	 * Also, don't overwrite i_size on directories during replay.
	 * log replay inserts and removes directory items based on the
	 * state of the tree found in the subvolume, and i_size is modified
	 * as it goes
	 */
	if (key->type == BTRFS_INODE_ITEM_KEY && ret == -EEXIST) {
		struct btrfs_inode_item *src_item;
		struct btrfs_inode_item *dst_item;

		src_item = (struct btrfs_inode_item *)src_ptr;
		dst_item = (struct btrfs_inode_item *)dst_ptr;

		if (btrfs_inode_generation(eb, src_item) == 0) {
			struct extent_buffer *dst_eb = path->nodes[0];
			const u64 ino_size = btrfs_inode_size(eb, src_item);

			/*
			 * For regular files an ino_size == 0 is used only when
			 * logging that an inode exists, as part of a directory
			 * fsync, and the inode wasn't fsynced before. In this
			 * case don't set the size of the inode in the fs/subvol
			 * tree, otherwise we would be throwing valid data away.
			 */
			if (S_ISREG(btrfs_inode_mode(eb, src_item)) &&
			    S_ISREG(btrfs_inode_mode(dst_eb, dst_item)) &&
			    ino_size != 0) {
				struct btrfs_map_token token;

				btrfs_init_map_token(&token, dst_eb);
				btrfs_set_token_inode_size(dst_eb, dst_item,
							   ino_size, &token);
			}
			goto no_copy;
		}

		if (overwrite_root &&
		    S_ISDIR(btrfs_inode_mode(eb, src_item)) &&
		    S_ISDIR(btrfs_inode_mode(path->nodes[0], dst_item))) {
			save_old_i_size = 1;
			saved_i_size = btrfs_inode_size(path->nodes[0],
							dst_item);
		}
	}

	copy_extent_buffer(path->nodes[0], eb, dst_ptr,
			   src_ptr, item_size);

	if (save_old_i_size) {
		struct btrfs_inode_item *dst_item;
		dst_item = (struct btrfs_inode_item *)dst_ptr;
		btrfs_set_inode_size(path->nodes[0], dst_item, saved_i_size);
	}

	/* make sure the generation is filled in */
	if (key->type == BTRFS_INODE_ITEM_KEY) {
		struct btrfs_inode_item *dst_item;
		dst_item = (struct btrfs_inode_item *)dst_ptr;
		if (btrfs_inode_generation(path->nodes[0], dst_item) == 0) {
			btrfs_set_inode_generation(path->nodes[0], dst_item,
						   trans->transid);
		}
	}
no_copy:
	btrfs_mark_buffer_dirty(path->nodes[0]);
	btrfs_release_path(path);
	return 0;
}

/*
 * simple helper to read an inode off the disk from a given root
 * This can only be called for subvolume roots and not for the log
 */
static noinline struct inode *read_one_inode(struct btrfs_root *root,
					     u64 objectid)
{
	struct btrfs_key key;
	struct inode *inode;

	key.objectid = objectid;
	key.type = BTRFS_INODE_ITEM_KEY;
	key.offset = 0;
	inode = btrfs_iget(root->fs_info->sb, &key, root);
	if (IS_ERR(inode))
		inode = NULL;
	return inode;
}

/* replays a single extent in 'eb' at 'slot' with 'key' into the
 * subvolume 'root'.  path is released on entry and should be released
 * on exit.
 *
 * extents in the log tree have not been allocated out of the extent
 * tree yet.  So, this completes the allocation, taking a reference
 * as required if the extent already exists or creating a new extent
 * if it isn't in the extent allocation tree yet.
 *
 * The extent is inserted into the file, dropping any existing extents
 * from the file that overlap the new one.
 */
static noinline int replay_one_extent(struct btrfs_trans_handle *trans,
				      struct btrfs_root *root,
				      struct btrfs_path *path,
				      struct extent_buffer *eb, int slot,
				      struct btrfs_key *key)
{
	struct btrfs_fs_info *fs_info = root->fs_info;
	int found_type;
	u64 extent_end;
	u64 start = key->offset;
	u64 nbytes = 0;
	struct btrfs_file_extent_item *item;
	struct inode *inode = NULL;
	unsigned long size;
	int ret = 0;

	item = btrfs_item_ptr(eb, slot, struct btrfs_file_extent_item);
	found_type = btrfs_file_extent_type(eb, item);

	if (found_type == BTRFS_FILE_EXTENT_REG ||
	    found_type == BTRFS_FILE_EXTENT_PREALLOC) {
		nbytes = btrfs_file_extent_num_bytes(eb, item);
		extent_end = start + nbytes;

		/*
		 * We don't add to the inodes nbytes if we are prealloc or a
		 * hole.
		 */
		if (btrfs_file_extent_disk_bytenr(eb, item) == 0)
			nbytes = 0;
	} else if (found_type == BTRFS_FILE_EXTENT_INLINE) {
		size = btrfs_file_extent_ram_bytes(eb, item);
		nbytes = btrfs_file_extent_ram_bytes(eb, item);
		extent_end = ALIGN(start + size,
				   fs_info->sectorsize);
	} else {
		ret = 0;
		goto out;
	}

	inode = read_one_inode(root, key->objectid);
	if (!inode) {
		ret = -EIO;
		goto out;
	}

	/*
	 * first check to see if we already have this extent in the
	 * file.  This must be done before the btrfs_drop_extents run
	 * so we don't try to drop this extent.
	 */
	ret = btrfs_lookup_file_extent(trans, root, path,
			btrfs_ino(BTRFS_I(inode)), start, 0);

	if (ret == 0 &&
	    (found_type == BTRFS_FILE_EXTENT_REG ||
	     found_type == BTRFS_FILE_EXTENT_PREALLOC)) {
		struct btrfs_file_extent_item cmp1;
		struct btrfs_file_extent_item cmp2;
		struct btrfs_file_extent_item *existing;
		struct extent_buffer *leaf;

		leaf = path->nodes[0];
		existing = btrfs_item_ptr(leaf, path->slots[0],
					  struct btrfs_file_extent_item);

		read_extent_buffer(eb, &cmp1, (unsigned long)item,
				   sizeof(cmp1));
		read_extent_buffer(leaf, &cmp2, (unsigned long)existing,
				   sizeof(cmp2));

		/*
		 * we already have a pointer to this exact extent,
		 * we don't have to do anything
		 */
		if (memcmp(&cmp1, &cmp2, sizeof(cmp1)) == 0) {
			btrfs_release_path(path);
			goto out;
		}
	}
	btrfs_release_path(path);

	/* drop any overlapping extents */
	ret = btrfs_drop_extents(trans, root, inode, start, extent_end, 1);
	if (ret)
		goto out;

	if (found_type == BTRFS_FILE_EXTENT_REG ||
	    found_type == BTRFS_FILE_EXTENT_PREALLOC) {
		u64 offset;
		unsigned long dest_offset;
		struct btrfs_key ins;

		if (btrfs_file_extent_disk_bytenr(eb, item) == 0 &&
		    btrfs_fs_incompat(fs_info, NO_HOLES))
			goto update_inode;

		ret = btrfs_insert_empty_item(trans, root, path, key,
					      sizeof(*item));
		if (ret)
			goto out;
		dest_offset = btrfs_item_ptr_offset(path->nodes[0],
						    path->slots[0]);
		copy_extent_buffer(path->nodes[0], eb, dest_offset,
				(unsigned long)item,  sizeof(*item));

		ins.objectid = btrfs_file_extent_disk_bytenr(eb, item);
		ins.offset = btrfs_file_extent_disk_num_bytes(eb, item);
		ins.type = BTRFS_EXTENT_ITEM_KEY;
		offset = key->offset - btrfs_file_extent_offset(eb, item);

		/*
		 * Manually record dirty extent, as here we did a shallow
		 * file extent item copy and skip normal backref update,
		 * but modifying extent tree all by ourselves.
		 * So need to manually record dirty extent for qgroup,
		 * as the owner of the file extent changed from log tree
		 * (doesn't affect qgroup) to fs/file tree(affects qgroup)
		 */
		ret = btrfs_qgroup_trace_extent(trans,
				btrfs_file_extent_disk_bytenr(eb, item),
				btrfs_file_extent_disk_num_bytes(eb, item),
				GFP_NOFS);
		if (ret < 0)
			goto out;

		if (ins.objectid > 0) {
			struct btrfs_ref ref = { 0 };
			u64 csum_start;
			u64 csum_end;
			LIST_HEAD(ordered_sums);

			/*
			 * is this extent already allocated in the extent
			 * allocation tree?  If so, just add a reference
			 */
			ret = btrfs_lookup_data_extent(fs_info, ins.objectid,
						ins.offset);
			if (ret == 0) {
				btrfs_init_generic_ref(&ref,
						BTRFS_ADD_DELAYED_REF,
						ins.objectid, ins.offset, 0);
				btrfs_init_data_ref(&ref,
						root->root_key.objectid,
						key->objectid, offset);
				ret = btrfs_inc_extent_ref(trans, &ref);
				if (ret)
					goto out;
			} else {
				/*
				 * insert the extent pointer in the extent
				 * allocation tree
				 */
				ret = btrfs_alloc_logged_file_extent(trans,
						root->root_key.objectid,
						key->objectid, offset, &ins);
				if (ret)
					goto out;
			}
			btrfs_release_path(path);

			if (btrfs_file_extent_compression(eb, item)) {
				csum_start = ins.objectid;
				csum_end = csum_start + ins.offset;
			} else {
				csum_start = ins.objectid +
					btrfs_file_extent_offset(eb, item);
				csum_end = csum_start +
					btrfs_file_extent_num_bytes(eb, item);
			}

			ret = btrfs_lookup_csums_range(root->log_root,
						csum_start, csum_end - 1,
						&ordered_sums, 0);
			if (ret)
				goto out;
			/*
			 * Now delete all existing cums in the csum root that
			 * cover our range. We do this because we can have an
			 * extent that is completely referenced by one file
			 * extent item and partially referenced by another
			 * file extent item (like after using the clone or
			 * extent_same ioctls). In this case if we end up doing
			 * the replay of the one that partially references the
			 * extent first, and we do not do the csum deletion
			 * below, we can get 2 csum items in the csum tree that
			 * overlap each other. For example, imagine our log has
			 * the two following file extent items:
			 *
			 * key (257 EXTENT_DATA 409600)
			 *     extent data disk byte 12845056 nr 102400
			 *     extent data offset 20480 nr 20480 ram 102400
			 *
			 * key (257 EXTENT_DATA 819200)
			 *     extent data disk byte 12845056 nr 102400
			 *     extent data offset 0 nr 102400 ram 102400
			 *
			 * Where the second one fully references the 100K extent
			 * that starts at disk byte 12845056, and the log tree
			 * has a single csum item that covers the entire range
			 * of the extent:
			 *
			 * key (EXTENT_CSUM EXTENT_CSUM 12845056) itemsize 100
			 *
			 * After the first file extent item is replayed, the
			 * csum tree gets the following csum item:
			 *
			 * key (EXTENT_CSUM EXTENT_CSUM 12865536) itemsize 20
			 *
			 * Which covers the 20K sub-range starting at offset 20K
			 * of our extent. Now when we replay the second file
			 * extent item, if we do not delete existing csum items
			 * that cover any of its blocks, we end up getting two
			 * csum items in our csum tree that overlap each other:
			 *
			 * key (EXTENT_CSUM EXTENT_CSUM 12845056) itemsize 100
			 * key (EXTENT_CSUM EXTENT_CSUM 12865536) itemsize 20
			 *
			 * Which is a problem, because after this anyone trying
			 * to lookup up for the checksum of any block of our
			 * extent starting at an offset of 40K or higher, will
			 * end up looking at the second csum item only, which
			 * does not contain the checksum for any block starting
			 * at offset 40K or higher of our extent.
			 */
			while (!list_empty(&ordered_sums)) {
				struct btrfs_ordered_sum *sums;
				sums = list_entry(ordered_sums.next,
						struct btrfs_ordered_sum,
						list);
				if (!ret)
					ret = btrfs_del_csums(trans,
							      fs_info->csum_root,
							      sums->bytenr,
							      sums->len);
				if (!ret)
					ret = btrfs_csum_file_blocks(trans,
						fs_info->csum_root, sums);
				list_del(&sums->list);
				kfree(sums);
			}
			if (ret)
				goto out;
		} else {
			btrfs_release_path(path);
		}
	} else if (found_type == BTRFS_FILE_EXTENT_INLINE) {
		/* inline extents are easy, we just overwrite them */
		ret = overwrite_item(trans, root, path, eb, slot, key);
		if (ret)
			goto out;
	}

	ret = btrfs_inode_set_file_extent_range(BTRFS_I(inode), start,
						extent_end - start);
	if (ret)
		goto out;

	inode_add_bytes(inode, nbytes);
update_inode:
	ret = btrfs_update_inode(trans, root, inode);
out:
	if (inode)
		iput(inode);
	return ret;
}

/*
 * when cleaning up conflicts between the directory names in the
 * subvolume, directory names in the log and directory names in the
 * inode back references, we may have to unlink inodes from directories.
 *
 * This is a helper function to do the unlink of a specific directory
 * item
 */
static noinline int drop_one_dir_item(struct btrfs_trans_handle *trans,
				      struct btrfs_root *root,
				      struct btrfs_path *path,
				      struct btrfs_inode *dir,
				      struct btrfs_dir_item *di)
{
	struct inode *inode;
	char *name;
	int name_len;
	struct extent_buffer *leaf;
	struct btrfs_key location;
	int ret;

	leaf = path->nodes[0];

	btrfs_dir_item_key_to_cpu(leaf, di, &location);
	name_len = btrfs_dir_name_len(leaf, di);
	name = kmalloc(name_len, GFP_NOFS);
	if (!name)
		return -ENOMEM;

	read_extent_buffer(leaf, name, (unsigned long)(di + 1), name_len);
	btrfs_release_path(path);

	inode = read_one_inode(root, location.objectid);
	if (!inode) {
		ret = -EIO;
		goto out;
	}

	ret = link_to_fixup_dir(trans, root, path, location.objectid);
	if (ret)
		goto out;

	ret = btrfs_unlink_inode(trans, root, dir, BTRFS_I(inode), name,
			name_len);
	if (ret)
		goto out;
	else
		ret = btrfs_run_delayed_items(trans);
out:
	kfree(name);
	iput(inode);
	return ret;
}

/*
 * helper function to see if a given name and sequence number found
 * in an inode back reference are already in a directory and correctly
 * point to this inode
 */
static noinline int inode_in_dir(struct btrfs_root *root,
				 struct btrfs_path *path,
				 u64 dirid, u64 objectid, u64 index,
				 const char *name, int name_len)
{
	struct btrfs_dir_item *di;
	struct btrfs_key location;
	int match = 0;

	di = btrfs_lookup_dir_index_item(NULL, root, path, dirid,
					 index, name, name_len, 0);
	if (di && !IS_ERR(di)) {
		btrfs_dir_item_key_to_cpu(path->nodes[0], di, &location);
		if (location.objectid != objectid)
			goto out;
	} else
		goto out;
	btrfs_release_path(path);

	di = btrfs_lookup_dir_item(NULL, root, path, dirid, name, name_len, 0);
	if (di && !IS_ERR(di)) {
		btrfs_dir_item_key_to_cpu(path->nodes[0], di, &location);
		if (location.objectid != objectid)
			goto out;
	} else
		goto out;
	match = 1;
out:
	btrfs_release_path(path);
	return match;
}

/*
 * helper function to check a log tree for a named back reference in
 * an inode.  This is used to decide if a back reference that is
 * found in the subvolume conflicts with what we find in the log.
 *
 * inode backreferences may have multiple refs in a single item,
 * during replay we process one reference at a time, and we don't
 * want to delete valid links to a file from the subvolume if that
 * link is also in the log.
 */
static noinline int backref_in_log(struct btrfs_root *log,
				   struct btrfs_key *key,
				   u64 ref_objectid,
				   const char *name, int namelen)
{
	struct btrfs_path *path;
	int ret;

	path = btrfs_alloc_path();
	if (!path)
		return -ENOMEM;

	ret = btrfs_search_slot(NULL, log, key, path, 0, 0);
	if (ret < 0) {
		goto out;
	} else if (ret == 1) {
		ret = 0;
		goto out;
	}

	if (key->type == BTRFS_INODE_EXTREF_KEY)
		ret = !!btrfs_find_name_in_ext_backref(path->nodes[0],
						       path->slots[0],
						       ref_objectid,
						       name, namelen);
	else
		ret = !!btrfs_find_name_in_backref(path->nodes[0],
						   path->slots[0],
						   name, namelen);
out:
	btrfs_free_path(path);
	return ret;
}

static inline int __add_inode_ref(struct btrfs_trans_handle *trans,
				  struct btrfs_root *root,
				  struct btrfs_path *path,
				  struct btrfs_root *log_root,
				  struct btrfs_inode *dir,
				  struct btrfs_inode *inode,
				  u64 inode_objectid, u64 parent_objectid,
				  u64 ref_index, char *name, int namelen,
				  int *search_done)
{
	int ret;
	char *victim_name;
	int victim_name_len;
	struct extent_buffer *leaf;
	struct btrfs_dir_item *di;
	struct btrfs_key search_key;
	struct btrfs_inode_extref *extref;

again:
	/* Search old style refs */
	search_key.objectid = inode_objectid;
	search_key.type = BTRFS_INODE_REF_KEY;
	search_key.offset = parent_objectid;
	ret = btrfs_search_slot(NULL, root, &search_key, path, 0, 0);
	if (ret == 0) {
		struct btrfs_inode_ref *victim_ref;
		unsigned long ptr;
		unsigned long ptr_end;

		leaf = path->nodes[0];

		/* are we trying to overwrite a back ref for the root directory
		 * if so, just jump out, we're done
		 */
		if (search_key.objectid == search_key.offset)
			return 1;

		/* check all the names in this back reference to see
		 * if they are in the log.  if so, we allow them to stay
		 * otherwise they must be unlinked as a conflict
		 */
		ptr = btrfs_item_ptr_offset(leaf, path->slots[0]);
		ptr_end = ptr + btrfs_item_size_nr(leaf, path->slots[0]);
		while (ptr < ptr_end) {
			victim_ref = (struct btrfs_inode_ref *)ptr;
			victim_name_len = btrfs_inode_ref_name_len(leaf,
								   victim_ref);
			victim_name = kmalloc(victim_name_len, GFP_NOFS);
			if (!victim_name)
				return -ENOMEM;

			read_extent_buffer(leaf, victim_name,
					   (unsigned long)(victim_ref + 1),
					   victim_name_len);

			ret = backref_in_log(log_root, &search_key,
					     parent_objectid, victim_name,
					     victim_name_len);
			if (ret < 0) {
				kfree(victim_name);
				return ret;
			} else if (!ret) {
				inc_nlink(&inode->vfs_inode);
				btrfs_release_path(path);

				ret = btrfs_unlink_inode(trans, root, dir, inode,
						victim_name, victim_name_len);
				kfree(victim_name);
				if (ret)
					return ret;
				ret = btrfs_run_delayed_items(trans);
				if (ret)
					return ret;
				*search_done = 1;
				goto again;
			}
			kfree(victim_name);

			ptr = (unsigned long)(victim_ref + 1) + victim_name_len;
		}

		/*
		 * NOTE: we have searched root tree and checked the
		 * corresponding ref, it does not need to check again.
		 */
		*search_done = 1;
	}
	btrfs_release_path(path);

	/* Same search but for extended refs */
	extref = btrfs_lookup_inode_extref(NULL, root, path, name, namelen,
					   inode_objectid, parent_objectid, 0,
					   0);
	if (!IS_ERR_OR_NULL(extref)) {
		u32 item_size;
		u32 cur_offset = 0;
		unsigned long base;
		struct inode *victim_parent;

		leaf = path->nodes[0];

		item_size = btrfs_item_size_nr(leaf, path->slots[0]);
		base = btrfs_item_ptr_offset(leaf, path->slots[0]);

		while (cur_offset < item_size) {
			extref = (struct btrfs_inode_extref *)(base + cur_offset);

			victim_name_len = btrfs_inode_extref_name_len(leaf, extref);

			if (btrfs_inode_extref_parent(leaf, extref) != parent_objectid)
				goto next;

			victim_name = kmalloc(victim_name_len, GFP_NOFS);
			if (!victim_name)
				return -ENOMEM;
			read_extent_buffer(leaf, victim_name, (unsigned long)&extref->name,
					   victim_name_len);

			search_key.objectid = inode_objectid;
			search_key.type = BTRFS_INODE_EXTREF_KEY;
			search_key.offset = btrfs_extref_hash(parent_objectid,
							      victim_name,
							      victim_name_len);
			ret = backref_in_log(log_root, &search_key,
					     parent_objectid, victim_name,
					     victim_name_len);
			if (ret < 0) {
				return ret;
			} else if (!ret) {
				ret = -ENOENT;
				victim_parent = read_one_inode(root,
						parent_objectid);
				if (victim_parent) {
					inc_nlink(&inode->vfs_inode);
					btrfs_release_path(path);

					ret = btrfs_unlink_inode(trans, root,
							BTRFS_I(victim_parent),
							inode,
							victim_name,
							victim_name_len);
					if (!ret)
						ret = btrfs_run_delayed_items(
								  trans);
				}
				iput(victim_parent);
				kfree(victim_name);
				if (ret)
					return ret;
				*search_done = 1;
				goto again;
			}
			kfree(victim_name);
next:
			cur_offset += victim_name_len + sizeof(*extref);
		}
		*search_done = 1;
	}
	btrfs_release_path(path);

	/* look for a conflicting sequence number */
	di = btrfs_lookup_dir_index_item(trans, root, path, btrfs_ino(dir),
					 ref_index, name, namelen, 0);
	if (di && !IS_ERR(di)) {
		ret = drop_one_dir_item(trans, root, path, dir, di);
		if (ret)
			return ret;
	}
	btrfs_release_path(path);

	/* look for a conflicting name */
	di = btrfs_lookup_dir_item(trans, root, path, btrfs_ino(dir),
				   name, namelen, 0);
	if (di && !IS_ERR(di)) {
		ret = drop_one_dir_item(trans, root, path, dir, di);
		if (ret)
			return ret;
	}
	btrfs_release_path(path);

	return 0;
}

static int extref_get_fields(struct extent_buffer *eb, unsigned long ref_ptr,
			     u32 *namelen, char **name, u64 *index,
			     u64 *parent_objectid)
{
	struct btrfs_inode_extref *extref;

	extref = (struct btrfs_inode_extref *)ref_ptr;

	*namelen = btrfs_inode_extref_name_len(eb, extref);
	*name = kmalloc(*namelen, GFP_NOFS);
	if (*name == NULL)
		return -ENOMEM;

	read_extent_buffer(eb, *name, (unsigned long)&extref->name,
			   *namelen);

	if (index)
		*index = btrfs_inode_extref_index(eb, extref);
	if (parent_objectid)
		*parent_objectid = btrfs_inode_extref_parent(eb, extref);

	return 0;
}

static int ref_get_fields(struct extent_buffer *eb, unsigned long ref_ptr,
			  u32 *namelen, char **name, u64 *index)
{
	struct btrfs_inode_ref *ref;

	ref = (struct btrfs_inode_ref *)ref_ptr;

	*namelen = btrfs_inode_ref_name_len(eb, ref);
	*name = kmalloc(*namelen, GFP_NOFS);
	if (*name == NULL)
		return -ENOMEM;

	read_extent_buffer(eb, *name, (unsigned long)(ref + 1), *namelen);

	if (index)
		*index = btrfs_inode_ref_index(eb, ref);

	return 0;
}

/*
 * Take an inode reference item from the log tree and iterate all names from the
 * inode reference item in the subvolume tree with the same key (if it exists).
 * For any name that is not in the inode reference item from the log tree, do a
 * proper unlink of that name (that is, remove its entry from the inode
 * reference item and both dir index keys).
 */
static int unlink_old_inode_refs(struct btrfs_trans_handle *trans,
				 struct btrfs_root *root,
				 struct btrfs_path *path,
				 struct btrfs_inode *inode,
				 struct extent_buffer *log_eb,
				 int log_slot,
				 struct btrfs_key *key)
{
	int ret;
	unsigned long ref_ptr;
	unsigned long ref_end;
	struct extent_buffer *eb;

again:
	btrfs_release_path(path);
	ret = btrfs_search_slot(NULL, root, key, path, 0, 0);
	if (ret > 0) {
		ret = 0;
		goto out;
	}
	if (ret < 0)
		goto out;

	eb = path->nodes[0];
	ref_ptr = btrfs_item_ptr_offset(eb, path->slots[0]);
	ref_end = ref_ptr + btrfs_item_size_nr(eb, path->slots[0]);
	while (ref_ptr < ref_end) {
		char *name = NULL;
		int namelen;
		u64 parent_id;

		if (key->type == BTRFS_INODE_EXTREF_KEY) {
			ret = extref_get_fields(eb, ref_ptr, &namelen, &name,
						NULL, &parent_id);
		} else {
			parent_id = key->offset;
			ret = ref_get_fields(eb, ref_ptr, &namelen, &name,
					     NULL);
		}
		if (ret)
			goto out;

		if (key->type == BTRFS_INODE_EXTREF_KEY)
			ret = !!btrfs_find_name_in_ext_backref(log_eb, log_slot,
							       parent_id, name,
							       namelen);
		else
			ret = !!btrfs_find_name_in_backref(log_eb, log_slot,
							   name, namelen);

		if (!ret) {
			struct inode *dir;

			btrfs_release_path(path);
			dir = read_one_inode(root, parent_id);
			if (!dir) {
				ret = -ENOENT;
				kfree(name);
				goto out;
			}
			ret = btrfs_unlink_inode(trans, root, BTRFS_I(dir),
						 inode, name, namelen);
			kfree(name);
			iput(dir);
			if (ret)
				goto out;
			goto again;
		}

		kfree(name);
		ref_ptr += namelen;
		if (key->type == BTRFS_INODE_EXTREF_KEY)
			ref_ptr += sizeof(struct btrfs_inode_extref);
		else
			ref_ptr += sizeof(struct btrfs_inode_ref);
	}
	ret = 0;
 out:
	btrfs_release_path(path);
	return ret;
}

static int btrfs_inode_ref_exists(struct inode *inode, struct inode *dir,
				  const u8 ref_type, const char *name,
				  const int namelen)
{
	struct btrfs_key key;
	struct btrfs_path *path;
	const u64 parent_id = btrfs_ino(BTRFS_I(dir));
	int ret;

	path = btrfs_alloc_path();
	if (!path)
		return -ENOMEM;

	key.objectid = btrfs_ino(BTRFS_I(inode));
	key.type = ref_type;
	if (key.type == BTRFS_INODE_REF_KEY)
		key.offset = parent_id;
	else
		key.offset = btrfs_extref_hash(parent_id, name, namelen);

	ret = btrfs_search_slot(NULL, BTRFS_I(inode)->root, &key, path, 0, 0);
	if (ret < 0)
		goto out;
	if (ret > 0) {
		ret = 0;
		goto out;
	}
	if (key.type == BTRFS_INODE_EXTREF_KEY)
		ret = !!btrfs_find_name_in_ext_backref(path->nodes[0],
				path->slots[0], parent_id, name, namelen);
	else
		ret = !!btrfs_find_name_in_backref(path->nodes[0], path->slots[0],
						   name, namelen);

out:
	btrfs_free_path(path);
	return ret;
}

static int add_link(struct btrfs_trans_handle *trans, struct btrfs_root *root,
		    struct inode *dir, struct inode *inode, const char *name,
		    int namelen, u64 ref_index)
{
	struct btrfs_dir_item *dir_item;
	struct btrfs_key key;
	struct btrfs_path *path;
	struct inode *other_inode = NULL;
	int ret;

	path = btrfs_alloc_path();
	if (!path)
		return -ENOMEM;

	dir_item = btrfs_lookup_dir_item(NULL, root, path,
					 btrfs_ino(BTRFS_I(dir)),
					 name, namelen, 0);
	if (!dir_item) {
		btrfs_release_path(path);
		goto add_link;
	} else if (IS_ERR(dir_item)) {
		ret = PTR_ERR(dir_item);
		goto out;
	}

	/*
	 * Our inode's dentry collides with the dentry of another inode which is
	 * in the log but not yet processed since it has a higher inode number.
	 * So delete that other dentry.
	 */
	btrfs_dir_item_key_to_cpu(path->nodes[0], dir_item, &key);
	btrfs_release_path(path);
	other_inode = read_one_inode(root, key.objectid);
	if (!other_inode) {
		ret = -ENOENT;
		goto out;
	}
	ret = btrfs_unlink_inode(trans, root, BTRFS_I(dir), BTRFS_I(other_inode),
				 name, namelen);
	if (ret)
		goto out;
	/*
	 * If we dropped the link count to 0, bump it so that later the iput()
	 * on the inode will not free it. We will fixup the link count later.
	 */
	if (other_inode->i_nlink == 0)
		inc_nlink(other_inode);

	ret = btrfs_run_delayed_items(trans);
	if (ret)
		goto out;
add_link:
	ret = btrfs_add_link(trans, BTRFS_I(dir), BTRFS_I(inode),
			     name, namelen, 0, ref_index);
out:
	iput(other_inode);
	btrfs_free_path(path);

	return ret;
}

/*
 * replay one inode back reference item found in the log tree.
 * eb, slot and key refer to the buffer and key found in the log tree.
 * root is the destination we are replaying into, and path is for temp
 * use by this function.  (it should be released on return).
 */
static noinline int add_inode_ref(struct btrfs_trans_handle *trans,
				  struct btrfs_root *root,
				  struct btrfs_root *log,
				  struct btrfs_path *path,
				  struct extent_buffer *eb, int slot,
				  struct btrfs_key *key)
{
	struct inode *dir = NULL;
	struct inode *inode = NULL;
	unsigned long ref_ptr;
	unsigned long ref_end;
	char *name = NULL;
	int namelen;
	int ret;
	int search_done = 0;
	int log_ref_ver = 0;
	u64 parent_objectid;
	u64 inode_objectid;
	u64 ref_index = 0;
	int ref_struct_size;

	ref_ptr = btrfs_item_ptr_offset(eb, slot);
	ref_end = ref_ptr + btrfs_item_size_nr(eb, slot);

	if (key->type == BTRFS_INODE_EXTREF_KEY) {
		struct btrfs_inode_extref *r;

		ref_struct_size = sizeof(struct btrfs_inode_extref);
		log_ref_ver = 1;
		r = (struct btrfs_inode_extref *)ref_ptr;
		parent_objectid = btrfs_inode_extref_parent(eb, r);
	} else {
		ref_struct_size = sizeof(struct btrfs_inode_ref);
		parent_objectid = key->offset;
	}
	inode_objectid = key->objectid;

	/*
	 * it is possible that we didn't log all the parent directories
	 * for a given inode.  If we don't find the dir, just don't
	 * copy the back ref in.  The link count fixup code will take
	 * care of the rest
	 */
	dir = read_one_inode(root, parent_objectid);
	if (!dir) {
		ret = -ENOENT;
		goto out;
	}

	inode = read_one_inode(root, inode_objectid);
	if (!inode) {
		ret = -EIO;
		goto out;
	}

	while (ref_ptr < ref_end) {
		if (log_ref_ver) {
			ret = extref_get_fields(eb, ref_ptr, &namelen, &name,
						&ref_index, &parent_objectid);
			/*
			 * parent object can change from one array
			 * item to another.
			 */
			if (!dir)
				dir = read_one_inode(root, parent_objectid);
			if (!dir) {
				ret = -ENOENT;
				goto out;
			}
		} else {
			ret = ref_get_fields(eb, ref_ptr, &namelen, &name,
					     &ref_index);
		}
		if (ret)
			goto out;

		/* if we already have a perfect match, we're done */
		if (!inode_in_dir(root, path, btrfs_ino(BTRFS_I(dir)),
					btrfs_ino(BTRFS_I(inode)), ref_index,
					name, namelen)) {
			/*
			 * look for a conflicting back reference in the
			 * metadata. if we find one we have to unlink that name
			 * of the file before we add our new link.  Later on, we
			 * overwrite any existing back reference, and we don't
			 * want to create dangling pointers in the directory.
			 */

			if (!search_done) {
				ret = __add_inode_ref(trans, root, path, log,
						      BTRFS_I(dir),
						      BTRFS_I(inode),
						      inode_objectid,
						      parent_objectid,
						      ref_index, name, namelen,
						      &search_done);
				if (ret) {
					if (ret == 1)
						ret = 0;
					goto out;
				}
			}

			/*
			 * If a reference item already exists for this inode
			 * with the same parent and name, but different index,
			 * drop it and the corresponding directory index entries
			 * from the parent before adding the new reference item
			 * and dir index entries, otherwise we would fail with
			 * -EEXIST returned from btrfs_add_link() below.
			 */
			ret = btrfs_inode_ref_exists(inode, dir, key->type,
						     name, namelen);
			if (ret > 0) {
				ret = btrfs_unlink_inode(trans, root,
							 BTRFS_I(dir),
							 BTRFS_I(inode),
							 name, namelen);
				/*
				 * If we dropped the link count to 0, bump it so
				 * that later the iput() on the inode will not
				 * free it. We will fixup the link count later.
				 */
				if (!ret && inode->i_nlink == 0)
					inc_nlink(inode);
			}
			if (ret < 0)
				goto out;

			/* insert our name */
			ret = add_link(trans, root, dir, inode, name, namelen,
				       ref_index);
			if (ret)
				goto out;

			btrfs_update_inode(trans, root, inode);
		}

		ref_ptr = (unsigned long)(ref_ptr + ref_struct_size) + namelen;
		kfree(name);
		name = NULL;
		if (log_ref_ver) {
			iput(dir);
			dir = NULL;
		}
	}

	/*
	 * Before we overwrite the inode reference item in the subvolume tree
	 * with the item from the log tree, we must unlink all names from the
	 * parent directory that are in the subvolume's tree inode reference
	 * item, otherwise we end up with an inconsistent subvolume tree where
	 * dir index entries exist for a name but there is no inode reference
	 * item with the same name.
	 */
	ret = unlink_old_inode_refs(trans, root, path, BTRFS_I(inode), eb, slot,
				    key);
	if (ret)
		goto out;

	/* finally write the back reference in the inode */
	ret = overwrite_item(trans, root, path, eb, slot, key);
out:
	btrfs_release_path(path);
	kfree(name);
	iput(dir);
	iput(inode);
	return ret;
}

static int insert_orphan_item(struct btrfs_trans_handle *trans,
			      struct btrfs_root *root, u64 ino)
{
	int ret;

	ret = btrfs_insert_orphan_item(trans, root, ino);
	if (ret == -EEXIST)
		ret = 0;

	return ret;
}

static int count_inode_extrefs(struct btrfs_root *root,
		struct btrfs_inode *inode, struct btrfs_path *path)
{
	int ret = 0;
	int name_len;
	unsigned int nlink = 0;
	u32 item_size;
	u32 cur_offset = 0;
	u64 inode_objectid = btrfs_ino(inode);
	u64 offset = 0;
	unsigned long ptr;
	struct btrfs_inode_extref *extref;
	struct extent_buffer *leaf;

	while (1) {
		ret = btrfs_find_one_extref(root, inode_objectid, offset, path,
					    &extref, &offset);
		if (ret)
			break;

		leaf = path->nodes[0];
		item_size = btrfs_item_size_nr(leaf, path->slots[0]);
		ptr = btrfs_item_ptr_offset(leaf, path->slots[0]);
		cur_offset = 0;

		while (cur_offset < item_size) {
			extref = (struct btrfs_inode_extref *) (ptr + cur_offset);
			name_len = btrfs_inode_extref_name_len(leaf, extref);

			nlink++;

			cur_offset += name_len + sizeof(*extref);
		}

		offset++;
		btrfs_release_path(path);
	}
	btrfs_release_path(path);

	if (ret < 0 && ret != -ENOENT)
		return ret;
	return nlink;
}

static int count_inode_refs(struct btrfs_root *root,
			struct btrfs_inode *inode, struct btrfs_path *path)
{
	int ret;
	struct btrfs_key key;
	unsigned int nlink = 0;
	unsigned long ptr;
	unsigned long ptr_end;
	int name_len;
	u64 ino = btrfs_ino(inode);

	key.objectid = ino;
	key.type = BTRFS_INODE_REF_KEY;
	key.offset = (u64)-1;

	while (1) {
		ret = btrfs_search_slot(NULL, root, &key, path, 0, 0);
		if (ret < 0)
			break;
		if (ret > 0) {
			if (path->slots[0] == 0)
				break;
			path->slots[0]--;
		}
process_slot:
		btrfs_item_key_to_cpu(path->nodes[0], &key,
				      path->slots[0]);
		if (key.objectid != ino ||
		    key.type != BTRFS_INODE_REF_KEY)
			break;
		ptr = btrfs_item_ptr_offset(path->nodes[0], path->slots[0]);
		ptr_end = ptr + btrfs_item_size_nr(path->nodes[0],
						   path->slots[0]);
		while (ptr < ptr_end) {
			struct btrfs_inode_ref *ref;

			ref = (struct btrfs_inode_ref *)ptr;
			name_len = btrfs_inode_ref_name_len(path->nodes[0],
							    ref);
			ptr = (unsigned long)(ref + 1) + name_len;
			nlink++;
		}

		if (key.offset == 0)
			break;
		if (path->slots[0] > 0) {
			path->slots[0]--;
			goto process_slot;
		}
		key.offset--;
		btrfs_release_path(path);
	}
	btrfs_release_path(path);

	return nlink;
}

/*
 * There are a few corners where the link count of the file can't
 * be properly maintained during replay.  So, instead of adding
 * lots of complexity to the log code, we just scan the backrefs
 * for any file that has been through replay.
 *
 * The scan will update the link count on the inode to reflect the
 * number of back refs found.  If it goes down to zero, the iput
 * will free the inode.
 */
static noinline int fixup_inode_link_count(struct btrfs_trans_handle *trans,
					   struct btrfs_root *root,
					   struct inode *inode)
{
	struct btrfs_path *path;
	int ret;
	u64 nlink = 0;
	u64 ino = btrfs_ino(BTRFS_I(inode));

	path = btrfs_alloc_path();
	if (!path)
		return -ENOMEM;

	ret = count_inode_refs(root, BTRFS_I(inode), path);
	if (ret < 0)
		goto out;

	nlink = ret;

	ret = count_inode_extrefs(root, BTRFS_I(inode), path);
	if (ret < 0)
		goto out;

	nlink += ret;

	ret = 0;

	if (nlink != inode->i_nlink) {
		set_nlink(inode, nlink);
		btrfs_update_inode(trans, root, inode);
	}
	BTRFS_I(inode)->index_cnt = (u64)-1;

	if (inode->i_nlink == 0) {
		if (S_ISDIR(inode->i_mode)) {
			ret = replay_dir_deletes(trans, root, NULL, path,
						 ino, 1);
			if (ret)
				goto out;
		}
		ret = insert_orphan_item(trans, root, ino);
	}

out:
	btrfs_free_path(path);
	return ret;
}

static noinline int fixup_inode_link_counts(struct btrfs_trans_handle *trans,
					    struct btrfs_root *root,
					    struct btrfs_path *path)
{
	int ret;
	struct btrfs_key key;
	struct inode *inode;

	key.objectid = BTRFS_TREE_LOG_FIXUP_OBJECTID;
	key.type = BTRFS_ORPHAN_ITEM_KEY;
	key.offset = (u64)-1;
	while (1) {
		ret = btrfs_search_slot(trans, root, &key, path, -1, 1);
		if (ret < 0)
			break;

		if (ret == 1) {
			if (path->slots[0] == 0)
				break;
			path->slots[0]--;
		}

		btrfs_item_key_to_cpu(path->nodes[0], &key, path->slots[0]);
		if (key.objectid != BTRFS_TREE_LOG_FIXUP_OBJECTID ||
		    key.type != BTRFS_ORPHAN_ITEM_KEY)
			break;

		ret = btrfs_del_item(trans, root, path);
		if (ret)
			goto out;

		btrfs_release_path(path);
		inode = read_one_inode(root, key.offset);
		if (!inode)
			return -EIO;

		ret = fixup_inode_link_count(trans, root, inode);
		iput(inode);
		if (ret)
			goto out;

		/*
		 * fixup on a directory may create new entries,
		 * make sure we always look for the highset possible
		 * offset
		 */
		key.offset = (u64)-1;
	}
	ret = 0;
out:
	btrfs_release_path(path);
	return ret;
}


/*
 * record a given inode in the fixup dir so we can check its link
 * count when replay is done.  The link count is incremented here
 * so the inode won't go away until we check it
 */
static noinline int link_to_fixup_dir(struct btrfs_trans_handle *trans,
				      struct btrfs_root *root,
				      struct btrfs_path *path,
				      u64 objectid)
{
	struct btrfs_key key;
	int ret = 0;
	struct inode *inode;

	inode = read_one_inode(root, objectid);
	if (!inode)
		return -EIO;

	key.objectid = BTRFS_TREE_LOG_FIXUP_OBJECTID;
	key.type = BTRFS_ORPHAN_ITEM_KEY;
	key.offset = objectid;

	ret = btrfs_insert_empty_item(trans, root, path, &key, 0);

	btrfs_release_path(path);
	if (ret == 0) {
		if (!inode->i_nlink)
			set_nlink(inode, 1);
		else
			inc_nlink(inode);
		ret = btrfs_update_inode(trans, root, inode);
	} else if (ret == -EEXIST) {
		ret = 0;
	} else {
		BUG(); /* Logic Error */
	}
	iput(inode);

	return ret;
}

/*
 * when replaying the log for a directory, we only insert names
 * for inodes that actually exist.  This means an fsync on a directory
 * does not implicitly fsync all the new files in it
 */
static noinline int insert_one_name(struct btrfs_trans_handle *trans,
				    struct btrfs_root *root,
				    u64 dirid, u64 index,
				    char *name, int name_len,
				    struct btrfs_key *location)
{
	struct inode *inode;
	struct inode *dir;
	int ret;

	inode = read_one_inode(root, location->objectid);
	if (!inode)
		return -ENOENT;

	dir = read_one_inode(root, dirid);
	if (!dir) {
		iput(inode);
		return -EIO;
	}

	ret = btrfs_add_link(trans, BTRFS_I(dir), BTRFS_I(inode), name,
			name_len, 1, index);

	/* FIXME, put inode into FIXUP list */

	iput(inode);
	iput(dir);
	return ret;
}

/*
 * take a single entry in a log directory item and replay it into
 * the subvolume.
 *
 * if a conflicting item exists in the subdirectory already,
 * the inode it points to is unlinked and put into the link count
 * fix up tree.
 *
 * If a name from the log points to a file or directory that does
 * not exist in the FS, it is skipped.  fsyncs on directories
 * do not force down inodes inside that directory, just changes to the
 * names or unlinks in a directory.
 *
 * Returns < 0 on error, 0 if the name wasn't replayed (dentry points to a
 * non-existing inode) and 1 if the name was replayed.
 */
static noinline int replay_one_name(struct btrfs_trans_handle *trans,
				    struct btrfs_root *root,
				    struct btrfs_path *path,
				    struct extent_buffer *eb,
				    struct btrfs_dir_item *di,
				    struct btrfs_key *key)
{
	char *name;
	int name_len;
	struct btrfs_dir_item *dst_di;
	struct btrfs_key found_key;
	struct btrfs_key log_key;
	struct inode *dir;
	u8 log_type;
	int exists;
	int ret = 0;
	bool update_size = (key->type == BTRFS_DIR_INDEX_KEY);
	bool name_added = false;

	dir = read_one_inode(root, key->objectid);
	if (!dir)
		return -EIO;

	name_len = btrfs_dir_name_len(eb, di);
	name = kmalloc(name_len, GFP_NOFS);
	if (!name) {
		ret = -ENOMEM;
		goto out;
	}

	log_type = btrfs_dir_type(eb, di);
	read_extent_buffer(eb, name, (unsigned long)(di + 1),
		   name_len);

	btrfs_dir_item_key_to_cpu(eb, di, &log_key);
	exists = btrfs_lookup_inode(trans, root, path, &log_key, 0);
	if (exists == 0)
		exists = 1;
	else
		exists = 0;
	btrfs_release_path(path);

	if (key->type == BTRFS_DIR_ITEM_KEY) {
		dst_di = btrfs_lookup_dir_item(trans, root, path, key->objectid,
				       name, name_len, 1);
	} else if (key->type == BTRFS_DIR_INDEX_KEY) {
		dst_di = btrfs_lookup_dir_index_item(trans, root, path,
						     key->objectid,
						     key->offset, name,
						     name_len, 1);
	} else {
		/* Corruption */
		ret = -EINVAL;
		goto out;
	}
	if (IS_ERR_OR_NULL(dst_di)) {
		/* we need a sequence number to insert, so we only
		 * do inserts for the BTRFS_DIR_INDEX_KEY types
		 */
		if (key->type != BTRFS_DIR_INDEX_KEY)
			goto out;
		goto insert;
	}

	btrfs_dir_item_key_to_cpu(path->nodes[0], dst_di, &found_key);
	/* the existing item matches the logged item */
	if (found_key.objectid == log_key.objectid &&
	    found_key.type == log_key.type &&
	    found_key.offset == log_key.offset &&
	    btrfs_dir_type(path->nodes[0], dst_di) == log_type) {
		update_size = false;
		goto out;
	}

	/*
	 * don't drop the conflicting directory entry if the inode
	 * for the new entry doesn't exist
	 */
	if (!exists)
		goto out;

	ret = drop_one_dir_item(trans, root, path, BTRFS_I(dir), dst_di);
	if (ret)
		goto out;

	if (key->type == BTRFS_DIR_INDEX_KEY)
		goto insert;
out:
	btrfs_release_path(path);
	if (!ret && update_size) {
		btrfs_i_size_write(BTRFS_I(dir), dir->i_size + name_len * 2);
		ret = btrfs_update_inode(trans, root, dir);
	}
	kfree(name);
	iput(dir);
	if (!ret && name_added)
		ret = 1;
	return ret;

insert:
	/*
	 * Check if the inode reference exists in the log for the given name,
	 * inode and parent inode
	 */
	found_key.objectid = log_key.objectid;
	found_key.type = BTRFS_INODE_REF_KEY;
	found_key.offset = key->objectid;
	ret = backref_in_log(root->log_root, &found_key, 0, name, name_len);
	if (ret < 0) {
	        goto out;
	} else if (ret) {
	        /* The dentry will be added later. */
	        ret = 0;
	        update_size = false;
	        goto out;
	}

	found_key.objectid = log_key.objectid;
	found_key.type = BTRFS_INODE_EXTREF_KEY;
	found_key.offset = key->objectid;
	ret = backref_in_log(root->log_root, &found_key, key->objectid, name,
			     name_len);
	if (ret < 0) {
		goto out;
	} else if (ret) {
		/* The dentry will be added later. */
		ret = 0;
		update_size = false;
		goto out;
	}
	btrfs_release_path(path);
	ret = insert_one_name(trans, root, key->objectid, key->offset,
			      name, name_len, &log_key);
	if (ret && ret != -ENOENT && ret != -EEXIST)
		goto out;
	if (!ret)
		name_added = true;
	update_size = false;
	ret = 0;
	goto out;
}

/*
 * find all the names in a directory item and reconcile them into
 * the subvolume.  Only BTRFS_DIR_ITEM_KEY types will have more than
 * one name in a directory item, but the same code gets used for
 * both directory index types
 */
static noinline int replay_one_dir_item(struct btrfs_trans_handle *trans,
					struct btrfs_root *root,
					struct btrfs_path *path,
					struct extent_buffer *eb, int slot,
					struct btrfs_key *key)
{
	int ret = 0;
	u32 item_size = btrfs_item_size_nr(eb, slot);
	struct btrfs_dir_item *di;
	int name_len;
	unsigned long ptr;
	unsigned long ptr_end;
	struct btrfs_path *fixup_path = NULL;

	ptr = btrfs_item_ptr_offset(eb, slot);
	ptr_end = ptr + item_size;
	while (ptr < ptr_end) {
		di = (struct btrfs_dir_item *)ptr;
		name_len = btrfs_dir_name_len(eb, di);
		ret = replay_one_name(trans, root, path, eb, di, key);
		if (ret < 0)
			break;
		ptr = (unsigned long)(di + 1);
		ptr += name_len;

		/*
		 * If this entry refers to a non-directory (directories can not
		 * have a link count > 1) and it was added in the transaction
		 * that was not committed, make sure we fixup the link count of
		 * the inode it the entry points to. Otherwise something like
		 * the following would result in a directory pointing to an
		 * inode with a wrong link that does not account for this dir
		 * entry:
		 *
		 * mkdir testdir
		 * touch testdir/foo
		 * touch testdir/bar
		 * sync
		 *
		 * ln testdir/bar testdir/bar_link
		 * ln testdir/foo testdir/foo_link
		 * xfs_io -c "fsync" testdir/bar
		 *
		 * <power failure>
		 *
		 * mount fs, log replay happens
		 *
		 * File foo would remain with a link count of 1 when it has two
		 * entries pointing to it in the directory testdir. This would
		 * make it impossible to ever delete the parent directory has
		 * it would result in stale dentries that can never be deleted.
		 */
		if (ret == 1 && btrfs_dir_type(eb, di) != BTRFS_FT_DIR) {
			struct btrfs_key di_key;

			if (!fixup_path) {
				fixup_path = btrfs_alloc_path();
				if (!fixup_path) {
					ret = -ENOMEM;
					break;
				}
			}

			btrfs_dir_item_key_to_cpu(eb, di, &di_key);
			ret = link_to_fixup_dir(trans, root, fixup_path,
						di_key.objectid);
			if (ret)
				break;
		}
		ret = 0;
	}
	btrfs_free_path(fixup_path);
	return ret;
}

/*
 * directory replay has two parts.  There are the standard directory
 * items in the log copied from the subvolume, and range items
 * created in the log while the subvolume was logged.
 *
 * The range items tell us which parts of the key space the log
 * is authoritative for.  During replay, if a key in the subvolume
 * directory is in a logged range item, but not actually in the log
 * that means it was deleted from the directory before the fsync
 * and should be removed.
 */
static noinline int find_dir_range(struct btrfs_root *root,
				   struct btrfs_path *path,
				   u64 dirid, int key_type,
				   u64 *start_ret, u64 *end_ret)
{
	struct btrfs_key key;
	u64 found_end;
	struct btrfs_dir_log_item *item;
	int ret;
	int nritems;

	if (*start_ret == (u64)-1)
		return 1;

	key.objectid = dirid;
	key.type = key_type;
	key.offset = *start_ret;

	ret = btrfs_search_slot(NULL, root, &key, path, 0, 0);
	if (ret < 0)
		goto out;
	if (ret > 0) {
		if (path->slots[0] == 0)
			goto out;
		path->slots[0]--;
	}
	if (ret != 0)
		btrfs_item_key_to_cpu(path->nodes[0], &key, path->slots[0]);

	if (key.type != key_type || key.objectid != dirid) {
		ret = 1;
		goto next;
	}
	item = btrfs_item_ptr(path->nodes[0], path->slots[0],
			      struct btrfs_dir_log_item);
	found_end = btrfs_dir_log_end(path->nodes[0], item);

	if (*start_ret >= key.offset && *start_ret <= found_end) {
		ret = 0;
		*start_ret = key.offset;
		*end_ret = found_end;
		goto out;
	}
	ret = 1;
next:
	/* check the next slot in the tree to see if it is a valid item */
	nritems = btrfs_header_nritems(path->nodes[0]);
	path->slots[0]++;
	if (path->slots[0] >= nritems) {
		ret = btrfs_next_leaf(root, path);
		if (ret)
			goto out;
	}

	btrfs_item_key_to_cpu(path->nodes[0], &key, path->slots[0]);

	if (key.type != key_type || key.objectid != dirid) {
		ret = 1;
		goto out;
	}
	item = btrfs_item_ptr(path->nodes[0], path->slots[0],
			      struct btrfs_dir_log_item);
	found_end = btrfs_dir_log_end(path->nodes[0], item);
	*start_ret = key.offset;
	*end_ret = found_end;
	ret = 0;
out:
	btrfs_release_path(path);
	return ret;
}

/*
 * this looks for a given directory item in the log.  If the directory
 * item is not in the log, the item is removed and the inode it points
 * to is unlinked
 */
static noinline int check_item_in_log(struct btrfs_trans_handle *trans,
				      struct btrfs_root *root,
				      struct btrfs_root *log,
				      struct btrfs_path *path,
				      struct btrfs_path *log_path,
				      struct inode *dir,
				      struct btrfs_key *dir_key)
{
	int ret;
	struct extent_buffer *eb;
	int slot;
	u32 item_size;
	struct btrfs_dir_item *di;
	struct btrfs_dir_item *log_di;
	int name_len;
	unsigned long ptr;
	unsigned long ptr_end;
	char *name;
	struct inode *inode;
	struct btrfs_key location;

again:
	eb = path->nodes[0];
	slot = path->slots[0];
	item_size = btrfs_item_size_nr(eb, slot);
	ptr = btrfs_item_ptr_offset(eb, slot);
	ptr_end = ptr + item_size;
	while (ptr < ptr_end) {
		di = (struct btrfs_dir_item *)ptr;
		name_len = btrfs_dir_name_len(eb, di);
		name = kmalloc(name_len, GFP_NOFS);
		if (!name) {
			ret = -ENOMEM;
			goto out;
		}
		read_extent_buffer(eb, name, (unsigned long)(di + 1),
				  name_len);
		log_di = NULL;
		if (log && dir_key->type == BTRFS_DIR_ITEM_KEY) {
			log_di = btrfs_lookup_dir_item(trans, log, log_path,
						       dir_key->objectid,
						       name, name_len, 0);
		} else if (log && dir_key->type == BTRFS_DIR_INDEX_KEY) {
			log_di = btrfs_lookup_dir_index_item(trans, log,
						     log_path,
						     dir_key->objectid,
						     dir_key->offset,
						     name, name_len, 0);
		}
		if (!log_di || log_di == ERR_PTR(-ENOENT)) {
			btrfs_dir_item_key_to_cpu(eb, di, &location);
			btrfs_release_path(path);
			btrfs_release_path(log_path);
			inode = read_one_inode(root, location.objectid);
			if (!inode) {
				kfree(name);
				return -EIO;
			}

			ret = link_to_fixup_dir(trans, root,
						path, location.objectid);
			if (ret) {
				kfree(name);
				iput(inode);
				goto out;
			}

			inc_nlink(inode);
			ret = btrfs_unlink_inode(trans, root, BTRFS_I(dir),
					BTRFS_I(inode), name, name_len);
			if (!ret)
				ret = btrfs_run_delayed_items(trans);
			kfree(name);
			iput(inode);
			if (ret)
				goto out;

			/* there might still be more names under this key
			 * check and repeat if required
			 */
			ret = btrfs_search_slot(NULL, root, dir_key, path,
						0, 0);
			if (ret == 0)
				goto again;
			ret = 0;
			goto out;
		} else if (IS_ERR(log_di)) {
			kfree(name);
			return PTR_ERR(log_di);
		}
		btrfs_release_path(log_path);
		kfree(name);

		ptr = (unsigned long)(di + 1);
		ptr += name_len;
	}
	ret = 0;
out:
	btrfs_release_path(path);
	btrfs_release_path(log_path);
	return ret;
}

static int replay_xattr_deletes(struct btrfs_trans_handle *trans,
			      struct btrfs_root *root,
			      struct btrfs_root *log,
			      struct btrfs_path *path,
			      const u64 ino)
{
	struct btrfs_key search_key;
	struct btrfs_path *log_path;
	int i;
	int nritems;
	int ret;

	log_path = btrfs_alloc_path();
	if (!log_path)
		return -ENOMEM;

	search_key.objectid = ino;
	search_key.type = BTRFS_XATTR_ITEM_KEY;
	search_key.offset = 0;
again:
	ret = btrfs_search_slot(NULL, root, &search_key, path, 0, 0);
	if (ret < 0)
		goto out;
process_leaf:
	nritems = btrfs_header_nritems(path->nodes[0]);
	for (i = path->slots[0]; i < nritems; i++) {
		struct btrfs_key key;
		struct btrfs_dir_item *di;
		struct btrfs_dir_item *log_di;
		u32 total_size;
		u32 cur;

		btrfs_item_key_to_cpu(path->nodes[0], &key, i);
		if (key.objectid != ino || key.type != BTRFS_XATTR_ITEM_KEY) {
			ret = 0;
			goto out;
		}

		di = btrfs_item_ptr(path->nodes[0], i, struct btrfs_dir_item);
		total_size = btrfs_item_size_nr(path->nodes[0], i);
		cur = 0;
		while (cur < total_size) {
			u16 name_len = btrfs_dir_name_len(path->nodes[0], di);
			u16 data_len = btrfs_dir_data_len(path->nodes[0], di);
			u32 this_len = sizeof(*di) + name_len + data_len;
			char *name;

			name = kmalloc(name_len, GFP_NOFS);
			if (!name) {
				ret = -ENOMEM;
				goto out;
			}
			read_extent_buffer(path->nodes[0], name,
					   (unsigned long)(di + 1), name_len);

			log_di = btrfs_lookup_xattr(NULL, log, log_path, ino,
						    name, name_len, 0);
			btrfs_release_path(log_path);
			if (!log_di) {
				/* Doesn't exist in log tree, so delete it. */
				btrfs_release_path(path);
				di = btrfs_lookup_xattr(trans, root, path, ino,
							name, name_len, -1);
				kfree(name);
				if (IS_ERR(di)) {
					ret = PTR_ERR(di);
					goto out;
				}
				ASSERT(di);
				ret = btrfs_delete_one_dir_name(trans, root,
								path, di);
				if (ret)
					goto out;
				btrfs_release_path(path);
				search_key = key;
				goto again;
			}
			kfree(name);
			if (IS_ERR(log_di)) {
				ret = PTR_ERR(log_di);
				goto out;
			}
			cur += this_len;
			di = (struct btrfs_dir_item *)((char *)di + this_len);
		}
	}
	ret = btrfs_next_leaf(root, path);
	if (ret > 0)
		ret = 0;
	else if (ret == 0)
		goto process_leaf;
out:
	btrfs_free_path(log_path);
	btrfs_release_path(path);
	return ret;
}


/*
 * deletion replay happens before we copy any new directory items
 * out of the log or out of backreferences from inodes.  It
 * scans the log to find ranges of keys that log is authoritative for,
 * and then scans the directory to find items in those ranges that are
 * not present in the log.
 *
 * Anything we don't find in the log is unlinked and removed from the
 * directory.
 */
static noinline int replay_dir_deletes(struct btrfs_trans_handle *trans,
				       struct btrfs_root *root,
				       struct btrfs_root *log,
				       struct btrfs_path *path,
				       u64 dirid, int del_all)
{
	u64 range_start;
	u64 range_end;
	int key_type = BTRFS_DIR_LOG_ITEM_KEY;
	int ret = 0;
	struct btrfs_key dir_key;
	struct btrfs_key found_key;
	struct btrfs_path *log_path;
	struct inode *dir;

	dir_key.objectid = dirid;
	dir_key.type = BTRFS_DIR_ITEM_KEY;
	log_path = btrfs_alloc_path();
	if (!log_path)
		return -ENOMEM;

	dir = read_one_inode(root, dirid);
	/* it isn't an error if the inode isn't there, that can happen
	 * because we replay the deletes before we copy in the inode item
	 * from the log
	 */
	if (!dir) {
		btrfs_free_path(log_path);
		return 0;
	}
again:
	range_start = 0;
	range_end = 0;
	while (1) {
		if (del_all)
			range_end = (u64)-1;
		else {
			ret = find_dir_range(log, path, dirid, key_type,
					     &range_start, &range_end);
			if (ret != 0)
				break;
		}

		dir_key.offset = range_start;
		while (1) {
			int nritems;
			ret = btrfs_search_slot(NULL, root, &dir_key, path,
						0, 0);
			if (ret < 0)
				goto out;

			nritems = btrfs_header_nritems(path->nodes[0]);
			if (path->slots[0] >= nritems) {
				ret = btrfs_next_leaf(root, path);
				if (ret == 1)
					break;
				else if (ret < 0)
					goto out;
			}
			btrfs_item_key_to_cpu(path->nodes[0], &found_key,
					      path->slots[0]);
			if (found_key.objectid != dirid ||
			    found_key.type != dir_key.type)
				goto next_type;

			if (found_key.offset > range_end)
				break;

			ret = check_item_in_log(trans, root, log, path,
						log_path, dir,
						&found_key);
			if (ret)
				goto out;
			if (found_key.offset == (u64)-1)
				break;
			dir_key.offset = found_key.offset + 1;
		}
		btrfs_release_path(path);
		if (range_end == (u64)-1)
			break;
		range_start = range_end + 1;
	}

next_type:
	ret = 0;
	if (key_type == BTRFS_DIR_LOG_ITEM_KEY) {
		key_type = BTRFS_DIR_LOG_INDEX_KEY;
		dir_key.type = BTRFS_DIR_INDEX_KEY;
		btrfs_release_path(path);
		goto again;
	}
out:
	btrfs_release_path(path);
	btrfs_free_path(log_path);
	iput(dir);
	return ret;
}

/*
 * the process_func used to replay items from the log tree.  This
 * gets called in two different stages.  The first stage just looks
 * for inodes and makes sure they are all copied into the subvolume.
 *
 * The second stage copies all the other item types from the log into
 * the subvolume.  The two stage approach is slower, but gets rid of
 * lots of complexity around inodes referencing other inodes that exist
 * only in the log (references come from either directory items or inode
 * back refs).
 */
static int replay_one_buffer(struct btrfs_root *log, struct extent_buffer *eb,
			     struct walk_control *wc, u64 gen, int level)
{
	int nritems;
	struct btrfs_path *path;
	struct btrfs_root *root = wc->replay_dest;
	struct btrfs_key key;
	int i;
	int ret;

	ret = btrfs_read_buffer(eb, gen, level, NULL);
	if (ret)
		return ret;

	level = btrfs_header_level(eb);

	if (level != 0)
		return 0;

	path = btrfs_alloc_path();
	if (!path)
		return -ENOMEM;

	nritems = btrfs_header_nritems(eb);
	for (i = 0; i < nritems; i++) {
		btrfs_item_key_to_cpu(eb, &key, i);

		/* inode keys are done during the first stage */
		if (key.type == BTRFS_INODE_ITEM_KEY &&
		    wc->stage == LOG_WALK_REPLAY_INODES) {
			struct btrfs_inode_item *inode_item;
			u32 mode;

			inode_item = btrfs_item_ptr(eb, i,
					    struct btrfs_inode_item);
			/*
			 * If we have a tmpfile (O_TMPFILE) that got fsync'ed
			 * and never got linked before the fsync, skip it, as
			 * replaying it is pointless since it would be deleted
			 * later. We skip logging tmpfiles, but it's always
			 * possible we are replaying a log created with a kernel
			 * that used to log tmpfiles.
			 */
			if (btrfs_inode_nlink(eb, inode_item) == 0) {
				wc->ignore_cur_inode = true;
				continue;
			} else {
				wc->ignore_cur_inode = false;
			}
			ret = replay_xattr_deletes(wc->trans, root, log,
						   path, key.objectid);
			if (ret)
				break;
			mode = btrfs_inode_mode(eb, inode_item);
			if (S_ISDIR(mode)) {
				ret = replay_dir_deletes(wc->trans,
					 root, log, path, key.objectid, 0);
				if (ret)
					break;
			}
			ret = overwrite_item(wc->trans, root, path,
					     eb, i, &key);
			if (ret)
				break;

			/*
			 * Before replaying extents, truncate the inode to its
			 * size. We need to do it now and not after log replay
			 * because before an fsync we can have prealloc extents
			 * added beyond the inode's i_size. If we did it after,
			 * through orphan cleanup for example, we would drop
			 * those prealloc extents just after replaying them.
			 */
			if (S_ISREG(mode)) {
				struct inode *inode;
				u64 from;

				inode = read_one_inode(root, key.objectid);
				if (!inode) {
					ret = -EIO;
					break;
				}
				from = ALIGN(i_size_read(inode),
					     root->fs_info->sectorsize);
				ret = btrfs_drop_extents(wc->trans, root, inode,
							 from, (u64)-1, 1);
				if (!ret) {
					/* Update the inode's nbytes. */
					ret = btrfs_update_inode(wc->trans,
								 root, inode);
				}
				iput(inode);
				if (ret)
					break;
			}

			ret = link_to_fixup_dir(wc->trans, root,
						path, key.objectid);
			if (ret)
				break;
		}

		if (wc->ignore_cur_inode)
			continue;

		if (key.type == BTRFS_DIR_INDEX_KEY &&
		    wc->stage == LOG_WALK_REPLAY_DIR_INDEX) {
			ret = replay_one_dir_item(wc->trans, root, path,
						  eb, i, &key);
			if (ret)
				break;
		}

		if (wc->stage < LOG_WALK_REPLAY_ALL)
			continue;

		/* these keys are simply copied */
		if (key.type == BTRFS_XATTR_ITEM_KEY) {
			ret = overwrite_item(wc->trans, root, path,
					     eb, i, &key);
			if (ret)
				break;
		} else if (key.type == BTRFS_INODE_REF_KEY ||
			   key.type == BTRFS_INODE_EXTREF_KEY) {
			ret = add_inode_ref(wc->trans, root, log, path,
					    eb, i, &key);
			if (ret && ret != -ENOENT)
				break;
			ret = 0;
		} else if (key.type == BTRFS_EXTENT_DATA_KEY) {
			ret = replay_one_extent(wc->trans, root, path,
						eb, i, &key);
			if (ret)
				break;
		} else if (key.type == BTRFS_DIR_ITEM_KEY) {
			ret = replay_one_dir_item(wc->trans, root, path,
						  eb, i, &key);
			if (ret)
				break;
		}
	}
	btrfs_free_path(path);
	return ret;
}

/*
 * Correctly adjust the reserved bytes occupied by a log tree extent buffer
 */
static void unaccount_log_buffer(struct btrfs_fs_info *fs_info, u64 start)
{
	struct btrfs_block_group *cache;

	cache = btrfs_lookup_block_group(fs_info, start);
	if (!cache) {
		btrfs_err(fs_info, "unable to find block group for %llu", start);
		return;
	}

	spin_lock(&cache->space_info->lock);
	spin_lock(&cache->lock);
	cache->reserved -= fs_info->nodesize;
	cache->space_info->bytes_reserved -= fs_info->nodesize;
	spin_unlock(&cache->lock);
	spin_unlock(&cache->space_info->lock);

	btrfs_put_block_group(cache);
}

static noinline int walk_down_log_tree(struct btrfs_trans_handle *trans,
				   struct btrfs_root *root,
				   struct btrfs_path *path, int *level,
				   struct walk_control *wc)
{
	struct btrfs_fs_info *fs_info = root->fs_info;
	u64 bytenr;
	u64 ptr_gen;
	struct extent_buffer *next;
	struct extent_buffer *cur;
	u32 blocksize;
	int ret = 0;

	while (*level > 0) {
		struct btrfs_key first_key;

		cur = path->nodes[*level];

		WARN_ON(btrfs_header_level(cur) != *level);

		if (path->slots[*level] >=
		    btrfs_header_nritems(cur))
			break;

		bytenr = btrfs_node_blockptr(cur, path->slots[*level]);
		ptr_gen = btrfs_node_ptr_generation(cur, path->slots[*level]);
		btrfs_node_key_to_cpu(cur, &first_key, path->slots[*level]);
		blocksize = fs_info->nodesize;

		next = btrfs_find_create_tree_block(fs_info, bytenr);
		if (IS_ERR(next))
			return PTR_ERR(next);

		if (*level == 1) {
			ret = wc->process_func(root, next, wc, ptr_gen,
					       *level - 1);
			if (ret) {
				free_extent_buffer(next);
				return ret;
			}

			path->slots[*level]++;
			if (wc->free) {
				ret = btrfs_read_buffer(next, ptr_gen,
							*level - 1, &first_key);
				if (ret) {
					free_extent_buffer(next);
					return ret;
				}

				if (trans) {
					btrfs_tree_lock(next);
					btrfs_set_lock_blocking_write(next);
					btrfs_clean_tree_block(next);
					btrfs_wait_tree_block_writeback(next);
					btrfs_tree_unlock(next);
					ret = btrfs_pin_reserved_extent(trans,
							bytenr, blocksize);
					if (ret) {
						free_extent_buffer(next);
						return ret;
					}
				} else {
					if (test_and_clear_bit(EXTENT_BUFFER_DIRTY, &next->bflags))
						clear_extent_buffer_dirty(next);
<<<<<<< HEAD
				}

				WARN_ON(root_owner !=
					BTRFS_TREE_LOG_OBJECTID);
				ret = btrfs_pin_reserved_extent(fs_info,
							bytenr, blocksize);
				if (ret) {
					free_extent_buffer(next);
					return ret;
=======
					unaccount_log_buffer(fs_info, bytenr);
>>>>>>> 04d5ce62
				}
			}
			free_extent_buffer(next);
			continue;
		}
		ret = btrfs_read_buffer(next, ptr_gen, *level - 1, &first_key);
		if (ret) {
			free_extent_buffer(next);
			return ret;
		}

		if (path->nodes[*level-1])
			free_extent_buffer(path->nodes[*level-1]);
		path->nodes[*level-1] = next;
		*level = btrfs_header_level(next);
		path->slots[*level] = 0;
		cond_resched();
	}
	path->slots[*level] = btrfs_header_nritems(path->nodes[*level]);

	cond_resched();
	return 0;
}

static noinline int walk_up_log_tree(struct btrfs_trans_handle *trans,
				 struct btrfs_root *root,
				 struct btrfs_path *path, int *level,
				 struct walk_control *wc)
{
	struct btrfs_fs_info *fs_info = root->fs_info;
	int i;
	int slot;
	int ret;

	for (i = *level; i < BTRFS_MAX_LEVEL - 1 && path->nodes[i]; i++) {
		slot = path->slots[i];
		if (slot + 1 < btrfs_header_nritems(path->nodes[i])) {
			path->slots[i]++;
			*level = i;
			WARN_ON(*level == 0);
			return 0;
		} else {
			ret = wc->process_func(root, path->nodes[*level], wc,
				 btrfs_header_generation(path->nodes[*level]),
				 *level);
			if (ret)
				return ret;

			if (wc->free) {
				struct extent_buffer *next;

				next = path->nodes[*level];

				if (trans) {
					btrfs_tree_lock(next);
					btrfs_set_lock_blocking_write(next);
					btrfs_clean_tree_block(next);
					btrfs_wait_tree_block_writeback(next);
					btrfs_tree_unlock(next);
					ret = btrfs_pin_reserved_extent(trans,
						     path->nodes[*level]->start,
						     path->nodes[*level]->len);
					if (ret)
						return ret;
				} else {
					if (test_and_clear_bit(EXTENT_BUFFER_DIRTY, &next->bflags))
						clear_extent_buffer_dirty(next);

<<<<<<< HEAD
				WARN_ON(root_owner != BTRFS_TREE_LOG_OBJECTID);
				ret = btrfs_pin_reserved_extent(fs_info,
						path->nodes[*level]->start,
						path->nodes[*level]->len);
				if (ret)
					return ret;
=======
					unaccount_log_buffer(fs_info,
						path->nodes[*level]->start);
				}
>>>>>>> 04d5ce62
			}
			free_extent_buffer(path->nodes[*level]);
			path->nodes[*level] = NULL;
			*level = i + 1;
		}
	}
	return 1;
}

/*
 * drop the reference count on the tree rooted at 'snap'.  This traverses
 * the tree freeing any blocks that have a ref count of zero after being
 * decremented.
 */
static int walk_log_tree(struct btrfs_trans_handle *trans,
			 struct btrfs_root *log, struct walk_control *wc)
{
	struct btrfs_fs_info *fs_info = log->fs_info;
	int ret = 0;
	int wret;
	int level;
	struct btrfs_path *path;
	int orig_level;

	path = btrfs_alloc_path();
	if (!path)
		return -ENOMEM;

	level = btrfs_header_level(log->node);
	orig_level = level;
	path->nodes[level] = log->node;
	atomic_inc(&log->node->refs);
	path->slots[level] = 0;

	while (1) {
		wret = walk_down_log_tree(trans, log, path, &level, wc);
		if (wret > 0)
			break;
		if (wret < 0) {
			ret = wret;
			goto out;
		}

		wret = walk_up_log_tree(trans, log, path, &level, wc);
		if (wret > 0)
			break;
		if (wret < 0) {
			ret = wret;
			goto out;
		}
	}

	/* was the root node processed? if not, catch it here */
	if (path->nodes[orig_level]) {
		ret = wc->process_func(log, path->nodes[orig_level], wc,
			 btrfs_header_generation(path->nodes[orig_level]),
			 orig_level);
		if (ret)
			goto out;
		if (wc->free) {
			struct extent_buffer *next;

			next = path->nodes[orig_level];

			if (trans) {
				btrfs_tree_lock(next);
				btrfs_set_lock_blocking_write(next);
				btrfs_clean_tree_block(next);
				btrfs_wait_tree_block_writeback(next);
				btrfs_tree_unlock(next);
				ret = btrfs_pin_reserved_extent(trans,
						next->start, next->len);
				if (ret)
					goto out;
			} else {
				if (test_and_clear_bit(EXTENT_BUFFER_DIRTY, &next->bflags))
					clear_extent_buffer_dirty(next);
				unaccount_log_buffer(fs_info, next->start);
			}
<<<<<<< HEAD

			ret = btrfs_pin_reserved_extent(fs_info, next->start,
							next->len);
			if (ret)
				goto out;
=======
>>>>>>> 04d5ce62
		}
	}

out:
	btrfs_free_path(path);
	return ret;
}

/*
 * helper function to update the item for a given subvolumes log root
 * in the tree of log roots
 */
static int update_log_root(struct btrfs_trans_handle *trans,
			   struct btrfs_root *log,
			   struct btrfs_root_item *root_item)
{
	struct btrfs_fs_info *fs_info = log->fs_info;
	int ret;

	if (log->log_transid == 1) {
		/* insert root item on the first sync */
		ret = btrfs_insert_root(trans, fs_info->log_root_tree,
				&log->root_key, root_item);
	} else {
		ret = btrfs_update_root(trans, fs_info->log_root_tree,
				&log->root_key, root_item);
	}
	return ret;
}

static void wait_log_commit(struct btrfs_root *root, int transid)
{
	DEFINE_WAIT(wait);
	int index = transid % 2;

	/*
	 * we only allow two pending log transactions at a time,
	 * so we know that if ours is more than 2 older than the
	 * current transaction, we're done
	 */
	for (;;) {
		prepare_to_wait(&root->log_commit_wait[index],
				&wait, TASK_UNINTERRUPTIBLE);

		if (!(root->log_transid_committed < transid &&
		      atomic_read(&root->log_commit[index])))
			break;

		mutex_unlock(&root->log_mutex);
		schedule();
		mutex_lock(&root->log_mutex);
	}
	finish_wait(&root->log_commit_wait[index], &wait);
}

static void wait_for_writer(struct btrfs_root *root)
{
	DEFINE_WAIT(wait);

	for (;;) {
		prepare_to_wait(&root->log_writer_wait, &wait,
				TASK_UNINTERRUPTIBLE);
		if (!atomic_read(&root->log_writers))
			break;

		mutex_unlock(&root->log_mutex);
		schedule();
		mutex_lock(&root->log_mutex);
	}
	finish_wait(&root->log_writer_wait, &wait);
}

static inline void btrfs_remove_log_ctx(struct btrfs_root *root,
					struct btrfs_log_ctx *ctx)
{
	if (!ctx)
		return;

	mutex_lock(&root->log_mutex);
	list_del_init(&ctx->list);
	mutex_unlock(&root->log_mutex);
}

/* 
 * Invoked in log mutex context, or be sure there is no other task which
 * can access the list.
 */
static inline void btrfs_remove_all_log_ctxs(struct btrfs_root *root,
					     int index, int error)
{
	struct btrfs_log_ctx *ctx;
	struct btrfs_log_ctx *safe;

	list_for_each_entry_safe(ctx, safe, &root->log_ctxs[index], list) {
		list_del_init(&ctx->list);
		ctx->log_ret = error;
	}

	INIT_LIST_HEAD(&root->log_ctxs[index]);
}

/*
 * btrfs_sync_log does sends a given tree log down to the disk and
 * updates the super blocks to record it.  When this call is done,
 * you know that any inodes previously logged are safely on disk only
 * if it returns 0.
 *
 * Any other return value means you need to call btrfs_commit_transaction.
 * Some of the edge cases for fsyncing directories that have had unlinks
 * or renames done in the past mean that sometimes the only safe
 * fsync is to commit the whole FS.  When btrfs_sync_log returns -EAGAIN,
 * that has happened.
 */
int btrfs_sync_log(struct btrfs_trans_handle *trans,
		   struct btrfs_root *root, struct btrfs_log_ctx *ctx)
{
	int index1;
	int index2;
	int mark;
	int ret;
	struct btrfs_fs_info *fs_info = root->fs_info;
	struct btrfs_root *log = root->log_root;
	struct btrfs_root *log_root_tree = fs_info->log_root_tree;
	struct btrfs_root_item new_root_item;
	int log_transid = 0;
	struct btrfs_log_ctx root_log_ctx;
	struct blk_plug plug;

	mutex_lock(&root->log_mutex);
	log_transid = ctx->log_transid;
	if (root->log_transid_committed >= log_transid) {
		mutex_unlock(&root->log_mutex);
		return ctx->log_ret;
	}

	index1 = log_transid % 2;
	if (atomic_read(&root->log_commit[index1])) {
		wait_log_commit(root, log_transid);
		mutex_unlock(&root->log_mutex);
		return ctx->log_ret;
	}
	ASSERT(log_transid == root->log_transid);
	atomic_set(&root->log_commit[index1], 1);

	/* wait for previous tree log sync to complete */
	if (atomic_read(&root->log_commit[(index1 + 1) % 2]))
		wait_log_commit(root, log_transid - 1);

	while (1) {
		int batch = atomic_read(&root->log_batch);
		/* when we're on an ssd, just kick the log commit out */
		if (!btrfs_test_opt(fs_info, SSD) &&
		    test_bit(BTRFS_ROOT_MULTI_LOG_TASKS, &root->state)) {
			mutex_unlock(&root->log_mutex);
			schedule_timeout_uninterruptible(1);
			mutex_lock(&root->log_mutex);
		}
		wait_for_writer(root);
		if (batch == atomic_read(&root->log_batch))
			break;
	}

	/* bail out if we need to do a full commit */
	if (btrfs_need_log_full_commit(trans)) {
		ret = -EAGAIN;
		mutex_unlock(&root->log_mutex);
		goto out;
	}

	if (log_transid % 2 == 0)
		mark = EXTENT_DIRTY;
	else
		mark = EXTENT_NEW;

	/* we start IO on  all the marked extents here, but we don't actually
	 * wait for them until later.
	 */
	blk_start_plug(&plug);
	ret = btrfs_write_marked_extents(fs_info, &log->dirty_log_pages, mark);
	if (ret) {
		blk_finish_plug(&plug);
		btrfs_abort_transaction(trans, ret);
		btrfs_set_log_full_commit(trans);
		mutex_unlock(&root->log_mutex);
		goto out;
	}

	/*
	 * We _must_ update under the root->log_mutex in order to make sure we
	 * have a consistent view of the log root we are trying to commit at
	 * this moment.
	 *
	 * We _must_ copy this into a local copy, because we are not holding the
	 * log_root_tree->log_mutex yet.  This is important because when we
	 * commit the log_root_tree we must have a consistent view of the
	 * log_root_tree when we update the super block to point at the
	 * log_root_tree bytenr.  If we update the log_root_tree here we'll race
	 * with the commit and possibly point at the new block which we may not
	 * have written out.
	 */
	btrfs_set_root_node(&log->root_item, log->node);
	memcpy(&new_root_item, &log->root_item, sizeof(new_root_item));

	root->log_transid++;
	log->log_transid = root->log_transid;
	root->log_start_pid = 0;
	/*
	 * IO has been started, blocks of the log tree have WRITTEN flag set
	 * in their headers. new modifications of the log will be written to
	 * new positions. so it's safe to allow log writers to go in.
	 */
	mutex_unlock(&root->log_mutex);

	btrfs_init_log_ctx(&root_log_ctx, NULL);

	mutex_lock(&log_root_tree->log_mutex);
	atomic_inc(&log_root_tree->log_batch);
	atomic_inc(&log_root_tree->log_writers);

	index2 = log_root_tree->log_transid % 2;
	list_add_tail(&root_log_ctx.list, &log_root_tree->log_ctxs[index2]);
	root_log_ctx.log_transid = log_root_tree->log_transid;

	mutex_unlock(&log_root_tree->log_mutex);

	mutex_lock(&log_root_tree->log_mutex);

	/*
	 * Now we are safe to update the log_root_tree because we're under the
	 * log_mutex, and we're a current writer so we're holding the commit
	 * open until we drop the log_mutex.
	 */
	ret = update_log_root(trans, log, &new_root_item);

	if (atomic_dec_and_test(&log_root_tree->log_writers)) {
		/* atomic_dec_and_test implies a barrier */
		cond_wake_up_nomb(&log_root_tree->log_writer_wait);
	}

	if (ret) {
		if (!list_empty(&root_log_ctx.list))
			list_del_init(&root_log_ctx.list);

		blk_finish_plug(&plug);
		btrfs_set_log_full_commit(trans);

		if (ret != -ENOSPC) {
			btrfs_abort_transaction(trans, ret);
			mutex_unlock(&log_root_tree->log_mutex);
			goto out;
		}
		btrfs_wait_tree_log_extents(log, mark);
		mutex_unlock(&log_root_tree->log_mutex);
		ret = -EAGAIN;
		goto out;
	}

	if (log_root_tree->log_transid_committed >= root_log_ctx.log_transid) {
		blk_finish_plug(&plug);
		list_del_init(&root_log_ctx.list);
		mutex_unlock(&log_root_tree->log_mutex);
		ret = root_log_ctx.log_ret;
		goto out;
	}

	index2 = root_log_ctx.log_transid % 2;
	if (atomic_read(&log_root_tree->log_commit[index2])) {
		blk_finish_plug(&plug);
		ret = btrfs_wait_tree_log_extents(log, mark);
		wait_log_commit(log_root_tree,
				root_log_ctx.log_transid);
		mutex_unlock(&log_root_tree->log_mutex);
		if (!ret)
			ret = root_log_ctx.log_ret;
		goto out;
	}
	ASSERT(root_log_ctx.log_transid == log_root_tree->log_transid);
	atomic_set(&log_root_tree->log_commit[index2], 1);

	if (atomic_read(&log_root_tree->log_commit[(index2 + 1) % 2])) {
		wait_log_commit(log_root_tree,
				root_log_ctx.log_transid - 1);
	}

	wait_for_writer(log_root_tree);

	/*
	 * now that we've moved on to the tree of log tree roots,
	 * check the full commit flag again
	 */
	if (btrfs_need_log_full_commit(trans)) {
		blk_finish_plug(&plug);
		btrfs_wait_tree_log_extents(log, mark);
		mutex_unlock(&log_root_tree->log_mutex);
		ret = -EAGAIN;
		goto out_wake_log_root;
	}

	ret = btrfs_write_marked_extents(fs_info,
					 &log_root_tree->dirty_log_pages,
					 EXTENT_DIRTY | EXTENT_NEW);
	blk_finish_plug(&plug);
	if (ret) {
		btrfs_set_log_full_commit(trans);
		btrfs_abort_transaction(trans, ret);
		mutex_unlock(&log_root_tree->log_mutex);
		goto out_wake_log_root;
	}
	ret = btrfs_wait_tree_log_extents(log, mark);
	if (!ret)
		ret = btrfs_wait_tree_log_extents(log_root_tree,
						  EXTENT_NEW | EXTENT_DIRTY);
	if (ret) {
		btrfs_set_log_full_commit(trans);
		mutex_unlock(&log_root_tree->log_mutex);
		goto out_wake_log_root;
	}

	btrfs_set_super_log_root(fs_info->super_for_commit,
				 log_root_tree->node->start);
	btrfs_set_super_log_root_level(fs_info->super_for_commit,
				       btrfs_header_level(log_root_tree->node));

	log_root_tree->log_transid++;
	mutex_unlock(&log_root_tree->log_mutex);

	/*
	 * Nobody else is going to jump in and write the ctree
	 * super here because the log_commit atomic below is protecting
	 * us.  We must be called with a transaction handle pinning
	 * the running transaction open, so a full commit can't hop
	 * in and cause problems either.
	 */
	ret = write_all_supers(fs_info, 1);
	if (ret) {
		btrfs_set_log_full_commit(trans);
		btrfs_abort_transaction(trans, ret);
		goto out_wake_log_root;
	}

	mutex_lock(&root->log_mutex);
	if (root->last_log_commit < log_transid)
		root->last_log_commit = log_transid;
	mutex_unlock(&root->log_mutex);

out_wake_log_root:
	mutex_lock(&log_root_tree->log_mutex);
	btrfs_remove_all_log_ctxs(log_root_tree, index2, ret);

	log_root_tree->log_transid_committed++;
	atomic_set(&log_root_tree->log_commit[index2], 0);
	mutex_unlock(&log_root_tree->log_mutex);

	/*
	 * The barrier before waitqueue_active (in cond_wake_up) is needed so
	 * all the updates above are seen by the woken threads. It might not be
	 * necessary, but proving that seems to be hard.
	 */
	cond_wake_up(&log_root_tree->log_commit_wait[index2]);
out:
	mutex_lock(&root->log_mutex);
	btrfs_remove_all_log_ctxs(root, index1, ret);
	root->log_transid_committed++;
	atomic_set(&root->log_commit[index1], 0);
	mutex_unlock(&root->log_mutex);

	/*
	 * The barrier before waitqueue_active (in cond_wake_up) is needed so
	 * all the updates above are seen by the woken threads. It might not be
	 * necessary, but proving that seems to be hard.
	 */
	cond_wake_up(&root->log_commit_wait[index1]);
	return ret;
}

static void free_log_tree(struct btrfs_trans_handle *trans,
			  struct btrfs_root *log)
{
	int ret;
	struct walk_control wc = {
		.free = 1,
		.process_func = process_one_buffer
	};

	ret = walk_log_tree(trans, log, &wc);
	if (ret) {
		if (trans)
			btrfs_abort_transaction(trans, ret);
		else
			btrfs_handle_fs_error(log->fs_info, ret, NULL);
	}

	clear_extent_bits(&log->dirty_log_pages, 0, (u64)-1,
			  EXTENT_DIRTY | EXTENT_NEW | EXTENT_NEED_WAIT);
	btrfs_put_root(log);
}

/*
 * free all the extents used by the tree log.  This should be called
 * at commit time of the full transaction
 */
int btrfs_free_log(struct btrfs_trans_handle *trans, struct btrfs_root *root)
{
	if (root->log_root) {
		free_log_tree(trans, root->log_root);
		root->log_root = NULL;
	}
	return 0;
}

int btrfs_free_log_root_tree(struct btrfs_trans_handle *trans,
			     struct btrfs_fs_info *fs_info)
{
	if (fs_info->log_root_tree) {
		free_log_tree(trans, fs_info->log_root_tree);
		fs_info->log_root_tree = NULL;
	}
	return 0;
}

/*
 * Check if an inode was logged in the current transaction. We can't always rely
 * on an inode's logged_trans value, because it's an in-memory only field and
 * therefore not persisted. This means that its value is lost if the inode gets
 * evicted and loaded again from disk (in which case it has a value of 0, and
 * certainly it is smaller then any possible transaction ID), when that happens
 * the full_sync flag is set in the inode's runtime flags, so on that case we
 * assume eviction happened and ignore the logged_trans value, assuming the
 * worst case, that the inode was logged before in the current transaction.
 */
static bool inode_logged(struct btrfs_trans_handle *trans,
			 struct btrfs_inode *inode)
{
	if (inode->logged_trans == trans->transid)
		return true;

	if (inode->last_trans == trans->transid &&
	    test_bit(BTRFS_INODE_NEEDS_FULL_SYNC, &inode->runtime_flags) &&
	    !test_bit(BTRFS_FS_LOG_RECOVERING, &trans->fs_info->flags))
		return true;

	return false;
}

/*
 * If both a file and directory are logged, and unlinks or renames are
 * mixed in, we have a few interesting corners:
 *
 * create file X in dir Y
 * link file X to X.link in dir Y
 * fsync file X
 * unlink file X but leave X.link
 * fsync dir Y
 *
 * After a crash we would expect only X.link to exist.  But file X
 * didn't get fsync'd again so the log has back refs for X and X.link.
 *
 * We solve this by removing directory entries and inode backrefs from the
 * log when a file that was logged in the current transaction is
 * unlinked.  Any later fsync will include the updated log entries, and
 * we'll be able to reconstruct the proper directory items from backrefs.
 *
 * This optimizations allows us to avoid relogging the entire inode
 * or the entire directory.
 */
int btrfs_del_dir_entries_in_log(struct btrfs_trans_handle *trans,
				 struct btrfs_root *root,
				 const char *name, int name_len,
				 struct btrfs_inode *dir, u64 index)
{
	struct btrfs_root *log;
	struct btrfs_dir_item *di;
	struct btrfs_path *path;
	int ret;
	int err = 0;
	int bytes_del = 0;
	u64 dir_ino = btrfs_ino(dir);

	if (!inode_logged(trans, dir))
		return 0;

	ret = join_running_log_trans(root);
	if (ret)
		return 0;

	mutex_lock(&dir->log_mutex);

	log = root->log_root;
	path = btrfs_alloc_path();
	if (!path) {
		err = -ENOMEM;
		goto out_unlock;
	}

	di = btrfs_lookup_dir_item(trans, log, path, dir_ino,
				   name, name_len, -1);
	if (IS_ERR(di)) {
		err = PTR_ERR(di);
		goto fail;
	}
	if (di) {
		ret = btrfs_delete_one_dir_name(trans, log, path, di);
		bytes_del += name_len;
		if (ret) {
			err = ret;
			goto fail;
		}
	}
	btrfs_release_path(path);
	di = btrfs_lookup_dir_index_item(trans, log, path, dir_ino,
					 index, name, name_len, -1);
	if (IS_ERR(di)) {
		err = PTR_ERR(di);
		goto fail;
	}
	if (di) {
		ret = btrfs_delete_one_dir_name(trans, log, path, di);
		bytes_del += name_len;
		if (ret) {
			err = ret;
			goto fail;
		}
	}

	/* update the directory size in the log to reflect the names
	 * we have removed
	 */
	if (bytes_del) {
		struct btrfs_key key;

		key.objectid = dir_ino;
		key.offset = 0;
		key.type = BTRFS_INODE_ITEM_KEY;
		btrfs_release_path(path);

		ret = btrfs_search_slot(trans, log, &key, path, 0, 1);
		if (ret < 0) {
			err = ret;
			goto fail;
		}
		if (ret == 0) {
			struct btrfs_inode_item *item;
			u64 i_size;

			item = btrfs_item_ptr(path->nodes[0], path->slots[0],
					      struct btrfs_inode_item);
			i_size = btrfs_inode_size(path->nodes[0], item);
			if (i_size > bytes_del)
				i_size -= bytes_del;
			else
				i_size = 0;
			btrfs_set_inode_size(path->nodes[0], item, i_size);
			btrfs_mark_buffer_dirty(path->nodes[0]);
		} else
			ret = 0;
		btrfs_release_path(path);
	}
fail:
	btrfs_free_path(path);
out_unlock:
	mutex_unlock(&dir->log_mutex);
	if (ret == -ENOSPC) {
		btrfs_set_log_full_commit(trans);
		ret = 0;
	} else if (ret < 0)
		btrfs_abort_transaction(trans, ret);

	btrfs_end_log_trans(root);

	return err;
}

/* see comments for btrfs_del_dir_entries_in_log */
int btrfs_del_inode_ref_in_log(struct btrfs_trans_handle *trans,
			       struct btrfs_root *root,
			       const char *name, int name_len,
			       struct btrfs_inode *inode, u64 dirid)
{
	struct btrfs_root *log;
	u64 index;
	int ret;

	if (!inode_logged(trans, inode))
		return 0;

	ret = join_running_log_trans(root);
	if (ret)
		return 0;
	log = root->log_root;
	mutex_lock(&inode->log_mutex);

	ret = btrfs_del_inode_ref(trans, log, name, name_len, btrfs_ino(inode),
				  dirid, &index);
	mutex_unlock(&inode->log_mutex);
	if (ret == -ENOSPC) {
		btrfs_set_log_full_commit(trans);
		ret = 0;
	} else if (ret < 0 && ret != -ENOENT)
		btrfs_abort_transaction(trans, ret);
	btrfs_end_log_trans(root);

	return ret;
}

/*
 * creates a range item in the log for 'dirid'.  first_offset and
 * last_offset tell us which parts of the key space the log should
 * be considered authoritative for.
 */
static noinline int insert_dir_log_key(struct btrfs_trans_handle *trans,
				       struct btrfs_root *log,
				       struct btrfs_path *path,
				       int key_type, u64 dirid,
				       u64 first_offset, u64 last_offset)
{
	int ret;
	struct btrfs_key key;
	struct btrfs_dir_log_item *item;

	key.objectid = dirid;
	key.offset = first_offset;
	if (key_type == BTRFS_DIR_ITEM_KEY)
		key.type = BTRFS_DIR_LOG_ITEM_KEY;
	else
		key.type = BTRFS_DIR_LOG_INDEX_KEY;
	ret = btrfs_insert_empty_item(trans, log, path, &key, sizeof(*item));
	if (ret)
		return ret;

	item = btrfs_item_ptr(path->nodes[0], path->slots[0],
			      struct btrfs_dir_log_item);
	btrfs_set_dir_log_end(path->nodes[0], item, last_offset);
	btrfs_mark_buffer_dirty(path->nodes[0]);
	btrfs_release_path(path);
	return 0;
}

/*
 * log all the items included in the current transaction for a given
 * directory.  This also creates the range items in the log tree required
 * to replay anything deleted before the fsync
 */
static noinline int log_dir_items(struct btrfs_trans_handle *trans,
			  struct btrfs_root *root, struct btrfs_inode *inode,
			  struct btrfs_path *path,
			  struct btrfs_path *dst_path, int key_type,
			  struct btrfs_log_ctx *ctx,
			  u64 min_offset, u64 *last_offset_ret)
{
	struct btrfs_key min_key;
	struct btrfs_root *log = root->log_root;
	struct extent_buffer *src;
	int err = 0;
	int ret;
	int i;
	int nritems;
	u64 first_offset = min_offset;
	u64 last_offset = (u64)-1;
	u64 ino = btrfs_ino(inode);

	log = root->log_root;

	min_key.objectid = ino;
	min_key.type = key_type;
	min_key.offset = min_offset;

	ret = btrfs_search_forward(root, &min_key, path, trans->transid);

	/*
	 * we didn't find anything from this transaction, see if there
	 * is anything at all
	 */
	if (ret != 0 || min_key.objectid != ino || min_key.type != key_type) {
		min_key.objectid = ino;
		min_key.type = key_type;
		min_key.offset = (u64)-1;
		btrfs_release_path(path);
		ret = btrfs_search_slot(NULL, root, &min_key, path, 0, 0);
		if (ret < 0) {
			btrfs_release_path(path);
			return ret;
		}
		ret = btrfs_previous_item(root, path, ino, key_type);

		/* if ret == 0 there are items for this type,
		 * create a range to tell us the last key of this type.
		 * otherwise, there are no items in this directory after
		 * *min_offset, and we create a range to indicate that.
		 */
		if (ret == 0) {
			struct btrfs_key tmp;
			btrfs_item_key_to_cpu(path->nodes[0], &tmp,
					      path->slots[0]);
			if (key_type == tmp.type)
				first_offset = max(min_offset, tmp.offset) + 1;
		}
		goto done;
	}

	/* go backward to find any previous key */
	ret = btrfs_previous_item(root, path, ino, key_type);
	if (ret == 0) {
		struct btrfs_key tmp;
		btrfs_item_key_to_cpu(path->nodes[0], &tmp, path->slots[0]);
		if (key_type == tmp.type) {
			first_offset = tmp.offset;
			ret = overwrite_item(trans, log, dst_path,
					     path->nodes[0], path->slots[0],
					     &tmp);
			if (ret) {
				err = ret;
				goto done;
			}
		}
	}
	btrfs_release_path(path);

	/*
	 * Find the first key from this transaction again.  See the note for
	 * log_new_dir_dentries, if we're logging a directory recursively we
	 * won't be holding its i_mutex, which means we can modify the directory
	 * while we're logging it.  If we remove an entry between our first
	 * search and this search we'll not find the key again and can just
	 * bail.
	 */
	ret = btrfs_search_slot(NULL, root, &min_key, path, 0, 0);
	if (ret != 0)
		goto done;

	/*
	 * we have a block from this transaction, log every item in it
	 * from our directory
	 */
	while (1) {
		struct btrfs_key tmp;
		src = path->nodes[0];
		nritems = btrfs_header_nritems(src);
		for (i = path->slots[0]; i < nritems; i++) {
			struct btrfs_dir_item *di;

			btrfs_item_key_to_cpu(src, &min_key, i);

			if (min_key.objectid != ino || min_key.type != key_type)
				goto done;
			ret = overwrite_item(trans, log, dst_path, src, i,
					     &min_key);
			if (ret) {
				err = ret;
				goto done;
			}

			/*
			 * We must make sure that when we log a directory entry,
			 * the corresponding inode, after log replay, has a
			 * matching link count. For example:
			 *
			 * touch foo
			 * mkdir mydir
			 * sync
			 * ln foo mydir/bar
			 * xfs_io -c "fsync" mydir
			 * <crash>
			 * <mount fs and log replay>
			 *
			 * Would result in a fsync log that when replayed, our
			 * file inode would have a link count of 1, but we get
			 * two directory entries pointing to the same inode.
			 * After removing one of the names, it would not be
			 * possible to remove the other name, which resulted
			 * always in stale file handle errors, and would not
			 * be possible to rmdir the parent directory, since
			 * its i_size could never decrement to the value
			 * BTRFS_EMPTY_DIR_SIZE, resulting in -ENOTEMPTY errors.
			 */
			di = btrfs_item_ptr(src, i, struct btrfs_dir_item);
			btrfs_dir_item_key_to_cpu(src, di, &tmp);
			if (ctx &&
			    (btrfs_dir_transid(src, di) == trans->transid ||
			     btrfs_dir_type(src, di) == BTRFS_FT_DIR) &&
			    tmp.type != BTRFS_ROOT_ITEM_KEY)
				ctx->log_new_dentries = true;
		}
		path->slots[0] = nritems;

		/*
		 * look ahead to the next item and see if it is also
		 * from this directory and from this transaction
		 */
		ret = btrfs_next_leaf(root, path);
		if (ret) {
			if (ret == 1)
				last_offset = (u64)-1;
			else
				err = ret;
			goto done;
		}
		btrfs_item_key_to_cpu(path->nodes[0], &tmp, path->slots[0]);
		if (tmp.objectid != ino || tmp.type != key_type) {
			last_offset = (u64)-1;
			goto done;
		}
		if (btrfs_header_generation(path->nodes[0]) != trans->transid) {
			ret = overwrite_item(trans, log, dst_path,
					     path->nodes[0], path->slots[0],
					     &tmp);
			if (ret)
				err = ret;
			else
				last_offset = tmp.offset;
			goto done;
		}
	}
done:
	btrfs_release_path(path);
	btrfs_release_path(dst_path);

	if (err == 0) {
		*last_offset_ret = last_offset;
		/*
		 * insert the log range keys to indicate where the log
		 * is valid
		 */
		ret = insert_dir_log_key(trans, log, path, key_type,
					 ino, first_offset, last_offset);
		if (ret)
			err = ret;
	}
	return err;
}

/*
 * logging directories is very similar to logging inodes, We find all the items
 * from the current transaction and write them to the log.
 *
 * The recovery code scans the directory in the subvolume, and if it finds a
 * key in the range logged that is not present in the log tree, then it means
 * that dir entry was unlinked during the transaction.
 *
 * In order for that scan to work, we must include one key smaller than
 * the smallest logged by this transaction and one key larger than the largest
 * key logged by this transaction.
 */
static noinline int log_directory_changes(struct btrfs_trans_handle *trans,
			  struct btrfs_root *root, struct btrfs_inode *inode,
			  struct btrfs_path *path,
			  struct btrfs_path *dst_path,
			  struct btrfs_log_ctx *ctx)
{
	u64 min_key;
	u64 max_key;
	int ret;
	int key_type = BTRFS_DIR_ITEM_KEY;

again:
	min_key = 0;
	max_key = 0;
	while (1) {
		ret = log_dir_items(trans, root, inode, path, dst_path, key_type,
				ctx, min_key, &max_key);
		if (ret)
			return ret;
		if (max_key == (u64)-1)
			break;
		min_key = max_key + 1;
	}

	if (key_type == BTRFS_DIR_ITEM_KEY) {
		key_type = BTRFS_DIR_INDEX_KEY;
		goto again;
	}
	return 0;
}

/*
 * a helper function to drop items from the log before we relog an
 * inode.  max_key_type indicates the highest item type to remove.
 * This cannot be run for file data extents because it does not
 * free the extents they point to.
 */
static int drop_objectid_items(struct btrfs_trans_handle *trans,
				  struct btrfs_root *log,
				  struct btrfs_path *path,
				  u64 objectid, int max_key_type)
{
	int ret;
	struct btrfs_key key;
	struct btrfs_key found_key;
	int start_slot;

	key.objectid = objectid;
	key.type = max_key_type;
	key.offset = (u64)-1;

	while (1) {
		ret = btrfs_search_slot(trans, log, &key, path, -1, 1);
		BUG_ON(ret == 0); /* Logic error */
		if (ret < 0)
			break;

		if (path->slots[0] == 0)
			break;

		path->slots[0]--;
		btrfs_item_key_to_cpu(path->nodes[0], &found_key,
				      path->slots[0]);

		if (found_key.objectid != objectid)
			break;

		found_key.offset = 0;
		found_key.type = 0;
		ret = btrfs_bin_search(path->nodes[0], &found_key, 0,
				       &start_slot);
		if (ret < 0)
			break;

		ret = btrfs_del_items(trans, log, path, start_slot,
				      path->slots[0] - start_slot + 1);
		/*
		 * If start slot isn't 0 then we don't need to re-search, we've
		 * found the last guy with the objectid in this tree.
		 */
		if (ret || start_slot != 0)
			break;
		btrfs_release_path(path);
	}
	btrfs_release_path(path);
	if (ret > 0)
		ret = 0;
	return ret;
}

static void fill_inode_item(struct btrfs_trans_handle *trans,
			    struct extent_buffer *leaf,
			    struct btrfs_inode_item *item,
			    struct inode *inode, int log_inode_only,
			    u64 logged_isize)
{
	struct btrfs_map_token token;

	btrfs_init_map_token(&token, leaf);

	if (log_inode_only) {
		/* set the generation to zero so the recover code
		 * can tell the difference between an logging
		 * just to say 'this inode exists' and a logging
		 * to say 'update this inode with these values'
		 */
		btrfs_set_token_inode_generation(leaf, item, 0, &token);
		btrfs_set_token_inode_size(leaf, item, logged_isize, &token);
	} else {
		btrfs_set_token_inode_generation(leaf, item,
						 BTRFS_I(inode)->generation,
						 &token);
		btrfs_set_token_inode_size(leaf, item, inode->i_size, &token);
	}

	btrfs_set_token_inode_uid(leaf, item, i_uid_read(inode), &token);
	btrfs_set_token_inode_gid(leaf, item, i_gid_read(inode), &token);
	btrfs_set_token_inode_mode(leaf, item, inode->i_mode, &token);
	btrfs_set_token_inode_nlink(leaf, item, inode->i_nlink, &token);

	btrfs_set_token_timespec_sec(leaf, &item->atime,
				     inode->i_atime.tv_sec, &token);
	btrfs_set_token_timespec_nsec(leaf, &item->atime,
				      inode->i_atime.tv_nsec, &token);

	btrfs_set_token_timespec_sec(leaf, &item->mtime,
				     inode->i_mtime.tv_sec, &token);
	btrfs_set_token_timespec_nsec(leaf, &item->mtime,
				      inode->i_mtime.tv_nsec, &token);

	btrfs_set_token_timespec_sec(leaf, &item->ctime,
				     inode->i_ctime.tv_sec, &token);
	btrfs_set_token_timespec_nsec(leaf, &item->ctime,
				      inode->i_ctime.tv_nsec, &token);

	btrfs_set_token_inode_nbytes(leaf, item, inode_get_bytes(inode),
				     &token);

	btrfs_set_token_inode_sequence(leaf, item,
				       inode_peek_iversion(inode), &token);
	btrfs_set_token_inode_transid(leaf, item, trans->transid, &token);
	btrfs_set_token_inode_rdev(leaf, item, inode->i_rdev, &token);
	btrfs_set_token_inode_flags(leaf, item, BTRFS_I(inode)->flags, &token);
	btrfs_set_token_inode_block_group(leaf, item, 0, &token);
}

static int log_inode_item(struct btrfs_trans_handle *trans,
			  struct btrfs_root *log, struct btrfs_path *path,
			  struct btrfs_inode *inode)
{
	struct btrfs_inode_item *inode_item;
	int ret;

	ret = btrfs_insert_empty_item(trans, log, path,
				      &inode->location, sizeof(*inode_item));
	if (ret && ret != -EEXIST)
		return ret;
	inode_item = btrfs_item_ptr(path->nodes[0], path->slots[0],
				    struct btrfs_inode_item);
	fill_inode_item(trans, path->nodes[0], inode_item, &inode->vfs_inode,
			0, 0);
	btrfs_release_path(path);
	return 0;
}

static int log_csums(struct btrfs_trans_handle *trans,
		     struct btrfs_root *log_root,
		     struct btrfs_ordered_sum *sums)
{
	int ret;

	/*
	 * Due to extent cloning, we might have logged a csum item that covers a
	 * subrange of a cloned extent, and later we can end up logging a csum
	 * item for a larger subrange of the same extent or the entire range.
	 * This would leave csum items in the log tree that cover the same range
	 * and break the searches for checksums in the log tree, resulting in
	 * some checksums missing in the fs/subvolume tree. So just delete (or
	 * trim and adjust) any existing csum items in the log for this range.
	 */
	ret = btrfs_del_csums(trans, log_root, sums->bytenr, sums->len);
	if (ret)
		return ret;

	return btrfs_csum_file_blocks(trans, log_root, sums);
}

static noinline int copy_items(struct btrfs_trans_handle *trans,
			       struct btrfs_inode *inode,
			       struct btrfs_path *dst_path,
			       struct btrfs_path *src_path,
			       int start_slot, int nr, int inode_only,
			       u64 logged_isize)
{
	struct btrfs_fs_info *fs_info = trans->fs_info;
	unsigned long src_offset;
	unsigned long dst_offset;
	struct btrfs_root *log = inode->root->log_root;
	struct btrfs_file_extent_item *extent;
	struct btrfs_inode_item *inode_item;
	struct extent_buffer *src = src_path->nodes[0];
	int ret;
	struct btrfs_key *ins_keys;
	u32 *ins_sizes;
	char *ins_data;
	int i;
	struct list_head ordered_sums;
	int skip_csum = inode->flags & BTRFS_INODE_NODATASUM;

	INIT_LIST_HEAD(&ordered_sums);

	ins_data = kmalloc(nr * sizeof(struct btrfs_key) +
			   nr * sizeof(u32), GFP_NOFS);
	if (!ins_data)
		return -ENOMEM;

	ins_sizes = (u32 *)ins_data;
	ins_keys = (struct btrfs_key *)(ins_data + nr * sizeof(u32));

	for (i = 0; i < nr; i++) {
		ins_sizes[i] = btrfs_item_size_nr(src, i + start_slot);
		btrfs_item_key_to_cpu(src, ins_keys + i, i + start_slot);
	}
	ret = btrfs_insert_empty_items(trans, log, dst_path,
				       ins_keys, ins_sizes, nr);
	if (ret) {
		kfree(ins_data);
		return ret;
	}

	for (i = 0; i < nr; i++, dst_path->slots[0]++) {
		dst_offset = btrfs_item_ptr_offset(dst_path->nodes[0],
						   dst_path->slots[0]);

		src_offset = btrfs_item_ptr_offset(src, start_slot + i);

		if (ins_keys[i].type == BTRFS_INODE_ITEM_KEY) {
			inode_item = btrfs_item_ptr(dst_path->nodes[0],
						    dst_path->slots[0],
						    struct btrfs_inode_item);
			fill_inode_item(trans, dst_path->nodes[0], inode_item,
					&inode->vfs_inode,
					inode_only == LOG_INODE_EXISTS,
					logged_isize);
		} else {
			copy_extent_buffer(dst_path->nodes[0], src, dst_offset,
					   src_offset, ins_sizes[i]);
		}

		/* take a reference on file data extents so that truncates
		 * or deletes of this inode don't have to relog the inode
		 * again
		 */
		if (ins_keys[i].type == BTRFS_EXTENT_DATA_KEY &&
		    !skip_csum) {
			int found_type;
			extent = btrfs_item_ptr(src, start_slot + i,
						struct btrfs_file_extent_item);

			if (btrfs_file_extent_generation(src, extent) < trans->transid)
				continue;

			found_type = btrfs_file_extent_type(src, extent);
			if (found_type == BTRFS_FILE_EXTENT_REG) {
				u64 ds, dl, cs, cl;
				ds = btrfs_file_extent_disk_bytenr(src,
								extent);
				/* ds == 0 is a hole */
				if (ds == 0)
					continue;

				dl = btrfs_file_extent_disk_num_bytes(src,
								extent);
				cs = btrfs_file_extent_offset(src, extent);
				cl = btrfs_file_extent_num_bytes(src,
								extent);
				if (btrfs_file_extent_compression(src,
								  extent)) {
					cs = 0;
					cl = dl;
				}

				ret = btrfs_lookup_csums_range(
						fs_info->csum_root,
						ds + cs, ds + cs + cl - 1,
						&ordered_sums, 0);
				if (ret) {
					btrfs_release_path(dst_path);
					kfree(ins_data);
					return ret;
				}
			}
		}
	}

	btrfs_mark_buffer_dirty(dst_path->nodes[0]);
	btrfs_release_path(dst_path);
	kfree(ins_data);

	/*
	 * we have to do this after the loop above to avoid changing the
	 * log tree while trying to change the log tree.
	 */
	ret = 0;
	while (!list_empty(&ordered_sums)) {
		struct btrfs_ordered_sum *sums = list_entry(ordered_sums.next,
						   struct btrfs_ordered_sum,
						   list);
		if (!ret)
			ret = log_csums(trans, log, sums);
		list_del(&sums->list);
		kfree(sums);
	}

	return ret;
}

static int extent_cmp(void *priv, struct list_head *a, struct list_head *b)
{
	struct extent_map *em1, *em2;

	em1 = list_entry(a, struct extent_map, list);
	em2 = list_entry(b, struct extent_map, list);

	if (em1->start < em2->start)
		return -1;
	else if (em1->start > em2->start)
		return 1;
	return 0;
}

static int log_extent_csums(struct btrfs_trans_handle *trans,
			    struct btrfs_inode *inode,
			    struct btrfs_root *log_root,
			    const struct extent_map *em)
{
	u64 csum_offset;
	u64 csum_len;
	LIST_HEAD(ordered_sums);
	int ret = 0;

	if (inode->flags & BTRFS_INODE_NODATASUM ||
	    test_bit(EXTENT_FLAG_PREALLOC, &em->flags) ||
	    em->block_start == EXTENT_MAP_HOLE)
		return 0;

	/* If we're compressed we have to save the entire range of csums. */
	if (em->compress_type) {
		csum_offset = 0;
		csum_len = max(em->block_len, em->orig_block_len);
	} else {
		csum_offset = em->mod_start - em->start;
		csum_len = em->mod_len;
	}

	/* block start is already adjusted for the file extent offset. */
	ret = btrfs_lookup_csums_range(trans->fs_info->csum_root,
				       em->block_start + csum_offset,
				       em->block_start + csum_offset +
				       csum_len - 1, &ordered_sums, 0);
	if (ret)
		return ret;

	while (!list_empty(&ordered_sums)) {
		struct btrfs_ordered_sum *sums = list_entry(ordered_sums.next,
						   struct btrfs_ordered_sum,
						   list);
		if (!ret)
			ret = log_csums(trans, log_root, sums);
		list_del(&sums->list);
		kfree(sums);
	}

	return ret;
}

static int log_one_extent(struct btrfs_trans_handle *trans,
			  struct btrfs_inode *inode, struct btrfs_root *root,
			  const struct extent_map *em,
			  struct btrfs_path *path,
			  struct btrfs_log_ctx *ctx)
{
	struct btrfs_root *log = root->log_root;
	struct btrfs_file_extent_item *fi;
	struct extent_buffer *leaf;
	struct btrfs_map_token token;
	struct btrfs_key key;
	u64 extent_offset = em->start - em->orig_start;
	u64 block_len;
	int ret;
	int extent_inserted = 0;

	ret = log_extent_csums(trans, inode, log, em);
	if (ret)
		return ret;

	ret = __btrfs_drop_extents(trans, log, &inode->vfs_inode, path, em->start,
				   em->start + em->len, NULL, 0, 1,
				   sizeof(*fi), &extent_inserted);
	if (ret)
		return ret;

	if (!extent_inserted) {
		key.objectid = btrfs_ino(inode);
		key.type = BTRFS_EXTENT_DATA_KEY;
		key.offset = em->start;

		ret = btrfs_insert_empty_item(trans, log, path, &key,
					      sizeof(*fi));
		if (ret)
			return ret;
	}
	leaf = path->nodes[0];
	btrfs_init_map_token(&token, leaf);
	fi = btrfs_item_ptr(leaf, path->slots[0],
			    struct btrfs_file_extent_item);

	btrfs_set_token_file_extent_generation(leaf, fi, trans->transid,
					       &token);
	if (test_bit(EXTENT_FLAG_PREALLOC, &em->flags))
		btrfs_set_token_file_extent_type(leaf, fi,
						 BTRFS_FILE_EXTENT_PREALLOC,
						 &token);
	else
		btrfs_set_token_file_extent_type(leaf, fi,
						 BTRFS_FILE_EXTENT_REG,
						 &token);

	block_len = max(em->block_len, em->orig_block_len);
	if (em->compress_type != BTRFS_COMPRESS_NONE) {
		btrfs_set_token_file_extent_disk_bytenr(leaf, fi,
							em->block_start,
							&token);
		btrfs_set_token_file_extent_disk_num_bytes(leaf, fi, block_len,
							   &token);
	} else if (em->block_start < EXTENT_MAP_LAST_BYTE) {
		btrfs_set_token_file_extent_disk_bytenr(leaf, fi,
							em->block_start -
							extent_offset, &token);
		btrfs_set_token_file_extent_disk_num_bytes(leaf, fi, block_len,
							   &token);
	} else {
		btrfs_set_token_file_extent_disk_bytenr(leaf, fi, 0, &token);
		btrfs_set_token_file_extent_disk_num_bytes(leaf, fi, 0,
							   &token);
	}

	btrfs_set_token_file_extent_offset(leaf, fi, extent_offset, &token);
	btrfs_set_token_file_extent_num_bytes(leaf, fi, em->len, &token);
	btrfs_set_token_file_extent_ram_bytes(leaf, fi, em->ram_bytes, &token);
	btrfs_set_token_file_extent_compression(leaf, fi, em->compress_type,
						&token);
	btrfs_set_token_file_extent_encryption(leaf, fi, 0, &token);
	btrfs_set_token_file_extent_other_encoding(leaf, fi, 0, &token);
	btrfs_mark_buffer_dirty(leaf);

	btrfs_release_path(path);

	return ret;
}

/*
 * Log all prealloc extents beyond the inode's i_size to make sure we do not
 * lose them after doing a fast fsync and replaying the log. We scan the
 * subvolume's root instead of iterating the inode's extent map tree because
 * otherwise we can log incorrect extent items based on extent map conversion.
 * That can happen due to the fact that extent maps are merged when they
 * are not in the extent map tree's list of modified extents.
 */
static int btrfs_log_prealloc_extents(struct btrfs_trans_handle *trans,
				      struct btrfs_inode *inode,
				      struct btrfs_path *path)
{
	struct btrfs_root *root = inode->root;
	struct btrfs_key key;
	const u64 i_size = i_size_read(&inode->vfs_inode);
	const u64 ino = btrfs_ino(inode);
	struct btrfs_path *dst_path = NULL;
	bool dropped_extents = false;
<<<<<<< HEAD
=======
	u64 truncate_offset = i_size;
	struct extent_buffer *leaf;
	int slot;
>>>>>>> 04d5ce62
	int ins_nr = 0;
	int start_slot;
	int ret;

	if (!(inode->flags & BTRFS_INODE_PREALLOC))
		return 0;

	key.objectid = ino;
	key.type = BTRFS_EXTENT_DATA_KEY;
	key.offset = i_size;
	ret = btrfs_search_slot(NULL, root, &key, path, 0, 0);
	if (ret < 0)
		goto out;

	/*
	 * We must check if there is a prealloc extent that starts before the
	 * i_size and crosses the i_size boundary. This is to ensure later we
	 * truncate down to the end of that extent and not to the i_size, as
	 * otherwise we end up losing part of the prealloc extent after a log
	 * replay and with an implicit hole if there is another prealloc extent
	 * that starts at an offset beyond i_size.
	 */
	ret = btrfs_previous_item(root, path, ino, BTRFS_EXTENT_DATA_KEY);
	if (ret < 0)
		goto out;

	if (ret == 0) {
		struct btrfs_file_extent_item *ei;

		leaf = path->nodes[0];
		slot = path->slots[0];
		ei = btrfs_item_ptr(leaf, slot, struct btrfs_file_extent_item);

		if (btrfs_file_extent_type(leaf, ei) ==
		    BTRFS_FILE_EXTENT_PREALLOC) {
			u64 extent_end;

			btrfs_item_key_to_cpu(leaf, &key, slot);
			extent_end = key.offset +
				btrfs_file_extent_num_bytes(leaf, ei);

			if (extent_end > i_size)
				truncate_offset = extent_end;
		}
	} else {
		ret = 0;
	}

	while (true) {
		leaf = path->nodes[0];
		slot = path->slots[0];

		if (slot >= btrfs_header_nritems(leaf)) {
			if (ins_nr > 0) {
				ret = copy_items(trans, inode, dst_path, path,
						 start_slot, ins_nr, 1, 0);
				if (ret < 0)
					goto out;
				ins_nr = 0;
			}
			ret = btrfs_next_leaf(root, path);
			if (ret < 0)
				goto out;
			if (ret > 0) {
				ret = 0;
				break;
			}
			continue;
		}

		btrfs_item_key_to_cpu(leaf, &key, slot);
		if (key.objectid > ino)
			break;
		if (WARN_ON_ONCE(key.objectid < ino) ||
		    key.type < BTRFS_EXTENT_DATA_KEY ||
		    key.offset < i_size) {
			path->slots[0]++;
			continue;
		}
		if (!dropped_extents) {
			/*
			 * Avoid logging extent items logged in past fsync calls
			 * and leading to duplicate keys in the log tree.
			 */
			do {
				ret = btrfs_truncate_inode_items(trans,
							 root->log_root,
							 &inode->vfs_inode,
							 truncate_offset,
							 BTRFS_EXTENT_DATA_KEY);
			} while (ret == -EAGAIN);
			if (ret)
				goto out;
			dropped_extents = true;
		}
		if (ins_nr == 0)
			start_slot = slot;
		ins_nr++;
		path->slots[0]++;
		if (!dst_path) {
			dst_path = btrfs_alloc_path();
			if (!dst_path) {
				ret = -ENOMEM;
				goto out;
			}
		}
	}
	if (ins_nr > 0) {
		ret = copy_items(trans, inode, dst_path, path,
				 start_slot, ins_nr, 1, 0);
		if (ret > 0)
			ret = 0;
	}
out:
	btrfs_release_path(path);
	btrfs_free_path(dst_path);
	return ret;
}

static int btrfs_log_changed_extents(struct btrfs_trans_handle *trans,
				     struct btrfs_root *root,
				     struct btrfs_inode *inode,
				     struct btrfs_path *path,
				     struct btrfs_log_ctx *ctx,
				     const u64 start,
				     const u64 end)
{
	struct extent_map *em, *n;
	struct list_head extents;
	struct extent_map_tree *tree = &inode->extent_tree;
	u64 test_gen;
	int ret = 0;
	int num = 0;

	INIT_LIST_HEAD(&extents);

	write_lock(&tree->lock);
	test_gen = root->fs_info->last_trans_committed;

	list_for_each_entry_safe(em, n, &tree->modified_extents, list) {
		/*
		 * Skip extents outside our logging range. It's important to do
		 * it for correctness because if we don't ignore them, we may
		 * log them before their ordered extent completes, and therefore
		 * we could log them without logging their respective checksums
		 * (the checksum items are added to the csum tree at the very
		 * end of btrfs_finish_ordered_io()). Also leave such extents
		 * outside of our range in the list, since we may have another
		 * ranged fsync in the near future that needs them. If an extent
		 * outside our range corresponds to a hole, log it to avoid
		 * leaving gaps between extents (fsck will complain when we are
		 * not using the NO_HOLES feature).
		 */
		if ((em->start > end || em->start + em->len <= start) &&
		    em->block_start != EXTENT_MAP_HOLE)
			continue;

		list_del_init(&em->list);
		/*
		 * Just an arbitrary number, this can be really CPU intensive
		 * once we start getting a lot of extents, and really once we
		 * have a bunch of extents we just want to commit since it will
		 * be faster.
		 */
		if (++num > 32768) {
			list_del_init(&tree->modified_extents);
			ret = -EFBIG;
			goto process;
		}

		if (em->generation <= test_gen)
			continue;

		/* We log prealloc extents beyond eof later. */
		if (test_bit(EXTENT_FLAG_PREALLOC, &em->flags) &&
		    em->start >= i_size_read(&inode->vfs_inode))
			continue;

		/* Need a ref to keep it from getting evicted from cache */
		refcount_inc(&em->refs);
		set_bit(EXTENT_FLAG_LOGGING, &em->flags);
		list_add_tail(&em->list, &extents);
		num++;
	}

	list_sort(NULL, &extents, extent_cmp);
process:
	while (!list_empty(&extents)) {
		em = list_entry(extents.next, struct extent_map, list);

		list_del_init(&em->list);

		/*
		 * If we had an error we just need to delete everybody from our
		 * private list.
		 */
		if (ret) {
			clear_em_logging(tree, em);
			free_extent_map(em);
			continue;
		}

		write_unlock(&tree->lock);

		ret = log_one_extent(trans, inode, root, em, path, ctx);
		write_lock(&tree->lock);
		clear_em_logging(tree, em);
		free_extent_map(em);
	}
	WARN_ON(!list_empty(&extents));
	write_unlock(&tree->lock);

	btrfs_release_path(path);
	if (!ret)
		ret = btrfs_log_prealloc_extents(trans, inode, path);

	return ret;
}

static int logged_inode_size(struct btrfs_root *log, struct btrfs_inode *inode,
			     struct btrfs_path *path, u64 *size_ret)
{
	struct btrfs_key key;
	int ret;

	key.objectid = btrfs_ino(inode);
	key.type = BTRFS_INODE_ITEM_KEY;
	key.offset = 0;

	ret = btrfs_search_slot(NULL, log, &key, path, 0, 0);
	if (ret < 0) {
		return ret;
	} else if (ret > 0) {
		*size_ret = 0;
	} else {
		struct btrfs_inode_item *item;

		item = btrfs_item_ptr(path->nodes[0], path->slots[0],
				      struct btrfs_inode_item);
		*size_ret = btrfs_inode_size(path->nodes[0], item);
		/*
		 * If the in-memory inode's i_size is smaller then the inode
		 * size stored in the btree, return the inode's i_size, so
		 * that we get a correct inode size after replaying the log
		 * when before a power failure we had a shrinking truncate
		 * followed by addition of a new name (rename / new hard link).
		 * Otherwise return the inode size from the btree, to avoid
		 * data loss when replaying a log due to previously doing a
		 * write that expands the inode's size and logging a new name
		 * immediately after.
		 */
		if (*size_ret > inode->vfs_inode.i_size)
			*size_ret = inode->vfs_inode.i_size;
	}

	btrfs_release_path(path);
	return 0;
}

/*
 * At the moment we always log all xattrs. This is to figure out at log replay
 * time which xattrs must have their deletion replayed. If a xattr is missing
 * in the log tree and exists in the fs/subvol tree, we delete it. This is
 * because if a xattr is deleted, the inode is fsynced and a power failure
 * happens, causing the log to be replayed the next time the fs is mounted,
 * we want the xattr to not exist anymore (same behaviour as other filesystems
 * with a journal, ext3/4, xfs, f2fs, etc).
 */
static int btrfs_log_all_xattrs(struct btrfs_trans_handle *trans,
				struct btrfs_root *root,
				struct btrfs_inode *inode,
				struct btrfs_path *path,
				struct btrfs_path *dst_path)
{
	int ret;
	struct btrfs_key key;
	const u64 ino = btrfs_ino(inode);
	int ins_nr = 0;
	int start_slot = 0;

	key.objectid = ino;
	key.type = BTRFS_XATTR_ITEM_KEY;
	key.offset = 0;

	ret = btrfs_search_slot(NULL, root, &key, path, 0, 0);
	if (ret < 0)
		return ret;

	while (true) {
		int slot = path->slots[0];
		struct extent_buffer *leaf = path->nodes[0];
		int nritems = btrfs_header_nritems(leaf);

		if (slot >= nritems) {
			if (ins_nr > 0) {
				ret = copy_items(trans, inode, dst_path, path,
						 start_slot, ins_nr, 1, 0);
				if (ret < 0)
					return ret;
				ins_nr = 0;
			}
			ret = btrfs_next_leaf(root, path);
			if (ret < 0)
				return ret;
			else if (ret > 0)
				break;
			continue;
		}

		btrfs_item_key_to_cpu(leaf, &key, slot);
		if (key.objectid != ino || key.type != BTRFS_XATTR_ITEM_KEY)
			break;

		if (ins_nr == 0)
			start_slot = slot;
		ins_nr++;
		path->slots[0]++;
		cond_resched();
	}
	if (ins_nr > 0) {
		ret = copy_items(trans, inode, dst_path, path,
				 start_slot, ins_nr, 1, 0);
		if (ret < 0)
			return ret;
	}

	return 0;
}

/*
 * When using the NO_HOLES feature if we punched a hole that causes the
 * deletion of entire leafs or all the extent items of the first leaf (the one
 * that contains the inode item and references) we may end up not processing
 * any extents, because there are no leafs with a generation matching the
 * current transaction that have extent items for our inode. So we need to find
 * if any holes exist and then log them. We also need to log holes after any
 * truncate operation that changes the inode's size.
 */
static int btrfs_log_holes(struct btrfs_trans_handle *trans,
			   struct btrfs_root *root,
			   struct btrfs_inode *inode,
			   struct btrfs_path *path)
{
	struct btrfs_fs_info *fs_info = root->fs_info;
	struct btrfs_key key;
	const u64 ino = btrfs_ino(inode);
	const u64 i_size = i_size_read(&inode->vfs_inode);
	u64 prev_extent_end = 0;
	int ret;

	if (!btrfs_fs_incompat(fs_info, NO_HOLES) || i_size == 0)
		return 0;

	key.objectid = ino;
	key.type = BTRFS_EXTENT_DATA_KEY;
	key.offset = 0;

	ret = btrfs_search_slot(NULL, root, &key, path, 0, 0);
	if (ret < 0)
		return ret;

	while (true) {
<<<<<<< HEAD
		struct btrfs_file_extent_item *extent;
		struct extent_buffer *leaf = path->nodes[0];
		u64 len;

		if (path->slots[0] >= btrfs_header_nritems(path->nodes[0])) {
			ret = btrfs_next_leaf(root, path);
			if (ret < 0)
				return ret;
			if (ret > 0) {
				ret = 0;
				break;
			}
			leaf = path->nodes[0];
		}

		btrfs_item_key_to_cpu(leaf, &key, path->slots[0]);
		if (key.objectid != ino || key.type != BTRFS_EXTENT_DATA_KEY)
			break;

		/* We have a hole, log it. */
		if (prev_extent_end < key.offset) {
			const u64 hole_len = key.offset - prev_extent_end;

			/*
			 * Release the path to avoid deadlocks with other code
			 * paths that search the root while holding locks on
			 * leafs from the log root.
			 */
			btrfs_release_path(path);
			ret = btrfs_insert_file_extent(trans, root->log_root,
						       ino, prev_extent_end, 0,
						       0, hole_len, 0, hole_len,
						       0, 0, 0);
			if (ret < 0)
				return ret;

			/*
			 * Search for the same key again in the root. Since it's
			 * an extent item and we are holding the inode lock, the
			 * key must still exist. If it doesn't just emit warning
			 * and return an error to fall back to a transaction
			 * commit.
			 */
			ret = btrfs_search_slot(NULL, root, &key, path, 0, 0);
			if (ret < 0)
				return ret;
			if (WARN_ON(ret > 0))
				return -ENOENT;
			leaf = path->nodes[0];
		}

		extent = btrfs_item_ptr(leaf, path->slots[0],
					struct btrfs_file_extent_item);
		if (btrfs_file_extent_type(leaf, extent) ==
		    BTRFS_FILE_EXTENT_INLINE) {
			len = btrfs_file_extent_ram_bytes(leaf, extent);
			prev_extent_end = ALIGN(key.offset + len,
						fs_info->sectorsize);
		} else {
			len = btrfs_file_extent_num_bytes(leaf, extent);
			prev_extent_end = key.offset + len;
		}

=======
		struct extent_buffer *leaf = path->nodes[0];

		if (path->slots[0] >= btrfs_header_nritems(path->nodes[0])) {
			ret = btrfs_next_leaf(root, path);
			if (ret < 0)
				return ret;
			if (ret > 0) {
				ret = 0;
				break;
			}
			leaf = path->nodes[0];
		}

		btrfs_item_key_to_cpu(leaf, &key, path->slots[0]);
		if (key.objectid != ino || key.type != BTRFS_EXTENT_DATA_KEY)
			break;

		/* We have a hole, log it. */
		if (prev_extent_end < key.offset) {
			const u64 hole_len = key.offset - prev_extent_end;

			/*
			 * Release the path to avoid deadlocks with other code
			 * paths that search the root while holding locks on
			 * leafs from the log root.
			 */
			btrfs_release_path(path);
			ret = btrfs_insert_file_extent(trans, root->log_root,
						       ino, prev_extent_end, 0,
						       0, hole_len, 0, hole_len,
						       0, 0, 0);
			if (ret < 0)
				return ret;

			/*
			 * Search for the same key again in the root. Since it's
			 * an extent item and we are holding the inode lock, the
			 * key must still exist. If it doesn't just emit warning
			 * and return an error to fall back to a transaction
			 * commit.
			 */
			ret = btrfs_search_slot(NULL, root, &key, path, 0, 0);
			if (ret < 0)
				return ret;
			if (WARN_ON(ret > 0))
				return -ENOENT;
			leaf = path->nodes[0];
		}

		prev_extent_end = btrfs_file_extent_end(path);
>>>>>>> 04d5ce62
		path->slots[0]++;
		cond_resched();
	}

	if (prev_extent_end < i_size) {
		u64 hole_len;

		btrfs_release_path(path);
		hole_len = ALIGN(i_size - prev_extent_end, fs_info->sectorsize);
		ret = btrfs_insert_file_extent(trans, root->log_root,
					       ino, prev_extent_end, 0, 0,
					       hole_len, 0, hole_len,
					       0, 0, 0);
		if (ret < 0)
			return ret;
	}

	return 0;
}

/*
 * When we are logging a new inode X, check if it doesn't have a reference that
 * matches the reference from some other inode Y created in a past transaction
 * and that was renamed in the current transaction. If we don't do this, then at
 * log replay time we can lose inode Y (and all its files if it's a directory):
 *
 * mkdir /mnt/x
 * echo "hello world" > /mnt/x/foobar
 * sync
 * mv /mnt/x /mnt/y
 * mkdir /mnt/x                 # or touch /mnt/x
 * xfs_io -c fsync /mnt/x
 * <power fail>
 * mount fs, trigger log replay
 *
 * After the log replay procedure, we would lose the first directory and all its
 * files (file foobar).
 * For the case where inode Y is not a directory we simply end up losing it:
 *
 * echo "123" > /mnt/foo
 * sync
 * mv /mnt/foo /mnt/bar
 * echo "abc" > /mnt/foo
 * xfs_io -c fsync /mnt/foo
 * <power fail>
 *
 * We also need this for cases where a snapshot entry is replaced by some other
 * entry (file or directory) otherwise we end up with an unreplayable log due to
 * attempts to delete the snapshot entry (entry of type BTRFS_ROOT_ITEM_KEY) as
 * if it were a regular entry:
 *
 * mkdir /mnt/x
 * btrfs subvolume snapshot /mnt /mnt/x/snap
 * btrfs subvolume delete /mnt/x/snap
 * rmdir /mnt/x
 * mkdir /mnt/x
 * fsync /mnt/x or fsync some new file inside it
 * <power fail>
 *
 * The snapshot delete, rmdir of x, mkdir of a new x and the fsync all happen in
 * the same transaction.
 */
static int btrfs_check_ref_name_override(struct extent_buffer *eb,
					 const int slot,
					 const struct btrfs_key *key,
					 struct btrfs_inode *inode,
					 u64 *other_ino, u64 *other_parent)
{
	int ret;
	struct btrfs_path *search_path;
	char *name = NULL;
	u32 name_len = 0;
	u32 item_size = btrfs_item_size_nr(eb, slot);
	u32 cur_offset = 0;
	unsigned long ptr = btrfs_item_ptr_offset(eb, slot);

	search_path = btrfs_alloc_path();
	if (!search_path)
		return -ENOMEM;
	search_path->search_commit_root = 1;
	search_path->skip_locking = 1;

	while (cur_offset < item_size) {
		u64 parent;
		u32 this_name_len;
		u32 this_len;
		unsigned long name_ptr;
		struct btrfs_dir_item *di;

		if (key->type == BTRFS_INODE_REF_KEY) {
			struct btrfs_inode_ref *iref;

			iref = (struct btrfs_inode_ref *)(ptr + cur_offset);
			parent = key->offset;
			this_name_len = btrfs_inode_ref_name_len(eb, iref);
			name_ptr = (unsigned long)(iref + 1);
			this_len = sizeof(*iref) + this_name_len;
		} else {
			struct btrfs_inode_extref *extref;

			extref = (struct btrfs_inode_extref *)(ptr +
							       cur_offset);
			parent = btrfs_inode_extref_parent(eb, extref);
			this_name_len = btrfs_inode_extref_name_len(eb, extref);
			name_ptr = (unsigned long)&extref->name;
			this_len = sizeof(*extref) + this_name_len;
		}

		if (this_name_len > name_len) {
			char *new_name;

			new_name = krealloc(name, this_name_len, GFP_NOFS);
			if (!new_name) {
				ret = -ENOMEM;
				goto out;
			}
			name_len = this_name_len;
			name = new_name;
		}

		read_extent_buffer(eb, name, name_ptr, this_name_len);
		di = btrfs_lookup_dir_item(NULL, inode->root, search_path,
				parent, name, this_name_len, 0);
		if (di && !IS_ERR(di)) {
			struct btrfs_key di_key;

			btrfs_dir_item_key_to_cpu(search_path->nodes[0],
						  di, &di_key);
			if (di_key.type == BTRFS_INODE_ITEM_KEY) {
				if (di_key.objectid != key->objectid) {
					ret = 1;
					*other_ino = di_key.objectid;
					*other_parent = parent;
				} else {
					ret = 0;
				}
			} else {
				ret = -EAGAIN;
			}
			goto out;
		} else if (IS_ERR(di)) {
			ret = PTR_ERR(di);
			goto out;
		}
		btrfs_release_path(search_path);

		cur_offset += this_len;
	}
	ret = 0;
out:
	btrfs_free_path(search_path);
	kfree(name);
	return ret;
}

struct btrfs_ino_list {
	u64 ino;
	u64 parent;
	struct list_head list;
};

static int log_conflicting_inodes(struct btrfs_trans_handle *trans,
				  struct btrfs_root *root,
				  struct btrfs_path *path,
				  struct btrfs_log_ctx *ctx,
				  u64 ino, u64 parent)
{
	struct btrfs_ino_list *ino_elem;
	LIST_HEAD(inode_list);
	int ret = 0;

	ino_elem = kmalloc(sizeof(*ino_elem), GFP_NOFS);
	if (!ino_elem)
		return -ENOMEM;
	ino_elem->ino = ino;
	ino_elem->parent = parent;
	list_add_tail(&ino_elem->list, &inode_list);

	while (!list_empty(&inode_list)) {
		struct btrfs_fs_info *fs_info = root->fs_info;
		struct btrfs_key key;
		struct inode *inode;

		ino_elem = list_first_entry(&inode_list, struct btrfs_ino_list,
					    list);
		ino = ino_elem->ino;
		parent = ino_elem->parent;
		list_del(&ino_elem->list);
		kfree(ino_elem);
		if (ret)
			continue;

		btrfs_release_path(path);

		key.objectid = ino;
		key.type = BTRFS_INODE_ITEM_KEY;
		key.offset = 0;
		inode = btrfs_iget(fs_info->sb, &key, root);
		/*
		 * If the other inode that had a conflicting dir entry was
		 * deleted in the current transaction, we need to log its parent
		 * directory.
		 */
		if (IS_ERR(inode)) {
			ret = PTR_ERR(inode);
			if (ret == -ENOENT) {
				key.objectid = parent;
				inode = btrfs_iget(fs_info->sb, &key, root);
				if (IS_ERR(inode)) {
					ret = PTR_ERR(inode);
				} else {
					ret = btrfs_log_inode(trans, root,
						      BTRFS_I(inode),
						      LOG_OTHER_INODE_ALL,
						      0, LLONG_MAX, ctx);
					btrfs_add_delayed_iput(inode);
				}
			}
			continue;
		}
		/*
		 * If the inode was already logged skip it - otherwise we can
		 * hit an infinite loop. Example:
		 *
		 * From the commit root (previous transaction) we have the
		 * following inodes:
		 *
		 * inode 257 a directory
		 * inode 258 with references "zz" and "zz_link" on inode 257
		 * inode 259 with reference "a" on inode 257
		 *
		 * And in the current (uncommitted) transaction we have:
		 *
		 * inode 257 a directory, unchanged
		 * inode 258 with references "a" and "a2" on inode 257
		 * inode 259 with reference "zz_link" on inode 257
		 * inode 261 with reference "zz" on inode 257
		 *
		 * When logging inode 261 the following infinite loop could
		 * happen if we don't skip already logged inodes:
		 *
		 * - we detect inode 258 as a conflicting inode, with inode 261
		 *   on reference "zz", and log it;
		 *
		 * - we detect inode 259 as a conflicting inode, with inode 258
		 *   on reference "a", and log it;
		 *
		 * - we detect inode 258 as a conflicting inode, with inode 259
		 *   on reference "zz_link", and log it - again! After this we
		 *   repeat the above steps forever.
		 */
		spin_lock(&BTRFS_I(inode)->lock);
		/*
		 * Check the inode's logged_trans only instead of
		 * btrfs_inode_in_log(). This is because the last_log_commit of
		 * the inode is not updated when we only log that it exists and
		 * and it has the full sync bit set (see btrfs_log_inode()).
		 */
		if (BTRFS_I(inode)->logged_trans == trans->transid) {
			spin_unlock(&BTRFS_I(inode)->lock);
			btrfs_add_delayed_iput(inode);
			continue;
		}
		spin_unlock(&BTRFS_I(inode)->lock);
		/*
		 * We are safe logging the other inode without acquiring its
		 * lock as long as we log with the LOG_INODE_EXISTS mode. We
		 * are safe against concurrent renames of the other inode as
		 * well because during a rename we pin the log and update the
		 * log with the new name before we unpin it.
		 */
		ret = btrfs_log_inode(trans, root, BTRFS_I(inode),
				      LOG_OTHER_INODE, 0, LLONG_MAX, ctx);
		if (ret) {
			btrfs_add_delayed_iput(inode);
			continue;
		}

		key.objectid = ino;
		key.type = BTRFS_INODE_REF_KEY;
		key.offset = 0;
		ret = btrfs_search_slot(NULL, root, &key, path, 0, 0);
		if (ret < 0) {
			btrfs_add_delayed_iput(inode);
			continue;
		}

		while (true) {
			struct extent_buffer *leaf = path->nodes[0];
			int slot = path->slots[0];
			u64 other_ino = 0;
			u64 other_parent = 0;

			if (slot >= btrfs_header_nritems(leaf)) {
				ret = btrfs_next_leaf(root, path);
				if (ret < 0) {
					break;
				} else if (ret > 0) {
					ret = 0;
					break;
				}
				continue;
			}

			btrfs_item_key_to_cpu(leaf, &key, slot);
			if (key.objectid != ino ||
			    (key.type != BTRFS_INODE_REF_KEY &&
			     key.type != BTRFS_INODE_EXTREF_KEY)) {
				ret = 0;
				break;
			}

			ret = btrfs_check_ref_name_override(leaf, slot, &key,
					BTRFS_I(inode), &other_ino,
					&other_parent);
			if (ret < 0)
				break;
			if (ret > 0) {
				ino_elem = kmalloc(sizeof(*ino_elem), GFP_NOFS);
				if (!ino_elem) {
					ret = -ENOMEM;
					break;
				}
				ino_elem->ino = other_ino;
				ino_elem->parent = other_parent;
				list_add_tail(&ino_elem->list, &inode_list);
				ret = 0;
			}
			path->slots[0]++;
		}
		btrfs_add_delayed_iput(inode);
	}

	return ret;
}

static int copy_inode_items_to_log(struct btrfs_trans_handle *trans,
				   struct btrfs_inode *inode,
				   struct btrfs_key *min_key,
				   const struct btrfs_key *max_key,
				   struct btrfs_path *path,
				   struct btrfs_path *dst_path,
				   const u64 logged_isize,
				   const bool recursive_logging,
				   const int inode_only,
				   struct btrfs_log_ctx *ctx,
				   bool *need_log_inode_item)
{
	struct btrfs_root *root = inode->root;
	int ins_start_slot = 0;
	int ins_nr = 0;
	int ret;

	while (1) {
		ret = btrfs_search_forward(root, min_key, path, trans->transid);
		if (ret < 0)
			return ret;
		if (ret > 0) {
			ret = 0;
			break;
		}
again:
		/* Note, ins_nr might be > 0 here, cleanup outside the loop */
		if (min_key->objectid != max_key->objectid)
			break;
		if (min_key->type > max_key->type)
			break;

		if (min_key->type == BTRFS_INODE_ITEM_KEY)
			*need_log_inode_item = false;

		if ((min_key->type == BTRFS_INODE_REF_KEY ||
		     min_key->type == BTRFS_INODE_EXTREF_KEY) &&
		    inode->generation == trans->transid &&
		    !recursive_logging) {
			u64 other_ino = 0;
			u64 other_parent = 0;

			ret = btrfs_check_ref_name_override(path->nodes[0],
					path->slots[0], min_key, inode,
					&other_ino, &other_parent);
			if (ret < 0) {
				return ret;
			} else if (ret > 0 && ctx &&
				   other_ino != btrfs_ino(BTRFS_I(ctx->inode))) {
				if (ins_nr > 0) {
					ins_nr++;
				} else {
					ins_nr = 1;
					ins_start_slot = path->slots[0];
				}
				ret = copy_items(trans, inode, dst_path, path,
						 ins_start_slot, ins_nr,
						 inode_only, logged_isize);
				if (ret < 0)
					return ret;
				ins_nr = 0;

				ret = log_conflicting_inodes(trans, root, path,
						ctx, other_ino, other_parent);
				if (ret)
					return ret;
				btrfs_release_path(path);
				goto next_key;
			}
		}

		/* Skip xattrs, we log them later with btrfs_log_all_xattrs() */
		if (min_key->type == BTRFS_XATTR_ITEM_KEY) {
			if (ins_nr == 0)
				goto next_slot;
			ret = copy_items(trans, inode, dst_path, path,
					 ins_start_slot,
					 ins_nr, inode_only, logged_isize);
			if (ret < 0)
				return ret;
			ins_nr = 0;
			goto next_slot;
		}

		if (ins_nr && ins_start_slot + ins_nr == path->slots[0]) {
			ins_nr++;
			goto next_slot;
		} else if (!ins_nr) {
			ins_start_slot = path->slots[0];
			ins_nr = 1;
			goto next_slot;
		}

		ret = copy_items(trans, inode, dst_path, path, ins_start_slot,
				 ins_nr, inode_only, logged_isize);
		if (ret < 0)
			return ret;
		ins_nr = 1;
		ins_start_slot = path->slots[0];
next_slot:
		path->slots[0]++;
		if (path->slots[0] < btrfs_header_nritems(path->nodes[0])) {
			btrfs_item_key_to_cpu(path->nodes[0], min_key,
					      path->slots[0]);
			goto again;
		}
		if (ins_nr) {
			ret = copy_items(trans, inode, dst_path, path,
					 ins_start_slot, ins_nr, inode_only,
					 logged_isize);
			if (ret < 0)
				return ret;
			ins_nr = 0;
		}
		btrfs_release_path(path);
next_key:
		if (min_key->offset < (u64)-1) {
			min_key->offset++;
		} else if (min_key->type < max_key->type) {
			min_key->type++;
			min_key->offset = 0;
		} else {
			break;
		}
	}
	if (ins_nr)
		ret = copy_items(trans, inode, dst_path, path, ins_start_slot,
				 ins_nr, inode_only, logged_isize);

	return ret;
}

/* log a single inode in the tree log.
 * At least one parent directory for this inode must exist in the tree
 * or be logged already.
 *
 * Any items from this inode changed by the current transaction are copied
 * to the log tree.  An extra reference is taken on any extents in this
 * file, allowing us to avoid a whole pile of corner cases around logging
 * blocks that have been removed from the tree.
 *
 * See LOG_INODE_ALL and related defines for a description of what inode_only
 * does.
 *
 * This handles both files and directories.
 */
static int btrfs_log_inode(struct btrfs_trans_handle *trans,
			   struct btrfs_root *root, struct btrfs_inode *inode,
			   int inode_only,
			   const loff_t start,
			   const loff_t end,
			   struct btrfs_log_ctx *ctx)
{
	struct btrfs_fs_info *fs_info = root->fs_info;
	struct btrfs_path *path;
	struct btrfs_path *dst_path;
	struct btrfs_key min_key;
	struct btrfs_key max_key;
	struct btrfs_root *log = root->log_root;
	int err = 0;
	int ret;
	bool fast_search = false;
	u64 ino = btrfs_ino(inode);
	struct extent_map_tree *em_tree = &inode->extent_tree;
	u64 logged_isize = 0;
	bool need_log_inode_item = true;
	bool xattrs_logged = false;
	bool recursive_logging = false;

	path = btrfs_alloc_path();
	if (!path)
		return -ENOMEM;
	dst_path = btrfs_alloc_path();
	if (!dst_path) {
		btrfs_free_path(path);
		return -ENOMEM;
	}

	min_key.objectid = ino;
	min_key.type = BTRFS_INODE_ITEM_KEY;
	min_key.offset = 0;

	max_key.objectid = ino;


	/* today the code can only do partial logging of directories */
	if (S_ISDIR(inode->vfs_inode.i_mode) ||
	    (!test_bit(BTRFS_INODE_NEEDS_FULL_SYNC,
		       &inode->runtime_flags) &&
	     inode_only >= LOG_INODE_EXISTS))
		max_key.type = BTRFS_XATTR_ITEM_KEY;
	else
		max_key.type = (u8)-1;
	max_key.offset = (u64)-1;

	/*
	 * Only run delayed items if we are a dir or a new file.
	 * Otherwise commit the delayed inode only, which is needed in
	 * order for the log replay code to mark inodes for link count
	 * fixup (create temporary BTRFS_TREE_LOG_FIXUP_OBJECTID items).
	 */
	if (S_ISDIR(inode->vfs_inode.i_mode) ||
	    inode->generation > fs_info->last_trans_committed)
		ret = btrfs_commit_inode_delayed_items(trans, inode);
	else
		ret = btrfs_commit_inode_delayed_inode(inode);

	if (ret) {
		btrfs_free_path(path);
		btrfs_free_path(dst_path);
		return ret;
	}

	if (inode_only == LOG_OTHER_INODE || inode_only == LOG_OTHER_INODE_ALL) {
		recursive_logging = true;
		if (inode_only == LOG_OTHER_INODE)
			inode_only = LOG_INODE_EXISTS;
		else
			inode_only = LOG_INODE_ALL;
		mutex_lock_nested(&inode->log_mutex, SINGLE_DEPTH_NESTING);
	} else {
		mutex_lock(&inode->log_mutex);
	}

	/*
	 * a brute force approach to making sure we get the most uptodate
	 * copies of everything.
	 */
	if (S_ISDIR(inode->vfs_inode.i_mode)) {
		int max_key_type = BTRFS_DIR_LOG_INDEX_KEY;

		if (inode_only == LOG_INODE_EXISTS)
			max_key_type = BTRFS_XATTR_ITEM_KEY;
		ret = drop_objectid_items(trans, log, path, ino, max_key_type);
	} else {
		if (inode_only == LOG_INODE_EXISTS) {
			/*
			 * Make sure the new inode item we write to the log has
			 * the same isize as the current one (if it exists).
			 * This is necessary to prevent data loss after log
			 * replay, and also to prevent doing a wrong expanding
			 * truncate - for e.g. create file, write 4K into offset
			 * 0, fsync, write 4K into offset 4096, add hard link,
			 * fsync some other file (to sync log), power fail - if
			 * we use the inode's current i_size, after log replay
			 * we get a 8Kb file, with the last 4Kb extent as a hole
			 * (zeroes), as if an expanding truncate happened,
			 * instead of getting a file of 4Kb only.
			 */
			err = logged_inode_size(log, inode, path, &logged_isize);
			if (err)
				goto out_unlock;
		}
		if (test_bit(BTRFS_INODE_NEEDS_FULL_SYNC,
			     &inode->runtime_flags)) {
			if (inode_only == LOG_INODE_EXISTS) {
				max_key.type = BTRFS_XATTR_ITEM_KEY;
				ret = drop_objectid_items(trans, log, path, ino,
							  max_key.type);
			} else {
				clear_bit(BTRFS_INODE_NEEDS_FULL_SYNC,
					  &inode->runtime_flags);
				clear_bit(BTRFS_INODE_COPY_EVERYTHING,
					  &inode->runtime_flags);
				while(1) {
					ret = btrfs_truncate_inode_items(trans,
						log, &inode->vfs_inode, 0, 0);
					if (ret != -EAGAIN)
						break;
				}
			}
		} else if (test_and_clear_bit(BTRFS_INODE_COPY_EVERYTHING,
					      &inode->runtime_flags) ||
			   inode_only == LOG_INODE_EXISTS) {
			if (inode_only == LOG_INODE_ALL)
				fast_search = true;
			max_key.type = BTRFS_XATTR_ITEM_KEY;
			ret = drop_objectid_items(trans, log, path, ino,
						  max_key.type);
		} else {
			if (inode_only == LOG_INODE_ALL)
				fast_search = true;
			goto log_extents;
		}

	}
	if (ret) {
		err = ret;
		goto out_unlock;
	}

<<<<<<< HEAD
	while (1) {
		ins_nr = 0;
		ret = btrfs_search_forward(root, &min_key,
					   path, trans->transid);
		if (ret < 0) {
			err = ret;
			goto out_unlock;
		}
		if (ret != 0)
			break;
again:
		/* note, ins_nr might be > 0 here, cleanup outside the loop */
		if (min_key.objectid != ino)
			break;
		if (min_key.type > max_key.type)
			break;

		if (min_key.type == BTRFS_INODE_ITEM_KEY)
			need_log_inode_item = false;

		if ((min_key.type == BTRFS_INODE_REF_KEY ||
		     min_key.type == BTRFS_INODE_EXTREF_KEY) &&
		    inode->generation == trans->transid &&
		    !recursive_logging) {
			u64 other_ino = 0;
			u64 other_parent = 0;

			ret = btrfs_check_ref_name_override(path->nodes[0],
					path->slots[0], &min_key, inode,
					&other_ino, &other_parent);
			if (ret < 0) {
				err = ret;
				goto out_unlock;
			} else if (ret > 0 && ctx &&
				   other_ino != btrfs_ino(BTRFS_I(ctx->inode))) {
				if (ins_nr > 0) {
					ins_nr++;
				} else {
					ins_nr = 1;
					ins_start_slot = path->slots[0];
				}
				ret = copy_items(trans, inode, dst_path, path,
						 ins_start_slot,
						 ins_nr, inode_only,
						 logged_isize);
				if (ret < 0) {
					err = ret;
					goto out_unlock;
				}
				ins_nr = 0;

				err = log_conflicting_inodes(trans, root, path,
						ctx, other_ino, other_parent);
				if (err)
					goto out_unlock;
				btrfs_release_path(path);
				goto next_key;
			}
		}

		/* Skip xattrs, we log them later with btrfs_log_all_xattrs() */
		if (min_key.type == BTRFS_XATTR_ITEM_KEY) {
			if (ins_nr == 0)
				goto next_slot;
			ret = copy_items(trans, inode, dst_path, path,
					 ins_start_slot,
					 ins_nr, inode_only, logged_isize);
			if (ret < 0) {
				err = ret;
				goto out_unlock;
			}
			ins_nr = 0;
			goto next_slot;
		}

		if (ins_nr && ins_start_slot + ins_nr == path->slots[0]) {
			ins_nr++;
			goto next_slot;
		} else if (!ins_nr) {
			ins_start_slot = path->slots[0];
			ins_nr = 1;
			goto next_slot;
		}

		ret = copy_items(trans, inode, dst_path, path,
				 ins_start_slot, ins_nr, inode_only,
				 logged_isize);
		if (ret < 0) {
			err = ret;
			goto out_unlock;
		}
		ins_nr = 1;
		ins_start_slot = path->slots[0];
next_slot:

		nritems = btrfs_header_nritems(path->nodes[0]);
		path->slots[0]++;
		if (path->slots[0] < nritems) {
			btrfs_item_key_to_cpu(path->nodes[0], &min_key,
					      path->slots[0]);
			goto again;
		}
		if (ins_nr) {
			ret = copy_items(trans, inode, dst_path, path,
					 ins_start_slot,
					 ins_nr, inode_only, logged_isize);
			if (ret < 0) {
				err = ret;
				goto out_unlock;
			}
			ins_nr = 0;
		}
		btrfs_release_path(path);
next_key:
		if (min_key.offset < (u64)-1) {
			min_key.offset++;
		} else if (min_key.type < max_key.type) {
			min_key.type++;
			min_key.offset = 0;
		} else {
			break;
		}
	}
	if (ins_nr) {
		ret = copy_items(trans, inode, dst_path, path,
				 ins_start_slot, ins_nr, inode_only,
				 logged_isize);
		if (ret < 0) {
			err = ret;
			goto out_unlock;
		}
		ins_nr = 0;
	}
=======
	err = copy_inode_items_to_log(trans, inode, &min_key, &max_key,
				      path, dst_path, logged_isize,
				      recursive_logging, inode_only, ctx,
				      &need_log_inode_item);
	if (err)
		goto out_unlock;
>>>>>>> 04d5ce62

	btrfs_release_path(path);
	btrfs_release_path(dst_path);
	err = btrfs_log_all_xattrs(trans, root, inode, path, dst_path);
	if (err)
		goto out_unlock;
	xattrs_logged = true;
	if (max_key.type >= BTRFS_EXTENT_DATA_KEY && !fast_search) {
		btrfs_release_path(path);
		btrfs_release_path(dst_path);
		err = btrfs_log_holes(trans, root, inode, path);
		if (err)
			goto out_unlock;
	}
log_extents:
	btrfs_release_path(path);
	btrfs_release_path(dst_path);
	if (need_log_inode_item) {
		err = log_inode_item(trans, log, dst_path, inode);
		if (!err && !xattrs_logged) {
			err = btrfs_log_all_xattrs(trans, root, inode, path,
						   dst_path);
			btrfs_release_path(path);
		}
		if (err)
			goto out_unlock;
	}
	if (fast_search) {
		ret = btrfs_log_changed_extents(trans, root, inode, dst_path,
						ctx, start, end);
		if (ret) {
			err = ret;
			goto out_unlock;
		}
	} else if (inode_only == LOG_INODE_ALL) {
		struct extent_map *em, *n;

		write_lock(&em_tree->lock);
		/*
		 * We can't just remove every em if we're called for a ranged
		 * fsync - that is, one that doesn't cover the whole possible
		 * file range (0 to LLONG_MAX). This is because we can have
		 * em's that fall outside the range we're logging and therefore
		 * their ordered operations haven't completed yet
		 * (btrfs_finish_ordered_io() not invoked yet). This means we
		 * didn't get their respective file extent item in the fs/subvol
		 * tree yet, and need to let the next fast fsync (one which
		 * consults the list of modified extent maps) find the em so
		 * that it logs a matching file extent item and waits for the
		 * respective ordered operation to complete (if it's still
		 * running).
		 *
		 * Removing every em outside the range we're logging would make
		 * the next fast fsync not log their matching file extent items,
		 * therefore making us lose data after a log replay.
		 */
		list_for_each_entry_safe(em, n, &em_tree->modified_extents,
					 list) {
			const u64 mod_end = em->mod_start + em->mod_len - 1;

			if (em->mod_start >= start && mod_end <= end)
				list_del_init(&em->list);
		}
		write_unlock(&em_tree->lock);
	}

	if (inode_only == LOG_INODE_ALL && S_ISDIR(inode->vfs_inode.i_mode)) {
		ret = log_directory_changes(trans, root, inode, path, dst_path,
					ctx);
		if (ret) {
			err = ret;
			goto out_unlock;
		}
	}

	/*
	 * Don't update last_log_commit if we logged that an inode exists after
	 * it was loaded to memory (full_sync bit set).
	 * This is to prevent data loss when we do a write to the inode, then
	 * the inode gets evicted after all delalloc was flushed, then we log
	 * it exists (due to a rename for example) and then fsync it. This last
	 * fsync would do nothing (not logging the extents previously written).
	 */
	spin_lock(&inode->lock);
	inode->logged_trans = trans->transid;
	if (inode_only != LOG_INODE_EXISTS ||
	    !test_bit(BTRFS_INODE_NEEDS_FULL_SYNC, &inode->runtime_flags))
		inode->last_log_commit = inode->last_sub_trans;
	spin_unlock(&inode->lock);
out_unlock:
	mutex_unlock(&inode->log_mutex);

	btrfs_free_path(path);
	btrfs_free_path(dst_path);
	return err;
}

/*
 * Check if we must fallback to a transaction commit when logging an inode.
 * This must be called after logging the inode and is used only in the context
 * when fsyncing an inode requires the need to log some other inode - in which
 * case we can't lock the i_mutex of each other inode we need to log as that
 * can lead to deadlocks with concurrent fsync against other inodes (as we can
 * log inodes up or down in the hierarchy) or rename operations for example. So
 * we take the log_mutex of the inode after we have logged it and then check for
 * its last_unlink_trans value - this is safe because any task setting
 * last_unlink_trans must take the log_mutex and it must do this before it does
 * the actual unlink operation, so if we do this check before a concurrent task
 * sets last_unlink_trans it means we've logged a consistent version/state of
 * all the inode items, otherwise we are not sure and must do a transaction
 * commit (the concurrent task might have only updated last_unlink_trans before
 * we logged the inode or it might have also done the unlink).
 */
static bool btrfs_must_commit_transaction(struct btrfs_trans_handle *trans,
					  struct btrfs_inode *inode)
{
	struct btrfs_fs_info *fs_info = inode->root->fs_info;
	bool ret = false;

	mutex_lock(&inode->log_mutex);
	if (inode->last_unlink_trans > fs_info->last_trans_committed) {
		/*
		 * Make sure any commits to the log are forced to be full
		 * commits.
		 */
		btrfs_set_log_full_commit(trans);
		ret = true;
	}
	mutex_unlock(&inode->log_mutex);

	return ret;
}

/*
 * follow the dentry parent pointers up the chain and see if any
 * of the directories in it require a full commit before they can
 * be logged.  Returns zero if nothing special needs to be done or 1 if
 * a full commit is required.
 */
static noinline int check_parent_dirs_for_sync(struct btrfs_trans_handle *trans,
					       struct btrfs_inode *inode,
					       struct dentry *parent,
					       struct super_block *sb,
					       u64 last_committed)
{
	int ret = 0;
	struct dentry *old_parent = NULL;

	/*
	 * for regular files, if its inode is already on disk, we don't
	 * have to worry about the parents at all.  This is because
	 * we can use the last_unlink_trans field to record renames
	 * and other fun in this file.
	 */
	if (S_ISREG(inode->vfs_inode.i_mode) &&
	    inode->generation <= last_committed &&
	    inode->last_unlink_trans <= last_committed)
		goto out;

	if (!S_ISDIR(inode->vfs_inode.i_mode)) {
		if (!parent || d_really_is_negative(parent) || sb != parent->d_sb)
			goto out;
		inode = BTRFS_I(d_inode(parent));
	}

	while (1) {
		if (btrfs_must_commit_transaction(trans, inode)) {
			ret = 1;
			break;
		}

		if (!parent || d_really_is_negative(parent) || sb != parent->d_sb)
			break;

		if (IS_ROOT(parent)) {
			inode = BTRFS_I(d_inode(parent));
			if (btrfs_must_commit_transaction(trans, inode))
				ret = 1;
			break;
		}

		parent = dget_parent(parent);
		dput(old_parent);
		old_parent = parent;
		inode = BTRFS_I(d_inode(parent));

	}
	dput(old_parent);
out:
	return ret;
}

struct btrfs_dir_list {
	u64 ino;
	struct list_head list;
};

/*
 * Log the inodes of the new dentries of a directory. See log_dir_items() for
 * details about the why it is needed.
 * This is a recursive operation - if an existing dentry corresponds to a
 * directory, that directory's new entries are logged too (same behaviour as
 * ext3/4, xfs, f2fs, reiserfs, nilfs2). Note that when logging the inodes
 * the dentries point to we do not lock their i_mutex, otherwise lockdep
 * complains about the following circular lock dependency / possible deadlock:
 *
 *        CPU0                                        CPU1
 *        ----                                        ----
 * lock(&type->i_mutex_dir_key#3/2);
 *                                            lock(sb_internal#2);
 *                                            lock(&type->i_mutex_dir_key#3/2);
 * lock(&sb->s_type->i_mutex_key#14);
 *
 * Where sb_internal is the lock (a counter that works as a lock) acquired by
 * sb_start_intwrite() in btrfs_start_transaction().
 * Not locking i_mutex of the inodes is still safe because:
 *
 * 1) For regular files we log with a mode of LOG_INODE_EXISTS. It's possible
 *    that while logging the inode new references (names) are added or removed
 *    from the inode, leaving the logged inode item with a link count that does
 *    not match the number of logged inode reference items. This is fine because
 *    at log replay time we compute the real number of links and correct the
 *    link count in the inode item (see replay_one_buffer() and
 *    link_to_fixup_dir());
 *
 * 2) For directories we log with a mode of LOG_INODE_ALL. It's possible that
 *    while logging the inode's items new items with keys BTRFS_DIR_ITEM_KEY and
 *    BTRFS_DIR_INDEX_KEY are added to fs/subvol tree and the logged inode item
 *    has a size that doesn't match the sum of the lengths of all the logged
 *    names. This does not result in a problem because if a dir_item key is
 *    logged but its matching dir_index key is not logged, at log replay time we
 *    don't use it to replay the respective name (see replay_one_name()). On the
 *    other hand if only the dir_index key ends up being logged, the respective
 *    name is added to the fs/subvol tree with both the dir_item and dir_index
 *    keys created (see replay_one_name()).
 *    The directory's inode item with a wrong i_size is not a problem as well,
 *    since we don't use it at log replay time to set the i_size in the inode
 *    item of the fs/subvol tree (see overwrite_item()).
 */
static int log_new_dir_dentries(struct btrfs_trans_handle *trans,
				struct btrfs_root *root,
				struct btrfs_inode *start_inode,
				struct btrfs_log_ctx *ctx)
{
	struct btrfs_fs_info *fs_info = root->fs_info;
	struct btrfs_root *log = root->log_root;
	struct btrfs_path *path;
	LIST_HEAD(dir_list);
	struct btrfs_dir_list *dir_elem;
	int ret = 0;

	path = btrfs_alloc_path();
	if (!path)
		return -ENOMEM;

	dir_elem = kmalloc(sizeof(*dir_elem), GFP_NOFS);
	if (!dir_elem) {
		btrfs_free_path(path);
		return -ENOMEM;
	}
	dir_elem->ino = btrfs_ino(start_inode);
	list_add_tail(&dir_elem->list, &dir_list);

	while (!list_empty(&dir_list)) {
		struct extent_buffer *leaf;
		struct btrfs_key min_key;
		int nritems;
		int i;

		dir_elem = list_first_entry(&dir_list, struct btrfs_dir_list,
					    list);
		if (ret)
			goto next_dir_inode;

		min_key.objectid = dir_elem->ino;
		min_key.type = BTRFS_DIR_ITEM_KEY;
		min_key.offset = 0;
again:
		btrfs_release_path(path);
		ret = btrfs_search_forward(log, &min_key, path, trans->transid);
		if (ret < 0) {
			goto next_dir_inode;
		} else if (ret > 0) {
			ret = 0;
			goto next_dir_inode;
		}

process_leaf:
		leaf = path->nodes[0];
		nritems = btrfs_header_nritems(leaf);
		for (i = path->slots[0]; i < nritems; i++) {
			struct btrfs_dir_item *di;
			struct btrfs_key di_key;
			struct inode *di_inode;
			struct btrfs_dir_list *new_dir_elem;
			int log_mode = LOG_INODE_EXISTS;
			int type;

			btrfs_item_key_to_cpu(leaf, &min_key, i);
			if (min_key.objectid != dir_elem->ino ||
			    min_key.type != BTRFS_DIR_ITEM_KEY)
				goto next_dir_inode;

			di = btrfs_item_ptr(leaf, i, struct btrfs_dir_item);
			type = btrfs_dir_type(leaf, di);
			if (btrfs_dir_transid(leaf, di) < trans->transid &&
			    type != BTRFS_FT_DIR)
				continue;
			btrfs_dir_item_key_to_cpu(leaf, di, &di_key);
			if (di_key.type == BTRFS_ROOT_ITEM_KEY)
				continue;

			btrfs_release_path(path);
			di_inode = btrfs_iget(fs_info->sb, &di_key, root);
			if (IS_ERR(di_inode)) {
				ret = PTR_ERR(di_inode);
				goto next_dir_inode;
			}

			if (btrfs_inode_in_log(BTRFS_I(di_inode), trans->transid)) {
				btrfs_add_delayed_iput(di_inode);
				break;
			}

			ctx->log_new_dentries = false;
			if (type == BTRFS_FT_DIR || type == BTRFS_FT_SYMLINK)
				log_mode = LOG_INODE_ALL;
			ret = btrfs_log_inode(trans, root, BTRFS_I(di_inode),
					      log_mode, 0, LLONG_MAX, ctx);
			if (!ret &&
			    btrfs_must_commit_transaction(trans, BTRFS_I(di_inode)))
				ret = 1;
			btrfs_add_delayed_iput(di_inode);
			if (ret)
				goto next_dir_inode;
			if (ctx->log_new_dentries) {
				new_dir_elem = kmalloc(sizeof(*new_dir_elem),
						       GFP_NOFS);
				if (!new_dir_elem) {
					ret = -ENOMEM;
					goto next_dir_inode;
				}
				new_dir_elem->ino = di_key.objectid;
				list_add_tail(&new_dir_elem->list, &dir_list);
			}
			break;
		}
		if (i == nritems) {
			ret = btrfs_next_leaf(log, path);
			if (ret < 0) {
				goto next_dir_inode;
			} else if (ret > 0) {
				ret = 0;
				goto next_dir_inode;
			}
			goto process_leaf;
		}
		if (min_key.offset < (u64)-1) {
			min_key.offset++;
			goto again;
		}
next_dir_inode:
		list_del(&dir_elem->list);
		kfree(dir_elem);
	}

	btrfs_free_path(path);
	return ret;
}

static int btrfs_log_all_parents(struct btrfs_trans_handle *trans,
				 struct btrfs_inode *inode,
				 struct btrfs_log_ctx *ctx)
{
	struct btrfs_fs_info *fs_info = trans->fs_info;
	int ret;
	struct btrfs_path *path;
	struct btrfs_key key;
	struct btrfs_root *root = inode->root;
	const u64 ino = btrfs_ino(inode);

	path = btrfs_alloc_path();
	if (!path)
		return -ENOMEM;
	path->skip_locking = 1;
	path->search_commit_root = 1;

	key.objectid = ino;
	key.type = BTRFS_INODE_REF_KEY;
	key.offset = 0;
	ret = btrfs_search_slot(NULL, root, &key, path, 0, 0);
	if (ret < 0)
		goto out;

	while (true) {
		struct extent_buffer *leaf = path->nodes[0];
		int slot = path->slots[0];
		u32 cur_offset = 0;
		u32 item_size;
		unsigned long ptr;

		if (slot >= btrfs_header_nritems(leaf)) {
			ret = btrfs_next_leaf(root, path);
			if (ret < 0)
				goto out;
			else if (ret > 0)
				break;
			continue;
		}

		btrfs_item_key_to_cpu(leaf, &key, slot);
		/* BTRFS_INODE_EXTREF_KEY is BTRFS_INODE_REF_KEY + 1 */
		if (key.objectid != ino || key.type > BTRFS_INODE_EXTREF_KEY)
			break;

		item_size = btrfs_item_size_nr(leaf, slot);
		ptr = btrfs_item_ptr_offset(leaf, slot);
		while (cur_offset < item_size) {
			struct btrfs_key inode_key;
			struct inode *dir_inode;

			inode_key.type = BTRFS_INODE_ITEM_KEY;
			inode_key.offset = 0;

			if (key.type == BTRFS_INODE_EXTREF_KEY) {
				struct btrfs_inode_extref *extref;

				extref = (struct btrfs_inode_extref *)
					(ptr + cur_offset);
				inode_key.objectid = btrfs_inode_extref_parent(
					leaf, extref);
				cur_offset += sizeof(*extref);
				cur_offset += btrfs_inode_extref_name_len(leaf,
					extref);
			} else {
				inode_key.objectid = key.offset;
				cur_offset = item_size;
			}

			dir_inode = btrfs_iget(fs_info->sb, &inode_key, root);
			/*
			 * If the parent inode was deleted, return an error to
			 * fallback to a transaction commit. This is to prevent
			 * getting an inode that was moved from one parent A to
			 * a parent B, got its former parent A deleted and then
			 * it got fsync'ed, from existing at both parents after
			 * a log replay (and the old parent still existing).
			 * Example:
			 *
			 * mkdir /mnt/A
			 * mkdir /mnt/B
			 * touch /mnt/B/bar
			 * sync
			 * mv /mnt/B/bar /mnt/A/bar
			 * mv -T /mnt/A /mnt/B
			 * fsync /mnt/B/bar
			 * <power fail>
			 *
			 * If we ignore the old parent B which got deleted,
			 * after a log replay we would have file bar linked
			 * at both parents and the old parent B would still
			 * exist.
			 */
			if (IS_ERR(dir_inode)) {
				ret = PTR_ERR(dir_inode);
				goto out;
			}

			if (ctx)
				ctx->log_new_dentries = false;
			ret = btrfs_log_inode(trans, root, BTRFS_I(dir_inode),
					      LOG_INODE_ALL, 0, LLONG_MAX, ctx);
			if (!ret &&
			    btrfs_must_commit_transaction(trans, BTRFS_I(dir_inode)))
				ret = 1;
			if (!ret && ctx && ctx->log_new_dentries)
				ret = log_new_dir_dentries(trans, root,
						   BTRFS_I(dir_inode), ctx);
			btrfs_add_delayed_iput(dir_inode);
			if (ret)
				goto out;
		}
		path->slots[0]++;
	}
	ret = 0;
out:
	btrfs_free_path(path);
	return ret;
}

static int log_new_ancestors(struct btrfs_trans_handle *trans,
			     struct btrfs_root *root,
			     struct btrfs_path *path,
			     struct btrfs_log_ctx *ctx)
{
	struct btrfs_key found_key;

	btrfs_item_key_to_cpu(path->nodes[0], &found_key, path->slots[0]);

	while (true) {
		struct btrfs_fs_info *fs_info = root->fs_info;
		const u64 last_committed = fs_info->last_trans_committed;
		struct extent_buffer *leaf = path->nodes[0];
		int slot = path->slots[0];
		struct btrfs_key search_key;
		struct inode *inode;
		int ret = 0;

		btrfs_release_path(path);

		search_key.objectid = found_key.offset;
		search_key.type = BTRFS_INODE_ITEM_KEY;
		search_key.offset = 0;
		inode = btrfs_iget(fs_info->sb, &search_key, root);
		if (IS_ERR(inode))
			return PTR_ERR(inode);

		if (BTRFS_I(inode)->generation > last_committed)
			ret = btrfs_log_inode(trans, root, BTRFS_I(inode),
					      LOG_INODE_EXISTS,
					      0, LLONG_MAX, ctx);
		btrfs_add_delayed_iput(inode);
		if (ret)
			return ret;

		if (search_key.objectid == BTRFS_FIRST_FREE_OBJECTID)
			break;

		search_key.type = BTRFS_INODE_REF_KEY;
		ret = btrfs_search_slot(NULL, root, &search_key, path, 0, 0);
		if (ret < 0)
			return ret;

		leaf = path->nodes[0];
		slot = path->slots[0];
		if (slot >= btrfs_header_nritems(leaf)) {
			ret = btrfs_next_leaf(root, path);
			if (ret < 0)
				return ret;
			else if (ret > 0)
				return -ENOENT;
			leaf = path->nodes[0];
			slot = path->slots[0];
		}

		btrfs_item_key_to_cpu(leaf, &found_key, slot);
		if (found_key.objectid != search_key.objectid ||
		    found_key.type != BTRFS_INODE_REF_KEY)
			return -ENOENT;
	}
	return 0;
}

static int log_new_ancestors_fast(struct btrfs_trans_handle *trans,
				  struct btrfs_inode *inode,
				  struct dentry *parent,
				  struct btrfs_log_ctx *ctx)
{
	struct btrfs_root *root = inode->root;
	struct btrfs_fs_info *fs_info = root->fs_info;
	struct dentry *old_parent = NULL;
	struct super_block *sb = inode->vfs_inode.i_sb;
	int ret = 0;

	while (true) {
		if (!parent || d_really_is_negative(parent) ||
		    sb != parent->d_sb)
			break;

		inode = BTRFS_I(d_inode(parent));
		if (root != inode->root)
			break;

		if (inode->generation > fs_info->last_trans_committed) {
			ret = btrfs_log_inode(trans, root, inode,
					LOG_INODE_EXISTS, 0, LLONG_MAX, ctx);
			if (ret)
				break;
		}
		if (IS_ROOT(parent))
			break;

		parent = dget_parent(parent);
		dput(old_parent);
		old_parent = parent;
	}
	dput(old_parent);

	return ret;
}

static int log_all_new_ancestors(struct btrfs_trans_handle *trans,
				 struct btrfs_inode *inode,
				 struct dentry *parent,
				 struct btrfs_log_ctx *ctx)
{
	struct btrfs_root *root = inode->root;
	const u64 ino = btrfs_ino(inode);
	struct btrfs_path *path;
	struct btrfs_key search_key;
	int ret;

	/*
	 * For a single hard link case, go through a fast path that does not
	 * need to iterate the fs/subvolume tree.
	 */
	if (inode->vfs_inode.i_nlink < 2)
		return log_new_ancestors_fast(trans, inode, parent, ctx);

	path = btrfs_alloc_path();
	if (!path)
		return -ENOMEM;

	search_key.objectid = ino;
	search_key.type = BTRFS_INODE_REF_KEY;
	search_key.offset = 0;
again:
	ret = btrfs_search_slot(NULL, root, &search_key, path, 0, 0);
	if (ret < 0)
		goto out;
	if (ret == 0)
		path->slots[0]++;

	while (true) {
		struct extent_buffer *leaf = path->nodes[0];
		int slot = path->slots[0];
		struct btrfs_key found_key;

		if (slot >= btrfs_header_nritems(leaf)) {
			ret = btrfs_next_leaf(root, path);
			if (ret < 0)
				goto out;
			else if (ret > 0)
				break;
			continue;
		}

		btrfs_item_key_to_cpu(leaf, &found_key, slot);
		if (found_key.objectid != ino ||
		    found_key.type > BTRFS_INODE_EXTREF_KEY)
			break;

		/*
		 * Don't deal with extended references because they are rare
		 * cases and too complex to deal with (we would need to keep
		 * track of which subitem we are processing for each item in
		 * this loop, etc). So just return some error to fallback to
		 * a transaction commit.
		 */
		if (found_key.type == BTRFS_INODE_EXTREF_KEY) {
			ret = -EMLINK;
			goto out;
		}

		/*
		 * Logging ancestors needs to do more searches on the fs/subvol
		 * tree, so it releases the path as needed to avoid deadlocks.
		 * Keep track of the last inode ref key and resume from that key
		 * after logging all new ancestors for the current hard link.
		 */
		memcpy(&search_key, &found_key, sizeof(search_key));

		ret = log_new_ancestors(trans, root, path, ctx);
		if (ret)
			goto out;
		btrfs_release_path(path);
		goto again;
	}
	ret = 0;
out:
	btrfs_free_path(path);
	return ret;
}

/*
 * helper function around btrfs_log_inode to make sure newly created
 * parent directories also end up in the log.  A minimal inode and backref
 * only logging is done of any parent directories that are older than
 * the last committed transaction
 */
static int btrfs_log_inode_parent(struct btrfs_trans_handle *trans,
				  struct btrfs_inode *inode,
				  struct dentry *parent,
				  const loff_t start,
				  const loff_t end,
				  int inode_only,
				  struct btrfs_log_ctx *ctx)
{
	struct btrfs_root *root = inode->root;
	struct btrfs_fs_info *fs_info = root->fs_info;
	struct super_block *sb;
	int ret = 0;
	u64 last_committed = fs_info->last_trans_committed;
	bool log_dentries = false;

	sb = inode->vfs_inode.i_sb;

	if (btrfs_test_opt(fs_info, NOTREELOG)) {
		ret = 1;
		goto end_no_trans;
	}

	/*
	 * The prev transaction commit doesn't complete, we need do
	 * full commit by ourselves.
	 */
	if (fs_info->last_trans_log_full_commit >
	    fs_info->last_trans_committed) {
		ret = 1;
		goto end_no_trans;
	}

	if (btrfs_root_refs(&root->root_item) == 0) {
		ret = 1;
		goto end_no_trans;
	}

	ret = check_parent_dirs_for_sync(trans, inode, parent, sb,
			last_committed);
	if (ret)
		goto end_no_trans;

	/*
	 * Skip already logged inodes or inodes corresponding to tmpfiles
	 * (since logging them is pointless, a link count of 0 means they
	 * will never be accessible).
	 */
	if (btrfs_inode_in_log(inode, trans->transid) ||
	    inode->vfs_inode.i_nlink == 0) {
		ret = BTRFS_NO_LOG_SYNC;
		goto end_no_trans;
	}

	ret = start_log_trans(trans, root, ctx);
	if (ret)
		goto end_no_trans;

	ret = btrfs_log_inode(trans, root, inode, inode_only, start, end, ctx);
	if (ret)
		goto end_trans;

	/*
	 * for regular files, if its inode is already on disk, we don't
	 * have to worry about the parents at all.  This is because
	 * we can use the last_unlink_trans field to record renames
	 * and other fun in this file.
	 */
	if (S_ISREG(inode->vfs_inode.i_mode) &&
	    inode->generation <= last_committed &&
	    inode->last_unlink_trans <= last_committed) {
		ret = 0;
		goto end_trans;
	}

	if (S_ISDIR(inode->vfs_inode.i_mode) && ctx && ctx->log_new_dentries)
		log_dentries = true;

	/*
	 * On unlink we must make sure all our current and old parent directory
	 * inodes are fully logged. This is to prevent leaving dangling
	 * directory index entries in directories that were our parents but are
	 * not anymore. Not doing this results in old parent directory being
	 * impossible to delete after log replay (rmdir will always fail with
	 * error -ENOTEMPTY).
	 *
	 * Example 1:
	 *
	 * mkdir testdir
	 * touch testdir/foo
	 * ln testdir/foo testdir/bar
	 * sync
	 * unlink testdir/bar
	 * xfs_io -c fsync testdir/foo
	 * <power failure>
	 * mount fs, triggers log replay
	 *
	 * If we don't log the parent directory (testdir), after log replay the
	 * directory still has an entry pointing to the file inode using the bar
	 * name, but a matching BTRFS_INODE_[REF|EXTREF]_KEY does not exist and
	 * the file inode has a link count of 1.
	 *
	 * Example 2:
	 *
	 * mkdir testdir
	 * touch foo
	 * ln foo testdir/foo2
	 * ln foo testdir/foo3
	 * sync
	 * unlink testdir/foo3
	 * xfs_io -c fsync foo
	 * <power failure>
	 * mount fs, triggers log replay
	 *
	 * Similar as the first example, after log replay the parent directory
	 * testdir still has an entry pointing to the inode file with name foo3
	 * but the file inode does not have a matching BTRFS_INODE_REF_KEY item
	 * and has a link count of 2.
	 */
	if (inode->last_unlink_trans > last_committed) {
		ret = btrfs_log_all_parents(trans, inode, ctx);
		if (ret)
			goto end_trans;
	}

	ret = log_all_new_ancestors(trans, inode, parent, ctx);
	if (ret)
		goto end_trans;

	if (log_dentries)
		ret = log_new_dir_dentries(trans, root, inode, ctx);
	else
		ret = 0;
end_trans:
	if (ret < 0) {
		btrfs_set_log_full_commit(trans);
		ret = 1;
	}

	if (ret)
		btrfs_remove_log_ctx(root, ctx);
	btrfs_end_log_trans(root);
end_no_trans:
	return ret;
}

/*
 * it is not safe to log dentry if the chunk root has added new
 * chunks.  This returns 0 if the dentry was logged, and 1 otherwise.
 * If this returns 1, you must commit the transaction to safely get your
 * data on disk.
 */
int btrfs_log_dentry_safe(struct btrfs_trans_handle *trans,
			  struct dentry *dentry,
			  const loff_t start,
			  const loff_t end,
			  struct btrfs_log_ctx *ctx)
{
	struct dentry *parent = dget_parent(dentry);
	int ret;

	ret = btrfs_log_inode_parent(trans, BTRFS_I(d_inode(dentry)), parent,
				     start, end, LOG_INODE_ALL, ctx);
	dput(parent);

	return ret;
}

/*
 * should be called during mount to recover any replay any log trees
 * from the FS
 */
int btrfs_recover_log_trees(struct btrfs_root *log_root_tree)
{
	int ret;
	struct btrfs_path *path;
	struct btrfs_trans_handle *trans;
	struct btrfs_key key;
	struct btrfs_key found_key;
	struct btrfs_key tmp_key;
	struct btrfs_root *log;
	struct btrfs_fs_info *fs_info = log_root_tree->fs_info;
	struct walk_control wc = {
		.process_func = process_one_buffer,
		.stage = LOG_WALK_PIN_ONLY,
	};

	path = btrfs_alloc_path();
	if (!path)
		return -ENOMEM;

	set_bit(BTRFS_FS_LOG_RECOVERING, &fs_info->flags);

	trans = btrfs_start_transaction(fs_info->tree_root, 0);
	if (IS_ERR(trans)) {
		ret = PTR_ERR(trans);
		goto error;
	}

	wc.trans = trans;
	wc.pin = 1;

	ret = walk_log_tree(trans, log_root_tree, &wc);
	if (ret) {
		btrfs_handle_fs_error(fs_info, ret,
			"Failed to pin buffers while recovering log root tree.");
		goto error;
	}

again:
	key.objectid = BTRFS_TREE_LOG_OBJECTID;
	key.offset = (u64)-1;
	key.type = BTRFS_ROOT_ITEM_KEY;

	while (1) {
		ret = btrfs_search_slot(NULL, log_root_tree, &key, path, 0, 0);

		if (ret < 0) {
			btrfs_handle_fs_error(fs_info, ret,
				    "Couldn't find tree log root.");
			goto error;
		}
		if (ret > 0) {
			if (path->slots[0] == 0)
				break;
			path->slots[0]--;
		}
		btrfs_item_key_to_cpu(path->nodes[0], &found_key,
				      path->slots[0]);
		btrfs_release_path(path);
		if (found_key.objectid != BTRFS_TREE_LOG_OBJECTID)
			break;

		log = btrfs_read_tree_root(log_root_tree, &found_key);
		if (IS_ERR(log)) {
			ret = PTR_ERR(log);
			btrfs_handle_fs_error(fs_info, ret,
				    "Couldn't read tree log root.");
			goto error;
		}

		tmp_key.objectid = found_key.offset;
		tmp_key.type = BTRFS_ROOT_ITEM_KEY;
		tmp_key.offset = (u64)-1;

		wc.replay_dest = btrfs_get_fs_root(fs_info, &tmp_key, true);
		if (IS_ERR(wc.replay_dest)) {
			ret = PTR_ERR(wc.replay_dest);

			/*
			 * We didn't find the subvol, likely because it was
			 * deleted.  This is ok, simply skip this log and go to
			 * the next one.
			 *
			 * We need to exclude the root because we can't have
			 * other log replays overwriting this log as we'll read
			 * it back in a few more times.  This will keep our
			 * block from being modified, and we'll just bail for
			 * each subsequent pass.
			 */
			if (ret == -ENOENT)
				ret = btrfs_pin_extent_for_log_replay(trans,
							log->node->start,
							log->node->len);
			btrfs_put_root(log);

			if (!ret)
				goto next;
			btrfs_handle_fs_error(fs_info, ret,
				"Couldn't read target root for tree log recovery.");
			goto error;
		}

		wc.replay_dest->log_root = log;
		btrfs_record_root_in_trans(trans, wc.replay_dest);
		ret = walk_log_tree(trans, log, &wc);

		if (!ret && wc.stage == LOG_WALK_REPLAY_ALL) {
			ret = fixup_inode_link_counts(trans, wc.replay_dest,
						      path);
		}

		if (!ret && wc.stage == LOG_WALK_REPLAY_ALL) {
			struct btrfs_root *root = wc.replay_dest;

			btrfs_release_path(path);

			/*
			 * We have just replayed everything, and the highest
			 * objectid of fs roots probably has changed in case
			 * some inode_item's got replayed.
			 *
			 * root->objectid_mutex is not acquired as log replay
			 * could only happen during mount.
			 */
			ret = btrfs_find_highest_objectid(root,
						  &root->highest_objectid);
		}

		wc.replay_dest->log_root = NULL;
		btrfs_put_root(wc.replay_dest);
		btrfs_put_root(log);

		if (ret)
			goto error;
next:
		if (found_key.offset == 0)
			break;
		key.offset = found_key.offset - 1;
	}
	btrfs_release_path(path);

	/* step one is to pin it all, step two is to replay just inodes */
	if (wc.pin) {
		wc.pin = 0;
		wc.process_func = replay_one_buffer;
		wc.stage = LOG_WALK_REPLAY_INODES;
		goto again;
	}
	/* step three is to replay everything */
	if (wc.stage < LOG_WALK_REPLAY_ALL) {
		wc.stage++;
		goto again;
	}

	btrfs_free_path(path);

	/* step 4: commit the transaction, which also unpins the blocks */
	ret = btrfs_commit_transaction(trans);
	if (ret)
		return ret;

	log_root_tree->log_root = NULL;
	clear_bit(BTRFS_FS_LOG_RECOVERING, &fs_info->flags);
	btrfs_put_root(log_root_tree);

	return 0;
error:
	if (wc.trans)
		btrfs_end_transaction(wc.trans);
	btrfs_free_path(path);
	return ret;
}

/*
 * there are some corner cases where we want to force a full
 * commit instead of allowing a directory to be logged.
 *
 * They revolve around files there were unlinked from the directory, and
 * this function updates the parent directory so that a full commit is
 * properly done if it is fsync'd later after the unlinks are done.
 *
 * Must be called before the unlink operations (updates to the subvolume tree,
 * inodes, etc) are done.
 */
void btrfs_record_unlink_dir(struct btrfs_trans_handle *trans,
			     struct btrfs_inode *dir, struct btrfs_inode *inode,
			     int for_rename)
{
	/*
	 * when we're logging a file, if it hasn't been renamed
	 * or unlinked, and its inode is fully committed on disk,
	 * we don't have to worry about walking up the directory chain
	 * to log its parents.
	 *
	 * So, we use the last_unlink_trans field to put this transid
	 * into the file.  When the file is logged we check it and
	 * don't log the parents if the file is fully on disk.
	 */
	mutex_lock(&inode->log_mutex);
	inode->last_unlink_trans = trans->transid;
	mutex_unlock(&inode->log_mutex);

	/*
	 * if this directory was already logged any new
	 * names for this file/dir will get recorded
	 */
	if (dir->logged_trans == trans->transid)
		return;

	/*
	 * if the inode we're about to unlink was logged,
	 * the log will be properly updated for any new names
	 */
	if (inode->logged_trans == trans->transid)
		return;

	/*
	 * when renaming files across directories, if the directory
	 * there we're unlinking from gets fsync'd later on, there's
	 * no way to find the destination directory later and fsync it
	 * properly.  So, we have to be conservative and force commits
	 * so the new name gets discovered.
	 */
	if (for_rename)
		goto record;

	/* we can safely do the unlink without any special recording */
	return;

record:
	mutex_lock(&dir->log_mutex);
	dir->last_unlink_trans = trans->transid;
	mutex_unlock(&dir->log_mutex);
}

/*
 * Make sure that if someone attempts to fsync the parent directory of a deleted
 * snapshot, it ends up triggering a transaction commit. This is to guarantee
 * that after replaying the log tree of the parent directory's root we will not
 * see the snapshot anymore and at log replay time we will not see any log tree
 * corresponding to the deleted snapshot's root, which could lead to replaying
 * it after replaying the log tree of the parent directory (which would replay
 * the snapshot delete operation).
 *
 * Must be called before the actual snapshot destroy operation (updates to the
 * parent root and tree of tree roots trees, etc) are done.
 */
void btrfs_record_snapshot_destroy(struct btrfs_trans_handle *trans,
				   struct btrfs_inode *dir)
{
	mutex_lock(&dir->log_mutex);
	dir->last_unlink_trans = trans->transid;
	mutex_unlock(&dir->log_mutex);
}

/*
 * Call this after adding a new name for a file and it will properly
 * update the log to reflect the new name.
 *
 * @ctx can not be NULL when @sync_log is false, and should be NULL when it's
 * true (because it's not used).
 *
 * Return value depends on whether @sync_log is true or false.
 * When true: returns BTRFS_NEED_TRANS_COMMIT if the transaction needs to be
 *            committed by the caller, and BTRFS_DONT_NEED_TRANS_COMMIT
 *            otherwise.
 * When false: returns BTRFS_DONT_NEED_LOG_SYNC if the caller does not need to
 *             to sync the log, BTRFS_NEED_LOG_SYNC if it needs to sync the log,
 *             or BTRFS_NEED_TRANS_COMMIT if the transaction needs to be
 *             committed (without attempting to sync the log).
 */
int btrfs_log_new_name(struct btrfs_trans_handle *trans,
			struct btrfs_inode *inode, struct btrfs_inode *old_dir,
			struct dentry *parent,
			bool sync_log, struct btrfs_log_ctx *ctx)
{
	struct btrfs_fs_info *fs_info = trans->fs_info;
	int ret;

	/*
	 * this will force the logging code to walk the dentry chain
	 * up for the file
	 */
	if (!S_ISDIR(inode->vfs_inode.i_mode))
		inode->last_unlink_trans = trans->transid;

	/*
	 * if this inode hasn't been logged and directory we're renaming it
	 * from hasn't been logged, we don't need to log it
	 */
	if (inode->logged_trans <= fs_info->last_trans_committed &&
	    (!old_dir || old_dir->logged_trans <= fs_info->last_trans_committed))
		return sync_log ? BTRFS_DONT_NEED_TRANS_COMMIT :
			BTRFS_DONT_NEED_LOG_SYNC;

	if (sync_log) {
		struct btrfs_log_ctx ctx2;

		btrfs_init_log_ctx(&ctx2, &inode->vfs_inode);
		ret = btrfs_log_inode_parent(trans, inode, parent, 0, LLONG_MAX,
					     LOG_INODE_EXISTS, &ctx2);
		if (ret == BTRFS_NO_LOG_SYNC)
			return BTRFS_DONT_NEED_TRANS_COMMIT;
		else if (ret)
			return BTRFS_NEED_TRANS_COMMIT;

		ret = btrfs_sync_log(trans, inode->root, &ctx2);
		if (ret)
			return BTRFS_NEED_TRANS_COMMIT;
		return BTRFS_DONT_NEED_TRANS_COMMIT;
	}

	ASSERT(ctx);
	ret = btrfs_log_inode_parent(trans, inode, parent, 0, LLONG_MAX,
				     LOG_INODE_EXISTS, ctx);
	if (ret == BTRFS_NO_LOG_SYNC)
		return BTRFS_DONT_NEED_LOG_SYNC;
	else if (ret)
		return BTRFS_NEED_TRANS_COMMIT;

	return BTRFS_NEED_LOG_SYNC;
}
<|MERGE_RESOLUTION|>--- conflicted
+++ resolved
@@ -2754,19 +2754,7 @@
 				} else {
 					if (test_and_clear_bit(EXTENT_BUFFER_DIRTY, &next->bflags))
 						clear_extent_buffer_dirty(next);
-<<<<<<< HEAD
-				}
-
-				WARN_ON(root_owner !=
-					BTRFS_TREE_LOG_OBJECTID);
-				ret = btrfs_pin_reserved_extent(fs_info,
-							bytenr, blocksize);
-				if (ret) {
-					free_extent_buffer(next);
-					return ret;
-=======
 					unaccount_log_buffer(fs_info, bytenr);
->>>>>>> 04d5ce62
 				}
 			}
 			free_extent_buffer(next);
@@ -2835,18 +2823,9 @@
 					if (test_and_clear_bit(EXTENT_BUFFER_DIRTY, &next->bflags))
 						clear_extent_buffer_dirty(next);
 
-<<<<<<< HEAD
-				WARN_ON(root_owner != BTRFS_TREE_LOG_OBJECTID);
-				ret = btrfs_pin_reserved_extent(fs_info,
-						path->nodes[*level]->start,
-						path->nodes[*level]->len);
-				if (ret)
-					return ret;
-=======
 					unaccount_log_buffer(fs_info,
 						path->nodes[*level]->start);
 				}
->>>>>>> 04d5ce62
 			}
 			free_extent_buffer(path->nodes[*level]);
 			path->nodes[*level] = NULL;
@@ -2926,14 +2905,6 @@
 					clear_extent_buffer_dirty(next);
 				unaccount_log_buffer(fs_info, next->start);
 			}
-<<<<<<< HEAD
-
-			ret = btrfs_pin_reserved_extent(fs_info, next->start,
-							next->len);
-			if (ret)
-				goto out;
-=======
->>>>>>> 04d5ce62
 		}
 	}
 
@@ -4255,12 +4226,9 @@
 	const u64 ino = btrfs_ino(inode);
 	struct btrfs_path *dst_path = NULL;
 	bool dropped_extents = false;
-<<<<<<< HEAD
-=======
 	u64 truncate_offset = i_size;
 	struct extent_buffer *leaf;
 	int slot;
->>>>>>> 04d5ce62
 	int ins_nr = 0;
 	int start_slot;
 	int ret;
@@ -4623,10 +4591,7 @@
 		return ret;
 
 	while (true) {
-<<<<<<< HEAD
-		struct btrfs_file_extent_item *extent;
 		struct extent_buffer *leaf = path->nodes[0];
-		u64 len;
 
 		if (path->slots[0] >= btrfs_header_nritems(path->nodes[0])) {
 			ret = btrfs_next_leaf(root, path);
@@ -4675,70 +4640,7 @@
 			leaf = path->nodes[0];
 		}
 
-		extent = btrfs_item_ptr(leaf, path->slots[0],
-					struct btrfs_file_extent_item);
-		if (btrfs_file_extent_type(leaf, extent) ==
-		    BTRFS_FILE_EXTENT_INLINE) {
-			len = btrfs_file_extent_ram_bytes(leaf, extent);
-			prev_extent_end = ALIGN(key.offset + len,
-						fs_info->sectorsize);
-		} else {
-			len = btrfs_file_extent_num_bytes(leaf, extent);
-			prev_extent_end = key.offset + len;
-		}
-
-=======
-		struct extent_buffer *leaf = path->nodes[0];
-
-		if (path->slots[0] >= btrfs_header_nritems(path->nodes[0])) {
-			ret = btrfs_next_leaf(root, path);
-			if (ret < 0)
-				return ret;
-			if (ret > 0) {
-				ret = 0;
-				break;
-			}
-			leaf = path->nodes[0];
-		}
-
-		btrfs_item_key_to_cpu(leaf, &key, path->slots[0]);
-		if (key.objectid != ino || key.type != BTRFS_EXTENT_DATA_KEY)
-			break;
-
-		/* We have a hole, log it. */
-		if (prev_extent_end < key.offset) {
-			const u64 hole_len = key.offset - prev_extent_end;
-
-			/*
-			 * Release the path to avoid deadlocks with other code
-			 * paths that search the root while holding locks on
-			 * leafs from the log root.
-			 */
-			btrfs_release_path(path);
-			ret = btrfs_insert_file_extent(trans, root->log_root,
-						       ino, prev_extent_end, 0,
-						       0, hole_len, 0, hole_len,
-						       0, 0, 0);
-			if (ret < 0)
-				return ret;
-
-			/*
-			 * Search for the same key again in the root. Since it's
-			 * an extent item and we are holding the inode lock, the
-			 * key must still exist. If it doesn't just emit warning
-			 * and return an error to fall back to a transaction
-			 * commit.
-			 */
-			ret = btrfs_search_slot(NULL, root, &key, path, 0, 0);
-			if (ret < 0)
-				return ret;
-			if (WARN_ON(ret > 0))
-				return -ENOENT;
-			leaf = path->nodes[0];
-		}
-
 		prev_extent_end = btrfs_file_extent_end(path);
->>>>>>> 04d5ce62
 		path->slots[0]++;
 		cond_resched();
 	}
@@ -5366,148 +5268,12 @@
 		goto out_unlock;
 	}
 
-<<<<<<< HEAD
-	while (1) {
-		ins_nr = 0;
-		ret = btrfs_search_forward(root, &min_key,
-					   path, trans->transid);
-		if (ret < 0) {
-			err = ret;
-			goto out_unlock;
-		}
-		if (ret != 0)
-			break;
-again:
-		/* note, ins_nr might be > 0 here, cleanup outside the loop */
-		if (min_key.objectid != ino)
-			break;
-		if (min_key.type > max_key.type)
-			break;
-
-		if (min_key.type == BTRFS_INODE_ITEM_KEY)
-			need_log_inode_item = false;
-
-		if ((min_key.type == BTRFS_INODE_REF_KEY ||
-		     min_key.type == BTRFS_INODE_EXTREF_KEY) &&
-		    inode->generation == trans->transid &&
-		    !recursive_logging) {
-			u64 other_ino = 0;
-			u64 other_parent = 0;
-
-			ret = btrfs_check_ref_name_override(path->nodes[0],
-					path->slots[0], &min_key, inode,
-					&other_ino, &other_parent);
-			if (ret < 0) {
-				err = ret;
-				goto out_unlock;
-			} else if (ret > 0 && ctx &&
-				   other_ino != btrfs_ino(BTRFS_I(ctx->inode))) {
-				if (ins_nr > 0) {
-					ins_nr++;
-				} else {
-					ins_nr = 1;
-					ins_start_slot = path->slots[0];
-				}
-				ret = copy_items(trans, inode, dst_path, path,
-						 ins_start_slot,
-						 ins_nr, inode_only,
-						 logged_isize);
-				if (ret < 0) {
-					err = ret;
-					goto out_unlock;
-				}
-				ins_nr = 0;
-
-				err = log_conflicting_inodes(trans, root, path,
-						ctx, other_ino, other_parent);
-				if (err)
-					goto out_unlock;
-				btrfs_release_path(path);
-				goto next_key;
-			}
-		}
-
-		/* Skip xattrs, we log them later with btrfs_log_all_xattrs() */
-		if (min_key.type == BTRFS_XATTR_ITEM_KEY) {
-			if (ins_nr == 0)
-				goto next_slot;
-			ret = copy_items(trans, inode, dst_path, path,
-					 ins_start_slot,
-					 ins_nr, inode_only, logged_isize);
-			if (ret < 0) {
-				err = ret;
-				goto out_unlock;
-			}
-			ins_nr = 0;
-			goto next_slot;
-		}
-
-		if (ins_nr && ins_start_slot + ins_nr == path->slots[0]) {
-			ins_nr++;
-			goto next_slot;
-		} else if (!ins_nr) {
-			ins_start_slot = path->slots[0];
-			ins_nr = 1;
-			goto next_slot;
-		}
-
-		ret = copy_items(trans, inode, dst_path, path,
-				 ins_start_slot, ins_nr, inode_only,
-				 logged_isize);
-		if (ret < 0) {
-			err = ret;
-			goto out_unlock;
-		}
-		ins_nr = 1;
-		ins_start_slot = path->slots[0];
-next_slot:
-
-		nritems = btrfs_header_nritems(path->nodes[0]);
-		path->slots[0]++;
-		if (path->slots[0] < nritems) {
-			btrfs_item_key_to_cpu(path->nodes[0], &min_key,
-					      path->slots[0]);
-			goto again;
-		}
-		if (ins_nr) {
-			ret = copy_items(trans, inode, dst_path, path,
-					 ins_start_slot,
-					 ins_nr, inode_only, logged_isize);
-			if (ret < 0) {
-				err = ret;
-				goto out_unlock;
-			}
-			ins_nr = 0;
-		}
-		btrfs_release_path(path);
-next_key:
-		if (min_key.offset < (u64)-1) {
-			min_key.offset++;
-		} else if (min_key.type < max_key.type) {
-			min_key.type++;
-			min_key.offset = 0;
-		} else {
-			break;
-		}
-	}
-	if (ins_nr) {
-		ret = copy_items(trans, inode, dst_path, path,
-				 ins_start_slot, ins_nr, inode_only,
-				 logged_isize);
-		if (ret < 0) {
-			err = ret;
-			goto out_unlock;
-		}
-		ins_nr = 0;
-	}
-=======
 	err = copy_inode_items_to_log(trans, inode, &min_key, &max_key,
 				      path, dst_path, logged_isize,
 				      recursive_logging, inode_only, ctx,
 				      &need_log_inode_item);
 	if (err)
 		goto out_unlock;
->>>>>>> 04d5ce62
 
 	btrfs_release_path(path);
 	btrfs_release_path(dst_path);
