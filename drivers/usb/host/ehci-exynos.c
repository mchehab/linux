--- conflicted
+++ resolved
@@ -169,13 +169,6 @@
 		goto fail_io;
 	}
 
-<<<<<<< HEAD
-	err = clk_prepare_enable(exynos_ehci->clk);
-	if (err)
-		goto fail_clk;
-
-=======
->>>>>>> 0c383648
 	hcd->regs = devm_platform_get_and_ioremap_resource(pdev, 0, &res);
 	if (IS_ERR(hcd->regs)) {
 		err = PTR_ERR(hcd->regs);
