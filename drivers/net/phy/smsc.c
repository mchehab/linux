// SPDX-License-Identifier: GPL-2.0+
/*
 * drivers/net/phy/smsc.c
 *
 * Driver for SMSC PHYs
 *
 * Author: Herbert Valerio Riedel
 *
 * Copyright (c) 2006 Herbert Valerio Riedel <hvr@gnu.org>
 *
 * Support added for SMSC LAN8187 and LAN8700 by steve.glendinning@shawell.net
 *
 */

#include <linux/clk.h>
#include <linux/kernel.h>
#include <linux/module.h>
#include <linux/mii.h>
#include <linux/ethtool.h>
#include <linux/of.h>
#include <linux/phy.h>
#include <linux/netdevice.h>
#include <linux/smscphy.h>

/* Vendor-specific PHY Definitions */
/* EDPD NLP / crossover time configuration */
#define PHY_EDPD_CONFIG			16
#define PHY_EDPD_CONFIG_EXT_CROSSOVER_	0x0001

/* Control/Status Indication Register */
#define SPECIAL_CTRL_STS		27
#define SPECIAL_CTRL_STS_OVRRD_AMDIX_	0x8000
#define SPECIAL_CTRL_STS_AMDIX_ENABLE_	0x4000
#define SPECIAL_CTRL_STS_AMDIX_STATE_	0x2000

#define EDPD_MAX_WAIT_DFLT_MS		640
/* interval between phylib state machine runs in ms */
#define PHY_STATE_MACH_MS		1000

struct smsc_hw_stat {
	const char *string;
	u8 reg;
	u8 bits;
};

static struct smsc_hw_stat smsc_hw_stats[] = {
	{ "phy_symbol_errors", 26, 16},
};

struct smsc_phy_priv {
	unsigned int edpd_enable:1;
	unsigned int edpd_mode_set_by_user:1;
	unsigned int edpd_max_wait_ms;
};

static int smsc_phy_ack_interrupt(struct phy_device *phydev)
{
	int rc = phy_read(phydev, MII_LAN83C185_ISF);

	return rc < 0 ? rc : 0;
}

int smsc_phy_config_intr(struct phy_device *phydev)
{
	int rc;

	if (phydev->interrupts == PHY_INTERRUPT_ENABLED) {
		rc = smsc_phy_ack_interrupt(phydev);
		if (rc)
			return rc;

		rc = phy_write(phydev, MII_LAN83C185_IM,
			       MII_LAN83C185_ISF_INT_PHYLIB_EVENTS);
	} else {
		rc = phy_write(phydev, MII_LAN83C185_IM, 0);
		if (rc)
			return rc;

		rc = smsc_phy_ack_interrupt(phydev);
	}

	return rc < 0 ? rc : 0;
}
EXPORT_SYMBOL_GPL(smsc_phy_config_intr);

static int smsc_phy_config_edpd(struct phy_device *phydev)
{
	struct smsc_phy_priv *priv = phydev->priv;

	if (priv->edpd_enable)
		return phy_set_bits(phydev, MII_LAN83C185_CTRL_STATUS,
				    MII_LAN83C185_EDPWRDOWN);
	else
		return phy_clear_bits(phydev, MII_LAN83C185_CTRL_STATUS,
				      MII_LAN83C185_EDPWRDOWN);
}

irqreturn_t smsc_phy_handle_interrupt(struct phy_device *phydev)
{
	int irq_status;

	irq_status = phy_read(phydev, MII_LAN83C185_ISF);
	if (irq_status < 0) {
		if (irq_status != -ENODEV)
			phy_error(phydev);

		return IRQ_NONE;
	}

	if (!(irq_status & MII_LAN83C185_ISF_INT_PHYLIB_EVENTS))
		return IRQ_NONE;

	phy_trigger_machine(phydev);

	return IRQ_HANDLED;
}
EXPORT_SYMBOL_GPL(smsc_phy_handle_interrupt);

int smsc_phy_config_init(struct phy_device *phydev)
{
	struct smsc_phy_priv *priv = phydev->priv;

	if (!priv)
		return 0;

	/* don't use EDPD in irq mode except overridden by user */
	if (!priv->edpd_mode_set_by_user && phydev->irq != PHY_POLL)
		priv->edpd_enable = false;

	return smsc_phy_config_edpd(phydev);
}
EXPORT_SYMBOL_GPL(smsc_phy_config_init);

static int smsc_phy_reset(struct phy_device *phydev)
{
	int rc = phy_read(phydev, MII_LAN83C185_SPECIAL_MODES);
	if (rc < 0)
		return rc;

	/* If the SMSC PHY is in power down mode, then set it
	 * in all capable mode before using it.
	 */
	if ((rc & MII_LAN83C185_MODE_MASK) == MII_LAN83C185_MODE_POWERDOWN) {
		/* set "all capable" mode */
		rc |= MII_LAN83C185_MODE_ALL;
		phy_write(phydev, MII_LAN83C185_SPECIAL_MODES, rc);
	}

	/* reset the phy */
	return genphy_soft_reset(phydev);
}

static int lan87xx_config_aneg(struct phy_device *phydev)
{
	int rc;
	int val;

	switch (phydev->mdix_ctrl) {
	case ETH_TP_MDI:
		val = SPECIAL_CTRL_STS_OVRRD_AMDIX_;
		break;
	case ETH_TP_MDI_X:
		val = SPECIAL_CTRL_STS_OVRRD_AMDIX_ |
			SPECIAL_CTRL_STS_AMDIX_STATE_;
		break;
	case ETH_TP_MDI_AUTO:
		val = SPECIAL_CTRL_STS_AMDIX_ENABLE_;
		break;
	default:
		return genphy_config_aneg(phydev);
	}

	rc = phy_read(phydev, SPECIAL_CTRL_STS);
	if (rc < 0)
		return rc;

	rc &= ~(SPECIAL_CTRL_STS_OVRRD_AMDIX_ |
		SPECIAL_CTRL_STS_AMDIX_ENABLE_ |
		SPECIAL_CTRL_STS_AMDIX_STATE_);
	rc |= val;
	phy_write(phydev, SPECIAL_CTRL_STS, rc);

	phydev->mdix = phydev->mdix_ctrl;
	return genphy_config_aneg(phydev);
}

static int lan95xx_config_aneg_ext(struct phy_device *phydev)
{
	if (phydev->phy_id == 0x0007c0f0) { /* LAN9500A or LAN9505A */
		/* Extend Manual AutoMDIX timer */
		int rc = phy_set_bits(phydev, PHY_EDPD_CONFIG,
				      PHY_EDPD_CONFIG_EXT_CROSSOVER_);

		if (rc < 0)
			return rc;
	}

	return lan87xx_config_aneg(phydev);
}

/*
 * The LAN87xx suffers from rare absence of the ENERGYON-bit when Ethernet cable
 * plugs in while LAN87xx is in Energy Detect Power-Down mode. This leads to
 * unstable detection of plugging in Ethernet cable.
 * This workaround disables Energy Detect Power-Down mode and waiting for
 * response on link pulses to detect presence of plugged Ethernet cable.
 * The Energy Detect Power-Down mode is enabled again in the end of procedure to
 * save approximately 220 mW of power if cable is unplugged.
 * The workaround is only applicable to poll mode. Energy Detect Power-Down may
 * not be used in interrupt mode lest link change detection becomes unreliable.
 */
int lan87xx_read_status(struct phy_device *phydev)
{
	struct smsc_phy_priv *priv = phydev->priv;
	int err;

	err = genphy_read_status(phydev);
	if (err)
		return err;
<<<<<<< HEAD
=======

	if (!phydev->link && priv && priv->edpd_enable &&
	    priv->edpd_max_wait_ms) {
		unsigned int max_wait = priv->edpd_max_wait_ms * 1000;
		int rc;
>>>>>>> 2b90b6ac

		/* Disable EDPD to wake up PHY */
		rc = phy_read(phydev, MII_LAN83C185_CTRL_STATUS);
		if (rc < 0)
			return rc;

		rc = phy_write(phydev, MII_LAN83C185_CTRL_STATUS,
			       rc & ~MII_LAN83C185_EDPWRDOWN);
		if (rc < 0)
			return rc;

		/* Wait max 640 ms to detect energy and the timeout is not
		 * an actual error.
		 */
		read_poll_timeout(phy_read, rc,
				  rc & MII_LAN83C185_ENERGYON || rc < 0,
				  10000, max_wait, true, phydev,
				  MII_LAN83C185_CTRL_STATUS);
		if (rc < 0)
			return rc;

		/* Re-enable EDPD */
		rc = phy_read(phydev, MII_LAN83C185_CTRL_STATUS);
		if (rc < 0)
			return rc;

		rc = phy_write(phydev, MII_LAN83C185_CTRL_STATUS,
			       rc | MII_LAN83C185_EDPWRDOWN);
		if (rc < 0)
			return rc;
	}

	return err;
}
EXPORT_SYMBOL_GPL(lan87xx_read_status);

static int smsc_get_sset_count(struct phy_device *phydev)
{
	return ARRAY_SIZE(smsc_hw_stats);
}

static void smsc_get_strings(struct phy_device *phydev, u8 *data)
{
	int i;

	for (i = 0; i < ARRAY_SIZE(smsc_hw_stats); i++) {
		strncpy(data + i * ETH_GSTRING_LEN,
		       smsc_hw_stats[i].string, ETH_GSTRING_LEN);
	}
}

static u64 smsc_get_stat(struct phy_device *phydev, int i)
{
	struct smsc_hw_stat stat = smsc_hw_stats[i];
	int val;
	u64 ret;

	val = phy_read(phydev, stat.reg);
	if (val < 0)
		ret = U64_MAX;
	else
		ret = val;

	return ret;
}

static void smsc_get_stats(struct phy_device *phydev,
			   struct ethtool_stats *stats, u64 *data)
{
	int i;

	for (i = 0; i < ARRAY_SIZE(smsc_hw_stats); i++)
		data[i] = smsc_get_stat(phydev, i);
}

static int smsc_phy_get_edpd(struct phy_device *phydev, u16 *edpd)
{
	struct smsc_phy_priv *priv = phydev->priv;

	if (!priv)
		return -EOPNOTSUPP;

	if (!priv->edpd_enable)
		*edpd = ETHTOOL_PHY_EDPD_DISABLE;
	else if (!priv->edpd_max_wait_ms)
		*edpd = ETHTOOL_PHY_EDPD_NO_TX;
	else
		*edpd = PHY_STATE_MACH_MS + priv->edpd_max_wait_ms;

	return 0;
}

static int smsc_phy_set_edpd(struct phy_device *phydev, u16 edpd)
{
	struct smsc_phy_priv *priv = phydev->priv;

	if (!priv)
		return -EOPNOTSUPP;

	switch (edpd) {
	case ETHTOOL_PHY_EDPD_DISABLE:
		priv->edpd_enable = false;
		break;
	case ETHTOOL_PHY_EDPD_NO_TX:
		priv->edpd_enable = true;
		priv->edpd_max_wait_ms = 0;
		break;
	case ETHTOOL_PHY_EDPD_DFLT_TX_MSECS:
		edpd = PHY_STATE_MACH_MS + EDPD_MAX_WAIT_DFLT_MS;
		fallthrough;
	default:
		if (phydev->irq != PHY_POLL)
			return -EOPNOTSUPP;
		if (edpd < PHY_STATE_MACH_MS || edpd > PHY_STATE_MACH_MS + 1000)
			return -EINVAL;
		priv->edpd_enable = true;
		priv->edpd_max_wait_ms = edpd - PHY_STATE_MACH_MS;
	}

	priv->edpd_mode_set_by_user = true;

	return smsc_phy_config_edpd(phydev);
}

int smsc_phy_get_tunable(struct phy_device *phydev,
			 struct ethtool_tunable *tuna, void *data)
{
	switch (tuna->id) {
	case ETHTOOL_PHY_EDPD:
		return smsc_phy_get_edpd(phydev, data);
	default:
		return -EOPNOTSUPP;
	}
}
EXPORT_SYMBOL_GPL(smsc_phy_get_tunable);

int smsc_phy_set_tunable(struct phy_device *phydev,
			 struct ethtool_tunable *tuna, const void *data)
{
	switch (tuna->id) {
	case ETHTOOL_PHY_EDPD:
		return smsc_phy_set_edpd(phydev, *(u16 *)data);
	default:
		return -EOPNOTSUPP;
	}
}
EXPORT_SYMBOL_GPL(smsc_phy_set_tunable);

int smsc_phy_probe(struct phy_device *phydev)
{
	struct device *dev = &phydev->mdio.dev;
	struct smsc_phy_priv *priv;
	struct clk *refclk;

	priv = devm_kzalloc(dev, sizeof(*priv), GFP_KERNEL);
	if (!priv)
		return -ENOMEM;

	priv->edpd_enable = true;
	priv->edpd_max_wait_ms = EDPD_MAX_WAIT_DFLT_MS;

	if (device_property_present(dev, "smsc,disable-energy-detect"))
		priv->edpd_enable = false;

	phydev->priv = priv;

	/* Make clk optional to keep DTB backward compatibility. */
	refclk = devm_clk_get_optional_enabled(dev, NULL);
	if (IS_ERR(refclk))
		return dev_err_probe(dev, PTR_ERR(refclk),
				     "Failed to request clock\n");

	return clk_set_rate(refclk, 50 * 1000 * 1000);
}
EXPORT_SYMBOL_GPL(smsc_phy_probe);

static struct phy_driver smsc_phy_driver[] = {
{
	.phy_id		= 0x0007c0a0, /* OUI=0x00800f, Model#=0x0a */
	.phy_id_mask	= 0xfffffff0,
	.name		= "SMSC LAN83C185",

	/* PHY_BASIC_FEATURES */

	.probe		= smsc_phy_probe,

	/* basic functions */
	.config_init	= smsc_phy_config_init,
	.soft_reset	= smsc_phy_reset,

	/* IRQ related */
	.config_intr	= smsc_phy_config_intr,
	.handle_interrupt = smsc_phy_handle_interrupt,

	.suspend	= genphy_suspend,
	.resume		= genphy_resume,
}, {
	.phy_id		= 0x0007c0b0, /* OUI=0x00800f, Model#=0x0b */
	.phy_id_mask	= 0xfffffff0,
	.name		= "SMSC LAN8187",

	/* PHY_BASIC_FEATURES */

	.probe		= smsc_phy_probe,

	/* basic functions */
	.config_init	= smsc_phy_config_init,
	.soft_reset	= smsc_phy_reset,

	/* IRQ related */
	.config_intr	= smsc_phy_config_intr,
	.handle_interrupt = smsc_phy_handle_interrupt,

	/* Statistics */
	.get_sset_count = smsc_get_sset_count,
	.get_strings	= smsc_get_strings,
	.get_stats	= smsc_get_stats,

	.suspend	= genphy_suspend,
	.resume		= genphy_resume,
}, {
	/* This covers internal PHY (phy_id: 0x0007C0C3) for
	 * LAN9500 (PID: 0x9500), LAN9514 (PID: 0xec00), LAN9505 (PID: 0x9505)
	 */
	.phy_id		= 0x0007c0c0, /* OUI=0x00800f, Model#=0x0c */
	.phy_id_mask	= 0xfffffff0,
	.name		= "SMSC LAN8700",

	/* PHY_BASIC_FEATURES */

	.probe		= smsc_phy_probe,

	/* basic functions */
	.read_status	= lan87xx_read_status,
	.config_init	= smsc_phy_config_init,
	.soft_reset	= smsc_phy_reset,
	.config_aneg	= lan87xx_config_aneg,

	/* IRQ related */
	.config_intr	= smsc_phy_config_intr,
	.handle_interrupt = smsc_phy_handle_interrupt,

	/* Statistics */
	.get_sset_count = smsc_get_sset_count,
	.get_strings	= smsc_get_strings,
	.get_stats	= smsc_get_stats,

	.get_tunable	= smsc_phy_get_tunable,
	.set_tunable	= smsc_phy_set_tunable,

	.suspend	= genphy_suspend,
	.resume		= genphy_resume,
}, {
	.phy_id		= 0x0007c0d0, /* OUI=0x00800f, Model#=0x0d */
	.phy_id_mask	= 0xfffffff0,
	.name		= "SMSC LAN911x Internal PHY",

	/* PHY_BASIC_FEATURES */

	.probe		= smsc_phy_probe,

	/* IRQ related */
	.config_intr	= smsc_phy_config_intr,
	.handle_interrupt = smsc_phy_handle_interrupt,

	.suspend	= genphy_suspend,
	.resume		= genphy_resume,
}, {
	/* This covers internal PHY (phy_id: 0x0007C0F0) for
	 * LAN9500A (PID: 0x9E00), LAN9505A (PID: 0x9E01)
	 */
	.phy_id		= 0x0007c0f0, /* OUI=0x00800f, Model#=0x0f */
	.phy_id_mask	= 0xfffffff0,
	.name		= "SMSC LAN8710/LAN8720",

	/* PHY_BASIC_FEATURES */

	.probe		= smsc_phy_probe,

	/* basic functions */
	.read_status	= lan87xx_read_status,
	.config_init	= smsc_phy_config_init,
	.soft_reset	= smsc_phy_reset,
	.config_aneg	= lan95xx_config_aneg_ext,

	/* IRQ related */
	.config_intr	= smsc_phy_config_intr,
	.handle_interrupt = smsc_phy_handle_interrupt,

	/* Statistics */
	.get_sset_count = smsc_get_sset_count,
	.get_strings	= smsc_get_strings,
	.get_stats	= smsc_get_stats,

	.get_tunable	= smsc_phy_get_tunable,
	.set_tunable	= smsc_phy_set_tunable,

	.suspend	= genphy_suspend,
	.resume		= genphy_resume,
}, {
	.phy_id		= 0x0007c110,
	.phy_id_mask	= 0xfffffff0,
	.name		= "SMSC LAN8740",

	/* PHY_BASIC_FEATURES */
	.flags		= PHY_RST_AFTER_CLK_EN,

	.probe		= smsc_phy_probe,

	/* basic functions */
	.read_status	= lan87xx_read_status,
	.config_init	= smsc_phy_config_init,
	.soft_reset	= smsc_phy_reset,

	/* IRQ related */
	.config_intr	= smsc_phy_config_intr,
	.handle_interrupt = smsc_phy_handle_interrupt,

	/* Statistics */
	.get_sset_count = smsc_get_sset_count,
	.get_strings	= smsc_get_strings,
	.get_stats	= smsc_get_stats,

	.get_tunable	= smsc_phy_get_tunable,
	.set_tunable	= smsc_phy_set_tunable,

	.suspend	= genphy_suspend,
	.resume		= genphy_resume,
}, {
	.phy_id		= 0x0007c130,	/* 0x0007c130 and 0x0007c131 */
	/* This mask (0xfffffff2) is to differentiate from
	 * LAN88xx (phy_id 0x0007c132)
	 * and allows future phy_id revisions.
	 */
	.phy_id_mask	= 0xfffffff2,
	.name		= "Microchip LAN8742",

	/* PHY_BASIC_FEATURES */
	.flags		= PHY_RST_AFTER_CLK_EN,

	.probe		= smsc_phy_probe,

	/* basic functions */
	.read_status	= lan87xx_read_status,
	.config_init	= smsc_phy_config_init,
	.soft_reset	= smsc_phy_reset,

	/* IRQ related */
	.config_intr	= smsc_phy_config_intr,
	.handle_interrupt = smsc_phy_handle_interrupt,

	/* Statistics */
	.get_sset_count = smsc_get_sset_count,
	.get_strings	= smsc_get_strings,
	.get_stats	= smsc_get_stats,

	.get_tunable	= smsc_phy_get_tunable,
	.set_tunable	= smsc_phy_set_tunable,

	.suspend	= genphy_suspend,
	.resume		= genphy_resume,
} };

module_phy_driver(smsc_phy_driver);

MODULE_DESCRIPTION("SMSC PHY driver");
MODULE_AUTHOR("Herbert Valerio Riedel");
MODULE_LICENSE("GPL");

static struct mdio_device_id __maybe_unused smsc_tbl[] = {
	{ 0x0007c0a0, 0xfffffff0 },
	{ 0x0007c0b0, 0xfffffff0 },
	{ 0x0007c0c0, 0xfffffff0 },
	{ 0x0007c0d0, 0xfffffff0 },
	{ 0x0007c0f0, 0xfffffff0 },
	{ 0x0007c110, 0xfffffff0 },
	{ 0x0007c130, 0xfffffff2 },
	{ }
};

MODULE_DEVICE_TABLE(mdio, smsc_tbl);<|MERGE_RESOLUTION|>--- conflicted
+++ resolved
@@ -217,14 +217,11 @@
 	err = genphy_read_status(phydev);
 	if (err)
 		return err;
-<<<<<<< HEAD
-=======
 
 	if (!phydev->link && priv && priv->edpd_enable &&
 	    priv->edpd_max_wait_ms) {
 		unsigned int max_wait = priv->edpd_max_wait_ms * 1000;
 		int rc;
->>>>>>> 2b90b6ac
 
 		/* Disable EDPD to wake up PHY */
 		rc = phy_read(phydev, MII_LAN83C185_CTRL_STATUS);
