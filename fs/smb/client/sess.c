// SPDX-License-Identifier: LGPL-2.1
/*
 *
 *   SMB/CIFS session setup handling routines
 *
 *   Copyright (c) International Business Machines  Corp., 2006, 2009
 *   Author(s): Steve French (sfrench@us.ibm.com)
 *
 */

#include "cifspdu.h"
#include "cifsglob.h"
#include "cifsproto.h"
#include "cifs_unicode.h"
#include "cifs_debug.h"
#include "ntlmssp.h"
#include "nterr.h"
#include <linux/utsname.h>
#include <linux/slab.h>
#include <linux/version.h>
#include "cifsfs.h"
#include "cifs_spnego.h"
#include "smb2proto.h"
#include "fs_context.h"

static int
cifs_ses_add_channel(struct cifs_ses *ses,
		     struct cifs_server_iface *iface);

bool
is_server_using_iface(struct TCP_Server_Info *server,
		      struct cifs_server_iface *iface)
{
	struct sockaddr_in *i4 = (struct sockaddr_in *)&iface->sockaddr;
	struct sockaddr_in6 *i6 = (struct sockaddr_in6 *)&iface->sockaddr;
	struct sockaddr_in *s4 = (struct sockaddr_in *)&server->dstaddr;
	struct sockaddr_in6 *s6 = (struct sockaddr_in6 *)&server->dstaddr;

	if (server->dstaddr.ss_family != iface->sockaddr.ss_family)
		return false;
	if (server->dstaddr.ss_family == AF_INET) {
		if (s4->sin_addr.s_addr != i4->sin_addr.s_addr)
			return false;
	} else if (server->dstaddr.ss_family == AF_INET6) {
		if (memcmp(&s6->sin6_addr, &i6->sin6_addr,
			   sizeof(i6->sin6_addr)) != 0)
			return false;
	} else {
		/* unknown family.. */
		return false;
	}
	return true;
}

bool is_ses_using_iface(struct cifs_ses *ses, struct cifs_server_iface *iface)
{
	int i;

	spin_lock(&ses->chan_lock);
	for (i = 0; i < ses->chan_count; i++) {
		if (ses->chans[i].iface == iface) {
			spin_unlock(&ses->chan_lock);
			return true;
		}
	}
	spin_unlock(&ses->chan_lock);
	return false;
}

/* channel helper functions. assumed that chan_lock is held by caller. */

int
cifs_ses_get_chan_index(struct cifs_ses *ses,
			struct TCP_Server_Info *server)
{
	unsigned int i;

	for (i = 0; i < ses->chan_count; i++) {
		if (ses->chans[i].server == server)
			return i;
	}

	/* If we didn't find the channel, it is likely a bug */
	if (server)
		cifs_dbg(VFS, "unable to get chan index for server: 0x%llx",
			 server->conn_id);
	WARN_ON(1);
	return CIFS_INVAL_CHAN_INDEX;
}

void
cifs_chan_set_in_reconnect(struct cifs_ses *ses,
			     struct TCP_Server_Info *server)
{
	int chan_index = cifs_ses_get_chan_index(ses, server);

	if (chan_index == CIFS_INVAL_CHAN_INDEX)
		return;

	ses->chans[chan_index].in_reconnect = true;
}

void
cifs_chan_clear_in_reconnect(struct cifs_ses *ses,
			     struct TCP_Server_Info *server)
{
	unsigned int chan_index = cifs_ses_get_chan_index(ses, server);

	if (chan_index == CIFS_INVAL_CHAN_INDEX)
		return;

	ses->chans[chan_index].in_reconnect = false;
}

bool
cifs_chan_in_reconnect(struct cifs_ses *ses,
			  struct TCP_Server_Info *server)
{
	unsigned int chan_index = cifs_ses_get_chan_index(ses, server);

	if (chan_index == CIFS_INVAL_CHAN_INDEX)
		return true;	/* err on the safer side */

	return CIFS_CHAN_IN_RECONNECT(ses, chan_index);
}

void
cifs_chan_set_need_reconnect(struct cifs_ses *ses,
			     struct TCP_Server_Info *server)
{
	unsigned int chan_index = cifs_ses_get_chan_index(ses, server);

	if (chan_index == CIFS_INVAL_CHAN_INDEX)
		return;

	set_bit(chan_index, &ses->chans_need_reconnect);
	cifs_dbg(FYI, "Set reconnect bitmask for chan %u; now 0x%lx\n",
		 chan_index, ses->chans_need_reconnect);
}

void
cifs_chan_clear_need_reconnect(struct cifs_ses *ses,
			       struct TCP_Server_Info *server)
{
	unsigned int chan_index = cifs_ses_get_chan_index(ses, server);

	if (chan_index == CIFS_INVAL_CHAN_INDEX)
		return;

	clear_bit(chan_index, &ses->chans_need_reconnect);
	cifs_dbg(FYI, "Cleared reconnect bitmask for chan %u; now 0x%lx\n",
		 chan_index, ses->chans_need_reconnect);
}

bool
cifs_chan_needs_reconnect(struct cifs_ses *ses,
			  struct TCP_Server_Info *server)
{
	unsigned int chan_index = cifs_ses_get_chan_index(ses, server);

	if (chan_index == CIFS_INVAL_CHAN_INDEX)
		return true;	/* err on the safer side */

	return CIFS_CHAN_NEEDS_RECONNECT(ses, chan_index);
}

bool
cifs_chan_is_iface_active(struct cifs_ses *ses,
			  struct TCP_Server_Info *server)
{
	unsigned int chan_index = cifs_ses_get_chan_index(ses, server);

	if (chan_index == CIFS_INVAL_CHAN_INDEX)
		return true;	/* err on the safer side */

	return ses->chans[chan_index].iface &&
		ses->chans[chan_index].iface->is_active;
}

/* returns number of channels added */
int cifs_try_adding_channels(struct cifs_ses *ses)
{
	struct TCP_Server_Info *server = ses->server;
	int old_chan_count, new_chan_count;
	int left;
	int rc = 0;
	int tries = 0;
	size_t iface_weight = 0, iface_min_speed = 0;
	struct cifs_server_iface *iface = NULL, *niface = NULL;
	struct cifs_server_iface *last_iface = NULL;

	spin_lock(&ses->chan_lock);

	new_chan_count = old_chan_count = ses->chan_count;
	left = ses->chan_max - ses->chan_count;

	if (left <= 0) {
		spin_unlock(&ses->chan_lock);
		cifs_dbg(FYI,
			 "ses already at max_channels (%zu), nothing to open\n",
			 ses->chan_max);
		return 0;
	}

	if (server->dialect < SMB30_PROT_ID) {
		spin_unlock(&ses->chan_lock);
		cifs_dbg(VFS, "multichannel is not supported on this protocol version, use 3.0 or above\n");
		return 0;
	}

	if (!(server->capabilities & SMB2_GLOBAL_CAP_MULTI_CHANNEL)) {
		spin_unlock(&ses->chan_lock);
		cifs_server_dbg(VFS, "no multichannel support\n");
		return 0;
	}
	spin_unlock(&ses->chan_lock);

	while (left > 0) {

		tries++;
		if (tries > 3*ses->chan_max) {
			cifs_dbg(VFS, "too many channel open attempts (%d channels left to open)\n",
				 left);
			break;
		}

		spin_lock(&ses->iface_lock);
		if (!ses->iface_count) {
			spin_unlock(&ses->iface_lock);
			cifs_dbg(VFS, "server %s does not advertise interfaces\n",
				      ses->server->hostname);
			break;
		}

		if (!iface)
			iface = list_first_entry(&ses->iface_list, struct cifs_server_iface,
						 iface_head);
		last_iface = list_last_entry(&ses->iface_list, struct cifs_server_iface,
					     iface_head);
		iface_min_speed = last_iface->speed;

		list_for_each_entry_safe_from(iface, niface, &ses->iface_list,
				    iface_head) {
			/* do not mix rdma and non-rdma interfaces */
			if (iface->rdma_capable != ses->server->rdma)
				continue;

			/* skip ifaces that are unusable */
			if (!iface->is_active ||
			    (is_ses_using_iface(ses, iface) &&
			     !iface->rss_capable))
				continue;

			/* check if we already allocated enough channels */
			iface_weight = iface->speed / iface_min_speed;

			if (iface->weight_fulfilled >= iface_weight)
				continue;

			/* take ref before unlock */
			kref_get(&iface->refcount);

			spin_unlock(&ses->iface_lock);
			rc = cifs_ses_add_channel(ses, iface);
			spin_lock(&ses->iface_lock);

			if (rc) {
				cifs_dbg(VFS, "failed to open extra channel on iface:%pIS rc=%d\n",
					 &iface->sockaddr,
					 rc);
				kref_put(&iface->refcount, release_iface);
				continue;
			}

			iface->num_channels++;
			iface->weight_fulfilled++;
			cifs_dbg(VFS, "successfully opened new channel on iface:%pIS\n",
				 &iface->sockaddr);
			break;
		}

		/* reached end of list. reset weight_fulfilled and start over */
		if (list_entry_is_head(iface, &ses->iface_list, iface_head)) {
			list_for_each_entry(iface, &ses->iface_list, iface_head)
				iface->weight_fulfilled = 0;
			spin_unlock(&ses->iface_lock);
			iface = NULL;
			continue;
		}
		spin_unlock(&ses->iface_lock);

		left--;
		new_chan_count++;
	}

	return new_chan_count - old_chan_count;
}

/*
 * called when multichannel is disabled by the server.
 * this always gets called from smb2_reconnect
 * and cannot get called in parallel threads.
 */
void
cifs_disable_secondary_channels(struct cifs_ses *ses)
{
	int i, chan_count;
	struct TCP_Server_Info *server;
	struct cifs_server_iface *iface;

	spin_lock(&ses->chan_lock);
	chan_count = ses->chan_count;
	if (chan_count == 1)
		goto done;

	ses->chan_count = 1;

	/* for all secondary channels reset the need reconnect bit */
	ses->chans_need_reconnect &= 1;

	for (i = 1; i < chan_count; i++) {
		iface = ses->chans[i].iface;
		server = ses->chans[i].server;

		/*
		 * remove these references first, since we need to unlock
		 * the chan_lock here, since iface_lock is a higher lock
		 */
		ses->chans[i].iface = NULL;
		ses->chans[i].server = NULL;
		spin_unlock(&ses->chan_lock);

		if (iface) {
			spin_lock(&ses->iface_lock);
<<<<<<< HEAD
			kref_put(&iface->refcount, release_iface);
=======
>>>>>>> 1c0deae9
			iface->num_channels--;
			if (iface->weight_fulfilled)
				iface->weight_fulfilled--;
			kref_put(&iface->refcount, release_iface);
			spin_unlock(&ses->iface_lock);
		}

		if (server) {
			if (!server->terminate) {
				server->terminate = true;
				cifs_signal_cifsd_for_reconnect(server, false);
			}
			cifs_put_tcp_session(server, false);
		}

		spin_lock(&ses->chan_lock);
	}

done:
	spin_unlock(&ses->chan_lock);
}

/*
 * update the iface for the channel if necessary.
 * will return 0 when iface is updated, 1 if removed, 2 otherwise
 * Must be called with chan_lock held.
 */
int
cifs_chan_update_iface(struct cifs_ses *ses, struct TCP_Server_Info *server)
{
	unsigned int chan_index;
	size_t iface_weight = 0, iface_min_speed = 0;
	struct cifs_server_iface *iface = NULL;
	struct cifs_server_iface *old_iface = NULL;
	struct cifs_server_iface *last_iface = NULL;
	struct sockaddr_storage ss;
	int rc = 0;

	spin_lock(&ses->chan_lock);
	chan_index = cifs_ses_get_chan_index(ses, server);
	if (chan_index == CIFS_INVAL_CHAN_INDEX) {
		spin_unlock(&ses->chan_lock);
		return 0;
	}

	if (ses->chans[chan_index].iface) {
		old_iface = ses->chans[chan_index].iface;
		if (old_iface->is_active) {
			spin_unlock(&ses->chan_lock);
			return 1;
		}
	}
	spin_unlock(&ses->chan_lock);

	spin_lock(&server->srv_lock);
	ss = server->dstaddr;
	spin_unlock(&server->srv_lock);

	spin_lock(&ses->iface_lock);
	if (!ses->iface_count) {
		spin_unlock(&ses->iface_lock);
		cifs_dbg(VFS, "server %s does not advertise interfaces\n", ses->server->hostname);
		return 0;
	}

	last_iface = list_last_entry(&ses->iface_list, struct cifs_server_iface,
				     iface_head);
	iface_min_speed = last_iface->speed;

	/* then look for a new one */
	list_for_each_entry(iface, &ses->iface_list, iface_head) {
		if (!chan_index) {
			/* if we're trying to get the updated iface for primary channel */
			if (!cifs_match_ipaddr((struct sockaddr *) &ss,
					       (struct sockaddr *) &iface->sockaddr))
				continue;

			kref_get(&iface->refcount);
			break;
		}

		/* do not mix rdma and non-rdma interfaces */
		if (iface->rdma_capable != server->rdma)
			continue;

		if (!iface->is_active ||
		    (is_ses_using_iface(ses, iface) &&
		     !iface->rss_capable)) {
			continue;
		}

		/* check if we already allocated enough channels */
		iface_weight = iface->speed / iface_min_speed;

		if (iface->weight_fulfilled >= iface_weight)
			continue;

		kref_get(&iface->refcount);
		break;
	}

	if (list_entry_is_head(iface, &ses->iface_list, iface_head)) {
		rc = 1;
		iface = NULL;
		cifs_dbg(FYI, "unable to find a suitable iface\n");
	}

	if (!chan_index && !iface) {
		cifs_dbg(FYI, "unable to get the interface matching: %pIS\n",
			 &ss);
		spin_unlock(&ses->iface_lock);
		return 0;
	}

	/* now drop the ref to the current iface */
	if (old_iface && iface) {
		cifs_dbg(FYI, "replacing iface: %pIS with %pIS\n",
			 &old_iface->sockaddr,
			 &iface->sockaddr);

		old_iface->num_channels--;
		if (old_iface->weight_fulfilled)
			old_iface->weight_fulfilled--;
		iface->num_channels++;
		iface->weight_fulfilled++;

		kref_put(&old_iface->refcount, release_iface);
	} else if (old_iface) {
		cifs_dbg(FYI, "releasing ref to iface: %pIS\n",
			 &old_iface->sockaddr);

		old_iface->num_channels--;
		if (old_iface->weight_fulfilled)
			old_iface->weight_fulfilled--;

		kref_put(&old_iface->refcount, release_iface);
	} else if (!chan_index) {
		/* special case: update interface for primary channel */
		cifs_dbg(FYI, "referencing primary channel iface: %pIS\n",
			 &iface->sockaddr);
		iface->num_channels++;
		iface->weight_fulfilled++;
	} else {
		WARN_ON(!iface);
		cifs_dbg(FYI, "adding new iface: %pIS\n", &iface->sockaddr);
	}
	spin_unlock(&ses->iface_lock);

	spin_lock(&ses->chan_lock);
	chan_index = cifs_ses_get_chan_index(ses, server);
	if (chan_index == CIFS_INVAL_CHAN_INDEX) {
		spin_unlock(&ses->chan_lock);
		return 0;
	}

	ses->chans[chan_index].iface = iface;

	/* No iface is found. if secondary chan, drop connection */
	if (!iface && SERVER_IS_CHAN(server))
		ses->chans[chan_index].server = NULL;

	spin_unlock(&ses->chan_lock);

	if (!iface && SERVER_IS_CHAN(server))
		cifs_put_tcp_session(server, false);

	return rc;
}

/*
 * If server is a channel of ses, return the corresponding enclosing
 * cifs_chan otherwise return NULL.
 */
struct cifs_chan *
cifs_ses_find_chan(struct cifs_ses *ses, struct TCP_Server_Info *server)
{
	int i;

	spin_lock(&ses->chan_lock);
	for (i = 0; i < ses->chan_count; i++) {
		if (ses->chans[i].server == server) {
			spin_unlock(&ses->chan_lock);
			return &ses->chans[i];
		}
	}
	spin_unlock(&ses->chan_lock);
	return NULL;
}

static int
cifs_ses_add_channel(struct cifs_ses *ses,
		     struct cifs_server_iface *iface)
{
	struct TCP_Server_Info *chan_server;
	struct cifs_chan *chan;
	struct smb3_fs_context *ctx;
	static const char unc_fmt[] = "\\%s\\foo";
	struct sockaddr_in *ipv4 = (struct sockaddr_in *)&iface->sockaddr;
	struct sockaddr_in6 *ipv6 = (struct sockaddr_in6 *)&iface->sockaddr;
	size_t len;
	int rc;
	unsigned int xid = get_xid();

	if (iface->sockaddr.ss_family == AF_INET)
		cifs_dbg(FYI, "adding channel to ses %p (speed:%zu bps rdma:%s ip:%pI4)\n",
			 ses, iface->speed, iface->rdma_capable ? "yes" : "no",
			 &ipv4->sin_addr);
	else
		cifs_dbg(FYI, "adding channel to ses %p (speed:%zu bps rdma:%s ip:%pI6)\n",
			 ses, iface->speed, iface->rdma_capable ? "yes" : "no",
			 &ipv6->sin6_addr);

	/*
	 * Setup a ctx with mostly the same info as the existing
	 * session and overwrite it with the requested iface data.
	 *
	 * We need to setup at least the fields used for negprot and
	 * sesssetup.
	 *
	 * We only need the ctx here, so we can reuse memory from
	 * the session and server without caring about memory
	 * management.
	 */
	ctx = kzalloc(sizeof(*ctx), GFP_KERNEL);
	if (!ctx) {
		rc = -ENOMEM;
		goto out_free_xid;
	}

	/* Always make new connection for now (TODO?) */
	ctx->nosharesock = true;

	/* Auth */
	ctx->domainauto = ses->domainAuto;
	ctx->domainname = ses->domainName;

	/* no hostname for extra channels */
	ctx->server_hostname = "";

	ctx->username = ses->user_name;
	ctx->password = ses->password;
	ctx->sectype = ses->sectype;
	ctx->sign = ses->sign;

	/* UNC and paths */
	/* XXX: Use ses->server->hostname? */
	len = sizeof(unc_fmt) + SERVER_NAME_LEN_WITH_NULL;
	ctx->UNC = kzalloc(len, GFP_KERNEL);
	if (!ctx->UNC) {
		rc = -ENOMEM;
		goto out_free_ctx;
	}
	scnprintf(ctx->UNC, len, unc_fmt, ses->ip_addr);
	ctx->prepath = "";

	/* Reuse same version as master connection */
	ctx->vals = ses->server->vals;
	ctx->ops = ses->server->ops;

	ctx->noblocksnd = ses->server->noblocksnd;
	ctx->noautotune = ses->server->noautotune;
	ctx->sockopt_tcp_nodelay = ses->server->tcp_nodelay;
	ctx->echo_interval = ses->server->echo_interval / HZ;
	ctx->max_credits = ses->server->max_credits;

	/*
	 * This will be used for encoding/decoding user/domain/pw
	 * during sess setup auth.
	 */
	ctx->local_nls = ses->local_nls;

	/* Use RDMA if possible */
	ctx->rdma = iface->rdma_capable;
	memcpy(&ctx->dstaddr, &iface->sockaddr, sizeof(ctx->dstaddr));

	/* reuse master con client guid */
	memcpy(&ctx->client_guid, ses->server->client_guid,
	       sizeof(ctx->client_guid));
	ctx->use_client_guid = true;

	chan_server = cifs_get_tcp_session(ctx, ses->server);

	spin_lock(&ses->chan_lock);
	chan = &ses->chans[ses->chan_count];
	chan->server = chan_server;
	if (IS_ERR(chan->server)) {
		rc = PTR_ERR(chan->server);
		chan->server = NULL;
		spin_unlock(&ses->chan_lock);
		goto out;
	}
	chan->iface = iface;
	ses->chan_count++;
	atomic_set(&ses->chan_seq, 0);

	/* Mark this channel as needing connect/setup */
	cifs_chan_set_need_reconnect(ses, chan->server);

	spin_unlock(&ses->chan_lock);

	mutex_lock(&ses->session_mutex);
	/*
	 * We need to allocate the server crypto now as we will need
	 * to sign packets before we generate the channel signing key
	 * (we sign with the session key)
	 */
	rc = smb311_crypto_shash_allocate(chan->server);
	if (rc) {
		cifs_dbg(VFS, "%s: crypto alloc failed\n", __func__);
		mutex_unlock(&ses->session_mutex);
		goto out;
	}

	rc = cifs_negotiate_protocol(xid, ses, chan->server);
	if (!rc)
		rc = cifs_setup_session(xid, ses, chan->server, ses->local_nls);

	mutex_unlock(&ses->session_mutex);

out:
	if (rc && chan->server) {
		cifs_put_tcp_session(chan->server, 0);

		spin_lock(&ses->chan_lock);

		/* we rely on all bits beyond chan_count to be clear */
		cifs_chan_clear_need_reconnect(ses, chan->server);
		ses->chan_count--;
		/*
		 * chan_count should never reach 0 as at least the primary
		 * channel is always allocated
		 */
		WARN_ON(ses->chan_count < 1);
		spin_unlock(&ses->chan_lock);
	}

	kfree(ctx->UNC);
out_free_ctx:
	kfree(ctx);
out_free_xid:
	free_xid(xid);
	return rc;
}

#ifdef CONFIG_CIFS_ALLOW_INSECURE_LEGACY
static __u32 cifs_ssetup_hdr(struct cifs_ses *ses,
			     struct TCP_Server_Info *server,
			     SESSION_SETUP_ANDX *pSMB)
{
	__u32 capabilities = 0;

	/* init fields common to all four types of SessSetup */
	/* Note that offsets for first seven fields in req struct are same  */
	/*	in CIFS Specs so does not matter which of 3 forms of struct */
	/*	that we use in next few lines                               */
	/* Note that header is initialized to zero in header_assemble */
	pSMB->req.AndXCommand = 0xFF;
	pSMB->req.MaxBufferSize = cpu_to_le16(min_t(u32,
					CIFSMaxBufSize + MAX_CIFS_HDR_SIZE - 4,
					USHRT_MAX));
	pSMB->req.MaxMpxCount = cpu_to_le16(server->maxReq);
	pSMB->req.VcNumber = cpu_to_le16(1);

	/* Now no need to set SMBFLG_CASELESS or obsolete CANONICAL PATH */

	/* BB verify whether signing required on neg or just auth frame (and NTLM case) */

	capabilities = CAP_LARGE_FILES | CAP_NT_SMBS | CAP_LEVEL_II_OPLOCKS |
			CAP_LARGE_WRITE_X | CAP_LARGE_READ_X;

	if (server->sign)
		pSMB->req.hdr.Flags2 |= SMBFLG2_SECURITY_SIGNATURE;

	if (ses->capabilities & CAP_UNICODE) {
		pSMB->req.hdr.Flags2 |= SMBFLG2_UNICODE;
		capabilities |= CAP_UNICODE;
	}
	if (ses->capabilities & CAP_STATUS32) {
		pSMB->req.hdr.Flags2 |= SMBFLG2_ERR_STATUS;
		capabilities |= CAP_STATUS32;
	}
	if (ses->capabilities & CAP_DFS) {
		pSMB->req.hdr.Flags2 |= SMBFLG2_DFS;
		capabilities |= CAP_DFS;
	}
	if (ses->capabilities & CAP_UNIX)
		capabilities |= CAP_UNIX;

	return capabilities;
}

static void
unicode_oslm_strings(char **pbcc_area, const struct nls_table *nls_cp)
{
	char *bcc_ptr = *pbcc_area;
	int bytes_ret = 0;

	/* Copy OS version */
	bytes_ret = cifs_strtoUTF16((__le16 *)bcc_ptr, "Linux version ", 32,
				    nls_cp);
	bcc_ptr += 2 * bytes_ret;
	bytes_ret = cifs_strtoUTF16((__le16 *) bcc_ptr, init_utsname()->release,
				    32, nls_cp);
	bcc_ptr += 2 * bytes_ret;
	bcc_ptr += 2; /* trailing null */

	bytes_ret = cifs_strtoUTF16((__le16 *) bcc_ptr, CIFS_NETWORK_OPSYS,
				    32, nls_cp);
	bcc_ptr += 2 * bytes_ret;
	bcc_ptr += 2; /* trailing null */

	*pbcc_area = bcc_ptr;
}

static void unicode_domain_string(char **pbcc_area, struct cifs_ses *ses,
				   const struct nls_table *nls_cp)
{
	char *bcc_ptr = *pbcc_area;
	int bytes_ret = 0;

	/* copy domain */
	if (ses->domainName == NULL) {
		/*
		 * Sending null domain better than using a bogus domain name (as
		 * we did briefly in 2.6.18) since server will use its default
		 */
		*bcc_ptr = 0;
		*(bcc_ptr+1) = 0;
		bytes_ret = 0;
	} else
		bytes_ret = cifs_strtoUTF16((__le16 *) bcc_ptr, ses->domainName,
					    CIFS_MAX_DOMAINNAME_LEN, nls_cp);
	bcc_ptr += 2 * bytes_ret;
	bcc_ptr += 2;  /* account for null terminator */

	*pbcc_area = bcc_ptr;
}

static void unicode_ssetup_strings(char **pbcc_area, struct cifs_ses *ses,
				   const struct nls_table *nls_cp)
{
	char *bcc_ptr = *pbcc_area;
	int bytes_ret = 0;

	/* BB FIXME add check that strings less than 335 or will need to send as arrays */

	/* copy user */
	if (ses->user_name == NULL) {
		/* null user mount */
		*bcc_ptr = 0;
		*(bcc_ptr+1) = 0;
	} else {
		bytes_ret = cifs_strtoUTF16((__le16 *) bcc_ptr, ses->user_name,
					    CIFS_MAX_USERNAME_LEN, nls_cp);
	}
	bcc_ptr += 2 * bytes_ret;
	bcc_ptr += 2; /* account for null termination */

	unicode_domain_string(&bcc_ptr, ses, nls_cp);
	unicode_oslm_strings(&bcc_ptr, nls_cp);

	*pbcc_area = bcc_ptr;
}

static void ascii_ssetup_strings(char **pbcc_area, struct cifs_ses *ses,
				 const struct nls_table *nls_cp)
{
	char *bcc_ptr = *pbcc_area;
	int len;

	/* copy user */
	/* BB what about null user mounts - check that we do this BB */
	/* copy user */
	if (ses->user_name != NULL) {
		len = strscpy(bcc_ptr, ses->user_name, CIFS_MAX_USERNAME_LEN);
		if (WARN_ON_ONCE(len < 0))
			len = CIFS_MAX_USERNAME_LEN - 1;
		bcc_ptr += len;
	}
	/* else null user mount */
	*bcc_ptr = 0;
	bcc_ptr++; /* account for null termination */

	/* copy domain */
	if (ses->domainName != NULL) {
		len = strscpy(bcc_ptr, ses->domainName, CIFS_MAX_DOMAINNAME_LEN);
		if (WARN_ON_ONCE(len < 0))
			len = CIFS_MAX_DOMAINNAME_LEN - 1;
		bcc_ptr += len;
	} /* else we send a null domain name so server will default to its own domain */
	*bcc_ptr = 0;
	bcc_ptr++;

	/* BB check for overflow here */

	strcpy(bcc_ptr, "Linux version ");
	bcc_ptr += strlen("Linux version ");
	strcpy(bcc_ptr, init_utsname()->release);
	bcc_ptr += strlen(init_utsname()->release) + 1;

	strcpy(bcc_ptr, CIFS_NETWORK_OPSYS);
	bcc_ptr += strlen(CIFS_NETWORK_OPSYS) + 1;

	*pbcc_area = bcc_ptr;
}

static void
decode_unicode_ssetup(char **pbcc_area, int bleft, struct cifs_ses *ses,
		      const struct nls_table *nls_cp)
{
	int len;
	char *data = *pbcc_area;

	cifs_dbg(FYI, "bleft %d\n", bleft);

	kfree(ses->serverOS);
	ses->serverOS = cifs_strndup_from_utf16(data, bleft, true, nls_cp);
	cifs_dbg(FYI, "serverOS=%s\n", ses->serverOS);
	len = (UniStrnlen((wchar_t *) data, bleft / 2) * 2) + 2;
	data += len;
	bleft -= len;
	if (bleft <= 0)
		return;

	kfree(ses->serverNOS);
	ses->serverNOS = cifs_strndup_from_utf16(data, bleft, true, nls_cp);
	cifs_dbg(FYI, "serverNOS=%s\n", ses->serverNOS);
	len = (UniStrnlen((wchar_t *) data, bleft / 2) * 2) + 2;
	data += len;
	bleft -= len;
	if (bleft <= 0)
		return;

	kfree(ses->serverDomain);
	ses->serverDomain = cifs_strndup_from_utf16(data, bleft, true, nls_cp);
	cifs_dbg(FYI, "serverDomain=%s\n", ses->serverDomain);

	return;
}

static void decode_ascii_ssetup(char **pbcc_area, __u16 bleft,
				struct cifs_ses *ses,
				const struct nls_table *nls_cp)
{
	int len;
	char *bcc_ptr = *pbcc_area;

	cifs_dbg(FYI, "decode sessetup ascii. bleft %d\n", bleft);

	len = strnlen(bcc_ptr, bleft);
	if (len >= bleft)
		return;

	kfree(ses->serverOS);

	ses->serverOS = kmalloc(len + 1, GFP_KERNEL);
	if (ses->serverOS) {
		memcpy(ses->serverOS, bcc_ptr, len);
		ses->serverOS[len] = 0;
		if (strncmp(ses->serverOS, "OS/2", 4) == 0)
			cifs_dbg(FYI, "OS/2 server\n");
	}

	bcc_ptr += len + 1;
	bleft -= len + 1;

	len = strnlen(bcc_ptr, bleft);
	if (len >= bleft)
		return;

	kfree(ses->serverNOS);

	ses->serverNOS = kmalloc(len + 1, GFP_KERNEL);
	if (ses->serverNOS) {
		memcpy(ses->serverNOS, bcc_ptr, len);
		ses->serverNOS[len] = 0;
	}

	bcc_ptr += len + 1;
	bleft -= len + 1;

	len = strnlen(bcc_ptr, bleft);
	if (len > bleft)
		return;

	/*
	 * No domain field in LANMAN case. Domain is
	 * returned by old servers in the SMB negprot response
	 *
	 * BB For newer servers which do not support Unicode,
	 * but thus do return domain here, we could add parsing
	 * for it later, but it is not very important
	 */
	cifs_dbg(FYI, "ascii: bytes left %d\n", bleft);
}
#endif /* CONFIG_CIFS_ALLOW_INSECURE_LEGACY */

int decode_ntlmssp_challenge(char *bcc_ptr, int blob_len,
				    struct cifs_ses *ses)
{
	unsigned int tioffset; /* challenge message target info area */
	unsigned int tilen; /* challenge message target info area length  */
	CHALLENGE_MESSAGE *pblob = (CHALLENGE_MESSAGE *)bcc_ptr;
	__u32 server_flags;

	if (blob_len < sizeof(CHALLENGE_MESSAGE)) {
		cifs_dbg(VFS, "challenge blob len %d too small\n", blob_len);
		return -EINVAL;
	}

	if (memcmp(pblob->Signature, "NTLMSSP", 8)) {
		cifs_dbg(VFS, "blob signature incorrect %s\n",
			 pblob->Signature);
		return -EINVAL;
	}
	if (pblob->MessageType != NtLmChallenge) {
		cifs_dbg(VFS, "Incorrect message type %d\n",
			 pblob->MessageType);
		return -EINVAL;
	}

	server_flags = le32_to_cpu(pblob->NegotiateFlags);
	cifs_dbg(FYI, "%s: negotiate=0x%08x challenge=0x%08x\n", __func__,
		 ses->ntlmssp->client_flags, server_flags);

	if ((ses->ntlmssp->client_flags & (NTLMSSP_NEGOTIATE_SEAL | NTLMSSP_NEGOTIATE_SIGN)) &&
	    (!(server_flags & NTLMSSP_NEGOTIATE_56) && !(server_flags & NTLMSSP_NEGOTIATE_128))) {
		cifs_dbg(VFS, "%s: requested signing/encryption but server did not return either 56-bit or 128-bit session key size\n",
			 __func__);
		return -EINVAL;
	}
	if (!(server_flags & NTLMSSP_NEGOTIATE_NTLM) && !(server_flags & NTLMSSP_NEGOTIATE_EXTENDED_SEC)) {
		cifs_dbg(VFS, "%s: server does not seem to support either NTLMv1 or NTLMv2\n", __func__);
		return -EINVAL;
	}
	if (ses->server->sign && !(server_flags & NTLMSSP_NEGOTIATE_SIGN)) {
		cifs_dbg(VFS, "%s: forced packet signing but server does not seem to support it\n",
			 __func__);
		return -EOPNOTSUPP;
	}
	if ((ses->ntlmssp->client_flags & NTLMSSP_NEGOTIATE_KEY_XCH) &&
	    !(server_flags & NTLMSSP_NEGOTIATE_KEY_XCH))
		pr_warn_once("%s: authentication has been weakened as server does not support key exchange\n",
			     __func__);

	ses->ntlmssp->server_flags = server_flags;

	memcpy(ses->ntlmssp->cryptkey, pblob->Challenge, CIFS_CRYPTO_KEY_SIZE);
	/*
	 * In particular we can examine sign flags
	 *
	 * BB spec says that if AvId field of MsvAvTimestamp is populated then
	 * we must set the MIC field of the AUTHENTICATE_MESSAGE
	 */

	tioffset = le32_to_cpu(pblob->TargetInfoArray.BufferOffset);
	tilen = le16_to_cpu(pblob->TargetInfoArray.Length);
	if (tioffset > blob_len || tioffset + tilen > blob_len) {
		cifs_dbg(VFS, "tioffset + tilen too high %u + %u\n",
			 tioffset, tilen);
		return -EINVAL;
	}
	if (tilen) {
		kfree_sensitive(ses->auth_key.response);
		ses->auth_key.response = kmemdup(bcc_ptr + tioffset, tilen,
						 GFP_KERNEL);
		if (!ses->auth_key.response) {
			cifs_dbg(VFS, "Challenge target info alloc failure\n");
			return -ENOMEM;
		}
		ses->auth_key.len = tilen;
	}

	return 0;
}

static int size_of_ntlmssp_blob(struct cifs_ses *ses, int base_size)
{
	int sz = base_size + ses->auth_key.len
		- CIFS_SESS_KEY_SIZE + CIFS_CPHTXT_SIZE + 2;

	if (ses->domainName)
		sz += sizeof(__le16) * strnlen(ses->domainName, CIFS_MAX_DOMAINNAME_LEN);
	else
		sz += sizeof(__le16);

	if (ses->user_name)
		sz += sizeof(__le16) * strnlen(ses->user_name, CIFS_MAX_USERNAME_LEN);
	else
		sz += sizeof(__le16);

	if (ses->workstation_name[0])
		sz += sizeof(__le16) * strnlen(ses->workstation_name,
					       ntlmssp_workstation_name_size(ses));
	else
		sz += sizeof(__le16);

	return sz;
}

static inline void cifs_security_buffer_from_str(SECURITY_BUFFER *pbuf,
						 char *str_value,
						 int str_length,
						 unsigned char *pstart,
						 unsigned char **pcur,
						 const struct nls_table *nls_cp)
{
	unsigned char *tmp = pstart;
	int len;

	if (!pbuf)
		return;

	if (!pcur)
		pcur = &tmp;

	if (!str_value) {
		pbuf->BufferOffset = cpu_to_le32(*pcur - pstart);
		pbuf->Length = 0;
		pbuf->MaximumLength = 0;
		*pcur += sizeof(__le16);
	} else {
		len = cifs_strtoUTF16((__le16 *)*pcur,
				      str_value,
				      str_length,
				      nls_cp);
		len *= sizeof(__le16);
		pbuf->BufferOffset = cpu_to_le32(*pcur - pstart);
		pbuf->Length = cpu_to_le16(len);
		pbuf->MaximumLength = cpu_to_le16(len);
		*pcur += len;
	}
}

/* BB Move to ntlmssp.c eventually */

int build_ntlmssp_negotiate_blob(unsigned char **pbuffer,
				 u16 *buflen,
				 struct cifs_ses *ses,
				 struct TCP_Server_Info *server,
				 const struct nls_table *nls_cp)
{
	int rc = 0;
	NEGOTIATE_MESSAGE *sec_blob;
	__u32 flags;
	unsigned char *tmp;
	int len;

	len = size_of_ntlmssp_blob(ses, sizeof(NEGOTIATE_MESSAGE));
	*pbuffer = kmalloc(len, GFP_KERNEL);
	if (!*pbuffer) {
		rc = -ENOMEM;
		cifs_dbg(VFS, "Error %d during NTLMSSP allocation\n", rc);
		*buflen = 0;
		goto setup_ntlm_neg_ret;
	}
	sec_blob = (NEGOTIATE_MESSAGE *)*pbuffer;

	memset(*pbuffer, 0, sizeof(NEGOTIATE_MESSAGE));
	memcpy(sec_blob->Signature, NTLMSSP_SIGNATURE, 8);
	sec_blob->MessageType = NtLmNegotiate;

	/* BB is NTLMV2 session security format easier to use here? */
	flags = NTLMSSP_NEGOTIATE_56 |	NTLMSSP_REQUEST_TARGET |
		NTLMSSP_NEGOTIATE_128 | NTLMSSP_NEGOTIATE_UNICODE |
		NTLMSSP_NEGOTIATE_NTLM | NTLMSSP_NEGOTIATE_EXTENDED_SEC |
		NTLMSSP_NEGOTIATE_ALWAYS_SIGN | NTLMSSP_NEGOTIATE_SEAL |
		NTLMSSP_NEGOTIATE_SIGN;
	if (!server->session_estab || ses->ntlmssp->sesskey_per_smbsess)
		flags |= NTLMSSP_NEGOTIATE_KEY_XCH;

	tmp = *pbuffer + sizeof(NEGOTIATE_MESSAGE);
	ses->ntlmssp->client_flags = flags;
	sec_blob->NegotiateFlags = cpu_to_le32(flags);

	/* these fields should be null in negotiate phase MS-NLMP 3.1.5.1.1 */
	cifs_security_buffer_from_str(&sec_blob->DomainName,
				      NULL,
				      CIFS_MAX_DOMAINNAME_LEN,
				      *pbuffer, &tmp,
				      nls_cp);

	cifs_security_buffer_from_str(&sec_blob->WorkstationName,
				      NULL,
				      CIFS_MAX_WORKSTATION_LEN,
				      *pbuffer, &tmp,
				      nls_cp);

	*buflen = tmp - *pbuffer;
setup_ntlm_neg_ret:
	return rc;
}

/*
 * Build ntlmssp blob with additional fields, such as version,
 * supported by modern servers. For safety limit to SMB3 or later
 * See notes in MS-NLMP Section 2.2.2.1 e.g.
 */
int build_ntlmssp_smb3_negotiate_blob(unsigned char **pbuffer,
				 u16 *buflen,
				 struct cifs_ses *ses,
				 struct TCP_Server_Info *server,
				 const struct nls_table *nls_cp)
{
	int rc = 0;
	struct negotiate_message *sec_blob;
	__u32 flags;
	unsigned char *tmp;
	int len;

	len = size_of_ntlmssp_blob(ses, sizeof(struct negotiate_message));
	*pbuffer = kmalloc(len, GFP_KERNEL);
	if (!*pbuffer) {
		rc = -ENOMEM;
		cifs_dbg(VFS, "Error %d during NTLMSSP allocation\n", rc);
		*buflen = 0;
		goto setup_ntlm_smb3_neg_ret;
	}
	sec_blob = (struct negotiate_message *)*pbuffer;

	memset(*pbuffer, 0, sizeof(struct negotiate_message));
	memcpy(sec_blob->Signature, NTLMSSP_SIGNATURE, 8);
	sec_blob->MessageType = NtLmNegotiate;

	/* BB is NTLMV2 session security format easier to use here? */
	flags = NTLMSSP_NEGOTIATE_56 |	NTLMSSP_REQUEST_TARGET |
		NTLMSSP_NEGOTIATE_128 | NTLMSSP_NEGOTIATE_UNICODE |
		NTLMSSP_NEGOTIATE_NTLM | NTLMSSP_NEGOTIATE_EXTENDED_SEC |
		NTLMSSP_NEGOTIATE_ALWAYS_SIGN | NTLMSSP_NEGOTIATE_SEAL |
		NTLMSSP_NEGOTIATE_SIGN | NTLMSSP_NEGOTIATE_VERSION;
	if (!server->session_estab || ses->ntlmssp->sesskey_per_smbsess)
		flags |= NTLMSSP_NEGOTIATE_KEY_XCH;

	sec_blob->Version.ProductMajorVersion = LINUX_VERSION_MAJOR;
	sec_blob->Version.ProductMinorVersion = LINUX_VERSION_PATCHLEVEL;
	sec_blob->Version.ProductBuild = cpu_to_le16(SMB3_PRODUCT_BUILD);
	sec_blob->Version.NTLMRevisionCurrent = NTLMSSP_REVISION_W2K3;

	tmp = *pbuffer + sizeof(struct negotiate_message);
	ses->ntlmssp->client_flags = flags;
	sec_blob->NegotiateFlags = cpu_to_le32(flags);

	/* these fields should be null in negotiate phase MS-NLMP 3.1.5.1.1 */
	cifs_security_buffer_from_str(&sec_blob->DomainName,
				      NULL,
				      CIFS_MAX_DOMAINNAME_LEN,
				      *pbuffer, &tmp,
				      nls_cp);

	cifs_security_buffer_from_str(&sec_blob->WorkstationName,
				      NULL,
				      CIFS_MAX_WORKSTATION_LEN,
				      *pbuffer, &tmp,
				      nls_cp);

	*buflen = tmp - *pbuffer;
setup_ntlm_smb3_neg_ret:
	return rc;
}


/* See MS-NLMP 2.2.1.3 */
int build_ntlmssp_auth_blob(unsigned char **pbuffer,
					u16 *buflen,
				   struct cifs_ses *ses,
				   struct TCP_Server_Info *server,
				   const struct nls_table *nls_cp)
{
	int rc;
	AUTHENTICATE_MESSAGE *sec_blob;
	__u32 flags;
	unsigned char *tmp;
	int len;

	rc = setup_ntlmv2_rsp(ses, nls_cp);
	if (rc) {
		cifs_dbg(VFS, "Error %d during NTLMSSP authentication\n", rc);
		*buflen = 0;
		goto setup_ntlmv2_ret;
	}

	len = size_of_ntlmssp_blob(ses, sizeof(AUTHENTICATE_MESSAGE));
	*pbuffer = kmalloc(len, GFP_KERNEL);
	if (!*pbuffer) {
		rc = -ENOMEM;
		cifs_dbg(VFS, "Error %d during NTLMSSP allocation\n", rc);
		*buflen = 0;
		goto setup_ntlmv2_ret;
	}
	sec_blob = (AUTHENTICATE_MESSAGE *)*pbuffer;

	memcpy(sec_blob->Signature, NTLMSSP_SIGNATURE, 8);
	sec_blob->MessageType = NtLmAuthenticate;

	/* send version information in ntlmssp authenticate also */
	flags = ses->ntlmssp->server_flags | NTLMSSP_REQUEST_TARGET |
		NTLMSSP_NEGOTIATE_TARGET_INFO | NTLMSSP_NEGOTIATE_VERSION |
		NTLMSSP_NEGOTIATE_WORKSTATION_SUPPLIED;

	sec_blob->Version.ProductMajorVersion = LINUX_VERSION_MAJOR;
	sec_blob->Version.ProductMinorVersion = LINUX_VERSION_PATCHLEVEL;
	sec_blob->Version.ProductBuild = cpu_to_le16(SMB3_PRODUCT_BUILD);
	sec_blob->Version.NTLMRevisionCurrent = NTLMSSP_REVISION_W2K3;

	tmp = *pbuffer + sizeof(AUTHENTICATE_MESSAGE);
	sec_blob->NegotiateFlags = cpu_to_le32(flags);

	sec_blob->LmChallengeResponse.BufferOffset =
				cpu_to_le32(sizeof(AUTHENTICATE_MESSAGE));
	sec_blob->LmChallengeResponse.Length = 0;
	sec_blob->LmChallengeResponse.MaximumLength = 0;

	sec_blob->NtChallengeResponse.BufferOffset =
				cpu_to_le32(tmp - *pbuffer);
	if (ses->user_name != NULL) {
		memcpy(tmp, ses->auth_key.response + CIFS_SESS_KEY_SIZE,
				ses->auth_key.len - CIFS_SESS_KEY_SIZE);
		tmp += ses->auth_key.len - CIFS_SESS_KEY_SIZE;

		sec_blob->NtChallengeResponse.Length =
				cpu_to_le16(ses->auth_key.len - CIFS_SESS_KEY_SIZE);
		sec_blob->NtChallengeResponse.MaximumLength =
				cpu_to_le16(ses->auth_key.len - CIFS_SESS_KEY_SIZE);
	} else {
		/*
		 * don't send an NT Response for anonymous access
		 */
		sec_blob->NtChallengeResponse.Length = 0;
		sec_blob->NtChallengeResponse.MaximumLength = 0;
	}

	cifs_security_buffer_from_str(&sec_blob->DomainName,
				      ses->domainName,
				      CIFS_MAX_DOMAINNAME_LEN,
				      *pbuffer, &tmp,
				      nls_cp);

	cifs_security_buffer_from_str(&sec_blob->UserName,
				      ses->user_name,
				      CIFS_MAX_USERNAME_LEN,
				      *pbuffer, &tmp,
				      nls_cp);

	cifs_security_buffer_from_str(&sec_blob->WorkstationName,
				      ses->workstation_name,
				      ntlmssp_workstation_name_size(ses),
				      *pbuffer, &tmp,
				      nls_cp);

	if ((ses->ntlmssp->server_flags & NTLMSSP_NEGOTIATE_KEY_XCH) &&
	    (!ses->server->session_estab || ses->ntlmssp->sesskey_per_smbsess) &&
	    !calc_seckey(ses)) {
		memcpy(tmp, ses->ntlmssp->ciphertext, CIFS_CPHTXT_SIZE);
		sec_blob->SessionKey.BufferOffset = cpu_to_le32(tmp - *pbuffer);
		sec_blob->SessionKey.Length = cpu_to_le16(CIFS_CPHTXT_SIZE);
		sec_blob->SessionKey.MaximumLength =
				cpu_to_le16(CIFS_CPHTXT_SIZE);
		tmp += CIFS_CPHTXT_SIZE;
	} else {
		sec_blob->SessionKey.BufferOffset = cpu_to_le32(tmp - *pbuffer);
		sec_blob->SessionKey.Length = 0;
		sec_blob->SessionKey.MaximumLength = 0;
	}

	*buflen = tmp - *pbuffer;
setup_ntlmv2_ret:
	return rc;
}

enum securityEnum
cifs_select_sectype(struct TCP_Server_Info *server, enum securityEnum requested)
{
	switch (server->negflavor) {
	case CIFS_NEGFLAVOR_EXTENDED:
		switch (requested) {
		case Kerberos:
		case RawNTLMSSP:
			return requested;
		case Unspecified:
			if (server->sec_ntlmssp &&
			    (global_secflags & CIFSSEC_MAY_NTLMSSP))
				return RawNTLMSSP;
			if ((server->sec_kerberos || server->sec_mskerberos) &&
			    (global_secflags & CIFSSEC_MAY_KRB5))
				return Kerberos;
			fallthrough;
		default:
			return Unspecified;
		}
	case CIFS_NEGFLAVOR_UNENCAP:
		switch (requested) {
		case NTLMv2:
			return requested;
		case Unspecified:
			if (global_secflags & CIFSSEC_MAY_NTLMV2)
				return NTLMv2;
			break;
		default:
			break;
		}
		fallthrough;
	default:
		return Unspecified;
	}
}

struct sess_data {
	unsigned int xid;
	struct cifs_ses *ses;
	struct TCP_Server_Info *server;
	struct nls_table *nls_cp;
	void (*func)(struct sess_data *);
	int result;

	/* we will send the SMB in three pieces:
	 * a fixed length beginning part, an optional
	 * SPNEGO blob (which can be zero length), and a
	 * last part which will include the strings
	 * and rest of bcc area. This allows us to avoid
	 * a large buffer 17K allocation
	 */
	int buf0_type;
	struct kvec iov[3];
};

#ifdef CONFIG_CIFS_ALLOW_INSECURE_LEGACY
static int
sess_alloc_buffer(struct sess_data *sess_data, int wct)
{
	int rc;
	struct cifs_ses *ses = sess_data->ses;
	struct smb_hdr *smb_buf;

	rc = small_smb_init_no_tc(SMB_COM_SESSION_SETUP_ANDX, wct, ses,
				  (void **)&smb_buf);

	if (rc)
		return rc;

	sess_data->iov[0].iov_base = (char *)smb_buf;
	sess_data->iov[0].iov_len = be32_to_cpu(smb_buf->smb_buf_length) + 4;
	/*
	 * This variable will be used to clear the buffer
	 * allocated above in case of any error in the calling function.
	 */
	sess_data->buf0_type = CIFS_SMALL_BUFFER;

	/* 2000 big enough to fit max user, domain, NOS name etc. */
	sess_data->iov[2].iov_base = kmalloc(2000, GFP_KERNEL);
	if (!sess_data->iov[2].iov_base) {
		rc = -ENOMEM;
		goto out_free_smb_buf;
	}

	return 0;

out_free_smb_buf:
	cifs_small_buf_release(smb_buf);
	sess_data->iov[0].iov_base = NULL;
	sess_data->iov[0].iov_len = 0;
	sess_data->buf0_type = CIFS_NO_BUFFER;
	return rc;
}

static void
sess_free_buffer(struct sess_data *sess_data)
{
	struct kvec *iov = sess_data->iov;

	/*
	 * Zero the session data before freeing, as it might contain sensitive info (keys, etc).
	 * Note that iov[1] is already freed by caller.
	 */
	if (sess_data->buf0_type != CIFS_NO_BUFFER && iov[0].iov_base)
		memzero_explicit(iov[0].iov_base, iov[0].iov_len);

	free_rsp_buf(sess_data->buf0_type, iov[0].iov_base);
	sess_data->buf0_type = CIFS_NO_BUFFER;
	kfree_sensitive(iov[2].iov_base);
}

static int
sess_establish_session(struct sess_data *sess_data)
{
	struct cifs_ses *ses = sess_data->ses;
	struct TCP_Server_Info *server = sess_data->server;

	cifs_server_lock(server);
	if (!server->session_estab) {
		if (server->sign) {
			server->session_key.response =
				kmemdup(ses->auth_key.response,
				ses->auth_key.len, GFP_KERNEL);
			if (!server->session_key.response) {
				cifs_server_unlock(server);
				return -ENOMEM;
			}
			server->session_key.len =
						ses->auth_key.len;
		}
		server->sequence_number = 0x2;
		server->session_estab = true;
	}
	cifs_server_unlock(server);

	cifs_dbg(FYI, "CIFS session established successfully\n");
	return 0;
}

static int
sess_sendreceive(struct sess_data *sess_data)
{
	int rc;
	struct smb_hdr *smb_buf = (struct smb_hdr *) sess_data->iov[0].iov_base;
	__u16 count;
	struct kvec rsp_iov = { NULL, 0 };

	count = sess_data->iov[1].iov_len + sess_data->iov[2].iov_len;
	be32_add_cpu(&smb_buf->smb_buf_length, count);
	put_bcc(count, smb_buf);

	rc = SendReceive2(sess_data->xid, sess_data->ses,
			  sess_data->iov, 3 /* num_iovecs */,
			  &sess_data->buf0_type,
			  CIFS_LOG_ERROR, &rsp_iov);
	cifs_small_buf_release(sess_data->iov[0].iov_base);
	memcpy(&sess_data->iov[0], &rsp_iov, sizeof(struct kvec));

	return rc;
}

static void
sess_auth_ntlmv2(struct sess_data *sess_data)
{
	int rc = 0;
	struct smb_hdr *smb_buf;
	SESSION_SETUP_ANDX *pSMB;
	char *bcc_ptr;
	struct cifs_ses *ses = sess_data->ses;
	struct TCP_Server_Info *server = sess_data->server;
	__u32 capabilities;
	__u16 bytes_remaining;

	/* old style NTLM sessionsetup */
	/* wct = 13 */
	rc = sess_alloc_buffer(sess_data, 13);
	if (rc)
		goto out;

	pSMB = (SESSION_SETUP_ANDX *)sess_data->iov[0].iov_base;
	bcc_ptr = sess_data->iov[2].iov_base;
	capabilities = cifs_ssetup_hdr(ses, server, pSMB);

	pSMB->req_no_secext.Capabilities = cpu_to_le32(capabilities);

	/* LM2 password would be here if we supported it */
	pSMB->req_no_secext.CaseInsensitivePasswordLength = 0;

	if (ses->user_name != NULL) {
		/* calculate nlmv2 response and session key */
		rc = setup_ntlmv2_rsp(ses, sess_data->nls_cp);
		if (rc) {
			cifs_dbg(VFS, "Error %d during NTLMv2 authentication\n", rc);
			goto out;
		}

		memcpy(bcc_ptr, ses->auth_key.response + CIFS_SESS_KEY_SIZE,
				ses->auth_key.len - CIFS_SESS_KEY_SIZE);
		bcc_ptr += ses->auth_key.len - CIFS_SESS_KEY_SIZE;

		/* set case sensitive password length after tilen may get
		 * assigned, tilen is 0 otherwise.
		 */
		pSMB->req_no_secext.CaseSensitivePasswordLength =
			cpu_to_le16(ses->auth_key.len - CIFS_SESS_KEY_SIZE);
	} else {
		pSMB->req_no_secext.CaseSensitivePasswordLength = 0;
	}

	if (ses->capabilities & CAP_UNICODE) {
		if (!IS_ALIGNED(sess_data->iov[0].iov_len, 2)) {
			*bcc_ptr = 0;
			bcc_ptr++;
		}
		unicode_ssetup_strings(&bcc_ptr, ses, sess_data->nls_cp);
	} else {
		ascii_ssetup_strings(&bcc_ptr, ses, sess_data->nls_cp);
	}


	sess_data->iov[2].iov_len = (long) bcc_ptr -
			(long) sess_data->iov[2].iov_base;

	rc = sess_sendreceive(sess_data);
	if (rc)
		goto out;

	pSMB = (SESSION_SETUP_ANDX *)sess_data->iov[0].iov_base;
	smb_buf = (struct smb_hdr *)sess_data->iov[0].iov_base;

	if (smb_buf->WordCount != 3) {
		rc = -EIO;
		cifs_dbg(VFS, "bad word count %d\n", smb_buf->WordCount);
		goto out;
	}

	if (le16_to_cpu(pSMB->resp.Action) & GUEST_LOGIN)
		cifs_dbg(FYI, "Guest login\n"); /* BB mark SesInfo struct? */

	ses->Suid = smb_buf->Uid;   /* UID left in wire format (le) */
	cifs_dbg(FYI, "UID = %llu\n", ses->Suid);

	bytes_remaining = get_bcc(smb_buf);
	bcc_ptr = pByteArea(smb_buf);

	/* BB check if Unicode and decode strings */
	if (bytes_remaining == 0) {
		/* no string area to decode, do nothing */
	} else if (smb_buf->Flags2 & SMBFLG2_UNICODE) {
		/* unicode string area must be word-aligned */
		if (!IS_ALIGNED((unsigned long)bcc_ptr - (unsigned long)smb_buf, 2)) {
			++bcc_ptr;
			--bytes_remaining;
		}
		decode_unicode_ssetup(&bcc_ptr, bytes_remaining, ses,
				      sess_data->nls_cp);
	} else {
		decode_ascii_ssetup(&bcc_ptr, bytes_remaining, ses,
				    sess_data->nls_cp);
	}

	rc = sess_establish_session(sess_data);
out:
	sess_data->result = rc;
	sess_data->func = NULL;
	sess_free_buffer(sess_data);
	kfree_sensitive(ses->auth_key.response);
	ses->auth_key.response = NULL;
}

#ifdef CONFIG_CIFS_UPCALL
static void
sess_auth_kerberos(struct sess_data *sess_data)
{
	int rc = 0;
	struct smb_hdr *smb_buf;
	SESSION_SETUP_ANDX *pSMB;
	char *bcc_ptr;
	struct cifs_ses *ses = sess_data->ses;
	struct TCP_Server_Info *server = sess_data->server;
	__u32 capabilities;
	__u16 bytes_remaining;
	struct key *spnego_key = NULL;
	struct cifs_spnego_msg *msg;
	u16 blob_len;

	/* extended security */
	/* wct = 12 */
	rc = sess_alloc_buffer(sess_data, 12);
	if (rc)
		goto out;

	pSMB = (SESSION_SETUP_ANDX *)sess_data->iov[0].iov_base;
	bcc_ptr = sess_data->iov[2].iov_base;
	capabilities = cifs_ssetup_hdr(ses, server, pSMB);

	spnego_key = cifs_get_spnego_key(ses, server);
	if (IS_ERR(spnego_key)) {
		rc = PTR_ERR(spnego_key);
		spnego_key = NULL;
		goto out;
	}

	msg = spnego_key->payload.data[0];
	/*
	 * check version field to make sure that cifs.upcall is
	 * sending us a response in an expected form
	 */
	if (msg->version != CIFS_SPNEGO_UPCALL_VERSION) {
		cifs_dbg(VFS, "incorrect version of cifs.upcall (expected %d but got %d)\n",
			 CIFS_SPNEGO_UPCALL_VERSION, msg->version);
		rc = -EKEYREJECTED;
		goto out_put_spnego_key;
	}

	kfree_sensitive(ses->auth_key.response);
	ses->auth_key.response = kmemdup(msg->data, msg->sesskey_len,
					 GFP_KERNEL);
	if (!ses->auth_key.response) {
		cifs_dbg(VFS, "Kerberos can't allocate (%u bytes) memory\n",
			 msg->sesskey_len);
		rc = -ENOMEM;
		goto out_put_spnego_key;
	}
	ses->auth_key.len = msg->sesskey_len;

	pSMB->req.hdr.Flags2 |= SMBFLG2_EXT_SEC;
	capabilities |= CAP_EXTENDED_SECURITY;
	pSMB->req.Capabilities = cpu_to_le32(capabilities);
	sess_data->iov[1].iov_base = msg->data + msg->sesskey_len;
	sess_data->iov[1].iov_len = msg->secblob_len;
	pSMB->req.SecurityBlobLength = cpu_to_le16(sess_data->iov[1].iov_len);

	if (ses->capabilities & CAP_UNICODE) {
		/* unicode strings must be word aligned */
		if (!IS_ALIGNED(sess_data->iov[0].iov_len + sess_data->iov[1].iov_len, 2)) {
			*bcc_ptr = 0;
			bcc_ptr++;
		}
		unicode_oslm_strings(&bcc_ptr, sess_data->nls_cp);
		unicode_domain_string(&bcc_ptr, ses, sess_data->nls_cp);
	} else {
		/* BB: is this right? */
		ascii_ssetup_strings(&bcc_ptr, ses, sess_data->nls_cp);
	}

	sess_data->iov[2].iov_len = (long) bcc_ptr -
			(long) sess_data->iov[2].iov_base;

	rc = sess_sendreceive(sess_data);
	if (rc)
		goto out_put_spnego_key;

	pSMB = (SESSION_SETUP_ANDX *)sess_data->iov[0].iov_base;
	smb_buf = (struct smb_hdr *)sess_data->iov[0].iov_base;

	if (smb_buf->WordCount != 4) {
		rc = -EIO;
		cifs_dbg(VFS, "bad word count %d\n", smb_buf->WordCount);
		goto out_put_spnego_key;
	}

	if (le16_to_cpu(pSMB->resp.Action) & GUEST_LOGIN)
		cifs_dbg(FYI, "Guest login\n"); /* BB mark SesInfo struct? */

	ses->Suid = smb_buf->Uid;   /* UID left in wire format (le) */
	cifs_dbg(FYI, "UID = %llu\n", ses->Suid);

	bytes_remaining = get_bcc(smb_buf);
	bcc_ptr = pByteArea(smb_buf);

	blob_len = le16_to_cpu(pSMB->resp.SecurityBlobLength);
	if (blob_len > bytes_remaining) {
		cifs_dbg(VFS, "bad security blob length %d\n",
				blob_len);
		rc = -EINVAL;
		goto out_put_spnego_key;
	}
	bcc_ptr += blob_len;
	bytes_remaining -= blob_len;

	/* BB check if Unicode and decode strings */
	if (bytes_remaining == 0) {
		/* no string area to decode, do nothing */
	} else if (smb_buf->Flags2 & SMBFLG2_UNICODE) {
		/* unicode string area must be word-aligned */
		if (!IS_ALIGNED((unsigned long)bcc_ptr - (unsigned long)smb_buf, 2)) {
			++bcc_ptr;
			--bytes_remaining;
		}
		decode_unicode_ssetup(&bcc_ptr, bytes_remaining, ses,
				      sess_data->nls_cp);
	} else {
		decode_ascii_ssetup(&bcc_ptr, bytes_remaining, ses,
				    sess_data->nls_cp);
	}

	rc = sess_establish_session(sess_data);
out_put_spnego_key:
	key_invalidate(spnego_key);
	key_put(spnego_key);
out:
	sess_data->result = rc;
	sess_data->func = NULL;
	sess_free_buffer(sess_data);
	kfree_sensitive(ses->auth_key.response);
	ses->auth_key.response = NULL;
}

#endif /* ! CONFIG_CIFS_UPCALL */

/*
 * The required kvec buffers have to be allocated before calling this
 * function.
 */
static int
_sess_auth_rawntlmssp_assemble_req(struct sess_data *sess_data)
{
	SESSION_SETUP_ANDX *pSMB;
	struct cifs_ses *ses = sess_data->ses;
	struct TCP_Server_Info *server = sess_data->server;
	__u32 capabilities;
	char *bcc_ptr;

	pSMB = (SESSION_SETUP_ANDX *)sess_data->iov[0].iov_base;

	capabilities = cifs_ssetup_hdr(ses, server, pSMB);
	if ((pSMB->req.hdr.Flags2 & SMBFLG2_UNICODE) == 0) {
		cifs_dbg(VFS, "NTLMSSP requires Unicode support\n");
		return -ENOSYS;
	}

	pSMB->req.hdr.Flags2 |= SMBFLG2_EXT_SEC;
	capabilities |= CAP_EXTENDED_SECURITY;
	pSMB->req.Capabilities |= cpu_to_le32(capabilities);

	bcc_ptr = sess_data->iov[2].iov_base;
	/* unicode strings must be word aligned */
	if (!IS_ALIGNED(sess_data->iov[0].iov_len + sess_data->iov[1].iov_len, 2)) {
		*bcc_ptr = 0;
		bcc_ptr++;
	}
	unicode_oslm_strings(&bcc_ptr, sess_data->nls_cp);

	sess_data->iov[2].iov_len = (long) bcc_ptr -
					(long) sess_data->iov[2].iov_base;

	return 0;
}

static void
sess_auth_rawntlmssp_authenticate(struct sess_data *sess_data);

static void
sess_auth_rawntlmssp_negotiate(struct sess_data *sess_data)
{
	int rc;
	struct smb_hdr *smb_buf;
	SESSION_SETUP_ANDX *pSMB;
	struct cifs_ses *ses = sess_data->ses;
	struct TCP_Server_Info *server = sess_data->server;
	__u16 bytes_remaining;
	char *bcc_ptr;
	unsigned char *ntlmsspblob = NULL;
	u16 blob_len;

	cifs_dbg(FYI, "rawntlmssp session setup negotiate phase\n");

	/*
	 * if memory allocation is successful, caller of this function
	 * frees it.
	 */
	ses->ntlmssp = kmalloc(sizeof(struct ntlmssp_auth), GFP_KERNEL);
	if (!ses->ntlmssp) {
		rc = -ENOMEM;
		goto out;
	}
	ses->ntlmssp->sesskey_per_smbsess = false;

	/* wct = 12 */
	rc = sess_alloc_buffer(sess_data, 12);
	if (rc)
		goto out;

	pSMB = (SESSION_SETUP_ANDX *)sess_data->iov[0].iov_base;

	/* Build security blob before we assemble the request */
	rc = build_ntlmssp_negotiate_blob(&ntlmsspblob,
				     &blob_len, ses, server,
				     sess_data->nls_cp);
	if (rc)
		goto out_free_ntlmsspblob;

	sess_data->iov[1].iov_len = blob_len;
	sess_data->iov[1].iov_base = ntlmsspblob;
	pSMB->req.SecurityBlobLength = cpu_to_le16(blob_len);

	rc = _sess_auth_rawntlmssp_assemble_req(sess_data);
	if (rc)
		goto out_free_ntlmsspblob;

	rc = sess_sendreceive(sess_data);

	pSMB = (SESSION_SETUP_ANDX *)sess_data->iov[0].iov_base;
	smb_buf = (struct smb_hdr *)sess_data->iov[0].iov_base;

	/* If true, rc here is expected and not an error */
	if (sess_data->buf0_type != CIFS_NO_BUFFER &&
	    smb_buf->Status.CifsError ==
			cpu_to_le32(NT_STATUS_MORE_PROCESSING_REQUIRED))
		rc = 0;

	if (rc)
		goto out_free_ntlmsspblob;

	cifs_dbg(FYI, "rawntlmssp session setup challenge phase\n");

	if (smb_buf->WordCount != 4) {
		rc = -EIO;
		cifs_dbg(VFS, "bad word count %d\n", smb_buf->WordCount);
		goto out_free_ntlmsspblob;
	}

	ses->Suid = smb_buf->Uid;   /* UID left in wire format (le) */
	cifs_dbg(FYI, "UID = %llu\n", ses->Suid);

	bytes_remaining = get_bcc(smb_buf);
	bcc_ptr = pByteArea(smb_buf);

	blob_len = le16_to_cpu(pSMB->resp.SecurityBlobLength);
	if (blob_len > bytes_remaining) {
		cifs_dbg(VFS, "bad security blob length %d\n",
				blob_len);
		rc = -EINVAL;
		goto out_free_ntlmsspblob;
	}

	rc = decode_ntlmssp_challenge(bcc_ptr, blob_len, ses);

out_free_ntlmsspblob:
	kfree_sensitive(ntlmsspblob);
out:
	sess_free_buffer(sess_data);

	if (!rc) {
		sess_data->func = sess_auth_rawntlmssp_authenticate;
		return;
	}

	/* Else error. Cleanup */
	kfree_sensitive(ses->auth_key.response);
	ses->auth_key.response = NULL;
	kfree_sensitive(ses->ntlmssp);
	ses->ntlmssp = NULL;

	sess_data->func = NULL;
	sess_data->result = rc;
}

static void
sess_auth_rawntlmssp_authenticate(struct sess_data *sess_data)
{
	int rc;
	struct smb_hdr *smb_buf;
	SESSION_SETUP_ANDX *pSMB;
	struct cifs_ses *ses = sess_data->ses;
	struct TCP_Server_Info *server = sess_data->server;
	__u16 bytes_remaining;
	char *bcc_ptr;
	unsigned char *ntlmsspblob = NULL;
	u16 blob_len;

	cifs_dbg(FYI, "rawntlmssp session setup authenticate phase\n");

	/* wct = 12 */
	rc = sess_alloc_buffer(sess_data, 12);
	if (rc)
		goto out;

	/* Build security blob before we assemble the request */
	pSMB = (SESSION_SETUP_ANDX *)sess_data->iov[0].iov_base;
	smb_buf = (struct smb_hdr *)pSMB;
	rc = build_ntlmssp_auth_blob(&ntlmsspblob,
					&blob_len, ses, server,
					sess_data->nls_cp);
	if (rc)
		goto out_free_ntlmsspblob;
	sess_data->iov[1].iov_len = blob_len;
	sess_data->iov[1].iov_base = ntlmsspblob;
	pSMB->req.SecurityBlobLength = cpu_to_le16(blob_len);
	/*
	 * Make sure that we tell the server that we are using
	 * the uid that it just gave us back on the response
	 * (challenge)
	 */
	smb_buf->Uid = ses->Suid;

	rc = _sess_auth_rawntlmssp_assemble_req(sess_data);
	if (rc)
		goto out_free_ntlmsspblob;

	rc = sess_sendreceive(sess_data);
	if (rc)
		goto out_free_ntlmsspblob;

	pSMB = (SESSION_SETUP_ANDX *)sess_data->iov[0].iov_base;
	smb_buf = (struct smb_hdr *)sess_data->iov[0].iov_base;
	if (smb_buf->WordCount != 4) {
		rc = -EIO;
		cifs_dbg(VFS, "bad word count %d\n", smb_buf->WordCount);
		goto out_free_ntlmsspblob;
	}

	if (le16_to_cpu(pSMB->resp.Action) & GUEST_LOGIN)
		cifs_dbg(FYI, "Guest login\n"); /* BB mark SesInfo struct? */

	if (ses->Suid != smb_buf->Uid) {
		ses->Suid = smb_buf->Uid;
		cifs_dbg(FYI, "UID changed! new UID = %llu\n", ses->Suid);
	}

	bytes_remaining = get_bcc(smb_buf);
	bcc_ptr = pByteArea(smb_buf);
	blob_len = le16_to_cpu(pSMB->resp.SecurityBlobLength);
	if (blob_len > bytes_remaining) {
		cifs_dbg(VFS, "bad security blob length %d\n",
				blob_len);
		rc = -EINVAL;
		goto out_free_ntlmsspblob;
	}
	bcc_ptr += blob_len;
	bytes_remaining -= blob_len;


	/* BB check if Unicode and decode strings */
	if (bytes_remaining == 0) {
		/* no string area to decode, do nothing */
	} else if (smb_buf->Flags2 & SMBFLG2_UNICODE) {
		/* unicode string area must be word-aligned */
		if (!IS_ALIGNED((unsigned long)bcc_ptr - (unsigned long)smb_buf, 2)) {
			++bcc_ptr;
			--bytes_remaining;
		}
		decode_unicode_ssetup(&bcc_ptr, bytes_remaining, ses,
				      sess_data->nls_cp);
	} else {
		decode_ascii_ssetup(&bcc_ptr, bytes_remaining, ses,
				    sess_data->nls_cp);
	}

out_free_ntlmsspblob:
	kfree_sensitive(ntlmsspblob);
out:
	sess_free_buffer(sess_data);

	if (!rc)
		rc = sess_establish_session(sess_data);

	/* Cleanup */
	kfree_sensitive(ses->auth_key.response);
	ses->auth_key.response = NULL;
	kfree_sensitive(ses->ntlmssp);
	ses->ntlmssp = NULL;

	sess_data->func = NULL;
	sess_data->result = rc;
}

static int select_sec(struct sess_data *sess_data)
{
	int type;
	struct cifs_ses *ses = sess_data->ses;
	struct TCP_Server_Info *server = sess_data->server;

	type = cifs_select_sectype(server, ses->sectype);
	cifs_dbg(FYI, "sess setup type %d\n", type);
	if (type == Unspecified) {
		cifs_dbg(VFS, "Unable to select appropriate authentication method!\n");
		return -EINVAL;
	}

	switch (type) {
	case NTLMv2:
		sess_data->func = sess_auth_ntlmv2;
		break;
	case Kerberos:
#ifdef CONFIG_CIFS_UPCALL
		sess_data->func = sess_auth_kerberos;
		break;
#else
		cifs_dbg(VFS, "Kerberos negotiated but upcall support disabled!\n");
		return -ENOSYS;
#endif /* CONFIG_CIFS_UPCALL */
	case RawNTLMSSP:
		sess_data->func = sess_auth_rawntlmssp_negotiate;
		break;
	default:
		cifs_dbg(VFS, "secType %d not supported!\n", type);
		return -ENOSYS;
	}

	return 0;
}

int CIFS_SessSetup(const unsigned int xid, struct cifs_ses *ses,
		   struct TCP_Server_Info *server,
		   const struct nls_table *nls_cp)
{
	int rc = 0;
	struct sess_data *sess_data;

	if (ses == NULL) {
		WARN(1, "%s: ses == NULL!", __func__);
		return -EINVAL;
	}

	sess_data = kzalloc(sizeof(struct sess_data), GFP_KERNEL);
	if (!sess_data)
		return -ENOMEM;

	sess_data->xid = xid;
	sess_data->ses = ses;
	sess_data->server = server;
	sess_data->buf0_type = CIFS_NO_BUFFER;
	sess_data->nls_cp = (struct nls_table *) nls_cp;

	rc = select_sec(sess_data);
	if (rc)
		goto out;

	while (sess_data->func)
		sess_data->func(sess_data);

	/* Store result before we free sess_data */
	rc = sess_data->result;

out:
	kfree_sensitive(sess_data);
	return rc;
}
#endif /* CONFIG_CIFS_ALLOW_INSECURE_LEGACY */<|MERGE_RESOLUTION|>--- conflicted
+++ resolved
@@ -332,10 +332,6 @@
 
 		if (iface) {
 			spin_lock(&ses->iface_lock);
-<<<<<<< HEAD
-			kref_put(&iface->refcount, release_iface);
-=======
->>>>>>> 1c0deae9
 			iface->num_channels--;
 			if (iface->weight_fulfilled)
 				iface->weight_fulfilled--;
