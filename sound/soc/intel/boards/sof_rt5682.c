// SPDX-License-Identifier: GPL-2.0-only
// Copyright(c) 2019-2020 Intel Corporation.

/*
 * Intel SOF Machine Driver with Realtek rt5682 Codec
 * and speaker codec MAX98357A or RT1015.
 */
#include <linux/i2c.h>
#include <linux/input.h>
#include <linux/module.h>
#include <linux/platform_device.h>
#include <linux/clk.h>
#include <linux/dmi.h>
#include <sound/core.h>
#include <sound/jack.h>
#include <sound/pcm.h>
#include <sound/pcm_params.h>
#include <sound/soc.h>
#include <sound/sof.h>
#include <sound/rt5682.h>
#include <sound/rt5682s.h>
#include <sound/soc-acpi.h>
#include "../../codecs/rt1015.h"
#include "../../codecs/rt5682.h"
#include "../../codecs/rt5682s.h"
#include "../../codecs/hdac_hdmi.h"
#include "../common/soc-intel-quirks.h"
#include "hda_dsp_common.h"
#include "sof_maxim_common.h"
#include "sof_realtek_common.h"

#define NAME_SIZE 32

#define SOF_RT5682_SSP_CODEC(quirk)		((quirk) & GENMASK(2, 0))
#define SOF_RT5682_SSP_CODEC_MASK			(GENMASK(2, 0))
#define SOF_RT5682_MCLK_EN			BIT(3)
#define SOF_RT5682_MCLK_24MHZ			BIT(4)
#define SOF_SPEAKER_AMP_PRESENT		BIT(5)
#define SOF_RT5682_SSP_AMP_SHIFT		6
#define SOF_RT5682_SSP_AMP_MASK                 (GENMASK(8, 6))
#define SOF_RT5682_SSP_AMP(quirk)	\
	(((quirk) << SOF_RT5682_SSP_AMP_SHIFT) & SOF_RT5682_SSP_AMP_MASK)
#define SOF_RT5682_MCLK_BYTCHT_EN		BIT(9)
#define SOF_RT5682_NUM_HDMIDEV_SHIFT		10
#define SOF_RT5682_NUM_HDMIDEV_MASK		(GENMASK(12, 10))
#define SOF_RT5682_NUM_HDMIDEV(quirk)	\
	((quirk << SOF_RT5682_NUM_HDMIDEV_SHIFT) & SOF_RT5682_NUM_HDMIDEV_MASK)
#define SOF_RT1011_SPEAKER_AMP_PRESENT		BIT(13)
#define SOF_RT1015_SPEAKER_AMP_PRESENT		BIT(14)
#define SOF_RT1015_SPEAKER_AMP_100FS		BIT(15)
#define SOF_RT1015P_SPEAKER_AMP_PRESENT		BIT(16)
#define SOF_MAX98373_SPEAKER_AMP_PRESENT	BIT(17)
#define SOF_MAX98360A_SPEAKER_AMP_PRESENT	BIT(18)

/* BT audio offload: reserve 3 bits for future */
#define SOF_BT_OFFLOAD_SSP_SHIFT		19
#define SOF_BT_OFFLOAD_SSP_MASK		(GENMASK(21, 19))
#define SOF_BT_OFFLOAD_SSP(quirk)	\
	(((quirk) << SOF_BT_OFFLOAD_SSP_SHIFT) & SOF_BT_OFFLOAD_SSP_MASK)
#define SOF_SSP_BT_OFFLOAD_PRESENT		BIT(22)
#define SOF_RT5682S_HEADPHONE_CODEC_PRESENT	BIT(23)

/* Default: MCLK on, MCLK 19.2M, SSP0  */
static unsigned long sof_rt5682_quirk = SOF_RT5682_MCLK_EN |
					SOF_RT5682_SSP_CODEC(0);

static int is_legacy_cpu;

static struct snd_soc_jack sof_hdmi[3];

struct sof_hdmi_pcm {
	struct list_head head;
	struct snd_soc_dai *codec_dai;
	int device;
};

struct sof_card_private {
	struct clk *mclk;
	struct snd_soc_jack sof_headset;
	struct list_head hdmi_pcm_list;
	bool common_hdmi_codec_drv;
};

static int sof_rt5682_quirk_cb(const struct dmi_system_id *id)
{
	sof_rt5682_quirk = (unsigned long)id->driver_data;
	return 1;
}

static const struct dmi_system_id sof_rt5682_quirk_table[] = {
	{
		.callback = sof_rt5682_quirk_cb,
		.matches = {
			DMI_MATCH(DMI_SYS_VENDOR, "Circuitco"),
			DMI_MATCH(DMI_PRODUCT_NAME, "Minnowboard Max"),
		},
		.driver_data = (void *)(SOF_RT5682_SSP_CODEC(2)),
	},
	{
		.callback = sof_rt5682_quirk_cb,
		.matches = {
			DMI_MATCH(DMI_SYS_VENDOR, "AAEON"),
			DMI_MATCH(DMI_PRODUCT_NAME, "UP-CHT01"),
		},
		.driver_data = (void *)(SOF_RT5682_SSP_CODEC(2)),
	},
	{
		.callback = sof_rt5682_quirk_cb,
		.matches = {
			DMI_MATCH(DMI_SYS_VENDOR, "Intel Corporation"),
			DMI_MATCH(DMI_PRODUCT_NAME, "WhiskeyLake Client"),
		},
		.driver_data = (void *)(SOF_RT5682_MCLK_EN |
					SOF_RT5682_MCLK_24MHZ |
					SOF_RT5682_SSP_CODEC(1)),
	},
	{
		/*
		 * Dooly is hatch family but using rt1015 amp so it
		 * requires a quirk before "Google_Hatch".
		 */
		.callback = sof_rt5682_quirk_cb,
		.matches = {
			DMI_MATCH(DMI_SYS_VENDOR, "HP"),
			DMI_MATCH(DMI_PRODUCT_NAME, "Dooly"),
		},
		.driver_data = (void *)(SOF_RT5682_MCLK_EN |
					SOF_RT5682_MCLK_24MHZ |
					SOF_RT5682_SSP_CODEC(0) |
					SOF_SPEAKER_AMP_PRESENT |
					SOF_RT1015_SPEAKER_AMP_PRESENT |
					SOF_RT1015_SPEAKER_AMP_100FS |
					SOF_RT5682_SSP_AMP(1)),
	},
	{
		.callback = sof_rt5682_quirk_cb,
		.matches = {
			DMI_MATCH(DMI_PRODUCT_FAMILY, "Google_Hatch"),
		},
		.driver_data = (void *)(SOF_RT5682_MCLK_EN |
					SOF_RT5682_MCLK_24MHZ |
					SOF_RT5682_SSP_CODEC(0) |
					SOF_SPEAKER_AMP_PRESENT |
					SOF_RT5682_SSP_AMP(1)),
	},
	{
		.callback = sof_rt5682_quirk_cb,
		.matches = {
			DMI_MATCH(DMI_SYS_VENDOR, "Intel Corporation"),
			DMI_MATCH(DMI_PRODUCT_NAME, "Ice Lake Client"),
		},
		.driver_data = (void *)(SOF_RT5682_MCLK_EN |
					SOF_RT5682_SSP_CODEC(0)),
	},
	{
		.callback = sof_rt5682_quirk_cb,
		.matches = {
			DMI_MATCH(DMI_PRODUCT_FAMILY, "Google_Volteer"),
			DMI_MATCH(DMI_OEM_STRING, "AUDIO-MAX98373_ALC5682I_I2S_UP4"),
		},
		.driver_data = (void *)(SOF_RT5682_MCLK_EN |
					SOF_RT5682_SSP_CODEC(0) |
					SOF_SPEAKER_AMP_PRESENT |
					SOF_MAX98373_SPEAKER_AMP_PRESENT |
					SOF_RT5682_SSP_AMP(2) |
					SOF_RT5682_NUM_HDMIDEV(4)),
	},
	{
		.callback = sof_rt5682_quirk_cb,
		.matches = {
			DMI_MATCH(DMI_SYS_VENDOR, "Intel Corporation"),
			DMI_MATCH(DMI_PRODUCT_NAME, "Alder Lake Client Platform"),
			DMI_MATCH(DMI_OEM_STRING, "AUDIO-ADL_MAX98373_ALC5682I_I2S"),
		},
		.driver_data = (void *)(SOF_RT5682_MCLK_EN |
					SOF_RT5682_SSP_CODEC(0) |
					SOF_SPEAKER_AMP_PRESENT |
					SOF_MAX98373_SPEAKER_AMP_PRESENT |
					SOF_RT5682_SSP_AMP(2) |
					SOF_RT5682_NUM_HDMIDEV(4)),
	},
	{}
};

static int sof_hdmi_init(struct snd_soc_pcm_runtime *rtd)
{
	struct sof_card_private *ctx = snd_soc_card_get_drvdata(rtd->card);
	struct snd_soc_dai *dai = asoc_rtd_to_codec(rtd, 0);
	struct sof_hdmi_pcm *pcm;

	pcm = devm_kzalloc(rtd->card->dev, sizeof(*pcm), GFP_KERNEL);
	if (!pcm)
		return -ENOMEM;

	/* dai_link id is 1:1 mapped to the PCM device */
	pcm->device = rtd->dai_link->id;
	pcm->codec_dai = dai;

	list_add_tail(&pcm->head, &ctx->hdmi_pcm_list);

	return 0;
}

static int sof_rt5682_codec_init(struct snd_soc_pcm_runtime *rtd)
{
	struct sof_card_private *ctx = snd_soc_card_get_drvdata(rtd->card);
	struct snd_soc_component *component = asoc_rtd_to_codec(rtd, 0)->component;
	struct snd_soc_jack *jack;
	int ret;

	/* need to enable ASRC function for 24MHz mclk rate */
	if ((sof_rt5682_quirk & SOF_RT5682_MCLK_EN) &&
	    (sof_rt5682_quirk & SOF_RT5682_MCLK_24MHZ)) {
		if (sof_rt5682_quirk & SOF_RT5682S_HEADPHONE_CODEC_PRESENT)
			rt5682s_sel_asrc_clk_src(component,
						 RT5682S_DA_STEREO1_FILTER |
						 RT5682S_AD_STEREO1_FILTER,
						 RT5682S_CLK_SEL_I2S1_ASRC);
		else
			rt5682_sel_asrc_clk_src(component,
						RT5682_DA_STEREO1_FILTER |
						RT5682_AD_STEREO1_FILTER,
						RT5682_CLK_SEL_I2S1_ASRC);
	}

	if (sof_rt5682_quirk & SOF_RT5682_MCLK_BYTCHT_EN) {
		/*
		 * The firmware might enable the clock at
		 * boot (this information may or may not
		 * be reflected in the enable clock register).
		 * To change the rate we must disable the clock
		 * first to cover these cases. Due to common
		 * clock framework restrictions that do not allow
		 * to disable a clock that has not been enabled,
		 * we need to enable the clock first.
		 */
		ret = clk_prepare_enable(ctx->mclk);
		if (!ret)
			clk_disable_unprepare(ctx->mclk);

		ret = clk_set_rate(ctx->mclk, 19200000);

		if (ret)
			dev_err(rtd->dev, "unable to set MCLK rate\n");
	}

	/*
	 * Headset buttons map to the google Reference headset.
	 * These can be configured by userspace.
	 */
	ret = snd_soc_card_jack_new(rtd->card, "Headset Jack",
				    SND_JACK_HEADSET | SND_JACK_BTN_0 |
				    SND_JACK_BTN_1 | SND_JACK_BTN_2 |
				    SND_JACK_BTN_3,
				    &ctx->sof_headset, NULL, 0);
	if (ret) {
		dev_err(rtd->dev, "Headset Jack creation failed: %d\n", ret);
		return ret;
	}

	jack = &ctx->sof_headset;

	snd_jack_set_key(jack->jack, SND_JACK_BTN_0, KEY_PLAYPAUSE);
	snd_jack_set_key(jack->jack, SND_JACK_BTN_1, KEY_VOICECOMMAND);
	snd_jack_set_key(jack->jack, SND_JACK_BTN_2, KEY_VOLUMEUP);
	snd_jack_set_key(jack->jack, SND_JACK_BTN_3, KEY_VOLUMEDOWN);
	ret = snd_soc_component_set_jack(component, jack, NULL);

	if (ret) {
		dev_err(rtd->dev, "Headset Jack call-back failed: %d\n", ret);
		return ret;
	}

	return ret;
};

static void sof_rt5682_codec_exit(struct snd_soc_pcm_runtime *rtd)
{
	struct snd_soc_component *component = asoc_rtd_to_codec(rtd, 0)->component;

	snd_soc_component_set_jack(component, NULL, NULL);
}

static int sof_rt5682_hw_params(struct snd_pcm_substream *substream,
				struct snd_pcm_hw_params *params)
{
	struct snd_soc_pcm_runtime *rtd = asoc_substream_to_rtd(substream);
	struct sof_card_private *ctx = snd_soc_card_get_drvdata(rtd->card);
	struct snd_soc_dai *codec_dai = asoc_rtd_to_codec(rtd, 0);
	int pll_id, pll_source, pll_in, pll_out, clk_id, ret;

	if (sof_rt5682_quirk & SOF_RT5682_MCLK_EN) {
		if (sof_rt5682_quirk & SOF_RT5682_MCLK_BYTCHT_EN) {
			ret = clk_prepare_enable(ctx->mclk);
			if (ret < 0) {
				dev_err(rtd->dev,
					"could not configure MCLK state");
				return ret;
			}
		}

		if (sof_rt5682_quirk & SOF_RT5682S_HEADPHONE_CODEC_PRESENT)
			pll_source = RT5682S_PLL_S_MCLK;
		else
			pll_source = RT5682_PLL1_S_MCLK;

		/* get the tplg configured mclk. */
		pll_in = sof_dai_get_mclk(rtd);

		/* mclk from the quirk is the first choice */
		if (sof_rt5682_quirk & SOF_RT5682_MCLK_24MHZ) {
			if (pll_in != 24000000)
				dev_warn(rtd->dev, "configure wrong mclk in tplg, please use 24MHz.\n");
			pll_in = 24000000;
		} else if (pll_in == 0) {
			/* use default mclk if not specified correct in topology */
			pll_in = 19200000;
		} else if (pll_in < 0) {
			return pll_in;
		}
	} else {
		if (sof_rt5682_quirk & SOF_RT5682S_HEADPHONE_CODEC_PRESENT)
			pll_source = RT5682S_PLL_S_BCLK1;
		else
			pll_source = RT5682_PLL1_S_BCLK1;

		pll_in = params_rate(params) * 50;
	}

	if (sof_rt5682_quirk & SOF_RT5682S_HEADPHONE_CODEC_PRESENT) {
		pll_id = RT5682S_PLL2;
		clk_id = RT5682S_SCLK_S_PLL2;
	} else {
		pll_id = RT5682_PLL1;
		clk_id = RT5682_SCLK_S_PLL1;
	}

	pll_out = params_rate(params) * 512;

	/* Configure pll for codec */
	ret = snd_soc_dai_set_pll(codec_dai, pll_id, pll_source, pll_in,
				  pll_out);
	if (ret < 0)
		dev_err(rtd->dev, "snd_soc_dai_set_pll err = %d\n", ret);

	/* Configure sysclk for codec */
	ret = snd_soc_dai_set_sysclk(codec_dai, clk_id,
				     pll_out, SND_SOC_CLOCK_IN);
	if (ret < 0)
		dev_err(rtd->dev, "snd_soc_dai_set_sysclk err = %d\n", ret);

	/*
	 * slot_width should equal or large than data length, set them
	 * be the same
	 */
	ret = snd_soc_dai_set_tdm_slot(codec_dai, 0x0, 0x0, 2,
				       params_width(params));
	if (ret < 0) {
		dev_err(rtd->dev, "set TDM slot err:%d\n", ret);
		return ret;
	}

	return ret;
}

static struct snd_soc_ops sof_rt5682_ops = {
	.hw_params = sof_rt5682_hw_params,
};

static int sof_rt1015_hw_params(struct snd_pcm_substream *substream,
				struct snd_pcm_hw_params *params)
{
	struct snd_soc_pcm_runtime *rtd = asoc_substream_to_rtd(substream);
	struct snd_soc_card *card = rtd->card;
	struct snd_soc_dai *codec_dai;
	int i, fs, ret;

	if (!snd_soc_card_get_codec_dai(card, "rt1015-aif"))
		return 0;

	if (sof_rt5682_quirk & SOF_RT1015_SPEAKER_AMP_100FS)
		fs = 100;
	else
		fs = 64;

	for_each_rtd_codec_dais(rtd, i, codec_dai) {
		ret = snd_soc_dai_set_pll(codec_dai, 0, RT1015_PLL_S_BCLK,
					  params_rate(params) * fs,
					  params_rate(params) * 256);
		if (ret < 0) {
			dev_err(card->dev, "failed to set pll\n");
			return ret;
		}
		/* Configure sysclk for codec */
		ret = snd_soc_dai_set_sysclk(codec_dai, RT1015_SCLK_S_PLL,
					     params_rate(params) * 256,
					     SND_SOC_CLOCK_IN);
		if (ret < 0) {
			dev_err(card->dev, "failed to set sysclk\n");
			return ret;
		}

		if (sof_rt5682_quirk & SOF_RT1015_SPEAKER_AMP_100FS) {
			if (!strcmp(codec_dai->component->name, "i2c-10EC1015:00")) {
				ret = snd_soc_dai_set_tdm_slot(codec_dai,
							       0x0, 0x1, 4, 24);
				if (ret < 0) {
					dev_err(card->dev, "failed to set tdm slot\n");
					return ret;
				}
			}

			if (!strcmp(codec_dai->component->name, "i2c-10EC1015:01")) {
				ret = snd_soc_dai_set_tdm_slot(codec_dai,
							       0x0, 0x2, 4, 24);
				if (ret < 0) {
					dev_err(card->dev, "failed to set tdm slot\n");
					return ret;
				}
			}
		}
	}

	return 0;
}

static struct snd_soc_ops sof_rt1015_ops = {
	.hw_params = sof_rt1015_hw_params,
};

static struct snd_soc_dai_link_component platform_component[] = {
	{
		/* name might be overridden during probe */
		.name = "0000:00:1f.3"
	}
};

static int sof_card_late_probe(struct snd_soc_card *card)
{
	struct sof_card_private *ctx = snd_soc_card_get_drvdata(card);
	struct snd_soc_component *component = NULL;
	struct snd_soc_dapm_context *dapm = &card->dapm;
	char jack_name[NAME_SIZE];
	struct sof_hdmi_pcm *pcm;
	int err;
	int i = 0;

	/* HDMI is not supported by SOF on Baytrail/CherryTrail */
	if (is_legacy_cpu)
		return 0;

	if (list_empty(&ctx->hdmi_pcm_list))
		return -EINVAL;

	if (ctx->common_hdmi_codec_drv) {
		pcm = list_first_entry(&ctx->hdmi_pcm_list, struct sof_hdmi_pcm,
				       head);
		component = pcm->codec_dai->component;
		return hda_dsp_hdmi_build_controls(card, component);
	}

	list_for_each_entry(pcm, &ctx->hdmi_pcm_list, head) {
		component = pcm->codec_dai->component;
		snprintf(jack_name, sizeof(jack_name),
			 "HDMI/DP, pcm=%d Jack", pcm->device);
		err = snd_soc_card_jack_new(card, jack_name,
					    SND_JACK_AVOUT, &sof_hdmi[i],
					    NULL, 0);

		if (err)
			return err;

		err = hdac_hdmi_jack_init(pcm->codec_dai, pcm->device,
					  &sof_hdmi[i]);
		if (err < 0)
			return err;

		i++;
	}

	if (sof_rt5682_quirk & SOF_MAX98373_SPEAKER_AMP_PRESENT) {
		/* Disable Left and Right Spk pin after boot */
		snd_soc_dapm_disable_pin(dapm, "Left Spk");
		snd_soc_dapm_disable_pin(dapm, "Right Spk");
		err = snd_soc_dapm_sync(dapm);
		if (err < 0)
			return err;
	}
	return hdac_hdmi_jack_port_init(component, &card->dapm);
}

static const struct snd_kcontrol_new sof_controls[] = {
	SOC_DAPM_PIN_SWITCH("Headphone Jack"),
	SOC_DAPM_PIN_SWITCH("Headset Mic"),
	SOC_DAPM_PIN_SWITCH("Left Spk"),
	SOC_DAPM_PIN_SWITCH("Right Spk"),

};

static const struct snd_soc_dapm_widget sof_widgets[] = {
	SND_SOC_DAPM_HP("Headphone Jack", NULL),
	SND_SOC_DAPM_MIC("Headset Mic", NULL),
	SND_SOC_DAPM_SPK("Left Spk", NULL),
	SND_SOC_DAPM_SPK("Right Spk", NULL),
};

static const struct snd_soc_dapm_widget dmic_widgets[] = {
	SND_SOC_DAPM_MIC("SoC DMIC", NULL),
};

static const struct snd_soc_dapm_route sof_map[] = {
	/* HP jack connectors - unknown if we have jack detection */
	{ "Headphone Jack", NULL, "HPOL" },
	{ "Headphone Jack", NULL, "HPOR" },

	/* other jacks */
	{ "IN1P", NULL, "Headset Mic" },
};

static const struct snd_soc_dapm_route speaker_map_lr[] = {
	{ "Left Spk", NULL, "Left SPO" },
	{ "Right Spk", NULL, "Right SPO" },
};

static const struct snd_soc_dapm_route dmic_map[] = {
	/* digital mics */
	{"DMic", NULL, "SoC DMIC"},
};

static int speaker_codec_init_lr(struct snd_soc_pcm_runtime *rtd)
{
	return snd_soc_dapm_add_routes(&rtd->card->dapm, speaker_map_lr,
				       ARRAY_SIZE(speaker_map_lr));
}

static int dmic_init(struct snd_soc_pcm_runtime *rtd)
{
	struct snd_soc_card *card = rtd->card;
	int ret;

	ret = snd_soc_dapm_new_controls(&card->dapm, dmic_widgets,
					ARRAY_SIZE(dmic_widgets));
	if (ret) {
		dev_err(card->dev, "DMic widget addition failed: %d\n", ret);
		/* Don't need to add routes if widget addition failed */
		return ret;
	}

	ret = snd_soc_dapm_add_routes(&card->dapm, dmic_map,
				      ARRAY_SIZE(dmic_map));

	if (ret)
		dev_err(card->dev, "DMic map addition failed: %d\n", ret);

	return ret;
}

static struct snd_soc_codec_conf rt1015_amp_conf[] = {
	{
		.dlc = COMP_CODEC_CONF("i2c-10EC1015:00"),
		.name_prefix = "Left",
	},
	{
		.dlc = COMP_CODEC_CONF("i2c-10EC1015:01"),
		.name_prefix = "Right",
	},
};

/* sof audio machine driver for rt5682 codec */
static struct snd_soc_card sof_audio_card_rt5682 = {
	.name = "rt5682", /* the sof- prefix is added by the core */
	.owner = THIS_MODULE,
	.controls = sof_controls,
	.num_controls = ARRAY_SIZE(sof_controls),
	.dapm_widgets = sof_widgets,
	.num_dapm_widgets = ARRAY_SIZE(sof_widgets),
	.dapm_routes = sof_map,
	.num_dapm_routes = ARRAY_SIZE(sof_map),
	.fully_routed = true,
	.late_probe = sof_card_late_probe,
};

static struct snd_soc_dai_link_component rt5682_component[] = {
	{
		.name = "i2c-10EC5682:00",
		.dai_name = "rt5682-aif1",
	}
};

static struct snd_soc_dai_link_component rt5682s_component[] = {
	{
		.name = "i2c-RTL5682:00",
		.dai_name = "rt5682s-aif1",
	}
};

static struct snd_soc_dai_link_component dmic_component[] = {
	{
		.name = "dmic-codec",
		.dai_name = "dmic-hifi",
	}
};

static struct snd_soc_dai_link_component rt1015_components[] = {
	{
		.name = "i2c-10EC1015:00",
		.dai_name = "rt1015-aif",
	},
	{
		.name = "i2c-10EC1015:01",
		.dai_name = "rt1015-aif",
	},
};

static struct snd_soc_dai_link_component dummy_component[] = {
	{
		.name = "snd-soc-dummy",
		.dai_name = "snd-soc-dummy-dai",
	}
};

static struct snd_soc_dai_link *sof_card_dai_links_create(struct device *dev,
							  int ssp_codec,
							  int ssp_amp,
							  int dmic_be_num,
							  int hdmi_num)
{
	struct snd_soc_dai_link_component *idisp_components;
	struct snd_soc_dai_link_component *cpus;
	struct snd_soc_dai_link *links;
	int i, id = 0;

	links = devm_kzalloc(dev, sizeof(struct snd_soc_dai_link) *
			     sof_audio_card_rt5682.num_links, GFP_KERNEL);
	cpus = devm_kzalloc(dev, sizeof(struct snd_soc_dai_link_component) *
			     sof_audio_card_rt5682.num_links, GFP_KERNEL);
	if (!links || !cpus)
		goto devm_err;

	/* codec SSP */
	links[id].name = devm_kasprintf(dev, GFP_KERNEL,
					"SSP%d-Codec", ssp_codec);
	if (!links[id].name)
		goto devm_err;

	links[id].id = id;
	if (sof_rt5682_quirk & SOF_RT5682S_HEADPHONE_CODEC_PRESENT) {
		links[id].codecs = rt5682s_component;
		links[id].num_codecs = ARRAY_SIZE(rt5682s_component);
	} else {
		links[id].codecs = rt5682_component;
		links[id].num_codecs = ARRAY_SIZE(rt5682_component);
	}
	links[id].platforms = platform_component;
	links[id].num_platforms = ARRAY_SIZE(platform_component);
	links[id].init = sof_rt5682_codec_init;
	links[id].exit = sof_rt5682_codec_exit;
	links[id].ops = &sof_rt5682_ops;
	links[id].dpcm_playback = 1;
	links[id].dpcm_capture = 1;
	links[id].no_pcm = 1;
	links[id].cpus = &cpus[id];
	links[id].num_cpus = 1;
	if (is_legacy_cpu) {
		links[id].cpus->dai_name = devm_kasprintf(dev, GFP_KERNEL,
							  "ssp%d-port",
							  ssp_codec);
		if (!links[id].cpus->dai_name)
			goto devm_err;
	} else {
		/*
		 * Currently, On SKL+ platforms MCLK will be turned off in sof
		 * runtime suspended, and it will go into runtime suspended
		 * right after playback is stop. However, rt5682 will output
		 * static noise if sysclk turns off during playback. Set
		 * ignore_pmdown_time to power down rt5682 immediately and
		 * avoid the noise.
		 * It can be removed once we can control MCLK by driver.
		 */
		links[id].ignore_pmdown_time = 1;
		links[id].cpus->dai_name = devm_kasprintf(dev, GFP_KERNEL,
							  "SSP%d Pin",
							  ssp_codec);
		if (!links[id].cpus->dai_name)
			goto devm_err;
	}
	id++;

	/* dmic */
	if (dmic_be_num > 0) {
		/* at least we have dmic01 */
		links[id].name = "dmic01";
		links[id].cpus = &cpus[id];
		links[id].cpus->dai_name = "DMIC01 Pin";
		links[id].init = dmic_init;
		if (dmic_be_num > 1) {
			/* set up 2 BE links at most */
			links[id + 1].name = "dmic16k";
			links[id + 1].cpus = &cpus[id + 1];
			links[id + 1].cpus->dai_name = "DMIC16k Pin";
			dmic_be_num = 2;
		}
	}

	for (i = 0; i < dmic_be_num; i++) {
		links[id].id = id;
		links[id].num_cpus = 1;
		links[id].codecs = dmic_component;
		links[id].num_codecs = ARRAY_SIZE(dmic_component);
		links[id].platforms = platform_component;
		links[id].num_platforms = ARRAY_SIZE(platform_component);
		links[id].ignore_suspend = 1;
		links[id].dpcm_capture = 1;
		links[id].no_pcm = 1;
		id++;
	}

	/* HDMI */
	if (hdmi_num > 0) {
		idisp_components = devm_kzalloc(dev,
				   sizeof(struct snd_soc_dai_link_component) *
				   hdmi_num, GFP_KERNEL);
		if (!idisp_components)
			goto devm_err;
	}
	for (i = 1; i <= hdmi_num; i++) {
		links[id].name = devm_kasprintf(dev, GFP_KERNEL,
						"iDisp%d", i);
		if (!links[id].name)
			goto devm_err;

		links[id].id = id;
		links[id].cpus = &cpus[id];
		links[id].num_cpus = 1;
		links[id].cpus->dai_name = devm_kasprintf(dev, GFP_KERNEL,
							  "iDisp%d Pin", i);
		if (!links[id].cpus->dai_name)
			goto devm_err;

		idisp_components[i - 1].name = "ehdaudio0D2";
		idisp_components[i - 1].dai_name = devm_kasprintf(dev,
								  GFP_KERNEL,
								  "intel-hdmi-hifi%d",
								  i);
		if (!idisp_components[i - 1].dai_name)
			goto devm_err;

		links[id].codecs = &idisp_components[i - 1];
		links[id].num_codecs = 1;
		links[id].platforms = platform_component;
		links[id].num_platforms = ARRAY_SIZE(platform_component);
		links[id].init = sof_hdmi_init;
		links[id].dpcm_playback = 1;
		links[id].no_pcm = 1;
		id++;
	}

	/* speaker amp */
	if (sof_rt5682_quirk & SOF_SPEAKER_AMP_PRESENT) {
		links[id].name = devm_kasprintf(dev, GFP_KERNEL,
						"SSP%d-Codec", ssp_amp);
		if (!links[id].name)
			goto devm_err;

		links[id].id = id;
		if (sof_rt5682_quirk & SOF_RT1015_SPEAKER_AMP_PRESENT) {
			links[id].codecs = rt1015_components;
			links[id].num_codecs = ARRAY_SIZE(rt1015_components);
			links[id].init = speaker_codec_init_lr;
			links[id].ops = &sof_rt1015_ops;
		} else if (sof_rt5682_quirk & SOF_RT1015P_SPEAKER_AMP_PRESENT) {
			sof_rt1015p_dai_link(&links[id]);
		} else if (sof_rt5682_quirk &
				SOF_MAX98373_SPEAKER_AMP_PRESENT) {
			links[id].codecs = max_98373_components;
			links[id].num_codecs = ARRAY_SIZE(max_98373_components);
			links[id].init = max_98373_spk_codec_init;
			links[id].ops = &max_98373_ops;
			/* feedback stream */
			links[id].dpcm_capture = 1;
		} else if (sof_rt5682_quirk &
				SOF_MAX98360A_SPEAKER_AMP_PRESENT) {
			max_98360a_dai_link(&links[id]);
		} else if (sof_rt5682_quirk &
				SOF_RT1011_SPEAKER_AMP_PRESENT) {
			sof_rt1011_dai_link(&links[id]);
		} else {
			max_98357a_dai_link(&links[id]);
		}
		links[id].platforms = platform_component;
		links[id].num_platforms = ARRAY_SIZE(platform_component);
		links[id].dpcm_playback = 1;
		links[id].no_pcm = 1;
		links[id].cpus = &cpus[id];
		links[id].num_cpus = 1;
		if (is_legacy_cpu) {
			links[id].cpus->dai_name = devm_kasprintf(dev, GFP_KERNEL,
								  "ssp%d-port",
								  ssp_amp);
			if (!links[id].cpus->dai_name)
				goto devm_err;

		} else {
			links[id].cpus->dai_name = devm_kasprintf(dev, GFP_KERNEL,
								  "SSP%d Pin",
								  ssp_amp);
			if (!links[id].cpus->dai_name)
				goto devm_err;
		}
		id++;
	}

	/* BT audio offload */
	if (sof_rt5682_quirk & SOF_SSP_BT_OFFLOAD_PRESENT) {
		int port = (sof_rt5682_quirk & SOF_BT_OFFLOAD_SSP_MASK) >>
				SOF_BT_OFFLOAD_SSP_SHIFT;

		links[id].id = id;
		links[id].cpus = &cpus[id];
		links[id].cpus->dai_name = devm_kasprintf(dev, GFP_KERNEL,
							  "SSP%d Pin", port);
		if (!links[id].cpus->dai_name)
			goto devm_err;
		links[id].name = devm_kasprintf(dev, GFP_KERNEL, "SSP%d-BT", port);
		if (!links[id].name)
			goto devm_err;
		links[id].codecs = dummy_component;
		links[id].num_codecs = ARRAY_SIZE(dummy_component);
		links[id].platforms = platform_component;
		links[id].num_platforms = ARRAY_SIZE(platform_component);
		links[id].dpcm_playback = 1;
		links[id].dpcm_capture = 1;
		links[id].no_pcm = 1;
		links[id].num_cpus = 1;
	}

	return links;
devm_err:
	return NULL;
}

static int sof_audio_probe(struct platform_device *pdev)
{
	struct snd_soc_dai_link *dai_links;
	struct snd_soc_acpi_mach *mach;
	struct sof_card_private *ctx;
	int dmic_be_num, hdmi_num;
	int ret, ssp_amp, ssp_codec;

	ctx = devm_kzalloc(&pdev->dev, sizeof(*ctx), GFP_KERNEL);
	if (!ctx)
		return -ENOMEM;

	if (pdev->id_entry && pdev->id_entry->driver_data)
		sof_rt5682_quirk = (unsigned long)pdev->id_entry->driver_data;

	dmi_check_system(sof_rt5682_quirk_table);

	mach = pdev->dev.platform_data;

	/* A speaker amp might not be present when the quirk claims one is.
	 * Detect this via whether the machine driver match includes quirk_data.
	 */
	if ((sof_rt5682_quirk & SOF_SPEAKER_AMP_PRESENT) && !mach->quirk_data)
		sof_rt5682_quirk &= ~SOF_SPEAKER_AMP_PRESENT;

	if (soc_intel_is_byt() || soc_intel_is_cht()) {
		is_legacy_cpu = 1;
		dmic_be_num = 0;
		hdmi_num = 0;
		/* default quirk for legacy cpu */
		sof_rt5682_quirk = SOF_RT5682_MCLK_EN |
						SOF_RT5682_MCLK_BYTCHT_EN |
						SOF_RT5682_SSP_CODEC(2);
	} else {
		dmic_be_num = 2;
		hdmi_num = (sof_rt5682_quirk & SOF_RT5682_NUM_HDMIDEV_MASK) >>
			 SOF_RT5682_NUM_HDMIDEV_SHIFT;
		/* default number of HDMI DAI's */
		if (!hdmi_num)
			hdmi_num = 3;
	}

	/* need to get main clock from pmc */
	if (sof_rt5682_quirk & SOF_RT5682_MCLK_BYTCHT_EN) {
		ctx->mclk = devm_clk_get(&pdev->dev, "pmc_plt_clk_3");
		if (IS_ERR(ctx->mclk)) {
			ret = PTR_ERR(ctx->mclk);

			dev_err(&pdev->dev,
				"Failed to get MCLK from pmc_plt_clk_3: %d\n",
				ret);
			return ret;
		}

		ret = clk_prepare_enable(ctx->mclk);
		if (ret < 0) {
			dev_err(&pdev->dev,
				"could not configure MCLK state");
			return ret;
		}
	}

	dev_dbg(&pdev->dev, "sof_rt5682_quirk = %lx\n", sof_rt5682_quirk);

	ssp_amp = (sof_rt5682_quirk & SOF_RT5682_SSP_AMP_MASK) >>
			SOF_RT5682_SSP_AMP_SHIFT;

	ssp_codec = sof_rt5682_quirk & SOF_RT5682_SSP_CODEC_MASK;

	/* compute number of dai links */
	sof_audio_card_rt5682.num_links = 1 + dmic_be_num + hdmi_num;

	if (sof_rt5682_quirk & SOF_SPEAKER_AMP_PRESENT)
		sof_audio_card_rt5682.num_links++;

	if (sof_rt5682_quirk & SOF_MAX98373_SPEAKER_AMP_PRESENT)
		max_98373_set_codec_conf(&sof_audio_card_rt5682);
	else if (sof_rt5682_quirk & SOF_RT1011_SPEAKER_AMP_PRESENT)
		sof_rt1011_codec_conf(&sof_audio_card_rt5682);
	else if (sof_rt5682_quirk & SOF_RT1015P_SPEAKER_AMP_PRESENT)
		sof_rt1015p_codec_conf(&sof_audio_card_rt5682);

	if (sof_rt5682_quirk & SOF_SSP_BT_OFFLOAD_PRESENT)
		sof_audio_card_rt5682.num_links++;

	dai_links = sof_card_dai_links_create(&pdev->dev, ssp_codec, ssp_amp,
					      dmic_be_num, hdmi_num);
	if (!dai_links)
		return -ENOMEM;

	sof_audio_card_rt5682.dai_link = dai_links;

	if (sof_rt5682_quirk & SOF_RT1015_SPEAKER_AMP_PRESENT) {
		sof_audio_card_rt5682.codec_conf = rt1015_amp_conf;
		sof_audio_card_rt5682.num_configs = ARRAY_SIZE(rt1015_amp_conf);
	}

	INIT_LIST_HEAD(&ctx->hdmi_pcm_list);

	sof_audio_card_rt5682.dev = &pdev->dev;

	/* set platform name for each dailink */
	ret = snd_soc_fixup_dai_links_platform_name(&sof_audio_card_rt5682,
						    mach->mach_params.platform);
	if (ret)
		return ret;

	ctx->common_hdmi_codec_drv = mach->mach_params.common_hdmi_codec_drv;

	snd_soc_card_set_drvdata(&sof_audio_card_rt5682, ctx);

	return devm_snd_soc_register_card(&pdev->dev,
					  &sof_audio_card_rt5682);
}

static const struct platform_device_id board_ids[] = {
	{
		.name = "sof_rt5682",
	},
	{
		.name = "tgl_mx98357a_rt5682",
		.driver_data = (kernel_ulong_t)(SOF_RT5682_MCLK_EN |
					SOF_RT5682_SSP_CODEC(0) |
					SOF_SPEAKER_AMP_PRESENT |
					SOF_RT5682_SSP_AMP(1) |
					SOF_RT5682_NUM_HDMIDEV(4) |
					SOF_BT_OFFLOAD_SSP(2) |
					SOF_SSP_BT_OFFLOAD_PRESENT),
	},
	{
		.name = "jsl_rt5682_rt1015",
		.driver_data = (kernel_ulong_t)(SOF_RT5682_MCLK_EN |
					SOF_RT5682_MCLK_24MHZ |
					SOF_RT5682_SSP_CODEC(0) |
					SOF_SPEAKER_AMP_PRESENT |
					SOF_RT1015_SPEAKER_AMP_PRESENT |
					SOF_RT5682_SSP_AMP(1)),
	},
	{
		.name = "tgl_mx98373_rt5682",
		.driver_data = (kernel_ulong_t)(SOF_RT5682_MCLK_EN |
					SOF_RT5682_SSP_CODEC(0) |
					SOF_SPEAKER_AMP_PRESENT |
					SOF_MAX98373_SPEAKER_AMP_PRESENT |
					SOF_RT5682_SSP_AMP(1) |
					SOF_RT5682_NUM_HDMIDEV(4) |
					SOF_BT_OFFLOAD_SSP(2) |
					SOF_SSP_BT_OFFLOAD_PRESENT),
	},
	{
		.name = "jsl_rt5682_mx98360a",
		.driver_data = (kernel_ulong_t)(SOF_RT5682_MCLK_EN |
					SOF_RT5682_MCLK_24MHZ |
					SOF_RT5682_SSP_CODEC(0) |
					SOF_SPEAKER_AMP_PRESENT |
					SOF_MAX98360A_SPEAKER_AMP_PRESENT |
					SOF_RT5682_SSP_AMP(1)),
	},
	{
		.name = "cml_rt1015_rt5682",
		.driver_data = (kernel_ulong_t)(SOF_RT5682_MCLK_EN |
					SOF_RT5682_MCLK_24MHZ |
					SOF_RT5682_SSP_CODEC(0) |
					SOF_SPEAKER_AMP_PRESENT |
					SOF_RT1015_SPEAKER_AMP_PRESENT |
					SOF_RT1015_SPEAKER_AMP_100FS |
					SOF_RT5682_SSP_AMP(1)),
	},
	{
		.name = "tgl_rt1011_rt5682",
		.driver_data = (kernel_ulong_t)(SOF_RT5682_MCLK_EN |
					SOF_RT5682_SSP_CODEC(0) |
					SOF_SPEAKER_AMP_PRESENT |
					SOF_RT1011_SPEAKER_AMP_PRESENT |
					SOF_RT5682_SSP_AMP(1) |
					SOF_RT5682_NUM_HDMIDEV(4) |
					SOF_BT_OFFLOAD_SSP(2) |
					SOF_SSP_BT_OFFLOAD_PRESENT),
	},
	{
		.name = "jsl_rt5682_rt1015p",
		.driver_data = (kernel_ulong_t)(SOF_RT5682_MCLK_EN |
					SOF_RT5682_MCLK_24MHZ |
					SOF_RT5682_SSP_CODEC(0) |
					SOF_SPEAKER_AMP_PRESENT |
					SOF_RT1015P_SPEAKER_AMP_PRESENT |
					SOF_RT5682_SSP_AMP(1)),
	},
	{
		.name = "adl_mx98373_rt5682",
		.driver_data = (kernel_ulong_t)(SOF_RT5682_MCLK_EN |
					SOF_RT5682_SSP_CODEC(0) |
					SOF_SPEAKER_AMP_PRESENT |
					SOF_MAX98373_SPEAKER_AMP_PRESENT |
					SOF_RT5682_SSP_AMP(1) |
					SOF_RT5682_NUM_HDMIDEV(4) |
					SOF_BT_OFFLOAD_SSP(2) |
					SOF_SSP_BT_OFFLOAD_PRESENT),
	},
	{
		.name = "adl_mx98357a_rt5682",
		.driver_data = (kernel_ulong_t)(SOF_RT5682_MCLK_EN |
					SOF_RT5682_SSP_CODEC(0) |
					SOF_SPEAKER_AMP_PRESENT |
					SOF_RT5682_SSP_AMP(2) |
					SOF_RT5682_NUM_HDMIDEV(4)),
	},
	{
<<<<<<< HEAD
		.name = "adl_mx98360a_rt5682",
		.driver_data = (kernel_ulong_t)(SOF_RT5682_MCLK_EN |
					SOF_RT5682_SSP_CODEC(0) |
					SOF_SPEAKER_AMP_PRESENT |
					SOF_MAX98360A_SPEAKER_AMP_PRESENT |
					SOF_RT5682_SSP_AMP(1) |
					SOF_RT5682_NUM_HDMIDEV(4) |
					SOF_BT_OFFLOAD_SSP(2) |
					SOF_SSP_BT_OFFLOAD_PRESENT),
=======
		.name = "jsl_rt5682s_rt1015",
		.driver_data = (kernel_ulong_t)(SOF_RT5682_MCLK_EN |
					SOF_RT5682_MCLK_24MHZ |
					SOF_RT5682_SSP_CODEC(0) |
					SOF_RT5682S_HEADPHONE_CODEC_PRESENT |
					SOF_SPEAKER_AMP_PRESENT |
					SOF_RT1015_SPEAKER_AMP_PRESENT |
					SOF_RT5682_SSP_AMP(1)),
	},
	{
		.name = "jsl_rt5682s_rt1015p",
		.driver_data = (kernel_ulong_t)(SOF_RT5682_MCLK_EN |
					SOF_RT5682_MCLK_24MHZ |
					SOF_RT5682_SSP_CODEC(0) |
					SOF_RT5682S_HEADPHONE_CODEC_PRESENT |
					SOF_SPEAKER_AMP_PRESENT |
					SOF_RT1015P_SPEAKER_AMP_PRESENT |
					SOF_RT5682_SSP_AMP(1)),
	},
	{
		.name = "jsl_rt5682s_mx98360a",
		.driver_data = (kernel_ulong_t)(SOF_RT5682_MCLK_EN |
					SOF_RT5682_MCLK_24MHZ |
					SOF_RT5682_SSP_CODEC(0) |
					SOF_RT5682S_HEADPHONE_CODEC_PRESENT |
					SOF_SPEAKER_AMP_PRESENT |
					SOF_MAX98360A_SPEAKER_AMP_PRESENT |
					SOF_RT5682_SSP_AMP(1)),
>>>>>>> 63c94a98
	},
	{ }
};
MODULE_DEVICE_TABLE(platform, board_ids);

static struct platform_driver sof_audio = {
	.probe = sof_audio_probe,
	.driver = {
		.name = "sof_rt5682",
		.pm = &snd_soc_pm_ops,
	},
	.id_table = board_ids,
};
module_platform_driver(sof_audio)

/* Module information */
MODULE_DESCRIPTION("SOF Audio Machine driver");
MODULE_AUTHOR("Bard Liao <bard.liao@intel.com>");
MODULE_AUTHOR("Sathya Prakash M R <sathya.prakash.m.r@intel.com>");
MODULE_AUTHOR("Brent Lu <brent.lu@intel.com>");
MODULE_LICENSE("GPL v2");
MODULE_IMPORT_NS(SND_SOC_INTEL_HDA_DSP_COMMON);
MODULE_IMPORT_NS(SND_SOC_INTEL_SOF_MAXIM_COMMON);<|MERGE_RESOLUTION|>--- conflicted
+++ resolved
@@ -1047,7 +1047,36 @@
 					SOF_RT5682_NUM_HDMIDEV(4)),
 	},
 	{
-<<<<<<< HEAD
+		.name = "jsl_rt5682s_rt1015",
+		.driver_data = (kernel_ulong_t)(SOF_RT5682_MCLK_EN |
+					SOF_RT5682_MCLK_24MHZ |
+					SOF_RT5682_SSP_CODEC(0) |
+					SOF_RT5682S_HEADPHONE_CODEC_PRESENT |
+					SOF_SPEAKER_AMP_PRESENT |
+					SOF_RT1015_SPEAKER_AMP_PRESENT |
+					SOF_RT5682_SSP_AMP(1)),
+	},
+	{
+		.name = "jsl_rt5682s_rt1015p",
+		.driver_data = (kernel_ulong_t)(SOF_RT5682_MCLK_EN |
+					SOF_RT5682_MCLK_24MHZ |
+					SOF_RT5682_SSP_CODEC(0) |
+					SOF_RT5682S_HEADPHONE_CODEC_PRESENT |
+					SOF_SPEAKER_AMP_PRESENT |
+					SOF_RT1015P_SPEAKER_AMP_PRESENT |
+					SOF_RT5682_SSP_AMP(1)),
+	},
+	{
+		.name = "jsl_rt5682s_mx98360a",
+		.driver_data = (kernel_ulong_t)(SOF_RT5682_MCLK_EN |
+					SOF_RT5682_MCLK_24MHZ |
+					SOF_RT5682_SSP_CODEC(0) |
+					SOF_RT5682S_HEADPHONE_CODEC_PRESENT |
+					SOF_SPEAKER_AMP_PRESENT |
+					SOF_MAX98360A_SPEAKER_AMP_PRESENT |
+					SOF_RT5682_SSP_AMP(1)),
+	},
+	{
 		.name = "adl_mx98360a_rt5682",
 		.driver_data = (kernel_ulong_t)(SOF_RT5682_MCLK_EN |
 					SOF_RT5682_SSP_CODEC(0) |
@@ -1057,36 +1086,6 @@
 					SOF_RT5682_NUM_HDMIDEV(4) |
 					SOF_BT_OFFLOAD_SSP(2) |
 					SOF_SSP_BT_OFFLOAD_PRESENT),
-=======
-		.name = "jsl_rt5682s_rt1015",
-		.driver_data = (kernel_ulong_t)(SOF_RT5682_MCLK_EN |
-					SOF_RT5682_MCLK_24MHZ |
-					SOF_RT5682_SSP_CODEC(0) |
-					SOF_RT5682S_HEADPHONE_CODEC_PRESENT |
-					SOF_SPEAKER_AMP_PRESENT |
-					SOF_RT1015_SPEAKER_AMP_PRESENT |
-					SOF_RT5682_SSP_AMP(1)),
-	},
-	{
-		.name = "jsl_rt5682s_rt1015p",
-		.driver_data = (kernel_ulong_t)(SOF_RT5682_MCLK_EN |
-					SOF_RT5682_MCLK_24MHZ |
-					SOF_RT5682_SSP_CODEC(0) |
-					SOF_RT5682S_HEADPHONE_CODEC_PRESENT |
-					SOF_SPEAKER_AMP_PRESENT |
-					SOF_RT1015P_SPEAKER_AMP_PRESENT |
-					SOF_RT5682_SSP_AMP(1)),
-	},
-	{
-		.name = "jsl_rt5682s_mx98360a",
-		.driver_data = (kernel_ulong_t)(SOF_RT5682_MCLK_EN |
-					SOF_RT5682_MCLK_24MHZ |
-					SOF_RT5682_SSP_CODEC(0) |
-					SOF_RT5682S_HEADPHONE_CODEC_PRESENT |
-					SOF_SPEAKER_AMP_PRESENT |
-					SOF_MAX98360A_SPEAKER_AMP_PRESENT |
-					SOF_RT5682_SSP_AMP(1)),
->>>>>>> 63c94a98
 	},
 	{ }
 };
