--- conflicted
+++ resolved
@@ -901,11 +901,7 @@
 	if (le32_to_cpu(ec->items) > SND_SOC_TPLG_NUM_TEXTS)
 		return -EINVAL;
 
-<<<<<<< HEAD
-	se->dobj.control.dvalues = devm_kzalloc(tplg->dev, le32_to_cpu(ec->items) *
-=======
 	se->dobj.control.dvalues = devm_kcalloc(tplg->dev, le32_to_cpu(ec->items),
->>>>>>> 76ec55ca
 					   sizeof(u32),
 					   GFP_KERNEL);
 	if (!se->dobj.control.dvalues)
