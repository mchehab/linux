/* SPDX-License-Identifier: GPL-2.0-only */
/*
 * amdtp-stream-trace.h - tracepoint definitions to dump a part of packet data
 *
 * Copyright (c) 2016 Takashi Sakamoto
 */

#undef TRACE_SYSTEM
#define TRACE_SYSTEM		snd_firewire_lib

#if !defined(_AMDTP_STREAM_TRACE_H) || defined(TRACE_HEADER_MULTI_READ)
#define _AMDTP_STREAM_TRACE_H

#include <linux/tracepoint.h>

TRACE_EVENT(amdtp_packet,
	TP_PROTO(const struct amdtp_stream *s, u32 cycles, const __be32 *cip_header, unsigned int payload_length, unsigned int data_blocks, unsigned int index),
	TP_ARGS(s, cycles, cip_header, payload_length, data_blocks, index),
	TP_STRUCT__entry(
		__field(unsigned int, second)
		__field(unsigned int, cycle)
		__field(int, channel)
		__field(int, src)
		__field(int, dest)
		__dynamic_array(u8, cip_header, cip_header ? 8 : 0)
		__field(unsigned int, payload_quadlets)
		__field(unsigned int, data_blocks)
		__field(unsigned int, data_block_counter)
		__field(unsigned int, packet_index)
		__field(unsigned int, irq)
		__field(unsigned int, index)
	),
	TP_fast_assign(
		__entry->second = cycles / CYCLES_PER_SECOND;
		__entry->cycle = cycles % CYCLES_PER_SECOND;
		__entry->channel = s->context->channel;
		if (s->direction == AMDTP_IN_STREAM) {
<<<<<<< HEAD
			__entry->src = fw_parent_device(s->unit)->card->node_id;
			__entry->dest = fw_parent_device(s->unit)->node_id;
		} else {
			__entry->src = fw_parent_device(s->unit)->node_id;
			__entry->dest = fw_parent_device(s->unit)->card->node_id;
=======
			__entry->src = fw_parent_device(s->unit)->node_id;
			__entry->dest = fw_parent_device(s->unit)->card->node_id;
		} else {
			__entry->src = fw_parent_device(s->unit)->card->node_id;
			__entry->dest = fw_parent_device(s->unit)->node_id;
>>>>>>> 7f6a3e21
		}
		if (cip_header) {
			memcpy(__get_dynamic_array(cip_header), cip_header,
			       __get_dynamic_array_len(cip_header));
		}
		__entry->payload_quadlets = payload_length / sizeof(__be32);
		__entry->data_blocks = data_blocks;
		__entry->data_block_counter = s->data_block_counter,
		__entry->packet_index = s->packet_index;
		__entry->irq = !!in_interrupt();
		__entry->index = index;
	),
	TP_printk(
		"%02u %04u %04x %04x %02d %03u %02u %03u %02u %01u %02u %s",
		__entry->second,
		__entry->cycle,
		__entry->src,
		__entry->dest,
		__entry->channel,
		__entry->payload_quadlets,
		__entry->data_blocks,
		__entry->data_block_counter,
		__entry->packet_index,
		__entry->irq,
		__entry->index,
		__print_array(__get_dynamic_array(cip_header),
			      __get_dynamic_array_len(cip_header),
			      sizeof(u8)))
);

#endif

#undef TRACE_INCLUDE_PATH
#define TRACE_INCLUDE_PATH	.
#undef TRACE_INCLUDE_FILE
#define TRACE_INCLUDE_FILE	amdtp-stream-trace
#include <trace/define_trace.h><|MERGE_RESOLUTION|>--- conflicted
+++ resolved
@@ -35,19 +35,11 @@
 		__entry->cycle = cycles % CYCLES_PER_SECOND;
 		__entry->channel = s->context->channel;
 		if (s->direction == AMDTP_IN_STREAM) {
-<<<<<<< HEAD
-			__entry->src = fw_parent_device(s->unit)->card->node_id;
-			__entry->dest = fw_parent_device(s->unit)->node_id;
-		} else {
-			__entry->src = fw_parent_device(s->unit)->node_id;
-			__entry->dest = fw_parent_device(s->unit)->card->node_id;
-=======
 			__entry->src = fw_parent_device(s->unit)->node_id;
 			__entry->dest = fw_parent_device(s->unit)->card->node_id;
 		} else {
 			__entry->src = fw_parent_device(s->unit)->card->node_id;
 			__entry->dest = fw_parent_device(s->unit)->node_id;
->>>>>>> 7f6a3e21
 		}
 		if (cip_header) {
 			memcpy(__get_dynamic_array(cip_header), cip_header,
