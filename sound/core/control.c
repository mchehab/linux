// SPDX-License-Identifier: GPL-2.0-or-later
/*
 *  Routines for driver control interface
 *  Copyright (c) by Jaroslav Kysela <perex@perex.cz>
 */

#include <linux/threads.h>
#include <linux/interrupt.h>
#include <linux/module.h>
#include <linux/moduleparam.h>
#include <linux/slab.h>
#include <linux/vmalloc.h>
#include <linux/time.h>
#include <linux/mm.h>
#include <linux/math64.h>
#include <linux/sched/signal.h>
#include <sound/core.h>
#include <sound/minors.h>
#include <sound/info.h>
#include <sound/control.h>

// Max allocation size for user controls.
static int max_user_ctl_alloc_size = 8 * 1024 * 1024;
module_param_named(max_user_ctl_alloc_size, max_user_ctl_alloc_size, int, 0444);
MODULE_PARM_DESC(max_user_ctl_alloc_size, "Max allocation size for user controls");

#define MAX_CONTROL_COUNT	1028

struct snd_kctl_ioctl {
	struct list_head list;		/* list of all ioctls */
	snd_kctl_ioctl_func_t fioctl;
};

static DECLARE_RWSEM(snd_ioctl_rwsem);
static DECLARE_RWSEM(snd_ctl_layer_rwsem);
static LIST_HEAD(snd_control_ioctls);
#ifdef CONFIG_COMPAT
static LIST_HEAD(snd_control_compat_ioctls);
#endif
static struct snd_ctl_layer_ops *snd_ctl_layer;

static int snd_ctl_open(struct inode *inode, struct file *file)
{
	unsigned long flags;
	struct snd_card *card;
	struct snd_ctl_file *ctl;
	int i, err;

	err = stream_open(inode, file);
	if (err < 0)
		return err;

	card = snd_lookup_minor_data(iminor(inode), SNDRV_DEVICE_TYPE_CONTROL);
	if (!card) {
		err = -ENODEV;
		goto __error1;
	}
	err = snd_card_file_add(card, file);
	if (err < 0) {
		err = -ENODEV;
		goto __error1;
	}
	if (!try_module_get(card->module)) {
		err = -EFAULT;
		goto __error2;
	}
	ctl = kzalloc(sizeof(*ctl), GFP_KERNEL);
	if (ctl == NULL) {
		err = -ENOMEM;
		goto __error;
	}
	INIT_LIST_HEAD(&ctl->events);
	init_waitqueue_head(&ctl->change_sleep);
	spin_lock_init(&ctl->read_lock);
	ctl->card = card;
	for (i = 0; i < SND_CTL_SUBDEV_ITEMS; i++)
		ctl->preferred_subdevice[i] = -1;
	ctl->pid = get_pid(task_pid(current));
	file->private_data = ctl;
	write_lock_irqsave(&card->ctl_files_rwlock, flags);
	list_add_tail(&ctl->list, &card->ctl_files);
	write_unlock_irqrestore(&card->ctl_files_rwlock, flags);
	snd_card_unref(card);
	return 0;

      __error:
	module_put(card->module);
      __error2:
	snd_card_file_remove(card, file);
      __error1:
	if (card)
		snd_card_unref(card);
      	return err;
}

static void snd_ctl_empty_read_queue(struct snd_ctl_file * ctl)
{
	unsigned long flags;
	struct snd_kctl_event *cread;

	spin_lock_irqsave(&ctl->read_lock, flags);
	while (!list_empty(&ctl->events)) {
		cread = snd_kctl_event(ctl->events.next);
		list_del(&cread->list);
		kfree(cread);
	}
	spin_unlock_irqrestore(&ctl->read_lock, flags);
}

static int snd_ctl_release(struct inode *inode, struct file *file)
{
	unsigned long flags;
	struct snd_card *card;
	struct snd_ctl_file *ctl;
	struct snd_kcontrol *control;
	unsigned int idx;

	ctl = file->private_data;
	file->private_data = NULL;
	card = ctl->card;
	write_lock_irqsave(&card->ctl_files_rwlock, flags);
	list_del(&ctl->list);
	write_unlock_irqrestore(&card->ctl_files_rwlock, flags);
	down_write(&card->controls_rwsem);
	list_for_each_entry(control, &card->controls, list)
		for (idx = 0; idx < control->count; idx++)
			if (control->vd[idx].owner == ctl)
				control->vd[idx].owner = NULL;
	up_write(&card->controls_rwsem);
	snd_ctl_empty_read_queue(ctl);
	put_pid(ctl->pid);
	kfree(ctl);
	module_put(card->module);
	snd_card_file_remove(card, file);
	return 0;
}

/**
 * snd_ctl_notify - Send notification to user-space for a control change
 * @card: the card to send notification
 * @mask: the event mask, SNDRV_CTL_EVENT_*
 * @id: the ctl element id to send notification
 *
 * This function adds an event record with the given id and mask, appends
 * to the list and wakes up the user-space for notification.  This can be
 * called in the atomic context.
 */
void snd_ctl_notify(struct snd_card *card, unsigned int mask,
		    struct snd_ctl_elem_id *id)
{
	unsigned long flags;
	struct snd_ctl_file *ctl;
	struct snd_kctl_event *ev;

	if (snd_BUG_ON(!card || !id))
		return;
	if (card->shutdown)
		return;
	read_lock_irqsave(&card->ctl_files_rwlock, flags);
#if IS_ENABLED(CONFIG_SND_MIXER_OSS)
	card->mixer_oss_change_count++;
#endif
	list_for_each_entry(ctl, &card->ctl_files, list) {
		if (!ctl->subscribed)
			continue;
		spin_lock(&ctl->read_lock);
		list_for_each_entry(ev, &ctl->events, list) {
			if (ev->id.numid == id->numid) {
				ev->mask |= mask;
				goto _found;
			}
		}
		ev = kzalloc(sizeof(*ev), GFP_ATOMIC);
		if (ev) {
			ev->id = *id;
			ev->mask = mask;
			list_add_tail(&ev->list, &ctl->events);
		} else {
			dev_err(card->dev, "No memory available to allocate event\n");
		}
	_found:
		wake_up(&ctl->change_sleep);
		spin_unlock(&ctl->read_lock);
		kill_fasync(&ctl->fasync, SIGIO, POLL_IN);
	}
	read_unlock_irqrestore(&card->ctl_files_rwlock, flags);
}
EXPORT_SYMBOL(snd_ctl_notify);

/**
 * snd_ctl_notify_one - Send notification to user-space for a control change
 * @card: the card to send notification
 * @mask: the event mask, SNDRV_CTL_EVENT_*
 * @kctl: the pointer with the control instance
 * @ioff: the additional offset to the control index
 *
 * This function calls snd_ctl_notify() and does additional jobs
 * like LED state changes.
 */
void snd_ctl_notify_one(struct snd_card *card, unsigned int mask,
			struct snd_kcontrol *kctl, unsigned int ioff)
{
	struct snd_ctl_elem_id id = kctl->id;
	struct snd_ctl_layer_ops *lops;

	id.index += ioff;
	id.numid += ioff;
	snd_ctl_notify(card, mask, &id);
	down_read(&snd_ctl_layer_rwsem);
	for (lops = snd_ctl_layer; lops; lops = lops->next)
		lops->lnotify(card, mask, kctl, ioff);
	up_read(&snd_ctl_layer_rwsem);
}
EXPORT_SYMBOL(snd_ctl_notify_one);

/**
 * snd_ctl_new - create a new control instance with some elements
 * @kctl: the pointer to store new control instance
 * @count: the number of elements in this control
 * @access: the default access flags for elements in this control
 * @file: given when locking these elements
 *
 * Allocates a memory object for a new control instance. The instance has
 * elements as many as the given number (@count). Each element has given
 * access permissions (@access). Each element is locked when @file is given.
 *
 * Return: 0 on success, error code on failure
 */
static int snd_ctl_new(struct snd_kcontrol **kctl, unsigned int count,
		       unsigned int access, struct snd_ctl_file *file)
{
	unsigned int idx;

	if (count == 0 || count > MAX_CONTROL_COUNT)
		return -EINVAL;

	*kctl = kzalloc(struct_size(*kctl, vd, count), GFP_KERNEL);
	if (!*kctl)
		return -ENOMEM;

	for (idx = 0; idx < count; idx++) {
		(*kctl)->vd[idx].access = access;
		(*kctl)->vd[idx].owner = file;
	}
	(*kctl)->count = count;

	return 0;
}

/**
 * snd_ctl_new1 - create a control instance from the template
 * @ncontrol: the initialization record
 * @private_data: the private data to set
 *
 * Allocates a new struct snd_kcontrol instance and initialize from the given
 * template.  When the access field of ncontrol is 0, it's assumed as
 * READWRITE access. When the count field is 0, it's assumes as one.
 *
 * Return: The pointer of the newly generated instance, or %NULL on failure.
 */
struct snd_kcontrol *snd_ctl_new1(const struct snd_kcontrol_new *ncontrol,
				  void *private_data)
{
	struct snd_kcontrol *kctl;
	unsigned int count;
	unsigned int access;
	int err;

	if (snd_BUG_ON(!ncontrol || !ncontrol->info))
		return NULL;

	count = ncontrol->count;
	if (count == 0)
		count = 1;

	access = ncontrol->access;
	if (access == 0)
		access = SNDRV_CTL_ELEM_ACCESS_READWRITE;
	access &= (SNDRV_CTL_ELEM_ACCESS_READWRITE |
		   SNDRV_CTL_ELEM_ACCESS_VOLATILE |
		   SNDRV_CTL_ELEM_ACCESS_INACTIVE |
		   SNDRV_CTL_ELEM_ACCESS_TLV_READWRITE |
		   SNDRV_CTL_ELEM_ACCESS_TLV_COMMAND |
		   SNDRV_CTL_ELEM_ACCESS_TLV_CALLBACK |
		   SNDRV_CTL_ELEM_ACCESS_LED_MASK |
		   SNDRV_CTL_ELEM_ACCESS_SKIP_CHECK);

	err = snd_ctl_new(&kctl, count, access, NULL);
	if (err < 0)
		return NULL;

	/* The 'numid' member is decided when calling snd_ctl_add(). */
	kctl->id.iface = ncontrol->iface;
	kctl->id.device = ncontrol->device;
	kctl->id.subdevice = ncontrol->subdevice;
	if (ncontrol->name) {
		strscpy(kctl->id.name, ncontrol->name, sizeof(kctl->id.name));
		if (strcmp(ncontrol->name, kctl->id.name) != 0)
			pr_warn("ALSA: Control name '%s' truncated to '%s'\n",
				ncontrol->name, kctl->id.name);
	}
	kctl->id.index = ncontrol->index;

	kctl->info = ncontrol->info;
	kctl->get = ncontrol->get;
	kctl->put = ncontrol->put;
	kctl->tlv.p = ncontrol->tlv.p;

	kctl->private_value = ncontrol->private_value;
	kctl->private_data = private_data;

	return kctl;
}
EXPORT_SYMBOL(snd_ctl_new1);

/**
 * snd_ctl_free_one - release the control instance
 * @kcontrol: the control instance
 *
 * Releases the control instance created via snd_ctl_new()
 * or snd_ctl_new1().
 * Don't call this after the control was added to the card.
 */
void snd_ctl_free_one(struct snd_kcontrol *kcontrol)
{
	if (kcontrol) {
		if (kcontrol->private_free)
			kcontrol->private_free(kcontrol);
		kfree(kcontrol);
	}
}
EXPORT_SYMBOL(snd_ctl_free_one);

static bool snd_ctl_remove_numid_conflict(struct snd_card *card,
					  unsigned int count)
{
	struct snd_kcontrol *kctl;

	/* Make sure that the ids assigned to the control do not wrap around */
	if (card->last_numid >= UINT_MAX - count)
		card->last_numid = 0;

	list_for_each_entry(kctl, &card->controls, list) {
		if (kctl->id.numid < card->last_numid + 1 + count &&
		    kctl->id.numid + kctl->count > card->last_numid + 1) {
		    	card->last_numid = kctl->id.numid + kctl->count - 1;
			return true;
		}
	}
	return false;
}

static int snd_ctl_find_hole(struct snd_card *card, unsigned int count)
{
	unsigned int iter = 100000;

	while (snd_ctl_remove_numid_conflict(card, count)) {
		if (--iter == 0) {
			/* this situation is very unlikely */
			dev_err(card->dev, "unable to allocate new control numid\n");
			return -ENOMEM;
		}
	}
	return 0;
}

enum snd_ctl_add_mode {
	CTL_ADD_EXCLUSIVE, CTL_REPLACE, CTL_ADD_ON_REPLACE,
};

/* add/replace a new kcontrol object; call with card->controls_rwsem locked */
static int __snd_ctl_add_replace(struct snd_card *card,
				 struct snd_kcontrol *kcontrol,
				 enum snd_ctl_add_mode mode)
{
	struct snd_ctl_elem_id id;
	unsigned int idx;
	struct snd_kcontrol *old;
	int err;

	id = kcontrol->id;
	if (id.index > UINT_MAX - kcontrol->count)
		return -EINVAL;

	old = snd_ctl_find_id(card, &id);
	if (!old) {
		if (mode == CTL_REPLACE)
			return -EINVAL;
	} else {
		if (mode == CTL_ADD_EXCLUSIVE) {
			dev_err(card->dev,
				"control %i:%i:%i:%s:%i is already present\n",
				id.iface, id.device, id.subdevice, id.name,
				id.index);
			return -EBUSY;
		}

		err = snd_ctl_remove(card, old);
		if (err < 0)
			return err;
	}

	if (snd_ctl_find_hole(card, kcontrol->count) < 0)
		return -ENOMEM;

	list_add_tail(&kcontrol->list, &card->controls);
	card->controls_count += kcontrol->count;
	kcontrol->id.numid = card->last_numid + 1;
	card->last_numid += kcontrol->count;

	for (idx = 0; idx < kcontrol->count; idx++)
		snd_ctl_notify_one(card, SNDRV_CTL_EVENT_MASK_ADD, kcontrol, idx);

	return 0;
}

static int snd_ctl_add_replace(struct snd_card *card,
			       struct snd_kcontrol *kcontrol,
			       enum snd_ctl_add_mode mode)
{
	int err = -EINVAL;

	if (! kcontrol)
		return err;
	if (snd_BUG_ON(!card || !kcontrol->info))
		goto error;

	down_write(&card->controls_rwsem);
	err = __snd_ctl_add_replace(card, kcontrol, mode);
	up_write(&card->controls_rwsem);
	if (err < 0)
		goto error;
	return 0;

 error:
	snd_ctl_free_one(kcontrol);
	return err;
}

/**
 * snd_ctl_add - add the control instance to the card
 * @card: the card instance
 * @kcontrol: the control instance to add
 *
 * Adds the control instance created via snd_ctl_new() or
 * snd_ctl_new1() to the given card. Assigns also an unique
 * numid used for fast search.
 *
 * It frees automatically the control which cannot be added.
 *
 * Return: Zero if successful, or a negative error code on failure.
 *
 */
int snd_ctl_add(struct snd_card *card, struct snd_kcontrol *kcontrol)
{
	return snd_ctl_add_replace(card, kcontrol, CTL_ADD_EXCLUSIVE);
}
EXPORT_SYMBOL(snd_ctl_add);

/**
 * snd_ctl_replace - replace the control instance of the card
 * @card: the card instance
 * @kcontrol: the control instance to replace
 * @add_on_replace: add the control if not already added
 *
 * Replaces the given control.  If the given control does not exist
 * and the add_on_replace flag is set, the control is added.  If the
 * control exists, it is destroyed first.
 *
 * It frees automatically the control which cannot be added or replaced.
 *
 * Return: Zero if successful, or a negative error code on failure.
 */
int snd_ctl_replace(struct snd_card *card, struct snd_kcontrol *kcontrol,
		    bool add_on_replace)
{
	return snd_ctl_add_replace(card, kcontrol,
				   add_on_replace ? CTL_ADD_ON_REPLACE : CTL_REPLACE);
}
EXPORT_SYMBOL(snd_ctl_replace);

/**
 * snd_ctl_remove - remove the control from the card and release it
 * @card: the card instance
 * @kcontrol: the control instance to remove
 *
 * Removes the control from the card and then releases the instance.
 * You don't need to call snd_ctl_free_one(). You must be in
 * the write lock - down_write(&card->controls_rwsem).
 *
 * Return: 0 if successful, or a negative error code on failure.
 */
int snd_ctl_remove(struct snd_card *card, struct snd_kcontrol *kcontrol)
{
	unsigned int idx;

	if (snd_BUG_ON(!card || !kcontrol))
		return -EINVAL;
	list_del(&kcontrol->list);
	card->controls_count -= kcontrol->count;
	for (idx = 0; idx < kcontrol->count; idx++)
		snd_ctl_notify_one(card, SNDRV_CTL_EVENT_MASK_REMOVE, kcontrol, idx);
	snd_ctl_free_one(kcontrol);
	return 0;
}
EXPORT_SYMBOL(snd_ctl_remove);

/**
 * snd_ctl_remove_id - remove the control of the given id and release it
 * @card: the card instance
 * @id: the control id to remove
 *
 * Finds the control instance with the given id, removes it from the
 * card list and releases it.
 *
 * Return: 0 if successful, or a negative error code on failure.
 */
int snd_ctl_remove_id(struct snd_card *card, struct snd_ctl_elem_id *id)
{
	struct snd_kcontrol *kctl;
	int ret;

	down_write(&card->controls_rwsem);
	kctl = snd_ctl_find_id(card, id);
	if (kctl == NULL) {
		up_write(&card->controls_rwsem);
		return -ENOENT;
	}
	ret = snd_ctl_remove(card, kctl);
	up_write(&card->controls_rwsem);
	return ret;
}
EXPORT_SYMBOL(snd_ctl_remove_id);

/**
 * snd_ctl_remove_user_ctl - remove and release the unlocked user control
 * @file: active control handle
 * @id: the control id to remove
 *
 * Finds the control instance with the given id, removes it from the
 * card list and releases it.
 *
 * Return: 0 if successful, or a negative error code on failure.
 */
static int snd_ctl_remove_user_ctl(struct snd_ctl_file * file,
				   struct snd_ctl_elem_id *id)
{
	struct snd_card *card = file->card;
	struct snd_kcontrol *kctl;
	int idx, ret;

	down_write(&card->controls_rwsem);
	kctl = snd_ctl_find_id(card, id);
	if (kctl == NULL) {
		ret = -ENOENT;
		goto error;
	}
	if (!(kctl->vd[0].access & SNDRV_CTL_ELEM_ACCESS_USER)) {
		ret = -EINVAL;
		goto error;
	}
	for (idx = 0; idx < kctl->count; idx++)
		if (kctl->vd[idx].owner != NULL && kctl->vd[idx].owner != file) {
			ret = -EBUSY;
			goto error;
		}
	ret = snd_ctl_remove(card, kctl);
error:
	up_write(&card->controls_rwsem);
	return ret;
}

/**
 * snd_ctl_activate_id - activate/inactivate the control of the given id
 * @card: the card instance
 * @id: the control id to activate/inactivate
 * @active: non-zero to activate
 *
 * Finds the control instance with the given id, and activate or
 * inactivate the control together with notification, if changed.
 * The given ID data is filled with full information.
 *
 * Return: 0 if unchanged, 1 if changed, or a negative error code on failure.
 */
int snd_ctl_activate_id(struct snd_card *card, struct snd_ctl_elem_id *id,
			int active)
{
	struct snd_kcontrol *kctl;
	struct snd_kcontrol_volatile *vd;
	unsigned int index_offset;
	int ret;

	down_write(&card->controls_rwsem);
	kctl = snd_ctl_find_id(card, id);
	if (kctl == NULL) {
		ret = -ENOENT;
		goto unlock;
	}
	index_offset = snd_ctl_get_ioff(kctl, id);
	vd = &kctl->vd[index_offset];
	ret = 0;
	if (active) {
		if (!(vd->access & SNDRV_CTL_ELEM_ACCESS_INACTIVE))
			goto unlock;
		vd->access &= ~SNDRV_CTL_ELEM_ACCESS_INACTIVE;
	} else {
		if (vd->access & SNDRV_CTL_ELEM_ACCESS_INACTIVE)
			goto unlock;
		vd->access |= SNDRV_CTL_ELEM_ACCESS_INACTIVE;
	}
	snd_ctl_build_ioff(id, kctl, index_offset);
	downgrade_write(&card->controls_rwsem);
	snd_ctl_notify_one(card, SNDRV_CTL_EVENT_MASK_INFO, kctl, index_offset);
	up_read(&card->controls_rwsem);
	return 1;

 unlock:
	up_write(&card->controls_rwsem);
	return ret;
}
EXPORT_SYMBOL_GPL(snd_ctl_activate_id);

/**
 * snd_ctl_rename_id - replace the id of a control on the card
 * @card: the card instance
 * @src_id: the old id
 * @dst_id: the new id
 *
 * Finds the control with the old id from the card, and replaces the
 * id with the new one.
 *
 * Return: Zero if successful, or a negative error code on failure.
 */
int snd_ctl_rename_id(struct snd_card *card, struct snd_ctl_elem_id *src_id,
		      struct snd_ctl_elem_id *dst_id)
{
	struct snd_kcontrol *kctl;

	down_write(&card->controls_rwsem);
	kctl = snd_ctl_find_id(card, src_id);
	if (kctl == NULL) {
		up_write(&card->controls_rwsem);
		return -ENOENT;
	}
	kctl->id = *dst_id;
	kctl->id.numid = card->last_numid + 1;
	card->last_numid += kctl->count;
	up_write(&card->controls_rwsem);
	return 0;
}
EXPORT_SYMBOL(snd_ctl_rename_id);

/**
 * snd_ctl_find_numid - find the control instance with the given number-id
 * @card: the card instance
 * @numid: the number-id to search
 *
 * Finds the control instance with the given number-id from the card.
 *
 * The caller must down card->controls_rwsem before calling this function
 * (if the race condition can happen).
 *
 * Return: The pointer of the instance if found, or %NULL if not.
 *
 */
struct snd_kcontrol *snd_ctl_find_numid(struct snd_card *card, unsigned int numid)
{
	struct snd_kcontrol *kctl;

	if (snd_BUG_ON(!card || !numid))
		return NULL;
	list_for_each_entry(kctl, &card->controls, list) {
		if (kctl->id.numid <= numid && kctl->id.numid + kctl->count > numid)
			return kctl;
	}
	return NULL;
}
EXPORT_SYMBOL(snd_ctl_find_numid);

/**
 * snd_ctl_find_id - find the control instance with the given id
 * @card: the card instance
 * @id: the id to search
 *
 * Finds the control instance with the given id from the card.
 *
 * The caller must down card->controls_rwsem before calling this function
 * (if the race condition can happen).
 *
 * Return: The pointer of the instance if found, or %NULL if not.
 *
 */
struct snd_kcontrol *snd_ctl_find_id(struct snd_card *card,
				     struct snd_ctl_elem_id *id)
{
	struct snd_kcontrol *kctl;

	if (snd_BUG_ON(!card || !id))
		return NULL;
	if (id->numid != 0)
		return snd_ctl_find_numid(card, id->numid);
	list_for_each_entry(kctl, &card->controls, list) {
		if (kctl->id.iface != id->iface)
			continue;
		if (kctl->id.device != id->device)
			continue;
		if (kctl->id.subdevice != id->subdevice)
			continue;
		if (strncmp(kctl->id.name, id->name, sizeof(kctl->id.name)))
			continue;
		if (kctl->id.index > id->index)
			continue;
		if (kctl->id.index + kctl->count <= id->index)
			continue;
		return kctl;
	}
	return NULL;
}
EXPORT_SYMBOL(snd_ctl_find_id);

static int snd_ctl_card_info(struct snd_card *card, struct snd_ctl_file * ctl,
			     unsigned int cmd, void __user *arg)
{
	struct snd_ctl_card_info *info;

	info = kzalloc(sizeof(*info), GFP_KERNEL);
	if (! info)
		return -ENOMEM;
	down_read(&snd_ioctl_rwsem);
	info->card = card->number;
	strscpy(info->id, card->id, sizeof(info->id));
	strscpy(info->driver, card->driver, sizeof(info->driver));
	strscpy(info->name, card->shortname, sizeof(info->name));
	strscpy(info->longname, card->longname, sizeof(info->longname));
	strscpy(info->mixername, card->mixername, sizeof(info->mixername));
	strscpy(info->components, card->components, sizeof(info->components));
	up_read(&snd_ioctl_rwsem);
	if (copy_to_user(arg, info, sizeof(struct snd_ctl_card_info))) {
		kfree(info);
		return -EFAULT;
	}
	kfree(info);
	return 0;
}

static int snd_ctl_elem_list(struct snd_card *card,
			     struct snd_ctl_elem_list *list)
{
	struct snd_kcontrol *kctl;
	struct snd_ctl_elem_id id;
	unsigned int offset, space, jidx;
	int err = 0;

	offset = list->offset;
	space = list->space;

	down_read(&card->controls_rwsem);
	list->count = card->controls_count;
	list->used = 0;
	if (space > 0) {
		list_for_each_entry(kctl, &card->controls, list) {
			if (offset >= kctl->count) {
				offset -= kctl->count;
				continue;
			}
			for (jidx = offset; jidx < kctl->count; jidx++) {
				snd_ctl_build_ioff(&id, kctl, jidx);
				if (copy_to_user(list->pids + list->used, &id,
						 sizeof(id))) {
					err = -EFAULT;
					goto out;
				}
				list->used++;
				if (!--space)
					goto out;
			}
			offset = 0;
		}
	}
 out:
	up_read(&card->controls_rwsem);
	return err;
}

static int snd_ctl_elem_list_user(struct snd_card *card,
				  struct snd_ctl_elem_list __user *_list)
{
	struct snd_ctl_elem_list list;
	int err;

	if (copy_from_user(&list, _list, sizeof(list)))
		return -EFAULT;
	err = snd_ctl_elem_list(card, &list);
	if (err)
		return err;
	if (copy_to_user(_list, &list, sizeof(list)))
		return -EFAULT;

	return 0;
}

/* Check whether the given kctl info is valid */
static int snd_ctl_check_elem_info(struct snd_card *card,
				   const struct snd_ctl_elem_info *info)
{
	static const unsigned int max_value_counts[] = {
		[SNDRV_CTL_ELEM_TYPE_BOOLEAN]	= 128,
		[SNDRV_CTL_ELEM_TYPE_INTEGER]	= 128,
		[SNDRV_CTL_ELEM_TYPE_ENUMERATED] = 128,
		[SNDRV_CTL_ELEM_TYPE_BYTES]	= 512,
		[SNDRV_CTL_ELEM_TYPE_IEC958]	= 1,
		[SNDRV_CTL_ELEM_TYPE_INTEGER64] = 64,
	};

	if (info->type < SNDRV_CTL_ELEM_TYPE_BOOLEAN ||
	    info->type > SNDRV_CTL_ELEM_TYPE_INTEGER64) {
		if (card)
			dev_err(card->dev,
				"control %i:%i:%i:%s:%i: invalid type %d\n",
				info->id.iface, info->id.device,
				info->id.subdevice, info->id.name,
				info->id.index, info->type);
		return -EINVAL;
	}
	if (info->type == SNDRV_CTL_ELEM_TYPE_ENUMERATED &&
	    info->value.enumerated.items == 0) {
		if (card)
			dev_err(card->dev,
				"control %i:%i:%i:%s:%i: zero enum items\n",
				info->id.iface, info->id.device,
				info->id.subdevice, info->id.name,
				info->id.index);
		return -EINVAL;
	}
	if (info->count > max_value_counts[info->type]) {
		if (card)
			dev_err(card->dev,
				"control %i:%i:%i:%s:%i: invalid count %d\n",
				info->id.iface, info->id.device,
				info->id.subdevice, info->id.name,
				info->id.index, info->count);
		return -EINVAL;
	}

	return 0;
}

/* The capacity of struct snd_ctl_elem_value.value.*/
static const unsigned int value_sizes[] = {
	[SNDRV_CTL_ELEM_TYPE_BOOLEAN]	= sizeof(long),
	[SNDRV_CTL_ELEM_TYPE_INTEGER]	= sizeof(long),
	[SNDRV_CTL_ELEM_TYPE_ENUMERATED] = sizeof(unsigned int),
	[SNDRV_CTL_ELEM_TYPE_BYTES]	= sizeof(unsigned char),
	[SNDRV_CTL_ELEM_TYPE_IEC958]	= sizeof(struct snd_aes_iec958),
	[SNDRV_CTL_ELEM_TYPE_INTEGER64] = sizeof(long long),
};

#ifdef CONFIG_SND_CTL_VALIDATION
/* fill the remaining snd_ctl_elem_value data with the given pattern */
static void fill_remaining_elem_value(struct snd_ctl_elem_value *control,
				      struct snd_ctl_elem_info *info,
				      u32 pattern)
{
	size_t offset = value_sizes[info->type] * info->count;

	offset = DIV_ROUND_UP(offset, sizeof(u32));
	memset32((u32 *)control->value.bytes.data + offset, pattern,
		 sizeof(control->value) / sizeof(u32) - offset);
}

/* check whether the given integer ctl value is valid */
static int sanity_check_int_value(struct snd_card *card,
				  const struct snd_ctl_elem_value *control,
				  const struct snd_ctl_elem_info *info,
				  int i)
{
	long long lval, lmin, lmax, lstep;
	u64 rem;

	switch (info->type) {
	default:
	case SNDRV_CTL_ELEM_TYPE_BOOLEAN:
		lval = control->value.integer.value[i];
		lmin = 0;
		lmax = 1;
		lstep = 0;
		break;
	case SNDRV_CTL_ELEM_TYPE_INTEGER:
		lval = control->value.integer.value[i];
		lmin = info->value.integer.min;
		lmax = info->value.integer.max;
		lstep = info->value.integer.step;
		break;
	case SNDRV_CTL_ELEM_TYPE_INTEGER64:
		lval = control->value.integer64.value[i];
		lmin = info->value.integer64.min;
		lmax = info->value.integer64.max;
		lstep = info->value.integer64.step;
		break;
	case SNDRV_CTL_ELEM_TYPE_ENUMERATED:
		lval = control->value.enumerated.item[i];
		lmin = 0;
		lmax = info->value.enumerated.items - 1;
		lstep = 0;
		break;
	}

	if (lval < lmin || lval > lmax) {
		dev_err(card->dev,
			"control %i:%i:%i:%s:%i: value out of range %lld (%lld/%lld) at count %i\n",
			control->id.iface, control->id.device,
			control->id.subdevice, control->id.name,
			control->id.index, lval, lmin, lmax, i);
		return -EINVAL;
	}
	if (lstep) {
		div64_u64_rem(lval, lstep, &rem);
		if (rem) {
			dev_err(card->dev,
				"control %i:%i:%i:%s:%i: unaligned value %lld (step %lld) at count %i\n",
				control->id.iface, control->id.device,
				control->id.subdevice, control->id.name,
				control->id.index, lval, lstep, i);
			return -EINVAL;
		}
	}

	return 0;
}

/* perform sanity checks to the given snd_ctl_elem_value object */
static int sanity_check_elem_value(struct snd_card *card,
				   const struct snd_ctl_elem_value *control,
				   const struct snd_ctl_elem_info *info,
				   u32 pattern)
{
	size_t offset;
	int i, ret = 0;
	u32 *p;

	switch (info->type) {
	case SNDRV_CTL_ELEM_TYPE_BOOLEAN:
	case SNDRV_CTL_ELEM_TYPE_INTEGER:
	case SNDRV_CTL_ELEM_TYPE_INTEGER64:
	case SNDRV_CTL_ELEM_TYPE_ENUMERATED:
		for (i = 0; i < info->count; i++) {
			ret = sanity_check_int_value(card, control, info, i);
			if (ret < 0)
				return ret;
		}
		break;
	default:
		break;
	}

	/* check whether the remaining area kept untouched */
	offset = value_sizes[info->type] * info->count;
	offset = DIV_ROUND_UP(offset, sizeof(u32));
	p = (u32 *)control->value.bytes.data + offset;
	for (; offset < sizeof(control->value) / sizeof(u32); offset++, p++) {
		if (*p != pattern) {
			ret = -EINVAL;
			break;
		}
		*p = 0; /* clear the checked area */
	}

	return ret;
}
#else
static inline void fill_remaining_elem_value(struct snd_ctl_elem_value *control,
					     struct snd_ctl_elem_info *info,
					     u32 pattern)
{
}

static inline int sanity_check_elem_value(struct snd_card *card,
					  struct snd_ctl_elem_value *control,
					  struct snd_ctl_elem_info *info,
					  u32 pattern)
{
	return 0;
}
#endif

static int __snd_ctl_elem_info(struct snd_card *card,
			       struct snd_kcontrol *kctl,
			       struct snd_ctl_elem_info *info,
			       struct snd_ctl_file *ctl)
{
	struct snd_kcontrol_volatile *vd;
	unsigned int index_offset;
	int result;

#ifdef CONFIG_SND_DEBUG
	info->access = 0;
#endif
	result = kctl->info(kctl, info);
	if (result >= 0) {
		snd_BUG_ON(info->access);
		index_offset = snd_ctl_get_ioff(kctl, &info->id);
		vd = &kctl->vd[index_offset];
		snd_ctl_build_ioff(&info->id, kctl, index_offset);
		info->access = vd->access;
		if (vd->owner) {
			info->access |= SNDRV_CTL_ELEM_ACCESS_LOCK;
			if (vd->owner == ctl)
				info->access |= SNDRV_CTL_ELEM_ACCESS_OWNER;
			info->owner = pid_vnr(vd->owner->pid);
		} else {
			info->owner = -1;
		}
		if (!snd_ctl_skip_validation(info) &&
		    snd_ctl_check_elem_info(card, info) < 0)
			result = -EINVAL;
	}
	return result;
}

static int snd_ctl_elem_info(struct snd_ctl_file *ctl,
			     struct snd_ctl_elem_info *info)
{
	struct snd_card *card = ctl->card;
	struct snd_kcontrol *kctl;
	int result;

	down_read(&card->controls_rwsem);
	kctl = snd_ctl_find_id(card, &info->id);
	if (kctl == NULL)
		result = -ENOENT;
	else
		result = __snd_ctl_elem_info(card, kctl, info, ctl);
	up_read(&card->controls_rwsem);
	return result;
}

static int snd_ctl_elem_info_user(struct snd_ctl_file *ctl,
				  struct snd_ctl_elem_info __user *_info)
{
	struct snd_ctl_elem_info info;
	int result;

	if (copy_from_user(&info, _info, sizeof(info)))
		return -EFAULT;
	result = snd_power_wait(ctl->card, SNDRV_CTL_POWER_D0);
	if (result < 0)
		return result;
	result = snd_ctl_elem_info(ctl, &info);
	if (result < 0)
		return result;
	/* drop internal access flags */
	info.access &= ~(SNDRV_CTL_ELEM_ACCESS_SKIP_CHECK|
			 SNDRV_CTL_ELEM_ACCESS_LED_MASK);
	if (copy_to_user(_info, &info, sizeof(info)))
		return -EFAULT;
	return result;
}

static int snd_ctl_elem_read(struct snd_card *card,
			     struct snd_ctl_elem_value *control)
{
	struct snd_kcontrol *kctl;
	struct snd_kcontrol_volatile *vd;
	unsigned int index_offset;
	struct snd_ctl_elem_info info;
	const u32 pattern = 0xdeadbeef;
	int ret;

	kctl = snd_ctl_find_id(card, &control->id);
	if (kctl == NULL)
		return -ENOENT;

	index_offset = snd_ctl_get_ioff(kctl, &control->id);
	vd = &kctl->vd[index_offset];
	if (!(vd->access & SNDRV_CTL_ELEM_ACCESS_READ) || kctl->get == NULL)
		return -EPERM;

	snd_ctl_build_ioff(&control->id, kctl, index_offset);

#ifdef CONFIG_SND_CTL_VALIDATION
	/* info is needed only for validation */
	memset(&info, 0, sizeof(info));
	info.id = control->id;
	ret = __snd_ctl_elem_info(card, kctl, &info, NULL);
	if (ret < 0)
		return ret;
#endif

	if (!snd_ctl_skip_validation(&info))
		fill_remaining_elem_value(control, &info, pattern);
	ret = kctl->get(kctl, control);
	if (ret < 0)
		return ret;
	if (!snd_ctl_skip_validation(&info) &&
	    sanity_check_elem_value(card, control, &info, pattern) < 0) {
		dev_err(card->dev,
			"control %i:%i:%i:%s:%i: access overflow\n",
			control->id.iface, control->id.device,
			control->id.subdevice, control->id.name,
			control->id.index);
		return -EINVAL;
	}
	return ret;
}

static int snd_ctl_elem_read_user(struct snd_card *card,
				  struct snd_ctl_elem_value __user *_control)
{
	struct snd_ctl_elem_value *control;
	int result;

	control = memdup_user(_control, sizeof(*control));
	if (IS_ERR(control))
		return PTR_ERR(control);

	result = snd_power_wait(card, SNDRV_CTL_POWER_D0);
	if (result < 0)
		goto error;

	down_read(&card->controls_rwsem);
	result = snd_ctl_elem_read(card, control);
	up_read(&card->controls_rwsem);
	if (result < 0)
		goto error;

	if (copy_to_user(_control, control, sizeof(*control)))
		result = -EFAULT;
 error:
	kfree(control);
	return result;
}

static int snd_ctl_elem_write(struct snd_card *card, struct snd_ctl_file *file,
			      struct snd_ctl_elem_value *control)
{
	struct snd_kcontrol *kctl;
	struct snd_kcontrol_volatile *vd;
	unsigned int index_offset;
	int result;

	down_write(&card->controls_rwsem);
	kctl = snd_ctl_find_id(card, &control->id);
	if (kctl == NULL) {
		up_write(&card->controls_rwsem);
		return -ENOENT;
	}

	index_offset = snd_ctl_get_ioff(kctl, &control->id);
	vd = &kctl->vd[index_offset];
	if (!(vd->access & SNDRV_CTL_ELEM_ACCESS_WRITE) || kctl->put == NULL ||
	    (file && vd->owner && vd->owner != file)) {
		up_write(&card->controls_rwsem);
		return -EPERM;
	}

	snd_ctl_build_ioff(&control->id, kctl, index_offset);
	result = kctl->put(kctl, control);
	if (result < 0) {
		up_write(&card->controls_rwsem);
		return result;
	}

	if (result > 0) {
		downgrade_write(&card->controls_rwsem);
		snd_ctl_notify_one(card, SNDRV_CTL_EVENT_MASK_VALUE, kctl, index_offset);
		up_read(&card->controls_rwsem);
	} else {
		up_write(&card->controls_rwsem);
	}

	return 0;
}

static int snd_ctl_elem_write_user(struct snd_ctl_file *file,
				   struct snd_ctl_elem_value __user *_control)
{
	struct snd_ctl_elem_value *control;
	struct snd_card *card;
	int result;

	control = memdup_user(_control, sizeof(*control));
	if (IS_ERR(control))
		return PTR_ERR(control);

	card = file->card;
	result = snd_power_wait(card, SNDRV_CTL_POWER_D0);
	if (result < 0)
		goto error;

	result = snd_ctl_elem_write(card, file, control);
	if (result < 0)
		goto error;

	if (copy_to_user(_control, control, sizeof(*control)))
		result = -EFAULT;
 error:
	kfree(control);
	return result;
}

static int snd_ctl_elem_lock(struct snd_ctl_file *file,
			     struct snd_ctl_elem_id __user *_id)
{
	struct snd_card *card = file->card;
	struct snd_ctl_elem_id id;
	struct snd_kcontrol *kctl;
	struct snd_kcontrol_volatile *vd;
	int result;

	if (copy_from_user(&id, _id, sizeof(id)))
		return -EFAULT;
	down_write(&card->controls_rwsem);
	kctl = snd_ctl_find_id(card, &id);
	if (kctl == NULL) {
		result = -ENOENT;
	} else {
		vd = &kctl->vd[snd_ctl_get_ioff(kctl, &id)];
		if (vd->owner != NULL)
			result = -EBUSY;
		else {
			vd->owner = file;
			result = 0;
		}
	}
	up_write(&card->controls_rwsem);
	return result;
}

static int snd_ctl_elem_unlock(struct snd_ctl_file *file,
			       struct snd_ctl_elem_id __user *_id)
{
	struct snd_card *card = file->card;
	struct snd_ctl_elem_id id;
	struct snd_kcontrol *kctl;
	struct snd_kcontrol_volatile *vd;
	int result;

	if (copy_from_user(&id, _id, sizeof(id)))
		return -EFAULT;
	down_write(&card->controls_rwsem);
	kctl = snd_ctl_find_id(card, &id);
	if (kctl == NULL) {
		result = -ENOENT;
	} else {
		vd = &kctl->vd[snd_ctl_get_ioff(kctl, &id)];
		if (vd->owner == NULL)
			result = -EINVAL;
		else if (vd->owner != file)
			result = -EPERM;
		else {
			vd->owner = NULL;
			result = 0;
		}
	}
	up_write(&card->controls_rwsem);
	return result;
}

struct user_element {
	struct snd_ctl_elem_info info;
	struct snd_card *card;
	char *elem_data;		/* element data */
	unsigned long elem_data_size;	/* size of element data in bytes */
	void *tlv_data;			/* TLV data */
	unsigned long tlv_data_size;	/* TLV data size */
	void *priv_data;		/* private data (like strings for enumerated type) */
};

// check whether the addition (in bytes) of user ctl element may overflow the limit.
static bool check_user_elem_overflow(struct snd_card *card, ssize_t add)
{
	return (ssize_t)card->user_ctl_alloc_size + add > max_user_ctl_alloc_size;
}

static int snd_ctl_elem_user_info(struct snd_kcontrol *kcontrol,
				  struct snd_ctl_elem_info *uinfo)
{
	struct user_element *ue = kcontrol->private_data;
	unsigned int offset;

	offset = snd_ctl_get_ioff(kcontrol, &uinfo->id);
	*uinfo = ue->info;
	snd_ctl_build_ioff(&uinfo->id, kcontrol, offset);

	return 0;
}

static int snd_ctl_elem_user_enum_info(struct snd_kcontrol *kcontrol,
				       struct snd_ctl_elem_info *uinfo)
{
	struct user_element *ue = kcontrol->private_data;
	const char *names;
	unsigned int item;
	unsigned int offset;

	item = uinfo->value.enumerated.item;

	offset = snd_ctl_get_ioff(kcontrol, &uinfo->id);
	*uinfo = ue->info;
	snd_ctl_build_ioff(&uinfo->id, kcontrol, offset);

	item = min(item, uinfo->value.enumerated.items - 1);
	uinfo->value.enumerated.item = item;

	names = ue->priv_data;
	for (; item > 0; --item)
		names += strlen(names) + 1;
	strcpy(uinfo->value.enumerated.name, names);

	return 0;
}

static int snd_ctl_elem_user_get(struct snd_kcontrol *kcontrol,
				 struct snd_ctl_elem_value *ucontrol)
{
	struct user_element *ue = kcontrol->private_data;
	unsigned int size = ue->elem_data_size;
	char *src = ue->elem_data +
			snd_ctl_get_ioff(kcontrol, &ucontrol->id) * size;

	memcpy(&ucontrol->value, src, size);
	return 0;
}

static int snd_ctl_elem_user_put(struct snd_kcontrol *kcontrol,
				 struct snd_ctl_elem_value *ucontrol)
{
	int change;
	struct user_element *ue = kcontrol->private_data;
	unsigned int size = ue->elem_data_size;
	char *dst = ue->elem_data +
			snd_ctl_get_ioff(kcontrol, &ucontrol->id) * size;

	change = memcmp(&ucontrol->value, dst, size) != 0;
	if (change)
		memcpy(dst, &ucontrol->value, size);
	return change;
}

/* called in controls_rwsem write lock */
static int replace_user_tlv(struct snd_kcontrol *kctl, unsigned int __user *buf,
			    unsigned int size)
{
	struct user_element *ue = kctl->private_data;
	unsigned int *container;
	unsigned int mask = 0;
	int i;
	int change;

	if (size > 1024 * 128)	/* sane value */
		return -EINVAL;

	// does the TLV size change cause overflow?
	if (check_user_elem_overflow(ue->card, (ssize_t)(size - ue->tlv_data_size)))
		return -ENOMEM;

	container = vmemdup_user(buf, size);
	if (IS_ERR(container))
		return PTR_ERR(container);

	change = ue->tlv_data_size != size;
	if (!change)
		change = memcmp(ue->tlv_data, container, size) != 0;
	if (!change) {
		kvfree(container);
		return 0;
	}

	if (ue->tlv_data == NULL) {
		/* Now TLV data is available. */
		for (i = 0; i < kctl->count; ++i)
			kctl->vd[i].access |= SNDRV_CTL_ELEM_ACCESS_TLV_READ;
		mask = SNDRV_CTL_EVENT_MASK_INFO;
	} else {
		ue->card->user_ctl_alloc_size -= ue->tlv_data_size;
		ue->tlv_data_size = 0;
		kvfree(ue->tlv_data);
	}

	ue->tlv_data = container;
	ue->tlv_data_size = size;
	// decremented at private_free.
	ue->card->user_ctl_alloc_size += size;

	mask |= SNDRV_CTL_EVENT_MASK_TLV;
	for (i = 0; i < kctl->count; ++i)
		snd_ctl_notify_one(ue->card, mask, kctl, i);

	return change;
}

static int read_user_tlv(struct snd_kcontrol *kctl, unsigned int __user *buf,
			 unsigned int size)
{
	struct user_element *ue = kctl->private_data;

	if (ue->tlv_data_size == 0 || ue->tlv_data == NULL)
		return -ENXIO;

	if (size < ue->tlv_data_size)
		return -ENOSPC;

	if (copy_to_user(buf, ue->tlv_data, ue->tlv_data_size))
		return -EFAULT;

	return 0;
}

static int snd_ctl_elem_user_tlv(struct snd_kcontrol *kctl, int op_flag,
				 unsigned int size, unsigned int __user *buf)
{
	if (op_flag == SNDRV_CTL_TLV_OP_WRITE)
		return replace_user_tlv(kctl, buf, size);
	else
		return read_user_tlv(kctl, buf, size);
}

/* called in controls_rwsem write lock */
static int snd_ctl_elem_init_enum_names(struct user_element *ue)
{
	char *names, *p;
	size_t buf_len, name_len;
	unsigned int i;
	const uintptr_t user_ptrval = ue->info.value.enumerated.names_ptr;

	buf_len = ue->info.value.enumerated.names_length;
	if (buf_len > 64 * 1024)
		return -EINVAL;

	if (check_user_elem_overflow(ue->card, buf_len))
		return -ENOMEM;
	names = vmemdup_user((const void __user *)user_ptrval, buf_len);
	if (IS_ERR(names))
		return PTR_ERR(names);

	/* check that there are enough valid names */
	p = names;
	for (i = 0; i < ue->info.value.enumerated.items; ++i) {
		name_len = strnlen(p, buf_len);
		if (name_len == 0 || name_len >= 64 || name_len == buf_len) {
			kvfree(names);
			return -EINVAL;
		}
		p += name_len + 1;
		buf_len -= name_len + 1;
	}

	ue->priv_data = names;
	ue->info.value.enumerated.names_ptr = 0;
	// increment the allocation size; decremented again at private_free.
	ue->card->user_ctl_alloc_size += ue->info.value.enumerated.names_length;

	return 0;
}

static size_t compute_user_elem_size(size_t size, unsigned int count)
{
	return sizeof(struct user_element) + size * count;
}

static void snd_ctl_elem_user_free(struct snd_kcontrol *kcontrol)
{
	struct user_element *ue = kcontrol->private_data;

	// decrement the allocation size.
	ue->card->user_ctl_alloc_size -= compute_user_elem_size(ue->elem_data_size, kcontrol->count);
	ue->card->user_ctl_alloc_size -= ue->tlv_data_size;
	if (ue->priv_data)
		ue->card->user_ctl_alloc_size -= ue->info.value.enumerated.names_length;

	kvfree(ue->tlv_data);
	kvfree(ue->priv_data);
	kfree(ue);
}

static int snd_ctl_elem_add(struct snd_ctl_file *file,
			    struct snd_ctl_elem_info *info, int replace)
{
	struct snd_card *card = file->card;
	struct snd_kcontrol *kctl;
	unsigned int count;
	unsigned int access;
	long private_size;
	size_t alloc_size;
	struct user_element *ue;
	unsigned int offset;
	int err;

	if (!*info->id.name)
		return -EINVAL;
	if (strnlen(info->id.name, sizeof(info->id.name)) >= sizeof(info->id.name))
		return -EINVAL;

	/* Delete a control to replace them if needed. */
	if (replace) {
		info->id.numid = 0;
		err = snd_ctl_remove_user_ctl(file, &info->id);
		if (err)
			return err;
	}

	/* Check the number of elements for this userspace control. */
	count = info->owner;
	if (count == 0)
		count = 1;

	/* Arrange access permissions if needed. */
	access = info->access;
	if (access == 0)
		access = SNDRV_CTL_ELEM_ACCESS_READWRITE;
	access &= (SNDRV_CTL_ELEM_ACCESS_READWRITE |
		   SNDRV_CTL_ELEM_ACCESS_INACTIVE |
		   SNDRV_CTL_ELEM_ACCESS_TLV_WRITE);

	/* In initial state, nothing is available as TLV container. */
	if (access & SNDRV_CTL_ELEM_ACCESS_TLV_WRITE)
		access |= SNDRV_CTL_ELEM_ACCESS_TLV_CALLBACK;
	access |= SNDRV_CTL_ELEM_ACCESS_USER;

	/*
	 * Check information and calculate the size of data specific to
	 * this userspace control.
	 */
	/* pass NULL to card for suppressing error messages */
	err = snd_ctl_check_elem_info(NULL, info);
	if (err < 0)
		return err;
	/* user-space control doesn't allow zero-size data */
	if (info->count < 1)
		return -EINVAL;
	private_size = value_sizes[info->type] * info->count;
	alloc_size = compute_user_elem_size(private_size, count);

<<<<<<< HEAD
	if (check_user_elem_overflow(card, alloc_size))
		return -ENOMEM;
=======
	down_write(&card->controls_rwsem);
	if (check_user_elem_overflow(card, alloc_size)) {
		err = -ENOMEM;
		goto unlock;
	}
>>>>>>> 5427bbef

	/*
	 * Keep memory object for this userspace control. After passing this
	 * code block, the instance should be freed by snd_ctl_free_one().
	 *
	 * Note that these elements in this control are locked.
	 */
	err = snd_ctl_new(&kctl, count, access, file);
	if (err < 0)
		goto unlock;
	memcpy(&kctl->id, &info->id, sizeof(kctl->id));
	ue = kzalloc(alloc_size, GFP_KERNEL);
	if (!ue) {
		kfree(kctl);
		err = -ENOMEM;
		goto unlock;
	}
	kctl->private_data = ue;
	kctl->private_free = snd_ctl_elem_user_free;

	// increment the allocated size; decremented again at private_free.
	card->user_ctl_alloc_size += alloc_size;

	/* Set private data for this userspace control. */
	ue->card = card;
	ue->info = *info;
	ue->info.access = 0;
	ue->elem_data = (char *)ue + sizeof(*ue);
	ue->elem_data_size = private_size;
	if (ue->info.type == SNDRV_CTL_ELEM_TYPE_ENUMERATED) {
		err = snd_ctl_elem_init_enum_names(ue);
		if (err < 0) {
			snd_ctl_free_one(kctl);
			goto unlock;
		}
	}

	/* Set callback functions. */
	if (info->type == SNDRV_CTL_ELEM_TYPE_ENUMERATED)
		kctl->info = snd_ctl_elem_user_enum_info;
	else
		kctl->info = snd_ctl_elem_user_info;
	if (access & SNDRV_CTL_ELEM_ACCESS_READ)
		kctl->get = snd_ctl_elem_user_get;
	if (access & SNDRV_CTL_ELEM_ACCESS_WRITE)
		kctl->put = snd_ctl_elem_user_put;
	if (access & SNDRV_CTL_ELEM_ACCESS_TLV_WRITE)
		kctl->tlv.c = snd_ctl_elem_user_tlv;

	/* This function manage to free the instance on failure. */
	err = __snd_ctl_add_replace(card, kctl, CTL_ADD_EXCLUSIVE);
	if (err < 0) {
		snd_ctl_free_one(kctl);
		goto unlock;
	}
	offset = snd_ctl_get_ioff(kctl, &info->id);
	snd_ctl_build_ioff(&info->id, kctl, offset);
	/*
	 * Here we cannot fill any field for the number of elements added by
	 * this operation because there're no specific fields. The usage of
	 * 'owner' field for this purpose may cause any bugs to userspace
	 * applications because the field originally means PID of a process
	 * which locks the element.
	 */
 unlock:
	up_write(&card->controls_rwsem);
	return err;
}

static int snd_ctl_elem_add_user(struct snd_ctl_file *file,
				 struct snd_ctl_elem_info __user *_info, int replace)
{
	struct snd_ctl_elem_info info;
	int err;

	if (copy_from_user(&info, _info, sizeof(info)))
		return -EFAULT;
	err = snd_ctl_elem_add(file, &info, replace);
	if (err < 0)
		return err;
	if (copy_to_user(_info, &info, sizeof(info))) {
		snd_ctl_remove_user_ctl(file, &info.id);
		return -EFAULT;
	}

	return 0;
}

static int snd_ctl_elem_remove(struct snd_ctl_file *file,
			       struct snd_ctl_elem_id __user *_id)
{
	struct snd_ctl_elem_id id;

	if (copy_from_user(&id, _id, sizeof(id)))
		return -EFAULT;
	return snd_ctl_remove_user_ctl(file, &id);
}

static int snd_ctl_subscribe_events(struct snd_ctl_file *file, int __user *ptr)
{
	int subscribe;
	if (get_user(subscribe, ptr))
		return -EFAULT;
	if (subscribe < 0) {
		subscribe = file->subscribed;
		if (put_user(subscribe, ptr))
			return -EFAULT;
		return 0;
	}
	if (subscribe) {
		file->subscribed = 1;
		return 0;
	} else if (file->subscribed) {
		snd_ctl_empty_read_queue(file);
		file->subscribed = 0;
	}
	return 0;
}

static int call_tlv_handler(struct snd_ctl_file *file, int op_flag,
			    struct snd_kcontrol *kctl,
			    struct snd_ctl_elem_id *id,
			    unsigned int __user *buf, unsigned int size)
{
	static const struct {
		int op;
		int perm;
	} pairs[] = {
		{SNDRV_CTL_TLV_OP_READ,  SNDRV_CTL_ELEM_ACCESS_TLV_READ},
		{SNDRV_CTL_TLV_OP_WRITE, SNDRV_CTL_ELEM_ACCESS_TLV_WRITE},
		{SNDRV_CTL_TLV_OP_CMD,   SNDRV_CTL_ELEM_ACCESS_TLV_COMMAND},
	};
	struct snd_kcontrol_volatile *vd = &kctl->vd[snd_ctl_get_ioff(kctl, id)];
	int i;

	/* Check support of the request for this element. */
	for (i = 0; i < ARRAY_SIZE(pairs); ++i) {
		if (op_flag == pairs[i].op && (vd->access & pairs[i].perm))
			break;
	}
	if (i == ARRAY_SIZE(pairs))
		return -ENXIO;

	if (kctl->tlv.c == NULL)
		return -ENXIO;

	/* Write and command operations are not allowed for locked element. */
	if (op_flag != SNDRV_CTL_TLV_OP_READ &&
	    vd->owner != NULL && vd->owner != file)
		return -EPERM;

	return kctl->tlv.c(kctl, op_flag, size, buf);
}

static int read_tlv_buf(struct snd_kcontrol *kctl, struct snd_ctl_elem_id *id,
			unsigned int __user *buf, unsigned int size)
{
	struct snd_kcontrol_volatile *vd = &kctl->vd[snd_ctl_get_ioff(kctl, id)];
	unsigned int len;

	if (!(vd->access & SNDRV_CTL_ELEM_ACCESS_TLV_READ))
		return -ENXIO;

	if (kctl->tlv.p == NULL)
		return -ENXIO;

	len = sizeof(unsigned int) * 2 + kctl->tlv.p[1];
	if (size < len)
		return -ENOMEM;

	if (copy_to_user(buf, kctl->tlv.p, len))
		return -EFAULT;

	return 0;
}

static int snd_ctl_tlv_ioctl(struct snd_ctl_file *file,
			     struct snd_ctl_tlv __user *buf,
                             int op_flag)
{
	struct snd_ctl_tlv header;
	unsigned int __user *container;
	unsigned int container_size;
	struct snd_kcontrol *kctl;
	struct snd_ctl_elem_id id;
	struct snd_kcontrol_volatile *vd;

	if (copy_from_user(&header, buf, sizeof(header)))
		return -EFAULT;

	/* In design of control core, numerical ID starts at 1. */
	if (header.numid == 0)
		return -EINVAL;

	/* At least, container should include type and length fields.  */
	if (header.length < sizeof(unsigned int) * 2)
		return -EINVAL;
	container_size = header.length;
	container = buf->tlv;

	kctl = snd_ctl_find_numid(file->card, header.numid);
	if (kctl == NULL)
		return -ENOENT;

	/* Calculate index of the element in this set. */
	id = kctl->id;
	snd_ctl_build_ioff(&id, kctl, header.numid - id.numid);
	vd = &kctl->vd[snd_ctl_get_ioff(kctl, &id)];

	if (vd->access & SNDRV_CTL_ELEM_ACCESS_TLV_CALLBACK) {
		return call_tlv_handler(file, op_flag, kctl, &id, container,
					container_size);
	} else {
		if (op_flag == SNDRV_CTL_TLV_OP_READ) {
			return read_tlv_buf(kctl, &id, container,
					    container_size);
		}
	}

	/* Not supported. */
	return -ENXIO;
}

static long snd_ctl_ioctl(struct file *file, unsigned int cmd, unsigned long arg)
{
	struct snd_ctl_file *ctl;
	struct snd_card *card;
	struct snd_kctl_ioctl *p;
	void __user *argp = (void __user *)arg;
	int __user *ip = argp;
	int err;

	ctl = file->private_data;
	card = ctl->card;
	if (snd_BUG_ON(!card))
		return -ENXIO;
	switch (cmd) {
	case SNDRV_CTL_IOCTL_PVERSION:
		return put_user(SNDRV_CTL_VERSION, ip) ? -EFAULT : 0;
	case SNDRV_CTL_IOCTL_CARD_INFO:
		return snd_ctl_card_info(card, ctl, cmd, argp);
	case SNDRV_CTL_IOCTL_ELEM_LIST:
		return snd_ctl_elem_list_user(card, argp);
	case SNDRV_CTL_IOCTL_ELEM_INFO:
		return snd_ctl_elem_info_user(ctl, argp);
	case SNDRV_CTL_IOCTL_ELEM_READ:
		return snd_ctl_elem_read_user(card, argp);
	case SNDRV_CTL_IOCTL_ELEM_WRITE:
		return snd_ctl_elem_write_user(ctl, argp);
	case SNDRV_CTL_IOCTL_ELEM_LOCK:
		return snd_ctl_elem_lock(ctl, argp);
	case SNDRV_CTL_IOCTL_ELEM_UNLOCK:
		return snd_ctl_elem_unlock(ctl, argp);
	case SNDRV_CTL_IOCTL_ELEM_ADD:
		return snd_ctl_elem_add_user(ctl, argp, 0);
	case SNDRV_CTL_IOCTL_ELEM_REPLACE:
		return snd_ctl_elem_add_user(ctl, argp, 1);
	case SNDRV_CTL_IOCTL_ELEM_REMOVE:
		return snd_ctl_elem_remove(ctl, argp);
	case SNDRV_CTL_IOCTL_SUBSCRIBE_EVENTS:
		return snd_ctl_subscribe_events(ctl, ip);
	case SNDRV_CTL_IOCTL_TLV_READ:
		down_read(&ctl->card->controls_rwsem);
		err = snd_ctl_tlv_ioctl(ctl, argp, SNDRV_CTL_TLV_OP_READ);
		up_read(&ctl->card->controls_rwsem);
		return err;
	case SNDRV_CTL_IOCTL_TLV_WRITE:
		down_write(&ctl->card->controls_rwsem);
		err = snd_ctl_tlv_ioctl(ctl, argp, SNDRV_CTL_TLV_OP_WRITE);
		up_write(&ctl->card->controls_rwsem);
		return err;
	case SNDRV_CTL_IOCTL_TLV_COMMAND:
		down_write(&ctl->card->controls_rwsem);
		err = snd_ctl_tlv_ioctl(ctl, argp, SNDRV_CTL_TLV_OP_CMD);
		up_write(&ctl->card->controls_rwsem);
		return err;
	case SNDRV_CTL_IOCTL_POWER:
		return -ENOPROTOOPT;
	case SNDRV_CTL_IOCTL_POWER_STATE:
#ifdef CONFIG_PM
		return put_user(card->power_state, ip) ? -EFAULT : 0;
#else
		return put_user(SNDRV_CTL_POWER_D0, ip) ? -EFAULT : 0;
#endif
	}
	down_read(&snd_ioctl_rwsem);
	list_for_each_entry(p, &snd_control_ioctls, list) {
		err = p->fioctl(card, ctl, cmd, arg);
		if (err != -ENOIOCTLCMD) {
			up_read(&snd_ioctl_rwsem);
			return err;
		}
	}
	up_read(&snd_ioctl_rwsem);
	dev_dbg(card->dev, "unknown ioctl = 0x%x\n", cmd);
	return -ENOTTY;
}

static ssize_t snd_ctl_read(struct file *file, char __user *buffer,
			    size_t count, loff_t * offset)
{
	struct snd_ctl_file *ctl;
	int err = 0;
	ssize_t result = 0;

	ctl = file->private_data;
	if (snd_BUG_ON(!ctl || !ctl->card))
		return -ENXIO;
	if (!ctl->subscribed)
		return -EBADFD;
	if (count < sizeof(struct snd_ctl_event))
		return -EINVAL;
	spin_lock_irq(&ctl->read_lock);
	while (count >= sizeof(struct snd_ctl_event)) {
		struct snd_ctl_event ev;
		struct snd_kctl_event *kev;
		while (list_empty(&ctl->events)) {
			wait_queue_entry_t wait;
			if ((file->f_flags & O_NONBLOCK) != 0 || result > 0) {
				err = -EAGAIN;
				goto __end_lock;
			}
			init_waitqueue_entry(&wait, current);
			add_wait_queue(&ctl->change_sleep, &wait);
			set_current_state(TASK_INTERRUPTIBLE);
			spin_unlock_irq(&ctl->read_lock);
			schedule();
			remove_wait_queue(&ctl->change_sleep, &wait);
			if (ctl->card->shutdown)
				return -ENODEV;
			if (signal_pending(current))
				return -ERESTARTSYS;
			spin_lock_irq(&ctl->read_lock);
		}
		kev = snd_kctl_event(ctl->events.next);
		ev.type = SNDRV_CTL_EVENT_ELEM;
		ev.data.elem.mask = kev->mask;
		ev.data.elem.id = kev->id;
		list_del(&kev->list);
		spin_unlock_irq(&ctl->read_lock);
		kfree(kev);
		if (copy_to_user(buffer, &ev, sizeof(struct snd_ctl_event))) {
			err = -EFAULT;
			goto __end;
		}
		spin_lock_irq(&ctl->read_lock);
		buffer += sizeof(struct snd_ctl_event);
		count -= sizeof(struct snd_ctl_event);
		result += sizeof(struct snd_ctl_event);
	}
      __end_lock:
	spin_unlock_irq(&ctl->read_lock);
      __end:
      	return result > 0 ? result : err;
}

static __poll_t snd_ctl_poll(struct file *file, poll_table * wait)
{
	__poll_t mask;
	struct snd_ctl_file *ctl;

	ctl = file->private_data;
	if (!ctl->subscribed)
		return 0;
	poll_wait(file, &ctl->change_sleep, wait);

	mask = 0;
	if (!list_empty(&ctl->events))
		mask |= EPOLLIN | EPOLLRDNORM;

	return mask;
}

/*
 * register the device-specific control-ioctls.
 * called from each device manager like pcm.c, hwdep.c, etc.
 */
static int _snd_ctl_register_ioctl(snd_kctl_ioctl_func_t fcn, struct list_head *lists)
{
	struct snd_kctl_ioctl *pn;

	pn = kzalloc(sizeof(struct snd_kctl_ioctl), GFP_KERNEL);
	if (pn == NULL)
		return -ENOMEM;
	pn->fioctl = fcn;
	down_write(&snd_ioctl_rwsem);
	list_add_tail(&pn->list, lists);
	up_write(&snd_ioctl_rwsem);
	return 0;
}

/**
 * snd_ctl_register_ioctl - register the device-specific control-ioctls
 * @fcn: ioctl callback function
 *
 * called from each device manager like pcm.c, hwdep.c, etc.
 */
int snd_ctl_register_ioctl(snd_kctl_ioctl_func_t fcn)
{
	return _snd_ctl_register_ioctl(fcn, &snd_control_ioctls);
}
EXPORT_SYMBOL(snd_ctl_register_ioctl);

#ifdef CONFIG_COMPAT
/**
 * snd_ctl_register_ioctl_compat - register the device-specific 32bit compat
 * control-ioctls
 * @fcn: ioctl callback function
 */
int snd_ctl_register_ioctl_compat(snd_kctl_ioctl_func_t fcn)
{
	return _snd_ctl_register_ioctl(fcn, &snd_control_compat_ioctls);
}
EXPORT_SYMBOL(snd_ctl_register_ioctl_compat);
#endif

/*
 * de-register the device-specific control-ioctls.
 */
static int _snd_ctl_unregister_ioctl(snd_kctl_ioctl_func_t fcn,
				     struct list_head *lists)
{
	struct snd_kctl_ioctl *p;

	if (snd_BUG_ON(!fcn))
		return -EINVAL;
	down_write(&snd_ioctl_rwsem);
	list_for_each_entry(p, lists, list) {
		if (p->fioctl == fcn) {
			list_del(&p->list);
			up_write(&snd_ioctl_rwsem);
			kfree(p);
			return 0;
		}
	}
	up_write(&snd_ioctl_rwsem);
	snd_BUG();
	return -EINVAL;
}

/**
 * snd_ctl_unregister_ioctl - de-register the device-specific control-ioctls
 * @fcn: ioctl callback function to unregister
 */
int snd_ctl_unregister_ioctl(snd_kctl_ioctl_func_t fcn)
{
	return _snd_ctl_unregister_ioctl(fcn, &snd_control_ioctls);
}
EXPORT_SYMBOL(snd_ctl_unregister_ioctl);

#ifdef CONFIG_COMPAT
/**
 * snd_ctl_unregister_ioctl_compat - de-register the device-specific compat
 * 32bit control-ioctls
 * @fcn: ioctl callback function to unregister
 */
int snd_ctl_unregister_ioctl_compat(snd_kctl_ioctl_func_t fcn)
{
	return _snd_ctl_unregister_ioctl(fcn, &snd_control_compat_ioctls);
}
EXPORT_SYMBOL(snd_ctl_unregister_ioctl_compat);
#endif

static int snd_ctl_fasync(int fd, struct file * file, int on)
{
	struct snd_ctl_file *ctl;

	ctl = file->private_data;
	return fasync_helper(fd, file, on, &ctl->fasync);
}

/* return the preferred subdevice number if already assigned;
 * otherwise return -1
 */
int snd_ctl_get_preferred_subdevice(struct snd_card *card, int type)
{
	struct snd_ctl_file *kctl;
	int subdevice = -1;
	unsigned long flags;

	read_lock_irqsave(&card->ctl_files_rwlock, flags);
	list_for_each_entry(kctl, &card->ctl_files, list) {
		if (kctl->pid == task_pid(current)) {
			subdevice = kctl->preferred_subdevice[type];
			if (subdevice != -1)
				break;
		}
	}
	read_unlock_irqrestore(&card->ctl_files_rwlock, flags);
	return subdevice;
}
EXPORT_SYMBOL_GPL(snd_ctl_get_preferred_subdevice);

/*
 * ioctl32 compat
 */
#ifdef CONFIG_COMPAT
#include "control_compat.c"
#else
#define snd_ctl_ioctl_compat	NULL
#endif

/*
 * control layers (audio LED etc.)
 */

/**
 * snd_ctl_request_layer - request to use the layer
 * @module_name: Name of the kernel module (NULL == build-in)
 *
 * Return an error code when the module cannot be loaded.
 */
int snd_ctl_request_layer(const char *module_name)
{
	struct snd_ctl_layer_ops *lops;

	if (module_name == NULL)
		return 0;
	down_read(&snd_ctl_layer_rwsem);
	for (lops = snd_ctl_layer; lops; lops = lops->next)
		if (strcmp(lops->module_name, module_name) == 0)
			break;
	up_read(&snd_ctl_layer_rwsem);
	if (lops)
		return 0;
	return request_module(module_name);
}
EXPORT_SYMBOL_GPL(snd_ctl_request_layer);

/**
 * snd_ctl_register_layer - register new control layer
 * @lops: operation structure
 *
 * The new layer can track all control elements and do additional
 * operations on top (like audio LED handling).
 */
void snd_ctl_register_layer(struct snd_ctl_layer_ops *lops)
{
	struct snd_card *card;
	int card_number;

	down_write(&snd_ctl_layer_rwsem);
	lops->next = snd_ctl_layer;
	snd_ctl_layer = lops;
	up_write(&snd_ctl_layer_rwsem);
	for (card_number = 0; card_number < SNDRV_CARDS; card_number++) {
		card = snd_card_ref(card_number);
		if (card) {
			down_read(&card->controls_rwsem);
			lops->lregister(card);
			up_read(&card->controls_rwsem);
			snd_card_unref(card);
		}
	}
}
EXPORT_SYMBOL_GPL(snd_ctl_register_layer);

/**
 * snd_ctl_disconnect_layer - disconnect control layer
 * @lops: operation structure
 *
 * It is expected that the information about tracked cards
 * is freed before this call (the disconnect callback is
 * not called here).
 */
void snd_ctl_disconnect_layer(struct snd_ctl_layer_ops *lops)
{
	struct snd_ctl_layer_ops *lops2, *prev_lops2;

	down_write(&snd_ctl_layer_rwsem);
	for (lops2 = snd_ctl_layer, prev_lops2 = NULL; lops2; lops2 = lops2->next) {
		if (lops2 == lops) {
			if (!prev_lops2)
				snd_ctl_layer = lops->next;
			else
				prev_lops2->next = lops->next;
			break;
		}
		prev_lops2 = lops2;
	}
	up_write(&snd_ctl_layer_rwsem);
}
EXPORT_SYMBOL_GPL(snd_ctl_disconnect_layer);

/*
 *  INIT PART
 */

static const struct file_operations snd_ctl_f_ops =
{
	.owner =	THIS_MODULE,
	.read =		snd_ctl_read,
	.open =		snd_ctl_open,
	.release =	snd_ctl_release,
	.llseek =	no_llseek,
	.poll =		snd_ctl_poll,
	.unlocked_ioctl =	snd_ctl_ioctl,
	.compat_ioctl =	snd_ctl_ioctl_compat,
	.fasync =	snd_ctl_fasync,
};

/*
 * registration of the control device
 */
static int snd_ctl_dev_register(struct snd_device *device)
{
	struct snd_card *card = device->device_data;
	struct snd_ctl_layer_ops *lops;
	int err;

	err = snd_register_device(SNDRV_DEVICE_TYPE_CONTROL, card, -1,
				  &snd_ctl_f_ops, card, &card->ctl_dev);
	if (err < 0)
		return err;
	down_read(&card->controls_rwsem);
	down_read(&snd_ctl_layer_rwsem);
	for (lops = snd_ctl_layer; lops; lops = lops->next)
		lops->lregister(card);
	up_read(&snd_ctl_layer_rwsem);
	up_read(&card->controls_rwsem);
	return 0;
}

/*
 * disconnection of the control device
 */
static int snd_ctl_dev_disconnect(struct snd_device *device)
{
	struct snd_card *card = device->device_data;
	struct snd_ctl_file *ctl;
	struct snd_ctl_layer_ops *lops;
	unsigned long flags;

	read_lock_irqsave(&card->ctl_files_rwlock, flags);
	list_for_each_entry(ctl, &card->ctl_files, list) {
		wake_up(&ctl->change_sleep);
		kill_fasync(&ctl->fasync, SIGIO, POLL_ERR);
	}
	read_unlock_irqrestore(&card->ctl_files_rwlock, flags);

	down_read(&card->controls_rwsem);
	down_read(&snd_ctl_layer_rwsem);
	for (lops = snd_ctl_layer; lops; lops = lops->next)
		lops->ldisconnect(card);
	up_read(&snd_ctl_layer_rwsem);
	up_read(&card->controls_rwsem);

	return snd_unregister_device(&card->ctl_dev);
}

/*
 * free all controls
 */
static int snd_ctl_dev_free(struct snd_device *device)
{
	struct snd_card *card = device->device_data;
	struct snd_kcontrol *control;

	down_write(&card->controls_rwsem);
	while (!list_empty(&card->controls)) {
		control = snd_kcontrol(card->controls.next);
		snd_ctl_remove(card, control);
	}
	up_write(&card->controls_rwsem);
	put_device(&card->ctl_dev);
	return 0;
}

/*
 * create control core:
 * called from init.c
 */
int snd_ctl_create(struct snd_card *card)
{
	static const struct snd_device_ops ops = {
		.dev_free = snd_ctl_dev_free,
		.dev_register =	snd_ctl_dev_register,
		.dev_disconnect = snd_ctl_dev_disconnect,
	};
	int err;

	if (snd_BUG_ON(!card))
		return -ENXIO;
	if (snd_BUG_ON(card->number < 0 || card->number >= SNDRV_CARDS))
		return -ENXIO;

	snd_device_initialize(&card->ctl_dev, card);
	dev_set_name(&card->ctl_dev, "controlC%d", card->number);

	err = snd_device_new(card, SNDRV_DEV_CONTROL, card, &ops);
	if (err < 0)
		put_device(&card->ctl_dev);
	return err;
}

/*
 * Frequently used control callbacks/helpers
 */

/**
 * snd_ctl_boolean_mono_info - Helper function for a standard boolean info
 * callback with a mono channel
 * @kcontrol: the kcontrol instance
 * @uinfo: info to store
 *
 * This is a function that can be used as info callback for a standard
 * boolean control with a single mono channel.
 */
int snd_ctl_boolean_mono_info(struct snd_kcontrol *kcontrol,
			      struct snd_ctl_elem_info *uinfo)
{
	uinfo->type = SNDRV_CTL_ELEM_TYPE_BOOLEAN;
	uinfo->count = 1;
	uinfo->value.integer.min = 0;
	uinfo->value.integer.max = 1;
	return 0;
}
EXPORT_SYMBOL(snd_ctl_boolean_mono_info);

/**
 * snd_ctl_boolean_stereo_info - Helper function for a standard boolean info
 * callback with stereo two channels
 * @kcontrol: the kcontrol instance
 * @uinfo: info to store
 *
 * This is a function that can be used as info callback for a standard
 * boolean control with stereo two channels.
 */
int snd_ctl_boolean_stereo_info(struct snd_kcontrol *kcontrol,
				struct snd_ctl_elem_info *uinfo)
{
	uinfo->type = SNDRV_CTL_ELEM_TYPE_BOOLEAN;
	uinfo->count = 2;
	uinfo->value.integer.min = 0;
	uinfo->value.integer.max = 1;
	return 0;
}
EXPORT_SYMBOL(snd_ctl_boolean_stereo_info);

/**
 * snd_ctl_enum_info - fills the info structure for an enumerated control
 * @info: the structure to be filled
 * @channels: the number of the control's channels; often one
 * @items: the number of control values; also the size of @names
 * @names: an array containing the names of all control values
 *
 * Sets all required fields in @info to their appropriate values.
 * If the control's accessibility is not the default (readable and writable),
 * the caller has to fill @info->access.
 *
 * Return: Zero.
 */
int snd_ctl_enum_info(struct snd_ctl_elem_info *info, unsigned int channels,
		      unsigned int items, const char *const names[])
{
	info->type = SNDRV_CTL_ELEM_TYPE_ENUMERATED;
	info->count = channels;
	info->value.enumerated.items = items;
	if (!items)
		return 0;
	if (info->value.enumerated.item >= items)
		info->value.enumerated.item = items - 1;
	WARN(strlen(names[info->value.enumerated.item]) >= sizeof(info->value.enumerated.name),
	     "ALSA: too long item name '%s'\n",
	     names[info->value.enumerated.item]);
	strscpy(info->value.enumerated.name,
		names[info->value.enumerated.item],
		sizeof(info->value.enumerated.name));
	return 0;
}
EXPORT_SYMBOL(snd_ctl_enum_info);<|MERGE_RESOLUTION|>--- conflicted
+++ resolved
@@ -1531,16 +1531,11 @@
 	private_size = value_sizes[info->type] * info->count;
 	alloc_size = compute_user_elem_size(private_size, count);
 
-<<<<<<< HEAD
-	if (check_user_elem_overflow(card, alloc_size))
-		return -ENOMEM;
-=======
 	down_write(&card->controls_rwsem);
 	if (check_user_elem_overflow(card, alloc_size)) {
 		err = -ENOMEM;
 		goto unlock;
 	}
->>>>>>> 5427bbef
 
 	/*
 	 * Keep memory object for this userspace control. After passing this
