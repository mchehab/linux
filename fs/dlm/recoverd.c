// SPDX-License-Identifier: GPL-2.0-only
/******************************************************************************
*******************************************************************************
**
**  Copyright (C) Sistina Software, Inc.  1997-2003  All rights reserved.
**  Copyright (C) 2004-2011 Red Hat, Inc.  All rights reserved.
**
**
*******************************************************************************
******************************************************************************/

#include "dlm_internal.h"
#include "lockspace.h"
#include "member.h"
#include "dir.h"
#include "ast.h"
#include "recover.h"
#include "lowcomms.h"
#include "lock.h"
#include "requestqueue.h"
#include "recoverd.h"

static int dlm_create_masters_list(struct dlm_ls *ls)
{
	struct dlm_rsb *r;
	int error = 0;

	write_lock_bh(&ls->ls_masters_lock);
	if (!list_empty(&ls->ls_masters_list)) {
		log_error(ls, "root list not empty");
		error = -EINVAL;
		goto out;
	}

	read_lock_bh(&ls->ls_rsbtbl_lock);
	list_for_each_entry(r, &ls->ls_keep, res_rsbs_list) {
		if (r->res_nodeid)
			continue;

		list_add(&r->res_masters_list, &ls->ls_masters_list);
		dlm_hold_rsb(r);
	}
	read_unlock_bh(&ls->ls_rsbtbl_lock);
 out:
	write_unlock_bh(&ls->ls_masters_lock);
	return error;
}

static void dlm_release_masters_list(struct dlm_ls *ls)
{
	struct dlm_rsb *r, *safe;

	write_lock_bh(&ls->ls_masters_lock);
	list_for_each_entry_safe(r, safe, &ls->ls_masters_list, res_masters_list) {
		list_del_init(&r->res_masters_list);
		dlm_put_rsb(r);
	}
	write_unlock_bh(&ls->ls_masters_lock);
}

static void dlm_create_root_list(struct dlm_ls *ls, struct list_head *root_list)
{
	struct dlm_rsb *r;

	read_lock_bh(&ls->ls_rsbtbl_lock);
	list_for_each_entry(r, &ls->ls_keep, res_rsbs_list) {
		list_add(&r->res_root_list, root_list);
		dlm_hold_rsb(r);
	}

	WARN_ON_ONCE(!list_empty(&ls->ls_toss));
	read_unlock_bh(&ls->ls_rsbtbl_lock);
}

static void dlm_release_root_list(struct list_head *root_list)
{
	struct dlm_rsb *r, *safe;

	list_for_each_entry_safe(r, safe, root_list, res_root_list) {
		list_del_init(&r->res_root_list);
		dlm_put_rsb(r);
	}
}

/* If the start for which we're re-enabling locking (seq) has been superseded
   by a newer stop (ls_recover_seq), we need to leave locking disabled.

   We suspend dlm_recv threads here to avoid the race where dlm_recv a) sees
   locking stopped and b) adds a message to the requestqueue, but dlm_recoverd
   enables locking and clears the requestqueue between a and b. */

static int enable_locking(struct dlm_ls *ls, uint64_t seq)
{
	int error = -EINTR;

	write_lock_bh(&ls->ls_recv_active);

	spin_lock_bh(&ls->ls_recover_lock);
	if (ls->ls_recover_seq == seq) {
		set_bit(LSFL_RUNNING, &ls->ls_flags);
		/* Schedule next timer if recovery put something on toss.
		 *
		 * The rsbs that was queued while recovery on toss hasn't
		 * started yet because LSFL_RUNNING was set everything
		 * else recovery hasn't started as well because ls_in_recovery
		 * is still hold. So we should not run into the case that
		 * dlm_timer_resume() queues a timer that can occur in
		 * a no op.
		 */
		dlm_timer_resume(ls);
		/* unblocks processes waiting to enter the dlm */
		up_write(&ls->ls_in_recovery);
		clear_bit(LSFL_RECOVER_LOCK, &ls->ls_flags);
		error = 0;
	}
	spin_unlock_bh(&ls->ls_recover_lock);

	write_unlock_bh(&ls->ls_recv_active);
	return error;
}

static int ls_recover(struct dlm_ls *ls, struct dlm_recover *rv)
{
	LIST_HEAD(root_list);
	unsigned long start;
	int error, neg = 0;

	log_rinfo(ls, "dlm_recover %llu", (unsigned long long)rv->seq);

	mutex_lock(&ls->ls_recoverd_active);

	dlm_callback_suspend(ls);

	dlm_clear_toss(ls);

	/*
	 * This list of root rsb's will be the basis of most of the recovery
	 * routines.
	 */

	dlm_create_root_list(ls, &root_list);

	/*
	 * Add or remove nodes from the lockspace's ls_nodes list.
	 *
	 * Due to the fact that we must report all membership changes to lsops
	 * or midcomms layer, it is not permitted to abort ls_recover() until
	 * this is done.
	 */

	error = dlm_recover_members(ls, rv, &neg);
	if (error) {
		log_rinfo(ls, "dlm_recover_members error %d", error);
		goto fail;
	}

	dlm_recover_dir_nodeid(ls, &root_list);

	/* Create a snapshot of all active rsbs were we are the master of.
	 * During the barrier between dlm_recover_members_wait() and
	 * dlm_recover_directory() other nodes can dump their necessary
	 * directory dlm_rsb (r->res_dir_nodeid == nodeid) in rcom
	 * communication dlm_copy_master_names() handling.
	 *
	 * TODO We should create a per lockspace list that contains rsbs
	 * that we are the master of. Instead of creating this list while
	 * recovery we keep track of those rsbs while locking handling and
	 * recovery can use it when necessary.
	 */
	error = dlm_create_masters_list(ls);
	if (error) {
		log_rinfo(ls, "dlm_create_masters_list error %d", error);
		goto fail_root_list;
	}

	ls->ls_recover_locks_in = 0;

	dlm_set_recover_status(ls, DLM_RS_NODES);

	error = dlm_recover_members_wait(ls, rv->seq);
	if (error) {
		log_rinfo(ls, "dlm_recover_members_wait error %d", error);
		dlm_release_masters_list(ls);
		goto fail_root_list;
	}

	start = jiffies;

	/*
	 * Rebuild our own share of the directory by collecting from all other
	 * nodes their master rsb names that hash to us.
	 */

	error = dlm_recover_directory(ls, rv->seq);
	if (error) {
		log_rinfo(ls, "dlm_recover_directory error %d", error);
		dlm_release_masters_list(ls);
		goto fail_root_list;
	}

	dlm_set_recover_status(ls, DLM_RS_DIR);

	error = dlm_recover_directory_wait(ls, rv->seq);
	if (error) {
		log_rinfo(ls, "dlm_recover_directory_wait error %d", error);
		dlm_release_masters_list(ls);
		goto fail_root_list;
	}

	dlm_release_masters_list(ls);

	/*
	 * We may have outstanding operations that are waiting for a reply from
	 * a failed node.  Mark these to be resent after recovery.  Unlock and
	 * cancel ops can just be completed.
	 */

	dlm_recover_waiters_pre(ls);

	if (dlm_recovery_stopped(ls)) {
		error = -EINTR;
		goto fail_root_list;
	}

	if (neg || dlm_no_directory(ls)) {
		/*
		 * Clear lkb's for departed nodes.
		 */

		dlm_recover_purge(ls, &root_list);

		/*
		 * Get new master nodeid's for rsb's that were mastered on
		 * departed nodes.
		 */

<<<<<<< HEAD
		error = dlm_recover_masters(ls, rv->seq);
=======
		error = dlm_recover_masters(ls, rv->seq, &root_list);
>>>>>>> 0c383648
		if (error) {
			log_rinfo(ls, "dlm_recover_masters error %d", error);
			goto fail_root_list;
		}

		/*
		 * Send our locks on remastered rsb's to the new masters.
		 */

<<<<<<< HEAD
		error = dlm_recover_locks(ls, rv->seq);
=======
		error = dlm_recover_locks(ls, rv->seq, &root_list);
>>>>>>> 0c383648
		if (error) {
			log_rinfo(ls, "dlm_recover_locks error %d", error);
			goto fail_root_list;
		}

		dlm_set_recover_status(ls, DLM_RS_LOCKS);

		error = dlm_recover_locks_wait(ls, rv->seq);
		if (error) {
			log_rinfo(ls, "dlm_recover_locks_wait error %d", error);
			goto fail_root_list;
		}

		log_rinfo(ls, "dlm_recover_locks %u in",
			  ls->ls_recover_locks_in);

		/*
		 * Finalize state in master rsb's now that all locks can be
		 * checked.  This includes conversion resolution and lvb
		 * settings.
		 */

		dlm_recover_rsbs(ls, &root_list);
	} else {
		/*
		 * Other lockspace members may be going through the "neg" steps
		 * while also adding us to the lockspace, in which case they'll
		 * be doing the recover_locks (RS_LOCKS) barrier.
		 */
		dlm_set_recover_status(ls, DLM_RS_LOCKS);

		error = dlm_recover_locks_wait(ls, rv->seq);
		if (error) {
			log_rinfo(ls, "dlm_recover_locks_wait error %d", error);
			goto fail_root_list;
		}
	}

	dlm_release_root_list(&root_list);

	/*
	 * Purge directory-related requests that are saved in requestqueue.
	 * All dir requests from before recovery are invalid now due to the dir
	 * rebuild and will be resent by the requesting nodes.
	 */

	dlm_purge_requestqueue(ls);

	dlm_set_recover_status(ls, DLM_RS_DONE);

	error = dlm_recover_done_wait(ls, rv->seq);
	if (error) {
		log_rinfo(ls, "dlm_recover_done_wait error %d", error);
		goto fail;
	}

	dlm_clear_members_gone(ls);

	dlm_callback_resume(ls);

	error = enable_locking(ls, rv->seq);
	if (error) {
		log_rinfo(ls, "enable_locking error %d", error);
		goto fail;
	}

	error = dlm_process_requestqueue(ls);
	if (error) {
		log_rinfo(ls, "dlm_process_requestqueue error %d", error);
		goto fail;
	}

	error = dlm_recover_waiters_post(ls);
	if (error) {
		log_rinfo(ls, "dlm_recover_waiters_post error %d", error);
		goto fail;
	}

	dlm_recover_grant(ls);

	log_rinfo(ls, "dlm_recover %llu generation %u done: %u ms",
		  (unsigned long long)rv->seq, ls->ls_generation,
		  jiffies_to_msecs(jiffies - start));
	mutex_unlock(&ls->ls_recoverd_active);

	return 0;

 fail_root_list:
	dlm_release_root_list(&root_list);
 fail:
	mutex_unlock(&ls->ls_recoverd_active);

	return error;
}

/* The dlm_ls_start() that created the rv we take here may already have been
   stopped via dlm_ls_stop(); in that case we need to leave the RECOVERY_STOP
   flag set. */

static void do_ls_recovery(struct dlm_ls *ls)
{
	struct dlm_recover *rv = NULL;
	int error;

	spin_lock_bh(&ls->ls_recover_lock);
	rv = ls->ls_recover_args;
	ls->ls_recover_args = NULL;
	if (rv && ls->ls_recover_seq == rv->seq)
		clear_bit(LSFL_RECOVER_STOP, &ls->ls_flags);
	spin_unlock_bh(&ls->ls_recover_lock);

	if (rv) {
		error = ls_recover(ls, rv);
		switch (error) {
		case 0:
			ls->ls_recovery_result = 0;
			complete(&ls->ls_recovery_done);

			dlm_lsop_recover_done(ls);
			break;
		case -EINTR:
			/* if recovery was interrupted -EINTR we wait for the next
			 * ls_recover() iteration until it hopefully succeeds.
			 */
			log_rinfo(ls, "%s %llu interrupted and should be queued to run again",
				  __func__, (unsigned long long)rv->seq);
			break;
		default:
			log_rinfo(ls, "%s %llu error %d", __func__,
				  (unsigned long long)rv->seq, error);

			/* let new_lockspace() get aware of critical error */
			ls->ls_recovery_result = error;
			complete(&ls->ls_recovery_done);
			break;
		}

		kfree(rv->nodes);
		kfree(rv);
	}
}

static int dlm_recoverd(void *arg)
{
	struct dlm_ls *ls;

	ls = dlm_find_lockspace_local(arg);
	if (!ls) {
		log_print("dlm_recoverd: no lockspace %p", arg);
		return -1;
	}

	down_write(&ls->ls_in_recovery);
	set_bit(LSFL_RECOVER_LOCK, &ls->ls_flags);
	wake_up(&ls->ls_recover_lock_wait);

	while (1) {
		/*
		 * We call kthread_should_stop() after set_current_state().
		 * This is because it works correctly if kthread_stop() is
		 * called just before set_current_state().
		 */
		set_current_state(TASK_INTERRUPTIBLE);
		if (kthread_should_stop()) {
			set_current_state(TASK_RUNNING);
			break;
		}
		if (!test_bit(LSFL_RECOVER_WORK, &ls->ls_flags) &&
		    !test_bit(LSFL_RECOVER_DOWN, &ls->ls_flags)) {
			if (kthread_should_stop())
				break;
			schedule();
		}
		set_current_state(TASK_RUNNING);

		if (test_and_clear_bit(LSFL_RECOVER_DOWN, &ls->ls_flags)) {
			down_write(&ls->ls_in_recovery);
			set_bit(LSFL_RECOVER_LOCK, &ls->ls_flags);
			wake_up(&ls->ls_recover_lock_wait);
		}

		if (test_and_clear_bit(LSFL_RECOVER_WORK, &ls->ls_flags))
			do_ls_recovery(ls);
	}

	if (test_bit(LSFL_RECOVER_LOCK, &ls->ls_flags))
		up_write(&ls->ls_in_recovery);

	dlm_put_lockspace(ls);
	return 0;
}

int dlm_recoverd_start(struct dlm_ls *ls)
{
	struct task_struct *p;
	int error = 0;

	p = kthread_run(dlm_recoverd, ls, "dlm_recoverd");
	if (IS_ERR(p))
		error = PTR_ERR(p);
	else
                ls->ls_recoverd_task = p;
	return error;
}

void dlm_recoverd_stop(struct dlm_ls *ls)
{
	kthread_stop(ls->ls_recoverd_task);
}

void dlm_recoverd_suspend(struct dlm_ls *ls)
{
	wake_up(&ls->ls_wait_general);
	mutex_lock(&ls->ls_recoverd_active);
}

void dlm_recoverd_resume(struct dlm_ls *ls)
{
	mutex_unlock(&ls->ls_recoverd_active);
}
<|MERGE_RESOLUTION|>--- conflicted
+++ resolved
@@ -234,11 +234,7 @@
 		 * departed nodes.
 		 */
 
-<<<<<<< HEAD
-		error = dlm_recover_masters(ls, rv->seq);
-=======
 		error = dlm_recover_masters(ls, rv->seq, &root_list);
->>>>>>> 0c383648
 		if (error) {
 			log_rinfo(ls, "dlm_recover_masters error %d", error);
 			goto fail_root_list;
@@ -248,11 +244,7 @@
 		 * Send our locks on remastered rsb's to the new masters.
 		 */
 
-<<<<<<< HEAD
-		error = dlm_recover_locks(ls, rv->seq);
-=======
 		error = dlm_recover_locks(ls, rv->seq, &root_list);
->>>>>>> 0c383648
 		if (error) {
 			log_rinfo(ls, "dlm_recover_locks error %d", error);
 			goto fail_root_list;
