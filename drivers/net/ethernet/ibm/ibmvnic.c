--- conflicted
+++ resolved
@@ -4909,14 +4909,11 @@
 		case IBMVNIC_CRQ_INIT:
 			dev_info(dev, "Partner initialized\n");
 			adapter->from_passive_init = true;
-<<<<<<< HEAD
-=======
 			/* Discard any stale login responses from prev reset.
 			 * CHECK: should we clear even on INIT_COMPLETE?
 			 */
 			adapter->login_pending = false;
 
->>>>>>> 76ec55ca
 			if (!completion_done(&adapter->init_done)) {
 				complete(&adapter->init_done);
 				adapter->init_done_rc = -EIO;
