--- conflicted
+++ resolved
@@ -240,42 +240,29 @@
 					       struct snd_pcm_hw_params *params)
 {
 	struct snd_soc_pcm_runtime *rtd = snd_soc_substream_to_rtd(substream);
-	struct snd_soc_dai *codec_dai;
+	struct snd_soc_dai_link_ch_map *ch_maps;
 	unsigned int format_val;
-<<<<<<< HEAD
-	u32 ch_mask;
+	unsigned int bits;
 	int num_channels;
-	int codec_dai_id;
+	u32 ch_mask = 0;
+	int i;
 
 	/*
 	 * if the multiple dais are handled by the same dailink, we may need to update the
-	 * stream channel count - the params are modified in soc-pcm based on the codec_ch_maps info
+	 * stream channel count - the params are modified in soc-pcm based on the ch_maps info
 	 */
-	num_channels = params_channels(params);
-	if (rtd->dai_link->codec_ch_maps) {
-		ch_mask = 0;
-		for_each_rtd_codec_dais(rtd, codec_dai_id, codec_dai) {
-			ch_mask |= rtd->dai_link->codec_ch_maps[codec_dai_id].ch_mask;
-		}
-		if (ch_mask)
-			num_channels = hweight_long(ch_mask);
-	}
-
+	for_each_link_ch_maps(rtd->dai_link, i, ch_maps)
+		ch_mask |= ch_maps[i].ch_mask;
+
+	num_channels = hweight_long(ch_mask);
 	if (num_channels != params_channels(params))
 		dev_dbg(sdev->dev, "configuring stream format for %d channels, params_channels was %d\n",
 			num_channels, params_channels(params));
 
-	format_val = snd_hdac_calc_stream_format(params_rate(params), num_channels,
-						 params_format(params),
-						 params_physical_width(params),
-						 0);
-=======
-	unsigned int bits;
-
 	bits = snd_hdac_stream_format_bits(params_format(params), SNDRV_PCM_SUBFORMAT_STD,
 					   params_physical_width(params));
-	format_val = snd_hdac_stream_format(params_channels(params), bits, params_rate(params));
->>>>>>> 1c0deae9
+
+	format_val = snd_hdac_stream_format(num_channels, bits, params_rate(params));
 
 	dev_dbg(sdev->dev, "format_val=%#x, rate=%d, ch=%d, format=%d\n", format_val,
 		params_rate(params), num_channels, params_format(params));
