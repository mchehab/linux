--- conflicted
+++ resolved
@@ -190,13 +190,8 @@
 #endif
 
 InstructionTLBMiss:
-<<<<<<< HEAD
-	mtspr	SPRN_SPRG_SCRATCH0, r10
-	mtspr	SPRN_SPRG_SCRATCH1, r11
-=======
 	mtspr	SPRN_SPRG_SCRATCH2, r10
 	mtspr	SPRN_M_TW, r11
->>>>>>> 76ec55ca
 
 	/* If we are faulting a kernel address, we have to use the
 	 * kernel page tables.
@@ -235,13 +230,8 @@
 	mtspr	SPRN_MI_RPN, r10	/* Update TLB entry */
 
 	/* Restore registers */
-<<<<<<< HEAD
-0:	mfspr	r10, SPRN_SPRG_SCRATCH0
-	mfspr	r11, SPRN_SPRG_SCRATCH1
-=======
 0:	mfspr	r10, SPRN_SPRG_SCRATCH2
 	mfspr	r11, SPRN_M_TW
->>>>>>> 76ec55ca
 	rfi
 	patch_site	0b, patch__itlbmiss_exit_1
 
@@ -250,13 +240,8 @@
 0:	lwz	r10, (itlb_miss_counter - PAGE_OFFSET)@l(0)
 	addi	r10, r10, 1
 	stw	r10, (itlb_miss_counter - PAGE_OFFSET)@l(0)
-<<<<<<< HEAD
-	mfspr	r10, SPRN_SPRG_SCRATCH0
-	mfspr	r11, SPRN_SPRG_SCRATCH1
-=======
 	mfspr	r10, SPRN_SPRG_SCRATCH2
 	mfspr	r11, SPRN_M_TW
->>>>>>> 76ec55ca
 	rfi
 #endif
 
