// SPDX-License-Identifier: GPL-2.0
/* Ethernet device driver for Cortina Systems Gemini SoC
 * Also known as the StorLink SL3512 and SL3516 (SL351x) or Lepus
 * Net Engine and Gigabit Ethernet MAC (GMAC)
 * This hardware contains a TCP Offload Engine (TOE) but currently the
 * driver does not make use of it.
 *
 * Authors:
 * Linus Walleij <linus.walleij@linaro.org>
 * Tobias Waldvogel <tobias.waldvogel@gmail.com> (OpenWRT)
 * Michał Mirosław <mirq-linux@rere.qmqm.pl>
 * Paulius Zaleckas <paulius.zaleckas@gmail.com>
 * Giuseppe De Robertis <Giuseppe.DeRobertis@ba.infn.it>
 * Gary Chen & Ch Hsu Storlink Semiconductor
 */
#include <linux/kernel.h>
#include <linux/init.h>
#include <linux/module.h>
#include <linux/platform_device.h>
#include <linux/spinlock.h>
#include <linux/slab.h>
#include <linux/dma-mapping.h>
#include <linux/cache.h>
#include <linux/interrupt.h>
#include <linux/reset.h>
#include <linux/clk.h>
#include <linux/of.h>
#include <linux/of_mdio.h>
#include <linux/of_net.h>
#include <linux/of_platform.h>
#include <linux/etherdevice.h>
#include <linux/if_vlan.h>
#include <linux/skbuff.h>
#include <linux/phy.h>
#include <linux/crc32.h>
#include <linux/ethtool.h>
#include <linux/tcp.h>
#include <linux/u64_stats_sync.h>

#include <linux/in.h>
#include <linux/ip.h>
#include <linux/ipv6.h>

#include "gemini.h"

#define DRV_NAME		"gmac-gemini"

#define DEFAULT_MSG_ENABLE (NETIF_MSG_DRV | NETIF_MSG_PROBE | NETIF_MSG_LINK)
static int debug = -1;
module_param(debug, int, 0);
MODULE_PARM_DESC(debug, "Debug level (0=none,...,16=all)");

#define HSIZE_8			0x00
#define HSIZE_16		0x01
#define HSIZE_32		0x02

#define HBURST_SINGLE		0x00
#define HBURST_INCR		0x01
#define HBURST_INCR4		0x02
#define HBURST_INCR8		0x03

#define HPROT_DATA_CACHE	BIT(0)
#define HPROT_PRIVILIGED	BIT(1)
#define HPROT_BUFFERABLE	BIT(2)
#define HPROT_CACHABLE		BIT(3)

#define DEFAULT_RX_COALESCE_NSECS	0
#define DEFAULT_GMAC_RXQ_ORDER		9
#define DEFAULT_GMAC_TXQ_ORDER		8
#define DEFAULT_RX_BUF_ORDER		11
#define DEFAULT_NAPI_WEIGHT		64
#define TX_MAX_FRAGS			16
#define TX_QUEUE_NUM			1	/* max: 6 */
#define RX_MAX_ALLOC_ORDER		2

#define GMAC0_IRQ0_2 (GMAC0_TXDERR_INT_BIT | GMAC0_TXPERR_INT_BIT | \
		      GMAC0_RXDERR_INT_BIT | GMAC0_RXPERR_INT_BIT)
#define GMAC0_IRQ0_TXQ0_INTS (GMAC0_SWTQ00_EOF_INT_BIT | \
			      GMAC0_SWTQ00_FIN_INT_BIT)
#define GMAC0_IRQ4_8 (GMAC0_MIB_INT_BIT | GMAC0_RX_OVERRUN_INT_BIT)

#define GMAC_OFFLOAD_FEATURES (NETIF_F_SG | NETIF_F_IP_CSUM | \
		NETIF_F_IPV6_CSUM | NETIF_F_RXCSUM | \
		NETIF_F_TSO | NETIF_F_TSO_ECN | NETIF_F_TSO6)

/**
 * struct gmac_queue_page - page buffer per-page info
 * @page: the page struct
 * @mapping: the dma address handle
 */
struct gmac_queue_page {
	struct page *page;
	dma_addr_t mapping;
};

struct gmac_txq {
	struct gmac_txdesc *ring;
	struct sk_buff	**skb;
	unsigned int	cptr;
	unsigned int	noirq_packets;
};

struct gemini_ethernet;

struct gemini_ethernet_port {
	u8 id; /* 0 or 1 */

	struct gemini_ethernet *geth;
	struct net_device *netdev;
	struct device *dev;
	void __iomem *dma_base;
	void __iomem *gmac_base;
	struct clk *pclk;
	struct reset_control *reset;
	int irq;
	__le32 mac_addr[3];

	void __iomem		*rxq_rwptr;
	struct gmac_rxdesc	*rxq_ring;
	unsigned int		rxq_order;

	struct napi_struct	napi;
	struct hrtimer		rx_coalesce_timer;
	unsigned int		rx_coalesce_nsecs;
	unsigned int		freeq_refill;
	struct gmac_txq		txq[TX_QUEUE_NUM];
	unsigned int		txq_order;
	unsigned int		irq_every_tx_packets;

	dma_addr_t		rxq_dma_base;
	dma_addr_t		txq_dma_base;

	unsigned int		msg_enable;
	spinlock_t		config_lock; /* Locks config register */

	struct u64_stats_sync	tx_stats_syncp;
	struct u64_stats_sync	rx_stats_syncp;
	struct u64_stats_sync	ir_stats_syncp;

	struct rtnl_link_stats64 stats;
	u64			hw_stats[RX_STATS_NUM];
	u64			rx_stats[RX_STATUS_NUM];
	u64			rx_csum_stats[RX_CHKSUM_NUM];
	u64			rx_napi_exits;
	u64			tx_frag_stats[TX_MAX_FRAGS];
	u64			tx_frags_linearized;
	u64			tx_hw_csummed;
};

struct gemini_ethernet {
	struct device *dev;
	void __iomem *base;
	struct gemini_ethernet_port *port0;
	struct gemini_ethernet_port *port1;
	bool initialized;

	spinlock_t	irq_lock; /* Locks IRQ-related registers */
	unsigned int	freeq_order;
	unsigned int	freeq_frag_order;
	struct gmac_rxdesc *freeq_ring;
	dma_addr_t	freeq_dma_base;
	struct gmac_queue_page	*freeq_pages;
	unsigned int	num_freeq_pages;
	spinlock_t	freeq_lock; /* Locks queue from reentrance */
};

#define GMAC_STATS_NUM	( \
	RX_STATS_NUM + RX_STATUS_NUM + RX_CHKSUM_NUM + 1 + \
	TX_MAX_FRAGS + 2)

static const char gmac_stats_strings[GMAC_STATS_NUM][ETH_GSTRING_LEN] = {
	"GMAC_IN_DISCARDS",
	"GMAC_IN_ERRORS",
	"GMAC_IN_MCAST",
	"GMAC_IN_BCAST",
	"GMAC_IN_MAC1",
	"GMAC_IN_MAC2",
	"RX_STATUS_GOOD_FRAME",
	"RX_STATUS_TOO_LONG_GOOD_CRC",
	"RX_STATUS_RUNT_FRAME",
	"RX_STATUS_SFD_NOT_FOUND",
	"RX_STATUS_CRC_ERROR",
	"RX_STATUS_TOO_LONG_BAD_CRC",
	"RX_STATUS_ALIGNMENT_ERROR",
	"RX_STATUS_TOO_LONG_BAD_ALIGN",
	"RX_STATUS_RX_ERR",
	"RX_STATUS_DA_FILTERED",
	"RX_STATUS_BUFFER_FULL",
	"RX_STATUS_11",
	"RX_STATUS_12",
	"RX_STATUS_13",
	"RX_STATUS_14",
	"RX_STATUS_15",
	"RX_CHKSUM_IP_UDP_TCP_OK",
	"RX_CHKSUM_IP_OK_ONLY",
	"RX_CHKSUM_NONE",
	"RX_CHKSUM_3",
	"RX_CHKSUM_IP_ERR_UNKNOWN",
	"RX_CHKSUM_IP_ERR",
	"RX_CHKSUM_TCP_UDP_ERR",
	"RX_CHKSUM_7",
	"RX_NAPI_EXITS",
	"TX_FRAGS[1]",
	"TX_FRAGS[2]",
	"TX_FRAGS[3]",
	"TX_FRAGS[4]",
	"TX_FRAGS[5]",
	"TX_FRAGS[6]",
	"TX_FRAGS[7]",
	"TX_FRAGS[8]",
	"TX_FRAGS[9]",
	"TX_FRAGS[10]",
	"TX_FRAGS[11]",
	"TX_FRAGS[12]",
	"TX_FRAGS[13]",
	"TX_FRAGS[14]",
	"TX_FRAGS[15]",
	"TX_FRAGS[16+]",
	"TX_FRAGS_LINEARIZED",
	"TX_HW_CSUMMED",
};

static void gmac_dump_dma_state(struct net_device *netdev);

static void gmac_update_config0_reg(struct net_device *netdev,
				    u32 val, u32 vmask)
{
	struct gemini_ethernet_port *port = netdev_priv(netdev);
	unsigned long flags;
	u32 reg;

	spin_lock_irqsave(&port->config_lock, flags);

	reg = readl(port->gmac_base + GMAC_CONFIG0);
	reg = (reg & ~vmask) | val;
	writel(reg, port->gmac_base + GMAC_CONFIG0);

	spin_unlock_irqrestore(&port->config_lock, flags);
}

static void gmac_enable_tx_rx(struct net_device *netdev)
{
	struct gemini_ethernet_port *port = netdev_priv(netdev);
	unsigned long flags;
	u32 reg;

	spin_lock_irqsave(&port->config_lock, flags);

	reg = readl(port->gmac_base + GMAC_CONFIG0);
	reg &= ~CONFIG0_TX_RX_DISABLE;
	writel(reg, port->gmac_base + GMAC_CONFIG0);

	spin_unlock_irqrestore(&port->config_lock, flags);
}

static void gmac_disable_tx_rx(struct net_device *netdev)
{
	struct gemini_ethernet_port *port = netdev_priv(netdev);
	unsigned long flags;
	u32 val;

	spin_lock_irqsave(&port->config_lock, flags);

	val = readl(port->gmac_base + GMAC_CONFIG0);
	val |= CONFIG0_TX_RX_DISABLE;
	writel(val, port->gmac_base + GMAC_CONFIG0);

	spin_unlock_irqrestore(&port->config_lock, flags);

	mdelay(10);	/* let GMAC consume packet */
}

static void gmac_set_flow_control(struct net_device *netdev, bool tx, bool rx)
{
	struct gemini_ethernet_port *port = netdev_priv(netdev);
	unsigned long flags;
	u32 val;

	spin_lock_irqsave(&port->config_lock, flags);

	val = readl(port->gmac_base + GMAC_CONFIG0);
	val &= ~CONFIG0_FLOW_CTL;
	if (tx)
		val |= CONFIG0_FLOW_TX;
	if (rx)
		val |= CONFIG0_FLOW_RX;
	writel(val, port->gmac_base + GMAC_CONFIG0);

	spin_unlock_irqrestore(&port->config_lock, flags);
}

static void gmac_speed_set(struct net_device *netdev)
{
	struct gemini_ethernet_port *port = netdev_priv(netdev);
	struct phy_device *phydev = netdev->phydev;
	union gmac_status status, old_status;
	int pause_tx = 0;
	int pause_rx = 0;

	status.bits32 = readl(port->gmac_base + GMAC_STATUS);
	old_status.bits32 = status.bits32;
	status.bits.link = phydev->link;
	status.bits.duplex = phydev->duplex;

	switch (phydev->speed) {
	case 1000:
		status.bits.speed = GMAC_SPEED_1000;
		if (phydev->interface == PHY_INTERFACE_MODE_RGMII)
			status.bits.mii_rmii = GMAC_PHY_RGMII_1000;
		netdev_dbg(netdev, "connect %s to RGMII @ 1Gbit\n",
			   phydev_name(phydev));
		break;
	case 100:
		status.bits.speed = GMAC_SPEED_100;
		if (phydev->interface == PHY_INTERFACE_MODE_RGMII)
			status.bits.mii_rmii = GMAC_PHY_RGMII_100_10;
		netdev_dbg(netdev, "connect %s to RGMII @ 100 Mbit\n",
			   phydev_name(phydev));
		break;
	case 10:
		status.bits.speed = GMAC_SPEED_10;
		if (phydev->interface == PHY_INTERFACE_MODE_RGMII)
			status.bits.mii_rmii = GMAC_PHY_RGMII_100_10;
		netdev_dbg(netdev, "connect %s to RGMII @ 10 Mbit\n",
			   phydev_name(phydev));
		break;
	default:
		netdev_warn(netdev, "Unsupported PHY speed (%d) on %s\n",
			    phydev->speed, phydev_name(phydev));
	}

	if (phydev->duplex == DUPLEX_FULL) {
		u16 lcladv = phy_read(phydev, MII_ADVERTISE);
		u16 rmtadv = phy_read(phydev, MII_LPA);
		u8 cap = mii_resolve_flowctrl_fdx(lcladv, rmtadv);

		if (cap & FLOW_CTRL_RX)
			pause_rx = 1;
		if (cap & FLOW_CTRL_TX)
			pause_tx = 1;
	}

	gmac_set_flow_control(netdev, pause_tx, pause_rx);

	if (old_status.bits32 == status.bits32)
		return;

	if (netif_msg_link(port)) {
		phy_print_status(phydev);
		netdev_info(netdev, "link flow control: %s\n",
			    phydev->pause
			    ? (phydev->asym_pause ? "tx" : "both")
			    : (phydev->asym_pause ? "rx" : "none")
		);
	}

	gmac_disable_tx_rx(netdev);
	writel(status.bits32, port->gmac_base + GMAC_STATUS);
	gmac_enable_tx_rx(netdev);
}

static int gmac_setup_phy(struct net_device *netdev)
{
	struct gemini_ethernet_port *port = netdev_priv(netdev);
	union gmac_status status = { .bits32 = 0 };
	struct device *dev = port->dev;
	struct phy_device *phy;

	phy = of_phy_get_and_connect(netdev,
				     dev->of_node,
				     gmac_speed_set);
	if (!phy)
		return -ENODEV;
	netdev->phydev = phy;

	phy_set_max_speed(phy, SPEED_1000);
	phy_support_asym_pause(phy);

	/* set PHY interface type */
	switch (phy->interface) {
	case PHY_INTERFACE_MODE_MII:
		netdev_dbg(netdev,
			   "MII: set GMAC0 to GMII mode, GMAC1 disabled\n");
		status.bits.mii_rmii = GMAC_PHY_MII;
		break;
	case PHY_INTERFACE_MODE_GMII:
		netdev_dbg(netdev,
			   "GMII: set GMAC0 to GMII mode, GMAC1 disabled\n");
		status.bits.mii_rmii = GMAC_PHY_GMII;
		break;
	case PHY_INTERFACE_MODE_RGMII:
		netdev_dbg(netdev,
			   "RGMII: set GMAC0 and GMAC1 to MII/RGMII mode\n");
		status.bits.mii_rmii = GMAC_PHY_RGMII_100_10;
		break;
	default:
		netdev_err(netdev, "Unsupported MII interface\n");
		phy_disconnect(phy);
		netdev->phydev = NULL;
		return -EINVAL;
	}
	writel(status.bits32, port->gmac_base + GMAC_STATUS);

	if (netif_msg_link(port))
		phy_attached_info(phy);

	return 0;
}

/* The maximum frame length is not logically enumerated in the
 * hardware, so we do a table lookup to find the applicable max
 * frame length.
 */
struct gmac_max_framelen {
	unsigned int max_l3_len;
	u8 val;
};

static const struct gmac_max_framelen gmac_maxlens[] = {
	{
		.max_l3_len = 1518,
		.val = CONFIG0_MAXLEN_1518,
	},
	{
		.max_l3_len = 1522,
		.val = CONFIG0_MAXLEN_1522,
	},
	{
		.max_l3_len = 1536,
		.val = CONFIG0_MAXLEN_1536,
	},
	{
		.max_l3_len = 1542,
		.val = CONFIG0_MAXLEN_1542,
	},
	{
		.max_l3_len = 9212,
		.val = CONFIG0_MAXLEN_9k,
	},
	{
		.max_l3_len = 10236,
		.val = CONFIG0_MAXLEN_10k,
	},
};

static int gmac_pick_rx_max_len(unsigned int max_l3_len)
{
	const struct gmac_max_framelen *maxlen;
	int maxtot;
	int i;

	maxtot = max_l3_len + ETH_HLEN + VLAN_HLEN;

	for (i = 0; i < ARRAY_SIZE(gmac_maxlens); i++) {
		maxlen = &gmac_maxlens[i];
		if (maxtot <= maxlen->max_l3_len)
			return maxlen->val;
	}

	return -1;
}

static int gmac_init(struct net_device *netdev)
{
	struct gemini_ethernet_port *port = netdev_priv(netdev);
	union gmac_config0 config0 = { .bits = {
		.dis_tx = 1,
		.dis_rx = 1,
		.ipv4_rx_chksum = 1,
		.ipv6_rx_chksum = 1,
		.rx_err_detect = 1,
		.rgmm_edge = 1,
		.port0_chk_hwq = 1,
		.port1_chk_hwq = 1,
		.port0_chk_toeq = 1,
		.port1_chk_toeq = 1,
		.port0_chk_classq = 1,
		.port1_chk_classq = 1,
	} };
	union gmac_ahb_weight ahb_weight = { .bits = {
		.rx_weight = 1,
		.tx_weight = 1,
		.hash_weight = 1,
		.pre_req = 0x1f,
		.tq_dv_threshold = 0,
	} };
	union gmac_tx_wcr0 hw_weigh = { .bits = {
		.hw_tq3 = 1,
		.hw_tq2 = 1,
		.hw_tq1 = 1,
		.hw_tq0 = 1,
	} };
	union gmac_tx_wcr1 sw_weigh = { .bits = {
		.sw_tq5 = 1,
		.sw_tq4 = 1,
		.sw_tq3 = 1,
		.sw_tq2 = 1,
		.sw_tq1 = 1,
		.sw_tq0 = 1,
	} };
	union gmac_config1 config1 = { .bits = {
		.set_threshold = 16,
		.rel_threshold = 24,
	} };
	union gmac_config2 config2 = { .bits = {
		.set_threshold = 16,
		.rel_threshold = 32,
	} };
	union gmac_config3 config3 = { .bits = {
		.set_threshold = 0,
		.rel_threshold = 0,
	} };
	union gmac_config0 tmp;

	config0.bits.max_len = gmac_pick_rx_max_len(netdev->mtu);
	tmp.bits32 = readl(port->gmac_base + GMAC_CONFIG0);
	config0.bits.reserved = tmp.bits.reserved;
	writel(config0.bits32, port->gmac_base + GMAC_CONFIG0);
	writel(config1.bits32, port->gmac_base + GMAC_CONFIG1);
	writel(config2.bits32, port->gmac_base + GMAC_CONFIG2);
	writel(config3.bits32, port->gmac_base + GMAC_CONFIG3);

	readl(port->dma_base + GMAC_AHB_WEIGHT_REG);
	writel(ahb_weight.bits32, port->dma_base + GMAC_AHB_WEIGHT_REG);

	writel(hw_weigh.bits32,
	       port->dma_base + GMAC_TX_WEIGHTING_CTRL_0_REG);
	writel(sw_weigh.bits32,
	       port->dma_base + GMAC_TX_WEIGHTING_CTRL_1_REG);

	port->rxq_order = DEFAULT_GMAC_RXQ_ORDER;
	port->txq_order = DEFAULT_GMAC_TXQ_ORDER;
	port->rx_coalesce_nsecs = DEFAULT_RX_COALESCE_NSECS;

	/* Mark every quarter of the queue a packet for interrupt
	 * in order to be able to wake up the queue if it was stopped
	 */
	port->irq_every_tx_packets = 1 << (port->txq_order - 2);

	return 0;
}

static int gmac_setup_txqs(struct net_device *netdev)
{
	struct gemini_ethernet_port *port = netdev_priv(netdev);
	unsigned int n_txq = netdev->num_tx_queues;
	struct gemini_ethernet *geth = port->geth;
	size_t entries = 1 << port->txq_order;
	struct gmac_txq *txq = port->txq;
	struct gmac_txdesc *desc_ring;
	size_t len = n_txq * entries;
	struct sk_buff **skb_tab;
	void __iomem *rwptr_reg;
	unsigned int r;
	int i;

	rwptr_reg = port->dma_base + GMAC_SW_TX_QUEUE0_PTR_REG;

	skb_tab = kcalloc(len, sizeof(*skb_tab), GFP_KERNEL);
	if (!skb_tab)
		return -ENOMEM;

	desc_ring = dma_alloc_coherent(geth->dev, len * sizeof(*desc_ring),
				       &port->txq_dma_base, GFP_KERNEL);

	if (!desc_ring) {
		kfree(skb_tab);
		return -ENOMEM;
	}

	if (port->txq_dma_base & ~DMA_Q_BASE_MASK) {
		dev_warn(geth->dev, "TX queue base is not aligned\n");
		dma_free_coherent(geth->dev, len * sizeof(*desc_ring),
				  desc_ring, port->txq_dma_base);
		kfree(skb_tab);
		return -ENOMEM;
	}

	writel(port->txq_dma_base | port->txq_order,
	       port->dma_base + GMAC_SW_TX_QUEUE_BASE_REG);

	for (i = 0; i < n_txq; i++) {
		txq->ring = desc_ring;
		txq->skb = skb_tab;
		txq->noirq_packets = 0;

		r = readw(rwptr_reg);
		rwptr_reg += 2;
		writew(r, rwptr_reg);
		rwptr_reg += 2;
		txq->cptr = r;

		txq++;
		desc_ring += entries;
		skb_tab += entries;
	}

	return 0;
}

static void gmac_clean_txq(struct net_device *netdev, struct gmac_txq *txq,
			   unsigned int r)
{
	struct gemini_ethernet_port *port = netdev_priv(netdev);
	unsigned int m = (1 << port->txq_order) - 1;
	struct gemini_ethernet *geth = port->geth;
	unsigned int c = txq->cptr;
	union gmac_txdesc_0 word0;
	union gmac_txdesc_1 word1;
	unsigned int hwchksum = 0;
	unsigned long bytes = 0;
	struct gmac_txdesc *txd;
	unsigned short nfrags;
	unsigned int errs = 0;
	unsigned int pkts = 0;
	unsigned int word3;
	dma_addr_t mapping;

	if (c == r)
		return;

	while (c != r) {
		txd = txq->ring + c;
		word0 = txd->word0;
		word1 = txd->word1;
		mapping = txd->word2.buf_adr;
		word3 = txd->word3.bits32;

		dma_unmap_single(geth->dev, mapping,
				 word0.bits.buffer_size, DMA_TO_DEVICE);

		if (word3 & EOF_BIT)
			dev_kfree_skb(txq->skb[c]);

		c++;
		c &= m;

		if (!(word3 & SOF_BIT))
			continue;

		if (!word0.bits.status_tx_ok) {
			errs++;
			continue;
		}

		pkts++;
		bytes += txd->word1.bits.byte_count;

		if (word1.bits32 & TSS_CHECKUM_ENABLE)
			hwchksum++;

		nfrags = word0.bits.desc_count - 1;
		if (nfrags) {
			if (nfrags >= TX_MAX_FRAGS)
				nfrags = TX_MAX_FRAGS - 1;

			u64_stats_update_begin(&port->tx_stats_syncp);
			port->tx_frag_stats[nfrags]++;
			u64_stats_update_end(&port->tx_stats_syncp);
		}
	}

	u64_stats_update_begin(&port->ir_stats_syncp);
	port->stats.tx_errors += errs;
	port->stats.tx_packets += pkts;
	port->stats.tx_bytes += bytes;
	port->tx_hw_csummed += hwchksum;
	u64_stats_update_end(&port->ir_stats_syncp);

	txq->cptr = c;
}

static void gmac_cleanup_txqs(struct net_device *netdev)
{
	struct gemini_ethernet_port *port = netdev_priv(netdev);
	unsigned int n_txq = netdev->num_tx_queues;
	struct gemini_ethernet *geth = port->geth;
	void __iomem *rwptr_reg;
	unsigned int r, i;

	rwptr_reg = port->dma_base + GMAC_SW_TX_QUEUE0_PTR_REG;

	for (i = 0; i < n_txq; i++) {
		r = readw(rwptr_reg);
		rwptr_reg += 2;
		writew(r, rwptr_reg);
		rwptr_reg += 2;

		gmac_clean_txq(netdev, port->txq + i, r);
	}
	writel(0, port->dma_base + GMAC_SW_TX_QUEUE_BASE_REG);

	kfree(port->txq->skb);
	dma_free_coherent(geth->dev,
			  n_txq * sizeof(*port->txq->ring) << port->txq_order,
			  port->txq->ring, port->txq_dma_base);
}

static int gmac_setup_rxq(struct net_device *netdev)
{
	struct gemini_ethernet_port *port = netdev_priv(netdev);
	struct gemini_ethernet *geth = port->geth;
	struct nontoe_qhdr __iomem *qhdr;

	qhdr = geth->base + TOE_DEFAULT_Q_HDR_BASE(netdev->dev_id);
	port->rxq_rwptr = &qhdr->word1;

	/* Remap a slew of memory to use for the RX queue */
	port->rxq_ring = dma_alloc_coherent(geth->dev,
				sizeof(*port->rxq_ring) << port->rxq_order,
				&port->rxq_dma_base, GFP_KERNEL);
	if (!port->rxq_ring)
		return -ENOMEM;
	if (port->rxq_dma_base & ~NONTOE_QHDR0_BASE_MASK) {
		dev_warn(geth->dev, "RX queue base is not aligned\n");
		return -ENOMEM;
	}

	writel(port->rxq_dma_base | port->rxq_order, &qhdr->word0);
	writel(0, port->rxq_rwptr);
	return 0;
}

static struct gmac_queue_page *
gmac_get_queue_page(struct gemini_ethernet *geth,
		    struct gemini_ethernet_port *port,
		    dma_addr_t addr)
{
	struct gmac_queue_page *gpage;
	dma_addr_t mapping;
	int i;

	/* Only look for even pages */
	mapping = addr & PAGE_MASK;

	if (!geth->freeq_pages) {
		dev_err(geth->dev, "try to get page with no page list\n");
		return NULL;
	}

	/* Look up a ring buffer page from virtual mapping */
	for (i = 0; i < geth->num_freeq_pages; i++) {
		gpage = &geth->freeq_pages[i];
		if (gpage->mapping == mapping)
			return gpage;
	}

	return NULL;
}

static void gmac_cleanup_rxq(struct net_device *netdev)
{
	struct gemini_ethernet_port *port = netdev_priv(netdev);
	struct gemini_ethernet *geth = port->geth;
	struct gmac_rxdesc *rxd = port->rxq_ring;
	static struct gmac_queue_page *gpage;
	struct nontoe_qhdr __iomem *qhdr;
	void __iomem *dma_reg;
	void __iomem *ptr_reg;
	dma_addr_t mapping;
	union dma_rwptr rw;
	unsigned int r, w;

	qhdr = geth->base +
		TOE_DEFAULT_Q_HDR_BASE(netdev->dev_id);
	dma_reg = &qhdr->word0;
	ptr_reg = &qhdr->word1;

	rw.bits32 = readl(ptr_reg);
	r = rw.bits.rptr;
	w = rw.bits.wptr;
	writew(r, ptr_reg + 2);

	writel(0, dma_reg);

	/* Loop from read pointer to write pointer of the RX queue
	 * and free up all pages by the queue.
	 */
	while (r != w) {
		mapping = rxd[r].word2.buf_adr;
		r++;
		r &= ((1 << port->rxq_order) - 1);

		if (!mapping)
			continue;

		/* Freeq pointers are one page off */
		gpage = gmac_get_queue_page(geth, port, mapping + PAGE_SIZE);
		if (!gpage) {
			dev_err(geth->dev, "could not find page\n");
			continue;
		}
		/* Release the RX queue reference to the page */
		put_page(gpage->page);
	}

	dma_free_coherent(geth->dev, sizeof(*port->rxq_ring) << port->rxq_order,
			  port->rxq_ring, port->rxq_dma_base);
}

static struct page *geth_freeq_alloc_map_page(struct gemini_ethernet *geth,
					      int pn)
{
	struct gmac_rxdesc *freeq_entry;
	struct gmac_queue_page *gpage;
	unsigned int fpp_order;
	unsigned int frag_len;
	dma_addr_t mapping;
	struct page *page;
	int i;

	/* First allocate and DMA map a single page */
	page = alloc_page(GFP_ATOMIC);
	if (!page)
		return NULL;

	mapping = dma_map_single(geth->dev, page_address(page),
				 PAGE_SIZE, DMA_FROM_DEVICE);
	if (dma_mapping_error(geth->dev, mapping)) {
		put_page(page);
		return NULL;
	}

	/* The assign the page mapping (physical address) to the buffer address
	 * in the hardware queue. PAGE_SHIFT on ARM is 12 (1 page is 4096 bytes,
	 * 4k), and the default RX frag order is 11 (fragments are up 20 2048
	 * bytes, 2k) so fpp_order (fragments per page order) is default 1. Thus
	 * each page normally needs two entries in the queue.
	 */
	frag_len = 1 << geth->freeq_frag_order; /* Usually 2048 */
	fpp_order = PAGE_SHIFT - geth->freeq_frag_order;
	freeq_entry = geth->freeq_ring + (pn << fpp_order);
	dev_dbg(geth->dev, "allocate page %d fragment length %d fragments per page %d, freeq entry %p\n",
		 pn, frag_len, (1 << fpp_order), freeq_entry);
	for (i = (1 << fpp_order); i > 0; i--) {
		freeq_entry->word2.buf_adr = mapping;
		freeq_entry++;
		mapping += frag_len;
	}

	/* If the freeq entry already has a page mapped, then unmap it. */
	gpage = &geth->freeq_pages[pn];
	if (gpage->page) {
		mapping = geth->freeq_ring[pn << fpp_order].word2.buf_adr;
		dma_unmap_single(geth->dev, mapping, frag_len, DMA_FROM_DEVICE);
		/* This should be the last reference to the page so it gets
		 * released
		 */
		put_page(gpage->page);
	}

	/* Then put our new mapping into the page table */
	dev_dbg(geth->dev, "page %d, DMA addr: %08x, page %p\n",
		pn, (unsigned int)mapping, page);
	gpage->mapping = mapping;
	gpage->page = page;

	return page;
}

/**
 * geth_fill_freeq() - Fill the freeq with empty fragments to use
 * @geth: the ethernet adapter
 * @refill: whether to reset the queue by filling in all freeq entries or
 * just refill it, usually the interrupt to refill the queue happens when
 * the queue is half empty.
 */
static unsigned int geth_fill_freeq(struct gemini_ethernet *geth, bool refill)
{
	unsigned int fpp_order = PAGE_SHIFT - geth->freeq_frag_order;
	unsigned int count = 0;
	unsigned int pn, epn;
	unsigned long flags;
	union dma_rwptr rw;
	unsigned int m_pn;

	/* Mask for page */
	m_pn = (1 << (geth->freeq_order - fpp_order)) - 1;

	spin_lock_irqsave(&geth->freeq_lock, flags);

	rw.bits32 = readl(geth->base + GLOBAL_SWFQ_RWPTR_REG);
	pn = (refill ? rw.bits.wptr : rw.bits.rptr) >> fpp_order;
	epn = (rw.bits.rptr >> fpp_order) - 1;
	epn &= m_pn;

	/* Loop over the freeq ring buffer entries */
	while (pn != epn) {
		struct gmac_queue_page *gpage;
		struct page *page;

		gpage = &geth->freeq_pages[pn];
		page = gpage->page;

		dev_dbg(geth->dev, "fill entry %d page ref count %d add %d refs\n",
			pn, page_ref_count(page), 1 << fpp_order);

		if (page_ref_count(page) > 1) {
			unsigned int fl = (pn - epn) & m_pn;

			if (fl > 64 >> fpp_order)
				break;

			page = geth_freeq_alloc_map_page(geth, pn);
			if (!page)
				break;
		}

		/* Add one reference per fragment in the page */
		page_ref_add(page, 1 << fpp_order);
		count += 1 << fpp_order;
		pn++;
		pn &= m_pn;
	}

	writew(pn << fpp_order, geth->base + GLOBAL_SWFQ_RWPTR_REG + 2);

	spin_unlock_irqrestore(&geth->freeq_lock, flags);

	return count;
}

static int geth_setup_freeq(struct gemini_ethernet *geth)
{
	unsigned int fpp_order = PAGE_SHIFT - geth->freeq_frag_order;
	unsigned int frag_len = 1 << geth->freeq_frag_order;
	unsigned int len = 1 << geth->freeq_order;
	unsigned int pages = len >> fpp_order;
	union queue_threshold qt;
	union dma_skb_size skbsz;
	unsigned int filled;
	unsigned int pn;

	geth->freeq_ring = dma_alloc_coherent(geth->dev,
		sizeof(*geth->freeq_ring) << geth->freeq_order,
		&geth->freeq_dma_base, GFP_KERNEL);
	if (!geth->freeq_ring)
		return -ENOMEM;
	if (geth->freeq_dma_base & ~DMA_Q_BASE_MASK) {
		dev_warn(geth->dev, "queue ring base is not aligned\n");
		goto err_freeq;
	}

	/* Allocate a mapping to page look-up index */
	geth->freeq_pages = kcalloc(pages, sizeof(*geth->freeq_pages),
				    GFP_KERNEL);
	if (!geth->freeq_pages)
		goto err_freeq;
	geth->num_freeq_pages = pages;

	dev_info(geth->dev, "allocate %d pages for queue\n", pages);
	for (pn = 0; pn < pages; pn++)
		if (!geth_freeq_alloc_map_page(geth, pn))
			goto err_freeq_alloc;

	filled = geth_fill_freeq(geth, false);
	if (!filled)
		goto err_freeq_alloc;

	qt.bits32 = readl(geth->base + GLOBAL_QUEUE_THRESHOLD_REG);
	qt.bits.swfq_empty = 32;
	writel(qt.bits32, geth->base + GLOBAL_QUEUE_THRESHOLD_REG);

	skbsz.bits.sw_skb_size = 1 << geth->freeq_frag_order;
	writel(skbsz.bits32, geth->base + GLOBAL_DMA_SKB_SIZE_REG);
	writel(geth->freeq_dma_base | geth->freeq_order,
	       geth->base + GLOBAL_SW_FREEQ_BASE_SIZE_REG);

	return 0;

err_freeq_alloc:
	while (pn > 0) {
		struct gmac_queue_page *gpage;
		dma_addr_t mapping;

		--pn;
		mapping = geth->freeq_ring[pn << fpp_order].word2.buf_adr;
		dma_unmap_single(geth->dev, mapping, frag_len, DMA_FROM_DEVICE);
		gpage = &geth->freeq_pages[pn];
		put_page(gpage->page);
	}

	kfree(geth->freeq_pages);
err_freeq:
	dma_free_coherent(geth->dev,
			  sizeof(*geth->freeq_ring) << geth->freeq_order,
			  geth->freeq_ring, geth->freeq_dma_base);
	geth->freeq_ring = NULL;
	return -ENOMEM;
}

/**
 * geth_cleanup_freeq() - cleanup the DMA mappings and free the queue
 * @geth: the Gemini global ethernet state
 */
static void geth_cleanup_freeq(struct gemini_ethernet *geth)
{
	unsigned int fpp_order = PAGE_SHIFT - geth->freeq_frag_order;
	unsigned int frag_len = 1 << geth->freeq_frag_order;
	unsigned int len = 1 << geth->freeq_order;
	unsigned int pages = len >> fpp_order;
	unsigned int pn;

	writew(readw(geth->base + GLOBAL_SWFQ_RWPTR_REG),
	       geth->base + GLOBAL_SWFQ_RWPTR_REG + 2);
	writel(0, geth->base + GLOBAL_SW_FREEQ_BASE_SIZE_REG);

	for (pn = 0; pn < pages; pn++) {
		struct gmac_queue_page *gpage;
		dma_addr_t mapping;

		mapping = geth->freeq_ring[pn << fpp_order].word2.buf_adr;
		dma_unmap_single(geth->dev, mapping, frag_len, DMA_FROM_DEVICE);

		gpage = &geth->freeq_pages[pn];
		while (page_ref_count(gpage->page) > 0)
			put_page(gpage->page);
	}

	kfree(geth->freeq_pages);

	dma_free_coherent(geth->dev,
			  sizeof(*geth->freeq_ring) << geth->freeq_order,
			  geth->freeq_ring, geth->freeq_dma_base);
}

/**
 * geth_resize_freeq() - resize the software queue depth
 * @port: the port requesting the change
 *
 * This gets called at least once during probe() so the device queue gets
 * "resized" from the hardware defaults. Since both ports/net devices share
 * the same hardware queue, some synchronization between the ports is
 * needed.
 */
static int geth_resize_freeq(struct gemini_ethernet_port *port)
{
	struct gemini_ethernet *geth = port->geth;
	struct net_device *netdev = port->netdev;
	struct gemini_ethernet_port *other_port;
	struct net_device *other_netdev;
	unsigned int new_size = 0;
	unsigned int new_order;
	unsigned long flags;
	u32 en;
	int ret;

	if (netdev->dev_id == 0)
		other_netdev = geth->port1->netdev;
	else
		other_netdev = geth->port0->netdev;

	if (other_netdev && netif_running(other_netdev))
		return -EBUSY;

	new_size = 1 << (port->rxq_order + 1);
	netdev_dbg(netdev, "port %d size: %d order %d\n",
		   netdev->dev_id,
		   new_size,
		   port->rxq_order);
	if (other_netdev) {
		other_port = netdev_priv(other_netdev);
		new_size += 1 << (other_port->rxq_order + 1);
		netdev_dbg(other_netdev, "port %d size: %d order %d\n",
			   other_netdev->dev_id,
			   (1 << (other_port->rxq_order + 1)),
			   other_port->rxq_order);
	}

	new_order = min(15, ilog2(new_size - 1) + 1);
	dev_dbg(geth->dev, "set shared queue to size %d order %d\n",
		new_size, new_order);
	if (geth->freeq_order == new_order)
		return 0;

	spin_lock_irqsave(&geth->irq_lock, flags);

	/* Disable the software queue IRQs */
	en = readl(geth->base + GLOBAL_INTERRUPT_ENABLE_4_REG);
	en &= ~SWFQ_EMPTY_INT_BIT;
	writel(en, geth->base + GLOBAL_INTERRUPT_ENABLE_4_REG);
	spin_unlock_irqrestore(&geth->irq_lock, flags);

	/* Drop the old queue */
	if (geth->freeq_ring)
		geth_cleanup_freeq(geth);

	/* Allocate a new queue with the desired order */
	geth->freeq_order = new_order;
	ret = geth_setup_freeq(geth);

	/* Restart the interrupts - NOTE if this is the first resize
	 * after probe(), this is where the interrupts get turned on
	 * in the first place.
	 */
	spin_lock_irqsave(&geth->irq_lock, flags);
	en |= SWFQ_EMPTY_INT_BIT;
	writel(en, geth->base + GLOBAL_INTERRUPT_ENABLE_4_REG);
	spin_unlock_irqrestore(&geth->irq_lock, flags);

	return ret;
}

static void gmac_tx_irq_enable(struct net_device *netdev,
			       unsigned int txq, int en)
{
	struct gemini_ethernet_port *port = netdev_priv(netdev);
	struct gemini_ethernet *geth = port->geth;
	u32 val, mask;

	netdev_dbg(netdev, "%s device %d\n", __func__, netdev->dev_id);

	mask = GMAC0_IRQ0_TXQ0_INTS << (6 * netdev->dev_id + txq);

	if (en)
		writel(mask, geth->base + GLOBAL_INTERRUPT_STATUS_0_REG);

	val = readl(geth->base + GLOBAL_INTERRUPT_ENABLE_0_REG);
	val = en ? val | mask : val & ~mask;
	writel(val, geth->base + GLOBAL_INTERRUPT_ENABLE_0_REG);
}

static void gmac_tx_irq(struct net_device *netdev, unsigned int txq_num)
{
	struct netdev_queue *ntxq = netdev_get_tx_queue(netdev, txq_num);

	gmac_tx_irq_enable(netdev, txq_num, 0);
	netif_tx_wake_queue(ntxq);
}

static int gmac_map_tx_bufs(struct net_device *netdev, struct sk_buff *skb,
			    struct gmac_txq *txq, unsigned short *desc)
{
	struct gemini_ethernet_port *port = netdev_priv(netdev);
	struct skb_shared_info *skb_si =  skb_shinfo(skb);
	unsigned short m = (1 << port->txq_order) - 1;
	short frag, last_frag = skb_si->nr_frags - 1;
	struct gemini_ethernet *geth = port->geth;
	unsigned int word1, word3, buflen;
	unsigned short w = *desc;
	struct gmac_txdesc *txd;
	skb_frag_t *skb_frag;
	dma_addr_t mapping;
	unsigned short mtu;
	void *buffer;

	mtu  = ETH_HLEN;
	mtu += netdev->mtu;
	if (skb->protocol == htons(ETH_P_8021Q))
		mtu += VLAN_HLEN;

	word1 = skb->len;
	word3 = SOF_BIT;

	if (word1 > mtu) {
		word1 |= TSS_MTU_ENABLE_BIT;
		word3 |= mtu;
	}

	if (skb->ip_summed != CHECKSUM_NONE) {
		int tcp = 0;

		if (skb->protocol == htons(ETH_P_IP)) {
			word1 |= TSS_IP_CHKSUM_BIT;
			tcp = ip_hdr(skb)->protocol == IPPROTO_TCP;
		} else { /* IPv6 */
			word1 |= TSS_IPV6_ENABLE_BIT;
			tcp = ipv6_hdr(skb)->nexthdr == IPPROTO_TCP;
		}

		word1 |= tcp ? TSS_TCP_CHKSUM_BIT : TSS_UDP_CHKSUM_BIT;
	}

	frag = -1;
	while (frag <= last_frag) {
		if (frag == -1) {
			buffer = skb->data;
			buflen = skb_headlen(skb);
		} else {
			skb_frag = skb_si->frags + frag;
			buffer = skb_frag_address(skb_frag);
			buflen = skb_frag_size(skb_frag);
		}

		if (frag == last_frag) {
			word3 |= EOF_BIT;
			txq->skb[w] = skb;
		}

		mapping = dma_map_single(geth->dev, buffer, buflen,
					 DMA_TO_DEVICE);
		if (dma_mapping_error(geth->dev, mapping))
			goto map_error;

		txd = txq->ring + w;
		txd->word0.bits32 = buflen;
		txd->word1.bits32 = word1;
		txd->word2.buf_adr = mapping;
		txd->word3.bits32 = word3;

		word3 &= MTU_SIZE_BIT_MASK;
		w++;
		w &= m;
		frag++;
	}

	*desc = w;
	return 0;

map_error:
	while (w != *desc) {
		w--;
		w &= m;

		dma_unmap_page(geth->dev, txq->ring[w].word2.buf_adr,
			       txq->ring[w].word0.bits.buffer_size,
			       DMA_TO_DEVICE);
	}
	return -ENOMEM;
}

static netdev_tx_t gmac_start_xmit(struct sk_buff *skb,
				   struct net_device *netdev)
{
	struct gemini_ethernet_port *port = netdev_priv(netdev);
	unsigned short m = (1 << port->txq_order) - 1;
	struct netdev_queue *ntxq;
	unsigned short r, w, d;
	void __iomem *ptr_reg;
	struct gmac_txq *txq;
	int txq_num, nfrags;
	union dma_rwptr rw;

	if (skb->len >= 0x10000)
		goto out_drop_free;

	txq_num = skb_get_queue_mapping(skb);
	ptr_reg = port->dma_base + GMAC_SW_TX_QUEUE_PTR_REG(txq_num);
	txq = &port->txq[txq_num];
	ntxq = netdev_get_tx_queue(netdev, txq_num);
	nfrags = skb_shinfo(skb)->nr_frags;

	rw.bits32 = readl(ptr_reg);
	r = rw.bits.rptr;
	w = rw.bits.wptr;

	d = txq->cptr - w - 1;
	d &= m;

	if (d < nfrags + 2) {
		gmac_clean_txq(netdev, txq, r);
		d = txq->cptr - w - 1;
		d &= m;

		if (d < nfrags + 2) {
			netif_tx_stop_queue(ntxq);

			d = txq->cptr + nfrags + 16;
			d &= m;
			txq->ring[d].word3.bits.eofie = 1;
			gmac_tx_irq_enable(netdev, txq_num, 1);

			u64_stats_update_begin(&port->tx_stats_syncp);
			netdev->stats.tx_fifo_errors++;
			u64_stats_update_end(&port->tx_stats_syncp);
			return NETDEV_TX_BUSY;
		}
	}

	if (gmac_map_tx_bufs(netdev, skb, txq, &w)) {
		if (skb_linearize(skb))
			goto out_drop;

		u64_stats_update_begin(&port->tx_stats_syncp);
		port->tx_frags_linearized++;
		u64_stats_update_end(&port->tx_stats_syncp);

		if (gmac_map_tx_bufs(netdev, skb, txq, &w))
			goto out_drop_free;
	}

	writew(w, ptr_reg + 2);

	gmac_clean_txq(netdev, txq, r);
	return NETDEV_TX_OK;

out_drop_free:
	dev_kfree_skb(skb);
out_drop:
	u64_stats_update_begin(&port->tx_stats_syncp);
	port->stats.tx_dropped++;
	u64_stats_update_end(&port->tx_stats_syncp);
	return NETDEV_TX_OK;
}

static void gmac_tx_timeout(struct net_device *netdev, unsigned int txqueue)
{
	netdev_err(netdev, "Tx timeout\n");
	gmac_dump_dma_state(netdev);
}

static void gmac_enable_irq(struct net_device *netdev, int enable)
{
	struct gemini_ethernet_port *port = netdev_priv(netdev);
	struct gemini_ethernet *geth = port->geth;
	unsigned long flags;
	u32 val, mask;

	netdev_dbg(netdev, "%s device %d %s\n", __func__,
		   netdev->dev_id, enable ? "enable" : "disable");
	spin_lock_irqsave(&geth->irq_lock, flags);

	mask = GMAC0_IRQ0_2 << (netdev->dev_id * 2);
	val = readl(geth->base + GLOBAL_INTERRUPT_ENABLE_0_REG);
	val = enable ? (val | mask) : (val & ~mask);
	writel(val, geth->base + GLOBAL_INTERRUPT_ENABLE_0_REG);

	mask = DEFAULT_Q0_INT_BIT << netdev->dev_id;
	val = readl(geth->base + GLOBAL_INTERRUPT_ENABLE_1_REG);
	val = enable ? (val | mask) : (val & ~mask);
	writel(val, geth->base + GLOBAL_INTERRUPT_ENABLE_1_REG);

	mask = GMAC0_IRQ4_8 << (netdev->dev_id * 8);
	val = readl(geth->base + GLOBAL_INTERRUPT_ENABLE_4_REG);
	val = enable ? (val | mask) : (val & ~mask);
	writel(val, geth->base + GLOBAL_INTERRUPT_ENABLE_4_REG);

	spin_unlock_irqrestore(&geth->irq_lock, flags);
}

static void gmac_enable_rx_irq(struct net_device *netdev, int enable)
{
	struct gemini_ethernet_port *port = netdev_priv(netdev);
	struct gemini_ethernet *geth = port->geth;
	unsigned long flags;
	u32 val, mask;

	netdev_dbg(netdev, "%s device %d %s\n", __func__, netdev->dev_id,
		   enable ? "enable" : "disable");
	spin_lock_irqsave(&geth->irq_lock, flags);
	mask = DEFAULT_Q0_INT_BIT << netdev->dev_id;

	val = readl(geth->base + GLOBAL_INTERRUPT_ENABLE_1_REG);
	val = enable ? (val | mask) : (val & ~mask);
	writel(val, geth->base + GLOBAL_INTERRUPT_ENABLE_1_REG);

	spin_unlock_irqrestore(&geth->irq_lock, flags);
}

static struct sk_buff *gmac_skb_if_good_frame(struct gemini_ethernet_port *port,
					      union gmac_rxdesc_0 word0,
					      unsigned int frame_len)
{
	unsigned int rx_csum = word0.bits.chksum_status;
	unsigned int rx_status = word0.bits.status;
	struct sk_buff *skb = NULL;

	port->rx_stats[rx_status]++;
	port->rx_csum_stats[rx_csum]++;

	if (word0.bits.derr || word0.bits.perr ||
	    rx_status || frame_len < ETH_ZLEN ||
	    rx_csum >= RX_CHKSUM_IP_ERR_UNKNOWN) {
		port->stats.rx_errors++;

		if (frame_len < ETH_ZLEN || RX_ERROR_LENGTH(rx_status))
			port->stats.rx_length_errors++;
		if (RX_ERROR_OVER(rx_status))
			port->stats.rx_over_errors++;
		if (RX_ERROR_CRC(rx_status))
			port->stats.rx_crc_errors++;
		if (RX_ERROR_FRAME(rx_status))
			port->stats.rx_frame_errors++;
		return NULL;
	}

	skb = napi_get_frags(&port->napi);
	if (!skb)
		goto update_exit;

	if (rx_csum == RX_CHKSUM_IP_UDP_TCP_OK)
		skb->ip_summed = CHECKSUM_UNNECESSARY;

update_exit:
	port->stats.rx_bytes += frame_len;
	port->stats.rx_packets++;
	return skb;
}

static unsigned int gmac_rx(struct net_device *netdev, unsigned int budget)
{
	struct gemini_ethernet_port *port = netdev_priv(netdev);
	unsigned short m = (1 << port->rxq_order) - 1;
	struct gemini_ethernet *geth = port->geth;
	void __iomem *ptr_reg = port->rxq_rwptr;
	unsigned int frame_len, frag_len;
	struct gmac_rxdesc *rx = NULL;
	struct gmac_queue_page *gpage;
	static struct sk_buff *skb;
	union gmac_rxdesc_0 word0;
	union gmac_rxdesc_1 word1;
	union gmac_rxdesc_3 word3;
	struct page *page = NULL;
	unsigned int page_offs;
	unsigned short r, w;
	union dma_rwptr rw;
	dma_addr_t mapping;
	int frag_nr = 0;

	rw.bits32 = readl(ptr_reg);
	/* Reset interrupt as all packages until here are taken into account */
	writel(DEFAULT_Q0_INT_BIT << netdev->dev_id,
	       geth->base + GLOBAL_INTERRUPT_STATUS_1_REG);
	r = rw.bits.rptr;
	w = rw.bits.wptr;

	while (budget && w != r) {
		rx = port->rxq_ring + r;
		word0 = rx->word0;
		word1 = rx->word1;
		mapping = rx->word2.buf_adr;
		word3 = rx->word3;

		r++;
		r &= m;

		frag_len = word0.bits.buffer_size;
		frame_len = word1.bits.byte_count;
		page_offs = mapping & ~PAGE_MASK;

		if (!mapping) {
			netdev_err(netdev,
				   "rxq[%u]: HW BUG: zero DMA desc\n", r);
			goto err_drop;
		}

		/* Freeq pointers are one page off */
		gpage = gmac_get_queue_page(geth, port, mapping + PAGE_SIZE);
		if (!gpage) {
			dev_err(geth->dev, "could not find mapping\n");
			continue;
		}
		page = gpage->page;

		if (word3.bits32 & SOF_BIT) {
			if (skb) {
				napi_free_frags(&port->napi);
				port->stats.rx_dropped++;
			}

			skb = gmac_skb_if_good_frame(port, word0, frame_len);
			if (!skb)
				goto err_drop;

			page_offs += NET_IP_ALIGN;
			frag_len -= NET_IP_ALIGN;
			frag_nr = 0;

		} else if (!skb) {
			put_page(page);
			continue;
		}

		if (word3.bits32 & EOF_BIT)
			frag_len = frame_len - skb->len;

		/* append page frag to skb */
		if (frag_nr == MAX_SKB_FRAGS)
			goto err_drop;

		if (frag_len == 0)
			netdev_err(netdev, "Received fragment with len = 0\n");

		skb_fill_page_desc(skb, frag_nr, page, page_offs, frag_len);
		skb->len += frag_len;
		skb->data_len += frag_len;
		skb->truesize += frag_len;
		frag_nr++;

		if (word3.bits32 & EOF_BIT) {
			napi_gro_frags(&port->napi);
			skb = NULL;
			--budget;
		}
		continue;

err_drop:
		if (skb) {
			napi_free_frags(&port->napi);
			skb = NULL;
		}

		if (mapping)
			put_page(page);

		port->stats.rx_dropped++;
	}

	writew(r, ptr_reg);
	return budget;
}

static int gmac_napi_poll(struct napi_struct *napi, int budget)
{
	struct gemini_ethernet_port *port = netdev_priv(napi->dev);
	struct gemini_ethernet *geth = port->geth;
	unsigned int freeq_threshold;
	unsigned int received;

	freeq_threshold = 1 << (geth->freeq_order - 1);
	u64_stats_update_begin(&port->rx_stats_syncp);

	received = gmac_rx(napi->dev, budget);
	if (received < budget) {
		napi_gro_flush(napi, false);
		napi_complete_done(napi, received);
		gmac_enable_rx_irq(napi->dev, 1);
		++port->rx_napi_exits;
	}

	port->freeq_refill += (budget - received);
	if (port->freeq_refill > freeq_threshold) {
		port->freeq_refill -= freeq_threshold;
		geth_fill_freeq(geth, true);
	}

	u64_stats_update_end(&port->rx_stats_syncp);
	return received;
}

static void gmac_dump_dma_state(struct net_device *netdev)
{
	struct gemini_ethernet_port *port = netdev_priv(netdev);
	struct gemini_ethernet *geth = port->geth;
	void __iomem *ptr_reg;
	u32 reg[5];

	/* Interrupt status */
	reg[0] = readl(geth->base + GLOBAL_INTERRUPT_STATUS_0_REG);
	reg[1] = readl(geth->base + GLOBAL_INTERRUPT_STATUS_1_REG);
	reg[2] = readl(geth->base + GLOBAL_INTERRUPT_STATUS_2_REG);
	reg[3] = readl(geth->base + GLOBAL_INTERRUPT_STATUS_3_REG);
	reg[4] = readl(geth->base + GLOBAL_INTERRUPT_STATUS_4_REG);
	netdev_err(netdev, "IRQ status: 0x%08x 0x%08x 0x%08x 0x%08x 0x%08x\n",
		   reg[0], reg[1], reg[2], reg[3], reg[4]);

	/* Interrupt enable */
	reg[0] = readl(geth->base + GLOBAL_INTERRUPT_ENABLE_0_REG);
	reg[1] = readl(geth->base + GLOBAL_INTERRUPT_ENABLE_1_REG);
	reg[2] = readl(geth->base + GLOBAL_INTERRUPT_ENABLE_2_REG);
	reg[3] = readl(geth->base + GLOBAL_INTERRUPT_ENABLE_3_REG);
	reg[4] = readl(geth->base + GLOBAL_INTERRUPT_ENABLE_4_REG);
	netdev_err(netdev, "IRQ enable: 0x%08x 0x%08x 0x%08x 0x%08x 0x%08x\n",
		   reg[0], reg[1], reg[2], reg[3], reg[4]);

	/* RX DMA status */
	reg[0] = readl(port->dma_base + GMAC_DMA_RX_FIRST_DESC_REG);
	reg[1] = readl(port->dma_base + GMAC_DMA_RX_CURR_DESC_REG);
	reg[2] = GET_RPTR(port->rxq_rwptr);
	reg[3] = GET_WPTR(port->rxq_rwptr);
	netdev_err(netdev, "RX DMA regs: 0x%08x 0x%08x, ptr: %u %u\n",
		   reg[0], reg[1], reg[2], reg[3]);

	reg[0] = readl(port->dma_base + GMAC_DMA_RX_DESC_WORD0_REG);
	reg[1] = readl(port->dma_base + GMAC_DMA_RX_DESC_WORD1_REG);
	reg[2] = readl(port->dma_base + GMAC_DMA_RX_DESC_WORD2_REG);
	reg[3] = readl(port->dma_base + GMAC_DMA_RX_DESC_WORD3_REG);
	netdev_err(netdev, "RX DMA descriptor: 0x%08x 0x%08x 0x%08x 0x%08x\n",
		   reg[0], reg[1], reg[2], reg[3]);

	/* TX DMA status */
	ptr_reg = port->dma_base + GMAC_SW_TX_QUEUE0_PTR_REG;

	reg[0] = readl(port->dma_base + GMAC_DMA_TX_FIRST_DESC_REG);
	reg[1] = readl(port->dma_base + GMAC_DMA_TX_CURR_DESC_REG);
	reg[2] = GET_RPTR(ptr_reg);
	reg[3] = GET_WPTR(ptr_reg);
	netdev_err(netdev, "TX DMA regs: 0x%08x 0x%08x, ptr: %u %u\n",
		   reg[0], reg[1], reg[2], reg[3]);

	reg[0] = readl(port->dma_base + GMAC_DMA_TX_DESC_WORD0_REG);
	reg[1] = readl(port->dma_base + GMAC_DMA_TX_DESC_WORD1_REG);
	reg[2] = readl(port->dma_base + GMAC_DMA_TX_DESC_WORD2_REG);
	reg[3] = readl(port->dma_base + GMAC_DMA_TX_DESC_WORD3_REG);
	netdev_err(netdev, "TX DMA descriptor: 0x%08x 0x%08x 0x%08x 0x%08x\n",
		   reg[0], reg[1], reg[2], reg[3]);

	/* FREE queues status */
	ptr_reg = geth->base + GLOBAL_SWFQ_RWPTR_REG;

	reg[0] = GET_RPTR(ptr_reg);
	reg[1] = GET_WPTR(ptr_reg);

	ptr_reg = geth->base + GLOBAL_HWFQ_RWPTR_REG;

	reg[2] = GET_RPTR(ptr_reg);
	reg[3] = GET_WPTR(ptr_reg);
	netdev_err(netdev, "FQ SW ptr: %u %u, HW ptr: %u %u\n",
		   reg[0], reg[1], reg[2], reg[3]);
}

static void gmac_update_hw_stats(struct net_device *netdev)
{
	struct gemini_ethernet_port *port = netdev_priv(netdev);
	unsigned int rx_discards, rx_mcast, rx_bcast;
	struct gemini_ethernet *geth = port->geth;
	unsigned long flags;

	spin_lock_irqsave(&geth->irq_lock, flags);
	u64_stats_update_begin(&port->ir_stats_syncp);

	rx_discards = readl(port->gmac_base + GMAC_IN_DISCARDS);
	port->hw_stats[0] += rx_discards;
	port->hw_stats[1] += readl(port->gmac_base + GMAC_IN_ERRORS);
	rx_mcast = readl(port->gmac_base + GMAC_IN_MCAST);
	port->hw_stats[2] += rx_mcast;
	rx_bcast = readl(port->gmac_base + GMAC_IN_BCAST);
	port->hw_stats[3] += rx_bcast;
	port->hw_stats[4] += readl(port->gmac_base + GMAC_IN_MAC1);
	port->hw_stats[5] += readl(port->gmac_base + GMAC_IN_MAC2);

	port->stats.rx_missed_errors += rx_discards;
	port->stats.multicast += rx_mcast;
	port->stats.multicast += rx_bcast;

	writel(GMAC0_MIB_INT_BIT << (netdev->dev_id * 8),
	       geth->base + GLOBAL_INTERRUPT_STATUS_4_REG);

	u64_stats_update_end(&port->ir_stats_syncp);
	spin_unlock_irqrestore(&geth->irq_lock, flags);
}

/**
 * gmac_get_intr_flags() - get interrupt status flags for a port from
 * @netdev: the net device for the port to get flags from
 * @i: the interrupt status register 0..4
 */
static u32 gmac_get_intr_flags(struct net_device *netdev, int i)
{
	struct gemini_ethernet_port *port = netdev_priv(netdev);
	struct gemini_ethernet *geth = port->geth;
	void __iomem *irqif_reg, *irqen_reg;
	unsigned int offs, val;

	/* Calculate the offset using the stride of the status registers */
	offs = i * (GLOBAL_INTERRUPT_STATUS_1_REG -
		    GLOBAL_INTERRUPT_STATUS_0_REG);

	irqif_reg = geth->base + GLOBAL_INTERRUPT_STATUS_0_REG + offs;
	irqen_reg = geth->base + GLOBAL_INTERRUPT_ENABLE_0_REG + offs;

	val = readl(irqif_reg) & readl(irqen_reg);
	return val;
}

static enum hrtimer_restart gmac_coalesce_delay_expired(struct hrtimer *timer)
{
	struct gemini_ethernet_port *port =
		container_of(timer, struct gemini_ethernet_port,
			     rx_coalesce_timer);

	napi_schedule(&port->napi);
	return HRTIMER_NORESTART;
}

static irqreturn_t gmac_irq(int irq, void *data)
{
	struct gemini_ethernet_port *port;
	struct net_device *netdev = data;
	struct gemini_ethernet *geth;
	u32 val, orr = 0;

	port = netdev_priv(netdev);
	geth = port->geth;

	val = gmac_get_intr_flags(netdev, 0);
	orr |= val;

	if (val & (GMAC0_IRQ0_2 << (netdev->dev_id * 2))) {
		/* Oh, crap */
		netdev_err(netdev, "hw failure/sw bug\n");
		gmac_dump_dma_state(netdev);

		/* don't know how to recover, just reduce losses */
		gmac_enable_irq(netdev, 0);
		return IRQ_HANDLED;
	}

	if (val & (GMAC0_IRQ0_TXQ0_INTS << (netdev->dev_id * 6)))
		gmac_tx_irq(netdev, 0);

	val = gmac_get_intr_flags(netdev, 1);
	orr |= val;

	if (val & (DEFAULT_Q0_INT_BIT << netdev->dev_id)) {
		gmac_enable_rx_irq(netdev, 0);

		if (!port->rx_coalesce_nsecs) {
			napi_schedule(&port->napi);
		} else {
			ktime_t ktime;

			ktime = ktime_set(0, port->rx_coalesce_nsecs);
			hrtimer_start(&port->rx_coalesce_timer, ktime,
				      HRTIMER_MODE_REL);
		}
	}

	val = gmac_get_intr_flags(netdev, 4);
	orr |= val;

	if (val & (GMAC0_MIB_INT_BIT << (netdev->dev_id * 8)))
		gmac_update_hw_stats(netdev);

	if (val & (GMAC0_RX_OVERRUN_INT_BIT << (netdev->dev_id * 8))) {
		writel(GMAC0_RXDERR_INT_BIT << (netdev->dev_id * 8),
		       geth->base + GLOBAL_INTERRUPT_STATUS_4_REG);

		spin_lock(&geth->irq_lock);
		u64_stats_update_begin(&port->ir_stats_syncp);
		++port->stats.rx_fifo_errors;
		u64_stats_update_end(&port->ir_stats_syncp);
		spin_unlock(&geth->irq_lock);
	}

	return orr ? IRQ_HANDLED : IRQ_NONE;
}

static void gmac_start_dma(struct gemini_ethernet_port *port)
{
	void __iomem *dma_ctrl_reg = port->dma_base + GMAC_DMA_CTRL_REG;
	union gmac_dma_ctrl dma_ctrl;

	dma_ctrl.bits32 = readl(dma_ctrl_reg);
	dma_ctrl.bits.rd_enable = 1;
	dma_ctrl.bits.td_enable = 1;
	dma_ctrl.bits.loopback = 0;
	dma_ctrl.bits.drop_small_ack = 0;
	dma_ctrl.bits.rd_insert_bytes = NET_IP_ALIGN;
	dma_ctrl.bits.rd_prot = HPROT_DATA_CACHE | HPROT_PRIVILIGED;
	dma_ctrl.bits.rd_burst_size = HBURST_INCR8;
	dma_ctrl.bits.rd_bus = HSIZE_8;
	dma_ctrl.bits.td_prot = HPROT_DATA_CACHE;
	dma_ctrl.bits.td_burst_size = HBURST_INCR8;
	dma_ctrl.bits.td_bus = HSIZE_8;

	writel(dma_ctrl.bits32, dma_ctrl_reg);
}

static void gmac_stop_dma(struct gemini_ethernet_port *port)
{
	void __iomem *dma_ctrl_reg = port->dma_base + GMAC_DMA_CTRL_REG;
	union gmac_dma_ctrl dma_ctrl;

	dma_ctrl.bits32 = readl(dma_ctrl_reg);
	dma_ctrl.bits.rd_enable = 0;
	dma_ctrl.bits.td_enable = 0;
	writel(dma_ctrl.bits32, dma_ctrl_reg);
}

static int gmac_open(struct net_device *netdev)
{
	struct gemini_ethernet_port *port = netdev_priv(netdev);
	int err;

	err = request_irq(netdev->irq, gmac_irq,
			  IRQF_SHARED, netdev->name, netdev);
	if (err) {
		netdev_err(netdev, "no IRQ\n");
		return err;
	}

	netif_carrier_off(netdev);
	phy_start(netdev->phydev);

	err = geth_resize_freeq(port);
	/* It's fine if it's just busy, the other port has set up
	 * the freeq in that case.
	 */
	if (err && (err != -EBUSY)) {
		netdev_err(netdev, "could not resize freeq\n");
		goto err_stop_phy;
	}

	err = gmac_setup_rxq(netdev);
	if (err) {
		netdev_err(netdev, "could not setup RXQ\n");
		goto err_stop_phy;
	}

	err = gmac_setup_txqs(netdev);
	if (err) {
		netdev_err(netdev, "could not setup TXQs\n");
		gmac_cleanup_rxq(netdev);
		goto err_stop_phy;
	}

	napi_enable(&port->napi);

	gmac_start_dma(port);
	gmac_enable_irq(netdev, 1);
	gmac_enable_tx_rx(netdev);
	netif_tx_start_all_queues(netdev);

	hrtimer_init(&port->rx_coalesce_timer, CLOCK_MONOTONIC,
		     HRTIMER_MODE_REL);
	port->rx_coalesce_timer.function = &gmac_coalesce_delay_expired;

	netdev_dbg(netdev, "opened\n");

	return 0;

err_stop_phy:
	phy_stop(netdev->phydev);
	free_irq(netdev->irq, netdev);
	return err;
}

static int gmac_stop(struct net_device *netdev)
{
	struct gemini_ethernet_port *port = netdev_priv(netdev);

	hrtimer_cancel(&port->rx_coalesce_timer);
	netif_tx_stop_all_queues(netdev);
	gmac_disable_tx_rx(netdev);
	gmac_stop_dma(port);
	napi_disable(&port->napi);

	gmac_enable_irq(netdev, 0);
	gmac_cleanup_rxq(netdev);
	gmac_cleanup_txqs(netdev);

	phy_stop(netdev->phydev);
	free_irq(netdev->irq, netdev);

	gmac_update_hw_stats(netdev);
	return 0;
}

static void gmac_set_rx_mode(struct net_device *netdev)
{
	struct gemini_ethernet_port *port = netdev_priv(netdev);
	union gmac_rx_fltr filter = { .bits = {
		.broadcast = 1,
		.multicast = 1,
		.unicast = 1,
	} };
	struct netdev_hw_addr *ha;
	unsigned int bit_nr;
	u32 mc_filter[2];

	mc_filter[1] = 0;
	mc_filter[0] = 0;

	if (netdev->flags & IFF_PROMISC) {
		filter.bits.error = 1;
		filter.bits.promiscuous = 1;
		mc_filter[1] = ~0;
		mc_filter[0] = ~0;
	} else if (netdev->flags & IFF_ALLMULTI) {
		mc_filter[1] = ~0;
		mc_filter[0] = ~0;
	} else {
		netdev_for_each_mc_addr(ha, netdev) {
			bit_nr = ~crc32_le(~0, ha->addr, ETH_ALEN) & 0x3f;
			mc_filter[bit_nr >> 5] |= 1 << (bit_nr & 0x1f);
		}
	}

	writel(mc_filter[0], port->gmac_base + GMAC_MCAST_FIL0);
	writel(mc_filter[1], port->gmac_base + GMAC_MCAST_FIL1);
	writel(filter.bits32, port->gmac_base + GMAC_RX_FLTR);
}

static void gmac_write_mac_address(struct net_device *netdev)
{
	struct gemini_ethernet_port *port = netdev_priv(netdev);
	__le32 addr[3];

	memset(addr, 0, sizeof(addr));
	memcpy(addr, netdev->dev_addr, ETH_ALEN);

	writel(le32_to_cpu(addr[0]), port->gmac_base + GMAC_STA_ADD0);
	writel(le32_to_cpu(addr[1]), port->gmac_base + GMAC_STA_ADD1);
	writel(le32_to_cpu(addr[2]), port->gmac_base + GMAC_STA_ADD2);
}

static int gmac_set_mac_address(struct net_device *netdev, void *addr)
{
	struct sockaddr *sa = addr;

	memcpy(netdev->dev_addr, sa->sa_data, ETH_ALEN);
	gmac_write_mac_address(netdev);

	return 0;
}

static void gmac_clear_hw_stats(struct net_device *netdev)
{
	struct gemini_ethernet_port *port = netdev_priv(netdev);

	readl(port->gmac_base + GMAC_IN_DISCARDS);
	readl(port->gmac_base + GMAC_IN_ERRORS);
	readl(port->gmac_base + GMAC_IN_MCAST);
	readl(port->gmac_base + GMAC_IN_BCAST);
	readl(port->gmac_base + GMAC_IN_MAC1);
	readl(port->gmac_base + GMAC_IN_MAC2);
}

static void gmac_get_stats64(struct net_device *netdev,
			     struct rtnl_link_stats64 *stats)
{
	struct gemini_ethernet_port *port = netdev_priv(netdev);
	unsigned int start;

	gmac_update_hw_stats(netdev);

	/* Racing with RX NAPI */
	do {
		start = u64_stats_fetch_begin(&port->rx_stats_syncp);

		stats->rx_packets = port->stats.rx_packets;
		stats->rx_bytes = port->stats.rx_bytes;
		stats->rx_errors = port->stats.rx_errors;
		stats->rx_dropped = port->stats.rx_dropped;

		stats->rx_length_errors = port->stats.rx_length_errors;
		stats->rx_over_errors = port->stats.rx_over_errors;
		stats->rx_crc_errors = port->stats.rx_crc_errors;
		stats->rx_frame_errors = port->stats.rx_frame_errors;

	} while (u64_stats_fetch_retry(&port->rx_stats_syncp, start));

	/* Racing with MIB and TX completion interrupts */
	do {
		start = u64_stats_fetch_begin(&port->ir_stats_syncp);

		stats->tx_errors = port->stats.tx_errors;
		stats->tx_packets = port->stats.tx_packets;
		stats->tx_bytes = port->stats.tx_bytes;

		stats->multicast = port->stats.multicast;
		stats->rx_missed_errors = port->stats.rx_missed_errors;
		stats->rx_fifo_errors = port->stats.rx_fifo_errors;

	} while (u64_stats_fetch_retry(&port->ir_stats_syncp, start));

	/* Racing with hard_start_xmit */
	do {
		start = u64_stats_fetch_begin(&port->tx_stats_syncp);

		stats->tx_dropped = port->stats.tx_dropped;

	} while (u64_stats_fetch_retry(&port->tx_stats_syncp, start));

	stats->rx_dropped += stats->rx_missed_errors;
}

static int gmac_change_mtu(struct net_device *netdev, int new_mtu)
{
	int max_len = gmac_pick_rx_max_len(new_mtu);

	if (max_len < 0)
		return -EINVAL;

	gmac_disable_tx_rx(netdev);

	netdev->mtu = new_mtu;
	gmac_update_config0_reg(netdev, max_len << CONFIG0_MAXLEN_SHIFT,
				CONFIG0_MAXLEN_MASK);

	netdev_update_features(netdev);

	gmac_enable_tx_rx(netdev);

	return 0;
}

static netdev_features_t gmac_fix_features(struct net_device *netdev,
					   netdev_features_t features)
{
	if (netdev->mtu + ETH_HLEN + VLAN_HLEN > MTU_SIZE_BIT_MASK)
		features &= ~GMAC_OFFLOAD_FEATURES;

	return features;
}

static int gmac_set_features(struct net_device *netdev,
			     netdev_features_t features)
{
	struct gemini_ethernet_port *port = netdev_priv(netdev);
	int enable = features & NETIF_F_RXCSUM;
	unsigned long flags;
	u32 reg;

	spin_lock_irqsave(&port->config_lock, flags);

	reg = readl(port->gmac_base + GMAC_CONFIG0);
	reg = enable ? reg | CONFIG0_RX_CHKSUM : reg & ~CONFIG0_RX_CHKSUM;
	writel(reg, port->gmac_base + GMAC_CONFIG0);

	spin_unlock_irqrestore(&port->config_lock, flags);
	return 0;
}

static int gmac_get_sset_count(struct net_device *netdev, int sset)
{
	return sset == ETH_SS_STATS ? GMAC_STATS_NUM : 0;
}

static void gmac_get_strings(struct net_device *netdev, u32 stringset, u8 *data)
{
	if (stringset != ETH_SS_STATS)
		return;

	memcpy(data, gmac_stats_strings, sizeof(gmac_stats_strings));
}

static void gmac_get_ethtool_stats(struct net_device *netdev,
				   struct ethtool_stats *estats, u64 *values)
{
	struct gemini_ethernet_port *port = netdev_priv(netdev);
	unsigned int start;
	u64 *p;
	int i;

	gmac_update_hw_stats(netdev);

	/* Racing with MIB interrupt */
	do {
		p = values;
		start = u64_stats_fetch_begin(&port->ir_stats_syncp);

		for (i = 0; i < RX_STATS_NUM; i++)
			*p++ = port->hw_stats[i];

	} while (u64_stats_fetch_retry(&port->ir_stats_syncp, start));
	values = p;

	/* Racing with RX NAPI */
	do {
		p = values;
		start = u64_stats_fetch_begin(&port->rx_stats_syncp);

		for (i = 0; i < RX_STATUS_NUM; i++)
			*p++ = port->rx_stats[i];
		for (i = 0; i < RX_CHKSUM_NUM; i++)
			*p++ = port->rx_csum_stats[i];
		*p++ = port->rx_napi_exits;

	} while (u64_stats_fetch_retry(&port->rx_stats_syncp, start));
	values = p;

	/* Racing with TX start_xmit */
	do {
		p = values;
		start = u64_stats_fetch_begin(&port->tx_stats_syncp);

		for (i = 0; i < TX_MAX_FRAGS; i++) {
			*values++ = port->tx_frag_stats[i];
			port->tx_frag_stats[i] = 0;
		}
		*values++ = port->tx_frags_linearized;
		*values++ = port->tx_hw_csummed;

	} while (u64_stats_fetch_retry(&port->tx_stats_syncp, start));
}

static int gmac_get_ksettings(struct net_device *netdev,
			      struct ethtool_link_ksettings *cmd)
{
	if (!netdev->phydev)
		return -ENXIO;
	phy_ethtool_ksettings_get(netdev->phydev, cmd);

	return 0;
}

static int gmac_set_ksettings(struct net_device *netdev,
			      const struct ethtool_link_ksettings *cmd)
{
	if (!netdev->phydev)
		return -ENXIO;
	return phy_ethtool_ksettings_set(netdev->phydev, cmd);
}

static int gmac_nway_reset(struct net_device *netdev)
{
	if (!netdev->phydev)
		return -ENXIO;
	return phy_start_aneg(netdev->phydev);
}

static void gmac_get_pauseparam(struct net_device *netdev,
				struct ethtool_pauseparam *pparam)
{
	struct gemini_ethernet_port *port = netdev_priv(netdev);
	union gmac_config0 config0;

	config0.bits32 = readl(port->gmac_base + GMAC_CONFIG0);

	pparam->rx_pause = config0.bits.rx_fc_en;
	pparam->tx_pause = config0.bits.tx_fc_en;
	pparam->autoneg = true;
}

static void gmac_get_ringparam(struct net_device *netdev,
			       struct ethtool_ringparam *rp)
{
	struct gemini_ethernet_port *port = netdev_priv(netdev);

	readl(port->gmac_base + GMAC_CONFIG0);

	rp->rx_max_pending = 1 << 15;
	rp->rx_mini_max_pending = 0;
	rp->rx_jumbo_max_pending = 0;
	rp->tx_max_pending = 1 << 15;

	rp->rx_pending = 1 << port->rxq_order;
	rp->rx_mini_pending = 0;
	rp->rx_jumbo_pending = 0;
	rp->tx_pending = 1 << port->txq_order;
}

static int gmac_set_ringparam(struct net_device *netdev,
			      struct ethtool_ringparam *rp)
{
	struct gemini_ethernet_port *port = netdev_priv(netdev);
	int err = 0;

	if (netif_running(netdev))
		return -EBUSY;

	if (rp->rx_pending) {
		port->rxq_order = min(15, ilog2(rp->rx_pending - 1) + 1);
		err = geth_resize_freeq(port);
	}
	if (rp->tx_pending) {
		port->txq_order = min(15, ilog2(rp->tx_pending - 1) + 1);
		port->irq_every_tx_packets = 1 << (port->txq_order - 2);
	}

	return err;
}

static int gmac_get_coalesce(struct net_device *netdev,
			     struct ethtool_coalesce *ecmd)
{
	struct gemini_ethernet_port *port = netdev_priv(netdev);

	ecmd->rx_max_coalesced_frames = 1;
	ecmd->tx_max_coalesced_frames = port->irq_every_tx_packets;
	ecmd->rx_coalesce_usecs = port->rx_coalesce_nsecs / 1000;

	return 0;
}

static int gmac_set_coalesce(struct net_device *netdev,
			     struct ethtool_coalesce *ecmd)
{
	struct gemini_ethernet_port *port = netdev_priv(netdev);

	if (ecmd->tx_max_coalesced_frames < 1)
		return -EINVAL;
	if (ecmd->tx_max_coalesced_frames >= 1 << port->txq_order)
		return -EINVAL;

	port->irq_every_tx_packets = ecmd->tx_max_coalesced_frames;
	port->rx_coalesce_nsecs = ecmd->rx_coalesce_usecs * 1000;

	return 0;
}

static u32 gmac_get_msglevel(struct net_device *netdev)
{
	struct gemini_ethernet_port *port = netdev_priv(netdev);

	return port->msg_enable;
}

static void gmac_set_msglevel(struct net_device *netdev, u32 level)
{
	struct gemini_ethernet_port *port = netdev_priv(netdev);

	port->msg_enable = level;
}

static void gmac_get_drvinfo(struct net_device *netdev,
			     struct ethtool_drvinfo *info)
{
	strcpy(info->driver,  DRV_NAME);
	strcpy(info->bus_info, netdev->dev_id ? "1" : "0");
}

static const struct net_device_ops gmac_351x_ops = {
	.ndo_init		= gmac_init,
	.ndo_open		= gmac_open,
	.ndo_stop		= gmac_stop,
	.ndo_start_xmit		= gmac_start_xmit,
	.ndo_tx_timeout		= gmac_tx_timeout,
	.ndo_set_rx_mode	= gmac_set_rx_mode,
	.ndo_set_mac_address	= gmac_set_mac_address,
	.ndo_get_stats64	= gmac_get_stats64,
	.ndo_change_mtu		= gmac_change_mtu,
	.ndo_fix_features	= gmac_fix_features,
	.ndo_set_features	= gmac_set_features,
};

static const struct ethtool_ops gmac_351x_ethtool_ops = {
	.supported_coalesce_params = ETHTOOL_COALESCE_RX_USECS |
				     ETHTOOL_COALESCE_MAX_FRAMES,
	.get_sset_count	= gmac_get_sset_count,
	.get_strings	= gmac_get_strings,
	.get_ethtool_stats = gmac_get_ethtool_stats,
	.get_link	= ethtool_op_get_link,
	.get_link_ksettings = gmac_get_ksettings,
	.set_link_ksettings = gmac_set_ksettings,
	.nway_reset	= gmac_nway_reset,
	.get_pauseparam	= gmac_get_pauseparam,
	.get_ringparam	= gmac_get_ringparam,
	.set_ringparam	= gmac_set_ringparam,
	.get_coalesce	= gmac_get_coalesce,
	.set_coalesce	= gmac_set_coalesce,
	.get_msglevel	= gmac_get_msglevel,
	.set_msglevel	= gmac_set_msglevel,
	.get_drvinfo	= gmac_get_drvinfo,
};

static irqreturn_t gemini_port_irq_thread(int irq, void *data)
{
	unsigned long irqmask = SWFQ_EMPTY_INT_BIT;
	struct gemini_ethernet_port *port = data;
	struct gemini_ethernet *geth;
	unsigned long flags;

	geth = port->geth;
	/* The queue is half empty so refill it */
	geth_fill_freeq(geth, true);

	spin_lock_irqsave(&geth->irq_lock, flags);
	/* ACK queue interrupt */
	writel(irqmask, geth->base + GLOBAL_INTERRUPT_STATUS_4_REG);
	/* Enable queue interrupt again */
	irqmask |= readl(geth->base + GLOBAL_INTERRUPT_ENABLE_4_REG);
	writel(irqmask, geth->base + GLOBAL_INTERRUPT_ENABLE_4_REG);
	spin_unlock_irqrestore(&geth->irq_lock, flags);

	return IRQ_HANDLED;
}

static irqreturn_t gemini_port_irq(int irq, void *data)
{
	struct gemini_ethernet_port *port = data;
	struct gemini_ethernet *geth;
	irqreturn_t ret = IRQ_NONE;
	u32 val, en;

	geth = port->geth;
	spin_lock(&geth->irq_lock);

	val = readl(geth->base + GLOBAL_INTERRUPT_STATUS_4_REG);
	en = readl(geth->base + GLOBAL_INTERRUPT_ENABLE_4_REG);

	if (val & en & SWFQ_EMPTY_INT_BIT) {
		/* Disable the queue empty interrupt while we work on
		 * processing the queue. Also disable overrun interrupts
		 * as there is not much we can do about it here.
		 */
		en &= ~(SWFQ_EMPTY_INT_BIT | GMAC0_RX_OVERRUN_INT_BIT
					   | GMAC1_RX_OVERRUN_INT_BIT);
		writel(en, geth->base + GLOBAL_INTERRUPT_ENABLE_4_REG);
		ret = IRQ_WAKE_THREAD;
	}

	spin_unlock(&geth->irq_lock);

	return ret;
}

static void gemini_port_remove(struct gemini_ethernet_port *port)
{
	if (port->netdev) {
		phy_disconnect(port->netdev->phydev);
		unregister_netdev(port->netdev);
	}
	clk_disable_unprepare(port->pclk);
	geth_cleanup_freeq(port->geth);
}

static void gemini_ethernet_init(struct gemini_ethernet *geth)
{
	/* Only do this once both ports are online */
	if (geth->initialized)
		return;
	if (geth->port0 && geth->port1)
		geth->initialized = true;
	else
		return;

	writel(0, geth->base + GLOBAL_INTERRUPT_ENABLE_0_REG);
	writel(0, geth->base + GLOBAL_INTERRUPT_ENABLE_1_REG);
	writel(0, geth->base + GLOBAL_INTERRUPT_ENABLE_2_REG);
	writel(0, geth->base + GLOBAL_INTERRUPT_ENABLE_3_REG);
	writel(0, geth->base + GLOBAL_INTERRUPT_ENABLE_4_REG);

	/* Interrupt config:
	 *
	 *	GMAC0 intr bits ------> int0 ----> eth0
	 *	GMAC1 intr bits ------> int1 ----> eth1
	 *	TOE intr -------------> int1 ----> eth1
	 *	Classification Intr --> int0 ----> eth0
	 *	Default Q0 -----------> int0 ----> eth0
	 *	Default Q1 -----------> int1 ----> eth1
	 *	FreeQ intr -----------> int1 ----> eth1
	 */
	writel(0xCCFC0FC0, geth->base + GLOBAL_INTERRUPT_SELECT_0_REG);
	writel(0x00F00002, geth->base + GLOBAL_INTERRUPT_SELECT_1_REG);
	writel(0xFFFFFFFF, geth->base + GLOBAL_INTERRUPT_SELECT_2_REG);
	writel(0xFFFFFFFF, geth->base + GLOBAL_INTERRUPT_SELECT_3_REG);
	writel(0xFF000003, geth->base + GLOBAL_INTERRUPT_SELECT_4_REG);

	/* edge-triggered interrupts packed to level-triggered one... */
	writel(~0, geth->base + GLOBAL_INTERRUPT_STATUS_0_REG);
	writel(~0, geth->base + GLOBAL_INTERRUPT_STATUS_1_REG);
	writel(~0, geth->base + GLOBAL_INTERRUPT_STATUS_2_REG);
	writel(~0, geth->base + GLOBAL_INTERRUPT_STATUS_3_REG);
	writel(~0, geth->base + GLOBAL_INTERRUPT_STATUS_4_REG);

	/* Set up queue */
	writel(0, geth->base + GLOBAL_SW_FREEQ_BASE_SIZE_REG);
	writel(0, geth->base + GLOBAL_HW_FREEQ_BASE_SIZE_REG);
	writel(0, geth->base + GLOBAL_SWFQ_RWPTR_REG);
	writel(0, geth->base + GLOBAL_HWFQ_RWPTR_REG);

	geth->freeq_frag_order = DEFAULT_RX_BUF_ORDER;
	/* This makes the queue resize on probe() so that we
	 * set up and enable the queue IRQ. FIXME: fragile.
	 */
	geth->freeq_order = 1;
}

static void gemini_port_save_mac_addr(struct gemini_ethernet_port *port)
{
	port->mac_addr[0] =
		cpu_to_le32(readl(port->gmac_base + GMAC_STA_ADD0));
	port->mac_addr[1] =
		cpu_to_le32(readl(port->gmac_base + GMAC_STA_ADD1));
	port->mac_addr[2] =
		cpu_to_le32(readl(port->gmac_base + GMAC_STA_ADD2));
}

static int gemini_ethernet_port_probe(struct platform_device *pdev)
{
	char *port_names[2] = { "ethernet0", "ethernet1" };
	struct gemini_ethernet_port *port;
	struct device *dev = &pdev->dev;
	struct gemini_ethernet *geth;
	struct net_device *netdev;
	struct resource *gmacres;
	struct resource *dmares;
	struct device *parent;
	unsigned int id;
	int irq;
	int ret;

	parent = dev->parent;
	geth = dev_get_drvdata(parent);

	if (!strcmp(dev_name(dev), "60008000.ethernet-port"))
		id = 0;
	else if (!strcmp(dev_name(dev), "6000c000.ethernet-port"))
		id = 1;
	else
		return -ENODEV;

	dev_info(dev, "probe %s ID %d\n", dev_name(dev), id);

	netdev = devm_alloc_etherdev_mqs(dev, sizeof(*port), TX_QUEUE_NUM, TX_QUEUE_NUM);
	if (!netdev) {
		dev_err(dev, "Can't allocate ethernet device #%d\n", id);
		return -ENOMEM;
	}

	port = netdev_priv(netdev);
	SET_NETDEV_DEV(netdev, dev);
	port->netdev = netdev;
	port->id = id;
	port->geth = geth;
	port->dev = dev;
	port->msg_enable = netif_msg_init(debug, DEFAULT_MSG_ENABLE);

	/* DMA memory */
	dmares = platform_get_resource(pdev, IORESOURCE_MEM, 0);
	if (!dmares) {
		dev_err(dev, "no DMA resource\n");
		return -ENODEV;
	}
	port->dma_base = devm_ioremap_resource(dev, dmares);
	if (IS_ERR(port->dma_base))
		return PTR_ERR(port->dma_base);

	/* GMAC config memory */
	gmacres = platform_get_resource(pdev, IORESOURCE_MEM, 1);
	if (!gmacres) {
		dev_err(dev, "no GMAC resource\n");
		return -ENODEV;
	}
	port->gmac_base = devm_ioremap_resource(dev, gmacres);
	if (IS_ERR(port->gmac_base))
		return PTR_ERR(port->gmac_base);

	/* Interrupt */
	irq = platform_get_irq(pdev, 0);
	if (irq <= 0)
		return irq ? irq : -ENODEV;
	port->irq = irq;

	/* Clock the port */
	port->pclk = devm_clk_get(dev, "PCLK");
	if (IS_ERR(port->pclk)) {
		dev_err(dev, "no PCLK\n");
		return PTR_ERR(port->pclk);
	}
	ret = clk_prepare_enable(port->pclk);
	if (ret)
		return ret;

	/* Maybe there is a nice ethernet address we should use */
	gemini_port_save_mac_addr(port);

	/* Reset the port */
	port->reset = devm_reset_control_get_exclusive(dev, NULL);
	if (IS_ERR(port->reset)) {
		dev_err(dev, "no reset\n");
		ret = PTR_ERR(port->reset);
		goto unprepare;
	}
	reset_control_reset(port->reset);
	usleep_range(100, 500);

	/* Assign pointer in the main state container */
	if (!id)
		geth->port0 = port;
	else
		geth->port1 = port;

	/* This will just be done once both ports are up and reset */
	gemini_ethernet_init(geth);

	platform_set_drvdata(pdev, port);

	/* Set up and register the netdev */
	netdev->dev_id = port->id;
	netdev->irq = irq;
	netdev->netdev_ops = &gmac_351x_ops;
	netdev->ethtool_ops = &gmac_351x_ethtool_ops;

	spin_lock_init(&port->config_lock);
	gmac_clear_hw_stats(netdev);

	netdev->hw_features = GMAC_OFFLOAD_FEATURES;
	netdev->features |= GMAC_OFFLOAD_FEATURES | NETIF_F_GRO;
	/* We can handle jumbo frames up to 10236 bytes so, let's accept
	 * payloads of 10236 bytes minus VLAN and ethernet header
	 */
	netdev->min_mtu = ETH_MIN_MTU;
	netdev->max_mtu = 10236 - VLAN_ETH_HLEN;

	port->freeq_refill = 0;
	netif_napi_add(netdev, &port->napi, gmac_napi_poll,
		       DEFAULT_NAPI_WEIGHT);

	if (is_valid_ether_addr((void *)port->mac_addr)) {
		memcpy(netdev->dev_addr, port->mac_addr, ETH_ALEN);
	} else {
		dev_dbg(dev, "ethernet address 0x%08x%08x%08x invalid\n",
			port->mac_addr[0], port->mac_addr[1],
			port->mac_addr[2]);
		dev_info(dev, "using a random ethernet address\n");
		eth_random_addr(netdev->dev_addr);
	}
	gmac_write_mac_address(netdev);

	ret = devm_request_threaded_irq(port->dev,
					port->irq,
					gemini_port_irq,
					gemini_port_irq_thread,
					IRQF_SHARED,
					port_names[port->id],
					port);
	if (ret)
		goto unprepare;
<<<<<<< HEAD
=======

	ret = gmac_setup_phy(netdev);
	if (ret) {
		netdev_err(netdev,
			   "PHY init failed\n");
		goto unprepare;
	}
>>>>>>> 11811d61

	ret = register_netdev(netdev);
	if (ret)
		goto unprepare;

	netdev_info(netdev,
		    "irq %d, DMA @ 0x%pap, GMAC @ 0x%pap\n",
		    port->irq, &dmares->start,
		    &gmacres->start);
<<<<<<< HEAD
	ret = gmac_setup_phy(netdev);
	if (ret)
		netdev_info(netdev,
			    "PHY init failed, deferring to ifup time\n");
=======
>>>>>>> 11811d61
	return 0;

unprepare:
	clk_disable_unprepare(port->pclk);
	return ret;
}

static int gemini_ethernet_port_remove(struct platform_device *pdev)
{
	struct gemini_ethernet_port *port = platform_get_drvdata(pdev);

	gemini_port_remove(port);

	return 0;
}

static const struct of_device_id gemini_ethernet_port_of_match[] = {
	{
		.compatible = "cortina,gemini-ethernet-port",
	},
	{},
};
MODULE_DEVICE_TABLE(of, gemini_ethernet_port_of_match);

static struct platform_driver gemini_ethernet_port_driver = {
	.driver = {
		.name = "gemini-ethernet-port",
		.of_match_table = of_match_ptr(gemini_ethernet_port_of_match),
	},
	.probe = gemini_ethernet_port_probe,
	.remove = gemini_ethernet_port_remove,
};

static int gemini_ethernet_probe(struct platform_device *pdev)
{
	struct device *dev = &pdev->dev;
	struct gemini_ethernet *geth;
	unsigned int retry = 5;
	struct resource *res;
	u32 val;

	/* Global registers */
	geth = devm_kzalloc(dev, sizeof(*geth), GFP_KERNEL);
	if (!geth)
		return -ENOMEM;
	res = platform_get_resource(pdev, IORESOURCE_MEM, 0);
	if (!res)
		return -ENODEV;
	geth->base = devm_ioremap_resource(dev, res);
	if (IS_ERR(geth->base))
		return PTR_ERR(geth->base);
	geth->dev = dev;

	/* Wait for ports to stabilize */
	do {
		udelay(2);
		val = readl(geth->base + GLOBAL_TOE_VERSION_REG);
		barrier();
	} while (!val && --retry);
	if (!retry) {
		dev_err(dev, "failed to reset ethernet\n");
		return -EIO;
	}
	dev_info(dev, "Ethernet device ID: 0x%03x, revision 0x%01x\n",
		 (val >> 4) & 0xFFFU, val & 0xFU);

	spin_lock_init(&geth->irq_lock);
	spin_lock_init(&geth->freeq_lock);

	/* The children will use this */
	platform_set_drvdata(pdev, geth);

	/* Spawn child devices for the two ports */
	return devm_of_platform_populate(dev);
}

static int gemini_ethernet_remove(struct platform_device *pdev)
{
	struct gemini_ethernet *geth = platform_get_drvdata(pdev);

	geth_cleanup_freeq(geth);
	geth->initialized = false;

	return 0;
}

static const struct of_device_id gemini_ethernet_of_match[] = {
	{
		.compatible = "cortina,gemini-ethernet",
	},
	{},
};
MODULE_DEVICE_TABLE(of, gemini_ethernet_of_match);

static struct platform_driver gemini_ethernet_driver = {
	.driver = {
		.name = DRV_NAME,
		.of_match_table = of_match_ptr(gemini_ethernet_of_match),
	},
	.probe = gemini_ethernet_probe,
	.remove = gemini_ethernet_remove,
};

static int __init gemini_ethernet_module_init(void)
{
	int ret;

	ret = platform_driver_register(&gemini_ethernet_port_driver);
	if (ret)
		return ret;

	ret = platform_driver_register(&gemini_ethernet_driver);
	if (ret) {
		platform_driver_unregister(&gemini_ethernet_port_driver);
		return ret;
	}

	return 0;
}
module_init(gemini_ethernet_module_init);

static void __exit gemini_ethernet_module_exit(void)
{
	platform_driver_unregister(&gemini_ethernet_driver);
	platform_driver_unregister(&gemini_ethernet_port_driver);
}
module_exit(gemini_ethernet_module_exit);

MODULE_AUTHOR("Linus Walleij <linus.walleij@linaro.org>");
MODULE_DESCRIPTION("StorLink SL351x (Gemini) ethernet driver");
MODULE_LICENSE("GPL");
MODULE_ALIAS("platform:" DRV_NAME);<|MERGE_RESOLUTION|>--- conflicted
+++ resolved
@@ -2490,8 +2490,6 @@
 					port);
 	if (ret)
 		goto unprepare;
-<<<<<<< HEAD
-=======
 
 	ret = gmac_setup_phy(netdev);
 	if (ret) {
@@ -2499,7 +2497,6 @@
 			   "PHY init failed\n");
 		goto unprepare;
 	}
->>>>>>> 11811d61
 
 	ret = register_netdev(netdev);
 	if (ret)
@@ -2509,13 +2506,6 @@
 		    "irq %d, DMA @ 0x%pap, GMAC @ 0x%pap\n",
 		    port->irq, &dmares->start,
 		    &gmacres->start);
-<<<<<<< HEAD
-	ret = gmac_setup_phy(netdev);
-	if (ret)
-		netdev_info(netdev,
-			    "PHY init failed, deferring to ifup time\n");
-=======
->>>>>>> 11811d61
 	return 0;
 
 unprepare:
