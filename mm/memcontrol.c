--- conflicted
+++ resolved
@@ -6708,12 +6708,8 @@
 			atomic_long_read(&parent->memory.children_low_usage)));
 }
 
-<<<<<<< HEAD
-static int charge_memcg(struct page *page, struct mem_cgroup *memcg, gfp_t gfp)
-=======
 static int charge_memcg(struct folio *folio, struct mem_cgroup *memcg,
 			gfp_t gfp)
->>>>>>> 1a90e9da
 {
 	long nr_pages = folio_nr_pages(folio);
 	int ret;
@@ -6734,17 +6730,10 @@
 }
 
 /**
-<<<<<<< HEAD
- * __mem_cgroup_charge - charge a newly allocated page to a cgroup
- * @page: page to charge
- * @mm: mm context of the victim
- * @gfp_mask: reclaim mode
-=======
- * mem_cgroup_charge - Charge a newly allocated folio to a cgroup.
+ * __mem_cgroup_charge - Charge a newly allocated folio to a cgroup.
  * @folio: Folio to charge.
  * @mm: mm context of the allocating task.
  * @gfp: Reclaim mode.
->>>>>>> 1a90e9da
  *
  * Try to charge @folio to the memcg that @mm belongs to, reclaiming
  * pages according to @gfp if necessary.  If @mm is NULL, try to
@@ -6754,22 +6743,13 @@
  *
  * Return: 0 on success. Otherwise, an error code is returned.
  */
-<<<<<<< HEAD
-int __mem_cgroup_charge(struct page *page, struct mm_struct *mm,
-			gfp_t gfp_mask)
-=======
-int mem_cgroup_charge(struct folio *folio, struct mm_struct *mm, gfp_t gfp)
->>>>>>> 1a90e9da
+int __mem_cgroup_charge(struct folio *folio, struct mm_struct *mm, gfp_t gfp)
 {
 	struct mem_cgroup *memcg;
 	int ret;
 
 	memcg = get_mem_cgroup_from_mm(mm);
-<<<<<<< HEAD
-	ret = charge_memcg(page, memcg, gfp_mask);
-=======
 	ret = charge_memcg(folio, memcg, gfp);
->>>>>>> 1a90e9da
 	css_put(&memcg->css);
 
 	return ret;
@@ -6805,11 +6785,7 @@
 		memcg = get_mem_cgroup_from_mm(mm);
 	rcu_read_unlock();
 
-<<<<<<< HEAD
-	ret = charge_memcg(page, memcg, gfp);
-=======
 	ret = charge_memcg(folio, memcg, gfp);
->>>>>>> 1a90e9da
 
 	css_put(&memcg->css);
 	return ret;
@@ -6945,34 +6921,17 @@
 }
 
 /**
-<<<<<<< HEAD
- * __mem_cgroup_uncharge - uncharge a page
- * @page: page to uncharge
- *
- * Uncharge a page previously charged with __mem_cgroup_charge().
- */
-void __mem_cgroup_uncharge(struct page *page)
+ * __mem_cgroup_uncharge - Uncharge a folio.
+ * @folio: Folio to uncharge.
+ *
+ * Uncharge a folio previously charged with mem_cgroup_charge().
+ */
+void __mem_cgroup_uncharge(struct folio *folio)
 {
 	struct uncharge_gather ug;
-
-	/* Don't touch page->lru of any random page, pre-check: */
-	if (!page_memcg(page))
-=======
- * mem_cgroup_uncharge - Uncharge a folio.
- * @folio: Folio to uncharge.
- *
- * Uncharge a folio previously charged with mem_cgroup_charge().
- */
-void mem_cgroup_uncharge(struct folio *folio)
-{
-	struct uncharge_gather ug;
-
-	if (mem_cgroup_disabled())
-		return;
 
 	/* Don't touch folio->lru of any random page, pre-check: */
 	if (!folio_memcg(folio))
->>>>>>> 1a90e9da
 		return;
 
 	uncharge_gather_clear(&ug);
