--- conflicted
+++ resolved
@@ -284,12 +284,7 @@
 
 config DEBUG_INFO_DWARF5
 	bool "Generate DWARF Version 5 debuginfo"
-<<<<<<< HEAD
-	depends on GCC_VERSION >= 50000 || CC_IS_CLANG
-	depends on CC_IS_GCC || $(success,$(srctree)/scripts/test_dwarf5_support.sh $(CC) $(CLANG_FLAGS))
-=======
 	depends on GCC_VERSION >= 50000 || (CC_IS_CLANG && (AS_IS_LLVM || (AS_IS_GNU && AS_VERSION >= 23502)))
->>>>>>> 11e4b63a
 	depends on !DEBUG_INFO_BTF
 	help
 	  Generate DWARF v5 debug info. Requires binutils 2.35.2, gcc 5.0+ (gcc
@@ -1377,10 +1372,6 @@
 	bool
 	depends on DEBUG_KERNEL && LOCK_DEBUGGING_SUPPORT
 	select STACKTRACE
-<<<<<<< HEAD
-	depends on FRAME_POINTER || MIPS || PPC || S390 || MICROBLAZE || ARM || ARC || X86
-=======
->>>>>>> 11e4b63a
 	select KALLSYMS
 	select KALLSYMS_ALL
 
