--- conflicted
+++ resolved
@@ -889,10 +889,7 @@
 	select CRYPTO_AES
 	select CRYPTO_AES_ARM64
 	select CRYPTO_ALGAPI
-<<<<<<< HEAD
-=======
 	select CRYPTO_AUTHENC
->>>>>>> 11811d61
 	select CRYPTO_SHA1
 	select CRYPTO_SHA256
 	select CRYPTO_SHA512
