--- conflicted
+++ resolved
@@ -26,21 +26,6 @@
 	.codecs = {"INTC10B0"}
 };
 
-static const struct snd_soc_acpi_codecs mtl_essx_83x6 = {
-	.num_codecs = 3,
-	.codecs = { "ESSX8316", "ESSX8326", "ESSX8336"},
-};
-
-static const struct snd_soc_acpi_codecs mtl_lt6911_hdmi = {
-	.num_codecs = 1,
-	.codecs = {"INTC10B0"}
-};
-
-static const struct snd_soc_acpi_codecs mtl_rt5650_amp = {
-	.num_codecs = 1,
-	.codecs = {"10EC5650"}
-};
-
 struct snd_soc_acpi_mach snd_soc_acpi_intel_mtl_machines[] = {
 	{
 		.comp_ids = &mtl_essx_83x6,
@@ -91,43 +76,9 @@
 	{
 		.comp_ids = &mtl_rt5682_rt5682s_hp,
 		.drv_name = "mtl_rt5682_def",
-<<<<<<< HEAD
-		.machine_quirk = snd_soc_acpi_codec_list,
-		.quirk_data = &mtl_rt1019p_amp,
-		.sof_tplg_filename = "sof-mtl-rt1019-rt5682.tplg",
-=======
 		.sof_tplg_filename = "sof-mtl", /* the tplg suffix is added at run time */
 		.tplg_quirk_mask = SND_SOC_ACPI_TPLG_INTEL_AMP_NAME |
 					SND_SOC_ACPI_TPLG_INTEL_CODEC_NAME,
-	},
-	/* place amp-only boards in the end of table */
-	{
-		.id = "INTC10B0",
-		.drv_name = "mtl_lt6911_hdmi_ssp",
-		.sof_tplg_filename = "sof-mtl-hdmi-ssp02.tplg",
->>>>>>> 0c383648
-	},
-	{
-		.comp_ids = &mtl_essx_83x6,
-		.drv_name = "mtl_es83x6_c1_h02",
-		.machine_quirk = snd_soc_acpi_codec_list,
-		.quirk_data = &mtl_lt6911_hdmi,
-		.sof_tplg_filename = "sof-mtl-es83x6-ssp1-hdmi-ssp02.tplg",
-	},
-	{
-		.comp_ids = &mtl_essx_83x6,
-		.drv_name = "sof-essx8336",
-		.sof_tplg_filename = "sof-mtl-es8336", /* the tplg suffix is added at run time */
-		.tplg_quirk_mask = SND_SOC_ACPI_TPLG_INTEL_SSP_NUMBER |
-					SND_SOC_ACPI_TPLG_INTEL_SSP_MSB |
-					SND_SOC_ACPI_TPLG_INTEL_DMIC_NUMBER,
-	},
-	{
-		.id = "10EC5650",
-		.drv_name = "mtl_rt5682_def",
-		.machine_quirk = snd_soc_acpi_codec_list,
-		.quirk_data = &mtl_rt5650_amp,
-		.sof_tplg_filename = "sof-mtl-rt5650.tplg",
 	},
 	/* place amp-only boards in the end of table */
 	{
@@ -328,8 +279,6 @@
 	}
 };
 
-<<<<<<< HEAD
-=======
 static const struct snd_soc_acpi_adr_device rt1316_3_single_adr[] = {
 	{
 		.adr = 0x000330025D131601ull,
@@ -348,7 +297,6 @@
 	}
 };
 
->>>>>>> 0c383648
 static const struct snd_soc_acpi_adr_device rt1318_1_group1_adr[] = {
 	{
 		.adr = 0x000130025D131801ull,
@@ -399,13 +347,6 @@
 	{}
 };
 
-<<<<<<< HEAD
-static const struct snd_soc_acpi_adr_device cs42l43_0_adr[] = {
-	{
-		.adr = 0x00003001FA424301ull,
-		.num_endpoints = 1,
-		.endpoints = &single_endpoint,
-=======
 static const struct snd_soc_acpi_link_adr mtl_712_l0[] = {
 	{
 		.mask = BIT(0),
@@ -447,7 +388,6 @@
 		.adr = 0x00003001FA424301ull,
 		.num_endpoints = ARRAY_SIZE(cs42l43_endpoints),
 		.endpoints = cs42l43_endpoints,
->>>>>>> 0c383648
 		.name_prefix = "cs42l43"
 	}
 };
@@ -457,21 +397,13 @@
 		.adr = 0x00013701FA355601ull,
 		.num_endpoints = 1,
 		.endpoints = &spk_r_endpoint,
-<<<<<<< HEAD
-		.name_prefix = "AMP8"
-=======
 		.name_prefix = "AMP3"
->>>>>>> 0c383648
 	},
 	{
 		.adr = 0x00013601FA355601ull,
 		.num_endpoints = 1,
 		.endpoints = &spk_3_endpoint,
-<<<<<<< HEAD
-		.name_prefix = "AMP7"
-=======
 		.name_prefix = "AMP4"
->>>>>>> 0c383648
 	}
 };
 
@@ -621,8 +553,6 @@
 	{}
 };
 
-<<<<<<< HEAD
-=======
 static const struct snd_soc_acpi_link_adr mtl_rt713_l0_rt1318_l1_rt1713_l3[] = {
 	{
 		.mask = BIT(0),
@@ -666,7 +596,6 @@
 	{}
 };
 
->>>>>>> 0c383648
 static const struct snd_soc_acpi_link_adr mtl_rt713_l0_rt1316_l12[] = {
 	{
 		.mask = BIT(0),
@@ -686,8 +615,6 @@
 	{}
 };
 
-<<<<<<< HEAD
-=======
 static const struct snd_soc_acpi_link_adr mtl_rt711_l0_rt1316_l3[] = {
 	{
 		.mask = BIT(0),
@@ -702,7 +629,6 @@
 	{}
 };
 
->>>>>>> 0c383648
 static const struct snd_soc_acpi_adr_device mx8363_2_adr[] = {
 	{
 		.adr = 0x000230019F836300ull,
@@ -742,8 +668,6 @@
 	{}
 };
 
-<<<<<<< HEAD
-=======
 static const struct snd_soc_acpi_link_adr mtl_cs42l43_l0[] = {
 	{
 		.mask = BIT(0),
@@ -752,7 +676,6 @@
 	},
 };
 
->>>>>>> 0c383648
 static const struct snd_soc_acpi_link_adr mtl_cs42l43_cs35l56[] = {
 	{
 		.mask = BIT(0),
@@ -820,8 +743,6 @@
 		.sof_tplg_filename = "sof-mtl-rt713-l0-rt1316-l12-rt1713-l3.tplg",
 	},
 	{
-<<<<<<< HEAD
-=======
 		.link_mask = GENMASK(3, 0),
 		.links = mtl_rt713_l0_rt1318_l12_rt1713_l3,
 		.drv_name = "sof_sdw",
@@ -834,7 +755,6 @@
 		.sof_tplg_filename = "sof-mtl-rt713-l0-rt1318-l1-rt1713-l3.tplg",
 	},
 	{
->>>>>>> 0c383648
 		.link_mask = GENMASK(2, 0),
 		.links = mtl_rt713_l0_rt1316_l12,
 		.drv_name = "sof_sdw",
@@ -847,15 +767,12 @@
 		.sof_tplg_filename = "sof-mtl-rt712-l0-rt1712-l3.tplg",
 	},
 	{
-<<<<<<< HEAD
-=======
 		.link_mask = BIT(0),
 		.links = mtl_712_l0,
 		.drv_name = "sof_sdw",
 		.sof_tplg_filename = "sof-mtl-rt712-l0.tplg",
 	},
 	{
->>>>>>> 0c383648
 		.link_mask = GENMASK(2, 0),
 		.links = mtl_sdw_rt1318_l12_rt714_l0,
 		.drv_name = "sof_sdw",
@@ -874,15 +791,12 @@
 		.sof_tplg_filename = "sof-mtl-cs42l43-l0-cs35l56-l12.tplg",
 	},
 	{
-<<<<<<< HEAD
-=======
 		.link_mask = BIT(0),
 		.links = mtl_cs42l43_l0,
 		.drv_name = "sof_sdw",
 		.sof_tplg_filename = "sof-mtl-cs42l43-l0.tplg",
 	},
 	{
->>>>>>> 0c383648
 		.link_mask = GENMASK(3, 0),
 		.links = mtl_3_in_1_sdca,
 		.drv_name = "sof_sdw",
@@ -902,12 +816,6 @@
 	},
 	{
 		.link_mask = BIT(0),
-		.links = mtl_rt722_only,
-		.drv_name = "sof_sdw",
-		.sof_tplg_filename = "sof-mtl-rt722-l0.tplg",
-	},
-	{
-		.link_mask = BIT(0),
 		.links = mtl_rvp,
 		.drv_name = "sof_sdw",
 		.sof_tplg_filename = "sof-mtl-rt711.tplg",
