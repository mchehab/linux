/* SPDX-License-Identifier: GPL-2.0 */
/*
 * include/linux/memory.h - generic memory definition
 *
 * This is mainly for topological representation. We define the
 * basic "struct memory_block" here, which can be embedded in per-arch
 * definitions or NUMA information.
 *
 * Basic handling of the devices is done in drivers/base/memory.c
 * and system devices are handled in drivers/base/sys.c.
 *
 * Memory block are exported via sysfs in the class/memory/devices/
 * directory.
 *
 */
#ifndef _LINUX_MEMORY_H_
#define _LINUX_MEMORY_H_

#include <linux/node.h>
#include <linux/compiler.h>
#include <linux/mutex.h>
#include <linux/notifier.h>

#define MIN_MEMORY_BLOCK_SIZE     (1UL << SECTION_SIZE_BITS)

struct memory_block {
	unsigned long start_section_nr;
	unsigned long state;		/* serialized by the dev->lock */
	int online_type;		/* for passing data to online routine */
	int nid;			/* NID for this memory block */
	struct device dev;
<<<<<<< HEAD
=======
	/*
	 * Number of vmemmap pages. These pages
	 * lay at the beginning of the memory block.
	 */
	unsigned long nr_vmemmap_pages;
>>>>>>> 11e4b63a
};

int arch_get_memory_phys_device(unsigned long start_pfn);
unsigned long memory_block_size_bytes(void);
int set_memory_block_size_order(unsigned int order);

/* These states are exposed to userspace as text strings in sysfs */
#define	MEM_ONLINE		(1<<0) /* exposed to userspace */
#define	MEM_GOING_OFFLINE	(1<<1) /* exposed to userspace */
#define	MEM_OFFLINE		(1<<2) /* exposed to userspace */
#define	MEM_GOING_ONLINE	(1<<3)
#define	MEM_CANCEL_ONLINE	(1<<4)
#define	MEM_CANCEL_OFFLINE	(1<<5)

struct memory_notify {
	unsigned long start_pfn;
	unsigned long nr_pages;
	int status_change_nid_normal;
	int status_change_nid_high;
	int status_change_nid;
};

struct notifier_block;
struct mem_section;

/*
 * Priorities for the hotplug memory callback routines (stored in decreasing
 * order in the callback chain)
 */
#define SLAB_CALLBACK_PRI       1
#define IPC_CALLBACK_PRI        10

#ifndef CONFIG_MEMORY_HOTPLUG_SPARSE
static inline void memory_dev_init(void)
{
	return;
}
static inline int register_memory_notifier(struct notifier_block *nb)
{
	return 0;
}
static inline void unregister_memory_notifier(struct notifier_block *nb)
{
}
static inline int memory_notify(unsigned long val, void *v)
{
	return 0;
}
#else
extern int register_memory_notifier(struct notifier_block *nb);
extern void unregister_memory_notifier(struct notifier_block *nb);
int create_memory_block_devices(unsigned long start, unsigned long size,
				unsigned long vmemmap_pages);
void remove_memory_block_devices(unsigned long start, unsigned long size);
extern void memory_dev_init(void);
extern int memory_notify(unsigned long val, void *v);
extern struct memory_block *find_memory_block(struct mem_section *);
typedef int (*walk_memory_blocks_func_t)(struct memory_block *, void *);
extern int walk_memory_blocks(unsigned long start, unsigned long size,
			      void *arg, walk_memory_blocks_func_t func);
extern int for_each_memory_block(void *arg, walk_memory_blocks_func_t func);
#define CONFIG_MEM_BLOCK_SIZE	(PAGES_PER_SECTION<<PAGE_SHIFT)
#endif /* CONFIG_MEMORY_HOTPLUG_SPARSE */

#ifdef CONFIG_MEMORY_HOTPLUG
#define hotplug_memory_notifier(fn, pri) ({		\
	static __meminitdata struct notifier_block fn##_mem_nb =\
		{ .notifier_call = fn, .priority = pri };\
	register_memory_notifier(&fn##_mem_nb);			\
})
#define register_hotmemory_notifier(nb)		register_memory_notifier(nb)
#define unregister_hotmemory_notifier(nb) 	unregister_memory_notifier(nb)
#else
#define hotplug_memory_notifier(fn, pri)	({ 0; })
/* These aren't inline functions due to a GCC bug. */
#define register_hotmemory_notifier(nb)    ({ (void)(nb); 0; })
#define unregister_hotmemory_notifier(nb)  ({ (void)(nb); })
#endif

/*
 * Kernel text modification mutex, used for code patching. Users of this lock
 * can sleep.
 */
extern struct mutex text_mutex;

#endif /* _LINUX_MEMORY_H_ */<|MERGE_RESOLUTION|>--- conflicted
+++ resolved
@@ -29,14 +29,11 @@
 	int online_type;		/* for passing data to online routine */
 	int nid;			/* NID for this memory block */
 	struct device dev;
-<<<<<<< HEAD
-=======
 	/*
 	 * Number of vmemmap pages. These pages
 	 * lay at the beginning of the memory block.
 	 */
 	unsigned long nr_vmemmap_pages;
->>>>>>> 11e4b63a
 };
 
 int arch_get_memory_phys_device(unsigned long start_pfn);
