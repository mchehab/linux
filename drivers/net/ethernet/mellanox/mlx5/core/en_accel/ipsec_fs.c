// SPDX-License-Identifier: GPL-2.0 OR Linux-OpenIB
/* Copyright (c) 2020, Mellanox Technologies inc. All rights reserved. */

#include <linux/netdevice.h>
#include "en.h"
#include "en/fs.h"
#include "eswitch.h"
#include "ipsec.h"
#include "fs_core.h"
#include "lib/ipsec_fs_roce.h"
#include "lib/fs_chains.h"
#include "esw/ipsec_fs.h"
#include "en_rep.h"

#define NUM_IPSEC_FTE BIT(15)
#define MLX5_REFORMAT_TYPE_ADD_ESP_TRANSPORT_SIZE 16
#define IPSEC_TUNNEL_DEFAULT_TTL 0x40

struct mlx5e_ipsec_fc {
	struct mlx5_fc *cnt;
	struct mlx5_fc *drop;
};

struct mlx5e_ipsec_tx {
	struct mlx5e_ipsec_ft ft;
	struct mlx5e_ipsec_miss pol;
	struct mlx5e_ipsec_miss sa;
	struct mlx5e_ipsec_rule status;
	struct mlx5_flow_namespace *ns;
	struct mlx5e_ipsec_fc *fc;
	struct mlx5_fs_chains *chains;
	u8 allow_tunnel_mode : 1;
};

/* IPsec RX flow steering */
static enum mlx5_traffic_types family2tt(u32 family)
{
	if (family == AF_INET)
		return MLX5_TT_IPV4_IPSEC_ESP;
	return MLX5_TT_IPV6_IPSEC_ESP;
}

static struct mlx5e_ipsec_rx *ipsec_rx(struct mlx5e_ipsec *ipsec, u32 family, int type)
{
	if (ipsec->is_uplink_rep && type == XFRM_DEV_OFFLOAD_PACKET)
		return ipsec->rx_esw;

	if (family == AF_INET)
		return ipsec->rx_ipv4;

	return ipsec->rx_ipv6;
}

static struct mlx5e_ipsec_tx *ipsec_tx(struct mlx5e_ipsec *ipsec, int type)
{
	if (ipsec->is_uplink_rep && type == XFRM_DEV_OFFLOAD_PACKET)
		return ipsec->tx_esw;

	return ipsec->tx;
}

static struct mlx5_fs_chains *
ipsec_chains_create(struct mlx5_core_dev *mdev, struct mlx5_flow_table *miss_ft,
		    enum mlx5_flow_namespace_type ns, int base_prio,
		    int base_level, struct mlx5_flow_table **root_ft)
{
	struct mlx5_chains_attr attr = {};
	struct mlx5_fs_chains *chains;
	struct mlx5_flow_table *ft;
	int err;

	attr.flags = MLX5_CHAINS_AND_PRIOS_SUPPORTED |
		     MLX5_CHAINS_IGNORE_FLOW_LEVEL_SUPPORTED;
	attr.max_grp_num = 2;
	attr.default_ft = miss_ft;
	attr.ns = ns;
	attr.fs_base_prio = base_prio;
	attr.fs_base_level = base_level;
	chains = mlx5_chains_create(mdev, &attr);
	if (IS_ERR(chains))
		return chains;

	/* Create chain 0, prio 1, level 0 to connect chains to prev in fs_core */
	ft = mlx5_chains_get_table(chains, 0, 1, 0);
	if (IS_ERR(ft)) {
		err = PTR_ERR(ft);
		goto err_chains_get;
	}

	*root_ft = ft;
	return chains;

err_chains_get:
	mlx5_chains_destroy(chains);
	return ERR_PTR(err);
}

static void ipsec_chains_destroy(struct mlx5_fs_chains *chains)
{
	mlx5_chains_put_table(chains, 0, 1, 0);
	mlx5_chains_destroy(chains);
}

static struct mlx5_flow_table *
ipsec_chains_get_table(struct mlx5_fs_chains *chains, u32 prio)
{
	return mlx5_chains_get_table(chains, 0, prio + 1, 0);
}

static void ipsec_chains_put_table(struct mlx5_fs_chains *chains, u32 prio)
{
	mlx5_chains_put_table(chains, 0, prio + 1, 0);
}

static struct mlx5_flow_table *ipsec_ft_create(struct mlx5_flow_namespace *ns,
					       int level, int prio,
					       int max_num_groups, u32 flags)
{
	struct mlx5_flow_table_attr ft_attr = {};

	ft_attr.autogroup.num_reserved_entries = 1;
	ft_attr.autogroup.max_num_groups = max_num_groups;
	ft_attr.max_fte = NUM_IPSEC_FTE;
	ft_attr.level = level;
	ft_attr.prio = prio;
	ft_attr.flags = flags;

	return mlx5_create_auto_grouped_flow_table(ns, &ft_attr);
}

static int ipsec_status_rule(struct mlx5_core_dev *mdev,
			     struct mlx5e_ipsec_rx *rx,
			     struct mlx5_flow_destination *dest)
{
	u8 action[MLX5_UN_SZ_BYTES(set_add_copy_action_in_auto)] = {};
	struct mlx5_flow_act flow_act = {};
	struct mlx5_modify_hdr *modify_hdr;
	struct mlx5_flow_handle *fte;
	struct mlx5_flow_spec *spec;
	int err;

	spec = kvzalloc(sizeof(*spec), GFP_KERNEL);
	if (!spec)
		return -ENOMEM;

	/* Action to copy 7 bit ipsec_syndrome to regB[24:30] */
	MLX5_SET(copy_action_in, action, action_type, MLX5_ACTION_TYPE_COPY);
	MLX5_SET(copy_action_in, action, src_field, MLX5_ACTION_IN_FIELD_IPSEC_SYNDROME);
	MLX5_SET(copy_action_in, action, src_offset, 0);
	MLX5_SET(copy_action_in, action, length, 7);
	MLX5_SET(copy_action_in, action, dst_field, MLX5_ACTION_IN_FIELD_METADATA_REG_B);
	MLX5_SET(copy_action_in, action, dst_offset, 24);

	modify_hdr = mlx5_modify_header_alloc(mdev, MLX5_FLOW_NAMESPACE_KERNEL,
					      1, action);

	if (IS_ERR(modify_hdr)) {
		err = PTR_ERR(modify_hdr);
		mlx5_core_err(mdev,
			      "fail to alloc ipsec copy modify_header_id err=%d\n", err);
		goto out_spec;
	}

	/* create fte */
	flow_act.action = MLX5_FLOW_CONTEXT_ACTION_MOD_HDR |
			  MLX5_FLOW_CONTEXT_ACTION_FWD_DEST |
			  MLX5_FLOW_CONTEXT_ACTION_COUNT;
	flow_act.modify_hdr = modify_hdr;
	fte = mlx5_add_flow_rules(rx->ft.status, spec, &flow_act, dest, 2);
	if (IS_ERR(fte)) {
		err = PTR_ERR(fte);
		mlx5_core_err(mdev, "fail to add ipsec rx err copy rule err=%d\n", err);
		goto out;
	}

	kvfree(spec);
	rx->status.rule = fte;
	rx->status.modify_hdr = modify_hdr;
	return 0;

out:
	mlx5_modify_header_dealloc(mdev, modify_hdr);
out_spec:
	kvfree(spec);
	return err;
}

static int ipsec_miss_create(struct mlx5_core_dev *mdev,
			     struct mlx5_flow_table *ft,
			     struct mlx5e_ipsec_miss *miss,
			     struct mlx5_flow_destination *dest)
{
	int inlen = MLX5_ST_SZ_BYTES(create_flow_group_in);
	MLX5_DECLARE_FLOW_ACT(flow_act);
	struct mlx5_flow_spec *spec;
	u32 *flow_group_in;
	int err = 0;

	flow_group_in = kvzalloc(inlen, GFP_KERNEL);
	spec = kvzalloc(sizeof(*spec), GFP_KERNEL);
	if (!flow_group_in || !spec) {
		err = -ENOMEM;
		goto out;
	}

	/* Create miss_group */
	MLX5_SET(create_flow_group_in, flow_group_in, start_flow_index, ft->max_fte - 1);
	MLX5_SET(create_flow_group_in, flow_group_in, end_flow_index, ft->max_fte - 1);
	miss->group = mlx5_create_flow_group(ft, flow_group_in);
	if (IS_ERR(miss->group)) {
		err = PTR_ERR(miss->group);
		mlx5_core_err(mdev, "fail to create IPsec miss_group err=%d\n",
			      err);
		goto out;
	}

	/* Create miss rule */
	miss->rule = mlx5_add_flow_rules(ft, spec, &flow_act, dest, 1);
	if (IS_ERR(miss->rule)) {
		mlx5_destroy_flow_group(miss->group);
		err = PTR_ERR(miss->rule);
		mlx5_core_err(mdev, "fail to create IPsec miss_rule err=%d\n",
			      err);
		goto out;
	}
out:
	kvfree(flow_group_in);
	kvfree(spec);
	return err;
}

static void ipsec_rx_ft_disconnect(struct mlx5e_ipsec *ipsec, u32 family)
{
	struct mlx5_ttc_table *ttc = mlx5e_fs_get_ttc(ipsec->fs, false);

	mlx5_ttc_fwd_default_dest(ttc, family2tt(family));
}

static void rx_destroy(struct mlx5_core_dev *mdev, struct mlx5e_ipsec *ipsec,
		       struct mlx5e_ipsec_rx *rx, u32 family)
{
	/* disconnect */
	if (rx != ipsec->rx_esw)
		ipsec_rx_ft_disconnect(ipsec, family);

	if (rx->chains) {
		ipsec_chains_destroy(rx->chains);
	} else {
		mlx5_del_flow_rules(rx->pol.rule);
		mlx5_destroy_flow_group(rx->pol.group);
		mlx5_destroy_flow_table(rx->ft.pol);
	}

	mlx5_del_flow_rules(rx->sa.rule);
	mlx5_destroy_flow_group(rx->sa.group);
	mlx5_destroy_flow_table(rx->ft.sa);
	if (rx->allow_tunnel_mode)
		mlx5_eswitch_unblock_encap(mdev);
	if (rx == ipsec->rx_esw) {
		mlx5_esw_ipsec_rx_status_destroy(ipsec, rx);
	} else {
		mlx5_del_flow_rules(rx->status.rule);
		mlx5_modify_header_dealloc(mdev, rx->status.modify_hdr);
	}
	mlx5_destroy_flow_table(rx->ft.status);

	mlx5_ipsec_fs_roce_rx_destroy(ipsec->roce, family);
}

static void ipsec_rx_create_attr_set(struct mlx5e_ipsec *ipsec,
				     struct mlx5e_ipsec_rx *rx,
				     u32 family,
				     struct mlx5e_ipsec_rx_create_attr *attr)
{
	if (rx == ipsec->rx_esw) {
		/* For packet offload in switchdev mode, RX & TX use FDB namespace */
		attr->ns = ipsec->tx_esw->ns;
		mlx5_esw_ipsec_rx_create_attr_set(ipsec, attr);
		return;
	}

	attr->ns = mlx5e_fs_get_ns(ipsec->fs, false);
	attr->ttc = mlx5e_fs_get_ttc(ipsec->fs, false);
	attr->family = family;
	attr->prio = MLX5E_NIC_PRIO;
	attr->pol_level = MLX5E_ACCEL_FS_POL_FT_LEVEL;
	attr->sa_level = MLX5E_ACCEL_FS_ESP_FT_LEVEL;
	attr->status_level = MLX5E_ACCEL_FS_ESP_FT_ERR_LEVEL;
	attr->chains_ns = MLX5_FLOW_NAMESPACE_KERNEL;
}

static int ipsec_rx_status_pass_dest_get(struct mlx5e_ipsec *ipsec,
					 struct mlx5e_ipsec_rx *rx,
					 struct mlx5e_ipsec_rx_create_attr *attr,
					 struct mlx5_flow_destination *dest)
{
	struct mlx5_flow_table *ft;
	int err;

	if (rx == ipsec->rx_esw)
		return mlx5_esw_ipsec_rx_status_pass_dest_get(ipsec, dest);

	*dest = mlx5_ttc_get_default_dest(attr->ttc, family2tt(attr->family));
	err = mlx5_ipsec_fs_roce_rx_create(ipsec->mdev, ipsec->roce, attr->ns, dest,
					   attr->family, MLX5E_ACCEL_FS_ESP_FT_ROCE_LEVEL,
					   attr->prio);
	if (err)
		return err;

	ft = mlx5_ipsec_fs_roce_ft_get(ipsec->roce, attr->family);
	if (ft) {
		dest->type = MLX5_FLOW_DESTINATION_TYPE_FLOW_TABLE;
		dest->ft = ft;
	}

	return 0;
}

static void ipsec_rx_ft_connect(struct mlx5e_ipsec *ipsec,
				struct mlx5e_ipsec_rx *rx,
				struct mlx5e_ipsec_rx_create_attr *attr)
{
	struct mlx5_flow_destination dest = {};

	dest.type = MLX5_FLOW_DESTINATION_TYPE_FLOW_TABLE;
	dest.ft = rx->ft.pol;
	mlx5_ttc_fwd_dest(attr->ttc, family2tt(attr->family), &dest);
}

static int rx_create(struct mlx5_core_dev *mdev, struct mlx5e_ipsec *ipsec,
		     struct mlx5e_ipsec_rx *rx, u32 family)
{
	struct mlx5e_ipsec_rx_create_attr attr;
	struct mlx5_flow_destination dest[2];
	struct mlx5_flow_table *ft;
	u32 flags = 0;
	int err;

	ipsec_rx_create_attr_set(ipsec, rx, family, &attr);

	err = ipsec_rx_status_pass_dest_get(ipsec, rx, &attr, &dest[0]);
	if (err)
		return err;

	ft = ipsec_ft_create(attr.ns, attr.status_level, attr.prio, 1, 0);
	if (IS_ERR(ft)) {
		err = PTR_ERR(ft);
		goto err_fs_ft_status;
	}
	rx->ft.status = ft;

	dest[1].type = MLX5_FLOW_DESTINATION_TYPE_COUNTER;
	dest[1].counter_id = mlx5_fc_id(rx->fc->cnt);
	if (rx == ipsec->rx_esw)
		err = mlx5_esw_ipsec_rx_status_create(ipsec, rx, dest);
	else
		err = ipsec_status_rule(mdev, rx, dest);
	if (err)
		goto err_add;

	/* Create FT */
	if (mlx5_ipsec_device_caps(mdev) & MLX5_IPSEC_CAP_TUNNEL)
		rx->allow_tunnel_mode = mlx5_eswitch_block_encap(mdev);
	if (rx->allow_tunnel_mode)
		flags = MLX5_FLOW_TABLE_TUNNEL_EN_REFORMAT;
	ft = ipsec_ft_create(attr.ns, attr.sa_level, attr.prio, 2, flags);
	if (IS_ERR(ft)) {
		err = PTR_ERR(ft);
		goto err_fs_ft;
	}
	rx->ft.sa = ft;

	err = ipsec_miss_create(mdev, rx->ft.sa, &rx->sa, dest);
	if (err)
		goto err_fs;

	if (mlx5_ipsec_device_caps(mdev) & MLX5_IPSEC_CAP_PRIO) {
		rx->chains = ipsec_chains_create(mdev, rx->ft.sa,
						 attr.chains_ns,
						 attr.prio,
						 attr.pol_level,
						 &rx->ft.pol);
		if (IS_ERR(rx->chains)) {
			err = PTR_ERR(rx->chains);
			goto err_pol_ft;
		}

		goto connect;
	}

	ft = ipsec_ft_create(attr.ns, attr.pol_level, attr.prio, 2, 0);
	if (IS_ERR(ft)) {
		err = PTR_ERR(ft);
		goto err_pol_ft;
	}
	rx->ft.pol = ft;
	memset(dest, 0x00, 2 * sizeof(*dest));
	dest[0].type = MLX5_FLOW_DESTINATION_TYPE_FLOW_TABLE;
	dest[0].ft = rx->ft.sa;
	err = ipsec_miss_create(mdev, rx->ft.pol, &rx->pol, dest);
	if (err)
		goto err_pol_miss;

connect:
	/* connect */
	if (rx != ipsec->rx_esw)
		ipsec_rx_ft_connect(ipsec, rx, &attr);
	return 0;

err_pol_miss:
	mlx5_destroy_flow_table(rx->ft.pol);
err_pol_ft:
	mlx5_del_flow_rules(rx->sa.rule);
	mlx5_destroy_flow_group(rx->sa.group);
err_fs:
	mlx5_destroy_flow_table(rx->ft.sa);
err_fs_ft:
	if (rx->allow_tunnel_mode)
		mlx5_eswitch_unblock_encap(mdev);
	mlx5_del_flow_rules(rx->status.rule);
	mlx5_modify_header_dealloc(mdev, rx->status.modify_hdr);
err_add:
	mlx5_destroy_flow_table(rx->ft.status);
err_fs_ft_status:
	mlx5_ipsec_fs_roce_rx_destroy(ipsec->roce, family);
	return err;
}

static int rx_get(struct mlx5_core_dev *mdev, struct mlx5e_ipsec *ipsec,
		  struct mlx5e_ipsec_rx *rx, u32 family)
{
	int err;

	if (rx->ft.refcnt)
		goto skip;

	err = mlx5_eswitch_block_mode(mdev);
	if (err)
		return err;

	err = rx_create(mdev, ipsec, rx, family);
	if (err) {
		mlx5_eswitch_unblock_mode(mdev);
		return err;
	}

skip:
	rx->ft.refcnt++;
	return 0;
}

static void rx_put(struct mlx5e_ipsec *ipsec, struct mlx5e_ipsec_rx *rx,
		   u32 family)
{
	if (--rx->ft.refcnt)
		return;

	rx_destroy(ipsec->mdev, ipsec, rx, family);
	mlx5_eswitch_unblock_mode(ipsec->mdev);
}

static struct mlx5e_ipsec_rx *rx_ft_get(struct mlx5_core_dev *mdev,
					struct mlx5e_ipsec *ipsec, u32 family,
					int type)
{
	struct mlx5e_ipsec_rx *rx = ipsec_rx(ipsec, family, type);
	int err;

	mutex_lock(&rx->ft.mutex);
	err = rx_get(mdev, ipsec, rx, family);
	mutex_unlock(&rx->ft.mutex);
	if (err)
		return ERR_PTR(err);

	return rx;
}

static struct mlx5_flow_table *rx_ft_get_policy(struct mlx5_core_dev *mdev,
						struct mlx5e_ipsec *ipsec,
						u32 family, u32 prio, int type)
{
	struct mlx5e_ipsec_rx *rx = ipsec_rx(ipsec, family, type);
	struct mlx5_flow_table *ft;
	int err;

	mutex_lock(&rx->ft.mutex);
	err = rx_get(mdev, ipsec, rx, family);
	if (err)
		goto err_get;

	ft = rx->chains ? ipsec_chains_get_table(rx->chains, prio) : rx->ft.pol;
	if (IS_ERR(ft)) {
		err = PTR_ERR(ft);
		goto err_get_ft;
	}

	mutex_unlock(&rx->ft.mutex);
	return ft;

err_get_ft:
	rx_put(ipsec, rx, family);
err_get:
	mutex_unlock(&rx->ft.mutex);
	return ERR_PTR(err);
}

static void rx_ft_put(struct mlx5e_ipsec *ipsec, u32 family, int type)
{
	struct mlx5e_ipsec_rx *rx = ipsec_rx(ipsec, family, type);

	mutex_lock(&rx->ft.mutex);
	rx_put(ipsec, rx, family);
	mutex_unlock(&rx->ft.mutex);
}

static void rx_ft_put_policy(struct mlx5e_ipsec *ipsec, u32 family, u32 prio, int type)
{
	struct mlx5e_ipsec_rx *rx = ipsec_rx(ipsec, family, type);

	mutex_lock(&rx->ft.mutex);
	if (rx->chains)
		ipsec_chains_put_table(rx->chains, prio);

	rx_put(ipsec, rx, family);
	mutex_unlock(&rx->ft.mutex);
}

static int ipsec_counter_rule_tx(struct mlx5_core_dev *mdev, struct mlx5e_ipsec_tx *tx)
{
	struct mlx5_flow_destination dest = {};
	struct mlx5_flow_act flow_act = {};
	struct mlx5_flow_handle *fte;
	struct mlx5_flow_spec *spec;
	int err;

	spec = kvzalloc(sizeof(*spec), GFP_KERNEL);
	if (!spec)
		return -ENOMEM;

	/* create fte */
	flow_act.action = MLX5_FLOW_CONTEXT_ACTION_ALLOW |
			  MLX5_FLOW_CONTEXT_ACTION_COUNT;
	dest.type = MLX5_FLOW_DESTINATION_TYPE_COUNTER;
	dest.counter_id = mlx5_fc_id(tx->fc->cnt);
	fte = mlx5_add_flow_rules(tx->ft.status, spec, &flow_act, &dest, 1);
	if (IS_ERR(fte)) {
		err = PTR_ERR(fte);
		mlx5_core_err(mdev, "Fail to add ipsec tx counter rule err=%d\n", err);
		goto err_rule;
	}

	kvfree(spec);
	tx->status.rule = fte;
	return 0;

err_rule:
	kvfree(spec);
	return err;
}

/* IPsec TX flow steering */
static void tx_destroy(struct mlx5e_ipsec *ipsec, struct mlx5e_ipsec_tx *tx,
		       struct mlx5_ipsec_fs *roce)
{
	mlx5_ipsec_fs_roce_tx_destroy(roce);
	if (tx->chains) {
		ipsec_chains_destroy(tx->chains);
	} else {
		mlx5_del_flow_rules(tx->pol.rule);
		mlx5_destroy_flow_group(tx->pol.group);
		mlx5_destroy_flow_table(tx->ft.pol);
	}

	if (tx == ipsec->tx_esw) {
		mlx5_del_flow_rules(tx->sa.rule);
		mlx5_destroy_flow_group(tx->sa.group);
	}
	mlx5_destroy_flow_table(tx->ft.sa);
	if (tx->allow_tunnel_mode)
		mlx5_eswitch_unblock_encap(ipsec->mdev);
	mlx5_del_flow_rules(tx->status.rule);
	mlx5_destroy_flow_table(tx->ft.status);
}

static void ipsec_tx_create_attr_set(struct mlx5e_ipsec *ipsec,
				     struct mlx5e_ipsec_tx *tx,
				     struct mlx5e_ipsec_tx_create_attr *attr)
{
	if (tx == ipsec->tx_esw) {
		mlx5_esw_ipsec_tx_create_attr_set(ipsec, attr);
		return;
	}

	attr->prio = 0;
	attr->pol_level = 0;
	attr->sa_level = 1;
	attr->cnt_level = 2;
	attr->chains_ns = MLX5_FLOW_NAMESPACE_EGRESS_IPSEC;
}

static int tx_create(struct mlx5e_ipsec *ipsec, struct mlx5e_ipsec_tx *tx,
		     struct mlx5_ipsec_fs *roce)
{
	struct mlx5_core_dev *mdev = ipsec->mdev;
	struct mlx5e_ipsec_tx_create_attr attr;
	struct mlx5_flow_destination dest = {};
	struct mlx5_flow_table *ft;
	u32 flags = 0;
	int err;

	ipsec_tx_create_attr_set(ipsec, tx, &attr);
	ft = ipsec_ft_create(tx->ns, attr.cnt_level, attr.prio, 1, 0);
	if (IS_ERR(ft))
		return PTR_ERR(ft);
	tx->ft.status = ft;

	err = ipsec_counter_rule_tx(mdev, tx);
	if (err)
		goto err_status_rule;

	if (mlx5_ipsec_device_caps(mdev) & MLX5_IPSEC_CAP_TUNNEL)
		tx->allow_tunnel_mode = mlx5_eswitch_block_encap(mdev);
	if (tx->allow_tunnel_mode)
		flags = MLX5_FLOW_TABLE_TUNNEL_EN_REFORMAT;
	ft = ipsec_ft_create(tx->ns, attr.sa_level, attr.prio, 4, flags);
	if (IS_ERR(ft)) {
		err = PTR_ERR(ft);
		goto err_sa_ft;
	}
	tx->ft.sa = ft;

	if (tx == ipsec->tx_esw) {
		dest.type = MLX5_FLOW_DESTINATION_TYPE_VPORT;
		dest.vport.num = MLX5_VPORT_UPLINK;
		err = ipsec_miss_create(mdev, tx->ft.sa, &tx->sa, &dest);
		if (err)
			goto err_sa_miss;
		memset(&dest, 0, sizeof(dest));
	}

	if (mlx5_ipsec_device_caps(mdev) & MLX5_IPSEC_CAP_PRIO) {
		tx->chains = ipsec_chains_create(
			mdev, tx->ft.sa, attr.chains_ns, attr.prio, attr.pol_level,
			&tx->ft.pol);
		if (IS_ERR(tx->chains)) {
			err = PTR_ERR(tx->chains);
			goto err_pol_ft;
		}

		goto connect_roce;
	}

	ft = ipsec_ft_create(tx->ns, attr.pol_level, attr.prio, 2, 0);
	if (IS_ERR(ft)) {
		err = PTR_ERR(ft);
		goto err_pol_ft;
	}
	tx->ft.pol = ft;
	dest.type = MLX5_FLOW_DESTINATION_TYPE_FLOW_TABLE;
	dest.ft = tx->ft.sa;
	err = ipsec_miss_create(mdev, tx->ft.pol, &tx->pol, &dest);
	if (err) {
		mlx5_destroy_flow_table(tx->ft.pol);
		goto err_pol_ft;
	}

connect_roce:
	err = mlx5_ipsec_fs_roce_tx_create(mdev, roce, tx->ft.pol);
	if (err)
		goto err_roce;
	return 0;

err_roce:
	if (tx->chains) {
		ipsec_chains_destroy(tx->chains);
	} else {
		mlx5_del_flow_rules(tx->pol.rule);
		mlx5_destroy_flow_group(tx->pol.group);
		mlx5_destroy_flow_table(tx->ft.pol);
	}
err_pol_ft:
	if (tx == ipsec->tx_esw) {
		mlx5_del_flow_rules(tx->sa.rule);
		mlx5_destroy_flow_group(tx->sa.group);
	}
err_sa_miss:
	mlx5_destroy_flow_table(tx->ft.sa);
err_sa_ft:
	if (tx->allow_tunnel_mode)
		mlx5_eswitch_unblock_encap(mdev);
	mlx5_del_flow_rules(tx->status.rule);
err_status_rule:
	mlx5_destroy_flow_table(tx->ft.status);
	return err;
}

static void ipsec_esw_tx_ft_policy_set(struct mlx5_core_dev *mdev,
				       struct mlx5_flow_table *ft)
{
#ifdef CONFIG_MLX5_ESWITCH
	struct mlx5_eswitch *esw = mdev->priv.eswitch;
	struct mlx5e_rep_priv *uplink_rpriv;
	struct mlx5e_priv *priv;

	esw->offloads.ft_ipsec_tx_pol = ft;
	uplink_rpriv = mlx5_eswitch_get_uplink_priv(esw, REP_ETH);
	priv = netdev_priv(uplink_rpriv->netdev);
	if (!priv->channels.num)
		return;

	mlx5e_rep_deactivate_channels(priv);
	mlx5e_rep_activate_channels(priv);
#endif
}

static int tx_get(struct mlx5_core_dev *mdev, struct mlx5e_ipsec *ipsec,
		  struct mlx5e_ipsec_tx *tx)
{
	int err;

	if (tx->ft.refcnt)
		goto skip;

	err = mlx5_eswitch_block_mode(mdev);
	if (err)
		return err;

	err = tx_create(ipsec, tx, ipsec->roce);
	if (err) {
		mlx5_eswitch_unblock_mode(mdev);
		return err;
	}

	if (tx == ipsec->tx_esw)
		ipsec_esw_tx_ft_policy_set(mdev, tx->ft.pol);

skip:
	tx->ft.refcnt++;
	return 0;
}

static void tx_put(struct mlx5e_ipsec *ipsec, struct mlx5e_ipsec_tx *tx)
{
	if (--tx->ft.refcnt)
		return;

	if (tx == ipsec->tx_esw) {
		mlx5_esw_ipsec_restore_dest_uplink(ipsec->mdev);
		ipsec_esw_tx_ft_policy_set(ipsec->mdev, NULL);
	}

	tx_destroy(ipsec, tx, ipsec->roce);
	mlx5_eswitch_unblock_mode(ipsec->mdev);
}

static struct mlx5_flow_table *tx_ft_get_policy(struct mlx5_core_dev *mdev,
						struct mlx5e_ipsec *ipsec,
						u32 prio, int type)
{
	struct mlx5e_ipsec_tx *tx = ipsec_tx(ipsec, type);
	struct mlx5_flow_table *ft;
	int err;

	mutex_lock(&tx->ft.mutex);
	err = tx_get(mdev, ipsec, tx);
	if (err)
		goto err_get;

	ft = tx->chains ? ipsec_chains_get_table(tx->chains, prio) : tx->ft.pol;
	if (IS_ERR(ft)) {
		err = PTR_ERR(ft);
		goto err_get_ft;
	}

	mutex_unlock(&tx->ft.mutex);
	return ft;

err_get_ft:
	tx_put(ipsec, tx);
err_get:
	mutex_unlock(&tx->ft.mutex);
	return ERR_PTR(err);
}

static struct mlx5e_ipsec_tx *tx_ft_get(struct mlx5_core_dev *mdev,
					struct mlx5e_ipsec *ipsec, int type)
{
	struct mlx5e_ipsec_tx *tx = ipsec_tx(ipsec, type);
	int err;

	mutex_lock(&tx->ft.mutex);
	err = tx_get(mdev, ipsec, tx);
	mutex_unlock(&tx->ft.mutex);
	if (err)
		return ERR_PTR(err);

	return tx;
}

static void tx_ft_put(struct mlx5e_ipsec *ipsec, int type)
{
	struct mlx5e_ipsec_tx *tx = ipsec_tx(ipsec, type);

	mutex_lock(&tx->ft.mutex);
	tx_put(ipsec, tx);
	mutex_unlock(&tx->ft.mutex);
}

static void tx_ft_put_policy(struct mlx5e_ipsec *ipsec, u32 prio, int type)
{
	struct mlx5e_ipsec_tx *tx = ipsec_tx(ipsec, type);

	mutex_lock(&tx->ft.mutex);
	if (tx->chains)
		ipsec_chains_put_table(tx->chains, prio);

	tx_put(ipsec, tx);
	mutex_unlock(&tx->ft.mutex);
}

static void setup_fte_addr4(struct mlx5_flow_spec *spec, __be32 *saddr,
			    __be32 *daddr)
{
	if (!*saddr && !*daddr)
		return;

	spec->match_criteria_enable |= MLX5_MATCH_OUTER_HEADERS;

	MLX5_SET_TO_ONES(fte_match_param, spec->match_criteria, outer_headers.ip_version);
	MLX5_SET(fte_match_param, spec->match_value, outer_headers.ip_version, 4);

	if (*saddr) {
		memcpy(MLX5_ADDR_OF(fte_match_param, spec->match_value,
				    outer_headers.src_ipv4_src_ipv6.ipv4_layout.ipv4), saddr, 4);
		MLX5_SET_TO_ONES(fte_match_param, spec->match_criteria,
				 outer_headers.src_ipv4_src_ipv6.ipv4_layout.ipv4);
	}

	if (*daddr) {
		memcpy(MLX5_ADDR_OF(fte_match_param, spec->match_value,
				    outer_headers.dst_ipv4_dst_ipv6.ipv4_layout.ipv4), daddr, 4);
		MLX5_SET_TO_ONES(fte_match_param, spec->match_criteria,
				 outer_headers.dst_ipv4_dst_ipv6.ipv4_layout.ipv4);
	}
}

static void setup_fte_addr6(struct mlx5_flow_spec *spec, __be32 *saddr,
			    __be32 *daddr)
{
	if (addr6_all_zero(saddr) && addr6_all_zero(daddr))
		return;

	spec->match_criteria_enable |= MLX5_MATCH_OUTER_HEADERS;

	MLX5_SET_TO_ONES(fte_match_param, spec->match_criteria, outer_headers.ip_version);
	MLX5_SET(fte_match_param, spec->match_value, outer_headers.ip_version, 6);

	if (!addr6_all_zero(saddr)) {
		memcpy(MLX5_ADDR_OF(fte_match_param, spec->match_value,
				    outer_headers.src_ipv4_src_ipv6.ipv6_layout.ipv6), saddr, 16);
		memset(MLX5_ADDR_OF(fte_match_param, spec->match_criteria,
				    outer_headers.src_ipv4_src_ipv6.ipv6_layout.ipv6), 0xff, 16);
	}

	if (!addr6_all_zero(daddr)) {
		memcpy(MLX5_ADDR_OF(fte_match_param, spec->match_value,
				    outer_headers.dst_ipv4_dst_ipv6.ipv6_layout.ipv6), daddr, 16);
		memset(MLX5_ADDR_OF(fte_match_param, spec->match_criteria,
				    outer_headers.dst_ipv4_dst_ipv6.ipv6_layout.ipv6), 0xff, 16);
	}
}

static void setup_fte_esp(struct mlx5_flow_spec *spec)
{
	/* ESP header */
	spec->match_criteria_enable |= MLX5_MATCH_MISC_PARAMETERS;

	MLX5_SET_TO_ONES(fte_match_param, spec->match_criteria, outer_headers.ip_protocol);
	MLX5_SET(fte_match_param, spec->match_value, outer_headers.ip_protocol, IPPROTO_ESP);
}

static void setup_fte_spi(struct mlx5_flow_spec *spec, u32 spi)
{
	/* SPI number */
	spec->match_criteria_enable |= MLX5_MATCH_MISC_PARAMETERS;

	MLX5_SET_TO_ONES(fte_match_param, spec->match_criteria, misc_parameters.outer_esp_spi);
	MLX5_SET(fte_match_param, spec->match_value, misc_parameters.outer_esp_spi, spi);
}

static void setup_fte_no_frags(struct mlx5_flow_spec *spec)
{
	/* Non fragmented */
	spec->match_criteria_enable |= MLX5_MATCH_OUTER_HEADERS;

	MLX5_SET_TO_ONES(fte_match_param, spec->match_criteria, outer_headers.frag);
	MLX5_SET(fte_match_param, spec->match_value, outer_headers.frag, 0);
}

static void setup_fte_reg_a(struct mlx5_flow_spec *spec)
{
	/* Add IPsec indicator in metadata_reg_a */
	spec->match_criteria_enable |= MLX5_MATCH_MISC_PARAMETERS_2;

	MLX5_SET(fte_match_param, spec->match_criteria,
		 misc_parameters_2.metadata_reg_a, MLX5_ETH_WQE_FT_META_IPSEC);
	MLX5_SET(fte_match_param, spec->match_value,
		 misc_parameters_2.metadata_reg_a, MLX5_ETH_WQE_FT_META_IPSEC);
}

static void setup_fte_reg_c4(struct mlx5_flow_spec *spec, u32 reqid)
{
	/* Pass policy check before choosing this SA */
	spec->match_criteria_enable |= MLX5_MATCH_MISC_PARAMETERS_2;

	MLX5_SET_TO_ONES(fte_match_param, spec->match_criteria,
			 misc_parameters_2.metadata_reg_c_4);
	MLX5_SET(fte_match_param, spec->match_value,
		 misc_parameters_2.metadata_reg_c_4, reqid);
}

static void setup_fte_upper_proto_match(struct mlx5_flow_spec *spec, struct upspec *upspec)
{
	switch (upspec->proto) {
	case IPPROTO_UDP:
		if (upspec->dport) {
			MLX5_SET(fte_match_set_lyr_2_4, spec->match_criteria,
				 udp_dport, upspec->dport_mask);
			MLX5_SET(fte_match_set_lyr_2_4, spec->match_value,
				 udp_dport, upspec->dport);
		}
		if (upspec->sport) {
			MLX5_SET(fte_match_set_lyr_2_4, spec->match_criteria,
				 udp_sport, upspec->sport_mask);
			MLX5_SET(fte_match_set_lyr_2_4, spec->match_value,
				 udp_sport, upspec->sport);
		}
		break;
	case IPPROTO_TCP:
		if (upspec->dport) {
			MLX5_SET(fte_match_set_lyr_2_4, spec->match_criteria,
				 tcp_dport, upspec->dport_mask);
			MLX5_SET(fte_match_set_lyr_2_4, spec->match_value,
				 tcp_dport, upspec->dport);
		}
		if (upspec->sport) {
			MLX5_SET(fte_match_set_lyr_2_4, spec->match_criteria,
				 tcp_sport, upspec->sport_mask);
			MLX5_SET(fte_match_set_lyr_2_4, spec->match_value,
				 tcp_sport, upspec->sport);
		}
		break;
	default:
		return;
	}

	spec->match_criteria_enable |= MLX5_MATCH_OUTER_HEADERS;
	MLX5_SET_TO_ONES(fte_match_set_lyr_2_4, spec->match_criteria, ip_protocol);
	MLX5_SET(fte_match_set_lyr_2_4, spec->match_value, ip_protocol, upspec->proto);
}

<<<<<<< HEAD
	if (upspec->sport) {
		MLX5_SET(fte_match_set_lyr_2_4, spec->match_criteria, udp_sport,
			 upspec->sport_mask);
		MLX5_SET(fte_match_set_lyr_2_4, spec->match_value, udp_sport, upspec->sport);
	}
=======
static enum mlx5_flow_namespace_type ipsec_fs_get_ns(struct mlx5e_ipsec *ipsec,
						     int type, u8 dir)
{
	if (ipsec->is_uplink_rep && type == XFRM_DEV_OFFLOAD_PACKET)
		return MLX5_FLOW_NAMESPACE_FDB;

	if (dir == XFRM_DEV_OFFLOAD_IN)
		return MLX5_FLOW_NAMESPACE_KERNEL;

	return MLX5_FLOW_NAMESPACE_EGRESS;
>>>>>>> aad2c2fb
}

static int setup_modify_header(struct mlx5e_ipsec *ipsec, int type, u32 val, u8 dir,
			       struct mlx5_flow_act *flow_act)
{
	enum mlx5_flow_namespace_type ns_type = ipsec_fs_get_ns(ipsec, type, dir);
	u8 action[MLX5_UN_SZ_BYTES(set_add_copy_action_in_auto)] = {};
	struct mlx5_core_dev *mdev = ipsec->mdev;
	struct mlx5_modify_hdr *modify_hdr;

	MLX5_SET(set_action_in, action, action_type, MLX5_ACTION_TYPE_SET);
	switch (dir) {
	case XFRM_DEV_OFFLOAD_IN:
		MLX5_SET(set_action_in, action, field,
			 MLX5_ACTION_IN_FIELD_METADATA_REG_B);
		break;
	case XFRM_DEV_OFFLOAD_OUT:
		MLX5_SET(set_action_in, action, field,
			 MLX5_ACTION_IN_FIELD_METADATA_REG_C_4);
		break;
	default:
		return -EINVAL;
	}

	MLX5_SET(set_action_in, action, data, val);
	MLX5_SET(set_action_in, action, offset, 0);
	MLX5_SET(set_action_in, action, length, 32);

	modify_hdr = mlx5_modify_header_alloc(mdev, ns_type, 1, action);
	if (IS_ERR(modify_hdr)) {
		mlx5_core_err(mdev, "Failed to allocate modify_header %ld\n",
			      PTR_ERR(modify_hdr));
		return PTR_ERR(modify_hdr);
	}

	flow_act->modify_hdr = modify_hdr;
	flow_act->action |= MLX5_FLOW_CONTEXT_ACTION_MOD_HDR;
	return 0;
}

static int
setup_pkt_tunnel_reformat(struct mlx5_core_dev *mdev,
			  struct mlx5_accel_esp_xfrm_attrs *attrs,
			  struct mlx5_pkt_reformat_params *reformat_params)
{
	struct ip_esp_hdr *esp_hdr;
	struct ipv6hdr *ipv6hdr;
	struct ethhdr *eth_hdr;
	struct iphdr *iphdr;
	char *reformatbf;
	size_t bfflen;
	void *hdr;

	bfflen = sizeof(*eth_hdr);

	if (attrs->dir == XFRM_DEV_OFFLOAD_OUT) {
		bfflen += sizeof(*esp_hdr) + 8;

		switch (attrs->family) {
		case AF_INET:
			bfflen += sizeof(*iphdr);
			break;
		case AF_INET6:
			bfflen += sizeof(*ipv6hdr);
			break;
		default:
			return -EINVAL;
		}
	}

	reformatbf = kzalloc(bfflen, GFP_KERNEL);
	if (!reformatbf)
		return -ENOMEM;

	eth_hdr = (struct ethhdr *)reformatbf;
	switch (attrs->family) {
	case AF_INET:
		eth_hdr->h_proto = htons(ETH_P_IP);
		break;
	case AF_INET6:
		eth_hdr->h_proto = htons(ETH_P_IPV6);
		break;
	default:
		goto free_reformatbf;
	}

	ether_addr_copy(eth_hdr->h_dest, attrs->dmac);
	ether_addr_copy(eth_hdr->h_source, attrs->smac);

	switch (attrs->dir) {
	case XFRM_DEV_OFFLOAD_IN:
		reformat_params->type = MLX5_REFORMAT_TYPE_L3_ESP_TUNNEL_TO_L2;
		break;
	case XFRM_DEV_OFFLOAD_OUT:
		reformat_params->type = MLX5_REFORMAT_TYPE_L2_TO_L3_ESP_TUNNEL;
		reformat_params->param_0 = attrs->authsize;

		hdr = reformatbf + sizeof(*eth_hdr);
		switch (attrs->family) {
		case AF_INET:
			iphdr = (struct iphdr *)hdr;
			memcpy(&iphdr->saddr, &attrs->saddr.a4, 4);
			memcpy(&iphdr->daddr, &attrs->daddr.a4, 4);
			iphdr->version = 4;
			iphdr->ihl = 5;
			iphdr->ttl = IPSEC_TUNNEL_DEFAULT_TTL;
			iphdr->protocol = IPPROTO_ESP;
			hdr += sizeof(*iphdr);
			break;
		case AF_INET6:
			ipv6hdr = (struct ipv6hdr *)hdr;
			memcpy(&ipv6hdr->saddr, &attrs->saddr.a6, 16);
			memcpy(&ipv6hdr->daddr, &attrs->daddr.a6, 16);
			ipv6hdr->nexthdr = IPPROTO_ESP;
			ipv6hdr->version = 6;
			ipv6hdr->hop_limit = IPSEC_TUNNEL_DEFAULT_TTL;
			hdr += sizeof(*ipv6hdr);
			break;
		default:
			goto free_reformatbf;
		}

		esp_hdr = (struct ip_esp_hdr *)hdr;
		esp_hdr->spi = htonl(attrs->spi);
		break;
	default:
		goto free_reformatbf;
	}

	reformat_params->size = bfflen;
	reformat_params->data = reformatbf;
	return 0;

free_reformatbf:
	kfree(reformatbf);
	return -EINVAL;
}

static int get_reformat_type(struct mlx5_accel_esp_xfrm_attrs *attrs)
{
	switch (attrs->dir) {
	case XFRM_DEV_OFFLOAD_IN:
		if (attrs->encap)
			return MLX5_REFORMAT_TYPE_DEL_ESP_TRANSPORT_OVER_UDP;
		return MLX5_REFORMAT_TYPE_DEL_ESP_TRANSPORT;
	case XFRM_DEV_OFFLOAD_OUT:
		if (attrs->family == AF_INET) {
			if (attrs->encap)
				return MLX5_REFORMAT_TYPE_ADD_ESP_TRANSPORT_OVER_UDPV4;
			return MLX5_REFORMAT_TYPE_ADD_ESP_TRANSPORT_OVER_IPV4;
		}

		if (attrs->encap)
			return MLX5_REFORMAT_TYPE_ADD_ESP_TRANSPORT_OVER_UDPV6;
		return MLX5_REFORMAT_TYPE_ADD_ESP_TRANSPORT_OVER_IPV6;
	default:
		WARN_ON(true);
	}

	return -EINVAL;
}

static int
setup_pkt_transport_reformat(struct mlx5_accel_esp_xfrm_attrs *attrs,
			     struct mlx5_pkt_reformat_params *reformat_params)
{
	struct udphdr *udphdr;
	char *reformatbf;
	size_t bfflen;
	__be32 spi;
	void *hdr;

	reformat_params->type = get_reformat_type(attrs);
	if (reformat_params->type < 0)
		return reformat_params->type;

	switch (attrs->dir) {
	case XFRM_DEV_OFFLOAD_IN:
		break;
	case XFRM_DEV_OFFLOAD_OUT:
		bfflen = MLX5_REFORMAT_TYPE_ADD_ESP_TRANSPORT_SIZE;
		if (attrs->encap)
			bfflen += sizeof(*udphdr);

		reformatbf = kzalloc(bfflen, GFP_KERNEL);
		if (!reformatbf)
			return -ENOMEM;

		hdr = reformatbf;
		if (attrs->encap) {
			udphdr = (struct udphdr *)reformatbf;
			udphdr->source = attrs->sport;
			udphdr->dest = attrs->dport;
			hdr += sizeof(*udphdr);
		}

		/* convert to network format */
		spi = htonl(attrs->spi);
		memcpy(hdr, &spi, sizeof(spi));

		reformat_params->param_0 = attrs->authsize;
		reformat_params->size = bfflen;
		reformat_params->data = reformatbf;
		break;
	default:
		return -EINVAL;
	}

	return 0;
}

static int setup_pkt_reformat(struct mlx5e_ipsec *ipsec,
			      struct mlx5_accel_esp_xfrm_attrs *attrs,
			      struct mlx5_flow_act *flow_act)
{
	enum mlx5_flow_namespace_type ns_type = ipsec_fs_get_ns(ipsec, attrs->type,
								attrs->dir);
	struct mlx5_pkt_reformat_params reformat_params = {};
	struct mlx5_core_dev *mdev = ipsec->mdev;
	struct mlx5_pkt_reformat *pkt_reformat;
	int ret;

	switch (attrs->mode) {
	case XFRM_MODE_TRANSPORT:
		ret = setup_pkt_transport_reformat(attrs, &reformat_params);
		break;
	case XFRM_MODE_TUNNEL:
		ret = setup_pkt_tunnel_reformat(mdev, attrs, &reformat_params);
		break;
	default:
		ret = -EINVAL;
	}

	if (ret)
		return ret;

	pkt_reformat =
		mlx5_packet_reformat_alloc(mdev, &reformat_params, ns_type);
	kfree(reformat_params.data);
	if (IS_ERR(pkt_reformat))
		return PTR_ERR(pkt_reformat);

	flow_act->pkt_reformat = pkt_reformat;
	flow_act->action |= MLX5_FLOW_CONTEXT_ACTION_PACKET_REFORMAT;
	return 0;
}

static int rx_add_rule(struct mlx5e_ipsec_sa_entry *sa_entry)
{
	struct mlx5_accel_esp_xfrm_attrs *attrs = &sa_entry->attrs;
	struct mlx5_core_dev *mdev = mlx5e_ipsec_sa2dev(sa_entry);
	struct mlx5e_ipsec *ipsec = sa_entry->ipsec;
	struct mlx5_flow_destination dest[2];
	struct mlx5_flow_act flow_act = {};
	struct mlx5_flow_handle *rule;
	struct mlx5_flow_spec *spec;
	struct mlx5e_ipsec_rx *rx;
	struct mlx5_fc *counter;
	int err = 0;

	rx = rx_ft_get(mdev, ipsec, attrs->family, attrs->type);
	if (IS_ERR(rx))
		return PTR_ERR(rx);

	spec = kvzalloc(sizeof(*spec), GFP_KERNEL);
	if (!spec) {
		err = -ENOMEM;
		goto err_alloc;
	}

	if (attrs->family == AF_INET)
		setup_fte_addr4(spec, &attrs->saddr.a4, &attrs->daddr.a4);
	else
		setup_fte_addr6(spec, attrs->saddr.a6, attrs->daddr.a6);

	setup_fte_spi(spec, attrs->spi);
	setup_fte_esp(spec);
	setup_fte_no_frags(spec);
	setup_fte_upper_proto_match(spec, &attrs->upspec);

	if (rx != ipsec->rx_esw)
		err = setup_modify_header(ipsec, attrs->type,
					  sa_entry->ipsec_obj_id | BIT(31),
					  XFRM_DEV_OFFLOAD_IN, &flow_act);
	else
		err = mlx5_esw_ipsec_rx_setup_modify_header(sa_entry, &flow_act);

	if (err)
		goto err_mod_header;

	switch (attrs->type) {
	case XFRM_DEV_OFFLOAD_PACKET:
		err = setup_pkt_reformat(ipsec, attrs, &flow_act);
		if (err)
			goto err_pkt_reformat;
		break;
	default:
		break;
	}

	counter = mlx5_fc_create(mdev, true);
	if (IS_ERR(counter)) {
		err = PTR_ERR(counter);
		goto err_add_cnt;
	}
	flow_act.crypto.type = MLX5_FLOW_CONTEXT_ENCRYPT_DECRYPT_TYPE_IPSEC;
	flow_act.crypto.obj_id = sa_entry->ipsec_obj_id;
	flow_act.flags |= FLOW_ACT_NO_APPEND;
	flow_act.action |= MLX5_FLOW_CONTEXT_ACTION_CRYPTO_DECRYPT |
			   MLX5_FLOW_CONTEXT_ACTION_COUNT;
	if (attrs->drop)
		flow_act.action |= MLX5_FLOW_CONTEXT_ACTION_DROP;
	else
		flow_act.action |= MLX5_FLOW_CONTEXT_ACTION_FWD_DEST;
	dest[0].type = MLX5_FLOW_DESTINATION_TYPE_FLOW_TABLE;
	dest[0].ft = rx->ft.status;
	dest[1].type = MLX5_FLOW_DESTINATION_TYPE_COUNTER;
	dest[1].counter_id = mlx5_fc_id(counter);
	rule = mlx5_add_flow_rules(rx->ft.sa, spec, &flow_act, dest, 2);
	if (IS_ERR(rule)) {
		err = PTR_ERR(rule);
		mlx5_core_err(mdev, "fail to add RX ipsec rule err=%d\n", err);
		goto err_add_flow;
	}
	kvfree(spec);

	sa_entry->ipsec_rule.rule = rule;
	sa_entry->ipsec_rule.modify_hdr = flow_act.modify_hdr;
	sa_entry->ipsec_rule.fc = counter;
	sa_entry->ipsec_rule.pkt_reformat = flow_act.pkt_reformat;
	return 0;

err_add_flow:
	mlx5_fc_destroy(mdev, counter);
err_add_cnt:
	if (flow_act.pkt_reformat)
		mlx5_packet_reformat_dealloc(mdev, flow_act.pkt_reformat);
err_pkt_reformat:
	mlx5_modify_header_dealloc(mdev, flow_act.modify_hdr);
err_mod_header:
	kvfree(spec);
err_alloc:
	rx_ft_put(ipsec, attrs->family, attrs->type);
	return err;
}

static int tx_add_rule(struct mlx5e_ipsec_sa_entry *sa_entry)
{
	struct mlx5_accel_esp_xfrm_attrs *attrs = &sa_entry->attrs;
	struct mlx5_core_dev *mdev = mlx5e_ipsec_sa2dev(sa_entry);
	struct mlx5e_ipsec *ipsec = sa_entry->ipsec;
	struct mlx5_flow_destination dest[2];
	struct mlx5_flow_act flow_act = {};
	struct mlx5_flow_handle *rule;
	struct mlx5_flow_spec *spec;
	struct mlx5e_ipsec_tx *tx;
	struct mlx5_fc *counter;
	int err;

	tx = tx_ft_get(mdev, ipsec, attrs->type);
	if (IS_ERR(tx))
		return PTR_ERR(tx);

	spec = kvzalloc(sizeof(*spec), GFP_KERNEL);
	if (!spec) {
		err = -ENOMEM;
		goto err_alloc;
	}

	if (attrs->family == AF_INET)
		setup_fte_addr4(spec, &attrs->saddr.a4, &attrs->daddr.a4);
	else
		setup_fte_addr6(spec, attrs->saddr.a6, attrs->daddr.a6);

	setup_fte_no_frags(spec);
	setup_fte_upper_proto_match(spec, &attrs->upspec);

	switch (attrs->type) {
	case XFRM_DEV_OFFLOAD_CRYPTO:
		setup_fte_spi(spec, attrs->spi);
		setup_fte_esp(spec);
		setup_fte_reg_a(spec);
		break;
	case XFRM_DEV_OFFLOAD_PACKET:
		if (attrs->reqid)
			setup_fte_reg_c4(spec, attrs->reqid);
		err = setup_pkt_reformat(ipsec, attrs, &flow_act);
		if (err)
			goto err_pkt_reformat;
		break;
	default:
		break;
	}

	counter = mlx5_fc_create(mdev, true);
	if (IS_ERR(counter)) {
		err = PTR_ERR(counter);
		goto err_add_cnt;
	}

	flow_act.crypto.type = MLX5_FLOW_CONTEXT_ENCRYPT_DECRYPT_TYPE_IPSEC;
	flow_act.crypto.obj_id = sa_entry->ipsec_obj_id;
	flow_act.flags |= FLOW_ACT_NO_APPEND;
	flow_act.action |= MLX5_FLOW_CONTEXT_ACTION_CRYPTO_ENCRYPT |
			   MLX5_FLOW_CONTEXT_ACTION_COUNT;
	if (attrs->drop)
		flow_act.action |= MLX5_FLOW_CONTEXT_ACTION_DROP;
	else
		flow_act.action |= MLX5_FLOW_CONTEXT_ACTION_FWD_DEST;

	dest[0].ft = tx->ft.status;
	dest[0].type = MLX5_FLOW_DESTINATION_TYPE_FLOW_TABLE;
	dest[1].type = MLX5_FLOW_DESTINATION_TYPE_COUNTER;
	dest[1].counter_id = mlx5_fc_id(counter);
	rule = mlx5_add_flow_rules(tx->ft.sa, spec, &flow_act, dest, 2);
	if (IS_ERR(rule)) {
		err = PTR_ERR(rule);
		mlx5_core_err(mdev, "fail to add TX ipsec rule err=%d\n", err);
		goto err_add_flow;
	}

	kvfree(spec);
	sa_entry->ipsec_rule.rule = rule;
	sa_entry->ipsec_rule.fc = counter;
	sa_entry->ipsec_rule.pkt_reformat = flow_act.pkt_reformat;
	return 0;

err_add_flow:
	mlx5_fc_destroy(mdev, counter);
err_add_cnt:
	if (flow_act.pkt_reformat)
		mlx5_packet_reformat_dealloc(mdev, flow_act.pkt_reformat);
err_pkt_reformat:
	kvfree(spec);
err_alloc:
	tx_ft_put(ipsec, attrs->type);
	return err;
}

static int tx_add_policy(struct mlx5e_ipsec_pol_entry *pol_entry)
{
	struct mlx5_accel_pol_xfrm_attrs *attrs = &pol_entry->attrs;
	struct mlx5_core_dev *mdev = mlx5e_ipsec_pol2dev(pol_entry);
	struct mlx5e_ipsec *ipsec = pol_entry->ipsec;
	struct mlx5_flow_destination dest[2] = {};
	struct mlx5_flow_act flow_act = {};
	struct mlx5_flow_handle *rule;
	struct mlx5_flow_spec *spec;
	struct mlx5_flow_table *ft;
	struct mlx5e_ipsec_tx *tx;
	int err, dstn = 0;

	ft = tx_ft_get_policy(mdev, ipsec, attrs->prio, attrs->type);
	if (IS_ERR(ft))
		return PTR_ERR(ft);

	spec = kvzalloc(sizeof(*spec), GFP_KERNEL);
	if (!spec) {
		err = -ENOMEM;
		goto err_alloc;
	}

	tx = ipsec_tx(ipsec, attrs->type);
	if (attrs->family == AF_INET)
		setup_fte_addr4(spec, &attrs->saddr.a4, &attrs->daddr.a4);
	else
		setup_fte_addr6(spec, attrs->saddr.a6, attrs->daddr.a6);

	setup_fte_no_frags(spec);
	setup_fte_upper_proto_match(spec, &attrs->upspec);

	switch (attrs->action) {
	case XFRM_POLICY_ALLOW:
		flow_act.action |= MLX5_FLOW_CONTEXT_ACTION_FWD_DEST;
		if (!attrs->reqid)
			break;

		err = setup_modify_header(ipsec, attrs->type, attrs->reqid,
					  XFRM_DEV_OFFLOAD_OUT, &flow_act);
		if (err)
			goto err_mod_header;
		break;
	case XFRM_POLICY_BLOCK:
		flow_act.action |= MLX5_FLOW_CONTEXT_ACTION_DROP |
				   MLX5_FLOW_CONTEXT_ACTION_COUNT;
		dest[dstn].type = MLX5_FLOW_DESTINATION_TYPE_COUNTER;
		dest[dstn].counter_id = mlx5_fc_id(tx->fc->drop);
		dstn++;
		break;
	default:
		WARN_ON(true);
		err = -EINVAL;
		goto err_mod_header;
	}

	flow_act.flags |= FLOW_ACT_NO_APPEND;
	if (tx == ipsec->tx_esw && tx->chains)
		flow_act.flags |= FLOW_ACT_IGNORE_FLOW_LEVEL;
	dest[dstn].ft = tx->ft.sa;
	dest[dstn].type = MLX5_FLOW_DESTINATION_TYPE_FLOW_TABLE;
	dstn++;
	rule = mlx5_add_flow_rules(ft, spec, &flow_act, dest, dstn);
	if (IS_ERR(rule)) {
		err = PTR_ERR(rule);
		mlx5_core_err(mdev, "fail to add TX ipsec rule err=%d\n", err);
		goto err_action;
	}

	kvfree(spec);
	pol_entry->ipsec_rule.rule = rule;
	pol_entry->ipsec_rule.modify_hdr = flow_act.modify_hdr;
	return 0;

err_action:
	if (flow_act.modify_hdr)
		mlx5_modify_header_dealloc(mdev, flow_act.modify_hdr);
err_mod_header:
	kvfree(spec);
err_alloc:
	tx_ft_put_policy(ipsec, attrs->prio, attrs->type);
	return err;
}

static int rx_add_policy(struct mlx5e_ipsec_pol_entry *pol_entry)
{
	struct mlx5_accel_pol_xfrm_attrs *attrs = &pol_entry->attrs;
	struct mlx5_core_dev *mdev = mlx5e_ipsec_pol2dev(pol_entry);
	struct mlx5e_ipsec *ipsec = pol_entry->ipsec;
	struct mlx5_flow_destination dest[2];
	struct mlx5_flow_act flow_act = {};
	struct mlx5_flow_handle *rule;
	struct mlx5_flow_spec *spec;
	struct mlx5_flow_table *ft;
	struct mlx5e_ipsec_rx *rx;
	int err, dstn = 0;

	ft = rx_ft_get_policy(mdev, pol_entry->ipsec, attrs->family, attrs->prio,
			      attrs->type);
	if (IS_ERR(ft))
		return PTR_ERR(ft);

	rx = ipsec_rx(pol_entry->ipsec, attrs->family, attrs->type);

	spec = kvzalloc(sizeof(*spec), GFP_KERNEL);
	if (!spec) {
		err = -ENOMEM;
		goto err_alloc;
	}

	if (attrs->family == AF_INET)
		setup_fte_addr4(spec, &attrs->saddr.a4, &attrs->daddr.a4);
	else
		setup_fte_addr6(spec, attrs->saddr.a6, attrs->daddr.a6);

	setup_fte_no_frags(spec);
	setup_fte_upper_proto_match(spec, &attrs->upspec);

	switch (attrs->action) {
	case XFRM_POLICY_ALLOW:
		flow_act.action |= MLX5_FLOW_CONTEXT_ACTION_FWD_DEST;
		break;
	case XFRM_POLICY_BLOCK:
		flow_act.action |= MLX5_FLOW_CONTEXT_ACTION_DROP | MLX5_FLOW_CONTEXT_ACTION_COUNT;
		dest[dstn].type = MLX5_FLOW_DESTINATION_TYPE_COUNTER;
		dest[dstn].counter_id = mlx5_fc_id(rx->fc->drop);
		dstn++;
		break;
	default:
		WARN_ON(true);
		err = -EINVAL;
		goto err_action;
	}

	flow_act.flags |= FLOW_ACT_NO_APPEND;
	if (rx == ipsec->rx_esw && rx->chains)
		flow_act.flags |= FLOW_ACT_IGNORE_FLOW_LEVEL;
	dest[dstn].type = MLX5_FLOW_DESTINATION_TYPE_FLOW_TABLE;
	dest[dstn].ft = rx->ft.sa;
	dstn++;
	rule = mlx5_add_flow_rules(ft, spec, &flow_act, dest, dstn);
	if (IS_ERR(rule)) {
		err = PTR_ERR(rule);
		mlx5_core_err(mdev, "Fail to add RX IPsec policy rule err=%d\n", err);
		goto err_action;
	}

	kvfree(spec);
	pol_entry->ipsec_rule.rule = rule;
	return 0;

err_action:
	kvfree(spec);
err_alloc:
	rx_ft_put_policy(pol_entry->ipsec, attrs->family, attrs->prio, attrs->type);
	return err;
}

static void ipsec_fs_destroy_single_counter(struct mlx5_core_dev *mdev,
					    struct mlx5e_ipsec_fc *fc)
{
	mlx5_fc_destroy(mdev, fc->drop);
	mlx5_fc_destroy(mdev, fc->cnt);
	kfree(fc);
}

static void ipsec_fs_destroy_counters(struct mlx5e_ipsec *ipsec)
{
	struct mlx5_core_dev *mdev = ipsec->mdev;

	ipsec_fs_destroy_single_counter(mdev, ipsec->tx->fc);
	ipsec_fs_destroy_single_counter(mdev, ipsec->rx_ipv4->fc);
	if (ipsec->is_uplink_rep) {
		ipsec_fs_destroy_single_counter(mdev, ipsec->tx_esw->fc);
		ipsec_fs_destroy_single_counter(mdev, ipsec->rx_esw->fc);
	}
}

static struct mlx5e_ipsec_fc *ipsec_fs_init_single_counter(struct mlx5_core_dev *mdev)
{
	struct mlx5e_ipsec_fc *fc;
	struct mlx5_fc *counter;
	int err;

	fc = kzalloc(sizeof(*fc), GFP_KERNEL);
	if (!fc)
		return ERR_PTR(-ENOMEM);

	counter = mlx5_fc_create(mdev, false);
	if (IS_ERR(counter)) {
		err = PTR_ERR(counter);
		goto err_cnt;
	}
	fc->cnt = counter;

	counter = mlx5_fc_create(mdev, false);
	if (IS_ERR(counter)) {
		err = PTR_ERR(counter);
		goto err_drop;
	}
	fc->drop = counter;

	return fc;

err_drop:
	mlx5_fc_destroy(mdev, fc->cnt);
err_cnt:
	kfree(fc);
	return ERR_PTR(err);
}

static int ipsec_fs_init_counters(struct mlx5e_ipsec *ipsec)
{
	struct mlx5_core_dev *mdev = ipsec->mdev;
	struct mlx5e_ipsec_fc *fc;
	int err;

	fc = ipsec_fs_init_single_counter(mdev);
	if (IS_ERR(fc)) {
		err = PTR_ERR(fc);
		goto err_rx_cnt;
	}
	ipsec->rx_ipv4->fc = fc;

	fc = ipsec_fs_init_single_counter(mdev);
	if (IS_ERR(fc)) {
		err = PTR_ERR(fc);
		goto err_tx_cnt;
	}
	ipsec->tx->fc = fc;

	if (ipsec->is_uplink_rep) {
		fc = ipsec_fs_init_single_counter(mdev);
		if (IS_ERR(fc)) {
			err = PTR_ERR(fc);
			goto err_rx_esw_cnt;
		}
		ipsec->rx_esw->fc = fc;

		fc = ipsec_fs_init_single_counter(mdev);
		if (IS_ERR(fc)) {
			err = PTR_ERR(fc);
			goto err_tx_esw_cnt;
		}
		ipsec->tx_esw->fc = fc;
	}

	/* Both IPv4 and IPv6 point to same flow counters struct. */
	ipsec->rx_ipv6->fc = ipsec->rx_ipv4->fc;
	return 0;

err_tx_esw_cnt:
	ipsec_fs_destroy_single_counter(mdev, ipsec->rx_esw->fc);
err_rx_esw_cnt:
	ipsec_fs_destroy_single_counter(mdev, ipsec->tx->fc);
err_tx_cnt:
	ipsec_fs_destroy_single_counter(mdev, ipsec->rx_ipv4->fc);
err_rx_cnt:
	return err;
}

void mlx5e_accel_ipsec_fs_read_stats(struct mlx5e_priv *priv, void *ipsec_stats)
{
	struct mlx5_core_dev *mdev = priv->mdev;
	struct mlx5e_ipsec *ipsec = priv->ipsec;
	struct mlx5e_ipsec_hw_stats *stats;
	struct mlx5e_ipsec_fc *fc;
	u64 packets, bytes;

	stats = (struct mlx5e_ipsec_hw_stats *)ipsec_stats;

	stats->ipsec_rx_pkts = 0;
	stats->ipsec_rx_bytes = 0;
	stats->ipsec_rx_drop_pkts = 0;
	stats->ipsec_rx_drop_bytes = 0;
	stats->ipsec_tx_pkts = 0;
	stats->ipsec_tx_bytes = 0;
	stats->ipsec_tx_drop_pkts = 0;
	stats->ipsec_tx_drop_bytes = 0;

	fc = ipsec->rx_ipv4->fc;
	mlx5_fc_query(mdev, fc->cnt, &stats->ipsec_rx_pkts, &stats->ipsec_rx_bytes);
	mlx5_fc_query(mdev, fc->drop, &stats->ipsec_rx_drop_pkts,
		      &stats->ipsec_rx_drop_bytes);

	fc = ipsec->tx->fc;
	mlx5_fc_query(mdev, fc->cnt, &stats->ipsec_tx_pkts, &stats->ipsec_tx_bytes);
	mlx5_fc_query(mdev, fc->drop, &stats->ipsec_tx_drop_pkts,
		      &stats->ipsec_tx_drop_bytes);

	if (ipsec->is_uplink_rep) {
		fc = ipsec->rx_esw->fc;
		if (!mlx5_fc_query(mdev, fc->cnt, &packets, &bytes)) {
			stats->ipsec_rx_pkts += packets;
			stats->ipsec_rx_bytes += bytes;
		}

		if (!mlx5_fc_query(mdev, fc->drop, &packets, &bytes)) {
			stats->ipsec_rx_drop_pkts += packets;
			stats->ipsec_rx_drop_bytes += bytes;
		}

		fc = ipsec->tx_esw->fc;
		if (!mlx5_fc_query(mdev, fc->cnt, &packets, &bytes)) {
			stats->ipsec_tx_pkts += packets;
			stats->ipsec_tx_bytes += bytes;
		}

		if (!mlx5_fc_query(mdev, fc->drop, &packets, &bytes)) {
			stats->ipsec_tx_drop_pkts += packets;
			stats->ipsec_tx_drop_bytes += bytes;
		}
	}
}

#ifdef CONFIG_MLX5_ESWITCH
static int mlx5e_ipsec_block_tc_offload(struct mlx5_core_dev *mdev)
{
	struct mlx5_eswitch *esw = mdev->priv.eswitch;
	int err = 0;

	if (esw)
		down_write(&esw->mode_lock);

	if (mdev->num_block_ipsec) {
		err = -EBUSY;
		goto unlock;
	}

	mdev->num_block_tc++;

unlock:
	if (esw)
		up_write(&esw->mode_lock);

	return err;
}
#else
static int mlx5e_ipsec_block_tc_offload(struct mlx5_core_dev *mdev)
{
	if (mdev->num_block_ipsec)
		return -EBUSY;

	mdev->num_block_tc++;
	return 0;
}
#endif

static void mlx5e_ipsec_unblock_tc_offload(struct mlx5_core_dev *mdev)
{
	mdev->num_block_tc++;
}

int mlx5e_accel_ipsec_fs_add_rule(struct mlx5e_ipsec_sa_entry *sa_entry)
{
	int err;

	if (sa_entry->attrs.type == XFRM_DEV_OFFLOAD_PACKET) {
		err = mlx5e_ipsec_block_tc_offload(sa_entry->ipsec->mdev);
		if (err)
			return err;
	}

	if (sa_entry->attrs.dir == XFRM_DEV_OFFLOAD_OUT)
		err = tx_add_rule(sa_entry);
	else
		err = rx_add_rule(sa_entry);

	if (err)
		goto err_out;

	return 0;

err_out:
	if (sa_entry->attrs.type == XFRM_DEV_OFFLOAD_PACKET)
		mlx5e_ipsec_unblock_tc_offload(sa_entry->ipsec->mdev);
	return err;
}

void mlx5e_accel_ipsec_fs_del_rule(struct mlx5e_ipsec_sa_entry *sa_entry)
{
	struct mlx5e_ipsec_rule *ipsec_rule = &sa_entry->ipsec_rule;
	struct mlx5_core_dev *mdev = mlx5e_ipsec_sa2dev(sa_entry);

	mlx5_del_flow_rules(ipsec_rule->rule);
	mlx5_fc_destroy(mdev, ipsec_rule->fc);
	if (ipsec_rule->pkt_reformat)
		mlx5_packet_reformat_dealloc(mdev, ipsec_rule->pkt_reformat);

	if (sa_entry->attrs.type == XFRM_DEV_OFFLOAD_PACKET)
		mlx5e_ipsec_unblock_tc_offload(mdev);

	if (sa_entry->attrs.dir == XFRM_DEV_OFFLOAD_OUT) {
		tx_ft_put(sa_entry->ipsec, sa_entry->attrs.type);
		return;
	}

	mlx5_modify_header_dealloc(mdev, ipsec_rule->modify_hdr);
	mlx5_esw_ipsec_rx_id_mapping_remove(sa_entry);
	rx_ft_put(sa_entry->ipsec, sa_entry->attrs.family, sa_entry->attrs.type);
}

int mlx5e_accel_ipsec_fs_add_pol(struct mlx5e_ipsec_pol_entry *pol_entry)
{
	int err;

	err = mlx5e_ipsec_block_tc_offload(pol_entry->ipsec->mdev);
	if (err)
		return err;

	if (pol_entry->attrs.dir == XFRM_DEV_OFFLOAD_OUT)
		err = tx_add_policy(pol_entry);
	else
		err = rx_add_policy(pol_entry);

	if (err)
		goto err_out;

	return 0;

err_out:
	mlx5e_ipsec_unblock_tc_offload(pol_entry->ipsec->mdev);
	return err;
}

void mlx5e_accel_ipsec_fs_del_pol(struct mlx5e_ipsec_pol_entry *pol_entry)
{
	struct mlx5e_ipsec_rule *ipsec_rule = &pol_entry->ipsec_rule;
	struct mlx5_core_dev *mdev = mlx5e_ipsec_pol2dev(pol_entry);

	mlx5_del_flow_rules(ipsec_rule->rule);

	mlx5e_ipsec_unblock_tc_offload(pol_entry->ipsec->mdev);

	if (pol_entry->attrs.dir == XFRM_DEV_OFFLOAD_IN) {
		rx_ft_put_policy(pol_entry->ipsec, pol_entry->attrs.family,
				 pol_entry->attrs.prio, pol_entry->attrs.type);
		return;
	}

	if (ipsec_rule->modify_hdr)
		mlx5_modify_header_dealloc(mdev, ipsec_rule->modify_hdr);

	tx_ft_put_policy(pol_entry->ipsec, pol_entry->attrs.prio, pol_entry->attrs.type);
}

void mlx5e_accel_ipsec_fs_cleanup(struct mlx5e_ipsec *ipsec)
{
	if (!ipsec->tx)
		return;

	if (ipsec->roce)
		mlx5_ipsec_fs_roce_cleanup(ipsec->roce);

	ipsec_fs_destroy_counters(ipsec);
	mutex_destroy(&ipsec->tx->ft.mutex);
	WARN_ON(ipsec->tx->ft.refcnt);
	kfree(ipsec->tx);

	mutex_destroy(&ipsec->rx_ipv4->ft.mutex);
	WARN_ON(ipsec->rx_ipv4->ft.refcnt);
	kfree(ipsec->rx_ipv4);

	mutex_destroy(&ipsec->rx_ipv6->ft.mutex);
	WARN_ON(ipsec->rx_ipv6->ft.refcnt);
	kfree(ipsec->rx_ipv6);

	if (ipsec->is_uplink_rep) {
		xa_destroy(&ipsec->rx_esw->ipsec_obj_id_map);

		mutex_destroy(&ipsec->tx_esw->ft.mutex);
		WARN_ON(ipsec->tx_esw->ft.refcnt);
		kfree(ipsec->tx_esw);

		mutex_destroy(&ipsec->rx_esw->ft.mutex);
		WARN_ON(ipsec->rx_esw->ft.refcnt);
		kfree(ipsec->rx_esw);
	}
}

int mlx5e_accel_ipsec_fs_init(struct mlx5e_ipsec *ipsec)
{
	struct mlx5_core_dev *mdev = ipsec->mdev;
	struct mlx5_flow_namespace *ns, *ns_esw;
	int err = -ENOMEM;

	ns = mlx5_get_flow_namespace(ipsec->mdev,
				     MLX5_FLOW_NAMESPACE_EGRESS_IPSEC);
	if (!ns)
		return -EOPNOTSUPP;

	if (ipsec->is_uplink_rep) {
		ns_esw = mlx5_get_flow_namespace(mdev, MLX5_FLOW_NAMESPACE_FDB);
		if (!ns_esw)
			return -EOPNOTSUPP;

		ipsec->tx_esw = kzalloc(sizeof(*ipsec->tx_esw), GFP_KERNEL);
		if (!ipsec->tx_esw)
			return -ENOMEM;

		ipsec->rx_esw = kzalloc(sizeof(*ipsec->rx_esw), GFP_KERNEL);
		if (!ipsec->rx_esw)
			goto err_rx_esw;
	}

	ipsec->tx = kzalloc(sizeof(*ipsec->tx), GFP_KERNEL);
	if (!ipsec->tx)
		goto err_tx;

	ipsec->rx_ipv4 = kzalloc(sizeof(*ipsec->rx_ipv4), GFP_KERNEL);
	if (!ipsec->rx_ipv4)
		goto err_rx_ipv4;

	ipsec->rx_ipv6 = kzalloc(sizeof(*ipsec->rx_ipv6), GFP_KERNEL);
	if (!ipsec->rx_ipv6)
		goto err_rx_ipv6;

	err = ipsec_fs_init_counters(ipsec);
	if (err)
		goto err_counters;

	mutex_init(&ipsec->tx->ft.mutex);
	mutex_init(&ipsec->rx_ipv4->ft.mutex);
	mutex_init(&ipsec->rx_ipv6->ft.mutex);
	ipsec->tx->ns = ns;

	if (ipsec->is_uplink_rep) {
		mutex_init(&ipsec->tx_esw->ft.mutex);
		mutex_init(&ipsec->rx_esw->ft.mutex);
		ipsec->tx_esw->ns = ns_esw;
		xa_init_flags(&ipsec->rx_esw->ipsec_obj_id_map, XA_FLAGS_ALLOC1);
	} else if (mlx5_ipsec_device_caps(mdev) & MLX5_IPSEC_CAP_ROCE) {
		ipsec->roce = mlx5_ipsec_fs_roce_init(mdev);
	}

	return 0;

err_counters:
	kfree(ipsec->rx_ipv6);
err_rx_ipv6:
	kfree(ipsec->rx_ipv4);
err_rx_ipv4:
	kfree(ipsec->tx);
err_tx:
	kfree(ipsec->rx_esw);
err_rx_esw:
	kfree(ipsec->tx_esw);
	return err;
}

void mlx5e_accel_ipsec_fs_modify(struct mlx5e_ipsec_sa_entry *sa_entry)
{
	struct mlx5e_ipsec_sa_entry sa_entry_shadow = {};
	int err;

	memcpy(&sa_entry_shadow, sa_entry, sizeof(*sa_entry));
	memset(&sa_entry_shadow.ipsec_rule, 0x00, sizeof(sa_entry->ipsec_rule));

	err = mlx5e_accel_ipsec_fs_add_rule(&sa_entry_shadow);
	if (err)
		return;

	mlx5e_accel_ipsec_fs_del_rule(sa_entry);
	memcpy(sa_entry, &sa_entry_shadow, sizeof(*sa_entry));
}

bool mlx5e_ipsec_fs_tunnel_enabled(struct mlx5e_ipsec_sa_entry *sa_entry)
{
	struct mlx5_accel_esp_xfrm_attrs *attrs = &sa_entry->attrs;
	struct mlx5e_ipsec_rx *rx;
	struct mlx5e_ipsec_tx *tx;

	rx = ipsec_rx(sa_entry->ipsec, attrs->family, attrs->type);
	tx = ipsec_tx(sa_entry->ipsec, attrs->type);
	if (sa_entry->attrs.dir == XFRM_DEV_OFFLOAD_OUT)
		return tx->allow_tunnel_mode;

	return rx->allow_tunnel_mode;
}<|MERGE_RESOLUTION|>--- conflicted
+++ resolved
@@ -959,13 +959,6 @@
 	MLX5_SET(fte_match_set_lyr_2_4, spec->match_value, ip_protocol, upspec->proto);
 }
 
-<<<<<<< HEAD
-	if (upspec->sport) {
-		MLX5_SET(fte_match_set_lyr_2_4, spec->match_criteria, udp_sport,
-			 upspec->sport_mask);
-		MLX5_SET(fte_match_set_lyr_2_4, spec->match_value, udp_sport, upspec->sport);
-	}
-=======
 static enum mlx5_flow_namespace_type ipsec_fs_get_ns(struct mlx5e_ipsec *ipsec,
 						     int type, u8 dir)
 {
@@ -976,7 +969,6 @@
 		return MLX5_FLOW_NAMESPACE_KERNEL;
 
 	return MLX5_FLOW_NAMESPACE_EGRESS;
->>>>>>> aad2c2fb
 }
 
 static int setup_modify_header(struct mlx5e_ipsec *ipsec, int type, u32 val, u8 dir,
