--- conflicted
+++ resolved
@@ -257,7 +257,6 @@
 		push_len = min_t(u32, size, xdp_ring->tx_max_header_size);
 
 		ena_tx_ctx->push_header = data;
-<<<<<<< HEAD
 
 		size -= push_len;
 		data += push_len;
@@ -265,15 +264,6 @@
 
 	ena_tx_ctx->header_len = push_len;
 
-=======
-
-		size -= push_len;
-		data += push_len;
-	}
-
-	ena_tx_ctx->header_len = push_len;
-
->>>>>>> 934d0587
 	if (size > 0) {
 		dma = dma_map_single(xdp_ring->dev,
 				     data,
