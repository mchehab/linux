--- conflicted
+++ resolved
@@ -75,16 +75,8 @@
 void hda_component_manager_free(struct hda_codec *cdc,
 				const struct component_master_ops *ops);
 
-<<<<<<< HEAD
-static inline int hda_component_manager_bind(struct hda_codec *cdc,
-					     struct hda_component *comps)
-{
-	return component_bind_all(hda_codec_dev(cdc), comps);
-}
-=======
 int hda_component_manager_bind(struct hda_codec *cdc,
 			       struct hda_component *comps, int count);
->>>>>>> 0c383648
 
 static inline void hda_component_manager_unbind(struct hda_codec *cdc,
 					       struct hda_component *comps)
