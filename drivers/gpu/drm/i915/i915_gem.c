/*
 * Copyright © 2008-2015 Intel Corporation
 *
 * Permission is hereby granted, free of charge, to any person obtaining a
 * copy of this software and associated documentation files (the "Software"),
 * to deal in the Software without restriction, including without limitation
 * the rights to use, copy, modify, merge, publish, distribute, sublicense,
 * and/or sell copies of the Software, and to permit persons to whom the
 * Software is furnished to do so, subject to the following conditions:
 *
 * The above copyright notice and this permission notice (including the next
 * paragraph) shall be included in all copies or substantial portions of the
 * Software.
 *
 * THE SOFTWARE IS PROVIDED "AS IS", WITHOUT WARRANTY OF ANY KIND, EXPRESS OR
 * IMPLIED, INCLUDING BUT NOT LIMITED TO THE WARRANTIES OF MERCHANTABILITY,
 * FITNESS FOR A PARTICULAR PURPOSE AND NONINFRINGEMENT.  IN NO EVENT SHALL
 * THE AUTHORS OR COPYRIGHT HOLDERS BE LIABLE FOR ANY CLAIM, DAMAGES OR OTHER
 * LIABILITY, WHETHER IN AN ACTION OF CONTRACT, TORT OR OTHERWISE, ARISING
 * FROM, OUT OF OR IN CONNECTION WITH THE SOFTWARE OR THE USE OR OTHER DEALINGS
 * IN THE SOFTWARE.
 *
 * Authors:
 *    Eric Anholt <eric@anholt.net>
 *
 */

#include <drm/drm_vma_manager.h>
#include <drm/i915_drm.h>
#include <linux/dma-fence-array.h>
#include <linux/kthread.h>
#include <linux/dma-resv.h>
#include <linux/shmem_fs.h>
#include <linux/slab.h>
#include <linux/stop_machine.h>
#include <linux/swap.h>
#include <linux/pci.h>
#include <linux/dma-buf.h>
#include <linux/mman.h>

#include "display/intel_display.h"
#include "display/intel_frontbuffer.h"

#include "gem/i915_gem_clflush.h"
#include "gem/i915_gem_context.h"
#include "gem/i915_gem_ioctls.h"
#include "gem/i915_gem_pm.h"
#include "gem/i915_gemfs.h"
<<<<<<< HEAD
=======
#include "gt/intel_engine_user.h"
#include "gt/intel_gt.h"
>>>>>>> 3877dcd0
#include "gt/intel_gt_pm.h"
#include "gt/intel_mocs.h"
#include "gt/intel_reset.h"
#include "gt/intel_renderstate.h"
#include "gt/intel_workarounds.h"

#include "i915_drv.h"
#include "i915_scatterlist.h"
#include "i915_trace.h"
#include "i915_vgpu.h"

#include "intel_pm.h"

static int
insert_mappable_node(struct i915_ggtt *ggtt,
                     struct drm_mm_node *node, u32 size)
{
	memset(node, 0, sizeof(*node));
	return drm_mm_insert_node_in_range(&ggtt->vm.mm, node,
					   size, 0, I915_COLOR_UNEVICTABLE,
					   0, ggtt->mappable_end,
					   DRM_MM_INSERT_LOW);
}

static void
remove_mappable_node(struct drm_mm_node *node)
{
	drm_mm_remove_node(node);
}

int
i915_gem_get_aperture_ioctl(struct drm_device *dev, void *data,
			    struct drm_file *file)
{
	struct i915_ggtt *ggtt = &to_i915(dev)->ggtt;
	struct drm_i915_gem_get_aperture *args = data;
	struct i915_vma *vma;
	u64 pinned;

	mutex_lock(&ggtt->vm.mutex);

	pinned = ggtt->vm.reserved;
	list_for_each_entry(vma, &ggtt->vm.bound_list, vm_link)
		if (i915_vma_is_pinned(vma))
			pinned += vma->node.size;

	mutex_unlock(&ggtt->vm.mutex);

	args->aper_size = ggtt->vm.total;
	args->aper_available_size = args->aper_size - pinned;

	return 0;
}

int i915_gem_object_unbind(struct drm_i915_gem_object *obj,
			   unsigned long flags)
{
	struct i915_vma *vma;
	LIST_HEAD(still_in_list);
	int ret = 0;

	lockdep_assert_held(&obj->base.dev->struct_mutex);

	spin_lock(&obj->vma.lock);
	while (!ret && (vma = list_first_entry_or_null(&obj->vma.list,
						       struct i915_vma,
						       obj_link))) {
		list_move_tail(&vma->obj_link, &still_in_list);
		spin_unlock(&obj->vma.lock);

		ret = -EBUSY;
		if (flags & I915_GEM_OBJECT_UNBIND_ACTIVE ||
		    !i915_vma_is_active(vma))
			ret = i915_vma_unbind(vma);

		spin_lock(&obj->vma.lock);
	}
	list_splice(&still_in_list, &obj->vma.list);
	spin_unlock(&obj->vma.lock);

	return ret;
}

static int
i915_gem_phys_pwrite(struct drm_i915_gem_object *obj,
		     struct drm_i915_gem_pwrite *args,
		     struct drm_file *file)
{
	void *vaddr = obj->phys_handle->vaddr + args->offset;
	char __user *user_data = u64_to_user_ptr(args->data_ptr);

	/*
	 * We manually control the domain here and pretend that it
	 * remains coherent i.e. in the GTT domain, like shmem_pwrite.
	 */
	intel_frontbuffer_invalidate(obj->frontbuffer, ORIGIN_CPU);

	if (copy_from_user(vaddr, user_data, args->size))
		return -EFAULT;

	drm_clflush_virt_range(vaddr, args->size);
	intel_gt_chipset_flush(&to_i915(obj->base.dev)->gt);

	intel_frontbuffer_flush(obj->frontbuffer, ORIGIN_CPU);
	return 0;
}

static int
i915_gem_create(struct drm_file *file,
		struct drm_i915_private *dev_priv,
		u64 *size_p,
		u32 *handle_p)
{
	struct drm_i915_gem_object *obj;
	u32 handle;
	u64 size;
	int ret;

	size = round_up(*size_p, PAGE_SIZE);
	if (size == 0)
		return -EINVAL;

	/* Allocate the new object */
	obj = i915_gem_object_create_shmem(dev_priv, size);
	if (IS_ERR(obj))
		return PTR_ERR(obj);

	ret = drm_gem_handle_create(file, &obj->base, &handle);
	/* drop reference from allocate - handle holds it now */
	i915_gem_object_put(obj);
	if (ret)
		return ret;

	*handle_p = handle;
	*size_p = size;
	return 0;
}

int
i915_gem_dumb_create(struct drm_file *file,
		     struct drm_device *dev,
		     struct drm_mode_create_dumb *args)
{
	int cpp = DIV_ROUND_UP(args->bpp, 8);
	u32 format;

	switch (cpp) {
	case 1:
		format = DRM_FORMAT_C8;
		break;
	case 2:
		format = DRM_FORMAT_RGB565;
		break;
	case 4:
		format = DRM_FORMAT_XRGB8888;
		break;
	default:
		return -EINVAL;
	}

	/* have to work out size/pitch and return them */
	args->pitch = ALIGN(args->width * cpp, 64);

	/* align stride to page size so that we can remap */
	if (args->pitch > intel_plane_fb_max_stride(to_i915(dev), format,
						    DRM_FORMAT_MOD_LINEAR))
		args->pitch = ALIGN(args->pitch, 4096);

	args->size = args->pitch * args->height;
	return i915_gem_create(file, to_i915(dev),
			       &args->size, &args->handle);
}

/**
 * Creates a new mm object and returns a handle to it.
 * @dev: drm device pointer
 * @data: ioctl data blob
 * @file: drm file pointer
 */
int
i915_gem_create_ioctl(struct drm_device *dev, void *data,
		      struct drm_file *file)
{
	struct drm_i915_private *dev_priv = to_i915(dev);
	struct drm_i915_gem_create *args = data;

	i915_gem_flush_free_objects(dev_priv);

	return i915_gem_create(file, dev_priv,
			       &args->size, &args->handle);
}

static int
shmem_pread(struct page *page, int offset, int len, char __user *user_data,
	    bool needs_clflush)
{
	char *vaddr;
	int ret;

	vaddr = kmap(page);

	if (needs_clflush)
		drm_clflush_virt_range(vaddr + offset, len);

	ret = __copy_to_user(user_data, vaddr + offset, len);

	kunmap(page);

	return ret ? -EFAULT : 0;
}

static int
i915_gem_shmem_pread(struct drm_i915_gem_object *obj,
		     struct drm_i915_gem_pread *args)
{
	unsigned int needs_clflush;
	unsigned int idx, offset;
	struct dma_fence *fence;
	char __user *user_data;
	u64 remain;
	int ret;

	ret = i915_gem_object_prepare_read(obj, &needs_clflush);
	if (ret)
		return ret;

	fence = i915_gem_object_lock_fence(obj);
	i915_gem_object_finish_access(obj);
	if (!fence)
		return -ENOMEM;

	remain = args->size;
	user_data = u64_to_user_ptr(args->data_ptr);
	offset = offset_in_page(args->offset);
	for (idx = args->offset >> PAGE_SHIFT; remain; idx++) {
		struct page *page = i915_gem_object_get_page(obj, idx);
		unsigned int length = min_t(u64, remain, PAGE_SIZE - offset);

		ret = shmem_pread(page, offset, length, user_data,
				  needs_clflush);
		if (ret)
			break;

		remain -= length;
		user_data += length;
		offset = 0;
	}

	i915_gem_object_unlock_fence(obj, fence);
	return ret;
}

static inline bool
gtt_user_read(struct io_mapping *mapping,
	      loff_t base, int offset,
	      char __user *user_data, int length)
{
	void __iomem *vaddr;
	unsigned long unwritten;

	/* We can use the cpu mem copy function because this is X86. */
	vaddr = io_mapping_map_atomic_wc(mapping, base);
	unwritten = __copy_to_user_inatomic(user_data,
					    (void __force *)vaddr + offset,
					    length);
	io_mapping_unmap_atomic(vaddr);
	if (unwritten) {
		vaddr = io_mapping_map_wc(mapping, base, PAGE_SIZE);
		unwritten = copy_to_user(user_data,
					 (void __force *)vaddr + offset,
					 length);
		io_mapping_unmap(vaddr);
	}
	return unwritten;
}

static int
i915_gem_gtt_pread(struct drm_i915_gem_object *obj,
		   const struct drm_i915_gem_pread *args)
{
	struct drm_i915_private *i915 = to_i915(obj->base.dev);
	struct i915_ggtt *ggtt = &i915->ggtt;
	intel_wakeref_t wakeref;
	struct drm_mm_node node;
	struct dma_fence *fence;
	void __user *user_data;
	struct i915_vma *vma;
	u64 remain, offset;
	int ret;

	ret = mutex_lock_interruptible(&i915->drm.struct_mutex);
	if (ret)
		return ret;

	wakeref = intel_runtime_pm_get(&i915->runtime_pm);
	vma = ERR_PTR(-ENODEV);
	if (!i915_gem_object_is_tiled(obj))
		vma = i915_gem_object_ggtt_pin(obj, NULL, 0, 0,
					       PIN_MAPPABLE |
					       PIN_NONBLOCK /* NOWARN */ |
					       PIN_NOEVICT);
	if (!IS_ERR(vma)) {
		node.start = i915_ggtt_offset(vma);
		node.allocated = false;
	} else {
		ret = insert_mappable_node(ggtt, &node, PAGE_SIZE);
		if (ret)
			goto out_unlock;
		GEM_BUG_ON(!node.allocated);
	}

	mutex_unlock(&i915->drm.struct_mutex);

	ret = i915_gem_object_lock_interruptible(obj);
	if (ret)
		goto out_unpin;

	ret = i915_gem_object_set_to_gtt_domain(obj, false);
	if (ret) {
		i915_gem_object_unlock(obj);
		goto out_unpin;
	}

	fence = i915_gem_object_lock_fence(obj);
	i915_gem_object_unlock(obj);
	if (!fence) {
		ret = -ENOMEM;
		goto out_unpin;
	}

	user_data = u64_to_user_ptr(args->data_ptr);
	remain = args->size;
	offset = args->offset;

	while (remain > 0) {
		/* Operation in this page
		 *
		 * page_base = page offset within aperture
		 * page_offset = offset within page
		 * page_length = bytes to copy for this page
		 */
		u32 page_base = node.start;
		unsigned page_offset = offset_in_page(offset);
		unsigned page_length = PAGE_SIZE - page_offset;
		page_length = remain < page_length ? remain : page_length;
		if (node.allocated) {
			ggtt->vm.insert_page(&ggtt->vm,
					     i915_gem_object_get_dma_address(obj, offset >> PAGE_SHIFT),
					     node.start, I915_CACHE_NONE, 0);
		} else {
			page_base += offset & PAGE_MASK;
		}

		if (gtt_user_read(&ggtt->iomap, page_base, page_offset,
				  user_data, page_length)) {
			ret = -EFAULT;
			break;
		}

		remain -= page_length;
		user_data += page_length;
		offset += page_length;
	}

	i915_gem_object_unlock_fence(obj, fence);
out_unpin:
	mutex_lock(&i915->drm.struct_mutex);
	if (node.allocated) {
		ggtt->vm.clear_range(&ggtt->vm, node.start, node.size);
		remove_mappable_node(&node);
	} else {
		i915_vma_unpin(vma);
	}
out_unlock:
	intel_runtime_pm_put(&i915->runtime_pm, wakeref);
	mutex_unlock(&i915->drm.struct_mutex);

	return ret;
}

/**
 * Reads data from the object referenced by handle.
 * @dev: drm device pointer
 * @data: ioctl data blob
 * @file: drm file pointer
 *
 * On error, the contents of *data are undefined.
 */
int
i915_gem_pread_ioctl(struct drm_device *dev, void *data,
		     struct drm_file *file)
{
	struct drm_i915_gem_pread *args = data;
	struct drm_i915_gem_object *obj;
	int ret;

	if (args->size == 0)
		return 0;

	if (!access_ok(u64_to_user_ptr(args->data_ptr),
		       args->size))
		return -EFAULT;

	obj = i915_gem_object_lookup(file, args->handle);
	if (!obj)
		return -ENOENT;

	/* Bounds check source.  */
	if (range_overflows_t(u64, args->offset, args->size, obj->base.size)) {
		ret = -EINVAL;
		goto out;
	}

	trace_i915_gem_object_pread(obj, args->offset, args->size);

	ret = i915_gem_object_wait(obj,
				   I915_WAIT_INTERRUPTIBLE,
				   MAX_SCHEDULE_TIMEOUT);
	if (ret)
		goto out;

	ret = i915_gem_object_pin_pages(obj);
	if (ret)
		goto out;

	ret = i915_gem_shmem_pread(obj, args);
	if (ret == -EFAULT || ret == -ENODEV)
		ret = i915_gem_gtt_pread(obj, args);

	i915_gem_object_unpin_pages(obj);
out:
	i915_gem_object_put(obj);
	return ret;
}

/* This is the fast write path which cannot handle
 * page faults in the source data
 */

static inline bool
ggtt_write(struct io_mapping *mapping,
	   loff_t base, int offset,
	   char __user *user_data, int length)
{
	void __iomem *vaddr;
	unsigned long unwritten;

	/* We can use the cpu mem copy function because this is X86. */
	vaddr = io_mapping_map_atomic_wc(mapping, base);
	unwritten = __copy_from_user_inatomic_nocache((void __force *)vaddr + offset,
						      user_data, length);
	io_mapping_unmap_atomic(vaddr);
	if (unwritten) {
		vaddr = io_mapping_map_wc(mapping, base, PAGE_SIZE);
		unwritten = copy_from_user((void __force *)vaddr + offset,
					   user_data, length);
		io_mapping_unmap(vaddr);
	}

	return unwritten;
}

/**
 * This is the fast pwrite path, where we copy the data directly from the
 * user into the GTT, uncached.
 * @obj: i915 GEM object
 * @args: pwrite arguments structure
 */
static int
i915_gem_gtt_pwrite_fast(struct drm_i915_gem_object *obj,
			 const struct drm_i915_gem_pwrite *args)
{
	struct drm_i915_private *i915 = to_i915(obj->base.dev);
	struct i915_ggtt *ggtt = &i915->ggtt;
	struct intel_runtime_pm *rpm = &i915->runtime_pm;
	intel_wakeref_t wakeref;
	struct drm_mm_node node;
	struct dma_fence *fence;
	struct i915_vma *vma;
	u64 remain, offset;
	void __user *user_data;
	int ret;

	ret = mutex_lock_interruptible(&i915->drm.struct_mutex);
	if (ret)
		return ret;

	if (i915_gem_object_has_struct_page(obj)) {
		/*
		 * Avoid waking the device up if we can fallback, as
		 * waking/resuming is very slow (worst-case 10-100 ms
		 * depending on PCI sleeps and our own resume time).
		 * This easily dwarfs any performance advantage from
		 * using the cache bypass of indirect GGTT access.
		 */
		wakeref = intel_runtime_pm_get_if_in_use(rpm);
		if (!wakeref) {
			ret = -EFAULT;
			goto out_unlock;
		}
	} else {
		/* No backing pages, no fallback, we must force GGTT access */
		wakeref = intel_runtime_pm_get(rpm);
	}

	vma = ERR_PTR(-ENODEV);
	if (!i915_gem_object_is_tiled(obj))
		vma = i915_gem_object_ggtt_pin(obj, NULL, 0, 0,
					       PIN_MAPPABLE |
					       PIN_NONBLOCK /* NOWARN */ |
					       PIN_NOEVICT);
	if (!IS_ERR(vma)) {
		node.start = i915_ggtt_offset(vma);
		node.allocated = false;
	} else {
		ret = insert_mappable_node(ggtt, &node, PAGE_SIZE);
		if (ret)
			goto out_rpm;
		GEM_BUG_ON(!node.allocated);
	}

	mutex_unlock(&i915->drm.struct_mutex);

	ret = i915_gem_object_lock_interruptible(obj);
	if (ret)
		goto out_unpin;

	ret = i915_gem_object_set_to_gtt_domain(obj, true);
	if (ret) {
		i915_gem_object_unlock(obj);
		goto out_unpin;
	}

	fence = i915_gem_object_lock_fence(obj);
	i915_gem_object_unlock(obj);
	if (!fence) {
		ret = -ENOMEM;
		goto out_unpin;
	}

	intel_frontbuffer_invalidate(obj->frontbuffer, ORIGIN_CPU);

	user_data = u64_to_user_ptr(args->data_ptr);
	offset = args->offset;
	remain = args->size;
	while (remain) {
		/* Operation in this page
		 *
		 * page_base = page offset within aperture
		 * page_offset = offset within page
		 * page_length = bytes to copy for this page
		 */
		u32 page_base = node.start;
		unsigned int page_offset = offset_in_page(offset);
		unsigned int page_length = PAGE_SIZE - page_offset;
		page_length = remain < page_length ? remain : page_length;
		if (node.allocated) {
			/* flush the write before we modify the GGTT */
			intel_gt_flush_ggtt_writes(ggtt->vm.gt);
			ggtt->vm.insert_page(&ggtt->vm,
					     i915_gem_object_get_dma_address(obj, offset >> PAGE_SHIFT),
					     node.start, I915_CACHE_NONE, 0);
			wmb(); /* flush modifications to the GGTT (insert_page) */
		} else {
			page_base += offset & PAGE_MASK;
		}
		/* If we get a fault while copying data, then (presumably) our
		 * source page isn't available.  Return the error and we'll
		 * retry in the slow path.
		 * If the object is non-shmem backed, we retry again with the
		 * path that handles page fault.
		 */
		if (ggtt_write(&ggtt->iomap, page_base, page_offset,
			       user_data, page_length)) {
			ret = -EFAULT;
			break;
		}

		remain -= page_length;
		user_data += page_length;
		offset += page_length;
	}
	intel_frontbuffer_flush(obj->frontbuffer, ORIGIN_CPU);

	i915_gem_object_unlock_fence(obj, fence);
out_unpin:
	mutex_lock(&i915->drm.struct_mutex);
	intel_gt_flush_ggtt_writes(ggtt->vm.gt);
	if (node.allocated) {
		ggtt->vm.clear_range(&ggtt->vm, node.start, node.size);
		remove_mappable_node(&node);
	} else {
		i915_vma_unpin(vma);
	}
out_rpm:
	intel_runtime_pm_put(rpm, wakeref);
out_unlock:
	mutex_unlock(&i915->drm.struct_mutex);
	return ret;
}

/* Per-page copy function for the shmem pwrite fastpath.
 * Flushes invalid cachelines before writing to the target if
 * needs_clflush_before is set and flushes out any written cachelines after
 * writing if needs_clflush is set.
 */
static int
shmem_pwrite(struct page *page, int offset, int len, char __user *user_data,
	     bool needs_clflush_before,
	     bool needs_clflush_after)
{
	char *vaddr;
	int ret;

	vaddr = kmap(page);

	if (needs_clflush_before)
		drm_clflush_virt_range(vaddr + offset, len);

	ret = __copy_from_user(vaddr + offset, user_data, len);
	if (!ret && needs_clflush_after)
		drm_clflush_virt_range(vaddr + offset, len);

	kunmap(page);

	return ret ? -EFAULT : 0;
}

static int
i915_gem_shmem_pwrite(struct drm_i915_gem_object *obj,
		      const struct drm_i915_gem_pwrite *args)
{
	unsigned int partial_cacheline_write;
	unsigned int needs_clflush;
	unsigned int offset, idx;
	struct dma_fence *fence;
	void __user *user_data;
	u64 remain;
	int ret;

	ret = i915_gem_object_prepare_write(obj, &needs_clflush);
	if (ret)
		return ret;

	fence = i915_gem_object_lock_fence(obj);
	i915_gem_object_finish_access(obj);
	if (!fence)
		return -ENOMEM;

	/* If we don't overwrite a cacheline completely we need to be
	 * careful to have up-to-date data by first clflushing. Don't
	 * overcomplicate things and flush the entire patch.
	 */
	partial_cacheline_write = 0;
	if (needs_clflush & CLFLUSH_BEFORE)
		partial_cacheline_write = boot_cpu_data.x86_clflush_size - 1;

	user_data = u64_to_user_ptr(args->data_ptr);
	remain = args->size;
	offset = offset_in_page(args->offset);
	for (idx = args->offset >> PAGE_SHIFT; remain; idx++) {
		struct page *page = i915_gem_object_get_page(obj, idx);
		unsigned int length = min_t(u64, remain, PAGE_SIZE - offset);

		ret = shmem_pwrite(page, offset, length, user_data,
				   (offset | length) & partial_cacheline_write,
				   needs_clflush & CLFLUSH_AFTER);
		if (ret)
			break;

		remain -= length;
		user_data += length;
		offset = 0;
	}

	intel_frontbuffer_flush(obj->frontbuffer, ORIGIN_CPU);
	i915_gem_object_unlock_fence(obj, fence);

	return ret;
}

/**
 * Writes data to the object referenced by handle.
 * @dev: drm device
 * @data: ioctl data blob
 * @file: drm file
 *
 * On error, the contents of the buffer that were to be modified are undefined.
 */
int
i915_gem_pwrite_ioctl(struct drm_device *dev, void *data,
		      struct drm_file *file)
{
	struct drm_i915_gem_pwrite *args = data;
	struct drm_i915_gem_object *obj;
	int ret;

	if (args->size == 0)
		return 0;

	if (!access_ok(u64_to_user_ptr(args->data_ptr), args->size))
		return -EFAULT;

	obj = i915_gem_object_lookup(file, args->handle);
	if (!obj)
		return -ENOENT;

	/* Bounds check destination. */
	if (range_overflows_t(u64, args->offset, args->size, obj->base.size)) {
		ret = -EINVAL;
		goto err;
	}

	/* Writes not allowed into this read-only object */
	if (i915_gem_object_is_readonly(obj)) {
		ret = -EINVAL;
		goto err;
	}

	trace_i915_gem_object_pwrite(obj, args->offset, args->size);

	ret = -ENODEV;
	if (obj->ops->pwrite)
		ret = obj->ops->pwrite(obj, args);
	if (ret != -ENODEV)
		goto err;

	ret = i915_gem_object_wait(obj,
				   I915_WAIT_INTERRUPTIBLE |
				   I915_WAIT_ALL,
				   MAX_SCHEDULE_TIMEOUT);
	if (ret)
		goto err;

	ret = i915_gem_object_pin_pages(obj);
	if (ret)
		goto err;

	ret = -EFAULT;
	/* We can only do the GTT pwrite on untiled buffers, as otherwise
	 * it would end up going through the fenced access, and we'll get
	 * different detiling behavior between reading and writing.
	 * pread/pwrite currently are reading and writing from the CPU
	 * perspective, requiring manual detiling by the client.
	 */
	if (!i915_gem_object_has_struct_page(obj) ||
	    cpu_write_needs_clflush(obj))
		/* Note that the gtt paths might fail with non-page-backed user
		 * pointers (e.g. gtt mappings when moving data between
		 * textures). Fallback to the shmem path in that case.
		 */
		ret = i915_gem_gtt_pwrite_fast(obj, args);

	if (ret == -EFAULT || ret == -ENOSPC) {
		if (obj->phys_handle)
			ret = i915_gem_phys_pwrite(obj, args, file);
		else
			ret = i915_gem_shmem_pwrite(obj, args);
	}

	i915_gem_object_unpin_pages(obj);
err:
	i915_gem_object_put(obj);
	return ret;
}

/**
 * Called when user space has done writes to this buffer
 * @dev: drm device
 * @data: ioctl data blob
 * @file: drm file
 */
int
i915_gem_sw_finish_ioctl(struct drm_device *dev, void *data,
			 struct drm_file *file)
{
	struct drm_i915_gem_sw_finish *args = data;
	struct drm_i915_gem_object *obj;

	obj = i915_gem_object_lookup(file, args->handle);
	if (!obj)
		return -ENOENT;

	/*
	 * Proxy objects are barred from CPU access, so there is no
	 * need to ban sw_finish as it is a nop.
	 */

	/* Pinned buffers may be scanout, so flush the cache */
	i915_gem_object_flush_if_display(obj);
	i915_gem_object_put(obj);

	return 0;
}

void i915_gem_runtime_suspend(struct drm_i915_private *i915)
{
	struct drm_i915_gem_object *obj, *on;
	int i;

	/*
	 * Only called during RPM suspend. All users of the userfault_list
	 * must be holding an RPM wakeref to ensure that this can not
	 * run concurrently with themselves (and use the struct_mutex for
	 * protection between themselves).
	 */

	list_for_each_entry_safe(obj, on,
				 &i915->ggtt.userfault_list, userfault_link)
		__i915_gem_object_release_mmap(obj);

	/*
	 * The fence will be lost when the device powers down. If any were
	 * in use by hardware (i.e. they are pinned), we should not be powering
	 * down! All other fences will be reacquired by the user upon waking.
	 */
	for (i = 0; i < i915->ggtt.num_fences; i++) {
		struct i915_fence_reg *reg = &i915->ggtt.fence_regs[i];

		/*
		 * Ideally we want to assert that the fence register is not
		 * live at this point (i.e. that no piece of code will be
		 * trying to write through fence + GTT, as that both violates
		 * our tracking of activity and associated locking/barriers,
		 * but also is illegal given that the hw is powered down).
		 *
		 * Previously we used reg->pin_count as a "liveness" indicator.
		 * That is not sufficient, and we need a more fine-grained
		 * tool if we want to have a sanity check here.
		 */

		if (!reg->vma)
			continue;

		GEM_BUG_ON(i915_vma_has_userfault(reg->vma));
		reg->dirty = true;
	}
}

static long
wait_for_timelines(struct drm_i915_private *i915,
		   unsigned int wait, long timeout)
{
	struct intel_gt_timelines *timelines = &i915->gt.timelines;
	struct intel_timeline *tl;
	unsigned long flags;

	spin_lock_irqsave(&timelines->lock, flags);
	list_for_each_entry(tl, &timelines->active_list, link) {
		struct i915_request *rq;

		rq = i915_active_request_get_unlocked(&tl->last_request);
		if (!rq)
			continue;

		spin_unlock_irqrestore(&timelines->lock, flags);

		/*
		 * "Race-to-idle".
		 *
		 * Switching to the kernel context is often used a synchronous
		 * step prior to idling, e.g. in suspend for flushing all
		 * current operations to memory before sleeping. These we
		 * want to complete as quickly as possible to avoid prolonged
		 * stalls, so allow the gpu to boost to maximum clocks.
		 */
		if (wait & I915_WAIT_FOR_IDLE_BOOST)
			gen6_rps_boost(rq);

		timeout = i915_request_wait(rq, wait, timeout);
		i915_request_put(rq);
		if (timeout < 0)
			return timeout;

		/* restart after reacquiring the lock */
		spin_lock_irqsave(&timelines->lock, flags);
		tl = list_entry(&timelines->active_list, typeof(*tl), link);
	}
	spin_unlock_irqrestore(&timelines->lock, flags);

	return timeout;
}

int i915_gem_wait_for_idle(struct drm_i915_private *i915,
			   unsigned int flags, long timeout)
{
	/* If the device is asleep, we have no requests outstanding */
	if (!intel_gt_pm_is_awake(&i915->gt))
		return 0;

	GEM_TRACE("flags=%x (%s), timeout=%ld%s\n",
		  flags, flags & I915_WAIT_LOCKED ? "locked" : "unlocked",
		  timeout, timeout == MAX_SCHEDULE_TIMEOUT ? " (forever)" : "");

	timeout = wait_for_timelines(i915, flags, timeout);
	if (timeout < 0)
		return timeout;

	if (flags & I915_WAIT_LOCKED) {
		lockdep_assert_held(&i915->drm.struct_mutex);

		i915_retire_requests(i915);
	}

	return 0;
}

struct i915_vma *
i915_gem_object_ggtt_pin(struct drm_i915_gem_object *obj,
			 const struct i915_ggtt_view *view,
			 u64 size,
			 u64 alignment,
			 u64 flags)
{
	struct drm_i915_private *dev_priv = to_i915(obj->base.dev);
	struct i915_address_space *vm = &dev_priv->ggtt.vm;
	struct i915_vma *vma;
	int ret;

	lockdep_assert_held(&obj->base.dev->struct_mutex);

	if (flags & PIN_MAPPABLE &&
	    (!view || view->type == I915_GGTT_VIEW_NORMAL)) {
		/* If the required space is larger than the available
		 * aperture, we will not able to find a slot for the
		 * object and unbinding the object now will be in
		 * vain. Worse, doing so may cause us to ping-pong
		 * the object in and out of the Global GTT and
		 * waste a lot of cycles under the mutex.
		 */
		if (obj->base.size > dev_priv->ggtt.mappable_end)
			return ERR_PTR(-E2BIG);

		/* If NONBLOCK is set the caller is optimistically
		 * trying to cache the full object within the mappable
		 * aperture, and *must* have a fallback in place for
		 * situations where we cannot bind the object. We
		 * can be a little more lax here and use the fallback
		 * more often to avoid costly migrations of ourselves
		 * and other objects within the aperture.
		 *
		 * Half-the-aperture is used as a simple heuristic.
		 * More interesting would to do search for a free
		 * block prior to making the commitment to unbind.
		 * That caters for the self-harm case, and with a
		 * little more heuristics (e.g. NOFAULT, NOEVICT)
		 * we could try to minimise harm to others.
		 */
		if (flags & PIN_NONBLOCK &&
		    obj->base.size > dev_priv->ggtt.mappable_end / 2)
			return ERR_PTR(-ENOSPC);
	}

	vma = i915_vma_instance(obj, vm, view);
	if (IS_ERR(vma))
		return vma;

	if (i915_vma_misplaced(vma, size, alignment, flags)) {
		if (flags & PIN_NONBLOCK) {
			if (i915_vma_is_pinned(vma) || i915_vma_is_active(vma))
				return ERR_PTR(-ENOSPC);

			if (flags & PIN_MAPPABLE &&
			    vma->fence_size > dev_priv->ggtt.mappable_end / 2)
				return ERR_PTR(-ENOSPC);
		}

		WARN(i915_vma_is_pinned(vma),
		     "bo is already pinned in ggtt with incorrect alignment:"
		     " offset=%08x, req.alignment=%llx,"
		     " req.map_and_fenceable=%d, vma->map_and_fenceable=%d\n",
		     i915_ggtt_offset(vma), alignment,
		     !!(flags & PIN_MAPPABLE),
		     i915_vma_is_map_and_fenceable(vma));
		ret = i915_vma_unbind(vma);
		if (ret)
			return ERR_PTR(ret);
	}

	if (vma->fence && !i915_gem_object_is_tiled(obj)) {
		mutex_lock(&vma->vm->mutex);
		ret = i915_vma_revoke_fence(vma);
		mutex_unlock(&vma->vm->mutex);
		if (ret)
			return ERR_PTR(ret);
	}

	ret = i915_vma_pin(vma, size, alignment, flags | PIN_GLOBAL);
	if (ret)
		return ERR_PTR(ret);

	return vma;
}

int
i915_gem_madvise_ioctl(struct drm_device *dev, void *data,
		       struct drm_file *file_priv)
{
	struct drm_i915_private *i915 = to_i915(dev);
	struct drm_i915_gem_madvise *args = data;
	struct drm_i915_gem_object *obj;
	int err;

	switch (args->madv) {
	case I915_MADV_DONTNEED:
	case I915_MADV_WILLNEED:
	    break;
	default:
	    return -EINVAL;
	}

	obj = i915_gem_object_lookup(file_priv, args->handle);
	if (!obj)
		return -ENOENT;

	err = mutex_lock_interruptible(&obj->mm.lock);
	if (err)
		goto out;

	if (i915_gem_object_has_pages(obj) &&
	    i915_gem_object_is_tiled(obj) &&
	    i915->quirks & QUIRK_PIN_SWIZZLED_PAGES) {
		if (obj->mm.madv == I915_MADV_WILLNEED) {
			GEM_BUG_ON(!obj->mm.quirked);
			__i915_gem_object_unpin_pages(obj);
			obj->mm.quirked = false;
		}
		if (args->madv == I915_MADV_WILLNEED) {
			GEM_BUG_ON(obj->mm.quirked);
			__i915_gem_object_pin_pages(obj);
			obj->mm.quirked = true;
		}
	}

	if (obj->mm.madv != __I915_MADV_PURGED)
		obj->mm.madv = args->madv;

	if (i915_gem_object_has_pages(obj)) {
		struct list_head *list;

		if (i915_gem_object_is_shrinkable(obj)) {
			unsigned long flags;

			spin_lock_irqsave(&i915->mm.obj_lock, flags);

			if (obj->mm.madv != I915_MADV_WILLNEED)
				list = &i915->mm.purge_list;
			else
				list = &i915->mm.shrink_list;
			list_move_tail(&obj->mm.link, list);

			spin_unlock_irqrestore(&i915->mm.obj_lock, flags);
		}
	}

	/* if the object is no longer attached, discard its backing storage */
	if (obj->mm.madv == I915_MADV_DONTNEED &&
	    !i915_gem_object_has_pages(obj))
		i915_gem_object_truncate(obj);

	args->retained = obj->mm.madv != __I915_MADV_PURGED;
	mutex_unlock(&obj->mm.lock);

out:
	i915_gem_object_put(obj);
	return err;
}

void i915_gem_sanitize(struct drm_i915_private *i915)
{
	intel_wakeref_t wakeref;

	GEM_TRACE("\n");

	wakeref = intel_runtime_pm_get(&i915->runtime_pm);
	intel_uncore_forcewake_get(&i915->uncore, FORCEWAKE_ALL);

	/*
	 * As we have just resumed the machine and woken the device up from
	 * deep PCI sleep (presumably D3_cold), assume the HW has been reset
	 * back to defaults, recovering from whatever wedged state we left it
	 * in and so worth trying to use the device once more.
	 */
	if (intel_gt_is_wedged(&i915->gt))
		intel_gt_unset_wedged(&i915->gt);

	/*
	 * If we inherit context state from the BIOS or earlier occupants
	 * of the GPU, the GPU may be in an inconsistent state when we
	 * try to take over. The only way to remove the earlier state
	 * is by resetting. However, resetting on earlier gen is tricky as
	 * it may impact the display and we are uncertain about the stability
	 * of the reset, so this could be applied to even earlier gen.
	 */
	intel_gt_sanitize(&i915->gt, false);

	intel_uncore_forcewake_put(&i915->uncore, FORCEWAKE_ALL);
	intel_runtime_pm_put(&i915->runtime_pm, wakeref);
}

static void init_unused_ring(struct intel_gt *gt, u32 base)
{
	struct intel_uncore *uncore = gt->uncore;

	intel_uncore_write(uncore, RING_CTL(base), 0);
	intel_uncore_write(uncore, RING_HEAD(base), 0);
	intel_uncore_write(uncore, RING_TAIL(base), 0);
	intel_uncore_write(uncore, RING_START(base), 0);
}

static void init_unused_rings(struct intel_gt *gt)
{
	struct drm_i915_private *i915 = gt->i915;

	if (IS_I830(i915)) {
		init_unused_ring(gt, PRB1_BASE);
		init_unused_ring(gt, SRB0_BASE);
		init_unused_ring(gt, SRB1_BASE);
		init_unused_ring(gt, SRB2_BASE);
		init_unused_ring(gt, SRB3_BASE);
	} else if (IS_GEN(i915, 2)) {
		init_unused_ring(gt, SRB0_BASE);
		init_unused_ring(gt, SRB1_BASE);
	} else if (IS_GEN(i915, 3)) {
		init_unused_ring(gt, PRB1_BASE);
		init_unused_ring(gt, PRB2_BASE);
	}
}

int i915_gem_init_hw(struct drm_i915_private *i915)
{
	struct intel_uncore *uncore = &i915->uncore;
	struct intel_gt *gt = &i915->gt;
	int ret;

	BUG_ON(!i915->kernel_context);
	ret = intel_gt_terminally_wedged(gt);
	if (ret)
		return ret;

	gt->last_init_time = ktime_get();

	/* Double layer security blanket, see i915_gem_init() */
	intel_uncore_forcewake_get(uncore, FORCEWAKE_ALL);

	if (HAS_EDRAM(i915) && INTEL_GEN(i915) < 9)
		intel_uncore_rmw(uncore, HSW_IDICR, 0, IDIHASHMSK(0xf));

	if (IS_HASWELL(i915))
		intel_uncore_write(uncore,
				   MI_PREDICATE_RESULT_2,
				   IS_HSW_GT3(i915) ?
				   LOWER_SLICE_ENABLED : LOWER_SLICE_DISABLED);

	/* Apply the GT workarounds... */
	intel_gt_apply_workarounds(gt);
	/* ...and determine whether they are sticking. */
	intel_gt_verify_workarounds(gt, "init");

	intel_gt_init_swizzling(gt);

	/*
	 * At least 830 can leave some of the unused rings
	 * "active" (ie. head != tail) after resume which
	 * will prevent c3 entry. Makes sure all unused rings
	 * are totally idle.
	 */
	init_unused_rings(gt);

	ret = i915_ppgtt_init_hw(gt);
	if (ret) {
		DRM_ERROR("Enabling PPGTT failed (%d)\n", ret);
		goto out;
	}

	/* We can't enable contexts until all firmware is loaded */
	ret = intel_uc_init_hw(&gt->uc);
	if (ret) {
		i915_probe_error(i915, "Enabling uc failed (%d)\n", ret);
		goto out;
	}

<<<<<<< HEAD
	intel_mocs_init_l3cc_table(dev_priv);

	intel_uncore_forcewake_put(&dev_priv->uncore, FORCEWAKE_ALL);

	intel_engines_set_scheduler_caps(dev_priv);
	return 0;

out:
	intel_uncore_forcewake_put(&dev_priv->uncore, FORCEWAKE_ALL);
=======
	intel_mocs_init(gt);

out:
	intel_uncore_forcewake_put(uncore, FORCEWAKE_ALL);
>>>>>>> 3877dcd0
	return ret;
}

static int __intel_engines_record_defaults(struct drm_i915_private *i915)
{
	struct i915_request *requests[I915_NUM_ENGINES] = {};
	struct intel_engine_cs *engine;
	enum intel_engine_id id;
	int err = 0;

	/*
	 * As we reset the gpu during very early sanitisation, the current
	 * register state on the GPU should reflect its defaults values.
	 * We load a context onto the hw (with restore-inhibit), then switch
	 * over to a second context to save that default register state. We
	 * can then prime every new context with that state so they all start
	 * from the same default HW values.
	 */

	for_each_engine(engine, i915, id) {
		struct intel_context *ce;
		struct i915_request *rq;

		/* We must be able to switch to something! */
		GEM_BUG_ON(!engine->kernel_context);
		engine->serial++; /* force the kernel context switch */

		ce = intel_context_create(i915->kernel_context, engine);
		if (IS_ERR(ce)) {
			err = PTR_ERR(ce);
			goto out;
		}

		rq = intel_context_create_request(ce);
		if (IS_ERR(rq)) {
			err = PTR_ERR(rq);
			intel_context_put(ce);
			goto out;
		}

		err = intel_engine_emit_ctx_wa(rq);
		if (err)
			goto err_rq;

		/*
		 * Failing to program the MOCS is non-fatal.The system will not
		 * run at peak performance. So warn the user and carry on.
		 */
		err = intel_mocs_emit(rq);
		if (err)
			dev_notice(i915->drm.dev,
				   "Failed to program MOCS registers; expect performance issues.\n");

		err = intel_renderstate_emit(rq);
		if (err)
			goto err_rq;

err_rq:
		requests[id] = i915_request_get(rq);
		i915_request_add(rq);
		if (err)
			goto out;
	}

	/* Flush the default context image to memory, and enable powersaving. */
	if (!i915_gem_load_power_context(i915)) {
		err = -EIO;
		goto out;
	}

	for (id = 0; id < ARRAY_SIZE(requests); id++) {
		struct i915_request *rq;
		struct i915_vma *state;
		void *vaddr;

		rq = requests[id];
		if (!rq)
			continue;

		/* We want to be able to unbind the state from the GGTT */
		GEM_BUG_ON(intel_context_is_pinned(rq->hw_context));

		state = rq->hw_context->state;
		if (!state)
			continue;

		/*
		 * As we will hold a reference to the logical state, it will
		 * not be torn down with the context, and importantly the
		 * object will hold onto its vma (making it possible for a
		 * stray GTT write to corrupt our defaults). Unmap the vma
		 * from the GTT to prevent such accidents and reclaim the
		 * space.
		 */
		err = i915_vma_unbind(state);
		if (err)
			goto out;

		i915_gem_object_lock(state->obj);
		err = i915_gem_object_set_to_cpu_domain(state->obj, false);
		i915_gem_object_unlock(state->obj);
		if (err)
			goto out;

		i915_gem_object_set_cache_coherency(state->obj, I915_CACHE_LLC);

		/* Check we can acquire the image of the context state */
		vaddr = i915_gem_object_pin_map(state->obj, I915_MAP_FORCE_WB);
		if (IS_ERR(vaddr)) {
			err = PTR_ERR(vaddr);
			goto out;
		}

		rq->engine->default_state = i915_gem_object_get(state->obj);
		i915_gem_object_unpin_map(state->obj);
	}

out:
	/*
	 * If we have to abandon now, we expect the engines to be idle
	 * and ready to be torn-down. The quickest way we can accomplish
	 * this is by declaring ourselves wedged.
	 */
	if (err)
		intel_gt_set_wedged(&i915->gt);

	for (id = 0; id < ARRAY_SIZE(requests); id++) {
		struct intel_context *ce;
		struct i915_request *rq;

		rq = requests[id];
		if (!rq)
			continue;

		ce = rq->hw_context;
		i915_request_put(rq);
		intel_context_put(ce);
	}
	return err;
}

static int
i915_gem_init_scratch(struct drm_i915_private *i915, unsigned int size)
{
	return intel_gt_init_scratch(&i915->gt, size);
}

static void i915_gem_fini_scratch(struct drm_i915_private *i915)
{
	intel_gt_fini_scratch(&i915->gt);
}

static int intel_engines_verify_workarounds(struct drm_i915_private *i915)
{
	struct intel_engine_cs *engine;
	enum intel_engine_id id;
	int err = 0;

	if (!IS_ENABLED(CONFIG_DRM_I915_DEBUG_GEM))
		return 0;

	for_each_engine(engine, i915, id) {
		if (intel_engine_verify_workarounds(engine, "load"))
			err = -EIO;
	}

	return err;
}

int i915_gem_init(struct drm_i915_private *dev_priv)
{
	int ret;

	/* We need to fallback to 4K pages if host doesn't support huge gtt. */
	if (intel_vgpu_active(dev_priv) && !intel_vgpu_has_huge_gtt(dev_priv))
		mkwrite_device_info(dev_priv)->page_sizes =
			I915_GTT_PAGE_SIZE_4K;

	intel_timelines_init(dev_priv);

	ret = i915_gem_init_userptr(dev_priv);
	if (ret)
		return ret;

	intel_uc_fetch_firmwares(&dev_priv->gt.uc);
	intel_wopcm_init(&dev_priv->wopcm);

	/* This is just a security blanket to placate dragons.
	 * On some systems, we very sporadically observe that the first TLBs
	 * used by the CS may be stale, despite us poking the TLB reset. If
	 * we hold the forcewake during initialisation these problems
	 * just magically go away.
	 */
	mutex_lock(&dev_priv->drm.struct_mutex);
	intel_uncore_forcewake_get(&dev_priv->uncore, FORCEWAKE_ALL);

	ret = i915_init_ggtt(dev_priv);
	if (ret) {
		GEM_BUG_ON(ret == -EIO);
		goto err_unlock;
	}

	ret = i915_gem_init_scratch(dev_priv,
				    IS_GEN(dev_priv, 2) ? SZ_256K : PAGE_SIZE);
	if (ret) {
		GEM_BUG_ON(ret == -EIO);
		goto err_ggtt;
	}

	ret = intel_engines_setup(dev_priv);
	if (ret) {
		GEM_BUG_ON(ret == -EIO);
		goto err_unlock;
	}

	ret = i915_gem_contexts_init(dev_priv);
	if (ret) {
		GEM_BUG_ON(ret == -EIO);
		goto err_scratch;
	}

	ret = intel_engines_init(dev_priv);
	if (ret) {
		GEM_BUG_ON(ret == -EIO);
		goto err_context;
	}

	intel_init_gt_powersave(dev_priv);

	intel_uc_init(&dev_priv->gt.uc);

	ret = i915_gem_init_hw(dev_priv);
	if (ret)
		goto err_uc_init;

	/* Only when the HW is re-initialised, can we replay the requests */
<<<<<<< HEAD
	ret = intel_gt_resume(dev_priv);
=======
	ret = intel_gt_resume(&dev_priv->gt);
>>>>>>> 3877dcd0
	if (ret)
		goto err_init_hw;

	/*
	 * Despite its name intel_init_clock_gating applies both display
	 * clock gating workarounds; GT mmio workarounds and the occasional
	 * GT power context workaround. Worse, sometimes it includes a context
	 * register workaround which we need to apply before we record the
	 * default HW state for all contexts.
	 *
	 * FIXME: break up the workarounds and apply them at the right time!
	 */
	intel_init_clock_gating(dev_priv);

	ret = intel_engines_verify_workarounds(dev_priv);
	if (ret)
		goto err_gt;

	ret = __intel_engines_record_defaults(dev_priv);
	if (ret)
		goto err_gt;

<<<<<<< HEAD
	if (i915_inject_load_failure()) {
		ret = -ENODEV;
		goto err_gt;
	}

	if (i915_inject_load_failure()) {
		ret = -EIO;
		goto err_gt;
	}
=======
	ret = i915_inject_load_error(dev_priv, -ENODEV);
	if (ret)
		goto err_gt;

	ret = i915_inject_load_error(dev_priv, -EIO);
	if (ret)
		goto err_gt;
>>>>>>> 3877dcd0

	intel_uncore_forcewake_put(&dev_priv->uncore, FORCEWAKE_ALL);
	mutex_unlock(&dev_priv->drm.struct_mutex);

	return 0;

	/*
	 * Unwinding is complicated by that we want to handle -EIO to mean
	 * disable GPU submission but keep KMS alive. We want to mark the
	 * HW as irrevisibly wedged, but keep enough state around that the
	 * driver doesn't explode during runtime.
	 */
err_gt:
	mutex_unlock(&dev_priv->drm.struct_mutex);

	intel_gt_set_wedged(&dev_priv->gt);
	i915_gem_suspend(dev_priv);
	i915_gem_suspend_late(dev_priv);

	i915_gem_drain_workqueue(dev_priv);

	mutex_lock(&dev_priv->drm.struct_mutex);
err_init_hw:
<<<<<<< HEAD
	intel_uc_fini_hw(dev_priv);
=======
	intel_uc_fini_hw(&dev_priv->gt.uc);
>>>>>>> 3877dcd0
err_uc_init:
	if (ret != -EIO) {
		intel_uc_fini(&dev_priv->gt.uc);
		intel_cleanup_gt_powersave(dev_priv);
		intel_engines_cleanup(dev_priv);
	}
err_context:
	if (ret != -EIO)
		i915_gem_contexts_fini(dev_priv);
err_scratch:
	i915_gem_fini_scratch(dev_priv);
err_ggtt:
err_unlock:
	intel_uncore_forcewake_put(&dev_priv->uncore, FORCEWAKE_ALL);
	mutex_unlock(&dev_priv->drm.struct_mutex);

	if (ret != -EIO) {
		intel_uc_cleanup_firmwares(&dev_priv->gt.uc);
		i915_gem_cleanup_userptr(dev_priv);
		intel_timelines_fini(dev_priv);
	}

	if (ret == -EIO) {
		mutex_lock(&dev_priv->drm.struct_mutex);

		/*
		 * Allow engines or uC initialisation to fail by marking the GPU
		 * as wedged. But we only want to do this when the GPU is angry,
		 * for all other failure, such as an allocation failure, bail.
		 */
		if (!intel_gt_is_wedged(&dev_priv->gt)) {
			i915_probe_error(dev_priv,
					 "Failed to initialize GPU, declaring it wedged!\n");
			intel_gt_set_wedged(&dev_priv->gt);
		}

		/* Minimal basic recovery for KMS */
		ret = i915_ggtt_enable_hw(dev_priv);
		i915_gem_restore_gtt_mappings(dev_priv);
		i915_gem_restore_fences(dev_priv);
		intel_init_clock_gating(dev_priv);

		mutex_unlock(&dev_priv->drm.struct_mutex);
	}

	i915_gem_drain_freed_objects(dev_priv);
	return ret;
}

void i915_gem_driver_register(struct drm_i915_private *i915)
{
	i915_gem_driver_register__shrinker(i915);

	intel_engines_driver_register(i915);
}

void i915_gem_driver_unregister(struct drm_i915_private *i915)
{
	i915_gem_driver_unregister__shrinker(i915);
}

void i915_gem_driver_remove(struct drm_i915_private *dev_priv)
{
	GEM_BUG_ON(dev_priv->gt.awake);

	intel_wakeref_auto_fini(&dev_priv->ggtt.userfault_wakeref);

	i915_gem_suspend_late(dev_priv);
	intel_disable_gt_powersave(dev_priv);

	/* Flush any outstanding unpin_work. */
	i915_gem_drain_workqueue(dev_priv);

	mutex_lock(&dev_priv->drm.struct_mutex);
	intel_uc_fini_hw(&dev_priv->gt.uc);
	intel_uc_fini(&dev_priv->gt.uc);
	mutex_unlock(&dev_priv->drm.struct_mutex);

	i915_gem_drain_freed_objects(dev_priv);
}

void i915_gem_driver_release(struct drm_i915_private *dev_priv)
{
	mutex_lock(&dev_priv->drm.struct_mutex);
	intel_engines_cleanup(dev_priv);
	i915_gem_contexts_fini(dev_priv);
	i915_gem_fini_scratch(dev_priv);
	mutex_unlock(&dev_priv->drm.struct_mutex);

	intel_wa_list_free(&dev_priv->gt_wa_list);

	intel_cleanup_gt_powersave(dev_priv);

	intel_uc_cleanup_firmwares(&dev_priv->gt.uc);
	i915_gem_cleanup_userptr(dev_priv);
	intel_timelines_fini(dev_priv);

	i915_gem_drain_freed_objects(dev_priv);

	WARN_ON(!list_empty(&dev_priv->contexts.list));
}

void i915_gem_init_mmio(struct drm_i915_private *i915)
{
	i915_gem_sanitize(i915);
}

static void i915_gem_init__mm(struct drm_i915_private *i915)
{
	spin_lock_init(&i915->mm.obj_lock);

	init_llist_head(&i915->mm.free_list);

	INIT_LIST_HEAD(&i915->mm.purge_list);
	INIT_LIST_HEAD(&i915->mm.shrink_list);

	i915_gem_init__objects(i915);
}

int i915_gem_init_early(struct drm_i915_private *dev_priv)
{
	int err;

	i915_gem_init__mm(dev_priv);
	i915_gem_init__pm(dev_priv);

	spin_lock_init(&dev_priv->fb_tracking.lock);

	err = i915_gemfs_init(dev_priv);
	if (err)
		DRM_NOTE("Unable to create a private tmpfs mount, hugepage support will be disabled(%d).\n", err);

	return 0;
}

void i915_gem_cleanup_early(struct drm_i915_private *dev_priv)
{
	i915_gem_drain_freed_objects(dev_priv);
	GEM_BUG_ON(!llist_empty(&dev_priv->mm.free_list));
	GEM_BUG_ON(atomic_read(&dev_priv->mm.free_count));
	WARN_ON(dev_priv->mm.shrink_count);

	i915_gemfs_fini(dev_priv);
}

int i915_gem_freeze(struct drm_i915_private *dev_priv)
{
	/* Discard all purgeable objects, let userspace recover those as
	 * required after resuming.
	 */
	i915_gem_shrink_all(dev_priv);

	return 0;
}

int i915_gem_freeze_late(struct drm_i915_private *i915)
{
	struct drm_i915_gem_object *obj;
	intel_wakeref_t wakeref;

	/*
	 * Called just before we write the hibernation image.
	 *
	 * We need to update the domain tracking to reflect that the CPU
	 * will be accessing all the pages to create and restore from the
	 * hibernation, and so upon restoration those pages will be in the
	 * CPU domain.
	 *
	 * To make sure the hibernation image contains the latest state,
	 * we update that state just before writing out the image.
	 *
	 * To try and reduce the hibernation image, we manually shrink
	 * the objects as well, see i915_gem_freeze()
	 */

	wakeref = intel_runtime_pm_get(&i915->runtime_pm);

	i915_gem_shrink(i915, -1UL, NULL, ~0);
	i915_gem_drain_freed_objects(i915);

	list_for_each_entry(obj, &i915->mm.shrink_list, mm.link) {
		i915_gem_object_lock(obj);
		WARN_ON(i915_gem_object_set_to_cpu_domain(obj, true));
		i915_gem_object_unlock(obj);
	}

	intel_runtime_pm_put(&i915->runtime_pm, wakeref);

	return 0;
}

void i915_gem_release(struct drm_device *dev, struct drm_file *file)
{
	struct drm_i915_file_private *file_priv = file->driver_priv;
	struct i915_request *request;

	/* Clean up our request list when the client is going away, so that
	 * later retire_requests won't dereference our soon-to-be-gone
	 * file_priv.
	 */
	spin_lock(&file_priv->mm.lock);
	list_for_each_entry(request, &file_priv->mm.request_list, client_link)
		request->file_priv = NULL;
	spin_unlock(&file_priv->mm.lock);
}

int i915_gem_open(struct drm_i915_private *i915, struct drm_file *file)
{
	struct drm_i915_file_private *file_priv;
	int ret;

	DRM_DEBUG("\n");

	file_priv = kzalloc(sizeof(*file_priv), GFP_KERNEL);
	if (!file_priv)
		return -ENOMEM;

	file->driver_priv = file_priv;
	file_priv->dev_priv = i915;
	file_priv->file = file;

	spin_lock_init(&file_priv->mm.lock);
	INIT_LIST_HEAD(&file_priv->mm.request_list);

	file_priv->bsd_engine = -1;
	file_priv->hang_timestamp = jiffies;

	ret = i915_gem_context_open(i915, file);
	if (ret)
		kfree(file_priv);

	return ret;
}

#if IS_ENABLED(CONFIG_DRM_I915_SELFTEST)
#include "selftests/mock_gem_device.c"
#include "selftests/i915_gem.c"
#endif<|MERGE_RESOLUTION|>--- conflicted
+++ resolved
@@ -46,11 +46,8 @@
 #include "gem/i915_gem_ioctls.h"
 #include "gem/i915_gem_pm.h"
 #include "gem/i915_gemfs.h"
-<<<<<<< HEAD
-=======
 #include "gt/intel_engine_user.h"
 #include "gt/intel_gt.h"
->>>>>>> 3877dcd0
 #include "gt/intel_gt_pm.h"
 #include "gt/intel_mocs.h"
 #include "gt/intel_reset.h"
@@ -1233,22 +1230,10 @@
 		goto out;
 	}
 
-<<<<<<< HEAD
-	intel_mocs_init_l3cc_table(dev_priv);
-
-	intel_uncore_forcewake_put(&dev_priv->uncore, FORCEWAKE_ALL);
-
-	intel_engines_set_scheduler_caps(dev_priv);
-	return 0;
-
-out:
-	intel_uncore_forcewake_put(&dev_priv->uncore, FORCEWAKE_ALL);
-=======
 	intel_mocs_init(gt);
 
 out:
 	intel_uncore_forcewake_put(uncore, FORCEWAKE_ALL);
->>>>>>> 3877dcd0
 	return ret;
 }
 
@@ -1485,11 +1470,7 @@
 		goto err_uc_init;
 
 	/* Only when the HW is re-initialised, can we replay the requests */
-<<<<<<< HEAD
-	ret = intel_gt_resume(dev_priv);
-=======
 	ret = intel_gt_resume(&dev_priv->gt);
->>>>>>> 3877dcd0
 	if (ret)
 		goto err_init_hw;
 
@@ -1512,25 +1493,13 @@
 	if (ret)
 		goto err_gt;
 
-<<<<<<< HEAD
-	if (i915_inject_load_failure()) {
-		ret = -ENODEV;
+	ret = i915_inject_load_error(dev_priv, -ENODEV);
+	if (ret)
 		goto err_gt;
-	}
-
-	if (i915_inject_load_failure()) {
-		ret = -EIO;
+
+	ret = i915_inject_load_error(dev_priv, -EIO);
+	if (ret)
 		goto err_gt;
-	}
-=======
-	ret = i915_inject_load_error(dev_priv, -ENODEV);
-	if (ret)
-		goto err_gt;
-
-	ret = i915_inject_load_error(dev_priv, -EIO);
-	if (ret)
-		goto err_gt;
->>>>>>> 3877dcd0
 
 	intel_uncore_forcewake_put(&dev_priv->uncore, FORCEWAKE_ALL);
 	mutex_unlock(&dev_priv->drm.struct_mutex);
@@ -1554,11 +1523,7 @@
 
 	mutex_lock(&dev_priv->drm.struct_mutex);
 err_init_hw:
-<<<<<<< HEAD
-	intel_uc_fini_hw(dev_priv);
-=======
 	intel_uc_fini_hw(&dev_priv->gt.uc);
->>>>>>> 3877dcd0
 err_uc_init:
 	if (ret != -EIO) {
 		intel_uc_fini(&dev_priv->gt.uc);
