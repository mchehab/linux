// SPDX-License-Identifier: GPL-2.0
/*
 * ST1232 Touchscreen Controller Driver
 *
 * Copyright (C) 2010 Renesas Solutions Corp.
 *	Tony SIM <chinyeow.sim.xt@renesas.com>
 *
 * Using code from:
 *  - android.git.kernel.org: projects/kernel/common.git: synaptics_i2c_rmi.c
 *	Copyright (C) 2007 Google, Inc.
 */

#include <linux/delay.h>
#include <linux/gpio/consumer.h>
#include <linux/i2c.h>
#include <linux/input.h>
#include <linux/input/mt.h>
#include <linux/input/touchscreen.h>
#include <linux/interrupt.h>
#include <linux/module.h>
#include <linux/of.h>
#include <linux/pm_qos.h>
#include <linux/slab.h>
#include <linux/types.h>

#define ST1232_TS_NAME	"st1232-ts"
#define ST1633_TS_NAME	"st1633-ts"

#define REG_STATUS		0x01	/* Device Status | Error Code */

#define STATUS_NORMAL		0x00
#define STATUS_INIT		0x01
#define STATUS_ERROR		0x02
#define STATUS_AUTO_TUNING	0x03
#define STATUS_IDLE		0x04
#define STATUS_POWER_DOWN	0x05

#define ERROR_NONE		0x00
#define ERROR_INVALID_ADDRESS	0x10
#define ERROR_INVALID_VALUE	0x20
#define ERROR_INVALID_PLATFORM	0x30

#define REG_XY_RESOLUTION	0x04
#define REG_XY_COORDINATES	0x12
#define ST_TS_MAX_FINGERS	10

struct st_chip_info {
	bool	have_z;
	u16	max_area;
	u16	max_fingers;
};

struct st1232_ts_data {
	struct i2c_client *client;
	struct input_dev *input_dev;
	struct touchscreen_properties prop;
	struct dev_pm_qos_request low_latency_req;
	struct gpio_desc *reset_gpio;
	const struct st_chip_info *chip_info;
	int read_buf_len;
	u8 *read_buf;
};

static int st1232_ts_read_data(struct st1232_ts_data *ts, u8 reg,
			       unsigned int n)
{
	struct i2c_client *client = ts->client;
	struct i2c_msg msg[] = {
		{
			.addr	= client->addr,
			.len	= sizeof(reg),
			.buf	= &reg,
		},
		{
			.addr	= client->addr,
			.flags	= I2C_M_RD | I2C_M_DMA_SAFE,
			.len	= n,
			.buf	= ts->read_buf,
		}
	};
	int ret;

	ret = i2c_transfer(client->adapter, msg, ARRAY_SIZE(msg));
	if (ret != ARRAY_SIZE(msg))
		return ret < 0 ? ret : -EIO;

	return 0;
}

static int st1232_ts_wait_ready(struct st1232_ts_data *ts)
{
	unsigned int retries;
	int error;

	for (retries = 10; retries; retries--) {
		error = st1232_ts_read_data(ts, REG_STATUS, 1);
<<<<<<< HEAD
		if (!error && ts->read_buf[0] == (STATUS_NORMAL | ERROR_NONE))
			return 0;
=======
		if (!error) {
			switch (ts->read_buf[0]) {
			case STATUS_NORMAL | ERROR_NONE:
			case STATUS_IDLE | ERROR_NONE:
				return 0;
			}
		}
>>>>>>> 04bd701d

		usleep_range(1000, 2000);
	}

	return -ENXIO;
}

static int st1232_ts_read_resolution(struct st1232_ts_data *ts, u16 *max_x,
				     u16 *max_y)
{
	u8 *buf;
	int error;

	/* select resolution register */
	error = st1232_ts_read_data(ts, REG_XY_RESOLUTION, 3);
	if (error)
		return error;

	buf = ts->read_buf;

	*max_x = (((buf[0] & 0x0070) << 4) | buf[1]) - 1;
	*max_y = (((buf[0] & 0x0007) << 8) | buf[2]) - 1;

	return 0;
}

static int st1232_ts_parse_and_report(struct st1232_ts_data *ts)
{
	struct input_dev *input = ts->input_dev;
	struct input_mt_pos pos[ST_TS_MAX_FINGERS];
	u8 z[ST_TS_MAX_FINGERS];
	int slots[ST_TS_MAX_FINGERS];
	int n_contacts = 0;
	int i;

	for (i = 0; i < ts->chip_info->max_fingers; i++) {
		u8 *buf = &ts->read_buf[i * 4];

		if (buf[0] & BIT(7)) {
			unsigned int x = ((buf[0] & 0x70) << 4) | buf[1];
			unsigned int y = ((buf[0] & 0x07) << 8) | buf[2];

			touchscreen_set_mt_pos(&pos[n_contacts],
					       &ts->prop, x, y);

			/* st1232 includes a z-axis / touch strength */
			if (ts->chip_info->have_z)
				z[n_contacts] = ts->read_buf[i + 6];

			n_contacts++;
		}
	}

	input_mt_assign_slots(input, slots, pos, n_contacts, 0);
	for (i = 0; i < n_contacts; i++) {
		input_mt_slot(input, slots[i]);
		input_mt_report_slot_state(input, MT_TOOL_FINGER, true);
		input_report_abs(input, ABS_MT_POSITION_X, pos[i].x);
		input_report_abs(input, ABS_MT_POSITION_Y, pos[i].y);
		if (ts->chip_info->have_z)
			input_report_abs(input, ABS_MT_TOUCH_MAJOR, z[i]);
	}

	input_mt_sync_frame(input);
	input_sync(input);

	return n_contacts;
}

static irqreturn_t st1232_ts_irq_handler(int irq, void *dev_id)
{
	struct st1232_ts_data *ts = dev_id;
	int count;
	int error;

	error = st1232_ts_read_data(ts, REG_XY_COORDINATES, ts->read_buf_len);
	if (error)
		goto out;

	count = st1232_ts_parse_and_report(ts);
	if (!count) {
		if (ts->low_latency_req.dev) {
			dev_pm_qos_remove_request(&ts->low_latency_req);
			ts->low_latency_req.dev = NULL;
		}
	} else if (!ts->low_latency_req.dev) {
		/* First contact, request 100 us latency. */
		dev_pm_qos_add_ancestor_request(&ts->client->dev,
						&ts->low_latency_req,
						DEV_PM_QOS_RESUME_LATENCY, 100);
	}

out:
	return IRQ_HANDLED;
}

static void st1232_ts_power(struct st1232_ts_data *ts, bool poweron)
{
	if (ts->reset_gpio)
		gpiod_set_value_cansleep(ts->reset_gpio, !poweron);
}

static void st1232_ts_power_off(void *data)
{
	st1232_ts_power(data, false);
}

static const struct st_chip_info st1232_chip_info = {
	.have_z		= true,
	.max_area	= 0xff,
	.max_fingers	= 2,
};

static const struct st_chip_info st1633_chip_info = {
	.have_z		= false,
	.max_area	= 0x00,
	.max_fingers	= 5,
};

static int st1232_ts_probe(struct i2c_client *client,
			   const struct i2c_device_id *id)
{
	const struct st_chip_info *match;
	struct st1232_ts_data *ts;
	struct input_dev *input_dev;
	u16 max_x, max_y;
	int error;

	match = device_get_match_data(&client->dev);
	if (!match && id)
		match = (const void *)id->driver_data;
	if (!match) {
		dev_err(&client->dev, "unknown device model\n");
		return -ENODEV;
	}

	if (!i2c_check_functionality(client->adapter, I2C_FUNC_I2C)) {
		dev_err(&client->dev, "need I2C_FUNC_I2C\n");
		return -EIO;
	}

	if (!client->irq) {
		dev_err(&client->dev, "no IRQ?\n");
		return -EINVAL;
	}

	ts = devm_kzalloc(&client->dev, sizeof(*ts), GFP_KERNEL);
	if (!ts)
		return -ENOMEM;

	ts->chip_info = match;

	/* allocate a buffer according to the number of registers to read */
	ts->read_buf_len = ts->chip_info->max_fingers * 4;
	ts->read_buf = devm_kzalloc(&client->dev, ts->read_buf_len, GFP_KERNEL);
	if (!ts->read_buf)
		return -ENOMEM;

	input_dev = devm_input_allocate_device(&client->dev);
	if (!input_dev)
		return -ENOMEM;

	ts->client = client;
	ts->input_dev = input_dev;

	ts->reset_gpio = devm_gpiod_get_optional(&client->dev, NULL,
						 GPIOD_OUT_HIGH);
	if (IS_ERR(ts->reset_gpio)) {
		error = PTR_ERR(ts->reset_gpio);
		dev_err(&client->dev, "Unable to request GPIO pin: %d.\n",
			error);
		return error;
	}

	st1232_ts_power(ts, true);

	error = devm_add_action_or_reset(&client->dev, st1232_ts_power_off, ts);
	if (error) {
		dev_err(&client->dev,
			"Failed to install power off action: %d\n", error);
		return error;
	}

	input_dev->name = "st1232-touchscreen";
	input_dev->id.bustype = BUS_I2C;

	/* Wait until device is ready */
	error = st1232_ts_wait_ready(ts);
	if (error)
		return error;

	/* Read resolution from the chip */
	error = st1232_ts_read_resolution(ts, &max_x, &max_y);
	if (error) {
		dev_err(&client->dev,
			"Failed to read resolution: %d\n", error);
		return error;
	}

	if (ts->chip_info->have_z)
		input_set_abs_params(input_dev, ABS_MT_TOUCH_MAJOR, 0,
				     ts->chip_info->max_area, 0, 0);

	input_set_abs_params(input_dev, ABS_MT_POSITION_X,
			     0, max_x, 0, 0);
	input_set_abs_params(input_dev, ABS_MT_POSITION_Y,
			     0, max_y, 0, 0);

	touchscreen_parse_properties(input_dev, true, &ts->prop);

	error = input_mt_init_slots(input_dev, ts->chip_info->max_fingers,
				    INPUT_MT_DIRECT | INPUT_MT_TRACK |
					INPUT_MT_DROP_UNUSED);
	if (error) {
		dev_err(&client->dev, "failed to initialize MT slots\n");
		return error;
	}

	error = devm_request_threaded_irq(&client->dev, client->irq,
					  NULL, st1232_ts_irq_handler,
					  IRQF_ONESHOT,
					  client->name, ts);
	if (error) {
		dev_err(&client->dev, "Failed to register interrupt\n");
		return error;
	}

	error = input_register_device(ts->input_dev);
	if (error) {
		dev_err(&client->dev, "Unable to register %s input device\n",
			input_dev->name);
		return error;
	}

	i2c_set_clientdata(client, ts);

	return 0;
}

static int __maybe_unused st1232_ts_suspend(struct device *dev)
{
	struct i2c_client *client = to_i2c_client(dev);
	struct st1232_ts_data *ts = i2c_get_clientdata(client);

	disable_irq(client->irq);

	if (!device_may_wakeup(&client->dev))
		st1232_ts_power(ts, false);

	return 0;
}

static int __maybe_unused st1232_ts_resume(struct device *dev)
{
	struct i2c_client *client = to_i2c_client(dev);
	struct st1232_ts_data *ts = i2c_get_clientdata(client);

	if (!device_may_wakeup(&client->dev))
		st1232_ts_power(ts, true);

	enable_irq(client->irq);

	return 0;
}

static SIMPLE_DEV_PM_OPS(st1232_ts_pm_ops,
			 st1232_ts_suspend, st1232_ts_resume);

static const struct i2c_device_id st1232_ts_id[] = {
	{ ST1232_TS_NAME, (unsigned long)&st1232_chip_info },
	{ ST1633_TS_NAME, (unsigned long)&st1633_chip_info },
	{ }
};
MODULE_DEVICE_TABLE(i2c, st1232_ts_id);

static const struct of_device_id st1232_ts_dt_ids[] = {
	{ .compatible = "sitronix,st1232", .data = &st1232_chip_info },
	{ .compatible = "sitronix,st1633", .data = &st1633_chip_info },
	{ }
};
MODULE_DEVICE_TABLE(of, st1232_ts_dt_ids);

static struct i2c_driver st1232_ts_driver = {
	.probe		= st1232_ts_probe,
	.id_table	= st1232_ts_id,
	.driver = {
		.name	= ST1232_TS_NAME,
		.of_match_table = st1232_ts_dt_ids,
		.pm	= &st1232_ts_pm_ops,
	},
};

module_i2c_driver(st1232_ts_driver);

MODULE_AUTHOR("Tony SIM <chinyeow.sim.xt@renesas.com>");
MODULE_AUTHOR("Martin Kepplinger <martin.kepplinger@ginzinger.com>");
MODULE_DESCRIPTION("SITRONIX ST1232 Touchscreen Controller Driver");
MODULE_LICENSE("GPL v2");<|MERGE_RESOLUTION|>--- conflicted
+++ resolved
@@ -94,10 +94,6 @@
 
 	for (retries = 10; retries; retries--) {
 		error = st1232_ts_read_data(ts, REG_STATUS, 1);
-<<<<<<< HEAD
-		if (!error && ts->read_buf[0] == (STATUS_NORMAL | ERROR_NONE))
-			return 0;
-=======
 		if (!error) {
 			switch (ts->read_buf[0]) {
 			case STATUS_NORMAL | ERROR_NONE:
@@ -105,7 +101,6 @@
 				return 0;
 			}
 		}
->>>>>>> 04bd701d
 
 		usleep_range(1000, 2000);
 	}
