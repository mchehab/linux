/* SPDX-License-Identifier: (GPL-2.0 OR BSD-3-Clause) */
/* Copyright(c) 2015-17 Intel Corporation. */

#ifndef __SDW_INTEL_H
#define __SDW_INTEL_H

#include <linux/irqreturn.h>
#include <linux/soundwire/sdw.h>

#define SDW_SHIM_BASE			0x2C000
#define SDW_ALH_BASE			0x2C800
#define SDW_SHIM_BASE_ACE		0x38000
#define SDW_ALH_BASE_ACE		0x24000
#define SDW_LINK_BASE			0x30000
#define SDW_LINK_SIZE			0x10000

/* Intel SHIM Registers Definition */
/* LCAP */
#define SDW_SHIM_LCAP			0x0
<<<<<<< HEAD
#define SDW_SHIM_LCAP_LCOUNT_MASK	GENMASK(2, 0);
=======
#define SDW_SHIM_LCAP_LCOUNT_MASK	GENMASK(2, 0)
>>>>>>> 551ff8e3

/* LCTL */
#define SDW_SHIM_LCTL			0x4

#define SDW_SHIM_LCTL_SPA		BIT(0)
#define SDW_SHIM_LCTL_SPA_MASK		GENMASK(3, 0)
#define SDW_SHIM_LCTL_CPA		BIT(8)
#define SDW_SHIM_LCTL_CPA_MASK		GENMASK(11, 8)

/* SYNC */
#define SDW_SHIM_SYNC			0xC

#define SDW_SHIM_SYNC_SYNCPRD_VAL_24	(24000 / SDW_CADENCE_GSYNC_KHZ - 1)
#define SDW_SHIM_SYNC_SYNCPRD_VAL_38_4	(38400 / SDW_CADENCE_GSYNC_KHZ - 1)
#define SDW_SHIM_SYNC_SYNCPRD		GENMASK(14, 0)
#define SDW_SHIM_SYNC_SYNCCPU		BIT(15)
#define SDW_SHIM_SYNC_CMDSYNC_MASK	GENMASK(19, 16)
#define SDW_SHIM_SYNC_CMDSYNC		BIT(16)
#define SDW_SHIM_SYNC_SYNCGO		BIT(24)

/* Control stream capabililities and channel mask */
#define SDW_SHIM_CTLSCAP(x)		(0x010 + 0x60 * (x))
#define SDW_SHIM_CTLS0CM(x)		(0x012 + 0x60 * (x))
#define SDW_SHIM_CTLS1CM(x)		(0x014 + 0x60 * (x))
#define SDW_SHIM_CTLS2CM(x)		(0x016 + 0x60 * (x))
#define SDW_SHIM_CTLS3CM(x)		(0x018 + 0x60 * (x))

/* PCM Stream capabilities */
#define SDW_SHIM_PCMSCAP(x)		(0x020 + 0x60 * (x))

#define SDW_SHIM_PCMSCAP_ISS		GENMASK(3, 0)
#define SDW_SHIM_PCMSCAP_OSS		GENMASK(7, 4)
#define SDW_SHIM_PCMSCAP_BSS		GENMASK(12, 8)

/* PCM Stream Channel Map */
#define SDW_SHIM_PCMSYCHM(x, y)		(0x022 + (0x60 * (x)) + (0x2 * (y)))

/* PCM Stream Channel Count */
#define SDW_SHIM_PCMSYCHC(x, y)		(0x042 + (0x60 * (x)) + (0x2 * (y)))

#define SDW_SHIM_PCMSYCM_LCHN		GENMASK(3, 0)
#define SDW_SHIM_PCMSYCM_HCHN		GENMASK(7, 4)
#define SDW_SHIM_PCMSYCM_STREAM		GENMASK(13, 8)
#define SDW_SHIM_PCMSYCM_DIR		BIT(15)

/* IO control */
#define SDW_SHIM_IOCTL(x)		(0x06C + 0x60 * (x))

#define SDW_SHIM_IOCTL_MIF		BIT(0)
#define SDW_SHIM_IOCTL_CO		BIT(1)
#define SDW_SHIM_IOCTL_COE		BIT(2)
#define SDW_SHIM_IOCTL_DO		BIT(3)
#define SDW_SHIM_IOCTL_DOE		BIT(4)
#define SDW_SHIM_IOCTL_BKE		BIT(5)
#define SDW_SHIM_IOCTL_WPDD		BIT(6)
#define SDW_SHIM_IOCTL_CIBD		BIT(8)
#define SDW_SHIM_IOCTL_DIBD		BIT(9)

/* Wake Enable*/
#define SDW_SHIM_WAKEEN			0x190

#define SDW_SHIM_WAKEEN_ENABLE		BIT(0)

/* Wake Status */
#define SDW_SHIM_WAKESTS		0x192

#define SDW_SHIM_WAKESTS_STATUS		BIT(0)

/* AC Timing control */
#define SDW_SHIM_CTMCTL(x)		(0x06E + 0x60 * (x))

#define SDW_SHIM_CTMCTL_DACTQE		BIT(0)
#define SDW_SHIM_CTMCTL_DODS		BIT(1)
#define SDW_SHIM_CTMCTL_DOAIS		GENMASK(4, 3)

/* Intel ALH Register definitions */
#define SDW_ALH_STRMZCFG(x)		(0x000 + (0x4 * (x)))
#define SDW_ALH_NUM_STREAMS		64

#define SDW_ALH_STRMZCFG_DMAT_VAL	0x3
#define SDW_ALH_STRMZCFG_DMAT		GENMASK(7, 0)
#define SDW_ALH_STRMZCFG_CHN		GENMASK(19, 16)

/**
 * struct sdw_intel_stream_params_data: configuration passed during
 * the @params_stream callback, e.g. for interaction with DSP
 * firmware.
 */
struct sdw_intel_stream_params_data {
	int stream;
	struct snd_soc_dai *dai;
	struct snd_pcm_hw_params *hw_params;
	int link_id;
	int alh_stream_id;
};

/**
 * struct sdw_intel_stream_free_data: configuration passed during
 * the @free_stream callback, e.g. for interaction with DSP
 * firmware.
 */
struct sdw_intel_stream_free_data {
	int stream;
	struct snd_soc_dai *dai;
	int link_id;
};

/**
 * struct sdw_intel_ops: Intel audio driver callback ops
 *
 */
struct sdw_intel_ops {
	int (*params_stream)(struct device *dev,
			     struct sdw_intel_stream_params_data *params_data);
	int (*free_stream)(struct device *dev,
			   struct sdw_intel_stream_free_data *free_data);
	int (*trigger)(struct snd_soc_dai *dai, int cmd, int stream);
};

/**
 * struct sdw_intel_acpi_info - Soundwire Intel information found in ACPI tables
 * @handle: ACPI controller handle
 * @count: link count found with "sdw-master-count" property
 * @link_mask: bit-wise mask listing links enabled by BIOS menu
 *
 * this structure could be expanded to e.g. provide all the _ADR
 * information in case the link_mask is not sufficient to identify
 * platform capabilities.
 */
struct sdw_intel_acpi_info {
	acpi_handle handle;
	int count;
	u32 link_mask;
};

struct sdw_intel_link_dev;

/* Intel clock-stop/pm_runtime quirk definitions */

/*
 * Force the clock to remain on during pm_runtime suspend. This might
 * be needed if Slave devices do not have an alternate clock source or
 * if the latency requirements are very strict.
 */
#define SDW_INTEL_CLK_STOP_NOT_ALLOWED		BIT(0)

/*
 * Stop the bus during pm_runtime suspend. If set, a complete bus
 * reset and re-enumeration will be performed when the bus
 * restarts. This mode shall not be used if Slave devices can generate
 * in-band wakes.
 */
#define SDW_INTEL_CLK_STOP_TEARDOWN		BIT(1)

/*
 * Stop the bus during pm_suspend if Slaves are not wake capable
 * (e.g. speaker amplifiers). The clock-stop mode is typically
 * slightly higher power than when the IP is completely powered-off.
 */
#define SDW_INTEL_CLK_STOP_WAKE_CAPABLE_ONLY	BIT(2)

/*
 * Require a bus reset (and complete re-enumeration) when exiting
 * clock stop modes. This may be needed if the controller power was
 * turned off and all context lost. This quirk shall not be used if a
 * Slave device needs to remain enumerated and keep its context,
 * e.g. to provide the reasons for the wake, report acoustic events or
 * pass a history buffer.
 */
#define SDW_INTEL_CLK_STOP_BUS_RESET		BIT(3)

struct sdw_intel_slave_id {
	int link_id;
	struct sdw_slave_id id;
};

/**
 * struct sdw_intel_ctx - context allocated by the controller
 * driver probe
 * @count: link count
 * @mmio_base: mmio base of SoundWire registers, only used to check
 * hardware capabilities after all power dependencies are settled.
 * @link_mask: bit-wise mask listing SoundWire links reported by the
 * Controller
 * @num_slaves: total number of devices exposed across all enabled links
 * @handle: ACPI parent handle
 * @ldev: information for each link (controller-specific and kept
 * opaque here)
 * @ids: array of slave_id, representing Slaves exposed across all enabled
 * links
 * @link_list: list to handle interrupts across all links
 * @shim_lock: mutex to handle concurrent rmw access to shared SHIM registers.
 * @shim_mask: flags to track initialization of SHIM shared registers
 * @shim_base: sdw shim base.
 * @alh_base: sdw alh base.
 */
struct sdw_intel_ctx {
	int count;
	void __iomem *mmio_base;
	u32 link_mask;
	int num_slaves;
	acpi_handle handle;
	struct sdw_intel_link_dev **ldev;
	struct sdw_intel_slave_id *ids;
	struct list_head link_list;
	struct mutex shim_lock; /* lock for access to shared SHIM registers */
	u32 shim_mask;
	u32 shim_base;
	u32 alh_base;
};

/**
 * struct sdw_intel_res - Soundwire Intel global resource structure,
 * typically populated by the DSP driver
 *
 * @count: link count
 * @mmio_base: mmio base of SoundWire registers
 * @irq: interrupt number
 * @handle: ACPI parent handle
 * @parent: parent device
 * @ops: callback ops
 * @dev: device implementing hwparams and free callbacks
 * @link_mask: bit-wise mask listing links selected by the DSP driver
 * This mask may be a subset of the one reported by the controller since
 * machine-specific quirks are handled in the DSP driver.
 * @clock_stop_quirks: mask array of possible behaviors requested by the
 * DSP driver. The quirks are common for all links for now.
 * @shim_base: sdw shim base.
 * @alh_base: sdw alh base.
 */
struct sdw_intel_res {
	int count;
	void __iomem *mmio_base;
	int irq;
	acpi_handle handle;
	struct device *parent;
	const struct sdw_intel_ops *ops;
	struct device *dev;
	u32 link_mask;
	u32 clock_stop_quirks;
	u32 shim_base;
	u32 alh_base;
};

/*
 * On Intel platforms, the SoundWire IP has dependencies on power
 * rails shared with the DSP, and the initialization steps are split
 * in three. First an ACPI scan to check what the firmware describes
 * in DSDT tables, then an allocation step (with no hardware
 * configuration but with all the relevant devices created) and last
 * the actual hardware configuration. The final stage is a global
 * interrupt enable which is controlled by the DSP driver. Splitting
 * these phases helps simplify the boot flow and make early decisions
 * on e.g. which machine driver to select (I2S mode, HDaudio or
 * SoundWire).
 */
int sdw_intel_acpi_scan(acpi_handle *parent_handle,
			struct sdw_intel_acpi_info *info);

void sdw_intel_process_wakeen_event(struct sdw_intel_ctx *ctx);

struct sdw_intel_ctx *
sdw_intel_probe(struct sdw_intel_res *res);

int sdw_intel_startup(struct sdw_intel_ctx *ctx);

void sdw_intel_exit(struct sdw_intel_ctx *ctx);

void sdw_intel_enable_irq(void __iomem *mmio_base, bool enable);

irqreturn_t sdw_intel_thread(int irq, void *dev_id);

#define SDW_INTEL_QUIRK_MASK_BUS_DISABLE      BIT(1)

#endif<|MERGE_RESOLUTION|>--- conflicted
+++ resolved
@@ -17,11 +17,7 @@
 /* Intel SHIM Registers Definition */
 /* LCAP */
 #define SDW_SHIM_LCAP			0x0
-<<<<<<< HEAD
-#define SDW_SHIM_LCAP_LCOUNT_MASK	GENMASK(2, 0);
-=======
 #define SDW_SHIM_LCAP_LCOUNT_MASK	GENMASK(2, 0)
->>>>>>> 551ff8e3
 
 /* LCTL */
 #define SDW_SHIM_LCTL			0x4
