--- conflicted
+++ resolved
@@ -19,13 +19,6 @@
 #include <asm/plpar_wrappers.h>
 
 #include "internal.h"
-<<<<<<< HEAD
-
-#define RIC_FLUSH_TLB 0
-#define RIC_FLUSH_PWC 1
-#define RIC_FLUSH_ALL 2
-=======
->>>>>>> 11e4b63a
 
 /*
  * tlbiel instruction for radix, set invalidation
