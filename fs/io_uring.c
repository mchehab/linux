// SPDX-License-Identifier: GPL-2.0
/*
 * Shared application/kernel submission and completion ring pairs, for
 * supporting fast/efficient IO.
 *
 * A note on the read/write ordering memory barriers that are matched between
 * the application and kernel side.
 *
 * After the application reads the CQ ring tail, it must use an
 * appropriate smp_rmb() to pair with the smp_wmb() the kernel uses
 * before writing the tail (using smp_load_acquire to read the tail will
 * do). It also needs a smp_mb() before updating CQ head (ordering the
 * entry load(s) with the head store), pairing with an implicit barrier
 * through a control-dependency in io_get_cqring (smp_store_release to
 * store head will do). Failure to do so could lead to reading invalid
 * CQ entries.
 *
 * Likewise, the application must use an appropriate smp_wmb() before
 * writing the SQ tail (ordering SQ entry stores with the tail store),
 * which pairs with smp_load_acquire in io_get_sqring (smp_store_release
 * to store the tail will do). And it needs a barrier ordering the SQ
 * head load before writing new SQ entries (smp_load_acquire to read
 * head will do).
 *
 * When using the SQ poll thread (IORING_SETUP_SQPOLL), the application
 * needs to check the SQ flags for IORING_SQ_NEED_WAKEUP *after*
 * updating the SQ tail; a full memory barrier smp_mb() is needed
 * between.
 *
 * Also see the examples in the liburing library:
 *
 *	git://git.kernel.dk/liburing
 *
 * io_uring also uses READ/WRITE_ONCE() for _any_ store or load that happens
 * from data shared between the kernel and application. This is done both
 * for ordering purposes, but also to ensure that once a value is loaded from
 * data that the application could potentially modify, it remains stable.
 *
 * Copyright (C) 2018-2019 Jens Axboe
 * Copyright (c) 2018-2019 Christoph Hellwig
 */
#include <linux/kernel.h>
#include <linux/init.h>
#include <linux/errno.h>
#include <linux/syscalls.h>
#include <linux/compat.h>
#include <net/compat.h>
#include <linux/refcount.h>
#include <linux/uio.h>
#include <linux/bits.h>

#include <linux/sched/signal.h>
#include <linux/fs.h>
#include <linux/file.h>
#include <linux/fdtable.h>
#include <linux/mm.h>
#include <linux/mman.h>
#include <linux/percpu.h>
#include <linux/slab.h>
#include <linux/kthread.h>
#include <linux/blkdev.h>
#include <linux/bvec.h>
#include <linux/net.h>
#include <net/sock.h>
#include <net/af_unix.h>
#include <net/scm.h>
#include <linux/anon_inodes.h>
#include <linux/sched/mm.h>
#include <linux/uaccess.h>
#include <linux/nospec.h>
#include <linux/sizes.h>
#include <linux/hugetlb.h>
#include <linux/highmem.h>
#include <linux/namei.h>
#include <linux/fsnotify.h>
#include <linux/fadvise.h>
#include <linux/eventpoll.h>
#include <linux/fs_struct.h>
#include <linux/splice.h>
#include <linux/task_work.h>
#include <linux/pagemap.h>
#include <linux/io_uring.h>
#include <linux/blk-cgroup.h>
#include <linux/audit.h>

#define CREATE_TRACE_POINTS
#include <trace/events/io_uring.h>

#include <uapi/linux/io_uring.h>

#include "internal.h"
#include "io-wq.h"

#define IORING_MAX_ENTRIES	32768
#define IORING_MAX_CQ_ENTRIES	(2 * IORING_MAX_ENTRIES)

/*
 * Shift of 9 is 512 entries, or exactly one page on 64-bit archs
 */
#define IORING_FILE_TABLE_SHIFT	9
#define IORING_MAX_FILES_TABLE	(1U << IORING_FILE_TABLE_SHIFT)
#define IORING_FILE_TABLE_MASK	(IORING_MAX_FILES_TABLE - 1)
#define IORING_MAX_FIXED_FILES	(64 * IORING_MAX_FILES_TABLE)
#define IORING_MAX_RESTRICTIONS	(IORING_RESTRICTION_LAST + \
				 IORING_REGISTER_LAST + IORING_OP_LAST)

struct io_uring {
	u32 head ____cacheline_aligned_in_smp;
	u32 tail ____cacheline_aligned_in_smp;
};

/*
 * This data is shared with the application through the mmap at offsets
 * IORING_OFF_SQ_RING and IORING_OFF_CQ_RING.
 *
 * The offsets to the member fields are published through struct
 * io_sqring_offsets when calling io_uring_setup.
 */
struct io_rings {
	/*
	 * Head and tail offsets into the ring; the offsets need to be
	 * masked to get valid indices.
	 *
	 * The kernel controls head of the sq ring and the tail of the cq ring,
	 * and the application controls tail of the sq ring and the head of the
	 * cq ring.
	 */
	struct io_uring		sq, cq;
	/*
	 * Bitmasks to apply to head and tail offsets (constant, equals
	 * ring_entries - 1)
	 */
	u32			sq_ring_mask, cq_ring_mask;
	/* Ring sizes (constant, power of 2) */
	u32			sq_ring_entries, cq_ring_entries;
	/*
	 * Number of invalid entries dropped by the kernel due to
	 * invalid index stored in array
	 *
	 * Written by the kernel, shouldn't be modified by the
	 * application (i.e. get number of "new events" by comparing to
	 * cached value).
	 *
	 * After a new SQ head value was read by the application this
	 * counter includes all submissions that were dropped reaching
	 * the new SQ head (and possibly more).
	 */
	u32			sq_dropped;
	/*
	 * Runtime SQ flags
	 *
	 * Written by the kernel, shouldn't be modified by the
	 * application.
	 *
	 * The application needs a full memory barrier before checking
	 * for IORING_SQ_NEED_WAKEUP after updating the sq tail.
	 */
	u32			sq_flags;
	/*
	 * Runtime CQ flags
	 *
	 * Written by the application, shouldn't be modified by the
	 * kernel.
	 */
	u32                     cq_flags;
	/*
	 * Number of completion events lost because the queue was full;
	 * this should be avoided by the application by making sure
	 * there are not more requests pending than there is space in
	 * the completion queue.
	 *
	 * Written by the kernel, shouldn't be modified by the
	 * application (i.e. get number of "new events" by comparing to
	 * cached value).
	 *
	 * As completion events come in out of order this counter is not
	 * ordered with any other data.
	 */
	u32			cq_overflow;
	/*
	 * Ring buffer of completion events.
	 *
	 * The kernel writes completion events fresh every time they are
	 * produced, so the application is allowed to modify pending
	 * entries.
	 */
	struct io_uring_cqe	cqes[] ____cacheline_aligned_in_smp;
};

struct io_mapped_ubuf {
	u64		ubuf;
	size_t		len;
	struct		bio_vec *bvec;
	unsigned int	nr_bvecs;
	unsigned long	acct_pages;
};

struct fixed_file_table {
	struct file		**files;
};

struct fixed_file_ref_node {
	struct percpu_ref		refs;
	struct list_head		node;
	struct list_head		file_list;
	struct fixed_file_data		*file_data;
	struct llist_node		llist;
	bool				done;
};

struct fixed_file_data {
	struct fixed_file_table		*table;
	struct io_ring_ctx		*ctx;

	struct fixed_file_ref_node	*node;
	struct percpu_ref		refs;
	struct completion		done;
	struct list_head		ref_list;
	spinlock_t			lock;
};

struct io_buffer {
	struct list_head list;
	__u64 addr;
	__s32 len;
	__u16 bid;
};

struct io_restriction {
	DECLARE_BITMAP(register_op, IORING_REGISTER_LAST);
	DECLARE_BITMAP(sqe_op, IORING_OP_LAST);
	u8 sqe_flags_allowed;
	u8 sqe_flags_required;
	bool registered;
};

struct io_sq_data {
	refcount_t		refs;
	struct mutex		lock;

	/* ctx's that are using this sqd */
	struct list_head	ctx_list;
	struct list_head	ctx_new_list;
	struct mutex		ctx_lock;

	struct task_struct	*thread;
	struct wait_queue_head	wait;

	unsigned		sq_thread_idle;
};

struct io_ring_ctx {
	struct {
		struct percpu_ref	refs;
	} ____cacheline_aligned_in_smp;

	struct {
		unsigned int		flags;
		unsigned int		compat: 1;
		unsigned int		limit_mem: 1;
		unsigned int		cq_overflow_flushed: 1;
		unsigned int		drain_next: 1;
		unsigned int		eventfd_async: 1;
		unsigned int		restricted: 1;
		unsigned int		sqo_dead: 1;

		/*
		 * Ring buffer of indices into array of io_uring_sqe, which is
		 * mmapped by the application using the IORING_OFF_SQES offset.
		 *
		 * This indirection could e.g. be used to assign fixed
		 * io_uring_sqe entries to operations and only submit them to
		 * the queue when needed.
		 *
		 * The kernel modifies neither the indices array nor the entries
		 * array.
		 */
		u32			*sq_array;
		unsigned		cached_sq_head;
		unsigned		sq_entries;
		unsigned		sq_mask;
		unsigned		sq_thread_idle;
		unsigned		cached_sq_dropped;
		unsigned		cached_cq_overflow;
		unsigned long		sq_check_overflow;

		struct list_head	defer_list;
		struct list_head	timeout_list;
		struct list_head	cq_overflow_list;

		struct io_uring_sqe	*sq_sqes;
	} ____cacheline_aligned_in_smp;

	struct io_rings	*rings;

	/* IO offload */
	struct io_wq		*io_wq;

	/*
	 * For SQPOLL usage - we hold a reference to the parent task, so we
	 * have access to the ->files
	 */
	struct task_struct	*sqo_task;

	/* Only used for accounting purposes */
	struct mm_struct	*mm_account;

#ifdef CONFIG_BLK_CGROUP
	struct cgroup_subsys_state	*sqo_blkcg_css;
#endif

	struct io_sq_data	*sq_data;	/* if using sq thread polling */

	struct wait_queue_head	sqo_sq_wait;
	struct list_head	sqd_list;

	/*
	 * If used, fixed file set. Writers must ensure that ->refs is dead,
	 * readers must ensure that ->refs is alive as long as the file* is
	 * used. Only updated through io_uring_register(2).
	 */
	struct fixed_file_data	*file_data;
	unsigned		nr_user_files;

	/* if used, fixed mapped user buffers */
	unsigned		nr_user_bufs;
	struct io_mapped_ubuf	*user_bufs;

	struct user_struct	*user;

	const struct cred	*creds;

#ifdef CONFIG_AUDIT
	kuid_t			loginuid;
	unsigned int		sessionid;
#endif

	struct completion	ref_comp;
	struct completion	sq_thread_comp;

	/* if all else fails... */
	struct io_kiocb		*fallback_req;

#if defined(CONFIG_UNIX)
	struct socket		*ring_sock;
#endif

	struct idr		io_buffer_idr;

	struct idr		personality_idr;

	struct {
		unsigned		cached_cq_tail;
		unsigned		cq_entries;
		unsigned		cq_mask;
		atomic_t		cq_timeouts;
		unsigned		cq_last_tm_flush;
		unsigned long		cq_check_overflow;
		struct wait_queue_head	cq_wait;
		struct fasync_struct	*cq_fasync;
		struct eventfd_ctx	*cq_ev_fd;
	} ____cacheline_aligned_in_smp;

	struct {
		struct mutex		uring_lock;
		wait_queue_head_t	wait;
	} ____cacheline_aligned_in_smp;

	struct {
		spinlock_t		completion_lock;

		/*
		 * ->iopoll_list is protected by the ctx->uring_lock for
		 * io_uring instances that don't use IORING_SETUP_SQPOLL.
		 * For SQPOLL, only the single threaded io_sq_thread() will
		 * manipulate the list, hence no extra locking is needed there.
		 */
		struct list_head	iopoll_list;
		struct hlist_head	*cancel_hash;
		unsigned		cancel_hash_bits;
		bool			poll_multi_file;

		spinlock_t		inflight_lock;
		struct list_head	inflight_list;
	} ____cacheline_aligned_in_smp;

	struct delayed_work		file_put_work;
	struct llist_head		file_put_llist;

	struct work_struct		exit_work;
	struct io_restriction		restrictions;
};

/*
 * First field must be the file pointer in all the
 * iocb unions! See also 'struct kiocb' in <linux/fs.h>
 */
struct io_poll_iocb {
	struct file			*file;
	struct wait_queue_head		*head;
	__poll_t			events;
	bool				done;
	bool				canceled;
	struct wait_queue_entry		wait;
};

struct io_poll_remove {
	struct file			*file;
	u64				addr;
};

struct io_close {
	struct file			*file;
	struct file			*put_file;
	int				fd;
};

struct io_timeout_data {
	struct io_kiocb			*req;
	struct hrtimer			timer;
	struct timespec64		ts;
	enum hrtimer_mode		mode;
};

struct io_accept {
	struct file			*file;
	struct sockaddr __user		*addr;
	int __user			*addr_len;
	int				flags;
	unsigned long			nofile;
};

struct io_sync {
	struct file			*file;
	loff_t				len;
	loff_t				off;
	int				flags;
	int				mode;
};

struct io_cancel {
	struct file			*file;
	u64				addr;
};

struct io_timeout {
	struct file			*file;
	u32				off;
	u32				target_seq;
	struct list_head		list;
	/* head of the link, used by linked timeouts only */
	struct io_kiocb			*head;
};

struct io_timeout_rem {
	struct file			*file;
	u64				addr;

	/* timeout update */
	struct timespec64		ts;
	u32				flags;
};

struct io_rw {
	/* NOTE: kiocb has the file as the first member, so don't do it here */
	struct kiocb			kiocb;
	u64				addr;
	u64				len;
};

struct io_connect {
	struct file			*file;
	struct sockaddr __user		*addr;
	int				addr_len;
};

struct io_sr_msg {
	struct file			*file;
	union {
		struct user_msghdr __user *umsg;
		void __user		*buf;
	};
	int				msg_flags;
	int				bgid;
	size_t				len;
	struct io_buffer		*kbuf;
};

struct io_open {
	struct file			*file;
	int				dfd;
	bool				ignore_nonblock;
	struct filename			*filename;
	struct open_how			how;
	unsigned long			nofile;
};

struct io_files_update {
	struct file			*file;
	u64				arg;
	u32				nr_args;
	u32				offset;
};

struct io_fadvise {
	struct file			*file;
	u64				offset;
	u32				len;
	u32				advice;
};

struct io_madvise {
	struct file			*file;
	u64				addr;
	u32				len;
	u32				advice;
};

struct io_epoll {
	struct file			*file;
	int				epfd;
	int				op;
	int				fd;
	struct epoll_event		event;
};

struct io_splice {
	struct file			*file_out;
	struct file			*file_in;
	loff_t				off_out;
	loff_t				off_in;
	u64				len;
	unsigned int			flags;
};

struct io_provide_buf {
	struct file			*file;
	__u64				addr;
	__s32				len;
	__u32				bgid;
	__u16				nbufs;
	__u16				bid;
};

struct io_statx {
	struct file			*file;
	int				dfd;
	unsigned int			mask;
	unsigned int			flags;
	const char __user		*filename;
	struct statx __user		*buffer;
};

struct io_shutdown {
	struct file			*file;
	int				how;
};

struct io_rename {
	struct file			*file;
	int				old_dfd;
	int				new_dfd;
	struct filename			*oldpath;
	struct filename			*newpath;
	int				flags;
};

struct io_unlink {
	struct file			*file;
	int				dfd;
	int				flags;
	struct filename			*filename;
};

struct io_completion {
	struct file			*file;
	struct list_head		list;
	int				cflags;
};

struct io_async_connect {
	struct sockaddr_storage		address;
};

struct io_async_msghdr {
	struct iovec			fast_iov[UIO_FASTIOV];
	struct iovec			*iov;
	struct sockaddr __user		*uaddr;
	struct msghdr			msg;
	struct sockaddr_storage		addr;
};

struct io_async_rw {
	struct iovec			fast_iov[UIO_FASTIOV];
	const struct iovec		*free_iovec;
	struct iov_iter			iter;
	size_t				bytes_done;
	struct wait_page_queue		wpq;
};

enum {
	REQ_F_FIXED_FILE_BIT	= IOSQE_FIXED_FILE_BIT,
	REQ_F_IO_DRAIN_BIT	= IOSQE_IO_DRAIN_BIT,
	REQ_F_LINK_BIT		= IOSQE_IO_LINK_BIT,
	REQ_F_HARDLINK_BIT	= IOSQE_IO_HARDLINK_BIT,
	REQ_F_FORCE_ASYNC_BIT	= IOSQE_ASYNC_BIT,
	REQ_F_BUFFER_SELECT_BIT	= IOSQE_BUFFER_SELECT_BIT,

	REQ_F_FAIL_LINK_BIT,
	REQ_F_INFLIGHT_BIT,
	REQ_F_CUR_POS_BIT,
	REQ_F_NOWAIT_BIT,
	REQ_F_LINK_TIMEOUT_BIT,
	REQ_F_ISREG_BIT,
	REQ_F_NEED_CLEANUP_BIT,
	REQ_F_POLLED_BIT,
	REQ_F_BUFFER_SELECTED_BIT,
	REQ_F_NO_FILE_TABLE_BIT,
	REQ_F_WORK_INITIALIZED_BIT,
	REQ_F_LTIMEOUT_ACTIVE_BIT,

	/* not a real bit, just to check we're not overflowing the space */
	__REQ_F_LAST_BIT,
};

enum {
	/* ctx owns file */
	REQ_F_FIXED_FILE	= BIT(REQ_F_FIXED_FILE_BIT),
	/* drain existing IO first */
	REQ_F_IO_DRAIN		= BIT(REQ_F_IO_DRAIN_BIT),
	/* linked sqes */
	REQ_F_LINK		= BIT(REQ_F_LINK_BIT),
	/* doesn't sever on completion < 0 */
	REQ_F_HARDLINK		= BIT(REQ_F_HARDLINK_BIT),
	/* IOSQE_ASYNC */
	REQ_F_FORCE_ASYNC	= BIT(REQ_F_FORCE_ASYNC_BIT),
	/* IOSQE_BUFFER_SELECT */
	REQ_F_BUFFER_SELECT	= BIT(REQ_F_BUFFER_SELECT_BIT),

	/* fail rest of links */
	REQ_F_FAIL_LINK		= BIT(REQ_F_FAIL_LINK_BIT),
	/* on inflight list */
	REQ_F_INFLIGHT		= BIT(REQ_F_INFLIGHT_BIT),
	/* read/write uses file position */
	REQ_F_CUR_POS		= BIT(REQ_F_CUR_POS_BIT),
	/* must not punt to workers */
	REQ_F_NOWAIT		= BIT(REQ_F_NOWAIT_BIT),
	/* has or had linked timeout */
	REQ_F_LINK_TIMEOUT	= BIT(REQ_F_LINK_TIMEOUT_BIT),
	/* regular file */
	REQ_F_ISREG		= BIT(REQ_F_ISREG_BIT),
	/* needs cleanup */
	REQ_F_NEED_CLEANUP	= BIT(REQ_F_NEED_CLEANUP_BIT),
	/* already went through poll handler */
	REQ_F_POLLED		= BIT(REQ_F_POLLED_BIT),
	/* buffer already selected */
	REQ_F_BUFFER_SELECTED	= BIT(REQ_F_BUFFER_SELECTED_BIT),
	/* doesn't need file table for this request */
	REQ_F_NO_FILE_TABLE	= BIT(REQ_F_NO_FILE_TABLE_BIT),
	/* io_wq_work is initialized */
	REQ_F_WORK_INITIALIZED	= BIT(REQ_F_WORK_INITIALIZED_BIT),
	/* linked timeout is active, i.e. prepared by link's head */
	REQ_F_LTIMEOUT_ACTIVE	= BIT(REQ_F_LTIMEOUT_ACTIVE_BIT),
};

struct async_poll {
	struct io_poll_iocb	poll;
	struct io_poll_iocb	*double_poll;
};

/*
 * NOTE! Each of the iocb union members has the file pointer
 * as the first entry in their struct definition. So you can
 * access the file pointer through any of the sub-structs,
 * or directly as just 'ki_filp' in this struct.
 */
struct io_kiocb {
	union {
		struct file		*file;
		struct io_rw		rw;
		struct io_poll_iocb	poll;
		struct io_poll_remove	poll_remove;
		struct io_accept	accept;
		struct io_sync		sync;
		struct io_cancel	cancel;
		struct io_timeout	timeout;
		struct io_timeout_rem	timeout_rem;
		struct io_connect	connect;
		struct io_sr_msg	sr_msg;
		struct io_open		open;
		struct io_close		close;
		struct io_files_update	files_update;
		struct io_fadvise	fadvise;
		struct io_madvise	madvise;
		struct io_epoll		epoll;
		struct io_splice	splice;
		struct io_provide_buf	pbuf;
		struct io_statx		statx;
		struct io_shutdown	shutdown;
		struct io_rename	rename;
		struct io_unlink	unlink;
		/* use only after cleaning per-op data, see io_clean_op() */
		struct io_completion	compl;
	};

	/* opcode allocated if it needs to store data for async defer */
	void				*async_data;
	u8				opcode;
	/* polled IO has completed */
	u8				iopoll_completed;

	u16				buf_index;
	u32				result;

	struct io_ring_ctx		*ctx;
	unsigned int			flags;
	refcount_t			refs;
	struct task_struct		*task;
	u64				user_data;

	struct io_kiocb			*link;
	struct percpu_ref		*fixed_file_refs;

	/*
	 * 1. used with ctx->iopoll_list with reads/writes
	 * 2. to track reqs with ->files (see io_op_def::file_table)
	 */
	struct list_head		inflight_entry;
	struct callback_head		task_work;
	/* for polled requests, i.e. IORING_OP_POLL_ADD and async armed poll */
	struct hlist_node		hash_node;
	struct async_poll		*apoll;
	struct io_wq_work		work;
};

struct io_defer_entry {
	struct list_head	list;
	struct io_kiocb		*req;
	u32			seq;
};

#define IO_IOPOLL_BATCH			8

struct io_comp_state {
	unsigned int		nr;
	struct list_head	list;
	struct io_ring_ctx	*ctx;
};

struct io_submit_state {
	struct blk_plug		plug;

	/*
	 * io_kiocb alloc cache
	 */
	void			*reqs[IO_IOPOLL_BATCH];
	unsigned int		free_reqs;

	bool			plug_started;

	/*
	 * Batch completion logic
	 */
	struct io_comp_state	comp;

	/*
	 * File reference cache
	 */
	struct file		*file;
	unsigned int		fd;
	unsigned int		file_refs;
	unsigned int		ios_left;
};

struct io_op_def {
	/* needs req->file assigned */
	unsigned		needs_file : 1;
	/* don't fail if file grab fails */
	unsigned		needs_file_no_error : 1;
	/* hash wq insertion if file is a regular file */
	unsigned		hash_reg_file : 1;
	/* unbound wq insertion if file is a non-regular file */
	unsigned		unbound_nonreg_file : 1;
	/* opcode is not supported by this kernel */
	unsigned		not_supported : 1;
	/* set if opcode supports polled "wait" */
	unsigned		pollin : 1;
	unsigned		pollout : 1;
	/* op supports buffer selection */
	unsigned		buffer_select : 1;
	/* must always have async data allocated */
	unsigned		needs_async_data : 1;
	/* should block plug */
	unsigned		plug : 1;
	/* size of async data needed, if any */
	unsigned short		async_size;
	unsigned		work_flags;
};

static const struct io_op_def io_op_defs[] = {
	[IORING_OP_NOP] = {},
	[IORING_OP_READV] = {
		.needs_file		= 1,
		.unbound_nonreg_file	= 1,
		.pollin			= 1,
		.buffer_select		= 1,
		.needs_async_data	= 1,
		.plug			= 1,
		.async_size		= sizeof(struct io_async_rw),
		.work_flags		= IO_WQ_WORK_MM | IO_WQ_WORK_BLKCG,
	},
	[IORING_OP_WRITEV] = {
		.needs_file		= 1,
		.hash_reg_file		= 1,
		.unbound_nonreg_file	= 1,
		.pollout		= 1,
		.needs_async_data	= 1,
		.plug			= 1,
		.async_size		= sizeof(struct io_async_rw),
		.work_flags		= IO_WQ_WORK_MM | IO_WQ_WORK_BLKCG |
						IO_WQ_WORK_FSIZE,
	},
	[IORING_OP_FSYNC] = {
		.needs_file		= 1,
		.work_flags		= IO_WQ_WORK_BLKCG,
	},
	[IORING_OP_READ_FIXED] = {
		.needs_file		= 1,
		.unbound_nonreg_file	= 1,
		.pollin			= 1,
		.plug			= 1,
		.async_size		= sizeof(struct io_async_rw),
		.work_flags		= IO_WQ_WORK_BLKCG | IO_WQ_WORK_MM,
	},
	[IORING_OP_WRITE_FIXED] = {
		.needs_file		= 1,
		.hash_reg_file		= 1,
		.unbound_nonreg_file	= 1,
		.pollout		= 1,
		.plug			= 1,
		.async_size		= sizeof(struct io_async_rw),
		.work_flags		= IO_WQ_WORK_BLKCG | IO_WQ_WORK_FSIZE |
						IO_WQ_WORK_MM,
	},
	[IORING_OP_POLL_ADD] = {
		.needs_file		= 1,
		.unbound_nonreg_file	= 1,
	},
	[IORING_OP_POLL_REMOVE] = {},
	[IORING_OP_SYNC_FILE_RANGE] = {
		.needs_file		= 1,
		.work_flags		= IO_WQ_WORK_BLKCG,
	},
	[IORING_OP_SENDMSG] = {
		.needs_file		= 1,
		.unbound_nonreg_file	= 1,
		.pollout		= 1,
		.needs_async_data	= 1,
		.async_size		= sizeof(struct io_async_msghdr),
		.work_flags		= IO_WQ_WORK_MM | IO_WQ_WORK_BLKCG,
	},
	[IORING_OP_RECVMSG] = {
		.needs_file		= 1,
		.unbound_nonreg_file	= 1,
		.pollin			= 1,
		.buffer_select		= 1,
		.needs_async_data	= 1,
		.async_size		= sizeof(struct io_async_msghdr),
		.work_flags		= IO_WQ_WORK_MM | IO_WQ_WORK_BLKCG,
	},
	[IORING_OP_TIMEOUT] = {
		.needs_async_data	= 1,
		.async_size		= sizeof(struct io_timeout_data),
		.work_flags		= IO_WQ_WORK_MM,
	},
	[IORING_OP_TIMEOUT_REMOVE] = {
		/* used by timeout updates' prep() */
		.work_flags		= IO_WQ_WORK_MM,
	},
	[IORING_OP_ACCEPT] = {
		.needs_file		= 1,
		.unbound_nonreg_file	= 1,
		.pollin			= 1,
		.work_flags		= IO_WQ_WORK_MM | IO_WQ_WORK_FILES,
	},
	[IORING_OP_ASYNC_CANCEL] = {},
	[IORING_OP_LINK_TIMEOUT] = {
		.needs_async_data	= 1,
		.async_size		= sizeof(struct io_timeout_data),
		.work_flags		= IO_WQ_WORK_MM,
	},
	[IORING_OP_CONNECT] = {
		.needs_file		= 1,
		.unbound_nonreg_file	= 1,
		.pollout		= 1,
		.needs_async_data	= 1,
		.async_size		= sizeof(struct io_async_connect),
		.work_flags		= IO_WQ_WORK_MM,
	},
	[IORING_OP_FALLOCATE] = {
		.needs_file		= 1,
		.work_flags		= IO_WQ_WORK_BLKCG | IO_WQ_WORK_FSIZE,
	},
	[IORING_OP_OPENAT] = {
		.work_flags		= IO_WQ_WORK_FILES | IO_WQ_WORK_BLKCG |
						IO_WQ_WORK_FS | IO_WQ_WORK_MM,
	},
	[IORING_OP_CLOSE] = {
		.needs_file		= 1,
		.needs_file_no_error	= 1,
		.work_flags		= IO_WQ_WORK_FILES | IO_WQ_WORK_BLKCG,
	},
	[IORING_OP_FILES_UPDATE] = {
		.work_flags		= IO_WQ_WORK_FILES | IO_WQ_WORK_MM,
	},
	[IORING_OP_STATX] = {
		.work_flags		= IO_WQ_WORK_FILES | IO_WQ_WORK_MM |
						IO_WQ_WORK_FS | IO_WQ_WORK_BLKCG,
	},
	[IORING_OP_READ] = {
		.needs_file		= 1,
		.unbound_nonreg_file	= 1,
		.pollin			= 1,
		.buffer_select		= 1,
		.plug			= 1,
		.async_size		= sizeof(struct io_async_rw),
		.work_flags		= IO_WQ_WORK_MM | IO_WQ_WORK_BLKCG,
	},
	[IORING_OP_WRITE] = {
		.needs_file		= 1,
		.unbound_nonreg_file	= 1,
		.pollout		= 1,
		.plug			= 1,
		.async_size		= sizeof(struct io_async_rw),
		.work_flags		= IO_WQ_WORK_MM | IO_WQ_WORK_BLKCG |
						IO_WQ_WORK_FSIZE,
	},
	[IORING_OP_FADVISE] = {
		.needs_file		= 1,
		.work_flags		= IO_WQ_WORK_BLKCG,
	},
	[IORING_OP_MADVISE] = {
		.work_flags		= IO_WQ_WORK_MM | IO_WQ_WORK_BLKCG,
	},
	[IORING_OP_SEND] = {
		.needs_file		= 1,
		.unbound_nonreg_file	= 1,
		.pollout		= 1,
		.work_flags		= IO_WQ_WORK_MM | IO_WQ_WORK_BLKCG,
	},
	[IORING_OP_RECV] = {
		.needs_file		= 1,
		.unbound_nonreg_file	= 1,
		.pollin			= 1,
		.buffer_select		= 1,
		.work_flags		= IO_WQ_WORK_MM | IO_WQ_WORK_BLKCG,
	},
	[IORING_OP_OPENAT2] = {
		.work_flags		= IO_WQ_WORK_FILES | IO_WQ_WORK_FS |
						IO_WQ_WORK_BLKCG | IO_WQ_WORK_MM,
	},
	[IORING_OP_EPOLL_CTL] = {
		.unbound_nonreg_file	= 1,
		.work_flags		= IO_WQ_WORK_FILES,
	},
	[IORING_OP_SPLICE] = {
		.needs_file		= 1,
		.hash_reg_file		= 1,
		.unbound_nonreg_file	= 1,
		.work_flags		= IO_WQ_WORK_BLKCG,
	},
	[IORING_OP_PROVIDE_BUFFERS] = {},
	[IORING_OP_REMOVE_BUFFERS] = {},
	[IORING_OP_TEE] = {
		.needs_file		= 1,
		.hash_reg_file		= 1,
		.unbound_nonreg_file	= 1,
	},
	[IORING_OP_SHUTDOWN] = {
		.needs_file		= 1,
	},
	[IORING_OP_RENAMEAT] = {
		.work_flags		= IO_WQ_WORK_MM | IO_WQ_WORK_FILES |
						IO_WQ_WORK_FS | IO_WQ_WORK_BLKCG,
	},
	[IORING_OP_UNLINKAT] = {
		.work_flags		= IO_WQ_WORK_MM | IO_WQ_WORK_FILES |
						IO_WQ_WORK_FS | IO_WQ_WORK_BLKCG,
	},
};

enum io_mem_account {
	ACCT_LOCKED,
	ACCT_PINNED,
};

<<<<<<< HEAD
=======
static void __io_uring_cancel_task_requests(struct io_ring_ctx *ctx,
					    struct task_struct *task);

>>>>>>> 9d531221
static void destroy_fixed_file_ref_node(struct fixed_file_ref_node *ref_node);
static struct fixed_file_ref_node *alloc_fixed_file_ref_node(
			struct io_ring_ctx *ctx);

static void __io_complete_rw(struct io_kiocb *req, long res, long res2,
			     struct io_comp_state *cs);
static void io_cqring_fill_event(struct io_kiocb *req, long res);
static void io_put_req(struct io_kiocb *req);
static void io_put_req_deferred(struct io_kiocb *req, int nr);
static void io_double_put_req(struct io_kiocb *req);
static struct io_kiocb *io_prep_linked_timeout(struct io_kiocb *req);
static void __io_queue_linked_timeout(struct io_kiocb *req);
static void io_queue_linked_timeout(struct io_kiocb *req);
static int __io_sqe_files_update(struct io_ring_ctx *ctx,
				 struct io_uring_files_update *ip,
				 unsigned nr_args);
static void __io_clean_op(struct io_kiocb *req);
static struct file *io_file_get(struct io_submit_state *state,
				struct io_kiocb *req, int fd, bool fixed);
static void __io_queue_sqe(struct io_kiocb *req, struct io_comp_state *cs);
static void io_file_put_work(struct work_struct *work);

static ssize_t io_import_iovec(int rw, struct io_kiocb *req,
			       struct iovec **iovec, struct iov_iter *iter,
			       bool needs_lock);
static int io_setup_async_rw(struct io_kiocb *req, const struct iovec *iovec,
			     const struct iovec *fast_iov,
			     struct iov_iter *iter, bool force);

static struct kmem_cache *req_cachep;

static const struct file_operations io_uring_fops;

struct sock *io_uring_get_socket(struct file *file)
{
#if defined(CONFIG_UNIX)
	if (file->f_op == &io_uring_fops) {
		struct io_ring_ctx *ctx = file->private_data;

		return ctx->ring_sock->sk;
	}
#endif
	return NULL;
}
EXPORT_SYMBOL(io_uring_get_socket);

#define io_for_each_link(pos, head) \
	for (pos = (head); pos; pos = pos->link)

static inline void io_clean_op(struct io_kiocb *req)
{
	if (req->flags & (REQ_F_NEED_CLEANUP | REQ_F_BUFFER_SELECTED |
			  REQ_F_INFLIGHT))
		__io_clean_op(req);
}

static inline void io_set_resource_node(struct io_kiocb *req)
{
	struct io_ring_ctx *ctx = req->ctx;

	if (!req->fixed_file_refs) {
		req->fixed_file_refs = &ctx->file_data->node->refs;
		percpu_ref_get(req->fixed_file_refs);
	}
}

static bool io_match_task(struct io_kiocb *head,
			  struct task_struct *task,
			  struct files_struct *files)
{
	struct io_kiocb *req;

	if (task && head->task != task)
		return false;
	if (!files)
		return true;

	io_for_each_link(req, head) {
		if ((req->flags & REQ_F_WORK_INITIALIZED) &&
		    (req->work.flags & IO_WQ_WORK_FILES) &&
		    req->work.identity->files == files)
			return true;
	}
	return false;
}

static void io_sq_thread_drop_mm_files(void)
{
	struct files_struct *files = current->files;
	struct mm_struct *mm = current->mm;

	if (mm) {
		kthread_unuse_mm(mm);
		mmput(mm);
		current->mm = NULL;
	}
	if (files) {
		struct nsproxy *nsproxy = current->nsproxy;

		task_lock(current);
		current->files = NULL;
		current->nsproxy = NULL;
		task_unlock(current);
		put_files_struct(files);
		put_nsproxy(nsproxy);
	}
}

static int __io_sq_thread_acquire_files(struct io_ring_ctx *ctx)
{
	if (current->flags & PF_EXITING)
		return -EFAULT;

	if (!current->files) {
		struct files_struct *files;
		struct nsproxy *nsproxy;

		task_lock(ctx->sqo_task);
		files = ctx->sqo_task->files;
		if (!files) {
			task_unlock(ctx->sqo_task);
			return -EOWNERDEAD;
		}
		atomic_inc(&files->count);
		get_nsproxy(ctx->sqo_task->nsproxy);
		nsproxy = ctx->sqo_task->nsproxy;
		task_unlock(ctx->sqo_task);

		task_lock(current);
		current->files = files;
		current->nsproxy = nsproxy;
		task_unlock(current);
	}
	return 0;
}

static int __io_sq_thread_acquire_mm(struct io_ring_ctx *ctx)
{
	struct mm_struct *mm;

	if (current->flags & PF_EXITING)
		return -EFAULT;
	if (current->mm)
		return 0;

	/* Should never happen */
	if (unlikely(!(ctx->flags & IORING_SETUP_SQPOLL)))
		return -EFAULT;

	task_lock(ctx->sqo_task);
	mm = ctx->sqo_task->mm;
	if (unlikely(!mm || !mmget_not_zero(mm)))
		mm = NULL;
	task_unlock(ctx->sqo_task);

	if (mm) {
		kthread_use_mm(mm);
		return 0;
	}

	return -EFAULT;
}

static int io_sq_thread_acquire_mm_files(struct io_ring_ctx *ctx,
					 struct io_kiocb *req)
{
	const struct io_op_def *def = &io_op_defs[req->opcode];
	int ret;

	if (def->work_flags & IO_WQ_WORK_MM) {
		ret = __io_sq_thread_acquire_mm(ctx);
		if (unlikely(ret))
			return ret;
	}

	if (def->needs_file || (def->work_flags & IO_WQ_WORK_FILES)) {
		ret = __io_sq_thread_acquire_files(ctx);
		if (unlikely(ret))
			return ret;
	}

	return 0;
}

static void io_sq_thread_associate_blkcg(struct io_ring_ctx *ctx,
					 struct cgroup_subsys_state **cur_css)

{
#ifdef CONFIG_BLK_CGROUP
	/* puts the old one when swapping */
	if (*cur_css != ctx->sqo_blkcg_css) {
		kthread_associate_blkcg(ctx->sqo_blkcg_css);
		*cur_css = ctx->sqo_blkcg_css;
	}
#endif
}

static void io_sq_thread_unassociate_blkcg(void)
{
#ifdef CONFIG_BLK_CGROUP
	kthread_associate_blkcg(NULL);
#endif
}

static inline void req_set_fail_links(struct io_kiocb *req)
{
	if ((req->flags & (REQ_F_LINK | REQ_F_HARDLINK)) == REQ_F_LINK)
		req->flags |= REQ_F_FAIL_LINK;
}

/*
 * None of these are dereferenced, they are simply used to check if any of
 * them have changed. If we're under current and check they are still the
 * same, we're fine to grab references to them for actual out-of-line use.
 */
static void io_init_identity(struct io_identity *id)
{
	id->files = current->files;
	id->mm = current->mm;
#ifdef CONFIG_BLK_CGROUP
	rcu_read_lock();
	id->blkcg_css = blkcg_css();
	rcu_read_unlock();
#endif
	id->creds = current_cred();
	id->nsproxy = current->nsproxy;
	id->fs = current->fs;
	id->fsize = rlimit(RLIMIT_FSIZE);
#ifdef CONFIG_AUDIT
	id->loginuid = current->loginuid;
	id->sessionid = current->sessionid;
#endif
	refcount_set(&id->count, 1);
}

static inline void __io_req_init_async(struct io_kiocb *req)
{
	memset(&req->work, 0, sizeof(req->work));
	req->flags |= REQ_F_WORK_INITIALIZED;
}

/*
 * Note: must call io_req_init_async() for the first time you
 * touch any members of io_wq_work.
 */
static inline void io_req_init_async(struct io_kiocb *req)
{
	struct io_uring_task *tctx = current->io_uring;

	if (req->flags & REQ_F_WORK_INITIALIZED)
		return;

	__io_req_init_async(req);

	/* Grab a ref if this isn't our static identity */
	req->work.identity = tctx->identity;
	if (tctx->identity != &tctx->__identity)
		refcount_inc(&req->work.identity->count);
}

static inline bool io_async_submit(struct io_ring_ctx *ctx)
{
	return ctx->flags & IORING_SETUP_SQPOLL;
}

static void io_ring_ctx_ref_free(struct percpu_ref *ref)
{
	struct io_ring_ctx *ctx = container_of(ref, struct io_ring_ctx, refs);

	complete(&ctx->ref_comp);
}

static inline bool io_is_timeout_noseq(struct io_kiocb *req)
{
	return !req->timeout.off;
}

static struct io_ring_ctx *io_ring_ctx_alloc(struct io_uring_params *p)
{
	struct io_ring_ctx *ctx;
	int hash_bits;

	ctx = kzalloc(sizeof(*ctx), GFP_KERNEL);
	if (!ctx)
		return NULL;

	ctx->fallback_req = kmem_cache_alloc(req_cachep, GFP_KERNEL);
	if (!ctx->fallback_req)
		goto err;

	/*
	 * Use 5 bits less than the max cq entries, that should give us around
	 * 32 entries per hash list if totally full and uniformly spread.
	 */
	hash_bits = ilog2(p->cq_entries);
	hash_bits -= 5;
	if (hash_bits <= 0)
		hash_bits = 1;
	ctx->cancel_hash_bits = hash_bits;
	ctx->cancel_hash = kmalloc((1U << hash_bits) * sizeof(struct hlist_head),
					GFP_KERNEL);
	if (!ctx->cancel_hash)
		goto err;
	__hash_init(ctx->cancel_hash, 1U << hash_bits);

	if (percpu_ref_init(&ctx->refs, io_ring_ctx_ref_free,
			    PERCPU_REF_ALLOW_REINIT, GFP_KERNEL))
		goto err;

	ctx->flags = p->flags;
	init_waitqueue_head(&ctx->sqo_sq_wait);
	INIT_LIST_HEAD(&ctx->sqd_list);
	init_waitqueue_head(&ctx->cq_wait);
	INIT_LIST_HEAD(&ctx->cq_overflow_list);
	init_completion(&ctx->ref_comp);
	init_completion(&ctx->sq_thread_comp);
	idr_init(&ctx->io_buffer_idr);
	idr_init(&ctx->personality_idr);
	mutex_init(&ctx->uring_lock);
	init_waitqueue_head(&ctx->wait);
	spin_lock_init(&ctx->completion_lock);
	INIT_LIST_HEAD(&ctx->iopoll_list);
	INIT_LIST_HEAD(&ctx->defer_list);
	INIT_LIST_HEAD(&ctx->timeout_list);
	spin_lock_init(&ctx->inflight_lock);
	INIT_LIST_HEAD(&ctx->inflight_list);
	INIT_DELAYED_WORK(&ctx->file_put_work, io_file_put_work);
	init_llist_head(&ctx->file_put_llist);
	return ctx;
err:
	if (ctx->fallback_req)
		kmem_cache_free(req_cachep, ctx->fallback_req);
	kfree(ctx->cancel_hash);
	kfree(ctx);
	return NULL;
}

static bool req_need_defer(struct io_kiocb *req, u32 seq)
{
	if (unlikely(req->flags & REQ_F_IO_DRAIN)) {
		struct io_ring_ctx *ctx = req->ctx;

		return seq != ctx->cached_cq_tail
				+ READ_ONCE(ctx->cached_cq_overflow);
	}

	return false;
}

static void __io_commit_cqring(struct io_ring_ctx *ctx)
{
	struct io_rings *rings = ctx->rings;

	/* order cqe stores with ring update */
	smp_store_release(&rings->cq.tail, ctx->cached_cq_tail);
}

static void io_put_identity(struct io_uring_task *tctx, struct io_kiocb *req)
{
	if (req->work.identity == &tctx->__identity)
		return;
	if (refcount_dec_and_test(&req->work.identity->count))
		kfree(req->work.identity);
}

static void io_req_clean_work(struct io_kiocb *req)
{
	if (!(req->flags & REQ_F_WORK_INITIALIZED))
		return;

	req->flags &= ~REQ_F_WORK_INITIALIZED;

	if (req->work.flags & IO_WQ_WORK_MM) {
		mmdrop(req->work.identity->mm);
		req->work.flags &= ~IO_WQ_WORK_MM;
	}
#ifdef CONFIG_BLK_CGROUP
	if (req->work.flags & IO_WQ_WORK_BLKCG) {
		css_put(req->work.identity->blkcg_css);
		req->work.flags &= ~IO_WQ_WORK_BLKCG;
	}
#endif
	if (req->work.flags & IO_WQ_WORK_CREDS) {
		put_cred(req->work.identity->creds);
		req->work.flags &= ~IO_WQ_WORK_CREDS;
	}
	if (req->work.flags & IO_WQ_WORK_FS) {
		struct fs_struct *fs = req->work.identity->fs;

		spin_lock(&req->work.identity->fs->lock);
		if (--fs->users)
			fs = NULL;
		spin_unlock(&req->work.identity->fs->lock);
		if (fs)
			free_fs_struct(fs);
		req->work.flags &= ~IO_WQ_WORK_FS;
	}

	io_put_identity(req->task->io_uring, req);
}

/*
 * Create a private copy of io_identity, since some fields don't match
 * the current context.
 */
static bool io_identity_cow(struct io_kiocb *req)
{
	struct io_uring_task *tctx = current->io_uring;
	const struct cred *creds = NULL;
	struct io_identity *id;

	if (req->work.flags & IO_WQ_WORK_CREDS)
		creds = req->work.identity->creds;

	id = kmemdup(req->work.identity, sizeof(*id), GFP_KERNEL);
	if (unlikely(!id)) {
		req->work.flags |= IO_WQ_WORK_CANCEL;
		return false;
	}

	/*
	 * We can safely just re-init the creds we copied  Either the field
	 * matches the current one, or we haven't grabbed it yet. The only
	 * exception is ->creds, through registered personalities, so handle
	 * that one separately.
	 */
	io_init_identity(id);
	if (creds)
		id->creds = creds;

	/* add one for this request */
	refcount_inc(&id->count);

	/* drop tctx and req identity references, if needed */
	if (tctx->identity != &tctx->__identity &&
	    refcount_dec_and_test(&tctx->identity->count))
		kfree(tctx->identity);
	if (req->work.identity != &tctx->__identity &&
	    refcount_dec_and_test(&req->work.identity->count))
		kfree(req->work.identity);

	req->work.identity = id;
	tctx->identity = id;
	return true;
}

static bool io_grab_identity(struct io_kiocb *req)
{
	const struct io_op_def *def = &io_op_defs[req->opcode];
	struct io_identity *id = req->work.identity;
	struct io_ring_ctx *ctx = req->ctx;

	if (def->work_flags & IO_WQ_WORK_FSIZE) {
		if (id->fsize != rlimit(RLIMIT_FSIZE))
			return false;
		req->work.flags |= IO_WQ_WORK_FSIZE;
	}
#ifdef CONFIG_BLK_CGROUP
	if (!(req->work.flags & IO_WQ_WORK_BLKCG) &&
	    (def->work_flags & IO_WQ_WORK_BLKCG)) {
		rcu_read_lock();
		if (id->blkcg_css != blkcg_css()) {
			rcu_read_unlock();
			return false;
		}
		/*
		 * This should be rare, either the cgroup is dying or the task
		 * is moving cgroups. Just punt to root for the handful of ios.
		 */
		if (css_tryget_online(id->blkcg_css))
			req->work.flags |= IO_WQ_WORK_BLKCG;
		rcu_read_unlock();
	}
#endif
	if (!(req->work.flags & IO_WQ_WORK_CREDS)) {
		if (id->creds != current_cred())
			return false;
		get_cred(id->creds);
		req->work.flags |= IO_WQ_WORK_CREDS;
	}
#ifdef CONFIG_AUDIT
	if (!uid_eq(current->loginuid, id->loginuid) ||
	    current->sessionid != id->sessionid)
		return false;
#endif
	if (!(req->work.flags & IO_WQ_WORK_FS) &&
	    (def->work_flags & IO_WQ_WORK_FS)) {
		if (current->fs != id->fs)
			return false;
		spin_lock(&id->fs->lock);
		if (!id->fs->in_exec) {
			id->fs->users++;
			req->work.flags |= IO_WQ_WORK_FS;
		} else {
			req->work.flags |= IO_WQ_WORK_CANCEL;
		}
		spin_unlock(&current->fs->lock);
	}
	if (!(req->work.flags & IO_WQ_WORK_FILES) &&
	    (def->work_flags & IO_WQ_WORK_FILES) &&
	    !(req->flags & REQ_F_NO_FILE_TABLE)) {
		if (id->files != current->files ||
		    id->nsproxy != current->nsproxy)
			return false;
		atomic_inc(&id->files->count);
		get_nsproxy(id->nsproxy);
		req->flags |= REQ_F_INFLIGHT;

		spin_lock_irq(&ctx->inflight_lock);
		list_add(&req->inflight_entry, &ctx->inflight_list);
		spin_unlock_irq(&ctx->inflight_lock);
		req->work.flags |= IO_WQ_WORK_FILES;
	}
	if (!(req->work.flags & IO_WQ_WORK_MM) &&
	    (def->work_flags & IO_WQ_WORK_MM)) {
		if (id->mm != current->mm)
			return false;
		mmgrab(id->mm);
		req->work.flags |= IO_WQ_WORK_MM;
	}

	return true;
}

static void io_prep_async_work(struct io_kiocb *req)
{
	const struct io_op_def *def = &io_op_defs[req->opcode];
	struct io_ring_ctx *ctx = req->ctx;

	io_req_init_async(req);

	if (req->flags & REQ_F_FORCE_ASYNC)
		req->work.flags |= IO_WQ_WORK_CONCURRENT;

	if (req->flags & REQ_F_ISREG) {
		if (def->hash_reg_file || (ctx->flags & IORING_SETUP_IOPOLL))
			io_wq_hash_work(&req->work, file_inode(req->file));
	} else {
		if (def->unbound_nonreg_file)
			req->work.flags |= IO_WQ_WORK_UNBOUND;
	}

	/* if we fail grabbing identity, we must COW, regrab, and retry */
	if (io_grab_identity(req))
		return;

	if (!io_identity_cow(req))
		return;

	/* can't fail at this point */
	if (!io_grab_identity(req))
		WARN_ON(1);
}

static void io_prep_async_link(struct io_kiocb *req)
{
	struct io_kiocb *cur;

	io_for_each_link(cur, req)
		io_prep_async_work(cur);
}

static struct io_kiocb *__io_queue_async_work(struct io_kiocb *req)
{
	struct io_ring_ctx *ctx = req->ctx;
	struct io_kiocb *link = io_prep_linked_timeout(req);

	trace_io_uring_queue_async_work(ctx, io_wq_is_hashed(&req->work), req,
					&req->work, req->flags);
	io_wq_enqueue(ctx->io_wq, &req->work);
	return link;
}

static void io_queue_async_work(struct io_kiocb *req)
{
	struct io_kiocb *link;

	/* init ->work of the whole link before punting */
	io_prep_async_link(req);
	link = __io_queue_async_work(req);

	if (link)
		io_queue_linked_timeout(link);
}

static void io_kill_timeout(struct io_kiocb *req)
{
	struct io_timeout_data *io = req->async_data;
	int ret;

	ret = hrtimer_try_to_cancel(&io->timer);
	if (ret != -1) {
		atomic_set(&req->ctx->cq_timeouts,
			atomic_read(&req->ctx->cq_timeouts) + 1);
		list_del_init(&req->timeout.list);
		io_cqring_fill_event(req, 0);
		io_put_req_deferred(req, 1);
	}
}

/*
 * Returns true if we found and killed one or more timeouts
 */
static bool io_kill_timeouts(struct io_ring_ctx *ctx, struct task_struct *tsk,
			     struct files_struct *files)
{
	struct io_kiocb *req, *tmp;
	int canceled = 0;

	spin_lock_irq(&ctx->completion_lock);
	list_for_each_entry_safe(req, tmp, &ctx->timeout_list, timeout.list) {
		if (io_match_task(req, tsk, files)) {
			io_kill_timeout(req);
			canceled++;
		}
	}
	spin_unlock_irq(&ctx->completion_lock);
	return canceled != 0;
}

static void __io_queue_deferred(struct io_ring_ctx *ctx)
{
	do {
		struct io_defer_entry *de = list_first_entry(&ctx->defer_list,
						struct io_defer_entry, list);
		struct io_kiocb *link;

		if (req_need_defer(de->req, de->seq))
			break;
		list_del_init(&de->list);
		/* punt-init is done before queueing for defer */
		link = __io_queue_async_work(de->req);
		if (link) {
			__io_queue_linked_timeout(link);
			/* drop submission reference */
			io_put_req_deferred(link, 1);
		}
		kfree(de);
	} while (!list_empty(&ctx->defer_list));
}

static void io_flush_timeouts(struct io_ring_ctx *ctx)
{
	u32 seq;

	if (list_empty(&ctx->timeout_list))
		return;

	seq = ctx->cached_cq_tail - atomic_read(&ctx->cq_timeouts);

	do {
		u32 events_needed, events_got;
		struct io_kiocb *req = list_first_entry(&ctx->timeout_list,
						struct io_kiocb, timeout.list);

		if (io_is_timeout_noseq(req))
			break;

		/*
		 * Since seq can easily wrap around over time, subtract
		 * the last seq at which timeouts were flushed before comparing.
		 * Assuming not more than 2^31-1 events have happened since,
		 * these subtractions won't have wrapped, so we can check if
		 * target is in [last_seq, current_seq] by comparing the two.
		 */
		events_needed = req->timeout.target_seq - ctx->cq_last_tm_flush;
		events_got = seq - ctx->cq_last_tm_flush;
		if (events_got < events_needed)
			break;

		list_del_init(&req->timeout.list);
		io_kill_timeout(req);
	} while (!list_empty(&ctx->timeout_list));

	ctx->cq_last_tm_flush = seq;
}

static void io_commit_cqring(struct io_ring_ctx *ctx)
{
	io_flush_timeouts(ctx);
	__io_commit_cqring(ctx);

	if (unlikely(!list_empty(&ctx->defer_list)))
		__io_queue_deferred(ctx);
}

static inline bool io_sqring_full(struct io_ring_ctx *ctx)
{
	struct io_rings *r = ctx->rings;

	return READ_ONCE(r->sq.tail) - ctx->cached_sq_head == r->sq_ring_entries;
}

static struct io_uring_cqe *io_get_cqring(struct io_ring_ctx *ctx)
{
	struct io_rings *rings = ctx->rings;
	unsigned tail;

	tail = ctx->cached_cq_tail;
	/*
	 * writes to the cq entry need to come after reading head; the
	 * control dependency is enough as we're using WRITE_ONCE to
	 * fill the cq entry
	 */
	if (tail - READ_ONCE(rings->cq.head) == rings->cq_ring_entries)
		return NULL;

	ctx->cached_cq_tail++;
	return &rings->cqes[tail & ctx->cq_mask];
}

static inline bool io_should_trigger_evfd(struct io_ring_ctx *ctx)
{
	if (!ctx->cq_ev_fd)
		return false;
	if (READ_ONCE(ctx->rings->cq_flags) & IORING_CQ_EVENTFD_DISABLED)
		return false;
	if (!ctx->eventfd_async)
		return true;
	return io_wq_current_is_worker();
}

static inline unsigned __io_cqring_events(struct io_ring_ctx *ctx)
{
	return ctx->cached_cq_tail - READ_ONCE(ctx->rings->cq.head);
}

static void io_cqring_ev_posted(struct io_ring_ctx *ctx)
{
	/* see waitqueue_active() comment */
	smp_mb();

	if (waitqueue_active(&ctx->wait))
		wake_up(&ctx->wait);
	if (ctx->sq_data && waitqueue_active(&ctx->sq_data->wait))
		wake_up(&ctx->sq_data->wait);
	if (io_should_trigger_evfd(ctx))
		eventfd_signal(ctx->cq_ev_fd, 1);
	if (waitqueue_active(&ctx->cq_wait)) {
		wake_up_interruptible(&ctx->cq_wait);
		kill_fasync(&ctx->cq_fasync, SIGIO, POLL_IN);
	}
}

static void io_cqring_ev_posted_iopoll(struct io_ring_ctx *ctx)
{
	/* see waitqueue_active() comment */
	smp_mb();

	if (ctx->flags & IORING_SETUP_SQPOLL) {
		if (waitqueue_active(&ctx->wait))
			wake_up(&ctx->wait);
	}
	if (io_should_trigger_evfd(ctx))
		eventfd_signal(ctx->cq_ev_fd, 1);
	if (waitqueue_active(&ctx->cq_wait)) {
		wake_up_interruptible(&ctx->cq_wait);
		kill_fasync(&ctx->cq_fasync, SIGIO, POLL_IN);
	}
}

/* Returns true if there are no backlogged entries after the flush */
static bool __io_cqring_overflow_flush(struct io_ring_ctx *ctx, bool force,
				       struct task_struct *tsk,
				       struct files_struct *files)
{
	struct io_rings *rings = ctx->rings;
	struct io_kiocb *req, *tmp;
	struct io_uring_cqe *cqe;
	unsigned long flags;
	bool all_flushed;
	LIST_HEAD(list);

	if (!force && __io_cqring_events(ctx) == rings->cq_ring_entries)
		return false;

	spin_lock_irqsave(&ctx->completion_lock, flags);
	list_for_each_entry_safe(req, tmp, &ctx->cq_overflow_list, compl.list) {
		if (!io_match_task(req, tsk, files))
			continue;

		cqe = io_get_cqring(ctx);
		if (!cqe && !force)
			break;

		list_move(&req->compl.list, &list);
		if (cqe) {
			WRITE_ONCE(cqe->user_data, req->user_data);
			WRITE_ONCE(cqe->res, req->result);
			WRITE_ONCE(cqe->flags, req->compl.cflags);
		} else {
			ctx->cached_cq_overflow++;
			WRITE_ONCE(ctx->rings->cq_overflow,
				   ctx->cached_cq_overflow);
		}
	}

	all_flushed = list_empty(&ctx->cq_overflow_list);
	if (all_flushed) {
		clear_bit(0, &ctx->sq_check_overflow);
		clear_bit(0, &ctx->cq_check_overflow);
		ctx->rings->sq_flags &= ~IORING_SQ_CQ_OVERFLOW;
	}

	io_commit_cqring(ctx);
	spin_unlock_irqrestore(&ctx->completion_lock, flags);
	io_cqring_ev_posted(ctx);

	while (!list_empty(&list)) {
		req = list_first_entry(&list, struct io_kiocb, compl.list);
		list_del(&req->compl.list);
		io_put_req(req);
	}

	return all_flushed;
}

static void io_cqring_overflow_flush(struct io_ring_ctx *ctx, bool force,
				     struct task_struct *tsk,
				     struct files_struct *files)
{
	if (test_bit(0, &ctx->cq_check_overflow)) {
		/* iopoll syncs against uring_lock, not completion_lock */
		if (ctx->flags & IORING_SETUP_IOPOLL)
			mutex_lock(&ctx->uring_lock);
		__io_cqring_overflow_flush(ctx, force, tsk, files);
		if (ctx->flags & IORING_SETUP_IOPOLL)
			mutex_unlock(&ctx->uring_lock);
	}
}

static void __io_cqring_fill_event(struct io_kiocb *req, long res, long cflags)
{
	struct io_ring_ctx *ctx = req->ctx;
	struct io_uring_cqe *cqe;

	trace_io_uring_complete(ctx, req->user_data, res);

	/*
	 * If we can't get a cq entry, userspace overflowed the
	 * submission (by quite a lot). Increment the overflow count in
	 * the ring.
	 */
	cqe = io_get_cqring(ctx);
	if (likely(cqe)) {
		WRITE_ONCE(cqe->user_data, req->user_data);
		WRITE_ONCE(cqe->res, res);
		WRITE_ONCE(cqe->flags, cflags);
	} else if (ctx->cq_overflow_flushed ||
		   atomic_read(&req->task->io_uring->in_idle)) {
		/*
		 * If we're in ring overflow flush mode, or in task cancel mode,
		 * then we cannot store the request for later flushing, we need
		 * to drop it on the floor.
		 */
		ctx->cached_cq_overflow++;
		WRITE_ONCE(ctx->rings->cq_overflow, ctx->cached_cq_overflow);
	} else {
		if (list_empty(&ctx->cq_overflow_list)) {
			set_bit(0, &ctx->sq_check_overflow);
			set_bit(0, &ctx->cq_check_overflow);
			ctx->rings->sq_flags |= IORING_SQ_CQ_OVERFLOW;
		}
		io_clean_op(req);
		req->result = res;
		req->compl.cflags = cflags;
		refcount_inc(&req->refs);
		list_add_tail(&req->compl.list, &ctx->cq_overflow_list);
	}
}

static void io_cqring_fill_event(struct io_kiocb *req, long res)
{
	__io_cqring_fill_event(req, res, 0);
}

static void io_cqring_add_event(struct io_kiocb *req, long res, long cflags)
{
	struct io_ring_ctx *ctx = req->ctx;
	unsigned long flags;

	spin_lock_irqsave(&ctx->completion_lock, flags);
	__io_cqring_fill_event(req, res, cflags);
	io_commit_cqring(ctx);
	spin_unlock_irqrestore(&ctx->completion_lock, flags);

	io_cqring_ev_posted(ctx);
}

static void io_submit_flush_completions(struct io_comp_state *cs)
{
	struct io_ring_ctx *ctx = cs->ctx;

	spin_lock_irq(&ctx->completion_lock);
	while (!list_empty(&cs->list)) {
		struct io_kiocb *req;

		req = list_first_entry(&cs->list, struct io_kiocb, compl.list);
		list_del(&req->compl.list);
		__io_cqring_fill_event(req, req->result, req->compl.cflags);

		/*
		 * io_free_req() doesn't care about completion_lock unless one
		 * of these flags is set. REQ_F_WORK_INITIALIZED is in the list
		 * because of a potential deadlock with req->work.fs->lock
		 */
		if (req->flags & (REQ_F_FAIL_LINK|REQ_F_LINK_TIMEOUT
				 |REQ_F_WORK_INITIALIZED)) {
			spin_unlock_irq(&ctx->completion_lock);
			io_put_req(req);
			spin_lock_irq(&ctx->completion_lock);
		} else {
			io_put_req(req);
		}
	}
	io_commit_cqring(ctx);
	spin_unlock_irq(&ctx->completion_lock);

	io_cqring_ev_posted(ctx);
	cs->nr = 0;
}

static void __io_req_complete(struct io_kiocb *req, long res, unsigned cflags,
			      struct io_comp_state *cs)
{
	if (!cs) {
		io_cqring_add_event(req, res, cflags);
		io_put_req(req);
	} else {
		io_clean_op(req);
		req->result = res;
		req->compl.cflags = cflags;
		list_add_tail(&req->compl.list, &cs->list);
		if (++cs->nr >= 32)
			io_submit_flush_completions(cs);
	}
}

static void io_req_complete(struct io_kiocb *req, long res)
{
	__io_req_complete(req, res, 0, NULL);
}

static inline bool io_is_fallback_req(struct io_kiocb *req)
{
	return req == (struct io_kiocb *)
			((unsigned long) req->ctx->fallback_req & ~1UL);
}

static struct io_kiocb *io_get_fallback_req(struct io_ring_ctx *ctx)
{
	struct io_kiocb *req;

	req = ctx->fallback_req;
	if (!test_and_set_bit_lock(0, (unsigned long *) &ctx->fallback_req))
		return req;

	return NULL;
}

static struct io_kiocb *io_alloc_req(struct io_ring_ctx *ctx,
				     struct io_submit_state *state)
{
	if (!state->free_reqs) {
		gfp_t gfp = GFP_KERNEL | __GFP_NOWARN;
		size_t sz;
		int ret;

		sz = min_t(size_t, state->ios_left, ARRAY_SIZE(state->reqs));
		ret = kmem_cache_alloc_bulk(req_cachep, gfp, sz, state->reqs);

		/*
		 * Bulk alloc is all-or-nothing. If we fail to get a batch,
		 * retry single alloc to be on the safe side.
		 */
		if (unlikely(ret <= 0)) {
			state->reqs[0] = kmem_cache_alloc(req_cachep, gfp);
			if (!state->reqs[0])
				goto fallback;
			ret = 1;
		}
		state->free_reqs = ret;
	}

	state->free_reqs--;
	return state->reqs[state->free_reqs];
fallback:
	return io_get_fallback_req(ctx);
}

static inline void io_put_file(struct io_kiocb *req, struct file *file,
			  bool fixed)
{
	if (!fixed)
		fput(file);
}

static void io_dismantle_req(struct io_kiocb *req)
{
	io_clean_op(req);

	if (req->async_data)
		kfree(req->async_data);
	if (req->file)
		io_put_file(req, req->file, (req->flags & REQ_F_FIXED_FILE));
	if (req->fixed_file_refs)
		percpu_ref_put(req->fixed_file_refs);
	io_req_clean_work(req);
}

static void __io_free_req(struct io_kiocb *req)
{
	struct io_uring_task *tctx = req->task->io_uring;
	struct io_ring_ctx *ctx = req->ctx;

	io_dismantle_req(req);

	percpu_counter_dec(&tctx->inflight);
	if (atomic_read(&tctx->in_idle))
		wake_up(&tctx->wait);
	put_task_struct(req->task);

	if (likely(!io_is_fallback_req(req)))
		kmem_cache_free(req_cachep, req);
	else
		clear_bit_unlock(0, (unsigned long *) &ctx->fallback_req);
	percpu_ref_put(&ctx->refs);
}

static inline void io_remove_next_linked(struct io_kiocb *req)
{
	struct io_kiocb *nxt = req->link;

	req->link = nxt->link;
	nxt->link = NULL;
}

static void io_kill_linked_timeout(struct io_kiocb *req)
{
	struct io_ring_ctx *ctx = req->ctx;
	struct io_kiocb *link;
	bool cancelled = false;
	unsigned long flags;

	spin_lock_irqsave(&ctx->completion_lock, flags);
	link = req->link;

	/*
	 * Can happen if a linked timeout fired and link had been like
	 * req -> link t-out -> link t-out [-> ...]
	 */
	if (link && (link->flags & REQ_F_LTIMEOUT_ACTIVE)) {
		struct io_timeout_data *io = link->async_data;
		int ret;

		io_remove_next_linked(req);
		link->timeout.head = NULL;
		ret = hrtimer_try_to_cancel(&io->timer);
		if (ret != -1) {
			io_cqring_fill_event(link, -ECANCELED);
			io_commit_cqring(ctx);
			cancelled = true;
		}
	}
	req->flags &= ~REQ_F_LINK_TIMEOUT;
	spin_unlock_irqrestore(&ctx->completion_lock, flags);

	if (cancelled) {
		io_cqring_ev_posted(ctx);
		io_put_req(link);
	}
}


static void io_fail_links(struct io_kiocb *req)
{
	struct io_kiocb *link, *nxt;
	struct io_ring_ctx *ctx = req->ctx;
	unsigned long flags;

	spin_lock_irqsave(&ctx->completion_lock, flags);
	link = req->link;
	req->link = NULL;

	while (link) {
		nxt = link->link;
		link->link = NULL;

		trace_io_uring_fail_link(req, link);
		io_cqring_fill_event(link, -ECANCELED);

		/*
		 * It's ok to free under spinlock as they're not linked anymore,
		 * but avoid REQ_F_WORK_INITIALIZED because it may deadlock on
		 * work.fs->lock.
		 */
		if (link->flags & REQ_F_WORK_INITIALIZED)
			io_put_req_deferred(link, 2);
		else
			io_double_put_req(link);
		link = nxt;
	}
	io_commit_cqring(ctx);
	spin_unlock_irqrestore(&ctx->completion_lock, flags);

	io_cqring_ev_posted(ctx);
}

static struct io_kiocb *__io_req_find_next(struct io_kiocb *req)
{
	if (req->flags & REQ_F_LINK_TIMEOUT)
		io_kill_linked_timeout(req);

	/*
	 * If LINK is set, we have dependent requests in this chain. If we
	 * didn't fail this request, queue the first one up, moving any other
	 * dependencies to the next request. In case of failure, fail the rest
	 * of the chain.
	 */
	if (likely(!(req->flags & REQ_F_FAIL_LINK))) {
		struct io_kiocb *nxt = req->link;

		req->link = NULL;
		return nxt;
	}
	io_fail_links(req);
	return NULL;
}

static inline struct io_kiocb *io_req_find_next(struct io_kiocb *req)
{
	if (likely(!(req->link) && !(req->flags & REQ_F_LINK_TIMEOUT)))
		return NULL;
	return __io_req_find_next(req);
}

static int io_req_task_work_add(struct io_kiocb *req)
{
	struct task_struct *tsk = req->task;
	struct io_ring_ctx *ctx = req->ctx;
	enum task_work_notify_mode notify;
	int ret;

	if (tsk->flags & PF_EXITING)
		return -ESRCH;

	/*
	 * SQPOLL kernel thread doesn't need notification, just a wakeup. For
	 * all other cases, use TWA_SIGNAL unconditionally to ensure we're
	 * processing task_work. There's no reliable way to tell if TWA_RESUME
	 * will do the job.
	 */
	notify = TWA_NONE;
	if (!(ctx->flags & IORING_SETUP_SQPOLL))
		notify = TWA_SIGNAL;

	ret = task_work_add(tsk, &req->task_work, notify);
	if (!ret)
		wake_up_process(tsk);

	return ret;
}

static void __io_req_task_cancel(struct io_kiocb *req, int error)
{
	struct io_ring_ctx *ctx = req->ctx;

	spin_lock_irq(&ctx->completion_lock);
	io_cqring_fill_event(req, error);
	io_commit_cqring(ctx);
	spin_unlock_irq(&ctx->completion_lock);

	io_cqring_ev_posted(ctx);
	req_set_fail_links(req);
	io_double_put_req(req);
}

static void io_req_task_cancel(struct callback_head *cb)
{
	struct io_kiocb *req = container_of(cb, struct io_kiocb, task_work);
	struct io_ring_ctx *ctx = req->ctx;

	__io_req_task_cancel(req, -ECANCELED);
	percpu_ref_put(&ctx->refs);
}

static void __io_req_task_submit(struct io_kiocb *req)
{
	struct io_ring_ctx *ctx = req->ctx;

	mutex_lock(&ctx->uring_lock);
	if (!ctx->sqo_dead &&
	    !__io_sq_thread_acquire_mm(ctx) &&
	    !__io_sq_thread_acquire_files(ctx))
		__io_queue_sqe(req, NULL);
	else
		__io_req_task_cancel(req, -EFAULT);
	mutex_unlock(&ctx->uring_lock);
}

static void io_req_task_submit(struct callback_head *cb)
{
	struct io_kiocb *req = container_of(cb, struct io_kiocb, task_work);
	struct io_ring_ctx *ctx = req->ctx;

	__io_req_task_submit(req);
	percpu_ref_put(&ctx->refs);
}

static void io_req_task_queue(struct io_kiocb *req)
{
	int ret;

	init_task_work(&req->task_work, io_req_task_submit);
	percpu_ref_get(&req->ctx->refs);

	ret = io_req_task_work_add(req);
	if (unlikely(ret)) {
		struct task_struct *tsk;

		init_task_work(&req->task_work, io_req_task_cancel);
		tsk = io_wq_get_task(req->ctx->io_wq);
		task_work_add(tsk, &req->task_work, TWA_NONE);
		wake_up_process(tsk);
	}
}

static inline void io_queue_next(struct io_kiocb *req)
{
	struct io_kiocb *nxt = io_req_find_next(req);

	if (nxt)
		io_req_task_queue(nxt);
}

static void io_free_req(struct io_kiocb *req)
{
	io_queue_next(req);
	__io_free_req(req);
}

struct req_batch {
	void *reqs[IO_IOPOLL_BATCH];
	int to_free;

	struct task_struct	*task;
	int			task_refs;
};

static inline void io_init_req_batch(struct req_batch *rb)
{
	rb->to_free = 0;
	rb->task_refs = 0;
	rb->task = NULL;
}

static void __io_req_free_batch_flush(struct io_ring_ctx *ctx,
				      struct req_batch *rb)
{
	kmem_cache_free_bulk(req_cachep, rb->to_free, rb->reqs);
	percpu_ref_put_many(&ctx->refs, rb->to_free);
	rb->to_free = 0;
}

static void io_req_free_batch_finish(struct io_ring_ctx *ctx,
				     struct req_batch *rb)
{
	if (rb->to_free)
		__io_req_free_batch_flush(ctx, rb);
	if (rb->task) {
		struct io_uring_task *tctx = rb->task->io_uring;

		percpu_counter_sub(&tctx->inflight, rb->task_refs);
		put_task_struct_many(rb->task, rb->task_refs);
		rb->task = NULL;
	}
}

static void io_req_free_batch(struct req_batch *rb, struct io_kiocb *req)
{
	if (unlikely(io_is_fallback_req(req))) {
		io_free_req(req);
		return;
	}
	io_queue_next(req);

	if (req->task != rb->task) {
		if (rb->task) {
			struct io_uring_task *tctx = rb->task->io_uring;

			percpu_counter_sub(&tctx->inflight, rb->task_refs);
			put_task_struct_many(rb->task, rb->task_refs);
		}
		rb->task = req->task;
		rb->task_refs = 0;
	}
	rb->task_refs++;

	io_dismantle_req(req);
	rb->reqs[rb->to_free++] = req;
	if (unlikely(rb->to_free == ARRAY_SIZE(rb->reqs)))
		__io_req_free_batch_flush(req->ctx, rb);
}

/*
 * Drop reference to request, return next in chain (if there is one) if this
 * was the last reference to this request.
 */
static struct io_kiocb *io_put_req_find_next(struct io_kiocb *req)
{
	struct io_kiocb *nxt = NULL;

	if (refcount_dec_and_test(&req->refs)) {
		nxt = io_req_find_next(req);
		__io_free_req(req);
	}
	return nxt;
}

static void io_put_req(struct io_kiocb *req)
{
	if (refcount_dec_and_test(&req->refs))
		io_free_req(req);
}

static void io_put_req_deferred_cb(struct callback_head *cb)
{
	struct io_kiocb *req = container_of(cb, struct io_kiocb, task_work);

	io_free_req(req);
}

static void io_free_req_deferred(struct io_kiocb *req)
{
	int ret;

	init_task_work(&req->task_work, io_put_req_deferred_cb);
	ret = io_req_task_work_add(req);
	if (unlikely(ret)) {
		struct task_struct *tsk;

		tsk = io_wq_get_task(req->ctx->io_wq);
		task_work_add(tsk, &req->task_work, TWA_NONE);
		wake_up_process(tsk);
	}
}

static inline void io_put_req_deferred(struct io_kiocb *req, int refs)
{
	if (refcount_sub_and_test(refs, &req->refs))
		io_free_req_deferred(req);
}

static struct io_wq_work *io_steal_work(struct io_kiocb *req)
{
	struct io_kiocb *nxt;

	/*
	 * A ref is owned by io-wq in which context we're. So, if that's the
	 * last one, it's safe to steal next work. False negatives are Ok,
	 * it just will be re-punted async in io_put_work()
	 */
	if (refcount_read(&req->refs) != 1)
		return NULL;

	nxt = io_req_find_next(req);
	return nxt ? &nxt->work : NULL;
}

static void io_double_put_req(struct io_kiocb *req)
{
	/* drop both submit and complete references */
	if (refcount_sub_and_test(2, &req->refs))
		io_free_req(req);
}

static unsigned io_cqring_events(struct io_ring_ctx *ctx)
{
	/* See comment at the top of this file */
	smp_rmb();
	return __io_cqring_events(ctx);
}

static inline unsigned int io_sqring_entries(struct io_ring_ctx *ctx)
{
	struct io_rings *rings = ctx->rings;

	/* make sure SQ entry isn't read before tail */
	return smp_load_acquire(&rings->sq.tail) - ctx->cached_sq_head;
}

static unsigned int io_put_kbuf(struct io_kiocb *req, struct io_buffer *kbuf)
{
	unsigned int cflags;

	cflags = kbuf->bid << IORING_CQE_BUFFER_SHIFT;
	cflags |= IORING_CQE_F_BUFFER;
	req->flags &= ~REQ_F_BUFFER_SELECTED;
	kfree(kbuf);
	return cflags;
}

static inline unsigned int io_put_rw_kbuf(struct io_kiocb *req)
{
	struct io_buffer *kbuf;

	kbuf = (struct io_buffer *) (unsigned long) req->rw.addr;
	return io_put_kbuf(req, kbuf);
}

static inline bool io_run_task_work(void)
{
	/*
	 * Not safe to run on exiting task, and the task_work handling will
	 * not add work to such a task.
	 */
	if (unlikely(current->flags & PF_EXITING))
		return false;
	if (current->task_works) {
		__set_current_state(TASK_RUNNING);
		task_work_run();
		return true;
	}

	return false;
}

static void io_iopoll_queue(struct list_head *again)
{
	struct io_kiocb *req;

	do {
		req = list_first_entry(again, struct io_kiocb, inflight_entry);
		list_del(&req->inflight_entry);
		__io_complete_rw(req, -EAGAIN, 0, NULL);
	} while (!list_empty(again));
}

/*
 * Find and free completed poll iocbs
 */
static void io_iopoll_complete(struct io_ring_ctx *ctx, unsigned int *nr_events,
			       struct list_head *done)
{
	struct req_batch rb;
	struct io_kiocb *req;
	LIST_HEAD(again);

	/* order with ->result store in io_complete_rw_iopoll() */
	smp_rmb();

	io_init_req_batch(&rb);
	while (!list_empty(done)) {
		int cflags = 0;

		req = list_first_entry(done, struct io_kiocb, inflight_entry);
		if (READ_ONCE(req->result) == -EAGAIN) {
			req->result = 0;
			req->iopoll_completed = 0;
			list_move_tail(&req->inflight_entry, &again);
			continue;
		}
		list_del(&req->inflight_entry);

		if (req->flags & REQ_F_BUFFER_SELECTED)
			cflags = io_put_rw_kbuf(req);

		__io_cqring_fill_event(req, req->result, cflags);
		(*nr_events)++;

		if (refcount_dec_and_test(&req->refs))
			io_req_free_batch(&rb, req);
	}

	io_commit_cqring(ctx);
	io_cqring_ev_posted_iopoll(ctx);
	io_req_free_batch_finish(ctx, &rb);

	if (!list_empty(&again))
		io_iopoll_queue(&again);
}

static int io_do_iopoll(struct io_ring_ctx *ctx, unsigned int *nr_events,
			long min)
{
	struct io_kiocb *req, *tmp;
	LIST_HEAD(done);
	bool spin;
	int ret;

	/*
	 * Only spin for completions if we don't have multiple devices hanging
	 * off our complete list, and we're under the requested amount.
	 */
	spin = !ctx->poll_multi_file && *nr_events < min;

	ret = 0;
	list_for_each_entry_safe(req, tmp, &ctx->iopoll_list, inflight_entry) {
		struct kiocb *kiocb = &req->rw.kiocb;

		/*
		 * Move completed and retryable entries to our local lists.
		 * If we find a request that requires polling, break out
		 * and complete those lists first, if we have entries there.
		 */
		if (READ_ONCE(req->iopoll_completed)) {
			list_move_tail(&req->inflight_entry, &done);
			continue;
		}
		if (!list_empty(&done))
			break;

		ret = kiocb->ki_filp->f_op->iopoll(kiocb, spin);
		if (ret < 0)
			break;

		/* iopoll may have completed current req */
		if (READ_ONCE(req->iopoll_completed))
			list_move_tail(&req->inflight_entry, &done);

		if (ret && spin)
			spin = false;
		ret = 0;
	}

	if (!list_empty(&done))
		io_iopoll_complete(ctx, nr_events, &done);

	return ret;
}

/*
 * Poll for a minimum of 'min' events. Note that if min == 0 we consider that a
 * non-spinning poll check - we'll still enter the driver poll loop, but only
 * as a non-spinning completion check.
 */
static int io_iopoll_getevents(struct io_ring_ctx *ctx, unsigned int *nr_events,
				long min)
{
	while (!list_empty(&ctx->iopoll_list) && !need_resched()) {
		int ret;

		ret = io_do_iopoll(ctx, nr_events, min);
		if (ret < 0)
			return ret;
		if (*nr_events >= min)
			return 0;
	}

	return 1;
}

/*
 * We can't just wait for polled events to come to us, we have to actively
 * find and complete them.
 */
static void io_iopoll_try_reap_events(struct io_ring_ctx *ctx)
{
	if (!(ctx->flags & IORING_SETUP_IOPOLL))
		return;

	mutex_lock(&ctx->uring_lock);
	while (!list_empty(&ctx->iopoll_list)) {
		unsigned int nr_events = 0;

		io_do_iopoll(ctx, &nr_events, 0);

		/* let it sleep and repeat later if can't complete a request */
		if (nr_events == 0)
			break;
		/*
		 * Ensure we allow local-to-the-cpu processing to take place,
		 * in this case we need to ensure that we reap all events.
		 * Also let task_work, etc. to progress by releasing the mutex
		 */
		if (need_resched()) {
			mutex_unlock(&ctx->uring_lock);
			cond_resched();
			mutex_lock(&ctx->uring_lock);
		}
	}
	mutex_unlock(&ctx->uring_lock);
}

static int io_iopoll_check(struct io_ring_ctx *ctx, long min)
{
	unsigned int nr_events = 0;
	int iters = 0, ret = 0;

	/*
	 * We disallow the app entering submit/complete with polling, but we
	 * still need to lock the ring to prevent racing with polled issue
	 * that got punted to a workqueue.
	 */
	mutex_lock(&ctx->uring_lock);
	do {
		/*
		 * Don't enter poll loop if we already have events pending.
		 * If we do, we can potentially be spinning for commands that
		 * already triggered a CQE (eg in error).
		 */
		if (test_bit(0, &ctx->cq_check_overflow))
			__io_cqring_overflow_flush(ctx, false, NULL, NULL);
		if (io_cqring_events(ctx))
			break;

		/*
		 * If a submit got punted to a workqueue, we can have the
		 * application entering polling for a command before it gets
		 * issued. That app will hold the uring_lock for the duration
		 * of the poll right here, so we need to take a breather every
		 * now and then to ensure that the issue has a chance to add
		 * the poll to the issued list. Otherwise we can spin here
		 * forever, while the workqueue is stuck trying to acquire the
		 * very same mutex.
		 */
		if (!(++iters & 7)) {
			mutex_unlock(&ctx->uring_lock);
			io_run_task_work();
			mutex_lock(&ctx->uring_lock);
		}

		ret = io_iopoll_getevents(ctx, &nr_events, min);
		if (ret <= 0)
			break;
		ret = 0;
	} while (min && !nr_events && !need_resched());

	mutex_unlock(&ctx->uring_lock);
	return ret;
}

static void kiocb_end_write(struct io_kiocb *req)
{
	/*
	 * Tell lockdep we inherited freeze protection from submission
	 * thread.
	 */
	if (req->flags & REQ_F_ISREG) {
		struct inode *inode = file_inode(req->file);

		__sb_writers_acquired(inode->i_sb, SB_FREEZE_WRITE);
	}
	file_end_write(req->file);
}

static void io_complete_rw_common(struct kiocb *kiocb, long res,
				  struct io_comp_state *cs)
{
	struct io_kiocb *req = container_of(kiocb, struct io_kiocb, rw.kiocb);
	int cflags = 0;

	if (kiocb->ki_flags & IOCB_WRITE)
		kiocb_end_write(req);

	if (res != req->result)
		req_set_fail_links(req);
	if (req->flags & REQ_F_BUFFER_SELECTED)
		cflags = io_put_rw_kbuf(req);
	__io_req_complete(req, res, cflags, cs);
}

#ifdef CONFIG_BLOCK
static bool io_resubmit_prep(struct io_kiocb *req, int error)
{
	struct iovec inline_vecs[UIO_FASTIOV], *iovec = inline_vecs;
	ssize_t ret = -ECANCELED;
	struct iov_iter iter;
	int rw;

	if (error) {
		ret = error;
		goto end_req;
	}

	switch (req->opcode) {
	case IORING_OP_READV:
	case IORING_OP_READ_FIXED:
	case IORING_OP_READ:
		rw = READ;
		break;
	case IORING_OP_WRITEV:
	case IORING_OP_WRITE_FIXED:
	case IORING_OP_WRITE:
		rw = WRITE;
		break;
	default:
		printk_once(KERN_WARNING "io_uring: bad opcode in resubmit %d\n",
				req->opcode);
		goto end_req;
	}

	if (!req->async_data) {
		ret = io_import_iovec(rw, req, &iovec, &iter, false);
		if (ret < 0)
			goto end_req;
		ret = io_setup_async_rw(req, iovec, inline_vecs, &iter, false);
		if (!ret)
			return true;
		kfree(iovec);
	} else {
		return true;
	}
end_req:
	req_set_fail_links(req);
	return false;
}
#endif

static bool io_rw_reissue(struct io_kiocb *req, long res)
{
#ifdef CONFIG_BLOCK
	umode_t mode = file_inode(req->file)->i_mode;
	int ret;

	if (!S_ISBLK(mode) && !S_ISREG(mode))
		return false;
	if ((res != -EAGAIN && res != -EOPNOTSUPP) || io_wq_current_is_worker())
		return false;

	lockdep_assert_held(&req->ctx->uring_lock);

	ret = io_sq_thread_acquire_mm_files(req->ctx, req);

	if (io_resubmit_prep(req, ret)) {
		refcount_inc(&req->refs);
		io_queue_async_work(req);
		return true;
	}

#endif
	return false;
}

static void __io_complete_rw(struct io_kiocb *req, long res, long res2,
			     struct io_comp_state *cs)
{
	if (!io_rw_reissue(req, res))
		io_complete_rw_common(&req->rw.kiocb, res, cs);
}

static void io_complete_rw(struct kiocb *kiocb, long res, long res2)
{
	struct io_kiocb *req = container_of(kiocb, struct io_kiocb, rw.kiocb);

	__io_complete_rw(req, res, res2, NULL);
}

static void io_complete_rw_iopoll(struct kiocb *kiocb, long res, long res2)
{
	struct io_kiocb *req = container_of(kiocb, struct io_kiocb, rw.kiocb);

	if (kiocb->ki_flags & IOCB_WRITE)
		kiocb_end_write(req);

	if (res != -EAGAIN && res != req->result)
		req_set_fail_links(req);

	WRITE_ONCE(req->result, res);
	/* order with io_poll_complete() checking ->result */
	smp_wmb();
	WRITE_ONCE(req->iopoll_completed, 1);
}

/*
 * After the iocb has been issued, it's safe to be found on the poll list.
 * Adding the kiocb to the list AFTER submission ensures that we don't
 * find it from a io_iopoll_getevents() thread before the issuer is done
 * accessing the kiocb cookie.
 */
static void io_iopoll_req_issued(struct io_kiocb *req, bool in_async)
{
	struct io_ring_ctx *ctx = req->ctx;

	/*
	 * Track whether we have multiple files in our lists. This will impact
	 * how we do polling eventually, not spinning if we're on potentially
	 * different devices.
	 */
	if (list_empty(&ctx->iopoll_list)) {
		ctx->poll_multi_file = false;
	} else if (!ctx->poll_multi_file) {
		struct io_kiocb *list_req;

		list_req = list_first_entry(&ctx->iopoll_list, struct io_kiocb,
						inflight_entry);
		if (list_req->file != req->file)
			ctx->poll_multi_file = true;
	}

	/*
	 * For fast devices, IO may have already completed. If it has, add
	 * it to the front so we find it first.
	 */
	if (READ_ONCE(req->iopoll_completed))
		list_add(&req->inflight_entry, &ctx->iopoll_list);
	else
		list_add_tail(&req->inflight_entry, &ctx->iopoll_list);

	/*
	 * If IORING_SETUP_SQPOLL is enabled, sqes are either handled in sq thread
	 * task context or in io worker task context. If current task context is
	 * sq thread, we don't need to check whether should wake up sq thread.
	 */
	if (in_async && (ctx->flags & IORING_SETUP_SQPOLL) &&
	    wq_has_sleeper(&ctx->sq_data->wait))
		wake_up(&ctx->sq_data->wait);
}

static inline void __io_state_file_put(struct io_submit_state *state)
{
	fput_many(state->file, state->file_refs);
	state->file_refs = 0;
}

static inline void io_state_file_put(struct io_submit_state *state)
{
	if (state->file_refs)
		__io_state_file_put(state);
}

/*
 * Get as many references to a file as we have IOs left in this submission,
 * assuming most submissions are for one file, or at least that each file
 * has more than one submission.
 */
static struct file *__io_file_get(struct io_submit_state *state, int fd)
{
	if (!state)
		return fget(fd);

	if (state->file_refs) {
		if (state->fd == fd) {
			state->file_refs--;
			return state->file;
		}
		__io_state_file_put(state);
	}
	state->file = fget_many(fd, state->ios_left);
	if (unlikely(!state->file))
		return NULL;

	state->fd = fd;
	state->file_refs = state->ios_left - 1;
	return state->file;
}

static bool io_bdev_nowait(struct block_device *bdev)
{
	return !bdev || blk_queue_nowait(bdev_get_queue(bdev));
}

/*
 * If we tracked the file through the SCM inflight mechanism, we could support
 * any file. For now, just ensure that anything potentially problematic is done
 * inline.
 */
static bool io_file_supports_async(struct file *file, int rw)
{
	umode_t mode = file_inode(file)->i_mode;

	if (S_ISBLK(mode)) {
		if (IS_ENABLED(CONFIG_BLOCK) &&
		    io_bdev_nowait(I_BDEV(file->f_mapping->host)))
			return true;
		return false;
	}
	if (S_ISCHR(mode) || S_ISSOCK(mode))
		return true;
	if (S_ISREG(mode)) {
		if (IS_ENABLED(CONFIG_BLOCK) &&
		    io_bdev_nowait(file->f_inode->i_sb->s_bdev) &&
		    file->f_op != &io_uring_fops)
			return true;
		return false;
	}

	/* any ->read/write should understand O_NONBLOCK */
	if (file->f_flags & O_NONBLOCK)
		return true;

	if (!(file->f_mode & FMODE_NOWAIT))
		return false;

	if (rw == READ)
		return file->f_op->read_iter != NULL;

	return file->f_op->write_iter != NULL;
}

static int io_prep_rw(struct io_kiocb *req, const struct io_uring_sqe *sqe)
{
	struct io_ring_ctx *ctx = req->ctx;
	struct kiocb *kiocb = &req->rw.kiocb;
	unsigned ioprio;
	int ret;

	if (S_ISREG(file_inode(req->file)->i_mode))
		req->flags |= REQ_F_ISREG;

	kiocb->ki_pos = READ_ONCE(sqe->off);
	if (kiocb->ki_pos == -1 && !(req->file->f_mode & FMODE_STREAM)) {
		req->flags |= REQ_F_CUR_POS;
		kiocb->ki_pos = req->file->f_pos;
	}
	kiocb->ki_hint = ki_hint_validate(file_write_hint(kiocb->ki_filp));
	kiocb->ki_flags = iocb_flags(kiocb->ki_filp);
	ret = kiocb_set_rw_flags(kiocb, READ_ONCE(sqe->rw_flags));
	if (unlikely(ret))
		return ret;

	ioprio = READ_ONCE(sqe->ioprio);
	if (ioprio) {
		ret = ioprio_check_cap(ioprio);
		if (ret)
			return ret;

		kiocb->ki_ioprio = ioprio;
	} else
		kiocb->ki_ioprio = get_current_ioprio();

	/* don't allow async punt if RWF_NOWAIT was requested */
	if (kiocb->ki_flags & IOCB_NOWAIT)
		req->flags |= REQ_F_NOWAIT;

	if (ctx->flags & IORING_SETUP_IOPOLL) {
		if (!(kiocb->ki_flags & IOCB_DIRECT) ||
		    !kiocb->ki_filp->f_op->iopoll)
			return -EOPNOTSUPP;

		kiocb->ki_flags |= IOCB_HIPRI;
		kiocb->ki_complete = io_complete_rw_iopoll;
		req->iopoll_completed = 0;
	} else {
		if (kiocb->ki_flags & IOCB_HIPRI)
			return -EINVAL;
		kiocb->ki_complete = io_complete_rw;
	}

	req->rw.addr = READ_ONCE(sqe->addr);
	req->rw.len = READ_ONCE(sqe->len);
	req->buf_index = READ_ONCE(sqe->buf_index);
	return 0;
}

static inline void io_rw_done(struct kiocb *kiocb, ssize_t ret)
{
	switch (ret) {
	case -EIOCBQUEUED:
		break;
	case -ERESTARTSYS:
	case -ERESTARTNOINTR:
	case -ERESTARTNOHAND:
	case -ERESTART_RESTARTBLOCK:
		/*
		 * We can't just restart the syscall, since previously
		 * submitted sqes may already be in progress. Just fail this
		 * IO with EINTR.
		 */
		ret = -EINTR;
		fallthrough;
	default:
		kiocb->ki_complete(kiocb, ret, 0);
	}
}

static void kiocb_done(struct kiocb *kiocb, ssize_t ret,
		       struct io_comp_state *cs)
{
	struct io_kiocb *req = container_of(kiocb, struct io_kiocb, rw.kiocb);
	struct io_async_rw *io = req->async_data;

	/* add previously done IO, if any */
	if (io && io->bytes_done > 0) {
		if (ret < 0)
			ret = io->bytes_done;
		else
			ret += io->bytes_done;
	}

	if (req->flags & REQ_F_CUR_POS)
		req->file->f_pos = kiocb->ki_pos;
	if (ret >= 0 && kiocb->ki_complete == io_complete_rw)
		__io_complete_rw(req, ret, 0, cs);
	else
		io_rw_done(kiocb, ret);
}

static ssize_t io_import_fixed(struct io_kiocb *req, int rw,
			       struct iov_iter *iter)
{
	struct io_ring_ctx *ctx = req->ctx;
	size_t len = req->rw.len;
	struct io_mapped_ubuf *imu;
	u16 index, buf_index = req->buf_index;
	size_t offset;
	u64 buf_addr;

	if (unlikely(buf_index >= ctx->nr_user_bufs))
		return -EFAULT;
	index = array_index_nospec(buf_index, ctx->nr_user_bufs);
	imu = &ctx->user_bufs[index];
	buf_addr = req->rw.addr;

	/* overflow */
	if (buf_addr + len < buf_addr)
		return -EFAULT;
	/* not inside the mapped region */
	if (buf_addr < imu->ubuf || buf_addr + len > imu->ubuf + imu->len)
		return -EFAULT;

	/*
	 * May not be a start of buffer, set size appropriately
	 * and advance us to the beginning.
	 */
	offset = buf_addr - imu->ubuf;
	iov_iter_bvec(iter, rw, imu->bvec, imu->nr_bvecs, offset + len);

	if (offset) {
		/*
		 * Don't use iov_iter_advance() here, as it's really slow for
		 * using the latter parts of a big fixed buffer - it iterates
		 * over each segment manually. We can cheat a bit here, because
		 * we know that:
		 *
		 * 1) it's a BVEC iter, we set it up
		 * 2) all bvecs are PAGE_SIZE in size, except potentially the
		 *    first and last bvec
		 *
		 * So just find our index, and adjust the iterator afterwards.
		 * If the offset is within the first bvec (or the whole first
		 * bvec, just use iov_iter_advance(). This makes it easier
		 * since we can just skip the first segment, which may not
		 * be PAGE_SIZE aligned.
		 */
		const struct bio_vec *bvec = imu->bvec;

		if (offset <= bvec->bv_len) {
			iov_iter_advance(iter, offset);
		} else {
			unsigned long seg_skip;

			/* skip first vec */
			offset -= bvec->bv_len;
			seg_skip = 1 + (offset >> PAGE_SHIFT);

			iter->bvec = bvec + seg_skip;
			iter->nr_segs -= seg_skip;
			iter->count -= bvec->bv_len + offset;
			iter->iov_offset = offset & ~PAGE_MASK;
		}
	}

	return len;
}

static void io_ring_submit_unlock(struct io_ring_ctx *ctx, bool needs_lock)
{
	if (needs_lock)
		mutex_unlock(&ctx->uring_lock);
}

static void io_ring_submit_lock(struct io_ring_ctx *ctx, bool needs_lock)
{
	/*
	 * "Normal" inline submissions always hold the uring_lock, since we
	 * grab it from the system call. Same is true for the SQPOLL offload.
	 * The only exception is when we've detached the request and issue it
	 * from an async worker thread, grab the lock for that case.
	 */
	if (needs_lock)
		mutex_lock(&ctx->uring_lock);
}

static struct io_buffer *io_buffer_select(struct io_kiocb *req, size_t *len,
					  int bgid, struct io_buffer *kbuf,
					  bool needs_lock)
{
	struct io_buffer *head;

	if (req->flags & REQ_F_BUFFER_SELECTED)
		return kbuf;

	io_ring_submit_lock(req->ctx, needs_lock);

	lockdep_assert_held(&req->ctx->uring_lock);

	head = idr_find(&req->ctx->io_buffer_idr, bgid);
	if (head) {
		if (!list_empty(&head->list)) {
			kbuf = list_last_entry(&head->list, struct io_buffer,
							list);
			list_del(&kbuf->list);
		} else {
			kbuf = head;
			idr_remove(&req->ctx->io_buffer_idr, bgid);
		}
		if (*len > kbuf->len)
			*len = kbuf->len;
	} else {
		kbuf = ERR_PTR(-ENOBUFS);
	}

	io_ring_submit_unlock(req->ctx, needs_lock);

	return kbuf;
}

static void __user *io_rw_buffer_select(struct io_kiocb *req, size_t *len,
					bool needs_lock)
{
	struct io_buffer *kbuf;
	u16 bgid;

	kbuf = (struct io_buffer *) (unsigned long) req->rw.addr;
	bgid = req->buf_index;
	kbuf = io_buffer_select(req, len, bgid, kbuf, needs_lock);
	if (IS_ERR(kbuf))
		return kbuf;
	req->rw.addr = (u64) (unsigned long) kbuf;
	req->flags |= REQ_F_BUFFER_SELECTED;
	return u64_to_user_ptr(kbuf->addr);
}

#ifdef CONFIG_COMPAT
static ssize_t io_compat_import(struct io_kiocb *req, struct iovec *iov,
				bool needs_lock)
{
	struct compat_iovec __user *uiov;
	compat_ssize_t clen;
	void __user *buf;
	ssize_t len;

	uiov = u64_to_user_ptr(req->rw.addr);
	if (!access_ok(uiov, sizeof(*uiov)))
		return -EFAULT;
	if (__get_user(clen, &uiov->iov_len))
		return -EFAULT;
	if (clen < 0)
		return -EINVAL;

	len = clen;
	buf = io_rw_buffer_select(req, &len, needs_lock);
	if (IS_ERR(buf))
		return PTR_ERR(buf);
	iov[0].iov_base = buf;
	iov[0].iov_len = (compat_size_t) len;
	return 0;
}
#endif

static ssize_t __io_iov_buffer_select(struct io_kiocb *req, struct iovec *iov,
				      bool needs_lock)
{
	struct iovec __user *uiov = u64_to_user_ptr(req->rw.addr);
	void __user *buf;
	ssize_t len;

	if (copy_from_user(iov, uiov, sizeof(*uiov)))
		return -EFAULT;

	len = iov[0].iov_len;
	if (len < 0)
		return -EINVAL;
	buf = io_rw_buffer_select(req, &len, needs_lock);
	if (IS_ERR(buf))
		return PTR_ERR(buf);
	iov[0].iov_base = buf;
	iov[0].iov_len = len;
	return 0;
}

static ssize_t io_iov_buffer_select(struct io_kiocb *req, struct iovec *iov,
				    bool needs_lock)
{
	if (req->flags & REQ_F_BUFFER_SELECTED) {
		struct io_buffer *kbuf;

		kbuf = (struct io_buffer *) (unsigned long) req->rw.addr;
		iov[0].iov_base = u64_to_user_ptr(kbuf->addr);
		iov[0].iov_len = kbuf->len;
		return 0;
	}
	if (req->rw.len != 1)
		return -EINVAL;

#ifdef CONFIG_COMPAT
	if (req->ctx->compat)
		return io_compat_import(req, iov, needs_lock);
#endif

	return __io_iov_buffer_select(req, iov, needs_lock);
}

static ssize_t io_import_iovec(int rw, struct io_kiocb *req,
				 struct iovec **iovec, struct iov_iter *iter,
				 bool needs_lock)
{
	void __user *buf = u64_to_user_ptr(req->rw.addr);
	size_t sqe_len = req->rw.len;
	ssize_t ret;
	u8 opcode;

	opcode = req->opcode;
	if (opcode == IORING_OP_READ_FIXED || opcode == IORING_OP_WRITE_FIXED) {
		*iovec = NULL;
		return io_import_fixed(req, rw, iter);
	}

	/* buffer index only valid with fixed read/write, or buffer select  */
	if (req->buf_index && !(req->flags & REQ_F_BUFFER_SELECT))
		return -EINVAL;

	if (opcode == IORING_OP_READ || opcode == IORING_OP_WRITE) {
		if (req->flags & REQ_F_BUFFER_SELECT) {
			buf = io_rw_buffer_select(req, &sqe_len, needs_lock);
			if (IS_ERR(buf))
				return PTR_ERR(buf);
			req->rw.len = sqe_len;
		}

		ret = import_single_range(rw, buf, sqe_len, *iovec, iter);
		*iovec = NULL;
		return ret;
	}

	if (req->flags & REQ_F_BUFFER_SELECT) {
		ret = io_iov_buffer_select(req, *iovec, needs_lock);
		if (!ret) {
			ret = (*iovec)->iov_len;
			iov_iter_init(iter, rw, *iovec, 1, ret);
		}
		*iovec = NULL;
		return ret;
	}

	return __import_iovec(rw, buf, sqe_len, UIO_FASTIOV, iovec, iter,
			      req->ctx->compat);
}

static inline loff_t *io_kiocb_ppos(struct kiocb *kiocb)
{
	return (kiocb->ki_filp->f_mode & FMODE_STREAM) ? NULL : &kiocb->ki_pos;
}

/*
 * For files that don't have ->read_iter() and ->write_iter(), handle them
 * by looping over ->read() or ->write() manually.
 */
static ssize_t loop_rw_iter(int rw, struct io_kiocb *req, struct iov_iter *iter)
{
	struct kiocb *kiocb = &req->rw.kiocb;
	struct file *file = req->file;
	ssize_t ret = 0;

	/*
	 * Don't support polled IO through this interface, and we can't
	 * support non-blocking either. For the latter, this just causes
	 * the kiocb to be handled from an async context.
	 */
	if (kiocb->ki_flags & IOCB_HIPRI)
		return -EOPNOTSUPP;
	if (kiocb->ki_flags & IOCB_NOWAIT)
		return -EAGAIN;

	while (iov_iter_count(iter)) {
		struct iovec iovec;
		ssize_t nr;

		if (!iov_iter_is_bvec(iter)) {
			iovec = iov_iter_iovec(iter);
		} else {
			iovec.iov_base = u64_to_user_ptr(req->rw.addr);
			iovec.iov_len = req->rw.len;
		}

		if (rw == READ) {
			nr = file->f_op->read(file, iovec.iov_base,
					      iovec.iov_len, io_kiocb_ppos(kiocb));
		} else {
			nr = file->f_op->write(file, iovec.iov_base,
					       iovec.iov_len, io_kiocb_ppos(kiocb));
		}

		if (nr < 0) {
			if (!ret)
				ret = nr;
			break;
		}
		ret += nr;
		if (nr != iovec.iov_len)
			break;
		req->rw.len -= nr;
		req->rw.addr += nr;
		iov_iter_advance(iter, nr);
	}

	return ret;
}

static void io_req_map_rw(struct io_kiocb *req, const struct iovec *iovec,
			  const struct iovec *fast_iov, struct iov_iter *iter)
{
	struct io_async_rw *rw = req->async_data;

	memcpy(&rw->iter, iter, sizeof(*iter));
	rw->free_iovec = iovec;
	rw->bytes_done = 0;
	/* can only be fixed buffers, no need to do anything */
	if (iov_iter_is_bvec(iter))
		return;
	if (!iovec) {
		unsigned iov_off = 0;

		rw->iter.iov = rw->fast_iov;
		if (iter->iov != fast_iov) {
			iov_off = iter->iov - fast_iov;
			rw->iter.iov += iov_off;
		}
		if (rw->fast_iov != fast_iov)
			memcpy(rw->fast_iov + iov_off, fast_iov + iov_off,
			       sizeof(struct iovec) * iter->nr_segs);
	} else {
		req->flags |= REQ_F_NEED_CLEANUP;
	}
}

static inline int __io_alloc_async_data(struct io_kiocb *req)
{
	WARN_ON_ONCE(!io_op_defs[req->opcode].async_size);
	req->async_data = kmalloc(io_op_defs[req->opcode].async_size, GFP_KERNEL);
	return req->async_data == NULL;
}

static int io_alloc_async_data(struct io_kiocb *req)
{
	if (!io_op_defs[req->opcode].needs_async_data)
		return 0;

	return  __io_alloc_async_data(req);
}

static int io_setup_async_rw(struct io_kiocb *req, const struct iovec *iovec,
			     const struct iovec *fast_iov,
			     struct iov_iter *iter, bool force)
{
	if (!force && !io_op_defs[req->opcode].needs_async_data)
		return 0;
	if (!req->async_data) {
		if (__io_alloc_async_data(req))
			return -ENOMEM;

		io_req_map_rw(req, iovec, fast_iov, iter);
	}
	return 0;
}

static inline int io_rw_prep_async(struct io_kiocb *req, int rw)
{
	struct io_async_rw *iorw = req->async_data;
	struct iovec *iov = iorw->fast_iov;
	ssize_t ret;

	ret = io_import_iovec(rw, req, &iov, &iorw->iter, false);
	if (unlikely(ret < 0))
		return ret;

	iorw->bytes_done = 0;
	iorw->free_iovec = iov;
	if (iov)
		req->flags |= REQ_F_NEED_CLEANUP;
	return 0;
}

static int io_read_prep(struct io_kiocb *req, const struct io_uring_sqe *sqe)
{
	ssize_t ret;

	ret = io_prep_rw(req, sqe);
	if (ret)
		return ret;

	if (unlikely(!(req->file->f_mode & FMODE_READ)))
		return -EBADF;

	/* either don't need iovec imported or already have it */
	if (!req->async_data)
		return 0;
	return io_rw_prep_async(req, READ);
}

/*
 * This is our waitqueue callback handler, registered through lock_page_async()
 * when we initially tried to do the IO with the iocb armed our waitqueue.
 * This gets called when the page is unlocked, and we generally expect that to
 * happen when the page IO is completed and the page is now uptodate. This will
 * queue a task_work based retry of the operation, attempting to copy the data
 * again. If the latter fails because the page was NOT uptodate, then we will
 * do a thread based blocking retry of the operation. That's the unexpected
 * slow path.
 */
static int io_async_buf_func(struct wait_queue_entry *wait, unsigned mode,
			     int sync, void *arg)
{
	struct wait_page_queue *wpq;
	struct io_kiocb *req = wait->private;
	struct wait_page_key *key = arg;
	int ret;

	wpq = container_of(wait, struct wait_page_queue, wait);

	if (!wake_page_match(wpq, key))
		return 0;

	req->rw.kiocb.ki_flags &= ~IOCB_WAITQ;
	list_del_init(&wait->entry);

	init_task_work(&req->task_work, io_req_task_submit);
	percpu_ref_get(&req->ctx->refs);

	/* submit ref gets dropped, acquire a new one */
	refcount_inc(&req->refs);
	ret = io_req_task_work_add(req);
	if (unlikely(ret)) {
		struct task_struct *tsk;

		/* queue just for cancelation */
		init_task_work(&req->task_work, io_req_task_cancel);
		tsk = io_wq_get_task(req->ctx->io_wq);
		task_work_add(tsk, &req->task_work, TWA_NONE);
		wake_up_process(tsk);
	}
	return 1;
}

/*
 * This controls whether a given IO request should be armed for async page
 * based retry. If we return false here, the request is handed to the async
 * worker threads for retry. If we're doing buffered reads on a regular file,
 * we prepare a private wait_page_queue entry and retry the operation. This
 * will either succeed because the page is now uptodate and unlocked, or it
 * will register a callback when the page is unlocked at IO completion. Through
 * that callback, io_uring uses task_work to setup a retry of the operation.
 * That retry will attempt the buffered read again. The retry will generally
 * succeed, or in rare cases where it fails, we then fall back to using the
 * async worker threads for a blocking retry.
 */
static bool io_rw_should_retry(struct io_kiocb *req)
{
	struct io_async_rw *rw = req->async_data;
	struct wait_page_queue *wait = &rw->wpq;
	struct kiocb *kiocb = &req->rw.kiocb;

	/* never retry for NOWAIT, we just complete with -EAGAIN */
	if (req->flags & REQ_F_NOWAIT)
		return false;

	/* Only for buffered IO */
	if (kiocb->ki_flags & (IOCB_DIRECT | IOCB_HIPRI))
		return false;

	/*
	 * just use poll if we can, and don't attempt if the fs doesn't
	 * support callback based unlocks
	 */
	if (file_can_poll(req->file) || !(req->file->f_mode & FMODE_BUF_RASYNC))
		return false;

	wait->wait.func = io_async_buf_func;
	wait->wait.private = req;
	wait->wait.flags = 0;
	INIT_LIST_HEAD(&wait->wait.entry);
	kiocb->ki_flags |= IOCB_WAITQ;
	kiocb->ki_flags &= ~IOCB_NOWAIT;
	kiocb->ki_waitq = wait;
	return true;
}

static int io_iter_do_read(struct io_kiocb *req, struct iov_iter *iter)
{
	if (req->file->f_op->read_iter)
		return call_read_iter(req->file, &req->rw.kiocb, iter);
	else if (req->file->f_op->read)
		return loop_rw_iter(READ, req, iter);
	else
		return -EINVAL;
}

static int io_read(struct io_kiocb *req, bool force_nonblock,
		   struct io_comp_state *cs)
{
	struct iovec inline_vecs[UIO_FASTIOV], *iovec = inline_vecs;
	struct kiocb *kiocb = &req->rw.kiocb;
	struct iov_iter __iter, *iter = &__iter;
	struct io_async_rw *rw = req->async_data;
	ssize_t io_size, ret, ret2;
	bool no_async;

	if (rw) {
		iter = &rw->iter;
		iovec = NULL;
	} else {
		ret = io_import_iovec(READ, req, &iovec, iter, !force_nonblock);
		if (ret < 0)
			return ret;
	}
	io_size = iov_iter_count(iter);
	req->result = io_size;
	ret = 0;

	/* Ensure we clear previously set non-block flag */
	if (!force_nonblock)
		kiocb->ki_flags &= ~IOCB_NOWAIT;
	else
		kiocb->ki_flags |= IOCB_NOWAIT;


	/* If the file doesn't support async, just async punt */
	no_async = force_nonblock && !io_file_supports_async(req->file, READ);
	if (no_async)
		goto copy_iov;

	ret = rw_verify_area(READ, req->file, io_kiocb_ppos(kiocb), io_size);
	if (unlikely(ret))
		goto out_free;

	ret = io_iter_do_read(req, iter);

	if (!ret) {
		goto done;
	} else if (ret == -EIOCBQUEUED) {
		ret = 0;
		goto out_free;
	} else if (ret == -EAGAIN) {
		/* IOPOLL retry should happen for io-wq threads */
		if (!force_nonblock && !(req->ctx->flags & IORING_SETUP_IOPOLL))
			goto done;
		/* no retry on NONBLOCK marked file */
		if (req->file->f_flags & O_NONBLOCK)
			goto done;
		/* some cases will consume bytes even on error returns */
		iov_iter_revert(iter, io_size - iov_iter_count(iter));
		ret = 0;
		goto copy_iov;
	} else if (ret < 0) {
		/* make sure -ERESTARTSYS -> -EINTR is done */
		goto done;
	}

	/* read it all, or we did blocking attempt. no retry. */
	if (!iov_iter_count(iter) || !force_nonblock ||
	    (req->file->f_flags & O_NONBLOCK))
		goto done;

	io_size -= ret;
copy_iov:
	ret2 = io_setup_async_rw(req, iovec, inline_vecs, iter, true);
	if (ret2) {
		ret = ret2;
		goto out_free;
	}
	if (no_async)
		return -EAGAIN;
	rw = req->async_data;
	/* it's copied and will be cleaned with ->io */
	iovec = NULL;
	/* now use our persistent iterator, if we aren't already */
	iter = &rw->iter;
retry:
	rw->bytes_done += ret;
	/* if we can retry, do so with the callbacks armed */
	if (!io_rw_should_retry(req)) {
		kiocb->ki_flags &= ~IOCB_WAITQ;
		return -EAGAIN;
	}

	/*
	 * Now retry read with the IOCB_WAITQ parts set in the iocb. If we
	 * get -EIOCBQUEUED, then we'll get a notification when the desired
	 * page gets unlocked. We can also get a partial read here, and if we
	 * do, then just retry at the new offset.
	 */
	ret = io_iter_do_read(req, iter);
	if (ret == -EIOCBQUEUED) {
		ret = 0;
		goto out_free;
	} else if (ret > 0 && ret < io_size) {
		/* we got some bytes, but not all. retry. */
		goto retry;
	}
done:
	kiocb_done(kiocb, ret, cs);
	ret = 0;
out_free:
	/* it's reportedly faster than delegating the null check to kfree() */
	if (iovec)
		kfree(iovec);
	return ret;
}

static int io_write_prep(struct io_kiocb *req, const struct io_uring_sqe *sqe)
{
	ssize_t ret;

	ret = io_prep_rw(req, sqe);
	if (ret)
		return ret;

	if (unlikely(!(req->file->f_mode & FMODE_WRITE)))
		return -EBADF;

	/* either don't need iovec imported or already have it */
	if (!req->async_data)
		return 0;
	return io_rw_prep_async(req, WRITE);
}

static int io_write(struct io_kiocb *req, bool force_nonblock,
		    struct io_comp_state *cs)
{
	struct iovec inline_vecs[UIO_FASTIOV], *iovec = inline_vecs;
	struct kiocb *kiocb = &req->rw.kiocb;
	struct iov_iter __iter, *iter = &__iter;
	struct io_async_rw *rw = req->async_data;
	ssize_t ret, ret2, io_size;

	if (rw) {
		iter = &rw->iter;
		iovec = NULL;
	} else {
		ret = io_import_iovec(WRITE, req, &iovec, iter, !force_nonblock);
		if (ret < 0)
			return ret;
	}
	io_size = iov_iter_count(iter);
	req->result = io_size;

	/* Ensure we clear previously set non-block flag */
	if (!force_nonblock)
		kiocb->ki_flags &= ~IOCB_NOWAIT;
	else
		kiocb->ki_flags |= IOCB_NOWAIT;

	/* If the file doesn't support async, just async punt */
	if (force_nonblock && !io_file_supports_async(req->file, WRITE))
		goto copy_iov;

	/* file path doesn't support NOWAIT for non-direct_IO */
	if (force_nonblock && !(kiocb->ki_flags & IOCB_DIRECT) &&
	    (req->flags & REQ_F_ISREG))
		goto copy_iov;

	ret = rw_verify_area(WRITE, req->file, io_kiocb_ppos(kiocb), io_size);
	if (unlikely(ret))
		goto out_free;

	/*
	 * Open-code file_start_write here to grab freeze protection,
	 * which will be released by another thread in
	 * io_complete_rw().  Fool lockdep by telling it the lock got
	 * released so that it doesn't complain about the held lock when
	 * we return to userspace.
	 */
	if (req->flags & REQ_F_ISREG) {
		sb_start_write(file_inode(req->file)->i_sb);
		__sb_writers_release(file_inode(req->file)->i_sb,
					SB_FREEZE_WRITE);
	}
	kiocb->ki_flags |= IOCB_WRITE;

	if (req->file->f_op->write_iter)
		ret2 = call_write_iter(req->file, kiocb, iter);
	else if (req->file->f_op->write)
		ret2 = loop_rw_iter(WRITE, req, iter);
	else
		ret2 = -EINVAL;

	/*
	 * Raw bdev writes will return -EOPNOTSUPP for IOCB_NOWAIT. Just
	 * retry them without IOCB_NOWAIT.
	 */
	if (ret2 == -EOPNOTSUPP && (kiocb->ki_flags & IOCB_NOWAIT))
		ret2 = -EAGAIN;
	/* no retry on NONBLOCK marked file */
	if (ret2 == -EAGAIN && (req->file->f_flags & O_NONBLOCK))
		goto done;
	if (!force_nonblock || ret2 != -EAGAIN) {
		/* IOPOLL retry should happen for io-wq threads */
		if ((req->ctx->flags & IORING_SETUP_IOPOLL) && ret2 == -EAGAIN)
			goto copy_iov;
done:
		kiocb_done(kiocb, ret2, cs);
	} else {
copy_iov:
		/* some cases will consume bytes even on error returns */
		iov_iter_revert(iter, io_size - iov_iter_count(iter));
		ret = io_setup_async_rw(req, iovec, inline_vecs, iter, false);
		if (!ret)
			return -EAGAIN;
	}
out_free:
	/* it's reportedly faster than delegating the null check to kfree() */
	if (iovec)
		kfree(iovec);
	return ret;
}

static int io_renameat_prep(struct io_kiocb *req,
			    const struct io_uring_sqe *sqe)
{
	struct io_rename *ren = &req->rename;
	const char __user *oldf, *newf;

	if (unlikely(req->flags & REQ_F_FIXED_FILE))
		return -EBADF;

	ren->old_dfd = READ_ONCE(sqe->fd);
	oldf = u64_to_user_ptr(READ_ONCE(sqe->addr));
	newf = u64_to_user_ptr(READ_ONCE(sqe->addr2));
	ren->new_dfd = READ_ONCE(sqe->len);
	ren->flags = READ_ONCE(sqe->rename_flags);

	ren->oldpath = getname(oldf);
	if (IS_ERR(ren->oldpath))
		return PTR_ERR(ren->oldpath);

	ren->newpath = getname(newf);
	if (IS_ERR(ren->newpath)) {
		putname(ren->oldpath);
		return PTR_ERR(ren->newpath);
	}

	req->flags |= REQ_F_NEED_CLEANUP;
	return 0;
}

static int io_renameat(struct io_kiocb *req, bool force_nonblock)
{
	struct io_rename *ren = &req->rename;
	int ret;

	if (force_nonblock)
		return -EAGAIN;

	ret = do_renameat2(ren->old_dfd, ren->oldpath, ren->new_dfd,
				ren->newpath, ren->flags);

	req->flags &= ~REQ_F_NEED_CLEANUP;
	if (ret < 0)
		req_set_fail_links(req);
	io_req_complete(req, ret);
	return 0;
}

static int io_unlinkat_prep(struct io_kiocb *req,
			    const struct io_uring_sqe *sqe)
{
	struct io_unlink *un = &req->unlink;
	const char __user *fname;

	if (unlikely(req->flags & REQ_F_FIXED_FILE))
		return -EBADF;

	un->dfd = READ_ONCE(sqe->fd);

	un->flags = READ_ONCE(sqe->unlink_flags);
	if (un->flags & ~AT_REMOVEDIR)
		return -EINVAL;

	fname = u64_to_user_ptr(READ_ONCE(sqe->addr));
	un->filename = getname(fname);
	if (IS_ERR(un->filename))
		return PTR_ERR(un->filename);

	req->flags |= REQ_F_NEED_CLEANUP;
	return 0;
}

static int io_unlinkat(struct io_kiocb *req, bool force_nonblock)
{
	struct io_unlink *un = &req->unlink;
	int ret;

	if (force_nonblock)
		return -EAGAIN;

	if (un->flags & AT_REMOVEDIR)
		ret = do_rmdir(un->dfd, un->filename);
	else
		ret = do_unlinkat(un->dfd, un->filename);

	req->flags &= ~REQ_F_NEED_CLEANUP;
	if (ret < 0)
		req_set_fail_links(req);
	io_req_complete(req, ret);
	return 0;
}

static int io_shutdown_prep(struct io_kiocb *req,
			    const struct io_uring_sqe *sqe)
{
#if defined(CONFIG_NET)
	if (unlikely(req->ctx->flags & IORING_SETUP_IOPOLL))
		return -EINVAL;
	if (sqe->ioprio || sqe->off || sqe->addr || sqe->rw_flags ||
	    sqe->buf_index)
		return -EINVAL;

	req->shutdown.how = READ_ONCE(sqe->len);
	return 0;
#else
	return -EOPNOTSUPP;
#endif
}

static int io_shutdown(struct io_kiocb *req, bool force_nonblock)
{
#if defined(CONFIG_NET)
	struct socket *sock;
	int ret;

	if (force_nonblock)
		return -EAGAIN;

	sock = sock_from_file(req->file);
	if (unlikely(!sock))
		return -ENOTSOCK;

	ret = __sys_shutdown_sock(sock, req->shutdown.how);
	if (ret < 0)
		req_set_fail_links(req);
	io_req_complete(req, ret);
	return 0;
#else
	return -EOPNOTSUPP;
#endif
}

static int __io_splice_prep(struct io_kiocb *req,
			    const struct io_uring_sqe *sqe)
{
	struct io_splice* sp = &req->splice;
	unsigned int valid_flags = SPLICE_F_FD_IN_FIXED | SPLICE_F_ALL;

	if (unlikely(req->ctx->flags & IORING_SETUP_IOPOLL))
		return -EINVAL;

	sp->file_in = NULL;
	sp->len = READ_ONCE(sqe->len);
	sp->flags = READ_ONCE(sqe->splice_flags);

	if (unlikely(sp->flags & ~valid_flags))
		return -EINVAL;

	sp->file_in = io_file_get(NULL, req, READ_ONCE(sqe->splice_fd_in),
				  (sp->flags & SPLICE_F_FD_IN_FIXED));
	if (!sp->file_in)
		return -EBADF;
	req->flags |= REQ_F_NEED_CLEANUP;

	if (!S_ISREG(file_inode(sp->file_in)->i_mode)) {
		/*
		 * Splice operation will be punted aync, and here need to
		 * modify io_wq_work.flags, so initialize io_wq_work firstly.
		 */
		io_req_init_async(req);
		req->work.flags |= IO_WQ_WORK_UNBOUND;
	}

	return 0;
}

static int io_tee_prep(struct io_kiocb *req,
		       const struct io_uring_sqe *sqe)
{
	if (READ_ONCE(sqe->splice_off_in) || READ_ONCE(sqe->off))
		return -EINVAL;
	return __io_splice_prep(req, sqe);
}

static int io_tee(struct io_kiocb *req, bool force_nonblock)
{
	struct io_splice *sp = &req->splice;
	struct file *in = sp->file_in;
	struct file *out = sp->file_out;
	unsigned int flags = sp->flags & ~SPLICE_F_FD_IN_FIXED;
	long ret = 0;

	if (force_nonblock)
		return -EAGAIN;
	if (sp->len)
		ret = do_tee(in, out, sp->len, flags);

	io_put_file(req, in, (sp->flags & SPLICE_F_FD_IN_FIXED));
	req->flags &= ~REQ_F_NEED_CLEANUP;

	if (ret != sp->len)
		req_set_fail_links(req);
	io_req_complete(req, ret);
	return 0;
}

static int io_splice_prep(struct io_kiocb *req, const struct io_uring_sqe *sqe)
{
	struct io_splice* sp = &req->splice;

	sp->off_in = READ_ONCE(sqe->splice_off_in);
	sp->off_out = READ_ONCE(sqe->off);
	return __io_splice_prep(req, sqe);
}

static int io_splice(struct io_kiocb *req, bool force_nonblock)
{
	struct io_splice *sp = &req->splice;
	struct file *in = sp->file_in;
	struct file *out = sp->file_out;
	unsigned int flags = sp->flags & ~SPLICE_F_FD_IN_FIXED;
	loff_t *poff_in, *poff_out;
	long ret = 0;

	if (force_nonblock)
		return -EAGAIN;

	poff_in = (sp->off_in == -1) ? NULL : &sp->off_in;
	poff_out = (sp->off_out == -1) ? NULL : &sp->off_out;

	if (sp->len)
		ret = do_splice(in, poff_in, out, poff_out, sp->len, flags);

	io_put_file(req, in, (sp->flags & SPLICE_F_FD_IN_FIXED));
	req->flags &= ~REQ_F_NEED_CLEANUP;

	if (ret != sp->len)
		req_set_fail_links(req);
	io_req_complete(req, ret);
	return 0;
}

/*
 * IORING_OP_NOP just posts a completion event, nothing else.
 */
static int io_nop(struct io_kiocb *req, struct io_comp_state *cs)
{
	struct io_ring_ctx *ctx = req->ctx;

	if (unlikely(ctx->flags & IORING_SETUP_IOPOLL))
		return -EINVAL;

	__io_req_complete(req, 0, 0, cs);
	return 0;
}

static int io_prep_fsync(struct io_kiocb *req, const struct io_uring_sqe *sqe)
{
	struct io_ring_ctx *ctx = req->ctx;

	if (!req->file)
		return -EBADF;

	if (unlikely(ctx->flags & IORING_SETUP_IOPOLL))
		return -EINVAL;
	if (unlikely(sqe->addr || sqe->ioprio || sqe->buf_index))
		return -EINVAL;

	req->sync.flags = READ_ONCE(sqe->fsync_flags);
	if (unlikely(req->sync.flags & ~IORING_FSYNC_DATASYNC))
		return -EINVAL;

	req->sync.off = READ_ONCE(sqe->off);
	req->sync.len = READ_ONCE(sqe->len);
	return 0;
}

static int io_fsync(struct io_kiocb *req, bool force_nonblock)
{
	loff_t end = req->sync.off + req->sync.len;
	int ret;

	/* fsync always requires a blocking context */
	if (force_nonblock)
		return -EAGAIN;

	ret = vfs_fsync_range(req->file, req->sync.off,
				end > 0 ? end : LLONG_MAX,
				req->sync.flags & IORING_FSYNC_DATASYNC);
	if (ret < 0)
		req_set_fail_links(req);
	io_req_complete(req, ret);
	return 0;
}

static int io_fallocate_prep(struct io_kiocb *req,
			     const struct io_uring_sqe *sqe)
{
	if (sqe->ioprio || sqe->buf_index || sqe->rw_flags)
		return -EINVAL;
	if (unlikely(req->ctx->flags & IORING_SETUP_IOPOLL))
		return -EINVAL;

	req->sync.off = READ_ONCE(sqe->off);
	req->sync.len = READ_ONCE(sqe->addr);
	req->sync.mode = READ_ONCE(sqe->len);
	return 0;
}

static int io_fallocate(struct io_kiocb *req, bool force_nonblock)
{
	int ret;

	/* fallocate always requiring blocking context */
	if (force_nonblock)
		return -EAGAIN;
	ret = vfs_fallocate(req->file, req->sync.mode, req->sync.off,
				req->sync.len);
	if (ret < 0)
		req_set_fail_links(req);
	io_req_complete(req, ret);
	return 0;
}

static int __io_openat_prep(struct io_kiocb *req, const struct io_uring_sqe *sqe)
{
	const char __user *fname;
	int ret;

	if (unlikely(sqe->ioprio || sqe->buf_index))
		return -EINVAL;
	if (unlikely(req->flags & REQ_F_FIXED_FILE))
		return -EBADF;

	/* open.how should be already initialised */
	if (!(req->open.how.flags & O_PATH) && force_o_largefile())
		req->open.how.flags |= O_LARGEFILE;

	req->open.dfd = READ_ONCE(sqe->fd);
	fname = u64_to_user_ptr(READ_ONCE(sqe->addr));
	req->open.filename = getname(fname);
	if (IS_ERR(req->open.filename)) {
		ret = PTR_ERR(req->open.filename);
		req->open.filename = NULL;
		return ret;
	}
	req->open.nofile = rlimit(RLIMIT_NOFILE);
	req->open.ignore_nonblock = false;
	req->flags |= REQ_F_NEED_CLEANUP;
	return 0;
}

static int io_openat_prep(struct io_kiocb *req, const struct io_uring_sqe *sqe)
{
	u64 flags, mode;

	if (unlikely(req->ctx->flags & IORING_SETUP_IOPOLL))
		return -EINVAL;
	mode = READ_ONCE(sqe->len);
	flags = READ_ONCE(sqe->open_flags);
	req->open.how = build_open_how(flags, mode);
	return __io_openat_prep(req, sqe);
}

static int io_openat2_prep(struct io_kiocb *req, const struct io_uring_sqe *sqe)
{
	struct open_how __user *how;
	size_t len;
	int ret;

	if (unlikely(req->ctx->flags & IORING_SETUP_IOPOLL))
		return -EINVAL;
	how = u64_to_user_ptr(READ_ONCE(sqe->addr2));
	len = READ_ONCE(sqe->len);
	if (len < OPEN_HOW_SIZE_VER0)
		return -EINVAL;

	ret = copy_struct_from_user(&req->open.how, sizeof(req->open.how), how,
					len);
	if (ret)
		return ret;

	return __io_openat_prep(req, sqe);
}

static int io_openat2(struct io_kiocb *req, bool force_nonblock)
{
	struct open_flags op;
	struct file *file;
	int ret;

	if (force_nonblock && !req->open.ignore_nonblock)
		return -EAGAIN;

	ret = build_open_flags(&req->open.how, &op);
	if (ret)
		goto err;

	ret = __get_unused_fd_flags(req->open.how.flags, req->open.nofile);
	if (ret < 0)
		goto err;

	file = do_filp_open(req->open.dfd, req->open.filename, &op);
	if (IS_ERR(file)) {
		put_unused_fd(ret);
		ret = PTR_ERR(file);
		/*
		 * A work-around to ensure that /proc/self works that way
		 * that it should - if we get -EOPNOTSUPP back, then assume
		 * that proc_self_get_link() failed us because we're in async
		 * context. We should be safe to retry this from the task
		 * itself with force_nonblock == false set, as it should not
		 * block on lookup. Would be nice to know this upfront and
		 * avoid the async dance, but doesn't seem feasible.
		 */
		if (ret == -EOPNOTSUPP && io_wq_current_is_worker()) {
			req->open.ignore_nonblock = true;
			refcount_inc(&req->refs);
			io_req_task_queue(req);
			return 0;
		}
	} else {
		fsnotify_open(file);
		fd_install(ret, file);
	}
err:
	putname(req->open.filename);
	req->flags &= ~REQ_F_NEED_CLEANUP;
	if (ret < 0)
		req_set_fail_links(req);
	io_req_complete(req, ret);
	return 0;
}

static int io_openat(struct io_kiocb *req, bool force_nonblock)
{
	return io_openat2(req, force_nonblock);
}

static int io_remove_buffers_prep(struct io_kiocb *req,
				  const struct io_uring_sqe *sqe)
{
	struct io_provide_buf *p = &req->pbuf;
	u64 tmp;

	if (sqe->ioprio || sqe->rw_flags || sqe->addr || sqe->len || sqe->off)
		return -EINVAL;

	tmp = READ_ONCE(sqe->fd);
	if (!tmp || tmp > USHRT_MAX)
		return -EINVAL;

	memset(p, 0, sizeof(*p));
	p->nbufs = tmp;
	p->bgid = READ_ONCE(sqe->buf_group);
	return 0;
}

static int __io_remove_buffers(struct io_ring_ctx *ctx, struct io_buffer *buf,
			       int bgid, unsigned nbufs)
{
	unsigned i = 0;

	/* shouldn't happen */
	if (!nbufs)
		return 0;

	/* the head kbuf is the list itself */
	while (!list_empty(&buf->list)) {
		struct io_buffer *nxt;

		nxt = list_first_entry(&buf->list, struct io_buffer, list);
		list_del(&nxt->list);
		kfree(nxt);
		if (++i == nbufs)
			return i;
	}
	i++;
	kfree(buf);
	idr_remove(&ctx->io_buffer_idr, bgid);

	return i;
}

static int io_remove_buffers(struct io_kiocb *req, bool force_nonblock,
			     struct io_comp_state *cs)
{
	struct io_provide_buf *p = &req->pbuf;
	struct io_ring_ctx *ctx = req->ctx;
	struct io_buffer *head;
	int ret = 0;

	io_ring_submit_lock(ctx, !force_nonblock);

	lockdep_assert_held(&ctx->uring_lock);

	ret = -ENOENT;
	head = idr_find(&ctx->io_buffer_idr, p->bgid);
	if (head)
		ret = __io_remove_buffers(ctx, head, p->bgid, p->nbufs);
	if (ret < 0)
		req_set_fail_links(req);

	/* need to hold the lock to complete IOPOLL requests */
	if (ctx->flags & IORING_SETUP_IOPOLL) {
		__io_req_complete(req, ret, 0, cs);
		io_ring_submit_unlock(ctx, !force_nonblock);
	} else {
		io_ring_submit_unlock(ctx, !force_nonblock);
		__io_req_complete(req, ret, 0, cs);
	}
	return 0;
}

static int io_provide_buffers_prep(struct io_kiocb *req,
				   const struct io_uring_sqe *sqe)
{
	struct io_provide_buf *p = &req->pbuf;
	u64 tmp;

	if (sqe->ioprio || sqe->rw_flags)
		return -EINVAL;

	tmp = READ_ONCE(sqe->fd);
	if (!tmp || tmp > USHRT_MAX)
		return -E2BIG;
	p->nbufs = tmp;
	p->addr = READ_ONCE(sqe->addr);
	p->len = READ_ONCE(sqe->len);

	if (!access_ok(u64_to_user_ptr(p->addr), (p->len * p->nbufs)))
		return -EFAULT;

	p->bgid = READ_ONCE(sqe->buf_group);
	tmp = READ_ONCE(sqe->off);
	if (tmp > USHRT_MAX)
		return -E2BIG;
	p->bid = tmp;
	return 0;
}

static int io_add_buffers(struct io_provide_buf *pbuf, struct io_buffer **head)
{
	struct io_buffer *buf;
	u64 addr = pbuf->addr;
	int i, bid = pbuf->bid;

	for (i = 0; i < pbuf->nbufs; i++) {
		buf = kmalloc(sizeof(*buf), GFP_KERNEL);
		if (!buf)
			break;

		buf->addr = addr;
		buf->len = pbuf->len;
		buf->bid = bid;
		addr += pbuf->len;
		bid++;
		if (!*head) {
			INIT_LIST_HEAD(&buf->list);
			*head = buf;
		} else {
			list_add_tail(&buf->list, &(*head)->list);
		}
	}

	return i ? i : -ENOMEM;
}

static int io_provide_buffers(struct io_kiocb *req, bool force_nonblock,
			      struct io_comp_state *cs)
{
	struct io_provide_buf *p = &req->pbuf;
	struct io_ring_ctx *ctx = req->ctx;
	struct io_buffer *head, *list;
	int ret = 0;

	io_ring_submit_lock(ctx, !force_nonblock);

	lockdep_assert_held(&ctx->uring_lock);

	list = head = idr_find(&ctx->io_buffer_idr, p->bgid);

	ret = io_add_buffers(p, &head);
	if (ret < 0)
		goto out;

	if (!list) {
		ret = idr_alloc(&ctx->io_buffer_idr, head, p->bgid, p->bgid + 1,
					GFP_KERNEL);
		if (ret < 0) {
			__io_remove_buffers(ctx, head, p->bgid, -1U);
			goto out;
		}
	}
out:
	if (ret < 0)
		req_set_fail_links(req);

	/* need to hold the lock to complete IOPOLL requests */
	if (ctx->flags & IORING_SETUP_IOPOLL) {
		__io_req_complete(req, ret, 0, cs);
		io_ring_submit_unlock(ctx, !force_nonblock);
	} else {
		io_ring_submit_unlock(ctx, !force_nonblock);
		__io_req_complete(req, ret, 0, cs);
	}
	return 0;
}

static int io_epoll_ctl_prep(struct io_kiocb *req,
			     const struct io_uring_sqe *sqe)
{
#if defined(CONFIG_EPOLL)
	if (sqe->ioprio || sqe->buf_index)
		return -EINVAL;
	if (unlikely(req->ctx->flags & (IORING_SETUP_IOPOLL | IORING_SETUP_SQPOLL)))
		return -EINVAL;

	req->epoll.epfd = READ_ONCE(sqe->fd);
	req->epoll.op = READ_ONCE(sqe->len);
	req->epoll.fd = READ_ONCE(sqe->off);

	if (ep_op_has_event(req->epoll.op)) {
		struct epoll_event __user *ev;

		ev = u64_to_user_ptr(READ_ONCE(sqe->addr));
		if (copy_from_user(&req->epoll.event, ev, sizeof(*ev)))
			return -EFAULT;
	}

	return 0;
#else
	return -EOPNOTSUPP;
#endif
}

static int io_epoll_ctl(struct io_kiocb *req, bool force_nonblock,
			struct io_comp_state *cs)
{
#if defined(CONFIG_EPOLL)
	struct io_epoll *ie = &req->epoll;
	int ret;

	ret = do_epoll_ctl(ie->epfd, ie->op, ie->fd, &ie->event, force_nonblock);
	if (force_nonblock && ret == -EAGAIN)
		return -EAGAIN;

	if (ret < 0)
		req_set_fail_links(req);
	__io_req_complete(req, ret, 0, cs);
	return 0;
#else
	return -EOPNOTSUPP;
#endif
}

static int io_madvise_prep(struct io_kiocb *req, const struct io_uring_sqe *sqe)
{
#if defined(CONFIG_ADVISE_SYSCALLS) && defined(CONFIG_MMU)
	if (sqe->ioprio || sqe->buf_index || sqe->off)
		return -EINVAL;
	if (unlikely(req->ctx->flags & IORING_SETUP_IOPOLL))
		return -EINVAL;

	req->madvise.addr = READ_ONCE(sqe->addr);
	req->madvise.len = READ_ONCE(sqe->len);
	req->madvise.advice = READ_ONCE(sqe->fadvise_advice);
	return 0;
#else
	return -EOPNOTSUPP;
#endif
}

static int io_madvise(struct io_kiocb *req, bool force_nonblock)
{
#if defined(CONFIG_ADVISE_SYSCALLS) && defined(CONFIG_MMU)
	struct io_madvise *ma = &req->madvise;
	int ret;

	if (force_nonblock)
		return -EAGAIN;

	ret = do_madvise(current->mm, ma->addr, ma->len, ma->advice);
	if (ret < 0)
		req_set_fail_links(req);
	io_req_complete(req, ret);
	return 0;
#else
	return -EOPNOTSUPP;
#endif
}

static int io_fadvise_prep(struct io_kiocb *req, const struct io_uring_sqe *sqe)
{
	if (sqe->ioprio || sqe->buf_index || sqe->addr)
		return -EINVAL;
	if (unlikely(req->ctx->flags & IORING_SETUP_IOPOLL))
		return -EINVAL;

	req->fadvise.offset = READ_ONCE(sqe->off);
	req->fadvise.len = READ_ONCE(sqe->len);
	req->fadvise.advice = READ_ONCE(sqe->fadvise_advice);
	return 0;
}

static int io_fadvise(struct io_kiocb *req, bool force_nonblock)
{
	struct io_fadvise *fa = &req->fadvise;
	int ret;

	if (force_nonblock) {
		switch (fa->advice) {
		case POSIX_FADV_NORMAL:
		case POSIX_FADV_RANDOM:
		case POSIX_FADV_SEQUENTIAL:
			break;
		default:
			return -EAGAIN;
		}
	}

	ret = vfs_fadvise(req->file, fa->offset, fa->len, fa->advice);
	if (ret < 0)
		req_set_fail_links(req);
	io_req_complete(req, ret);
	return 0;
}

static int io_statx_prep(struct io_kiocb *req, const struct io_uring_sqe *sqe)
{
	if (unlikely(req->ctx->flags & (IORING_SETUP_IOPOLL | IORING_SETUP_SQPOLL)))
		return -EINVAL;
	if (sqe->ioprio || sqe->buf_index)
		return -EINVAL;
	if (req->flags & REQ_F_FIXED_FILE)
		return -EBADF;

	req->statx.dfd = READ_ONCE(sqe->fd);
	req->statx.mask = READ_ONCE(sqe->len);
	req->statx.filename = u64_to_user_ptr(READ_ONCE(sqe->addr));
	req->statx.buffer = u64_to_user_ptr(READ_ONCE(sqe->addr2));
	req->statx.flags = READ_ONCE(sqe->statx_flags);

	return 0;
}

static int io_statx(struct io_kiocb *req, bool force_nonblock)
{
	struct io_statx *ctx = &req->statx;
	int ret;

	if (force_nonblock) {
		/* only need file table for an actual valid fd */
		if (ctx->dfd == -1 || ctx->dfd == AT_FDCWD)
			req->flags |= REQ_F_NO_FILE_TABLE;
		return -EAGAIN;
	}

	ret = do_statx(ctx->dfd, ctx->filename, ctx->flags, ctx->mask,
		       ctx->buffer);

	if (ret < 0)
		req_set_fail_links(req);
	io_req_complete(req, ret);
	return 0;
}

static int io_close_prep(struct io_kiocb *req, const struct io_uring_sqe *sqe)
{
	/*
	 * If we queue this for async, it must not be cancellable. That would
	 * leave the 'file' in an undeterminate state, and here need to modify
	 * io_wq_work.flags, so initialize io_wq_work firstly.
	 */
	io_req_init_async(req);
	req->work.flags |= IO_WQ_WORK_NO_CANCEL;

	if (unlikely(req->ctx->flags & IORING_SETUP_IOPOLL))
		return -EINVAL;
	if (sqe->ioprio || sqe->off || sqe->addr || sqe->len ||
	    sqe->rw_flags || sqe->buf_index)
		return -EINVAL;
	if (req->flags & REQ_F_FIXED_FILE)
		return -EBADF;

	req->close.fd = READ_ONCE(sqe->fd);
	if ((req->file && req->file->f_op == &io_uring_fops))
		return -EBADF;

	req->close.put_file = NULL;
	return 0;
}

static int io_close(struct io_kiocb *req, bool force_nonblock,
		    struct io_comp_state *cs)
{
	struct io_close *close = &req->close;
	int ret;

	/* might be already done during nonblock submission */
	if (!close->put_file) {
		ret = close_fd_get_file(close->fd, &close->put_file);
		if (ret < 0)
			return (ret == -ENOENT) ? -EBADF : ret;
	}

	/* if the file has a flush method, be safe and punt to async */
	if (close->put_file->f_op->flush && force_nonblock) {
		/* was never set, but play safe */
		req->flags &= ~REQ_F_NOWAIT;
		/* avoid grabbing files - we don't need the files */
		req->flags |= REQ_F_NO_FILE_TABLE;
		return -EAGAIN;
	}

	/* No ->flush() or already async, safely close from here */
	ret = filp_close(close->put_file, req->work.identity->files);
	if (ret < 0)
		req_set_fail_links(req);
	fput(close->put_file);
	close->put_file = NULL;
	__io_req_complete(req, ret, 0, cs);
	return 0;
}

static int io_prep_sfr(struct io_kiocb *req, const struct io_uring_sqe *sqe)
{
	struct io_ring_ctx *ctx = req->ctx;

	if (!req->file)
		return -EBADF;

	if (unlikely(ctx->flags & IORING_SETUP_IOPOLL))
		return -EINVAL;
	if (unlikely(sqe->addr || sqe->ioprio || sqe->buf_index))
		return -EINVAL;

	req->sync.off = READ_ONCE(sqe->off);
	req->sync.len = READ_ONCE(sqe->len);
	req->sync.flags = READ_ONCE(sqe->sync_range_flags);
	return 0;
}

static int io_sync_file_range(struct io_kiocb *req, bool force_nonblock)
{
	int ret;

	/* sync_file_range always requires a blocking context */
	if (force_nonblock)
		return -EAGAIN;

	ret = sync_file_range(req->file, req->sync.off, req->sync.len,
				req->sync.flags);
	if (ret < 0)
		req_set_fail_links(req);
	io_req_complete(req, ret);
	return 0;
}

#if defined(CONFIG_NET)
static int io_setup_async_msg(struct io_kiocb *req,
			      struct io_async_msghdr *kmsg)
{
	struct io_async_msghdr *async_msg = req->async_data;

	if (async_msg)
		return -EAGAIN;
	if (io_alloc_async_data(req)) {
		if (kmsg->iov != kmsg->fast_iov)
			kfree(kmsg->iov);
		return -ENOMEM;
	}
	async_msg = req->async_data;
	req->flags |= REQ_F_NEED_CLEANUP;
	memcpy(async_msg, kmsg, sizeof(*kmsg));
	return -EAGAIN;
}

static int io_sendmsg_copy_hdr(struct io_kiocb *req,
			       struct io_async_msghdr *iomsg)
{
	iomsg->iov = iomsg->fast_iov;
	iomsg->msg.msg_name = &iomsg->addr;
	return sendmsg_copy_msghdr(&iomsg->msg, req->sr_msg.umsg,
				   req->sr_msg.msg_flags, &iomsg->iov);
}

static int io_sendmsg_prep(struct io_kiocb *req, const struct io_uring_sqe *sqe)
{
	struct io_async_msghdr *async_msg = req->async_data;
	struct io_sr_msg *sr = &req->sr_msg;
	int ret;

	if (unlikely(req->ctx->flags & IORING_SETUP_IOPOLL))
		return -EINVAL;

	sr->msg_flags = READ_ONCE(sqe->msg_flags);
	sr->umsg = u64_to_user_ptr(READ_ONCE(sqe->addr));
	sr->len = READ_ONCE(sqe->len);

#ifdef CONFIG_COMPAT
	if (req->ctx->compat)
		sr->msg_flags |= MSG_CMSG_COMPAT;
#endif

	if (!async_msg || !io_op_defs[req->opcode].needs_async_data)
		return 0;
	ret = io_sendmsg_copy_hdr(req, async_msg);
	if (!ret)
		req->flags |= REQ_F_NEED_CLEANUP;
	return ret;
}

static int io_sendmsg(struct io_kiocb *req, bool force_nonblock,
		      struct io_comp_state *cs)
{
	struct io_async_msghdr iomsg, *kmsg;
	struct socket *sock;
	unsigned flags;
	int ret;

	sock = sock_from_file(req->file);
	if (unlikely(!sock))
		return -ENOTSOCK;

	if (req->async_data) {
		kmsg = req->async_data;
		kmsg->msg.msg_name = &kmsg->addr;
		/* if iov is set, it's allocated already */
		if (!kmsg->iov)
			kmsg->iov = kmsg->fast_iov;
		kmsg->msg.msg_iter.iov = kmsg->iov;
	} else {
		ret = io_sendmsg_copy_hdr(req, &iomsg);
		if (ret)
			return ret;
		kmsg = &iomsg;
	}

	flags = req->sr_msg.msg_flags;
	if (flags & MSG_DONTWAIT)
		req->flags |= REQ_F_NOWAIT;
	else if (force_nonblock)
		flags |= MSG_DONTWAIT;

	ret = __sys_sendmsg_sock(sock, &kmsg->msg, flags);
	if (force_nonblock && ret == -EAGAIN)
		return io_setup_async_msg(req, kmsg);
	if (ret == -ERESTARTSYS)
		ret = -EINTR;

	if (kmsg->iov != kmsg->fast_iov)
		kfree(kmsg->iov);
	req->flags &= ~REQ_F_NEED_CLEANUP;
	if (ret < 0)
		req_set_fail_links(req);
	__io_req_complete(req, ret, 0, cs);
	return 0;
}

static int io_send(struct io_kiocb *req, bool force_nonblock,
		   struct io_comp_state *cs)
{
	struct io_sr_msg *sr = &req->sr_msg;
	struct msghdr msg;
	struct iovec iov;
	struct socket *sock;
	unsigned flags;
	int ret;

	sock = sock_from_file(req->file);
	if (unlikely(!sock))
		return -ENOTSOCK;

	ret = import_single_range(WRITE, sr->buf, sr->len, &iov, &msg.msg_iter);
	if (unlikely(ret))
		return ret;

	msg.msg_name = NULL;
	msg.msg_control = NULL;
	msg.msg_controllen = 0;
	msg.msg_namelen = 0;

	flags = req->sr_msg.msg_flags;
	if (flags & MSG_DONTWAIT)
		req->flags |= REQ_F_NOWAIT;
	else if (force_nonblock)
		flags |= MSG_DONTWAIT;

	msg.msg_flags = flags;
	ret = sock_sendmsg(sock, &msg);
	if (force_nonblock && ret == -EAGAIN)
		return -EAGAIN;
	if (ret == -ERESTARTSYS)
		ret = -EINTR;

	if (ret < 0)
		req_set_fail_links(req);
	__io_req_complete(req, ret, 0, cs);
	return 0;
}

static int __io_recvmsg_copy_hdr(struct io_kiocb *req,
				 struct io_async_msghdr *iomsg)
{
	struct io_sr_msg *sr = &req->sr_msg;
	struct iovec __user *uiov;
	size_t iov_len;
	int ret;

	ret = __copy_msghdr_from_user(&iomsg->msg, sr->umsg,
					&iomsg->uaddr, &uiov, &iov_len);
	if (ret)
		return ret;

	if (req->flags & REQ_F_BUFFER_SELECT) {
		if (iov_len > 1)
			return -EINVAL;
		if (copy_from_user(iomsg->iov, uiov, sizeof(*uiov)))
			return -EFAULT;
		sr->len = iomsg->iov[0].iov_len;
		iov_iter_init(&iomsg->msg.msg_iter, READ, iomsg->iov, 1,
				sr->len);
		iomsg->iov = NULL;
	} else {
		ret = __import_iovec(READ, uiov, iov_len, UIO_FASTIOV,
				     &iomsg->iov, &iomsg->msg.msg_iter,
				     false);
		if (ret > 0)
			ret = 0;
	}

	return ret;
}

#ifdef CONFIG_COMPAT
static int __io_compat_recvmsg_copy_hdr(struct io_kiocb *req,
					struct io_async_msghdr *iomsg)
{
	struct compat_msghdr __user *msg_compat;
	struct io_sr_msg *sr = &req->sr_msg;
	struct compat_iovec __user *uiov;
	compat_uptr_t ptr;
	compat_size_t len;
	int ret;

	msg_compat = (struct compat_msghdr __user *) sr->umsg;
	ret = __get_compat_msghdr(&iomsg->msg, msg_compat, &iomsg->uaddr,
					&ptr, &len);
	if (ret)
		return ret;

	uiov = compat_ptr(ptr);
	if (req->flags & REQ_F_BUFFER_SELECT) {
		compat_ssize_t clen;

		if (len > 1)
			return -EINVAL;
		if (!access_ok(uiov, sizeof(*uiov)))
			return -EFAULT;
		if (__get_user(clen, &uiov->iov_len))
			return -EFAULT;
		if (clen < 0)
			return -EINVAL;
		sr->len = clen;
		iomsg->iov[0].iov_len = clen;
		iomsg->iov = NULL;
	} else {
		ret = __import_iovec(READ, (struct iovec __user *)uiov, len,
				   UIO_FASTIOV, &iomsg->iov,
				   &iomsg->msg.msg_iter, true);
		if (ret < 0)
			return ret;
	}

	return 0;
}
#endif

static int io_recvmsg_copy_hdr(struct io_kiocb *req,
			       struct io_async_msghdr *iomsg)
{
	iomsg->msg.msg_name = &iomsg->addr;
	iomsg->iov = iomsg->fast_iov;

#ifdef CONFIG_COMPAT
	if (req->ctx->compat)
		return __io_compat_recvmsg_copy_hdr(req, iomsg);
#endif

	return __io_recvmsg_copy_hdr(req, iomsg);
}

static struct io_buffer *io_recv_buffer_select(struct io_kiocb *req,
					       bool needs_lock)
{
	struct io_sr_msg *sr = &req->sr_msg;
	struct io_buffer *kbuf;

	kbuf = io_buffer_select(req, &sr->len, sr->bgid, sr->kbuf, needs_lock);
	if (IS_ERR(kbuf))
		return kbuf;

	sr->kbuf = kbuf;
	req->flags |= REQ_F_BUFFER_SELECTED;
	return kbuf;
}

static inline unsigned int io_put_recv_kbuf(struct io_kiocb *req)
{
	return io_put_kbuf(req, req->sr_msg.kbuf);
}

static int io_recvmsg_prep(struct io_kiocb *req,
			   const struct io_uring_sqe *sqe)
{
	struct io_async_msghdr *async_msg = req->async_data;
	struct io_sr_msg *sr = &req->sr_msg;
	int ret;

	if (unlikely(req->ctx->flags & IORING_SETUP_IOPOLL))
		return -EINVAL;

	sr->msg_flags = READ_ONCE(sqe->msg_flags);
	sr->umsg = u64_to_user_ptr(READ_ONCE(sqe->addr));
	sr->len = READ_ONCE(sqe->len);
	sr->bgid = READ_ONCE(sqe->buf_group);

#ifdef CONFIG_COMPAT
	if (req->ctx->compat)
		sr->msg_flags |= MSG_CMSG_COMPAT;
#endif

	if (!async_msg || !io_op_defs[req->opcode].needs_async_data)
		return 0;
	ret = io_recvmsg_copy_hdr(req, async_msg);
	if (!ret)
		req->flags |= REQ_F_NEED_CLEANUP;
	return ret;
}

static int io_recvmsg(struct io_kiocb *req, bool force_nonblock,
		      struct io_comp_state *cs)
{
	struct io_async_msghdr iomsg, *kmsg;
	struct socket *sock;
	struct io_buffer *kbuf;
	unsigned flags;
	int ret, cflags = 0;

	sock = sock_from_file(req->file);
	if (unlikely(!sock))
		return -ENOTSOCK;

	if (req->async_data) {
		kmsg = req->async_data;
		kmsg->msg.msg_name = &kmsg->addr;
		/* if iov is set, it's allocated already */
		if (!kmsg->iov)
			kmsg->iov = kmsg->fast_iov;
		kmsg->msg.msg_iter.iov = kmsg->iov;
	} else {
		ret = io_recvmsg_copy_hdr(req, &iomsg);
		if (ret)
			return ret;
		kmsg = &iomsg;
	}

	if (req->flags & REQ_F_BUFFER_SELECT) {
		kbuf = io_recv_buffer_select(req, !force_nonblock);
		if (IS_ERR(kbuf))
			return PTR_ERR(kbuf);
		kmsg->fast_iov[0].iov_base = u64_to_user_ptr(kbuf->addr);
		iov_iter_init(&kmsg->msg.msg_iter, READ, kmsg->iov,
				1, req->sr_msg.len);
	}

	flags = req->sr_msg.msg_flags;
	if (flags & MSG_DONTWAIT)
		req->flags |= REQ_F_NOWAIT;
	else if (force_nonblock)
		flags |= MSG_DONTWAIT;

	ret = __sys_recvmsg_sock(sock, &kmsg->msg, req->sr_msg.umsg,
					kmsg->uaddr, flags);
	if (force_nonblock && ret == -EAGAIN)
		return io_setup_async_msg(req, kmsg);
	if (ret == -ERESTARTSYS)
		ret = -EINTR;

	if (req->flags & REQ_F_BUFFER_SELECTED)
		cflags = io_put_recv_kbuf(req);
	if (kmsg->iov != kmsg->fast_iov)
		kfree(kmsg->iov);
	req->flags &= ~REQ_F_NEED_CLEANUP;
	if (ret < 0)
		req_set_fail_links(req);
	__io_req_complete(req, ret, cflags, cs);
	return 0;
}

static int io_recv(struct io_kiocb *req, bool force_nonblock,
		   struct io_comp_state *cs)
{
	struct io_buffer *kbuf;
	struct io_sr_msg *sr = &req->sr_msg;
	struct msghdr msg;
	void __user *buf = sr->buf;
	struct socket *sock;
	struct iovec iov;
	unsigned flags;
	int ret, cflags = 0;

	sock = sock_from_file(req->file);
	if (unlikely(!sock))
		return -ENOTSOCK;

	if (req->flags & REQ_F_BUFFER_SELECT) {
		kbuf = io_recv_buffer_select(req, !force_nonblock);
		if (IS_ERR(kbuf))
			return PTR_ERR(kbuf);
		buf = u64_to_user_ptr(kbuf->addr);
	}

	ret = import_single_range(READ, buf, sr->len, &iov, &msg.msg_iter);
	if (unlikely(ret))
		goto out_free;

	msg.msg_name = NULL;
	msg.msg_control = NULL;
	msg.msg_controllen = 0;
	msg.msg_namelen = 0;
	msg.msg_iocb = NULL;
	msg.msg_flags = 0;

	flags = req->sr_msg.msg_flags;
	if (flags & MSG_DONTWAIT)
		req->flags |= REQ_F_NOWAIT;
	else if (force_nonblock)
		flags |= MSG_DONTWAIT;

	ret = sock_recvmsg(sock, &msg, flags);
	if (force_nonblock && ret == -EAGAIN)
		return -EAGAIN;
	if (ret == -ERESTARTSYS)
		ret = -EINTR;
out_free:
	if (req->flags & REQ_F_BUFFER_SELECTED)
		cflags = io_put_recv_kbuf(req);
	if (ret < 0)
		req_set_fail_links(req);
	__io_req_complete(req, ret, cflags, cs);
	return 0;
}

static int io_accept_prep(struct io_kiocb *req, const struct io_uring_sqe *sqe)
{
	struct io_accept *accept = &req->accept;

	if (unlikely(req->ctx->flags & IORING_SETUP_IOPOLL))
		return -EINVAL;
	if (sqe->ioprio || sqe->len || sqe->buf_index)
		return -EINVAL;

	accept->addr = u64_to_user_ptr(READ_ONCE(sqe->addr));
	accept->addr_len = u64_to_user_ptr(READ_ONCE(sqe->addr2));
	accept->flags = READ_ONCE(sqe->accept_flags);
	accept->nofile = rlimit(RLIMIT_NOFILE);
	return 0;
}

static int io_accept(struct io_kiocb *req, bool force_nonblock,
		     struct io_comp_state *cs)
{
	struct io_accept *accept = &req->accept;
	unsigned int file_flags = force_nonblock ? O_NONBLOCK : 0;
	int ret;

	if (req->file->f_flags & O_NONBLOCK)
		req->flags |= REQ_F_NOWAIT;

	ret = __sys_accept4_file(req->file, file_flags, accept->addr,
					accept->addr_len, accept->flags,
					accept->nofile);
	if (ret == -EAGAIN && force_nonblock)
		return -EAGAIN;
	if (ret < 0) {
		if (ret == -ERESTARTSYS)
			ret = -EINTR;
		req_set_fail_links(req);
	}
	__io_req_complete(req, ret, 0, cs);
	return 0;
}

static int io_connect_prep(struct io_kiocb *req, const struct io_uring_sqe *sqe)
{
	struct io_connect *conn = &req->connect;
	struct io_async_connect *io = req->async_data;

	if (unlikely(req->ctx->flags & IORING_SETUP_IOPOLL))
		return -EINVAL;
	if (sqe->ioprio || sqe->len || sqe->buf_index || sqe->rw_flags)
		return -EINVAL;

	conn->addr = u64_to_user_ptr(READ_ONCE(sqe->addr));
	conn->addr_len =  READ_ONCE(sqe->addr2);

	if (!io)
		return 0;

	return move_addr_to_kernel(conn->addr, conn->addr_len,
					&io->address);
}

static int io_connect(struct io_kiocb *req, bool force_nonblock,
		      struct io_comp_state *cs)
{
	struct io_async_connect __io, *io;
	unsigned file_flags;
	int ret;

	if (req->async_data) {
		io = req->async_data;
	} else {
		ret = move_addr_to_kernel(req->connect.addr,
						req->connect.addr_len,
						&__io.address);
		if (ret)
			goto out;
		io = &__io;
	}

	file_flags = force_nonblock ? O_NONBLOCK : 0;

	ret = __sys_connect_file(req->file, &io->address,
					req->connect.addr_len, file_flags);
	if ((ret == -EAGAIN || ret == -EINPROGRESS) && force_nonblock) {
		if (req->async_data)
			return -EAGAIN;
		if (io_alloc_async_data(req)) {
			ret = -ENOMEM;
			goto out;
		}
		io = req->async_data;
		memcpy(req->async_data, &__io, sizeof(__io));
		return -EAGAIN;
	}
	if (ret == -ERESTARTSYS)
		ret = -EINTR;
out:
	if (ret < 0)
		req_set_fail_links(req);
	__io_req_complete(req, ret, 0, cs);
	return 0;
}
#else /* !CONFIG_NET */
static int io_sendmsg_prep(struct io_kiocb *req, const struct io_uring_sqe *sqe)
{
	return -EOPNOTSUPP;
}

static int io_sendmsg(struct io_kiocb *req, bool force_nonblock,
		      struct io_comp_state *cs)
{
	return -EOPNOTSUPP;
}

static int io_send(struct io_kiocb *req, bool force_nonblock,
		   struct io_comp_state *cs)
{
	return -EOPNOTSUPP;
}

static int io_recvmsg_prep(struct io_kiocb *req,
			   const struct io_uring_sqe *sqe)
{
	return -EOPNOTSUPP;
}

static int io_recvmsg(struct io_kiocb *req, bool force_nonblock,
		      struct io_comp_state *cs)
{
	return -EOPNOTSUPP;
}

static int io_recv(struct io_kiocb *req, bool force_nonblock,
		   struct io_comp_state *cs)
{
	return -EOPNOTSUPP;
}

static int io_accept_prep(struct io_kiocb *req, const struct io_uring_sqe *sqe)
{
	return -EOPNOTSUPP;
}

static int io_accept(struct io_kiocb *req, bool force_nonblock,
		     struct io_comp_state *cs)
{
	return -EOPNOTSUPP;
}

static int io_connect_prep(struct io_kiocb *req, const struct io_uring_sqe *sqe)
{
	return -EOPNOTSUPP;
}

static int io_connect(struct io_kiocb *req, bool force_nonblock,
		      struct io_comp_state *cs)
{
	return -EOPNOTSUPP;
}
#endif /* CONFIG_NET */

struct io_poll_table {
	struct poll_table_struct pt;
	struct io_kiocb *req;
	int error;
};

static int __io_async_wake(struct io_kiocb *req, struct io_poll_iocb *poll,
			   __poll_t mask, task_work_func_t func)
{
	int ret;

	/* for instances that support it check for an event match first: */
	if (mask && !(mask & poll->events))
		return 0;

	trace_io_uring_task_add(req->ctx, req->opcode, req->user_data, mask);

	list_del_init(&poll->wait.entry);

	req->result = mask;
	init_task_work(&req->task_work, func);
	percpu_ref_get(&req->ctx->refs);

	/*
	 * If this fails, then the task is exiting. When a task exits, the
	 * work gets canceled, so just cancel this request as well instead
	 * of executing it. We can't safely execute it anyway, as we may not
	 * have the needed state needed for it anyway.
	 */
	ret = io_req_task_work_add(req);
	if (unlikely(ret)) {
		struct task_struct *tsk;

		WRITE_ONCE(poll->canceled, true);
		tsk = io_wq_get_task(req->ctx->io_wq);
		task_work_add(tsk, &req->task_work, TWA_NONE);
		wake_up_process(tsk);
	}
	return 1;
}

static bool io_poll_rewait(struct io_kiocb *req, struct io_poll_iocb *poll)
	__acquires(&req->ctx->completion_lock)
{
	struct io_ring_ctx *ctx = req->ctx;

	if (!req->result && !READ_ONCE(poll->canceled)) {
		struct poll_table_struct pt = { ._key = poll->events };

		req->result = vfs_poll(req->file, &pt) & poll->events;
	}

	spin_lock_irq(&ctx->completion_lock);
	if (!req->result && !READ_ONCE(poll->canceled)) {
		add_wait_queue(poll->head, &poll->wait);
		return true;
	}

	return false;
}

static struct io_poll_iocb *io_poll_get_double(struct io_kiocb *req)
{
	/* pure poll stashes this in ->async_data, poll driven retry elsewhere */
	if (req->opcode == IORING_OP_POLL_ADD)
		return req->async_data;
	return req->apoll->double_poll;
}

static struct io_poll_iocb *io_poll_get_single(struct io_kiocb *req)
{
	if (req->opcode == IORING_OP_POLL_ADD)
		return &req->poll;
	return &req->apoll->poll;
}

static void io_poll_remove_double(struct io_kiocb *req)
{
	struct io_poll_iocb *poll = io_poll_get_double(req);

	lockdep_assert_held(&req->ctx->completion_lock);

	if (poll && poll->head) {
		struct wait_queue_head *head = poll->head;

		spin_lock(&head->lock);
		list_del_init(&poll->wait.entry);
		if (poll->wait.private)
			refcount_dec(&req->refs);
		poll->head = NULL;
		spin_unlock(&head->lock);
	}
}

static void io_poll_complete(struct io_kiocb *req, __poll_t mask, int error)
{
	struct io_ring_ctx *ctx = req->ctx;

	io_poll_remove_double(req);
	req->poll.done = true;
	io_cqring_fill_event(req, error ? error : mangle_poll(mask));
	io_commit_cqring(ctx);
}

static void io_poll_task_func(struct callback_head *cb)
{
	struct io_kiocb *req = container_of(cb, struct io_kiocb, task_work);
	struct io_ring_ctx *ctx = req->ctx;
	struct io_kiocb *nxt;

	if (io_poll_rewait(req, &req->poll)) {
		spin_unlock_irq(&ctx->completion_lock);
	} else {
		hash_del(&req->hash_node);
		io_poll_complete(req, req->result, 0);
		spin_unlock_irq(&ctx->completion_lock);

		nxt = io_put_req_find_next(req);
		io_cqring_ev_posted(ctx);
		if (nxt)
			__io_req_task_submit(nxt);
	}

	percpu_ref_put(&ctx->refs);
}

static int io_poll_double_wake(struct wait_queue_entry *wait, unsigned mode,
			       int sync, void *key)
{
	struct io_kiocb *req = wait->private;
	struct io_poll_iocb *poll = io_poll_get_single(req);
	__poll_t mask = key_to_poll(key);

	/* for instances that support it check for an event match first: */
	if (mask && !(mask & poll->events))
		return 0;

	list_del_init(&wait->entry);

	if (poll && poll->head) {
		bool done;

		spin_lock(&poll->head->lock);
		done = list_empty(&poll->wait.entry);
		if (!done)
			list_del_init(&poll->wait.entry);
		/* make sure double remove sees this as being gone */
		wait->private = NULL;
		spin_unlock(&poll->head->lock);
		if (!done) {
			/* use wait func handler, so it matches the rq type */
			poll->wait.func(&poll->wait, mode, sync, key);
		}
	}
	refcount_dec(&req->refs);
	return 1;
}

static void io_init_poll_iocb(struct io_poll_iocb *poll, __poll_t events,
			      wait_queue_func_t wake_func)
{
	poll->head = NULL;
	poll->done = false;
	poll->canceled = false;
	poll->events = events;
	INIT_LIST_HEAD(&poll->wait.entry);
	init_waitqueue_func_entry(&poll->wait, wake_func);
}

static void __io_queue_proc(struct io_poll_iocb *poll, struct io_poll_table *pt,
			    struct wait_queue_head *head,
			    struct io_poll_iocb **poll_ptr)
{
	struct io_kiocb *req = pt->req;

	/*
	 * If poll->head is already set, it's because the file being polled
	 * uses multiple waitqueues for poll handling (eg one for read, one
	 * for write). Setup a separate io_poll_iocb if this happens.
	 */
	if (unlikely(poll->head)) {
		struct io_poll_iocb *poll_one = poll;

		/* already have a 2nd entry, fail a third attempt */
		if (*poll_ptr) {
			pt->error = -EINVAL;
			return;
		}
		poll = kmalloc(sizeof(*poll), GFP_ATOMIC);
		if (!poll) {
			pt->error = -ENOMEM;
			return;
		}
		io_init_poll_iocb(poll, poll_one->events, io_poll_double_wake);
		refcount_inc(&req->refs);
		poll->wait.private = req;
		*poll_ptr = poll;
	}

	pt->error = 0;
	poll->head = head;

	if (poll->events & EPOLLEXCLUSIVE)
		add_wait_queue_exclusive(head, &poll->wait);
	else
		add_wait_queue(head, &poll->wait);
}

static void io_async_queue_proc(struct file *file, struct wait_queue_head *head,
			       struct poll_table_struct *p)
{
	struct io_poll_table *pt = container_of(p, struct io_poll_table, pt);
	struct async_poll *apoll = pt->req->apoll;

	__io_queue_proc(&apoll->poll, pt, head, &apoll->double_poll);
}

static void io_async_task_func(struct callback_head *cb)
{
	struct io_kiocb *req = container_of(cb, struct io_kiocb, task_work);
	struct async_poll *apoll = req->apoll;
	struct io_ring_ctx *ctx = req->ctx;

	trace_io_uring_task_run(req->ctx, req->opcode, req->user_data);

	if (io_poll_rewait(req, &apoll->poll)) {
		spin_unlock_irq(&ctx->completion_lock);
		percpu_ref_put(&ctx->refs);
		return;
	}

	/* If req is still hashed, it cannot have been canceled. Don't check. */
	if (hash_hashed(&req->hash_node))
		hash_del(&req->hash_node);

	io_poll_remove_double(req);
	spin_unlock_irq(&ctx->completion_lock);

	if (!READ_ONCE(apoll->poll.canceled))
		__io_req_task_submit(req);
	else
		__io_req_task_cancel(req, -ECANCELED);

	percpu_ref_put(&ctx->refs);
	kfree(apoll->double_poll);
	kfree(apoll);
}

static int io_async_wake(struct wait_queue_entry *wait, unsigned mode, int sync,
			void *key)
{
	struct io_kiocb *req = wait->private;
	struct io_poll_iocb *poll = &req->apoll->poll;

	trace_io_uring_poll_wake(req->ctx, req->opcode, req->user_data,
					key_to_poll(key));

	return __io_async_wake(req, poll, key_to_poll(key), io_async_task_func);
}

static void io_poll_req_insert(struct io_kiocb *req)
{
	struct io_ring_ctx *ctx = req->ctx;
	struct hlist_head *list;

	list = &ctx->cancel_hash[hash_long(req->user_data, ctx->cancel_hash_bits)];
	hlist_add_head(&req->hash_node, list);
}

static __poll_t __io_arm_poll_handler(struct io_kiocb *req,
				      struct io_poll_iocb *poll,
				      struct io_poll_table *ipt, __poll_t mask,
				      wait_queue_func_t wake_func)
	__acquires(&ctx->completion_lock)
{
	struct io_ring_ctx *ctx = req->ctx;
	bool cancel = false;

	INIT_HLIST_NODE(&req->hash_node);
	io_init_poll_iocb(poll, mask, wake_func);
	poll->file = req->file;
	poll->wait.private = req;

	ipt->pt._key = mask;
	ipt->req = req;
	ipt->error = -EINVAL;

	mask = vfs_poll(req->file, &ipt->pt) & poll->events;

	spin_lock_irq(&ctx->completion_lock);
	if (likely(poll->head)) {
		spin_lock(&poll->head->lock);
		if (unlikely(list_empty(&poll->wait.entry))) {
			if (ipt->error)
				cancel = true;
			ipt->error = 0;
			mask = 0;
		}
		if (mask || ipt->error)
			list_del_init(&poll->wait.entry);
		else if (cancel)
			WRITE_ONCE(poll->canceled, true);
		else if (!poll->done) /* actually waiting for an event */
			io_poll_req_insert(req);
		spin_unlock(&poll->head->lock);
	}

	return mask;
}

static bool io_arm_poll_handler(struct io_kiocb *req)
{
	const struct io_op_def *def = &io_op_defs[req->opcode];
	struct io_ring_ctx *ctx = req->ctx;
	struct async_poll *apoll;
	struct io_poll_table ipt;
	__poll_t mask, ret;
	int rw;

	if (!req->file || !file_can_poll(req->file))
		return false;
	if (req->flags & REQ_F_POLLED)
		return false;
	if (def->pollin)
		rw = READ;
	else if (def->pollout)
		rw = WRITE;
	else
		return false;
	/* if we can't nonblock try, then no point in arming a poll handler */
	if (!io_file_supports_async(req->file, rw))
		return false;

	apoll = kmalloc(sizeof(*apoll), GFP_ATOMIC);
	if (unlikely(!apoll))
		return false;
	apoll->double_poll = NULL;

	req->flags |= REQ_F_POLLED;
	req->apoll = apoll;

	mask = 0;
	if (def->pollin)
		mask |= POLLIN | POLLRDNORM;
	if (def->pollout)
		mask |= POLLOUT | POLLWRNORM;

	/* If reading from MSG_ERRQUEUE using recvmsg, ignore POLLIN */
	if ((req->opcode == IORING_OP_RECVMSG) &&
	    (req->sr_msg.msg_flags & MSG_ERRQUEUE))
		mask &= ~POLLIN;

	mask |= POLLERR | POLLPRI;

	ipt.pt._qproc = io_async_queue_proc;

	ret = __io_arm_poll_handler(req, &apoll->poll, &ipt, mask,
					io_async_wake);
	if (ret || ipt.error) {
		io_poll_remove_double(req);
		spin_unlock_irq(&ctx->completion_lock);
		kfree(apoll->double_poll);
		kfree(apoll);
		return false;
	}
	spin_unlock_irq(&ctx->completion_lock);
	trace_io_uring_poll_arm(ctx, req->opcode, req->user_data, mask,
					apoll->poll.events);
	return true;
}

static bool __io_poll_remove_one(struct io_kiocb *req,
				 struct io_poll_iocb *poll)
{
	bool do_complete = false;

	spin_lock(&poll->head->lock);
	WRITE_ONCE(poll->canceled, true);
	if (!list_empty(&poll->wait.entry)) {
		list_del_init(&poll->wait.entry);
		do_complete = true;
	}
	spin_unlock(&poll->head->lock);
	hash_del(&req->hash_node);
	return do_complete;
}

static bool io_poll_remove_one(struct io_kiocb *req)
{
	bool do_complete;

	io_poll_remove_double(req);

	if (req->opcode == IORING_OP_POLL_ADD) {
		do_complete = __io_poll_remove_one(req, &req->poll);
	} else {
		struct async_poll *apoll = req->apoll;

		/* non-poll requests have submit ref still */
		do_complete = __io_poll_remove_one(req, &apoll->poll);
		if (do_complete) {
			io_put_req(req);
			kfree(apoll->double_poll);
			kfree(apoll);
		}
	}

	if (do_complete) {
		io_cqring_fill_event(req, -ECANCELED);
		io_commit_cqring(req->ctx);
		req_set_fail_links(req);
		io_put_req_deferred(req, 1);
	}

	return do_complete;
}

/*
 * Returns true if we found and killed one or more poll requests
 */
static bool io_poll_remove_all(struct io_ring_ctx *ctx, struct task_struct *tsk,
			       struct files_struct *files)
{
	struct hlist_node *tmp;
	struct io_kiocb *req;
	int posted = 0, i;

	spin_lock_irq(&ctx->completion_lock);
	for (i = 0; i < (1U << ctx->cancel_hash_bits); i++) {
		struct hlist_head *list;

		list = &ctx->cancel_hash[i];
		hlist_for_each_entry_safe(req, tmp, list, hash_node) {
			if (io_match_task(req, tsk, files))
				posted += io_poll_remove_one(req);
		}
	}
	spin_unlock_irq(&ctx->completion_lock);

	if (posted)
		io_cqring_ev_posted(ctx);

	return posted != 0;
}

static int io_poll_cancel(struct io_ring_ctx *ctx, __u64 sqe_addr)
{
	struct hlist_head *list;
	struct io_kiocb *req;

	list = &ctx->cancel_hash[hash_long(sqe_addr, ctx->cancel_hash_bits)];
	hlist_for_each_entry(req, list, hash_node) {
		if (sqe_addr != req->user_data)
			continue;
		if (io_poll_remove_one(req))
			return 0;
		return -EALREADY;
	}

	return -ENOENT;
}

static int io_poll_remove_prep(struct io_kiocb *req,
			       const struct io_uring_sqe *sqe)
{
	if (unlikely(req->ctx->flags & IORING_SETUP_IOPOLL))
		return -EINVAL;
	if (sqe->ioprio || sqe->off || sqe->len || sqe->buf_index ||
	    sqe->poll_events)
		return -EINVAL;

	req->poll_remove.addr = READ_ONCE(sqe->addr);
	return 0;
}

/*
 * Find a running poll command that matches one specified in sqe->addr,
 * and remove it if found.
 */
static int io_poll_remove(struct io_kiocb *req)
{
	struct io_ring_ctx *ctx = req->ctx;
	int ret;

	spin_lock_irq(&ctx->completion_lock);
	ret = io_poll_cancel(ctx, req->poll_remove.addr);
	spin_unlock_irq(&ctx->completion_lock);

	if (ret < 0)
		req_set_fail_links(req);
	io_req_complete(req, ret);
	return 0;
}

static int io_poll_wake(struct wait_queue_entry *wait, unsigned mode, int sync,
			void *key)
{
	struct io_kiocb *req = wait->private;
	struct io_poll_iocb *poll = &req->poll;

	return __io_async_wake(req, poll, key_to_poll(key), io_poll_task_func);
}

static void io_poll_queue_proc(struct file *file, struct wait_queue_head *head,
			       struct poll_table_struct *p)
{
	struct io_poll_table *pt = container_of(p, struct io_poll_table, pt);

	__io_queue_proc(&pt->req->poll, pt, head, (struct io_poll_iocb **) &pt->req->async_data);
}

static int io_poll_add_prep(struct io_kiocb *req, const struct io_uring_sqe *sqe)
{
	struct io_poll_iocb *poll = &req->poll;
	u32 events;

	if (unlikely(req->ctx->flags & IORING_SETUP_IOPOLL))
		return -EINVAL;
	if (sqe->addr || sqe->ioprio || sqe->off || sqe->len || sqe->buf_index)
		return -EINVAL;

	events = READ_ONCE(sqe->poll32_events);
#ifdef __BIG_ENDIAN
	events = swahw32(events);
#endif
	poll->events = demangle_poll(events) | EPOLLERR | EPOLLHUP |
		       (events & EPOLLEXCLUSIVE);
	return 0;
}

static int io_poll_add(struct io_kiocb *req)
{
	struct io_poll_iocb *poll = &req->poll;
	struct io_ring_ctx *ctx = req->ctx;
	struct io_poll_table ipt;
	__poll_t mask;

	ipt.pt._qproc = io_poll_queue_proc;

	mask = __io_arm_poll_handler(req, &req->poll, &ipt, poll->events,
					io_poll_wake);

	if (mask) { /* no async, we'd stolen it */
		ipt.error = 0;
		io_poll_complete(req, mask, 0);
	}
	spin_unlock_irq(&ctx->completion_lock);

	if (mask) {
		io_cqring_ev_posted(ctx);
		io_put_req(req);
	}
	return ipt.error;
}

static enum hrtimer_restart io_timeout_fn(struct hrtimer *timer)
{
	struct io_timeout_data *data = container_of(timer,
						struct io_timeout_data, timer);
	struct io_kiocb *req = data->req;
	struct io_ring_ctx *ctx = req->ctx;
	unsigned long flags;

	spin_lock_irqsave(&ctx->completion_lock, flags);
	list_del_init(&req->timeout.list);
	atomic_set(&req->ctx->cq_timeouts,
		atomic_read(&req->ctx->cq_timeouts) + 1);

	io_cqring_fill_event(req, -ETIME);
	io_commit_cqring(ctx);
	spin_unlock_irqrestore(&ctx->completion_lock, flags);

	io_cqring_ev_posted(ctx);
	req_set_fail_links(req);
	io_put_req(req);
	return HRTIMER_NORESTART;
}

static struct io_kiocb *io_timeout_extract(struct io_ring_ctx *ctx,
					   __u64 user_data)
{
	struct io_timeout_data *io;
	struct io_kiocb *req;
	int ret = -ENOENT;

	list_for_each_entry(req, &ctx->timeout_list, timeout.list) {
		if (user_data == req->user_data) {
			ret = 0;
			break;
		}
	}

	if (ret == -ENOENT)
		return ERR_PTR(ret);

	io = req->async_data;
	ret = hrtimer_try_to_cancel(&io->timer);
	if (ret == -1)
		return ERR_PTR(-EALREADY);
	list_del_init(&req->timeout.list);
	return req;
}

static int io_timeout_cancel(struct io_ring_ctx *ctx, __u64 user_data)
{
	struct io_kiocb *req = io_timeout_extract(ctx, user_data);

	if (IS_ERR(req))
		return PTR_ERR(req);

	req_set_fail_links(req);
	io_cqring_fill_event(req, -ECANCELED);
	io_put_req_deferred(req, 1);
	return 0;
}

static int io_timeout_update(struct io_ring_ctx *ctx, __u64 user_data,
			     struct timespec64 *ts, enum hrtimer_mode mode)
{
	struct io_kiocb *req = io_timeout_extract(ctx, user_data);
	struct io_timeout_data *data;

	if (IS_ERR(req))
		return PTR_ERR(req);

	req->timeout.off = 0; /* noseq */
	data = req->async_data;
	list_add_tail(&req->timeout.list, &ctx->timeout_list);
	hrtimer_init(&data->timer, CLOCK_MONOTONIC, mode);
	data->timer.function = io_timeout_fn;
	hrtimer_start(&data->timer, timespec64_to_ktime(*ts), mode);
	return 0;
}

static int io_timeout_remove_prep(struct io_kiocb *req,
				  const struct io_uring_sqe *sqe)
{
	struct io_timeout_rem *tr = &req->timeout_rem;

	if (unlikely(req->ctx->flags & IORING_SETUP_IOPOLL))
		return -EINVAL;
	if (unlikely(req->flags & (REQ_F_FIXED_FILE | REQ_F_BUFFER_SELECT)))
		return -EINVAL;
	if (sqe->ioprio || sqe->buf_index || sqe->len)
		return -EINVAL;

	tr->addr = READ_ONCE(sqe->addr);
	tr->flags = READ_ONCE(sqe->timeout_flags);
	if (tr->flags & IORING_TIMEOUT_UPDATE) {
		if (tr->flags & ~(IORING_TIMEOUT_UPDATE|IORING_TIMEOUT_ABS))
			return -EINVAL;
		if (get_timespec64(&tr->ts, u64_to_user_ptr(sqe->addr2)))
			return -EFAULT;
	} else if (tr->flags) {
		/* timeout removal doesn't support flags */
		return -EINVAL;
	}

	return 0;
}

/*
 * Remove or update an existing timeout command
 */
static int io_timeout_remove(struct io_kiocb *req)
{
	struct io_timeout_rem *tr = &req->timeout_rem;
	struct io_ring_ctx *ctx = req->ctx;
	int ret;

	spin_lock_irq(&ctx->completion_lock);
	if (req->timeout_rem.flags & IORING_TIMEOUT_UPDATE) {
		enum hrtimer_mode mode = (tr->flags & IORING_TIMEOUT_ABS)
					? HRTIMER_MODE_ABS : HRTIMER_MODE_REL;

		ret = io_timeout_update(ctx, tr->addr, &tr->ts, mode);
	} else {
		ret = io_timeout_cancel(ctx, tr->addr);
	}

	io_cqring_fill_event(req, ret);
	io_commit_cqring(ctx);
	spin_unlock_irq(&ctx->completion_lock);
	io_cqring_ev_posted(ctx);
	if (ret < 0)
		req_set_fail_links(req);
	io_put_req(req);
	return 0;
}

static int io_timeout_prep(struct io_kiocb *req, const struct io_uring_sqe *sqe,
			   bool is_timeout_link)
{
	struct io_timeout_data *data;
	unsigned flags;
	u32 off = READ_ONCE(sqe->off);

	if (unlikely(req->ctx->flags & IORING_SETUP_IOPOLL))
		return -EINVAL;
	if (sqe->ioprio || sqe->buf_index || sqe->len != 1)
		return -EINVAL;
	if (off && is_timeout_link)
		return -EINVAL;
	flags = READ_ONCE(sqe->timeout_flags);
	if (flags & ~IORING_TIMEOUT_ABS)
		return -EINVAL;

	req->timeout.off = off;

	if (!req->async_data && io_alloc_async_data(req))
		return -ENOMEM;

	data = req->async_data;
	data->req = req;

	if (get_timespec64(&data->ts, u64_to_user_ptr(sqe->addr)))
		return -EFAULT;

	if (flags & IORING_TIMEOUT_ABS)
		data->mode = HRTIMER_MODE_ABS;
	else
		data->mode = HRTIMER_MODE_REL;

	hrtimer_init(&data->timer, CLOCK_MONOTONIC, data->mode);
	return 0;
}

static int io_timeout(struct io_kiocb *req)
{
	struct io_ring_ctx *ctx = req->ctx;
	struct io_timeout_data *data = req->async_data;
	struct list_head *entry;
	u32 tail, off = req->timeout.off;

	spin_lock_irq(&ctx->completion_lock);

	/*
	 * sqe->off holds how many events that need to occur for this
	 * timeout event to be satisfied. If it isn't set, then this is
	 * a pure timeout request, sequence isn't used.
	 */
	if (io_is_timeout_noseq(req)) {
		entry = ctx->timeout_list.prev;
		goto add;
	}

	tail = ctx->cached_cq_tail - atomic_read(&ctx->cq_timeouts);
	req->timeout.target_seq = tail + off;

	/* Update the last seq here in case io_flush_timeouts() hasn't.
	 * This is safe because ->completion_lock is held, and submissions
	 * and completions are never mixed in the same ->completion_lock section.
	 */
	ctx->cq_last_tm_flush = tail;

	/*
	 * Insertion sort, ensuring the first entry in the list is always
	 * the one we need first.
	 */
	list_for_each_prev(entry, &ctx->timeout_list) {
		struct io_kiocb *nxt = list_entry(entry, struct io_kiocb,
						  timeout.list);

		if (io_is_timeout_noseq(nxt))
			continue;
		/* nxt.seq is behind @tail, otherwise would've been completed */
		if (off >= nxt->timeout.target_seq - tail)
			break;
	}
add:
	list_add(&req->timeout.list, entry);
	data->timer.function = io_timeout_fn;
	hrtimer_start(&data->timer, timespec64_to_ktime(data->ts), data->mode);
	spin_unlock_irq(&ctx->completion_lock);
	return 0;
}

static bool io_cancel_cb(struct io_wq_work *work, void *data)
{
	struct io_kiocb *req = container_of(work, struct io_kiocb, work);

	return req->user_data == (unsigned long) data;
}

static int io_async_cancel_one(struct io_ring_ctx *ctx, void *sqe_addr)
{
	enum io_wq_cancel cancel_ret;
	int ret = 0;

	cancel_ret = io_wq_cancel_cb(ctx->io_wq, io_cancel_cb, sqe_addr, false);
	switch (cancel_ret) {
	case IO_WQ_CANCEL_OK:
		ret = 0;
		break;
	case IO_WQ_CANCEL_RUNNING:
		ret = -EALREADY;
		break;
	case IO_WQ_CANCEL_NOTFOUND:
		ret = -ENOENT;
		break;
	}

	return ret;
}

static void io_async_find_and_cancel(struct io_ring_ctx *ctx,
				     struct io_kiocb *req, __u64 sqe_addr,
				     int success_ret)
{
	unsigned long flags;
	int ret;

	ret = io_async_cancel_one(ctx, (void *) (unsigned long) sqe_addr);
	if (ret != -ENOENT) {
		spin_lock_irqsave(&ctx->completion_lock, flags);
		goto done;
	}

	spin_lock_irqsave(&ctx->completion_lock, flags);
	ret = io_timeout_cancel(ctx, sqe_addr);
	if (ret != -ENOENT)
		goto done;
	ret = io_poll_cancel(ctx, sqe_addr);
done:
	if (!ret)
		ret = success_ret;
	io_cqring_fill_event(req, ret);
	io_commit_cqring(ctx);
	spin_unlock_irqrestore(&ctx->completion_lock, flags);
	io_cqring_ev_posted(ctx);

	if (ret < 0)
		req_set_fail_links(req);
	io_put_req(req);
}

static int io_async_cancel_prep(struct io_kiocb *req,
				const struct io_uring_sqe *sqe)
{
	if (unlikely(req->ctx->flags & IORING_SETUP_IOPOLL))
		return -EINVAL;
	if (unlikely(req->flags & (REQ_F_FIXED_FILE | REQ_F_BUFFER_SELECT)))
		return -EINVAL;
	if (sqe->ioprio || sqe->off || sqe->len || sqe->cancel_flags)
		return -EINVAL;

	req->cancel.addr = READ_ONCE(sqe->addr);
	return 0;
}

static int io_async_cancel(struct io_kiocb *req)
{
	struct io_ring_ctx *ctx = req->ctx;

	io_async_find_and_cancel(ctx, req, req->cancel.addr, 0);
	return 0;
}

static int io_files_update_prep(struct io_kiocb *req,
				const struct io_uring_sqe *sqe)
{
	if (unlikely(req->ctx->flags & IORING_SETUP_SQPOLL))
		return -EINVAL;
	if (unlikely(req->flags & (REQ_F_FIXED_FILE | REQ_F_BUFFER_SELECT)))
		return -EINVAL;
	if (sqe->ioprio || sqe->rw_flags)
		return -EINVAL;

	req->files_update.offset = READ_ONCE(sqe->off);
	req->files_update.nr_args = READ_ONCE(sqe->len);
	if (!req->files_update.nr_args)
		return -EINVAL;
	req->files_update.arg = READ_ONCE(sqe->addr);
	return 0;
}

static int io_files_update(struct io_kiocb *req, bool force_nonblock,
			   struct io_comp_state *cs)
{
	struct io_ring_ctx *ctx = req->ctx;
	struct io_uring_files_update up;
	int ret;

	if (force_nonblock)
		return -EAGAIN;

	up.offset = req->files_update.offset;
	up.fds = req->files_update.arg;

	mutex_lock(&ctx->uring_lock);
	ret = __io_sqe_files_update(ctx, &up, req->files_update.nr_args);
	mutex_unlock(&ctx->uring_lock);

	if (ret < 0)
		req_set_fail_links(req);
	__io_req_complete(req, ret, 0, cs);
	return 0;
}

static int io_req_prep(struct io_kiocb *req, const struct io_uring_sqe *sqe)
{
	switch (req->opcode) {
	case IORING_OP_NOP:
		return 0;
	case IORING_OP_READV:
	case IORING_OP_READ_FIXED:
	case IORING_OP_READ:
		return io_read_prep(req, sqe);
	case IORING_OP_WRITEV:
	case IORING_OP_WRITE_FIXED:
	case IORING_OP_WRITE:
		return io_write_prep(req, sqe);
	case IORING_OP_POLL_ADD:
		return io_poll_add_prep(req, sqe);
	case IORING_OP_POLL_REMOVE:
		return io_poll_remove_prep(req, sqe);
	case IORING_OP_FSYNC:
		return io_prep_fsync(req, sqe);
	case IORING_OP_SYNC_FILE_RANGE:
		return io_prep_sfr(req, sqe);
	case IORING_OP_SENDMSG:
	case IORING_OP_SEND:
		return io_sendmsg_prep(req, sqe);
	case IORING_OP_RECVMSG:
	case IORING_OP_RECV:
		return io_recvmsg_prep(req, sqe);
	case IORING_OP_CONNECT:
		return io_connect_prep(req, sqe);
	case IORING_OP_TIMEOUT:
		return io_timeout_prep(req, sqe, false);
	case IORING_OP_TIMEOUT_REMOVE:
		return io_timeout_remove_prep(req, sqe);
	case IORING_OP_ASYNC_CANCEL:
		return io_async_cancel_prep(req, sqe);
	case IORING_OP_LINK_TIMEOUT:
		return io_timeout_prep(req, sqe, true);
	case IORING_OP_ACCEPT:
		return io_accept_prep(req, sqe);
	case IORING_OP_FALLOCATE:
		return io_fallocate_prep(req, sqe);
	case IORING_OP_OPENAT:
		return io_openat_prep(req, sqe);
	case IORING_OP_CLOSE:
		return io_close_prep(req, sqe);
	case IORING_OP_FILES_UPDATE:
		return io_files_update_prep(req, sqe);
	case IORING_OP_STATX:
		return io_statx_prep(req, sqe);
	case IORING_OP_FADVISE:
		return io_fadvise_prep(req, sqe);
	case IORING_OP_MADVISE:
		return io_madvise_prep(req, sqe);
	case IORING_OP_OPENAT2:
		return io_openat2_prep(req, sqe);
	case IORING_OP_EPOLL_CTL:
		return io_epoll_ctl_prep(req, sqe);
	case IORING_OP_SPLICE:
		return io_splice_prep(req, sqe);
	case IORING_OP_PROVIDE_BUFFERS:
		return io_provide_buffers_prep(req, sqe);
	case IORING_OP_REMOVE_BUFFERS:
		return io_remove_buffers_prep(req, sqe);
	case IORING_OP_TEE:
		return io_tee_prep(req, sqe);
	case IORING_OP_SHUTDOWN:
		return io_shutdown_prep(req, sqe);
	case IORING_OP_RENAMEAT:
		return io_renameat_prep(req, sqe);
	case IORING_OP_UNLINKAT:
		return io_unlinkat_prep(req, sqe);
	}

	printk_once(KERN_WARNING "io_uring: unhandled opcode %d\n",
			req->opcode);
	return-EINVAL;
}

static int io_req_defer_prep(struct io_kiocb *req,
			     const struct io_uring_sqe *sqe)
{
	if (!sqe)
		return 0;
	if (io_alloc_async_data(req))
		return -EAGAIN;
	return io_req_prep(req, sqe);
}

static u32 io_get_sequence(struct io_kiocb *req)
{
	struct io_kiocb *pos;
	struct io_ring_ctx *ctx = req->ctx;
	u32 total_submitted, nr_reqs = 0;

	io_for_each_link(pos, req)
		nr_reqs++;

	total_submitted = ctx->cached_sq_head - ctx->cached_sq_dropped;
	return total_submitted - nr_reqs;
}

static int io_req_defer(struct io_kiocb *req, const struct io_uring_sqe *sqe)
{
	struct io_ring_ctx *ctx = req->ctx;
	struct io_defer_entry *de;
	int ret;
	u32 seq;

	/* Still need defer if there is pending req in defer list. */
	if (likely(list_empty_careful(&ctx->defer_list) &&
		!(req->flags & REQ_F_IO_DRAIN)))
		return 0;

	seq = io_get_sequence(req);
	/* Still a chance to pass the sequence check */
	if (!req_need_defer(req, seq) && list_empty_careful(&ctx->defer_list))
		return 0;

	if (!req->async_data) {
		ret = io_req_defer_prep(req, sqe);
		if (ret)
			return ret;
	}
	io_prep_async_link(req);
	de = kmalloc(sizeof(*de), GFP_KERNEL);
	if (!de)
		return -ENOMEM;

	spin_lock_irq(&ctx->completion_lock);
	if (!req_need_defer(req, seq) && list_empty(&ctx->defer_list)) {
		spin_unlock_irq(&ctx->completion_lock);
		kfree(de);
		io_queue_async_work(req);
		return -EIOCBQUEUED;
	}

	trace_io_uring_defer(ctx, req, req->user_data);
	de->req = req;
	de->seq = seq;
	list_add_tail(&de->list, &ctx->defer_list);
	spin_unlock_irq(&ctx->completion_lock);
	return -EIOCBQUEUED;
}

static void io_req_drop_files(struct io_kiocb *req)
{
	struct io_ring_ctx *ctx = req->ctx;
	struct io_uring_task *tctx = req->task->io_uring;
	unsigned long flags;

	put_files_struct(req->work.identity->files);
	put_nsproxy(req->work.identity->nsproxy);
	spin_lock_irqsave(&ctx->inflight_lock, flags);
	list_del(&req->inflight_entry);
	spin_unlock_irqrestore(&ctx->inflight_lock, flags);
	req->flags &= ~REQ_F_INFLIGHT;
	req->work.flags &= ~IO_WQ_WORK_FILES;
	if (atomic_read(&tctx->in_idle))
		wake_up(&tctx->wait);
}

static void __io_clean_op(struct io_kiocb *req)
{
	if (req->flags & REQ_F_BUFFER_SELECTED) {
		switch (req->opcode) {
		case IORING_OP_READV:
		case IORING_OP_READ_FIXED:
		case IORING_OP_READ:
			kfree((void *)(unsigned long)req->rw.addr);
			break;
		case IORING_OP_RECVMSG:
		case IORING_OP_RECV:
			kfree(req->sr_msg.kbuf);
			break;
		}
		req->flags &= ~REQ_F_BUFFER_SELECTED;
	}

	if (req->flags & REQ_F_NEED_CLEANUP) {
		switch (req->opcode) {
		case IORING_OP_READV:
		case IORING_OP_READ_FIXED:
		case IORING_OP_READ:
		case IORING_OP_WRITEV:
		case IORING_OP_WRITE_FIXED:
		case IORING_OP_WRITE: {
			struct io_async_rw *io = req->async_data;
			if (io->free_iovec)
				kfree(io->free_iovec);
			break;
			}
		case IORING_OP_RECVMSG:
		case IORING_OP_SENDMSG: {
			struct io_async_msghdr *io = req->async_data;
			if (io->iov != io->fast_iov)
				kfree(io->iov);
			break;
			}
		case IORING_OP_SPLICE:
		case IORING_OP_TEE:
			io_put_file(req, req->splice.file_in,
				    (req->splice.flags & SPLICE_F_FD_IN_FIXED));
			break;
		case IORING_OP_OPENAT:
		case IORING_OP_OPENAT2:
			if (req->open.filename)
				putname(req->open.filename);
			break;
		case IORING_OP_RENAMEAT:
			putname(req->rename.oldpath);
			putname(req->rename.newpath);
			break;
		case IORING_OP_UNLINKAT:
			putname(req->unlink.filename);
			break;
		}
		req->flags &= ~REQ_F_NEED_CLEANUP;
	}

	if (req->flags & REQ_F_INFLIGHT)
		io_req_drop_files(req);
}

static int io_issue_sqe(struct io_kiocb *req, bool force_nonblock,
			struct io_comp_state *cs)
{
	struct io_ring_ctx *ctx = req->ctx;
	int ret;

	switch (req->opcode) {
	case IORING_OP_NOP:
		ret = io_nop(req, cs);
		break;
	case IORING_OP_READV:
	case IORING_OP_READ_FIXED:
	case IORING_OP_READ:
		ret = io_read(req, force_nonblock, cs);
		break;
	case IORING_OP_WRITEV:
	case IORING_OP_WRITE_FIXED:
	case IORING_OP_WRITE:
		ret = io_write(req, force_nonblock, cs);
		break;
	case IORING_OP_FSYNC:
		ret = io_fsync(req, force_nonblock);
		break;
	case IORING_OP_POLL_ADD:
		ret = io_poll_add(req);
		break;
	case IORING_OP_POLL_REMOVE:
		ret = io_poll_remove(req);
		break;
	case IORING_OP_SYNC_FILE_RANGE:
		ret = io_sync_file_range(req, force_nonblock);
		break;
	case IORING_OP_SENDMSG:
		ret = io_sendmsg(req, force_nonblock, cs);
		break;
	case IORING_OP_SEND:
		ret = io_send(req, force_nonblock, cs);
		break;
	case IORING_OP_RECVMSG:
		ret = io_recvmsg(req, force_nonblock, cs);
		break;
	case IORING_OP_RECV:
		ret = io_recv(req, force_nonblock, cs);
		break;
	case IORING_OP_TIMEOUT:
		ret = io_timeout(req);
		break;
	case IORING_OP_TIMEOUT_REMOVE:
		ret = io_timeout_remove(req);
		break;
	case IORING_OP_ACCEPT:
		ret = io_accept(req, force_nonblock, cs);
		break;
	case IORING_OP_CONNECT:
		ret = io_connect(req, force_nonblock, cs);
		break;
	case IORING_OP_ASYNC_CANCEL:
		ret = io_async_cancel(req);
		break;
	case IORING_OP_FALLOCATE:
		ret = io_fallocate(req, force_nonblock);
		break;
	case IORING_OP_OPENAT:
		ret = io_openat(req, force_nonblock);
		break;
	case IORING_OP_CLOSE:
		ret = io_close(req, force_nonblock, cs);
		break;
	case IORING_OP_FILES_UPDATE:
		ret = io_files_update(req, force_nonblock, cs);
		break;
	case IORING_OP_STATX:
		ret = io_statx(req, force_nonblock);
		break;
	case IORING_OP_FADVISE:
		ret = io_fadvise(req, force_nonblock);
		break;
	case IORING_OP_MADVISE:
		ret = io_madvise(req, force_nonblock);
		break;
	case IORING_OP_OPENAT2:
		ret = io_openat2(req, force_nonblock);
		break;
	case IORING_OP_EPOLL_CTL:
		ret = io_epoll_ctl(req, force_nonblock, cs);
		break;
	case IORING_OP_SPLICE:
		ret = io_splice(req, force_nonblock);
		break;
	case IORING_OP_PROVIDE_BUFFERS:
		ret = io_provide_buffers(req, force_nonblock, cs);
		break;
	case IORING_OP_REMOVE_BUFFERS:
		ret = io_remove_buffers(req, force_nonblock, cs);
		break;
	case IORING_OP_TEE:
		ret = io_tee(req, force_nonblock);
		break;
	case IORING_OP_SHUTDOWN:
		ret = io_shutdown(req, force_nonblock);
		break;
	case IORING_OP_RENAMEAT:
		ret = io_renameat(req, force_nonblock);
		break;
	case IORING_OP_UNLINKAT:
		ret = io_unlinkat(req, force_nonblock);
		break;
	default:
		ret = -EINVAL;
		break;
	}

	if (ret)
		return ret;

	/* If the op doesn't have a file, we're not polling for it */
	if ((ctx->flags & IORING_SETUP_IOPOLL) && req->file) {
		const bool in_async = io_wq_current_is_worker();

		/* workqueue context doesn't hold uring_lock, grab it now */
		if (in_async)
			mutex_lock(&ctx->uring_lock);

		io_iopoll_req_issued(req, in_async);

		if (in_async)
			mutex_unlock(&ctx->uring_lock);
	}

	return 0;
}

static struct io_wq_work *io_wq_submit_work(struct io_wq_work *work)
{
	struct io_kiocb *req = container_of(work, struct io_kiocb, work);
	struct io_kiocb *timeout;
	int ret = 0;

	timeout = io_prep_linked_timeout(req);
	if (timeout)
		io_queue_linked_timeout(timeout);

	/* if NO_CANCEL is set, we must still run the work */
	if ((work->flags & (IO_WQ_WORK_CANCEL|IO_WQ_WORK_NO_CANCEL)) ==
				IO_WQ_WORK_CANCEL) {
		ret = -ECANCELED;
	}

	if (!ret) {
		do {
			ret = io_issue_sqe(req, false, NULL);
			/*
			 * We can get EAGAIN for polled IO even though we're
			 * forcing a sync submission from here, since we can't
			 * wait for request slots on the block side.
			 */
			if (ret != -EAGAIN)
				break;
			cond_resched();
		} while (1);
	}

	if (ret) {
		struct io_ring_ctx *lock_ctx = NULL;

		if (req->ctx->flags & IORING_SETUP_IOPOLL)
			lock_ctx = req->ctx;

		/*
		 * io_iopoll_complete() does not hold completion_lock to
		 * complete polled io, so here for polled io, we can not call
		 * io_req_complete() directly, otherwise there maybe concurrent
		 * access to cqring, defer_list, etc, which is not safe. Given
		 * that io_iopoll_complete() is always called under uring_lock,
		 * so here for polled io, we also get uring_lock to complete
		 * it.
		 */
		if (lock_ctx)
			mutex_lock(&lock_ctx->uring_lock);

		req_set_fail_links(req);
		io_req_complete(req, ret);

		if (lock_ctx)
			mutex_unlock(&lock_ctx->uring_lock);
	}

	return io_steal_work(req);
}

static inline struct file *io_file_from_index(struct io_ring_ctx *ctx,
					      int index)
{
	struct fixed_file_table *table;

	table = &ctx->file_data->table[index >> IORING_FILE_TABLE_SHIFT];
	return table->files[index & IORING_FILE_TABLE_MASK];
}

static struct file *io_file_get(struct io_submit_state *state,
				struct io_kiocb *req, int fd, bool fixed)
{
	struct io_ring_ctx *ctx = req->ctx;
	struct file *file;

	if (fixed) {
		if (unlikely((unsigned int)fd >= ctx->nr_user_files))
			return NULL;
		fd = array_index_nospec(fd, ctx->nr_user_files);
		file = io_file_from_index(ctx, fd);
		io_set_resource_node(req);
	} else {
		trace_io_uring_file_get(ctx, fd);
		file = __io_file_get(state, fd);
	}

	return file;
}

static enum hrtimer_restart io_link_timeout_fn(struct hrtimer *timer)
{
	struct io_timeout_data *data = container_of(timer,
						struct io_timeout_data, timer);
	struct io_kiocb *prev, *req = data->req;
	struct io_ring_ctx *ctx = req->ctx;
	unsigned long flags;

	spin_lock_irqsave(&ctx->completion_lock, flags);
	prev = req->timeout.head;
	req->timeout.head = NULL;

	/*
	 * We don't expect the list to be empty, that will only happen if we
	 * race with the completion of the linked work.
	 */
	if (prev && refcount_inc_not_zero(&prev->refs))
		io_remove_next_linked(prev);
	else
		prev = NULL;
	spin_unlock_irqrestore(&ctx->completion_lock, flags);

	if (prev) {
		req_set_fail_links(prev);
		io_async_find_and_cancel(ctx, req, prev->user_data, -ETIME);
		io_put_req(prev);
	} else {
		io_req_complete(req, -ETIME);
	}
	return HRTIMER_NORESTART;
}

static void __io_queue_linked_timeout(struct io_kiocb *req)
{
	/*
	 * If the back reference is NULL, then our linked request finished
	 * before we got a chance to setup the timer
	 */
	if (req->timeout.head) {
		struct io_timeout_data *data = req->async_data;

		data->timer.function = io_link_timeout_fn;
		hrtimer_start(&data->timer, timespec64_to_ktime(data->ts),
				data->mode);
	}
}

static void io_queue_linked_timeout(struct io_kiocb *req)
{
	struct io_ring_ctx *ctx = req->ctx;

	spin_lock_irq(&ctx->completion_lock);
	__io_queue_linked_timeout(req);
	spin_unlock_irq(&ctx->completion_lock);

	/* drop submission reference */
	io_put_req(req);
}

static struct io_kiocb *io_prep_linked_timeout(struct io_kiocb *req)
{
	struct io_kiocb *nxt = req->link;

	if (!nxt || (req->flags & REQ_F_LINK_TIMEOUT) ||
	    nxt->opcode != IORING_OP_LINK_TIMEOUT)
		return NULL;

	nxt->timeout.head = req;
	nxt->flags |= REQ_F_LTIMEOUT_ACTIVE;
	req->flags |= REQ_F_LINK_TIMEOUT;
	return nxt;
}

static void __io_queue_sqe(struct io_kiocb *req, struct io_comp_state *cs)
{
	struct io_kiocb *linked_timeout;
	const struct cred *old_creds = NULL;
	int ret;

again:
	linked_timeout = io_prep_linked_timeout(req);

	if ((req->flags & REQ_F_WORK_INITIALIZED) &&
	    (req->work.flags & IO_WQ_WORK_CREDS) &&
	    req->work.identity->creds != current_cred()) {
		if (old_creds)
			revert_creds(old_creds);
		if (old_creds == req->work.identity->creds)
			old_creds = NULL; /* restored original creds */
		else
			old_creds = override_creds(req->work.identity->creds);
	}

	ret = io_issue_sqe(req, true, cs);

	/*
	 * We async punt it if the file wasn't marked NOWAIT, or if the file
	 * doesn't support non-blocking read/write attempts
	 */
	if (ret == -EAGAIN && !(req->flags & REQ_F_NOWAIT)) {
		if (!io_arm_poll_handler(req)) {
			/*
			 * Queued up for async execution, worker will release
			 * submit reference when the iocb is actually submitted.
			 */
			io_queue_async_work(req);
		}

		if (linked_timeout)
			io_queue_linked_timeout(linked_timeout);
	} else if (likely(!ret)) {
		/* drop submission reference */
		req = io_put_req_find_next(req);
		if (linked_timeout)
			io_queue_linked_timeout(linked_timeout);

		if (req) {
			if (!(req->flags & REQ_F_FORCE_ASYNC))
				goto again;
			io_queue_async_work(req);
		}
	} else {
		/* un-prep timeout, so it'll be killed as any other linked */
		req->flags &= ~REQ_F_LINK_TIMEOUT;
		req_set_fail_links(req);
		io_put_req(req);
		io_req_complete(req, ret);
	}

	if (old_creds)
		revert_creds(old_creds);
}

static void io_queue_sqe(struct io_kiocb *req, const struct io_uring_sqe *sqe,
			 struct io_comp_state *cs)
{
	int ret;

	ret = io_req_defer(req, sqe);
	if (ret) {
		if (ret != -EIOCBQUEUED) {
fail_req:
			req_set_fail_links(req);
			io_put_req(req);
			io_req_complete(req, ret);
		}
	} else if (req->flags & REQ_F_FORCE_ASYNC) {
		if (!req->async_data) {
			ret = io_req_defer_prep(req, sqe);
			if (unlikely(ret))
				goto fail_req;
		}
		io_queue_async_work(req);
	} else {
		if (sqe) {
			ret = io_req_prep(req, sqe);
			if (unlikely(ret))
				goto fail_req;
		}
		__io_queue_sqe(req, cs);
	}
}

static inline void io_queue_link_head(struct io_kiocb *req,
				      struct io_comp_state *cs)
{
	if (unlikely(req->flags & REQ_F_FAIL_LINK)) {
		io_put_req(req);
		io_req_complete(req, -ECANCELED);
	} else
		io_queue_sqe(req, NULL, cs);
}

struct io_submit_link {
	struct io_kiocb *head;
	struct io_kiocb *last;
};

static int io_submit_sqe(struct io_kiocb *req, const struct io_uring_sqe *sqe,
			 struct io_submit_link *link, struct io_comp_state *cs)
{
	struct io_ring_ctx *ctx = req->ctx;
	int ret;

	/*
	 * If we already have a head request, queue this one for async
	 * submittal once the head completes. If we don't have a head but
	 * IOSQE_IO_LINK is set in the sqe, start a new head. This one will be
	 * submitted sync once the chain is complete. If none of those
	 * conditions are true (normal request), then just queue it.
	 */
	if (link->head) {
		struct io_kiocb *head = link->head;

		/*
		 * Taking sequential execution of a link, draining both sides
		 * of the link also fullfils IOSQE_IO_DRAIN semantics for all
		 * requests in the link. So, it drains the head and the
		 * next after the link request. The last one is done via
		 * drain_next flag to persist the effect across calls.
		 */
		if (req->flags & REQ_F_IO_DRAIN) {
			head->flags |= REQ_F_IO_DRAIN;
			ctx->drain_next = 1;
		}
		ret = io_req_defer_prep(req, sqe);
		if (unlikely(ret)) {
			/* fail even hard links since we don't submit */
			head->flags |= REQ_F_FAIL_LINK;
			return ret;
		}
		trace_io_uring_link(ctx, req, head);
		link->last->link = req;
		link->last = req;

		/* last request of a link, enqueue the link */
		if (!(req->flags & (REQ_F_LINK | REQ_F_HARDLINK))) {
			io_queue_link_head(head, cs);
			link->head = NULL;
		}
	} else {
		if (unlikely(ctx->drain_next)) {
			req->flags |= REQ_F_IO_DRAIN;
			ctx->drain_next = 0;
		}
		if (req->flags & (REQ_F_LINK | REQ_F_HARDLINK)) {
			ret = io_req_defer_prep(req, sqe);
			if (unlikely(ret))
				req->flags |= REQ_F_FAIL_LINK;
			link->head = req;
			link->last = req;
		} else {
			io_queue_sqe(req, sqe, cs);
		}
	}

	return 0;
}

/*
 * Batched submission is done, ensure local IO is flushed out.
 */
static void io_submit_state_end(struct io_submit_state *state)
{
	if (!list_empty(&state->comp.list))
		io_submit_flush_completions(&state->comp);
	if (state->plug_started)
		blk_finish_plug(&state->plug);
	io_state_file_put(state);
	if (state->free_reqs)
		kmem_cache_free_bulk(req_cachep, state->free_reqs, state->reqs);
}

/*
 * Start submission side cache.
 */
static void io_submit_state_start(struct io_submit_state *state,
				  struct io_ring_ctx *ctx, unsigned int max_ios)
{
	state->plug_started = false;
	state->comp.nr = 0;
	INIT_LIST_HEAD(&state->comp.list);
	state->comp.ctx = ctx;
	state->free_reqs = 0;
	state->file_refs = 0;
	state->ios_left = max_ios;
}

static void io_commit_sqring(struct io_ring_ctx *ctx)
{
	struct io_rings *rings = ctx->rings;

	/*
	 * Ensure any loads from the SQEs are done at this point,
	 * since once we write the new head, the application could
	 * write new data to them.
	 */
	smp_store_release(&rings->sq.head, ctx->cached_sq_head);
}

/*
 * Fetch an sqe, if one is available. Note that sqe_ptr will point to memory
 * that is mapped by userspace. This means that care needs to be taken to
 * ensure that reads are stable, as we cannot rely on userspace always
 * being a good citizen. If members of the sqe are validated and then later
 * used, it's important that those reads are done through READ_ONCE() to
 * prevent a re-load down the line.
 */
static const struct io_uring_sqe *io_get_sqe(struct io_ring_ctx *ctx)
{
	u32 *sq_array = ctx->sq_array;
	unsigned head;

	/*
	 * The cached sq head (or cq tail) serves two purposes:
	 *
	 * 1) allows us to batch the cost of updating the user visible
	 *    head updates.
	 * 2) allows the kernel side to track the head on its own, even
	 *    though the application is the one updating it.
	 */
	head = READ_ONCE(sq_array[ctx->cached_sq_head & ctx->sq_mask]);
	if (likely(head < ctx->sq_entries))
		return &ctx->sq_sqes[head];

	/* drop invalid entries */
	ctx->cached_sq_dropped++;
	WRITE_ONCE(ctx->rings->sq_dropped, ctx->cached_sq_dropped);
	return NULL;
}

static inline void io_consume_sqe(struct io_ring_ctx *ctx)
{
	ctx->cached_sq_head++;
}

/*
 * Check SQE restrictions (opcode and flags).
 *
 * Returns 'true' if SQE is allowed, 'false' otherwise.
 */
static inline bool io_check_restriction(struct io_ring_ctx *ctx,
					struct io_kiocb *req,
					unsigned int sqe_flags)
{
	if (!ctx->restricted)
		return true;

	if (!test_bit(req->opcode, ctx->restrictions.sqe_op))
		return false;

	if ((sqe_flags & ctx->restrictions.sqe_flags_required) !=
	    ctx->restrictions.sqe_flags_required)
		return false;

	if (sqe_flags & ~(ctx->restrictions.sqe_flags_allowed |
			  ctx->restrictions.sqe_flags_required))
		return false;

	return true;
}

#define SQE_VALID_FLAGS	(IOSQE_FIXED_FILE|IOSQE_IO_DRAIN|IOSQE_IO_LINK|	\
				IOSQE_IO_HARDLINK | IOSQE_ASYNC | \
				IOSQE_BUFFER_SELECT)

static int io_init_req(struct io_ring_ctx *ctx, struct io_kiocb *req,
		       const struct io_uring_sqe *sqe,
		       struct io_submit_state *state)
{
	unsigned int sqe_flags;
	int id, ret;

	req->opcode = READ_ONCE(sqe->opcode);
	req->user_data = READ_ONCE(sqe->user_data);
	req->async_data = NULL;
	req->file = NULL;
	req->ctx = ctx;
	req->flags = 0;
	req->link = NULL;
	req->fixed_file_refs = NULL;
	/* one is dropped after submission, the other at completion */
	refcount_set(&req->refs, 2);
	req->task = current;
	req->result = 0;

	if (unlikely(req->opcode >= IORING_OP_LAST))
		return -EINVAL;

	if (unlikely(io_sq_thread_acquire_mm_files(ctx, req)))
		return -EFAULT;

	sqe_flags = READ_ONCE(sqe->flags);
	/* enforce forwards compatibility on users */
	if (unlikely(sqe_flags & ~SQE_VALID_FLAGS))
		return -EINVAL;

	if (unlikely(!io_check_restriction(ctx, req, sqe_flags)))
		return -EACCES;

	if ((sqe_flags & IOSQE_BUFFER_SELECT) &&
	    !io_op_defs[req->opcode].buffer_select)
		return -EOPNOTSUPP;

	id = READ_ONCE(sqe->personality);
	if (id) {
		struct io_identity *iod;

		iod = idr_find(&ctx->personality_idr, id);
		if (unlikely(!iod))
			return -EINVAL;
		refcount_inc(&iod->count);

		__io_req_init_async(req);
		get_cred(iod->creds);
		req->work.identity = iod;
		req->work.flags |= IO_WQ_WORK_CREDS;
	}

	/* same numerical values with corresponding REQ_F_*, safe to copy */
	req->flags |= sqe_flags;

	/*
	 * Plug now if we have more than 1 IO left after this, and the target
	 * is potentially a read/write to block based storage.
	 */
	if (!state->plug_started && state->ios_left > 1 &&
	    io_op_defs[req->opcode].plug) {
		blk_start_plug(&state->plug);
		state->plug_started = true;
	}

	ret = 0;
	if (io_op_defs[req->opcode].needs_file) {
		bool fixed = req->flags & REQ_F_FIXED_FILE;

		req->file = io_file_get(state, req, READ_ONCE(sqe->fd), fixed);
		if (unlikely(!req->file &&
		    !io_op_defs[req->opcode].needs_file_no_error))
			ret = -EBADF;
	}

	state->ios_left--;
	return ret;
}

static int io_submit_sqes(struct io_ring_ctx *ctx, unsigned int nr)
{
	struct io_submit_state state;
	struct io_submit_link link;
	int i, submitted = 0;

	/* if we have a backlog and couldn't flush it all, return BUSY */
	if (test_bit(0, &ctx->sq_check_overflow)) {
		if (!__io_cqring_overflow_flush(ctx, false, NULL, NULL))
			return -EBUSY;
	}

	/* make sure SQ entry isn't read before tail */
	nr = min3(nr, ctx->sq_entries, io_sqring_entries(ctx));

	if (!percpu_ref_tryget_many(&ctx->refs, nr))
		return -EAGAIN;

	percpu_counter_add(&current->io_uring->inflight, nr);
	refcount_add(nr, &current->usage);

	io_submit_state_start(&state, ctx, nr);
	link.head = NULL;

	for (i = 0; i < nr; i++) {
		const struct io_uring_sqe *sqe;
		struct io_kiocb *req;
		int err;

		sqe = io_get_sqe(ctx);
		if (unlikely(!sqe)) {
			io_consume_sqe(ctx);
			break;
		}
		req = io_alloc_req(ctx, &state);
		if (unlikely(!req)) {
			if (!submitted)
				submitted = -EAGAIN;
			break;
		}
		io_consume_sqe(ctx);
		/* will complete beyond this point, count as submitted */
		submitted++;

		err = io_init_req(ctx, req, sqe, &state);
		if (unlikely(err)) {
fail_req:
			io_put_req(req);
			io_req_complete(req, err);
			break;
		}

		trace_io_uring_submit_sqe(ctx, req->opcode, req->user_data,
						true, io_async_submit(ctx));
		err = io_submit_sqe(req, sqe, &link, &state.comp);
		if (err)
			goto fail_req;
	}

	if (unlikely(submitted != nr)) {
		int ref_used = (submitted == -EAGAIN) ? 0 : submitted;
		struct io_uring_task *tctx = current->io_uring;
		int unused = nr - ref_used;

		percpu_ref_put_many(&ctx->refs, unused);
		percpu_counter_sub(&tctx->inflight, unused);
		put_task_struct_many(current, unused);
	}
	if (link.head)
		io_queue_link_head(link.head, &state.comp);
	io_submit_state_end(&state);

	 /* Commit SQ ring head once we've consumed and submitted all SQEs */
	io_commit_sqring(ctx);

	return submitted;
}

static inline void io_ring_set_wakeup_flag(struct io_ring_ctx *ctx)
{
	/* Tell userspace we may need a wakeup call */
	spin_lock_irq(&ctx->completion_lock);
	ctx->rings->sq_flags |= IORING_SQ_NEED_WAKEUP;
	spin_unlock_irq(&ctx->completion_lock);
}

static inline void io_ring_clear_wakeup_flag(struct io_ring_ctx *ctx)
{
	spin_lock_irq(&ctx->completion_lock);
	ctx->rings->sq_flags &= ~IORING_SQ_NEED_WAKEUP;
	spin_unlock_irq(&ctx->completion_lock);
}

static int __io_sq_thread(struct io_ring_ctx *ctx, bool cap_entries)
{
	unsigned int to_submit;
	int ret = 0;

	to_submit = io_sqring_entries(ctx);
	/* if we're handling multiple rings, cap submit size for fairness */
	if (cap_entries && to_submit > 8)
		to_submit = 8;

	if (!list_empty(&ctx->iopoll_list) || to_submit) {
		unsigned nr_events = 0;

		mutex_lock(&ctx->uring_lock);
		if (!list_empty(&ctx->iopoll_list))
			io_do_iopoll(ctx, &nr_events, 0);

		if (to_submit && !ctx->sqo_dead &&
		    likely(!percpu_ref_is_dying(&ctx->refs)))
			ret = io_submit_sqes(ctx, to_submit);
		mutex_unlock(&ctx->uring_lock);
	}

	if (!io_sqring_full(ctx) && wq_has_sleeper(&ctx->sqo_sq_wait))
		wake_up(&ctx->sqo_sq_wait);

	return ret;
}

static void io_sqd_update_thread_idle(struct io_sq_data *sqd)
{
	struct io_ring_ctx *ctx;
	unsigned sq_thread_idle = 0;

	list_for_each_entry(ctx, &sqd->ctx_list, sqd_list) {
		if (sq_thread_idle < ctx->sq_thread_idle)
			sq_thread_idle = ctx->sq_thread_idle;
	}

	sqd->sq_thread_idle = sq_thread_idle;
}

static void io_sqd_init_new(struct io_sq_data *sqd)
{
	struct io_ring_ctx *ctx;

	while (!list_empty(&sqd->ctx_new_list)) {
		ctx = list_first_entry(&sqd->ctx_new_list, struct io_ring_ctx, sqd_list);
		list_move_tail(&ctx->sqd_list, &sqd->ctx_list);
		complete(&ctx->sq_thread_comp);
	}

	io_sqd_update_thread_idle(sqd);
}

static int io_sq_thread(void *data)
{
	struct cgroup_subsys_state *cur_css = NULL;
	struct files_struct *old_files = current->files;
	struct nsproxy *old_nsproxy = current->nsproxy;
	const struct cred *old_cred = NULL;
	struct io_sq_data *sqd = data;
	struct io_ring_ctx *ctx;
	unsigned long timeout = 0;
	DEFINE_WAIT(wait);

	task_lock(current);
	current->files = NULL;
	current->nsproxy = NULL;
	task_unlock(current);

	while (!kthread_should_stop()) {
		int ret;
		bool cap_entries, sqt_spin, needs_sched;

		/*
		 * Any changes to the sqd lists are synchronized through the
		 * kthread parking. This synchronizes the thread vs users,
		 * the users are synchronized on the sqd->ctx_lock.
		 */
		if (kthread_should_park()) {
			kthread_parkme();
			/*
			 * When sq thread is unparked, in case the previous park operation
			 * comes from io_put_sq_data(), which means that sq thread is going
			 * to be stopped, so here needs to have a check.
			 */
			if (kthread_should_stop())
				break;
		}

		if (unlikely(!list_empty(&sqd->ctx_new_list))) {
			io_sqd_init_new(sqd);
			timeout = jiffies + sqd->sq_thread_idle;
		}

		sqt_spin = false;
		cap_entries = !list_is_singular(&sqd->ctx_list);
		list_for_each_entry(ctx, &sqd->ctx_list, sqd_list) {
			if (current->cred != ctx->creds) {
				if (old_cred)
					revert_creds(old_cred);
				old_cred = override_creds(ctx->creds);
			}
			io_sq_thread_associate_blkcg(ctx, &cur_css);
#ifdef CONFIG_AUDIT
			current->loginuid = ctx->loginuid;
			current->sessionid = ctx->sessionid;
#endif

			ret = __io_sq_thread(ctx, cap_entries);
			if (!sqt_spin && (ret > 0 || !list_empty(&ctx->iopoll_list)))
				sqt_spin = true;

			io_sq_thread_drop_mm_files();
		}

		if (sqt_spin || !time_after(jiffies, timeout)) {
			io_run_task_work();
			io_sq_thread_drop_mm_files();
			cond_resched();
			if (sqt_spin)
				timeout = jiffies + sqd->sq_thread_idle;
			continue;
		}

		if (kthread_should_park())
			continue;

		needs_sched = true;
		prepare_to_wait(&sqd->wait, &wait, TASK_INTERRUPTIBLE);
		list_for_each_entry(ctx, &sqd->ctx_list, sqd_list) {
			if ((ctx->flags & IORING_SETUP_IOPOLL) &&
			    !list_empty_careful(&ctx->iopoll_list)) {
				needs_sched = false;
				break;
			}
			if (io_sqring_entries(ctx)) {
				needs_sched = false;
				break;
			}
		}

		if (needs_sched) {
			list_for_each_entry(ctx, &sqd->ctx_list, sqd_list)
				io_ring_set_wakeup_flag(ctx);

			schedule();
			list_for_each_entry(ctx, &sqd->ctx_list, sqd_list)
				io_ring_clear_wakeup_flag(ctx);
		}

		finish_wait(&sqd->wait, &wait);
		timeout = jiffies + sqd->sq_thread_idle;
	}

	io_run_task_work();
	io_sq_thread_drop_mm_files();

	if (cur_css)
		io_sq_thread_unassociate_blkcg();
	if (old_cred)
		revert_creds(old_cred);

	task_lock(current);
	current->files = old_files;
	current->nsproxy = old_nsproxy;
	task_unlock(current);

	kthread_parkme();

	return 0;
}

struct io_wait_queue {
	struct wait_queue_entry wq;
	struct io_ring_ctx *ctx;
	unsigned to_wait;
	unsigned nr_timeouts;
};

static inline bool io_should_wake(struct io_wait_queue *iowq)
{
	struct io_ring_ctx *ctx = iowq->ctx;

	/*
	 * Wake up if we have enough events, or if a timeout occurred since we
	 * started waiting. For timeouts, we always want to return to userspace,
	 * regardless of event count.
	 */
	return io_cqring_events(ctx) >= iowq->to_wait ||
			atomic_read(&ctx->cq_timeouts) != iowq->nr_timeouts;
}

static int io_wake_function(struct wait_queue_entry *curr, unsigned int mode,
			    int wake_flags, void *key)
{
	struct io_wait_queue *iowq = container_of(curr, struct io_wait_queue,
							wq);

	/*
	 * Cannot safely flush overflowed CQEs from here, ensure we wake up
	 * the task, and the next invocation will do it.
	 */
	if (io_should_wake(iowq) || test_bit(0, &iowq->ctx->cq_check_overflow))
		return autoremove_wake_function(curr, mode, wake_flags, key);
	return -1;
}

static int io_run_task_work_sig(void)
{
	if (io_run_task_work())
		return 1;
	if (!signal_pending(current))
		return 0;
	if (test_tsk_thread_flag(current, TIF_NOTIFY_SIGNAL))
		return -ERESTARTSYS;
	return -EINTR;
}

/*
 * Wait until events become available, if we don't already have some. The
 * application must reap them itself, as they reside on the shared cq ring.
 */
static int io_cqring_wait(struct io_ring_ctx *ctx, int min_events,
			  const sigset_t __user *sig, size_t sigsz,
			  struct __kernel_timespec __user *uts)
{
	struct io_wait_queue iowq = {
		.wq = {
			.private	= current,
			.func		= io_wake_function,
			.entry		= LIST_HEAD_INIT(iowq.wq.entry),
		},
		.ctx		= ctx,
		.to_wait	= min_events,
	};
	struct io_rings *rings = ctx->rings;
	struct timespec64 ts;
	signed long timeout = 0;
	int ret = 0;

	do {
		io_cqring_overflow_flush(ctx, false, NULL, NULL);
		if (io_cqring_events(ctx) >= min_events)
			return 0;
		if (!io_run_task_work())
			break;
	} while (1);

	if (sig) {
#ifdef CONFIG_COMPAT
		if (in_compat_syscall())
			ret = set_compat_user_sigmask((const compat_sigset_t __user *)sig,
						      sigsz);
		else
#endif
			ret = set_user_sigmask(sig, sigsz);

		if (ret)
			return ret;
	}

	if (uts) {
		if (get_timespec64(&ts, uts))
			return -EFAULT;
		timeout = timespec64_to_jiffies(&ts);
	}

	iowq.nr_timeouts = atomic_read(&ctx->cq_timeouts);
	trace_io_uring_cqring_wait(ctx, min_events);
	do {
		io_cqring_overflow_flush(ctx, false, NULL, NULL);
		prepare_to_wait_exclusive(&ctx->wait, &iowq.wq,
						TASK_INTERRUPTIBLE);
		/* make sure we run task_work before checking for signals */
		ret = io_run_task_work_sig();
		if (ret > 0)
			continue;
		else if (ret < 0)
			break;
		if (io_should_wake(&iowq))
			break;
		if (test_bit(0, &ctx->cq_check_overflow))
			continue;
		if (uts) {
			timeout = schedule_timeout(timeout);
			if (timeout == 0) {
				ret = -ETIME;
				break;
			}
		} else {
			schedule();
		}
	} while (1);
	finish_wait(&ctx->wait, &iowq.wq);

	restore_saved_sigmask_unless(ret == -EINTR);

	return READ_ONCE(rings->cq.head) == READ_ONCE(rings->cq.tail) ? ret : 0;
}

static void __io_sqe_files_unregister(struct io_ring_ctx *ctx)
{
#if defined(CONFIG_UNIX)
	if (ctx->ring_sock) {
		struct sock *sock = ctx->ring_sock->sk;
		struct sk_buff *skb;

		while ((skb = skb_dequeue(&sock->sk_receive_queue)) != NULL)
			kfree_skb(skb);
	}
#else
	int i;

	for (i = 0; i < ctx->nr_user_files; i++) {
		struct file *file;

		file = io_file_from_index(ctx, i);
		if (file)
			fput(file);
	}
#endif
}

static void io_file_ref_kill(struct percpu_ref *ref)
{
	struct fixed_file_data *data;

	data = container_of(ref, struct fixed_file_data, refs);
	complete(&data->done);
}

static void io_sqe_files_set_node(struct fixed_file_data *file_data,
				  struct fixed_file_ref_node *ref_node)
{
	spin_lock_bh(&file_data->lock);
	file_data->node = ref_node;
	list_add_tail(&ref_node->node, &file_data->ref_list);
	spin_unlock_bh(&file_data->lock);
	percpu_ref_get(&file_data->refs);
}

static int io_sqe_files_unregister(struct io_ring_ctx *ctx)
{
	struct fixed_file_data *data = ctx->file_data;
	struct fixed_file_ref_node *backup_node, *ref_node = NULL;
	unsigned nr_tables, i;
	int ret;

	if (!data)
		return -ENXIO;
	backup_node = alloc_fixed_file_ref_node(ctx);
	if (!backup_node)
		return -ENOMEM;

	spin_lock_bh(&data->lock);
	ref_node = data->node;
	spin_unlock_bh(&data->lock);
	if (ref_node)
		percpu_ref_kill(&ref_node->refs);

	percpu_ref_kill(&data->refs);

	/* wait for all refs nodes to complete */
	flush_delayed_work(&ctx->file_put_work);
	do {
		ret = wait_for_completion_interruptible(&data->done);
		if (!ret)
			break;
		ret = io_run_task_work_sig();
		if (ret < 0) {
			percpu_ref_resurrect(&data->refs);
			reinit_completion(&data->done);
			io_sqe_files_set_node(data, backup_node);
			return ret;
		}
	} while (1);

	__io_sqe_files_unregister(ctx);
	nr_tables = DIV_ROUND_UP(ctx->nr_user_files, IORING_MAX_FILES_TABLE);
	for (i = 0; i < nr_tables; i++)
		kfree(data->table[i].files);
	kfree(data->table);
	percpu_ref_exit(&data->refs);
	kfree(data);
	ctx->file_data = NULL;
	ctx->nr_user_files = 0;
	destroy_fixed_file_ref_node(backup_node);
	return 0;
}

static void io_put_sq_data(struct io_sq_data *sqd)
{
	if (refcount_dec_and_test(&sqd->refs)) {
		/*
		 * The park is a bit of a work-around, without it we get
		 * warning spews on shutdown with SQPOLL set and affinity
		 * set to a single CPU.
		 */
		if (sqd->thread) {
			kthread_park(sqd->thread);
			kthread_stop(sqd->thread);
		}

		kfree(sqd);
	}
}

static struct io_sq_data *io_attach_sq_data(struct io_uring_params *p)
{
	struct io_ring_ctx *ctx_attach;
	struct io_sq_data *sqd;
	struct fd f;

	f = fdget(p->wq_fd);
	if (!f.file)
		return ERR_PTR(-ENXIO);
	if (f.file->f_op != &io_uring_fops) {
		fdput(f);
		return ERR_PTR(-EINVAL);
	}

	ctx_attach = f.file->private_data;
	sqd = ctx_attach->sq_data;
	if (!sqd) {
		fdput(f);
		return ERR_PTR(-EINVAL);
	}

	refcount_inc(&sqd->refs);
	fdput(f);
	return sqd;
}

static struct io_sq_data *io_get_sq_data(struct io_uring_params *p)
{
	struct io_sq_data *sqd;

	if (p->flags & IORING_SETUP_ATTACH_WQ)
		return io_attach_sq_data(p);

	sqd = kzalloc(sizeof(*sqd), GFP_KERNEL);
	if (!sqd)
		return ERR_PTR(-ENOMEM);

	refcount_set(&sqd->refs, 1);
	INIT_LIST_HEAD(&sqd->ctx_list);
	INIT_LIST_HEAD(&sqd->ctx_new_list);
	mutex_init(&sqd->ctx_lock);
	mutex_init(&sqd->lock);
	init_waitqueue_head(&sqd->wait);
	return sqd;
}

static void io_sq_thread_unpark(struct io_sq_data *sqd)
	__releases(&sqd->lock)
{
	if (!sqd->thread)
		return;
	kthread_unpark(sqd->thread);
	mutex_unlock(&sqd->lock);
}

static void io_sq_thread_park(struct io_sq_data *sqd)
	__acquires(&sqd->lock)
{
	if (!sqd->thread)
		return;
	mutex_lock(&sqd->lock);
	kthread_park(sqd->thread);
}

static void io_sq_thread_stop(struct io_ring_ctx *ctx)
{
	struct io_sq_data *sqd = ctx->sq_data;

	if (sqd) {
		if (sqd->thread) {
			/*
			 * We may arrive here from the error branch in
			 * io_sq_offload_create() where the kthread is created
			 * without being waked up, thus wake it up now to make
			 * sure the wait will complete.
			 */
			wake_up_process(sqd->thread);
			wait_for_completion(&ctx->sq_thread_comp);

			io_sq_thread_park(sqd);
		}

		mutex_lock(&sqd->ctx_lock);
		list_del(&ctx->sqd_list);
		io_sqd_update_thread_idle(sqd);
		mutex_unlock(&sqd->ctx_lock);

		if (sqd->thread)
			io_sq_thread_unpark(sqd);

		io_put_sq_data(sqd);
		ctx->sq_data = NULL;
	}
}

static void io_finish_async(struct io_ring_ctx *ctx)
{
	io_sq_thread_stop(ctx);

	if (ctx->io_wq) {
		io_wq_destroy(ctx->io_wq);
		ctx->io_wq = NULL;
	}
}

#if defined(CONFIG_UNIX)
/*
 * Ensure the UNIX gc is aware of our file set, so we are certain that
 * the io_uring can be safely unregistered on process exit, even if we have
 * loops in the file referencing.
 */
static int __io_sqe_files_scm(struct io_ring_ctx *ctx, int nr, int offset)
{
	struct sock *sk = ctx->ring_sock->sk;
	struct scm_fp_list *fpl;
	struct sk_buff *skb;
	int i, nr_files;

	fpl = kzalloc(sizeof(*fpl), GFP_KERNEL);
	if (!fpl)
		return -ENOMEM;

	skb = alloc_skb(0, GFP_KERNEL);
	if (!skb) {
		kfree(fpl);
		return -ENOMEM;
	}

	skb->sk = sk;

	nr_files = 0;
	fpl->user = get_uid(ctx->user);
	for (i = 0; i < nr; i++) {
		struct file *file = io_file_from_index(ctx, i + offset);

		if (!file)
			continue;
		fpl->fp[nr_files] = get_file(file);
		unix_inflight(fpl->user, fpl->fp[nr_files]);
		nr_files++;
	}

	if (nr_files) {
		fpl->max = SCM_MAX_FD;
		fpl->count = nr_files;
		UNIXCB(skb).fp = fpl;
		skb->destructor = unix_destruct_scm;
		refcount_add(skb->truesize, &sk->sk_wmem_alloc);
		skb_queue_head(&sk->sk_receive_queue, skb);

		for (i = 0; i < nr_files; i++)
			fput(fpl->fp[i]);
	} else {
		kfree_skb(skb);
		kfree(fpl);
	}

	return 0;
}

/*
 * If UNIX sockets are enabled, fd passing can cause a reference cycle which
 * causes regular reference counting to break down. We rely on the UNIX
 * garbage collection to take care of this problem for us.
 */
static int io_sqe_files_scm(struct io_ring_ctx *ctx)
{
	unsigned left, total;
	int ret = 0;

	total = 0;
	left = ctx->nr_user_files;
	while (left) {
		unsigned this_files = min_t(unsigned, left, SCM_MAX_FD);

		ret = __io_sqe_files_scm(ctx, this_files, total);
		if (ret)
			break;
		left -= this_files;
		total += this_files;
	}

	if (!ret)
		return 0;

	while (total < ctx->nr_user_files) {
		struct file *file = io_file_from_index(ctx, total);

		if (file)
			fput(file);
		total++;
	}

	return ret;
}
#else
static int io_sqe_files_scm(struct io_ring_ctx *ctx)
{
	return 0;
}
#endif

static int io_sqe_alloc_file_tables(struct fixed_file_data *file_data,
				    unsigned nr_tables, unsigned nr_files)
{
	int i;

	for (i = 0; i < nr_tables; i++) {
		struct fixed_file_table *table = &file_data->table[i];
		unsigned this_files;

		this_files = min(nr_files, IORING_MAX_FILES_TABLE);
		table->files = kcalloc(this_files, sizeof(struct file *),
					GFP_KERNEL);
		if (!table->files)
			break;
		nr_files -= this_files;
	}

	if (i == nr_tables)
		return 0;

	for (i = 0; i < nr_tables; i++) {
		struct fixed_file_table *table = &file_data->table[i];
		kfree(table->files);
	}
	return 1;
}

static void io_ring_file_put(struct io_ring_ctx *ctx, struct file *file)
{
#if defined(CONFIG_UNIX)
	struct sock *sock = ctx->ring_sock->sk;
	struct sk_buff_head list, *head = &sock->sk_receive_queue;
	struct sk_buff *skb;
	int i;

	__skb_queue_head_init(&list);

	/*
	 * Find the skb that holds this file in its SCM_RIGHTS. When found,
	 * remove this entry and rearrange the file array.
	 */
	skb = skb_dequeue(head);
	while (skb) {
		struct scm_fp_list *fp;

		fp = UNIXCB(skb).fp;
		for (i = 0; i < fp->count; i++) {
			int left;

			if (fp->fp[i] != file)
				continue;

			unix_notinflight(fp->user, fp->fp[i]);
			left = fp->count - 1 - i;
			if (left) {
				memmove(&fp->fp[i], &fp->fp[i + 1],
						left * sizeof(struct file *));
			}
			fp->count--;
			if (!fp->count) {
				kfree_skb(skb);
				skb = NULL;
			} else {
				__skb_queue_tail(&list, skb);
			}
			fput(file);
			file = NULL;
			break;
		}

		if (!file)
			break;

		__skb_queue_tail(&list, skb);

		skb = skb_dequeue(head);
	}

	if (skb_peek(&list)) {
		spin_lock_irq(&head->lock);
		while ((skb = __skb_dequeue(&list)) != NULL)
			__skb_queue_tail(head, skb);
		spin_unlock_irq(&head->lock);
	}
#else
	fput(file);
#endif
}

struct io_file_put {
	struct list_head list;
	struct file *file;
};

static void __io_file_put_work(struct fixed_file_ref_node *ref_node)
{
	struct fixed_file_data *file_data = ref_node->file_data;
	struct io_ring_ctx *ctx = file_data->ctx;
	struct io_file_put *pfile, *tmp;

	list_for_each_entry_safe(pfile, tmp, &ref_node->file_list, list) {
		list_del(&pfile->list);
		io_ring_file_put(ctx, pfile->file);
		kfree(pfile);
	}

	percpu_ref_exit(&ref_node->refs);
	kfree(ref_node);
	percpu_ref_put(&file_data->refs);
}

static void io_file_put_work(struct work_struct *work)
{
	struct io_ring_ctx *ctx;
	struct llist_node *node;

	ctx = container_of(work, struct io_ring_ctx, file_put_work.work);
	node = llist_del_all(&ctx->file_put_llist);

	while (node) {
		struct fixed_file_ref_node *ref_node;
		struct llist_node *next = node->next;

		ref_node = llist_entry(node, struct fixed_file_ref_node, llist);
		__io_file_put_work(ref_node);
		node = next;
	}
}

static void io_file_data_ref_zero(struct percpu_ref *ref)
{
	struct fixed_file_ref_node *ref_node;
	struct fixed_file_data *data;
	struct io_ring_ctx *ctx;
	bool first_add = false;
	int delay = HZ;

	ref_node = container_of(ref, struct fixed_file_ref_node, refs);
	data = ref_node->file_data;
	ctx = data->ctx;

	spin_lock_bh(&data->lock);
	ref_node->done = true;

	while (!list_empty(&data->ref_list)) {
		ref_node = list_first_entry(&data->ref_list,
					struct fixed_file_ref_node, node);
		/* recycle ref nodes in order */
		if (!ref_node->done)
			break;
		list_del(&ref_node->node);
		first_add |= llist_add(&ref_node->llist, &ctx->file_put_llist);
	}
	spin_unlock_bh(&data->lock);

	if (percpu_ref_is_dying(&data->refs))
		delay = 0;

	if (!delay)
		mod_delayed_work(system_wq, &ctx->file_put_work, 0);
	else if (first_add)
		queue_delayed_work(system_wq, &ctx->file_put_work, delay);
}

static struct fixed_file_ref_node *alloc_fixed_file_ref_node(
			struct io_ring_ctx *ctx)
{
	struct fixed_file_ref_node *ref_node;

	ref_node = kzalloc(sizeof(*ref_node), GFP_KERNEL);
	if (!ref_node)
		return NULL;

	if (percpu_ref_init(&ref_node->refs, io_file_data_ref_zero,
			    0, GFP_KERNEL)) {
		kfree(ref_node);
		return NULL;
	}
	INIT_LIST_HEAD(&ref_node->node);
	INIT_LIST_HEAD(&ref_node->file_list);
	ref_node->file_data = ctx->file_data;
	ref_node->done = false;
	return ref_node;
}

static void destroy_fixed_file_ref_node(struct fixed_file_ref_node *ref_node)
{
	percpu_ref_exit(&ref_node->refs);
	kfree(ref_node);
}

static int io_sqe_files_register(struct io_ring_ctx *ctx, void __user *arg,
				 unsigned nr_args)
{
	__s32 __user *fds = (__s32 __user *) arg;
	unsigned nr_tables, i;
	struct file *file;
	int fd, ret = -ENOMEM;
	struct fixed_file_ref_node *ref_node;
	struct fixed_file_data *file_data;

	if (ctx->file_data)
		return -EBUSY;
	if (!nr_args)
		return -EINVAL;
	if (nr_args > IORING_MAX_FIXED_FILES)
		return -EMFILE;

	file_data = kzalloc(sizeof(*ctx->file_data), GFP_KERNEL);
	if (!file_data)
		return -ENOMEM;
	file_data->ctx = ctx;
	init_completion(&file_data->done);
	INIT_LIST_HEAD(&file_data->ref_list);
	spin_lock_init(&file_data->lock);

	nr_tables = DIV_ROUND_UP(nr_args, IORING_MAX_FILES_TABLE);
	file_data->table = kcalloc(nr_tables, sizeof(*file_data->table),
				   GFP_KERNEL);
	if (!file_data->table)
		goto out_free;

	if (percpu_ref_init(&file_data->refs, io_file_ref_kill,
				PERCPU_REF_ALLOW_REINIT, GFP_KERNEL))
		goto out_free;

	if (io_sqe_alloc_file_tables(file_data, nr_tables, nr_args))
		goto out_ref;
	ctx->file_data = file_data;

	for (i = 0; i < nr_args; i++, ctx->nr_user_files++) {
		struct fixed_file_table *table;
		unsigned index;

		if (copy_from_user(&fd, &fds[i], sizeof(fd))) {
			ret = -EFAULT;
			goto out_fput;
		}
		/* allow sparse sets */
		if (fd == -1)
			continue;

		file = fget(fd);
		ret = -EBADF;
		if (!file)
			goto out_fput;

		/*
		 * Don't allow io_uring instances to be registered. If UNIX
		 * isn't enabled, then this causes a reference cycle and this
		 * instance can never get freed. If UNIX is enabled we'll
		 * handle it just fine, but there's still no point in allowing
		 * a ring fd as it doesn't support regular read/write anyway.
		 */
		if (file->f_op == &io_uring_fops) {
			fput(file);
			goto out_fput;
		}
		table = &file_data->table[i >> IORING_FILE_TABLE_SHIFT];
		index = i & IORING_FILE_TABLE_MASK;
		table->files[index] = file;
	}

	ret = io_sqe_files_scm(ctx);
	if (ret) {
		io_sqe_files_unregister(ctx);
		return ret;
	}

	ref_node = alloc_fixed_file_ref_node(ctx);
	if (!ref_node) {
		io_sqe_files_unregister(ctx);
		return -ENOMEM;
	}

	io_sqe_files_set_node(file_data, ref_node);
	return ret;
out_fput:
	for (i = 0; i < ctx->nr_user_files; i++) {
		file = io_file_from_index(ctx, i);
		if (file)
			fput(file);
	}
	for (i = 0; i < nr_tables; i++)
		kfree(file_data->table[i].files);
	ctx->nr_user_files = 0;
out_ref:
	percpu_ref_exit(&file_data->refs);
out_free:
	kfree(file_data->table);
	kfree(file_data);
	ctx->file_data = NULL;
	return ret;
}

static int io_sqe_file_register(struct io_ring_ctx *ctx, struct file *file,
				int index)
{
#if defined(CONFIG_UNIX)
	struct sock *sock = ctx->ring_sock->sk;
	struct sk_buff_head *head = &sock->sk_receive_queue;
	struct sk_buff *skb;

	/*
	 * See if we can merge this file into an existing skb SCM_RIGHTS
	 * file set. If there's no room, fall back to allocating a new skb
	 * and filling it in.
	 */
	spin_lock_irq(&head->lock);
	skb = skb_peek(head);
	if (skb) {
		struct scm_fp_list *fpl = UNIXCB(skb).fp;

		if (fpl->count < SCM_MAX_FD) {
			__skb_unlink(skb, head);
			spin_unlock_irq(&head->lock);
			fpl->fp[fpl->count] = get_file(file);
			unix_inflight(fpl->user, fpl->fp[fpl->count]);
			fpl->count++;
			spin_lock_irq(&head->lock);
			__skb_queue_head(head, skb);
		} else {
			skb = NULL;
		}
	}
	spin_unlock_irq(&head->lock);

	if (skb) {
		fput(file);
		return 0;
	}

	return __io_sqe_files_scm(ctx, 1, index);
#else
	return 0;
#endif
}

static int io_queue_file_removal(struct fixed_file_data *data,
				 struct file *file)
{
	struct io_file_put *pfile;
	struct fixed_file_ref_node *ref_node = data->node;

	pfile = kzalloc(sizeof(*pfile), GFP_KERNEL);
	if (!pfile)
		return -ENOMEM;

	pfile->file = file;
	list_add(&pfile->list, &ref_node->file_list);

	return 0;
}

static int __io_sqe_files_update(struct io_ring_ctx *ctx,
				 struct io_uring_files_update *up,
				 unsigned nr_args)
{
	struct fixed_file_data *data = ctx->file_data;
	struct fixed_file_ref_node *ref_node;
	struct file *file;
	__s32 __user *fds;
	int fd, i, err;
	__u32 done;
	bool needs_switch = false;

	if (check_add_overflow(up->offset, nr_args, &done))
		return -EOVERFLOW;
	if (done > ctx->nr_user_files)
		return -EINVAL;

	ref_node = alloc_fixed_file_ref_node(ctx);
	if (!ref_node)
		return -ENOMEM;

	done = 0;
	fds = u64_to_user_ptr(up->fds);
	while (nr_args) {
		struct fixed_file_table *table;
		unsigned index;

		err = 0;
		if (copy_from_user(&fd, &fds[done], sizeof(fd))) {
			err = -EFAULT;
			break;
		}
		i = array_index_nospec(up->offset, ctx->nr_user_files);
		table = &ctx->file_data->table[i >> IORING_FILE_TABLE_SHIFT];
		index = i & IORING_FILE_TABLE_MASK;
		if (table->files[index]) {
			file = table->files[index];
			err = io_queue_file_removal(data, file);
			if (err)
				break;
			table->files[index] = NULL;
			needs_switch = true;
		}
		if (fd != -1) {
			file = fget(fd);
			if (!file) {
				err = -EBADF;
				break;
			}
			/*
			 * Don't allow io_uring instances to be registered. If
			 * UNIX isn't enabled, then this causes a reference
			 * cycle and this instance can never get freed. If UNIX
			 * is enabled we'll handle it just fine, but there's
			 * still no point in allowing a ring fd as it doesn't
			 * support regular read/write anyway.
			 */
			if (file->f_op == &io_uring_fops) {
				fput(file);
				err = -EBADF;
				break;
			}
			table->files[index] = file;
			err = io_sqe_file_register(ctx, file, i);
			if (err) {
				table->files[index] = NULL;
				fput(file);
				break;
			}
		}
		nr_args--;
		done++;
		up->offset++;
	}

	if (needs_switch) {
		percpu_ref_kill(&data->node->refs);
		io_sqe_files_set_node(data, ref_node);
	} else
		destroy_fixed_file_ref_node(ref_node);

	return done ? done : err;
}

static int io_sqe_files_update(struct io_ring_ctx *ctx, void __user *arg,
			       unsigned nr_args)
{
	struct io_uring_files_update up;

	if (!ctx->file_data)
		return -ENXIO;
	if (!nr_args)
		return -EINVAL;
	if (copy_from_user(&up, arg, sizeof(up)))
		return -EFAULT;
	if (up.resv)
		return -EINVAL;

	return __io_sqe_files_update(ctx, &up, nr_args);
}

static void io_free_work(struct io_wq_work *work)
{
	struct io_kiocb *req = container_of(work, struct io_kiocb, work);

	/* Consider that io_steal_work() relies on this ref */
	io_put_req(req);
}

static int io_init_wq_offload(struct io_ring_ctx *ctx,
			      struct io_uring_params *p)
{
	struct io_wq_data data;
	struct fd f;
	struct io_ring_ctx *ctx_attach;
	unsigned int concurrency;
	int ret = 0;

	data.user = ctx->user;
	data.free_work = io_free_work;
	data.do_work = io_wq_submit_work;

	if (!(p->flags & IORING_SETUP_ATTACH_WQ)) {
		/* Do QD, or 4 * CPUS, whatever is smallest */
		concurrency = min(ctx->sq_entries, 4 * num_online_cpus());

		ctx->io_wq = io_wq_create(concurrency, &data);
		if (IS_ERR(ctx->io_wq)) {
			ret = PTR_ERR(ctx->io_wq);
			ctx->io_wq = NULL;
		}
		return ret;
	}

	f = fdget(p->wq_fd);
	if (!f.file)
		return -EBADF;

	if (f.file->f_op != &io_uring_fops) {
		ret = -EINVAL;
		goto out_fput;
	}

	ctx_attach = f.file->private_data;
	/* @io_wq is protected by holding the fd */
	if (!io_wq_get(ctx_attach->io_wq, &data)) {
		ret = -EINVAL;
		goto out_fput;
	}

	ctx->io_wq = ctx_attach->io_wq;
out_fput:
	fdput(f);
	return ret;
}

static int io_uring_alloc_task_context(struct task_struct *task)
{
	struct io_uring_task *tctx;
	int ret;

	tctx = kmalloc(sizeof(*tctx), GFP_KERNEL);
	if (unlikely(!tctx))
		return -ENOMEM;

	ret = percpu_counter_init(&tctx->inflight, 0, GFP_KERNEL);
	if (unlikely(ret)) {
		kfree(tctx);
		return ret;
	}

	xa_init(&tctx->xa);
	init_waitqueue_head(&tctx->wait);
	tctx->last = NULL;
	atomic_set(&tctx->in_idle, 0);
	tctx->sqpoll = false;
	io_init_identity(&tctx->__identity);
	tctx->identity = &tctx->__identity;
	task->io_uring = tctx;
	return 0;
}

void __io_uring_free(struct task_struct *tsk)
{
	struct io_uring_task *tctx = tsk->io_uring;

	WARN_ON_ONCE(!xa_empty(&tctx->xa));
	WARN_ON_ONCE(refcount_read(&tctx->identity->count) != 1);
	if (tctx->identity != &tctx->__identity)
		kfree(tctx->identity);
	percpu_counter_destroy(&tctx->inflight);
	kfree(tctx);
	tsk->io_uring = NULL;
}

static int io_sq_offload_create(struct io_ring_ctx *ctx,
				struct io_uring_params *p)
{
	int ret;

	if (ctx->flags & IORING_SETUP_SQPOLL) {
		struct io_sq_data *sqd;

		ret = -EPERM;
		if (!capable(CAP_SYS_ADMIN) && !capable(CAP_SYS_NICE))
			goto err;

		sqd = io_get_sq_data(p);
		if (IS_ERR(sqd)) {
			ret = PTR_ERR(sqd);
			goto err;
		}

		ctx->sq_data = sqd;
		io_sq_thread_park(sqd);
		mutex_lock(&sqd->ctx_lock);
		list_add(&ctx->sqd_list, &sqd->ctx_new_list);
		mutex_unlock(&sqd->ctx_lock);
		io_sq_thread_unpark(sqd);

		ctx->sq_thread_idle = msecs_to_jiffies(p->sq_thread_idle);
		if (!ctx->sq_thread_idle)
			ctx->sq_thread_idle = HZ;

		if (sqd->thread)
			goto done;

		if (p->flags & IORING_SETUP_SQ_AFF) {
			int cpu = p->sq_thread_cpu;

			ret = -EINVAL;
			if (cpu >= nr_cpu_ids)
				goto err;
			if (!cpu_online(cpu))
				goto err;

			sqd->thread = kthread_create_on_cpu(io_sq_thread, sqd,
							cpu, "io_uring-sq");
		} else {
			sqd->thread = kthread_create(io_sq_thread, sqd,
							"io_uring-sq");
		}
		if (IS_ERR(sqd->thread)) {
			ret = PTR_ERR(sqd->thread);
			sqd->thread = NULL;
			goto err;
		}
		ret = io_uring_alloc_task_context(sqd->thread);
		if (ret)
			goto err;
	} else if (p->flags & IORING_SETUP_SQ_AFF) {
		/* Can't have SQ_AFF without SQPOLL */
		ret = -EINVAL;
		goto err;
	}

done:
	ret = io_init_wq_offload(ctx, p);
	if (ret)
		goto err;

	return 0;
err:
	io_finish_async(ctx);
	return ret;
}

static void io_sq_offload_start(struct io_ring_ctx *ctx)
{
	struct io_sq_data *sqd = ctx->sq_data;

	if ((ctx->flags & IORING_SETUP_SQPOLL) && sqd->thread)
		wake_up_process(sqd->thread);
}

static inline void __io_unaccount_mem(struct user_struct *user,
				      unsigned long nr_pages)
{
	atomic_long_sub(nr_pages, &user->locked_vm);
}

static inline int __io_account_mem(struct user_struct *user,
				   unsigned long nr_pages)
{
	unsigned long page_limit, cur_pages, new_pages;

	/* Don't allow more pages than we can safely lock */
	page_limit = rlimit(RLIMIT_MEMLOCK) >> PAGE_SHIFT;

	do {
		cur_pages = atomic_long_read(&user->locked_vm);
		new_pages = cur_pages + nr_pages;
		if (new_pages > page_limit)
			return -ENOMEM;
	} while (atomic_long_cmpxchg(&user->locked_vm, cur_pages,
					new_pages) != cur_pages);

	return 0;
}

static void io_unaccount_mem(struct io_ring_ctx *ctx, unsigned long nr_pages,
			     enum io_mem_account acct)
{
	if (ctx->limit_mem)
		__io_unaccount_mem(ctx->user, nr_pages);

	if (ctx->mm_account) {
		if (acct == ACCT_LOCKED) {
			mmap_write_lock(ctx->mm_account);
			ctx->mm_account->locked_vm -= nr_pages;
			mmap_write_unlock(ctx->mm_account);
		}else if (acct == ACCT_PINNED) {
			atomic64_sub(nr_pages, &ctx->mm_account->pinned_vm);
		}
	}
}

static int io_account_mem(struct io_ring_ctx *ctx, unsigned long nr_pages,
			  enum io_mem_account acct)
{
	int ret;

	if (ctx->limit_mem) {
		ret = __io_account_mem(ctx->user, nr_pages);
		if (ret)
			return ret;
	}

	if (ctx->mm_account) {
		if (acct == ACCT_LOCKED) {
			mmap_write_lock(ctx->mm_account);
			ctx->mm_account->locked_vm += nr_pages;
			mmap_write_unlock(ctx->mm_account);
		} else if (acct == ACCT_PINNED) {
			atomic64_add(nr_pages, &ctx->mm_account->pinned_vm);
		}
	}

	return 0;
}

static void io_mem_free(void *ptr)
{
	struct page *page;

	if (!ptr)
		return;

	page = virt_to_head_page(ptr);
	if (put_page_testzero(page))
		free_compound_page(page);
}

static void *io_mem_alloc(size_t size)
{
	gfp_t gfp_flags = GFP_KERNEL | __GFP_ZERO | __GFP_NOWARN | __GFP_COMP |
				__GFP_NORETRY;

	return (void *) __get_free_pages(gfp_flags, get_order(size));
}

static unsigned long rings_size(unsigned sq_entries, unsigned cq_entries,
				size_t *sq_offset)
{
	struct io_rings *rings;
	size_t off, sq_array_size;

	off = struct_size(rings, cqes, cq_entries);
	if (off == SIZE_MAX)
		return SIZE_MAX;

#ifdef CONFIG_SMP
	off = ALIGN(off, SMP_CACHE_BYTES);
	if (off == 0)
		return SIZE_MAX;
#endif

	if (sq_offset)
		*sq_offset = off;

	sq_array_size = array_size(sizeof(u32), sq_entries);
	if (sq_array_size == SIZE_MAX)
		return SIZE_MAX;

	if (check_add_overflow(off, sq_array_size, &off))
		return SIZE_MAX;

	return off;
}

static unsigned long ring_pages(unsigned sq_entries, unsigned cq_entries)
{
	size_t pages;

	pages = (size_t)1 << get_order(
		rings_size(sq_entries, cq_entries, NULL));
	pages += (size_t)1 << get_order(
		array_size(sizeof(struct io_uring_sqe), sq_entries));

	return pages;
}

static int io_sqe_buffer_unregister(struct io_ring_ctx *ctx)
{
	int i, j;

	if (!ctx->user_bufs)
		return -ENXIO;

	for (i = 0; i < ctx->nr_user_bufs; i++) {
		struct io_mapped_ubuf *imu = &ctx->user_bufs[i];

		for (j = 0; j < imu->nr_bvecs; j++)
			unpin_user_page(imu->bvec[j].bv_page);

		if (imu->acct_pages)
			io_unaccount_mem(ctx, imu->acct_pages, ACCT_PINNED);
		kvfree(imu->bvec);
		imu->nr_bvecs = 0;
	}

	kfree(ctx->user_bufs);
	ctx->user_bufs = NULL;
	ctx->nr_user_bufs = 0;
	return 0;
}

static int io_copy_iov(struct io_ring_ctx *ctx, struct iovec *dst,
		       void __user *arg, unsigned index)
{
	struct iovec __user *src;

#ifdef CONFIG_COMPAT
	if (ctx->compat) {
		struct compat_iovec __user *ciovs;
		struct compat_iovec ciov;

		ciovs = (struct compat_iovec __user *) arg;
		if (copy_from_user(&ciov, &ciovs[index], sizeof(ciov)))
			return -EFAULT;

		dst->iov_base = u64_to_user_ptr((u64)ciov.iov_base);
		dst->iov_len = ciov.iov_len;
		return 0;
	}
#endif
	src = (struct iovec __user *) arg;
	if (copy_from_user(dst, &src[index], sizeof(*dst)))
		return -EFAULT;
	return 0;
}

/*
 * Not super efficient, but this is just a registration time. And we do cache
 * the last compound head, so generally we'll only do a full search if we don't
 * match that one.
 *
 * We check if the given compound head page has already been accounted, to
 * avoid double accounting it. This allows us to account the full size of the
 * page, not just the constituent pages of a huge page.
 */
static bool headpage_already_acct(struct io_ring_ctx *ctx, struct page **pages,
				  int nr_pages, struct page *hpage)
{
	int i, j;

	/* check current page array */
	for (i = 0; i < nr_pages; i++) {
		if (!PageCompound(pages[i]))
			continue;
		if (compound_head(pages[i]) == hpage)
			return true;
	}

	/* check previously registered pages */
	for (i = 0; i < ctx->nr_user_bufs; i++) {
		struct io_mapped_ubuf *imu = &ctx->user_bufs[i];

		for (j = 0; j < imu->nr_bvecs; j++) {
			if (!PageCompound(imu->bvec[j].bv_page))
				continue;
			if (compound_head(imu->bvec[j].bv_page) == hpage)
				return true;
		}
	}

	return false;
}

static int io_buffer_account_pin(struct io_ring_ctx *ctx, struct page **pages,
				 int nr_pages, struct io_mapped_ubuf *imu,
				 struct page **last_hpage)
{
	int i, ret;

	for (i = 0; i < nr_pages; i++) {
		if (!PageCompound(pages[i])) {
			imu->acct_pages++;
		} else {
			struct page *hpage;

			hpage = compound_head(pages[i]);
			if (hpage == *last_hpage)
				continue;
			*last_hpage = hpage;
			if (headpage_already_acct(ctx, pages, i, hpage))
				continue;
			imu->acct_pages += page_size(hpage) >> PAGE_SHIFT;
		}
	}

	if (!imu->acct_pages)
		return 0;

	ret = io_account_mem(ctx, imu->acct_pages, ACCT_PINNED);
	if (ret)
		imu->acct_pages = 0;
	return ret;
}

static int io_sqe_buffer_register(struct io_ring_ctx *ctx, void __user *arg,
				  unsigned nr_args)
{
	struct vm_area_struct **vmas = NULL;
	struct page **pages = NULL;
	struct page *last_hpage = NULL;
	int i, j, got_pages = 0;
	int ret = -EINVAL;

	if (ctx->user_bufs)
		return -EBUSY;
	if (!nr_args || nr_args > UIO_MAXIOV)
		return -EINVAL;

	ctx->user_bufs = kcalloc(nr_args, sizeof(struct io_mapped_ubuf),
					GFP_KERNEL);
	if (!ctx->user_bufs)
		return -ENOMEM;

	for (i = 0; i < nr_args; i++) {
		struct io_mapped_ubuf *imu = &ctx->user_bufs[i];
		unsigned long off, start, end, ubuf;
		int pret, nr_pages;
		struct iovec iov;
		size_t size;

		ret = io_copy_iov(ctx, &iov, arg, i);
		if (ret)
			goto err;

		/*
		 * Don't impose further limits on the size and buffer
		 * constraints here, we'll -EINVAL later when IO is
		 * submitted if they are wrong.
		 */
		ret = -EFAULT;
		if (!iov.iov_base || !iov.iov_len)
			goto err;

		/* arbitrary limit, but we need something */
		if (iov.iov_len > SZ_1G)
			goto err;

		ubuf = (unsigned long) iov.iov_base;
		end = (ubuf + iov.iov_len + PAGE_SIZE - 1) >> PAGE_SHIFT;
		start = ubuf >> PAGE_SHIFT;
		nr_pages = end - start;

		ret = 0;
		if (!pages || nr_pages > got_pages) {
			kvfree(vmas);
			kvfree(pages);
			pages = kvmalloc_array(nr_pages, sizeof(struct page *),
						GFP_KERNEL);
			vmas = kvmalloc_array(nr_pages,
					sizeof(struct vm_area_struct *),
					GFP_KERNEL);
			if (!pages || !vmas) {
				ret = -ENOMEM;
				goto err;
			}
			got_pages = nr_pages;
		}

		imu->bvec = kvmalloc_array(nr_pages, sizeof(struct bio_vec),
						GFP_KERNEL);
		ret = -ENOMEM;
		if (!imu->bvec)
			goto err;

		ret = 0;
		mmap_read_lock(current->mm);
		pret = pin_user_pages(ubuf, nr_pages,
				      FOLL_WRITE | FOLL_LONGTERM,
				      pages, vmas);
		if (pret == nr_pages) {
			/* don't support file backed memory */
			for (j = 0; j < nr_pages; j++) {
				struct vm_area_struct *vma = vmas[j];

				if (vma->vm_file &&
				    !is_file_hugepages(vma->vm_file)) {
					ret = -EOPNOTSUPP;
					break;
				}
			}
		} else {
			ret = pret < 0 ? pret : -EFAULT;
		}
		mmap_read_unlock(current->mm);
		if (ret) {
			/*
			 * if we did partial map, or found file backed vmas,
			 * release any pages we did get
			 */
			if (pret > 0)
				unpin_user_pages(pages, pret);
			kvfree(imu->bvec);
			goto err;
		}

		ret = io_buffer_account_pin(ctx, pages, pret, imu, &last_hpage);
		if (ret) {
			unpin_user_pages(pages, pret);
			kvfree(imu->bvec);
			goto err;
		}

		off = ubuf & ~PAGE_MASK;
		size = iov.iov_len;
		for (j = 0; j < nr_pages; j++) {
			size_t vec_len;

			vec_len = min_t(size_t, size, PAGE_SIZE - off);
			imu->bvec[j].bv_page = pages[j];
			imu->bvec[j].bv_len = vec_len;
			imu->bvec[j].bv_offset = off;
			off = 0;
			size -= vec_len;
		}
		/* store original address for later verification */
		imu->ubuf = ubuf;
		imu->len = iov.iov_len;
		imu->nr_bvecs = nr_pages;

		ctx->nr_user_bufs++;
	}
	kvfree(pages);
	kvfree(vmas);
	return 0;
err:
	kvfree(pages);
	kvfree(vmas);
	io_sqe_buffer_unregister(ctx);
	return ret;
}

static int io_eventfd_register(struct io_ring_ctx *ctx, void __user *arg)
{
	__s32 __user *fds = arg;
	int fd;

	if (ctx->cq_ev_fd)
		return -EBUSY;

	if (copy_from_user(&fd, fds, sizeof(*fds)))
		return -EFAULT;

	ctx->cq_ev_fd = eventfd_ctx_fdget(fd);
	if (IS_ERR(ctx->cq_ev_fd)) {
		int ret = PTR_ERR(ctx->cq_ev_fd);
		ctx->cq_ev_fd = NULL;
		return ret;
	}

	return 0;
}

static int io_eventfd_unregister(struct io_ring_ctx *ctx)
{
	if (ctx->cq_ev_fd) {
		eventfd_ctx_put(ctx->cq_ev_fd);
		ctx->cq_ev_fd = NULL;
		return 0;
	}

	return -ENXIO;
}

static int __io_destroy_buffers(int id, void *p, void *data)
{
	struct io_ring_ctx *ctx = data;
	struct io_buffer *buf = p;

	__io_remove_buffers(ctx, buf, id, -1U);
	return 0;
}

static void io_destroy_buffers(struct io_ring_ctx *ctx)
{
	idr_for_each(&ctx->io_buffer_idr, __io_destroy_buffers, ctx);
	idr_destroy(&ctx->io_buffer_idr);
}

static void io_ring_ctx_free(struct io_ring_ctx *ctx)
{
	io_finish_async(ctx);
	io_sqe_buffer_unregister(ctx);

	if (ctx->sqo_task) {
		put_task_struct(ctx->sqo_task);
		ctx->sqo_task = NULL;
		mmdrop(ctx->mm_account);
		ctx->mm_account = NULL;
	}

#ifdef CONFIG_BLK_CGROUP
	if (ctx->sqo_blkcg_css)
		css_put(ctx->sqo_blkcg_css);
#endif

	io_sqe_files_unregister(ctx);
	io_eventfd_unregister(ctx);
	io_destroy_buffers(ctx);
	idr_destroy(&ctx->personality_idr);

#if defined(CONFIG_UNIX)
	if (ctx->ring_sock) {
		ctx->ring_sock->file = NULL; /* so that iput() is called */
		sock_release(ctx->ring_sock);
	}
#endif

	io_mem_free(ctx->rings);
	io_mem_free(ctx->sq_sqes);

	percpu_ref_exit(&ctx->refs);
	free_uid(ctx->user);
	put_cred(ctx->creds);
	kfree(ctx->cancel_hash);
	kmem_cache_free(req_cachep, ctx->fallback_req);
	kfree(ctx);
}

static __poll_t io_uring_poll(struct file *file, poll_table *wait)
{
	struct io_ring_ctx *ctx = file->private_data;
	__poll_t mask = 0;

	poll_wait(file, &ctx->cq_wait, wait);
	/*
	 * synchronizes with barrier from wq_has_sleeper call in
	 * io_commit_cqring
	 */
	smp_rmb();
	if (!io_sqring_full(ctx))
		mask |= EPOLLOUT | EPOLLWRNORM;
	io_cqring_overflow_flush(ctx, false, NULL, NULL);
	if (io_cqring_events(ctx))
		mask |= EPOLLIN | EPOLLRDNORM;

	return mask;
}

static int io_uring_fasync(int fd, struct file *file, int on)
{
	struct io_ring_ctx *ctx = file->private_data;

	return fasync_helper(fd, file, on, &ctx->cq_fasync);
}

static int io_remove_personalities(int id, void *p, void *data)
{
	struct io_ring_ctx *ctx = data;
	struct io_identity *iod;

	iod = idr_remove(&ctx->personality_idr, id);
	if (iod) {
		put_cred(iod->creds);
		if (refcount_dec_and_test(&iod->count))
			kfree(iod);
	}
	return 0;
}

static void io_ring_exit_work(struct work_struct *work)
{
	struct io_ring_ctx *ctx = container_of(work, struct io_ring_ctx,
					       exit_work);

	/*
	 * If we're doing polled IO and end up having requests being
	 * submitted async (out-of-line), then completions can come in while
	 * we're waiting for refs to drop. We need to reap these manually,
	 * as nobody else will be looking for them.
	 */
	do {
		__io_uring_cancel_task_requests(ctx, NULL);
	} while (!wait_for_completion_timeout(&ctx->ref_comp, HZ/20));
	io_ring_ctx_free(ctx);
}

static bool io_cancel_ctx_cb(struct io_wq_work *work, void *data)
{
	struct io_kiocb *req = container_of(work, struct io_kiocb, work);

	return req->ctx == data;
}

static void io_ring_ctx_wait_and_kill(struct io_ring_ctx *ctx)
{
	mutex_lock(&ctx->uring_lock);
	percpu_ref_kill(&ctx->refs);

	if (WARN_ON_ONCE((ctx->flags & IORING_SETUP_SQPOLL) && !ctx->sqo_dead))
		ctx->sqo_dead = 1;

	/* if force is set, the ring is going away. always drop after that */
	ctx->cq_overflow_flushed = 1;
	if (ctx->rings)
		__io_cqring_overflow_flush(ctx, true, NULL, NULL);
	mutex_unlock(&ctx->uring_lock);

	io_kill_timeouts(ctx, NULL, NULL);
	io_poll_remove_all(ctx, NULL, NULL);

	if (ctx->io_wq)
		io_wq_cancel_cb(ctx->io_wq, io_cancel_ctx_cb, ctx, true);

	/* if we failed setting up the ctx, we might not have any rings */
	io_iopoll_try_reap_events(ctx);
	idr_for_each(&ctx->personality_idr, io_remove_personalities, ctx);

	/*
	 * Do this upfront, so we won't have a grace period where the ring
	 * is closed but resources aren't reaped yet. This can cause
	 * spurious failure in setting up a new ring.
	 */
	io_unaccount_mem(ctx, ring_pages(ctx->sq_entries, ctx->cq_entries),
			 ACCT_LOCKED);

	INIT_WORK(&ctx->exit_work, io_ring_exit_work);
	/*
	 * Use system_unbound_wq to avoid spawning tons of event kworkers
	 * if we're exiting a ton of rings at the same time. It just adds
	 * noise and overhead, there's no discernable change in runtime
	 * over using system_wq.
	 */
	queue_work(system_unbound_wq, &ctx->exit_work);
}

static int io_uring_release(struct inode *inode, struct file *file)
{
	struct io_ring_ctx *ctx = file->private_data;

	file->private_data = NULL;
	io_ring_ctx_wait_and_kill(ctx);
	return 0;
}

struct io_task_cancel {
	struct task_struct *task;
	struct files_struct *files;
};

static bool io_cancel_task_cb(struct io_wq_work *work, void *data)
{
	struct io_kiocb *req = container_of(work, struct io_kiocb, work);
	struct io_task_cancel *cancel = data;
	bool ret;

	if (cancel->files && (req->flags & REQ_F_LINK_TIMEOUT)) {
		unsigned long flags;
		struct io_ring_ctx *ctx = req->ctx;

		/* protect against races with linked timeouts */
		spin_lock_irqsave(&ctx->completion_lock, flags);
		ret = io_match_task(req, cancel->task, cancel->files);
		spin_unlock_irqrestore(&ctx->completion_lock, flags);
	} else {
		ret = io_match_task(req, cancel->task, cancel->files);
	}
	return ret;
}

static void io_cancel_defer_files(struct io_ring_ctx *ctx,
				  struct task_struct *task,
				  struct files_struct *files)
{
	struct io_defer_entry *de = NULL;
	LIST_HEAD(list);

	spin_lock_irq(&ctx->completion_lock);
	list_for_each_entry_reverse(de, &ctx->defer_list, list) {
		if (io_match_task(de->req, task, files)) {
			list_cut_position(&list, &ctx->defer_list, &de->list);
			break;
		}
	}
	spin_unlock_irq(&ctx->completion_lock);

	while (!list_empty(&list)) {
		de = list_first_entry(&list, struct io_defer_entry, list);
		list_del_init(&de->list);
		req_set_fail_links(de->req);
		io_put_req(de->req);
		io_req_complete(de->req, -ECANCELED);
		kfree(de);
	}
}

static void io_uring_cancel_files(struct io_ring_ctx *ctx,
				  struct task_struct *task,
				  struct files_struct *files)
{
	while (!list_empty_careful(&ctx->inflight_list)) {
		struct io_task_cancel cancel = { .task = task, .files = files };
		struct io_kiocb *req;
		DEFINE_WAIT(wait);
		bool found = false;

		spin_lock_irq(&ctx->inflight_lock);
		list_for_each_entry(req, &ctx->inflight_list, inflight_entry) {
			if (req->task != task ||
			    req->work.identity->files != files)
				continue;
			found = true;
			break;
		}
		if (found)
			prepare_to_wait(&task->io_uring->wait, &wait,
					TASK_UNINTERRUPTIBLE);
		spin_unlock_irq(&ctx->inflight_lock);

		/* We need to keep going until we don't find a matching req */
		if (!found)
			break;

		io_wq_cancel_cb(ctx->io_wq, io_cancel_task_cb, &cancel, true);
		io_poll_remove_all(ctx, task, files);
		io_kill_timeouts(ctx, task, files);
		/* cancellations _may_ trigger task work */
		io_run_task_work();
		schedule();
		finish_wait(&task->io_uring->wait, &wait);
	}
}

static void __io_uring_cancel_task_requests(struct io_ring_ctx *ctx,
					    struct task_struct *task)
{
	while (1) {
		struct io_task_cancel cancel = { .task = task, .files = NULL, };
		enum io_wq_cancel cret;
		bool ret = false;

		if (ctx->io_wq) {
			cret = io_wq_cancel_cb(ctx->io_wq, io_cancel_task_cb,
					       &cancel, true);
			ret |= (cret != IO_WQ_CANCEL_NOTFOUND);
		}

		/* SQPOLL thread does its own polling */
		if (!(ctx->flags & IORING_SETUP_SQPOLL)) {
			while (!list_empty_careful(&ctx->iopoll_list)) {
				io_iopoll_try_reap_events(ctx);
				ret = true;
			}
		}

		ret |= io_poll_remove_all(ctx, task, NULL);
		ret |= io_kill_timeouts(ctx, task, NULL);
		ret |= io_run_task_work();
		if (!ret)
			break;
		cond_resched();
	}
}

static void io_disable_sqo_submit(struct io_ring_ctx *ctx)
{
	WARN_ON_ONCE(ctx->sqo_task != current);

	mutex_lock(&ctx->uring_lock);
	ctx->sqo_dead = 1;
	mutex_unlock(&ctx->uring_lock);

	/* make sure callers enter the ring to get error */
	if (ctx->rings)
		io_ring_set_wakeup_flag(ctx);
}

/*
 * We need to iteratively cancel requests, in case a request has dependent
 * hard links. These persist even for failure of cancelations, hence keep
 * looping until none are found.
 */
static void io_uring_cancel_task_requests(struct io_ring_ctx *ctx,
					  struct files_struct *files)
{
	struct task_struct *task = current;

	if ((ctx->flags & IORING_SETUP_SQPOLL) && ctx->sq_data) {
		/* for SQPOLL only sqo_task has task notes */
		io_disable_sqo_submit(ctx);
		task = ctx->sq_data->thread;
		atomic_inc(&task->io_uring->in_idle);
		io_sq_thread_park(ctx->sq_data);
	}

	io_cancel_defer_files(ctx, task, files);
	io_cqring_overflow_flush(ctx, true, task, files);

	if (!files)
		__io_uring_cancel_task_requests(ctx, task);
	else
		io_uring_cancel_files(ctx, task, files);

	if ((ctx->flags & IORING_SETUP_SQPOLL) && ctx->sq_data) {
		atomic_dec(&task->io_uring->in_idle);
		/*
		 * If the files that are going away are the ones in the thread
		 * identity, clear them out.
		 */
		if (task->io_uring->identity->files == files)
			task->io_uring->identity->files = NULL;
		io_sq_thread_unpark(ctx->sq_data);
	}
}

/*
 * Note that this task has used io_uring. We use it for cancelation purposes.
 */
static int io_uring_add_task_file(struct io_ring_ctx *ctx, struct file *file)
{
	struct io_uring_task *tctx = current->io_uring;
	int ret;

	if (unlikely(!tctx)) {
		ret = io_uring_alloc_task_context(current);
		if (unlikely(ret))
			return ret;
		tctx = current->io_uring;
	}
	if (tctx->last != file) {
		void *old = xa_load(&tctx->xa, (unsigned long)file);

		if (!old) {
			get_file(file);
			ret = xa_err(xa_store(&tctx->xa, (unsigned long)file,
						file, GFP_KERNEL));
			if (ret) {
				fput(file);
				return ret;
			}
		}
		tctx->last = file;
	}

	/*
	 * This is race safe in that the task itself is doing this, hence it
	 * cannot be going through the exit/cancel paths at the same time.
	 * This cannot be modified while exit/cancel is running.
	 */
	if (!tctx->sqpoll && (ctx->flags & IORING_SETUP_SQPOLL))
		tctx->sqpoll = true;

	return 0;
}

/*
 * Remove this io_uring_file -> task mapping.
 */
static void io_uring_del_task_file(struct file *file)
{
	struct io_uring_task *tctx = current->io_uring;

	if (tctx->last == file)
		tctx->last = NULL;
	file = xa_erase(&tctx->xa, (unsigned long)file);
	if (file)
		fput(file);
}

static void io_uring_remove_task_files(struct io_uring_task *tctx)
{
	struct file *file;
	unsigned long index;

	xa_for_each(&tctx->xa, index, file)
		io_uring_del_task_file(file);
}

void __io_uring_files_cancel(struct files_struct *files)
{
	struct io_uring_task *tctx = current->io_uring;
	struct file *file;
	unsigned long index;

	/* make sure overflow events are dropped */
	atomic_inc(&tctx->in_idle);
	xa_for_each(&tctx->xa, index, file)
		io_uring_cancel_task_requests(file->private_data, files);
	atomic_dec(&tctx->in_idle);

	if (files)
		io_uring_remove_task_files(tctx);
}

static s64 tctx_inflight(struct io_uring_task *tctx)
{
	unsigned long index;
	struct file *file;
	s64 inflight;

	inflight = percpu_counter_sum(&tctx->inflight);
	if (!tctx->sqpoll)
		return inflight;

	/*
	 * If we have SQPOLL rings, then we need to iterate and find them, and
	 * add the pending count for those.
	 */
	xa_for_each(&tctx->xa, index, file) {
		struct io_ring_ctx *ctx = file->private_data;

		if (ctx->flags & IORING_SETUP_SQPOLL) {
			struct io_uring_task *__tctx = ctx->sqo_task->io_uring;

			inflight += percpu_counter_sum(&__tctx->inflight);
		}
	}

	return inflight;
}

/*
 * Find any io_uring fd that this task has registered or done IO on, and cancel
 * requests.
 */
void __io_uring_task_cancel(void)
{
	struct io_uring_task *tctx = current->io_uring;
	DEFINE_WAIT(wait);
	s64 inflight;

	/* make sure overflow events are dropped */
	atomic_inc(&tctx->in_idle);

	do {
		/* read completions before cancelations */
		inflight = tctx_inflight(tctx);
		if (!inflight)
			break;
		__io_uring_files_cancel(NULL);

		prepare_to_wait(&tctx->wait, &wait, TASK_UNINTERRUPTIBLE);

		/*
		 * If we've seen completions, retry. This avoids a race where
		 * a completion comes in before we did prepare_to_wait().
		 */
		if (inflight != tctx_inflight(tctx))
			continue;
		schedule();
		finish_wait(&tctx->wait, &wait);
	} while (1);

	finish_wait(&tctx->wait, &wait);
	atomic_dec(&tctx->in_idle);

	io_uring_remove_task_files(tctx);
}

static int io_uring_flush(struct file *file, void *data)
{
	struct io_uring_task *tctx = current->io_uring;
	struct io_ring_ctx *ctx = file->private_data;

	if (!tctx)
		return 0;

	/* we should have cancelled and erased it before PF_EXITING */
	WARN_ON_ONCE((current->flags & PF_EXITING) &&
		     xa_load(&tctx->xa, (unsigned long)file));

	/*
	 * fput() is pending, will be 2 if the only other ref is our potential
	 * task file note. If the task is exiting, drop regardless of count.
	 */
	if (atomic_long_read(&file->f_count) != 2)
		return 0;

	if (ctx->flags & IORING_SETUP_SQPOLL) {
		/* there is only one file note, which is owned by sqo_task */
		WARN_ON_ONCE((ctx->sqo_task == current) ==
			     !xa_load(&tctx->xa, (unsigned long)file));

		io_disable_sqo_submit(ctx);
	}

	if (!(ctx->flags & IORING_SETUP_SQPOLL) || ctx->sqo_task == current)
		io_uring_del_task_file(file);
	return 0;
}

static void *io_uring_validate_mmap_request(struct file *file,
					    loff_t pgoff, size_t sz)
{
	struct io_ring_ctx *ctx = file->private_data;
	loff_t offset = pgoff << PAGE_SHIFT;
	struct page *page;
	void *ptr;

	switch (offset) {
	case IORING_OFF_SQ_RING:
	case IORING_OFF_CQ_RING:
		ptr = ctx->rings;
		break;
	case IORING_OFF_SQES:
		ptr = ctx->sq_sqes;
		break;
	default:
		return ERR_PTR(-EINVAL);
	}

	page = virt_to_head_page(ptr);
	if (sz > page_size(page))
		return ERR_PTR(-EINVAL);

	return ptr;
}

#ifdef CONFIG_MMU

static int io_uring_mmap(struct file *file, struct vm_area_struct *vma)
{
	size_t sz = vma->vm_end - vma->vm_start;
	unsigned long pfn;
	void *ptr;

	ptr = io_uring_validate_mmap_request(file, vma->vm_pgoff, sz);
	if (IS_ERR(ptr))
		return PTR_ERR(ptr);

	pfn = virt_to_phys(ptr) >> PAGE_SHIFT;
	return remap_pfn_range(vma, vma->vm_start, pfn, sz, vma->vm_page_prot);
}

#else /* !CONFIG_MMU */

static int io_uring_mmap(struct file *file, struct vm_area_struct *vma)
{
	return vma->vm_flags & (VM_SHARED | VM_MAYSHARE) ? 0 : -EINVAL;
}

static unsigned int io_uring_nommu_mmap_capabilities(struct file *file)
{
	return NOMMU_MAP_DIRECT | NOMMU_MAP_READ | NOMMU_MAP_WRITE;
}

static unsigned long io_uring_nommu_get_unmapped_area(struct file *file,
	unsigned long addr, unsigned long len,
	unsigned long pgoff, unsigned long flags)
{
	void *ptr;

	ptr = io_uring_validate_mmap_request(file, pgoff, len);
	if (IS_ERR(ptr))
		return PTR_ERR(ptr);

	return (unsigned long) ptr;
}

#endif /* !CONFIG_MMU */

static int io_sqpoll_wait_sq(struct io_ring_ctx *ctx)
{
	int ret = 0;
	DEFINE_WAIT(wait);

	do {
		if (!io_sqring_full(ctx))
			break;

		prepare_to_wait(&ctx->sqo_sq_wait, &wait, TASK_INTERRUPTIBLE);

		if (unlikely(ctx->sqo_dead)) {
			ret = -EOWNERDEAD;
			goto out;
		}

		if (!io_sqring_full(ctx))
			break;

		schedule();
	} while (!signal_pending(current));

	finish_wait(&ctx->sqo_sq_wait, &wait);
out:
	return ret;
}

static int io_get_ext_arg(unsigned flags, const void __user *argp, size_t *argsz,
			  struct __kernel_timespec __user **ts,
			  const sigset_t __user **sig)
{
	struct io_uring_getevents_arg arg;

	/*
	 * If EXT_ARG isn't set, then we have no timespec and the argp pointer
	 * is just a pointer to the sigset_t.
	 */
	if (!(flags & IORING_ENTER_EXT_ARG)) {
		*sig = (const sigset_t __user *) argp;
		*ts = NULL;
		return 0;
	}

	/*
	 * EXT_ARG is set - ensure we agree on the size of it and copy in our
	 * timespec and sigset_t pointers if good.
	 */
	if (*argsz != sizeof(arg))
		return -EINVAL;
	if (copy_from_user(&arg, argp, sizeof(arg)))
		return -EFAULT;
	*sig = u64_to_user_ptr(arg.sigmask);
	*argsz = arg.sigmask_sz;
	*ts = u64_to_user_ptr(arg.ts);
	return 0;
}

SYSCALL_DEFINE6(io_uring_enter, unsigned int, fd, u32, to_submit,
		u32, min_complete, u32, flags, const void __user *, argp,
		size_t, argsz)
{
	struct io_ring_ctx *ctx;
	long ret = -EBADF;
	int submitted = 0;
	struct fd f;

	io_run_task_work();

	if (flags & ~(IORING_ENTER_GETEVENTS | IORING_ENTER_SQ_WAKEUP |
			IORING_ENTER_SQ_WAIT | IORING_ENTER_EXT_ARG))
		return -EINVAL;

	f = fdget(fd);
	if (!f.file)
		return -EBADF;

	ret = -EOPNOTSUPP;
	if (f.file->f_op != &io_uring_fops)
		goto out_fput;

	ret = -ENXIO;
	ctx = f.file->private_data;
	if (!percpu_ref_tryget(&ctx->refs))
		goto out_fput;

	ret = -EBADFD;
	if (ctx->flags & IORING_SETUP_R_DISABLED)
		goto out;

	/*
	 * For SQ polling, the thread will do all submissions and completions.
	 * Just return the requested submit count, and wake the thread if
	 * we were asked to.
	 */
	ret = 0;
	if (ctx->flags & IORING_SETUP_SQPOLL) {
		io_cqring_overflow_flush(ctx, false, NULL, NULL);

		ret = -EOWNERDEAD;
		if (unlikely(ctx->sqo_dead))
			goto out;
		if (flags & IORING_ENTER_SQ_WAKEUP)
			wake_up(&ctx->sq_data->wait);
		if (flags & IORING_ENTER_SQ_WAIT) {
			ret = io_sqpoll_wait_sq(ctx);
			if (ret)
				goto out;
		}
		submitted = to_submit;
	} else if (to_submit) {
		ret = io_uring_add_task_file(ctx, f.file);
		if (unlikely(ret))
			goto out;
		mutex_lock(&ctx->uring_lock);
		submitted = io_submit_sqes(ctx, to_submit);
		mutex_unlock(&ctx->uring_lock);

		if (submitted != to_submit)
			goto out;
	}
	if (flags & IORING_ENTER_GETEVENTS) {
		const sigset_t __user *sig;
		struct __kernel_timespec __user *ts;

		ret = io_get_ext_arg(flags, argp, &argsz, &ts, &sig);
		if (unlikely(ret))
			goto out;

		min_complete = min(min_complete, ctx->cq_entries);

		/*
		 * When SETUP_IOPOLL and SETUP_SQPOLL are both enabled, user
		 * space applications don't need to do io completion events
		 * polling again, they can rely on io_sq_thread to do polling
		 * work, which can reduce cpu usage and uring_lock contention.
		 */
		if (ctx->flags & IORING_SETUP_IOPOLL &&
		    !(ctx->flags & IORING_SETUP_SQPOLL)) {
			ret = io_iopoll_check(ctx, min_complete);
		} else {
			ret = io_cqring_wait(ctx, min_complete, sig, argsz, ts);
		}
	}

out:
	percpu_ref_put(&ctx->refs);
out_fput:
	fdput(f);
	return submitted ? submitted : ret;
}

#ifdef CONFIG_PROC_FS
static int io_uring_show_cred(int id, void *p, void *data)
{
	struct io_identity *iod = p;
	const struct cred *cred = iod->creds;
	struct seq_file *m = data;
	struct user_namespace *uns = seq_user_ns(m);
	struct group_info *gi;
	kernel_cap_t cap;
	unsigned __capi;
	int g;

	seq_printf(m, "%5d\n", id);
	seq_put_decimal_ull(m, "\tUid:\t", from_kuid_munged(uns, cred->uid));
	seq_put_decimal_ull(m, "\t\t", from_kuid_munged(uns, cred->euid));
	seq_put_decimal_ull(m, "\t\t", from_kuid_munged(uns, cred->suid));
	seq_put_decimal_ull(m, "\t\t", from_kuid_munged(uns, cred->fsuid));
	seq_put_decimal_ull(m, "\n\tGid:\t", from_kgid_munged(uns, cred->gid));
	seq_put_decimal_ull(m, "\t\t", from_kgid_munged(uns, cred->egid));
	seq_put_decimal_ull(m, "\t\t", from_kgid_munged(uns, cred->sgid));
	seq_put_decimal_ull(m, "\t\t", from_kgid_munged(uns, cred->fsgid));
	seq_puts(m, "\n\tGroups:\t");
	gi = cred->group_info;
	for (g = 0; g < gi->ngroups; g++) {
		seq_put_decimal_ull(m, g ? " " : "",
					from_kgid_munged(uns, gi->gid[g]));
	}
	seq_puts(m, "\n\tCapEff:\t");
	cap = cred->cap_effective;
	CAP_FOR_EACH_U32(__capi)
		seq_put_hex_ll(m, NULL, cap.cap[CAP_LAST_U32 - __capi], 8);
	seq_putc(m, '\n');
	return 0;
}

static void __io_uring_show_fdinfo(struct io_ring_ctx *ctx, struct seq_file *m)
{
	struct io_sq_data *sq = NULL;
	bool has_lock;
	int i;

	/*
	 * Avoid ABBA deadlock between the seq lock and the io_uring mutex,
	 * since fdinfo case grabs it in the opposite direction of normal use
	 * cases. If we fail to get the lock, we just don't iterate any
	 * structures that could be going away outside the io_uring mutex.
	 */
	has_lock = mutex_trylock(&ctx->uring_lock);

	if (has_lock && (ctx->flags & IORING_SETUP_SQPOLL))
		sq = ctx->sq_data;

	seq_printf(m, "SqThread:\t%d\n", sq ? task_pid_nr(sq->thread) : -1);
	seq_printf(m, "SqThreadCpu:\t%d\n", sq ? task_cpu(sq->thread) : -1);
	seq_printf(m, "UserFiles:\t%u\n", ctx->nr_user_files);
	for (i = 0; has_lock && i < ctx->nr_user_files; i++) {
		struct fixed_file_table *table;
		struct file *f;

		table = &ctx->file_data->table[i >> IORING_FILE_TABLE_SHIFT];
		f = table->files[i & IORING_FILE_TABLE_MASK];
		if (f)
			seq_printf(m, "%5u: %s\n", i, file_dentry(f)->d_iname);
		else
			seq_printf(m, "%5u: <none>\n", i);
	}
	seq_printf(m, "UserBufs:\t%u\n", ctx->nr_user_bufs);
	for (i = 0; has_lock && i < ctx->nr_user_bufs; i++) {
		struct io_mapped_ubuf *buf = &ctx->user_bufs[i];

		seq_printf(m, "%5u: 0x%llx/%u\n", i, buf->ubuf,
						(unsigned int) buf->len);
	}
	if (has_lock && !idr_is_empty(&ctx->personality_idr)) {
		seq_printf(m, "Personalities:\n");
		idr_for_each(&ctx->personality_idr, io_uring_show_cred, m);
	}
	seq_printf(m, "PollList:\n");
	spin_lock_irq(&ctx->completion_lock);
	for (i = 0; i < (1U << ctx->cancel_hash_bits); i++) {
		struct hlist_head *list = &ctx->cancel_hash[i];
		struct io_kiocb *req;

		hlist_for_each_entry(req, list, hash_node)
			seq_printf(m, "  op=%d, task_works=%d\n", req->opcode,
					req->task->task_works != NULL);
	}
	spin_unlock_irq(&ctx->completion_lock);
	if (has_lock)
		mutex_unlock(&ctx->uring_lock);
}

static void io_uring_show_fdinfo(struct seq_file *m, struct file *f)
{
	struct io_ring_ctx *ctx = f->private_data;

	if (percpu_ref_tryget(&ctx->refs)) {
		__io_uring_show_fdinfo(ctx, m);
		percpu_ref_put(&ctx->refs);
	}
}
#endif

static const struct file_operations io_uring_fops = {
	.release	= io_uring_release,
	.flush		= io_uring_flush,
	.mmap		= io_uring_mmap,
#ifndef CONFIG_MMU
	.get_unmapped_area = io_uring_nommu_get_unmapped_area,
	.mmap_capabilities = io_uring_nommu_mmap_capabilities,
#endif
	.poll		= io_uring_poll,
	.fasync		= io_uring_fasync,
#ifdef CONFIG_PROC_FS
	.show_fdinfo	= io_uring_show_fdinfo,
#endif
};

static int io_allocate_scq_urings(struct io_ring_ctx *ctx,
				  struct io_uring_params *p)
{
	struct io_rings *rings;
	size_t size, sq_array_offset;

	/* make sure these are sane, as we already accounted them */
	ctx->sq_entries = p->sq_entries;
	ctx->cq_entries = p->cq_entries;

	size = rings_size(p->sq_entries, p->cq_entries, &sq_array_offset);
	if (size == SIZE_MAX)
		return -EOVERFLOW;

	rings = io_mem_alloc(size);
	if (!rings)
		return -ENOMEM;

	ctx->rings = rings;
	ctx->sq_array = (u32 *)((char *)rings + sq_array_offset);
	rings->sq_ring_mask = p->sq_entries - 1;
	rings->cq_ring_mask = p->cq_entries - 1;
	rings->sq_ring_entries = p->sq_entries;
	rings->cq_ring_entries = p->cq_entries;
	ctx->sq_mask = rings->sq_ring_mask;
	ctx->cq_mask = rings->cq_ring_mask;

	size = array_size(sizeof(struct io_uring_sqe), p->sq_entries);
	if (size == SIZE_MAX) {
		io_mem_free(ctx->rings);
		ctx->rings = NULL;
		return -EOVERFLOW;
	}

	ctx->sq_sqes = io_mem_alloc(size);
	if (!ctx->sq_sqes) {
		io_mem_free(ctx->rings);
		ctx->rings = NULL;
		return -ENOMEM;
	}

	return 0;
}

static int io_uring_install_fd(struct io_ring_ctx *ctx, struct file *file)
{
	int ret, fd;

	fd = get_unused_fd_flags(O_RDWR | O_CLOEXEC);
	if (fd < 0)
		return fd;

	ret = io_uring_add_task_file(ctx, file);
	if (ret) {
		put_unused_fd(fd);
		return ret;
	}
	fd_install(fd, file);
	return fd;
}

/*
 * Allocate an anonymous fd, this is what constitutes the application
 * visible backing of an io_uring instance. The application mmaps this
 * fd to gain access to the SQ/CQ ring details. If UNIX sockets are enabled,
 * we have to tie this fd to a socket for file garbage collection purposes.
 */
static struct file *io_uring_get_file(struct io_ring_ctx *ctx)
{
	struct file *file;
#if defined(CONFIG_UNIX)
	int ret;

	ret = sock_create_kern(&init_net, PF_UNIX, SOCK_RAW, IPPROTO_IP,
				&ctx->ring_sock);
	if (ret)
		return ERR_PTR(ret);
#endif

	file = anon_inode_getfile("[io_uring]", &io_uring_fops, ctx,
					O_RDWR | O_CLOEXEC);
#if defined(CONFIG_UNIX)
	if (IS_ERR(file)) {
		sock_release(ctx->ring_sock);
		ctx->ring_sock = NULL;
	} else {
		ctx->ring_sock->file = file;
	}
#endif
	return file;
}

static int io_uring_create(unsigned entries, struct io_uring_params *p,
			   struct io_uring_params __user *params)
{
	struct user_struct *user = NULL;
	struct io_ring_ctx *ctx;
	struct file *file;
	bool limit_mem;
	int ret;

	if (!entries)
		return -EINVAL;
	if (entries > IORING_MAX_ENTRIES) {
		if (!(p->flags & IORING_SETUP_CLAMP))
			return -EINVAL;
		entries = IORING_MAX_ENTRIES;
	}

	/*
	 * Use twice as many entries for the CQ ring. It's possible for the
	 * application to drive a higher depth than the size of the SQ ring,
	 * since the sqes are only used at submission time. This allows for
	 * some flexibility in overcommitting a bit. If the application has
	 * set IORING_SETUP_CQSIZE, it will have passed in the desired number
	 * of CQ ring entries manually.
	 */
	p->sq_entries = roundup_pow_of_two(entries);
	if (p->flags & IORING_SETUP_CQSIZE) {
		/*
		 * If IORING_SETUP_CQSIZE is set, we do the same roundup
		 * to a power-of-two, if it isn't already. We do NOT impose
		 * any cq vs sq ring sizing.
		 */
		if (!p->cq_entries)
			return -EINVAL;
		if (p->cq_entries > IORING_MAX_CQ_ENTRIES) {
			if (!(p->flags & IORING_SETUP_CLAMP))
				return -EINVAL;
			p->cq_entries = IORING_MAX_CQ_ENTRIES;
		}
		p->cq_entries = roundup_pow_of_two(p->cq_entries);
		if (p->cq_entries < p->sq_entries)
			return -EINVAL;
	} else {
		p->cq_entries = 2 * p->sq_entries;
	}

	user = get_uid(current_user());
	limit_mem = !capable(CAP_IPC_LOCK);

	if (limit_mem) {
		ret = __io_account_mem(user,
				ring_pages(p->sq_entries, p->cq_entries));
		if (ret) {
			free_uid(user);
			return ret;
		}
	}

	ctx = io_ring_ctx_alloc(p);
	if (!ctx) {
		if (limit_mem)
			__io_unaccount_mem(user, ring_pages(p->sq_entries,
								p->cq_entries));
		free_uid(user);
		return -ENOMEM;
	}
	ctx->compat = in_compat_syscall();
	ctx->user = user;
	ctx->creds = get_current_cred();
#ifdef CONFIG_AUDIT
	ctx->loginuid = current->loginuid;
	ctx->sessionid = current->sessionid;
#endif
	ctx->sqo_task = get_task_struct(current);

	/*
	 * This is just grabbed for accounting purposes. When a process exits,
	 * the mm is exited and dropped before the files, hence we need to hang
	 * on to this mm purely for the purposes of being able to unaccount
	 * memory (locked/pinned vm). It's not used for anything else.
	 */
	mmgrab(current->mm);
	ctx->mm_account = current->mm;

#ifdef CONFIG_BLK_CGROUP
	/*
	 * The sq thread will belong to the original cgroup it was inited in.
	 * If the cgroup goes offline (e.g. disabling the io controller), then
	 * issued bios will be associated with the closest cgroup later in the
	 * block layer.
	 */
	rcu_read_lock();
	ctx->sqo_blkcg_css = blkcg_css();
	ret = css_tryget_online(ctx->sqo_blkcg_css);
	rcu_read_unlock();
	if (!ret) {
		/* don't init against a dying cgroup, have the user try again */
		ctx->sqo_blkcg_css = NULL;
		ret = -ENODEV;
		goto err;
	}
#endif

	/*
	 * Account memory _before_ installing the file descriptor. Once
	 * the descriptor is installed, it can get closed at any time. Also
	 * do this before hitting the general error path, as ring freeing
	 * will un-account as well.
	 */
	io_account_mem(ctx, ring_pages(p->sq_entries, p->cq_entries),
		       ACCT_LOCKED);
	ctx->limit_mem = limit_mem;

	ret = io_allocate_scq_urings(ctx, p);
	if (ret)
		goto err;

	ret = io_sq_offload_create(ctx, p);
	if (ret)
		goto err;

	if (!(p->flags & IORING_SETUP_R_DISABLED))
		io_sq_offload_start(ctx);

	memset(&p->sq_off, 0, sizeof(p->sq_off));
	p->sq_off.head = offsetof(struct io_rings, sq.head);
	p->sq_off.tail = offsetof(struct io_rings, sq.tail);
	p->sq_off.ring_mask = offsetof(struct io_rings, sq_ring_mask);
	p->sq_off.ring_entries = offsetof(struct io_rings, sq_ring_entries);
	p->sq_off.flags = offsetof(struct io_rings, sq_flags);
	p->sq_off.dropped = offsetof(struct io_rings, sq_dropped);
	p->sq_off.array = (char *)ctx->sq_array - (char *)ctx->rings;

	memset(&p->cq_off, 0, sizeof(p->cq_off));
	p->cq_off.head = offsetof(struct io_rings, cq.head);
	p->cq_off.tail = offsetof(struct io_rings, cq.tail);
	p->cq_off.ring_mask = offsetof(struct io_rings, cq_ring_mask);
	p->cq_off.ring_entries = offsetof(struct io_rings, cq_ring_entries);
	p->cq_off.overflow = offsetof(struct io_rings, cq_overflow);
	p->cq_off.cqes = offsetof(struct io_rings, cqes);
	p->cq_off.flags = offsetof(struct io_rings, cq_flags);

	p->features = IORING_FEAT_SINGLE_MMAP | IORING_FEAT_NODROP |
			IORING_FEAT_SUBMIT_STABLE | IORING_FEAT_RW_CUR_POS |
			IORING_FEAT_CUR_PERSONALITY | IORING_FEAT_FAST_POLL |
			IORING_FEAT_POLL_32BITS | IORING_FEAT_SQPOLL_NONFIXED |
			IORING_FEAT_EXT_ARG;

	if (copy_to_user(params, p, sizeof(*p))) {
		ret = -EFAULT;
		goto err;
	}

	file = io_uring_get_file(ctx);
	if (IS_ERR(file)) {
		ret = PTR_ERR(file);
		goto err;
	}

	/*
	 * Install ring fd as the very last thing, so we don't risk someone
	 * having closed it before we finish setup
	 */
	ret = io_uring_install_fd(ctx, file);
	if (ret < 0) {
		io_disable_sqo_submit(ctx);
		/* fput will clean it up */
		fput(file);
		return ret;
	}

	trace_io_uring_create(ret, ctx, p->sq_entries, p->cq_entries, p->flags);
	return ret;
err:
	io_disable_sqo_submit(ctx);
	io_ring_ctx_wait_and_kill(ctx);
	return ret;
}

/*
 * Sets up an aio uring context, and returns the fd. Applications asks for a
 * ring size, we return the actual sq/cq ring sizes (among other things) in the
 * params structure passed in.
 */
static long io_uring_setup(u32 entries, struct io_uring_params __user *params)
{
	struct io_uring_params p;
	int i;

	if (copy_from_user(&p, params, sizeof(p)))
		return -EFAULT;
	for (i = 0; i < ARRAY_SIZE(p.resv); i++) {
		if (p.resv[i])
			return -EINVAL;
	}

	if (p.flags & ~(IORING_SETUP_IOPOLL | IORING_SETUP_SQPOLL |
			IORING_SETUP_SQ_AFF | IORING_SETUP_CQSIZE |
			IORING_SETUP_CLAMP | IORING_SETUP_ATTACH_WQ |
			IORING_SETUP_R_DISABLED))
		return -EINVAL;

	return  io_uring_create(entries, &p, params);
}

SYSCALL_DEFINE2(io_uring_setup, u32, entries,
		struct io_uring_params __user *, params)
{
	return io_uring_setup(entries, params);
}

static int io_probe(struct io_ring_ctx *ctx, void __user *arg, unsigned nr_args)
{
	struct io_uring_probe *p;
	size_t size;
	int i, ret;

	size = struct_size(p, ops, nr_args);
	if (size == SIZE_MAX)
		return -EOVERFLOW;
	p = kzalloc(size, GFP_KERNEL);
	if (!p)
		return -ENOMEM;

	ret = -EFAULT;
	if (copy_from_user(p, arg, size))
		goto out;
	ret = -EINVAL;
	if (memchr_inv(p, 0, size))
		goto out;

	p->last_op = IORING_OP_LAST - 1;
	if (nr_args > IORING_OP_LAST)
		nr_args = IORING_OP_LAST;

	for (i = 0; i < nr_args; i++) {
		p->ops[i].op = i;
		if (!io_op_defs[i].not_supported)
			p->ops[i].flags = IO_URING_OP_SUPPORTED;
	}
	p->ops_len = i;

	ret = 0;
	if (copy_to_user(arg, p, size))
		ret = -EFAULT;
out:
	kfree(p);
	return ret;
}

static int io_register_personality(struct io_ring_ctx *ctx)
{
	struct io_identity *id;
	int ret;

	id = kmalloc(sizeof(*id), GFP_KERNEL);
	if (unlikely(!id))
		return -ENOMEM;

	io_init_identity(id);
	id->creds = get_current_cred();

	ret = idr_alloc_cyclic(&ctx->personality_idr, id, 1, USHRT_MAX, GFP_KERNEL);
	if (ret < 0) {
		put_cred(id->creds);
		kfree(id);
	}
	return ret;
}

static int io_unregister_personality(struct io_ring_ctx *ctx, unsigned id)
{
	struct io_identity *iod;

	iod = idr_remove(&ctx->personality_idr, id);
	if (iod) {
		put_cred(iod->creds);
		if (refcount_dec_and_test(&iod->count))
			kfree(iod);
		return 0;
	}

	return -EINVAL;
}

static int io_register_restrictions(struct io_ring_ctx *ctx, void __user *arg,
				    unsigned int nr_args)
{
	struct io_uring_restriction *res;
	size_t size;
	int i, ret;

	/* Restrictions allowed only if rings started disabled */
	if (!(ctx->flags & IORING_SETUP_R_DISABLED))
		return -EBADFD;

	/* We allow only a single restrictions registration */
	if (ctx->restrictions.registered)
		return -EBUSY;

	if (!arg || nr_args > IORING_MAX_RESTRICTIONS)
		return -EINVAL;

	size = array_size(nr_args, sizeof(*res));
	if (size == SIZE_MAX)
		return -EOVERFLOW;

	res = memdup_user(arg, size);
	if (IS_ERR(res))
		return PTR_ERR(res);

	ret = 0;

	for (i = 0; i < nr_args; i++) {
		switch (res[i].opcode) {
		case IORING_RESTRICTION_REGISTER_OP:
			if (res[i].register_op >= IORING_REGISTER_LAST) {
				ret = -EINVAL;
				goto out;
			}

			__set_bit(res[i].register_op,
				  ctx->restrictions.register_op);
			break;
		case IORING_RESTRICTION_SQE_OP:
			if (res[i].sqe_op >= IORING_OP_LAST) {
				ret = -EINVAL;
				goto out;
			}

			__set_bit(res[i].sqe_op, ctx->restrictions.sqe_op);
			break;
		case IORING_RESTRICTION_SQE_FLAGS_ALLOWED:
			ctx->restrictions.sqe_flags_allowed = res[i].sqe_flags;
			break;
		case IORING_RESTRICTION_SQE_FLAGS_REQUIRED:
			ctx->restrictions.sqe_flags_required = res[i].sqe_flags;
			break;
		default:
			ret = -EINVAL;
			goto out;
		}
	}

out:
	/* Reset all restrictions if an error happened */
	if (ret != 0)
		memset(&ctx->restrictions, 0, sizeof(ctx->restrictions));
	else
		ctx->restrictions.registered = true;

	kfree(res);
	return ret;
}

static int io_register_enable_rings(struct io_ring_ctx *ctx)
{
	if (!(ctx->flags & IORING_SETUP_R_DISABLED))
		return -EBADFD;

	if (ctx->restrictions.registered)
		ctx->restricted = 1;

	ctx->flags &= ~IORING_SETUP_R_DISABLED;

	io_sq_offload_start(ctx);

	return 0;
}

static bool io_register_op_must_quiesce(int op)
{
	switch (op) {
	case IORING_UNREGISTER_FILES:
	case IORING_REGISTER_FILES_UPDATE:
	case IORING_REGISTER_PROBE:
	case IORING_REGISTER_PERSONALITY:
	case IORING_UNREGISTER_PERSONALITY:
		return false;
	default:
		return true;
	}
}

static int __io_uring_register(struct io_ring_ctx *ctx, unsigned opcode,
			       void __user *arg, unsigned nr_args)
	__releases(ctx->uring_lock)
	__acquires(ctx->uring_lock)
{
	int ret;

	/*
	 * We're inside the ring mutex, if the ref is already dying, then
	 * someone else killed the ctx or is already going through
	 * io_uring_register().
	 */
	if (percpu_ref_is_dying(&ctx->refs))
		return -ENXIO;

	if (io_register_op_must_quiesce(opcode)) {
		percpu_ref_kill(&ctx->refs);

		/*
		 * Drop uring mutex before waiting for references to exit. If
		 * another thread is currently inside io_uring_enter() it might
		 * need to grab the uring_lock to make progress. If we hold it
		 * here across the drain wait, then we can deadlock. It's safe
		 * to drop the mutex here, since no new references will come in
		 * after we've killed the percpu ref.
		 */
		mutex_unlock(&ctx->uring_lock);
		do {
			ret = wait_for_completion_interruptible(&ctx->ref_comp);
			if (!ret)
				break;
			ret = io_run_task_work_sig();
			if (ret < 0)
				break;
		} while (1);

		mutex_lock(&ctx->uring_lock);

		if (ret) {
			percpu_ref_resurrect(&ctx->refs);
			goto out_quiesce;
		}
	}

	if (ctx->restricted) {
		if (opcode >= IORING_REGISTER_LAST) {
			ret = -EINVAL;
			goto out;
		}

		if (!test_bit(opcode, ctx->restrictions.register_op)) {
			ret = -EACCES;
			goto out;
		}
	}

	switch (opcode) {
	case IORING_REGISTER_BUFFERS:
		ret = io_sqe_buffer_register(ctx, arg, nr_args);
		break;
	case IORING_UNREGISTER_BUFFERS:
		ret = -EINVAL;
		if (arg || nr_args)
			break;
		ret = io_sqe_buffer_unregister(ctx);
		break;
	case IORING_REGISTER_FILES:
		ret = io_sqe_files_register(ctx, arg, nr_args);
		break;
	case IORING_UNREGISTER_FILES:
		ret = -EINVAL;
		if (arg || nr_args)
			break;
		ret = io_sqe_files_unregister(ctx);
		break;
	case IORING_REGISTER_FILES_UPDATE:
		ret = io_sqe_files_update(ctx, arg, nr_args);
		break;
	case IORING_REGISTER_EVENTFD:
	case IORING_REGISTER_EVENTFD_ASYNC:
		ret = -EINVAL;
		if (nr_args != 1)
			break;
		ret = io_eventfd_register(ctx, arg);
		if (ret)
			break;
		if (opcode == IORING_REGISTER_EVENTFD_ASYNC)
			ctx->eventfd_async = 1;
		else
			ctx->eventfd_async = 0;
		break;
	case IORING_UNREGISTER_EVENTFD:
		ret = -EINVAL;
		if (arg || nr_args)
			break;
		ret = io_eventfd_unregister(ctx);
		break;
	case IORING_REGISTER_PROBE:
		ret = -EINVAL;
		if (!arg || nr_args > 256)
			break;
		ret = io_probe(ctx, arg, nr_args);
		break;
	case IORING_REGISTER_PERSONALITY:
		ret = -EINVAL;
		if (arg || nr_args)
			break;
		ret = io_register_personality(ctx);
		break;
	case IORING_UNREGISTER_PERSONALITY:
		ret = -EINVAL;
		if (arg)
			break;
		ret = io_unregister_personality(ctx, nr_args);
		break;
	case IORING_REGISTER_ENABLE_RINGS:
		ret = -EINVAL;
		if (arg || nr_args)
			break;
		ret = io_register_enable_rings(ctx);
		break;
	case IORING_REGISTER_RESTRICTIONS:
		ret = io_register_restrictions(ctx, arg, nr_args);
		break;
	default:
		ret = -EINVAL;
		break;
	}

out:
	if (io_register_op_must_quiesce(opcode)) {
		/* bring the ctx back to life */
		percpu_ref_reinit(&ctx->refs);
out_quiesce:
		reinit_completion(&ctx->ref_comp);
	}
	return ret;
}

SYSCALL_DEFINE4(io_uring_register, unsigned int, fd, unsigned int, opcode,
		void __user *, arg, unsigned int, nr_args)
{
	struct io_ring_ctx *ctx;
	long ret = -EBADF;
	struct fd f;

	f = fdget(fd);
	if (!f.file)
		return -EBADF;

	ret = -EOPNOTSUPP;
	if (f.file->f_op != &io_uring_fops)
		goto out_fput;

	ctx = f.file->private_data;

	mutex_lock(&ctx->uring_lock);
	ret = __io_uring_register(ctx, opcode, arg, nr_args);
	mutex_unlock(&ctx->uring_lock);
	trace_io_uring_register(ctx, opcode, ctx->nr_user_files, ctx->nr_user_bufs,
							ctx->cq_ev_fd != NULL, ret);
out_fput:
	fdput(f);
	return ret;
}

static int __init io_uring_init(void)
{
#define __BUILD_BUG_VERIFY_ELEMENT(stype, eoffset, etype, ename) do { \
	BUILD_BUG_ON(offsetof(stype, ename) != eoffset); \
	BUILD_BUG_ON(sizeof(etype) != sizeof_field(stype, ename)); \
} while (0)

#define BUILD_BUG_SQE_ELEM(eoffset, etype, ename) \
	__BUILD_BUG_VERIFY_ELEMENT(struct io_uring_sqe, eoffset, etype, ename)
	BUILD_BUG_ON(sizeof(struct io_uring_sqe) != 64);
	BUILD_BUG_SQE_ELEM(0,  __u8,   opcode);
	BUILD_BUG_SQE_ELEM(1,  __u8,   flags);
	BUILD_BUG_SQE_ELEM(2,  __u16,  ioprio);
	BUILD_BUG_SQE_ELEM(4,  __s32,  fd);
	BUILD_BUG_SQE_ELEM(8,  __u64,  off);
	BUILD_BUG_SQE_ELEM(8,  __u64,  addr2);
	BUILD_BUG_SQE_ELEM(16, __u64,  addr);
	BUILD_BUG_SQE_ELEM(16, __u64,  splice_off_in);
	BUILD_BUG_SQE_ELEM(24, __u32,  len);
	BUILD_BUG_SQE_ELEM(28,     __kernel_rwf_t, rw_flags);
	BUILD_BUG_SQE_ELEM(28, /* compat */   int, rw_flags);
	BUILD_BUG_SQE_ELEM(28, /* compat */ __u32, rw_flags);
	BUILD_BUG_SQE_ELEM(28, __u32,  fsync_flags);
	BUILD_BUG_SQE_ELEM(28, /* compat */ __u16,  poll_events);
	BUILD_BUG_SQE_ELEM(28, __u32,  poll32_events);
	BUILD_BUG_SQE_ELEM(28, __u32,  sync_range_flags);
	BUILD_BUG_SQE_ELEM(28, __u32,  msg_flags);
	BUILD_BUG_SQE_ELEM(28, __u32,  timeout_flags);
	BUILD_BUG_SQE_ELEM(28, __u32,  accept_flags);
	BUILD_BUG_SQE_ELEM(28, __u32,  cancel_flags);
	BUILD_BUG_SQE_ELEM(28, __u32,  open_flags);
	BUILD_BUG_SQE_ELEM(28, __u32,  statx_flags);
	BUILD_BUG_SQE_ELEM(28, __u32,  fadvise_advice);
	BUILD_BUG_SQE_ELEM(28, __u32,  splice_flags);
	BUILD_BUG_SQE_ELEM(32, __u64,  user_data);
	BUILD_BUG_SQE_ELEM(40, __u16,  buf_index);
	BUILD_BUG_SQE_ELEM(42, __u16,  personality);
	BUILD_BUG_SQE_ELEM(44, __s32,  splice_fd_in);

	BUILD_BUG_ON(ARRAY_SIZE(io_op_defs) != IORING_OP_LAST);
	BUILD_BUG_ON(__REQ_F_LAST_BIT >= 8 * sizeof(int));
	req_cachep = KMEM_CACHE(io_kiocb, SLAB_HWCACHE_ALIGN | SLAB_PANIC);
	return 0;
};
__initcall(io_uring_init);<|MERGE_RESOLUTION|>--- conflicted
+++ resolved
@@ -994,12 +994,9 @@
 	ACCT_PINNED,
 };
 
-<<<<<<< HEAD
-=======
 static void __io_uring_cancel_task_requests(struct io_ring_ctx *ctx,
 					    struct task_struct *task);
 
->>>>>>> 9d531221
 static void destroy_fixed_file_ref_node(struct fixed_file_ref_node *ref_node);
 static struct fixed_file_ref_node *alloc_fixed_file_ref_node(
 			struct io_ring_ctx *ctx);
