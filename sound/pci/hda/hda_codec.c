// SPDX-License-Identifier: GPL-2.0-or-later
/*
 * Universal Interface for Intel High Definition Audio Codec
 *
 * Copyright (c) 2004 Takashi Iwai <tiwai@suse.de>
 */

#include <linux/init.h>
#include <linux/delay.h>
#include <linux/slab.h>
#include <linux/mutex.h>
#include <linux/module.h>
#include <linux/pm.h>
#include <linux/pm_runtime.h>
#include <sound/core.h>
#include <sound/hda_codec.h>
#include <sound/asoundef.h>
#include <sound/tlv.h>
#include <sound/initval.h>
#include <sound/jack.h>
#include "hda_local.h"
#include "hda_beep.h"
#include "hda_jack.h"
#include <sound/hda_hwdep.h>
#include <sound/hda_component.h>

#define codec_in_pm(codec)		snd_hdac_is_in_pm(&codec->core)
#define hda_codec_is_power_on(codec)	snd_hdac_is_power_on(&codec->core)
#define codec_has_epss(codec) \
	((codec)->core.power_caps & AC_PWRST_EPSS)
#define codec_has_clkstop(codec) \
	((codec)->core.power_caps & AC_PWRST_CLKSTOP)

/*
 * Send and receive a verb - passed to exec_verb override for hdac_device
 */
static int codec_exec_verb(struct hdac_device *dev, unsigned int cmd,
			   unsigned int flags, unsigned int *res)
{
	struct hda_codec *codec = container_of(dev, struct hda_codec, core);
	struct hda_bus *bus = codec->bus;
	int err;

	if (cmd == ~0)
		return -1;

 again:
	snd_hda_power_up_pm(codec);
	mutex_lock(&bus->core.cmd_mutex);
	if (flags & HDA_RW_NO_RESPONSE_FALLBACK)
		bus->no_response_fallback = 1;
	err = snd_hdac_bus_exec_verb_unlocked(&bus->core, codec->core.addr,
					      cmd, res);
	bus->no_response_fallback = 0;
	mutex_unlock(&bus->core.cmd_mutex);
	snd_hda_power_down_pm(codec);
	if (!codec_in_pm(codec) && res && err == -EAGAIN) {
		if (bus->response_reset) {
			codec_dbg(codec,
				  "resetting BUS due to fatal communication error\n");
			snd_hda_bus_reset(bus);
		}
		goto again;
	}
	/* clear reset-flag when the communication gets recovered */
	if (!err || codec_in_pm(codec))
		bus->response_reset = 0;
	return err;
}

/**
 * snd_hda_sequence_write - sequence writes
 * @codec: the HDA codec
 * @seq: VERB array to send
 *
 * Send the commands sequentially from the given array.
 * The array must be terminated with NID=0.
 */
void snd_hda_sequence_write(struct hda_codec *codec, const struct hda_verb *seq)
{
	for (; seq->nid; seq++)
		snd_hda_codec_write(codec, seq->nid, 0, seq->verb, seq->param);
}
EXPORT_SYMBOL_GPL(snd_hda_sequence_write);

/* connection list element */
struct hda_conn_list {
	struct list_head list;
	int len;
	hda_nid_t nid;
	hda_nid_t conns[];
};

/* look up the cached results */
static struct hda_conn_list *
lookup_conn_list(struct hda_codec *codec, hda_nid_t nid)
{
	struct hda_conn_list *p;
	list_for_each_entry(p, &codec->conn_list, list) {
		if (p->nid == nid)
			return p;
	}
	return NULL;
}

static int add_conn_list(struct hda_codec *codec, hda_nid_t nid, int len,
			 const hda_nid_t *list)
{
	struct hda_conn_list *p;

	p = kmalloc(struct_size(p, conns, len), GFP_KERNEL);
	if (!p)
		return -ENOMEM;
	p->len = len;
	p->nid = nid;
	memcpy(p->conns, list, len * sizeof(hda_nid_t));
	list_add(&p->list, &codec->conn_list);
	return 0;
}

static void remove_conn_list(struct hda_codec *codec)
{
	while (!list_empty(&codec->conn_list)) {
		struct hda_conn_list *p;
		p = list_first_entry(&codec->conn_list, typeof(*p), list);
		list_del(&p->list);
		kfree(p);
	}
}

/* read the connection and add to the cache */
static int read_and_add_raw_conns(struct hda_codec *codec, hda_nid_t nid)
{
	hda_nid_t list[32];
	hda_nid_t *result = list;
	int len;

	len = snd_hda_get_raw_connections(codec, nid, list, ARRAY_SIZE(list));
	if (len == -ENOSPC) {
		len = snd_hda_get_num_raw_conns(codec, nid);
		result = kmalloc_array(len, sizeof(hda_nid_t), GFP_KERNEL);
		if (!result)
			return -ENOMEM;
		len = snd_hda_get_raw_connections(codec, nid, result, len);
	}
	if (len >= 0)
		len = snd_hda_override_conn_list(codec, nid, len, result);
	if (result != list)
		kfree(result);
	return len;
}

/**
 * snd_hda_get_conn_list - get connection list
 * @codec: the HDA codec
 * @nid: NID to parse
 * @listp: the pointer to store NID list
 *
 * Parses the connection list of the given widget and stores the pointer
 * to the list of NIDs.
 *
 * Returns the number of connections, or a negative error code.
 *
 * Note that the returned pointer isn't protected against the list
 * modification.  If snd_hda_override_conn_list() might be called
 * concurrently, protect with a mutex appropriately.
 */
int snd_hda_get_conn_list(struct hda_codec *codec, hda_nid_t nid,
			  const hda_nid_t **listp)
{
	bool added = false;

	for (;;) {
		int err;
		const struct hda_conn_list *p;

		/* if the connection-list is already cached, read it */
		p = lookup_conn_list(codec, nid);
		if (p) {
			if (listp)
				*listp = p->conns;
			return p->len;
		}
		if (snd_BUG_ON(added))
			return -EINVAL;

		err = read_and_add_raw_conns(codec, nid);
		if (err < 0)
			return err;
		added = true;
	}
}
EXPORT_SYMBOL_GPL(snd_hda_get_conn_list);

/**
 * snd_hda_get_connections - copy connection list
 * @codec: the HDA codec
 * @nid: NID to parse
 * @conn_list: connection list array; when NULL, checks only the size
 * @max_conns: max. number of connections to store
 *
 * Parses the connection list of the given widget and stores the list
 * of NIDs.
 *
 * Returns the number of connections, or a negative error code.
 */
int snd_hda_get_connections(struct hda_codec *codec, hda_nid_t nid,
			    hda_nid_t *conn_list, int max_conns)
{
	const hda_nid_t *list;
	int len = snd_hda_get_conn_list(codec, nid, &list);

	if (len > 0 && conn_list) {
		if (len > max_conns) {
			codec_err(codec, "Too many connections %d for NID 0x%x\n",
				   len, nid);
			return -EINVAL;
		}
		memcpy(conn_list, list, len * sizeof(hda_nid_t));
	}

	return len;
}
EXPORT_SYMBOL_GPL(snd_hda_get_connections);

/**
 * snd_hda_override_conn_list - add/modify the connection-list to cache
 * @codec: the HDA codec
 * @nid: NID to parse
 * @len: number of connection list entries
 * @list: the list of connection entries
 *
 * Add or modify the given connection-list to the cache.  If the corresponding
 * cache already exists, invalidate it and append a new one.
 *
 * Returns zero or a negative error code.
 */
int snd_hda_override_conn_list(struct hda_codec *codec, hda_nid_t nid, int len,
			       const hda_nid_t *list)
{
	struct hda_conn_list *p;

	p = lookup_conn_list(codec, nid);
	if (p) {
		list_del(&p->list);
		kfree(p);
	}

	return add_conn_list(codec, nid, len, list);
}
EXPORT_SYMBOL_GPL(snd_hda_override_conn_list);

/**
 * snd_hda_get_conn_index - get the connection index of the given NID
 * @codec: the HDA codec
 * @mux: NID containing the list
 * @nid: NID to select
 * @recursive: 1 when searching NID recursively, otherwise 0
 *
 * Parses the connection list of the widget @mux and checks whether the
 * widget @nid is present.  If it is, return the connection index.
 * Otherwise it returns -1.
 */
int snd_hda_get_conn_index(struct hda_codec *codec, hda_nid_t mux,
			   hda_nid_t nid, int recursive)
{
	const hda_nid_t *conn;
	int i, nums;

	nums = snd_hda_get_conn_list(codec, mux, &conn);
	for (i = 0; i < nums; i++)
		if (conn[i] == nid)
			return i;
	if (!recursive)
		return -1;
	if (recursive > 10) {
		codec_dbg(codec, "too deep connection for 0x%x\n", nid);
		return -1;
	}
	recursive++;
	for (i = 0; i < nums; i++) {
		unsigned int type = get_wcaps_type(get_wcaps(codec, conn[i]));
		if (type == AC_WID_PIN || type == AC_WID_AUD_OUT)
			continue;
		if (snd_hda_get_conn_index(codec, conn[i], nid, recursive) >= 0)
			return i;
	}
	return -1;
}
EXPORT_SYMBOL_GPL(snd_hda_get_conn_index);

/**
 * snd_hda_get_num_devices - get DEVLIST_LEN parameter of the given widget
 *  @codec: the HDA codec
 *  @nid: NID of the pin to parse
 *
 * Get the device entry number on the given widget. This is a feature of
 * DP MST audio. Each pin can have several device entries in it.
 */
unsigned int snd_hda_get_num_devices(struct hda_codec *codec, hda_nid_t nid)
{
	unsigned int wcaps = get_wcaps(codec, nid);
	unsigned int parm;

	if (!codec->dp_mst || !(wcaps & AC_WCAP_DIGITAL) ||
	    get_wcaps_type(wcaps) != AC_WID_PIN)
		return 0;

	parm = snd_hdac_read_parm_uncached(&codec->core, nid, AC_PAR_DEVLIST_LEN);
	if (parm == -1)
		parm = 0;
	return parm & AC_DEV_LIST_LEN_MASK;
}
EXPORT_SYMBOL_GPL(snd_hda_get_num_devices);

/**
 * snd_hda_get_devices - copy device list without cache
 * @codec: the HDA codec
 * @nid: NID of the pin to parse
 * @dev_list: device list array
 * @max_devices: max. number of devices to store
 *
 * Copy the device list. This info is dynamic and so not cached.
 * Currently called only from hda_proc.c, so not exported.
 */
int snd_hda_get_devices(struct hda_codec *codec, hda_nid_t nid,
			u8 *dev_list, int max_devices)
{
	unsigned int parm;
	int i, dev_len, devices;

	parm = snd_hda_get_num_devices(codec, nid);
	if (!parm)	/* not multi-stream capable */
		return 0;

	dev_len = parm + 1;
	dev_len = dev_len < max_devices ? dev_len : max_devices;

	devices = 0;
	while (devices < dev_len) {
		if (snd_hdac_read(&codec->core, nid,
				  AC_VERB_GET_DEVICE_LIST, devices, &parm))
			break; /* error */

		for (i = 0; i < 8; i++) {
			dev_list[devices] = (u8)parm;
			parm >>= 4;
			devices++;
			if (devices >= dev_len)
				break;
		}
	}
	return devices;
}

/**
 * snd_hda_get_dev_select - get device entry select on the pin
 * @codec: the HDA codec
 * @nid: NID of the pin to get device entry select
 *
 * Get the devcie entry select on the pin. Return the device entry
 * id selected on the pin. Return 0 means the first device entry
 * is selected or MST is not supported.
 */
int snd_hda_get_dev_select(struct hda_codec *codec, hda_nid_t nid)
{
	/* not support dp_mst will always return 0, using first dev_entry */
	if (!codec->dp_mst)
		return 0;

	return snd_hda_codec_read(codec, nid, 0, AC_VERB_GET_DEVICE_SEL, 0);
}
EXPORT_SYMBOL_GPL(snd_hda_get_dev_select);

/**
 * snd_hda_set_dev_select - set device entry select on the pin
 * @codec: the HDA codec
 * @nid: NID of the pin to set device entry select
 * @dev_id: device entry id to be set
 *
 * Set the device entry select on the pin nid.
 */
int snd_hda_set_dev_select(struct hda_codec *codec, hda_nid_t nid, int dev_id)
{
	int ret, num_devices;

	/* not support dp_mst will always return 0, using first dev_entry */
	if (!codec->dp_mst)
		return 0;

	/* AC_PAR_DEVLIST_LEN is 0 based. */
	num_devices = snd_hda_get_num_devices(codec, nid) + 1;
	/* If Device List Length is 0 (num_device = 1),
	 * the pin is not multi stream capable.
	 * Do nothing in this case.
	 */
	if (num_devices == 1)
		return 0;

	/* Behavior of setting index being equal to or greater than
	 * Device List Length is not predictable
	 */
	if (num_devices <= dev_id)
		return -EINVAL;

	ret = snd_hda_codec_write(codec, nid, 0,
			AC_VERB_SET_DEVICE_SEL, dev_id);

	return ret;
}
EXPORT_SYMBOL_GPL(snd_hda_set_dev_select);

/*
 * read widget caps for each widget and store in cache
 */
static int read_widget_caps(struct hda_codec *codec, hda_nid_t fg_node)
{
	int i;
	hda_nid_t nid;

	codec->wcaps = kmalloc_array(codec->core.num_nodes, 4, GFP_KERNEL);
	if (!codec->wcaps)
		return -ENOMEM;
	nid = codec->core.start_nid;
	for (i = 0; i < codec->core.num_nodes; i++, nid++)
		codec->wcaps[i] = snd_hdac_read_parm_uncached(&codec->core,
					nid, AC_PAR_AUDIO_WIDGET_CAP);
	return 0;
}

/* read all pin default configurations and save codec->init_pins */
static int read_pin_defaults(struct hda_codec *codec)
{
	hda_nid_t nid;

	for_each_hda_codec_node(nid, codec) {
		struct hda_pincfg *pin;
		unsigned int wcaps = get_wcaps(codec, nid);
		unsigned int wid_type = get_wcaps_type(wcaps);
		if (wid_type != AC_WID_PIN)
			continue;
		pin = snd_array_new(&codec->init_pins);
		if (!pin)
			return -ENOMEM;
		pin->nid = nid;
		pin->cfg = snd_hda_codec_read(codec, nid, 0,
					      AC_VERB_GET_CONFIG_DEFAULT, 0);
		/*
		 * all device entries are the same widget control so far
		 * fixme: if any codec is different, need fix here
		 */
		pin->ctrl = snd_hda_codec_read(codec, nid, 0,
					       AC_VERB_GET_PIN_WIDGET_CONTROL,
					       0);
	}
	return 0;
}

/* look up the given pin config list and return the item matching with NID */
static struct hda_pincfg *look_up_pincfg(struct hda_codec *codec,
					 struct snd_array *array,
					 hda_nid_t nid)
{
	struct hda_pincfg *pin;
	int i;

	snd_array_for_each(array, i, pin) {
		if (pin->nid == nid)
			return pin;
	}
	return NULL;
}

/* set the current pin config value for the given NID.
 * the value is cached, and read via snd_hda_codec_get_pincfg()
 */
int snd_hda_add_pincfg(struct hda_codec *codec, struct snd_array *list,
		       hda_nid_t nid, unsigned int cfg)
{
	struct hda_pincfg *pin;

	/* the check below may be invalid when pins are added by a fixup
	 * dynamically (e.g. via snd_hda_codec_update_widgets()), so disabled
	 * for now
	 */
	/*
	if (get_wcaps_type(get_wcaps(codec, nid)) != AC_WID_PIN)
		return -EINVAL;
	*/

	pin = look_up_pincfg(codec, list, nid);
	if (!pin) {
		pin = snd_array_new(list);
		if (!pin)
			return -ENOMEM;
		pin->nid = nid;
	}
	pin->cfg = cfg;
	return 0;
}

/**
 * snd_hda_codec_set_pincfg - Override a pin default configuration
 * @codec: the HDA codec
 * @nid: NID to set the pin config
 * @cfg: the pin default config value
 *
 * Override a pin default configuration value in the cache.
 * This value can be read by snd_hda_codec_get_pincfg() in a higher
 * priority than the real hardware value.
 */
int snd_hda_codec_set_pincfg(struct hda_codec *codec,
			     hda_nid_t nid, unsigned int cfg)
{
	return snd_hda_add_pincfg(codec, &codec->driver_pins, nid, cfg);
}
EXPORT_SYMBOL_GPL(snd_hda_codec_set_pincfg);

/**
 * snd_hda_codec_get_pincfg - Obtain a pin-default configuration
 * @codec: the HDA codec
 * @nid: NID to get the pin config
 *
 * Get the current pin config value of the given pin NID.
 * If the pincfg value is cached or overridden via sysfs or driver,
 * returns the cached value.
 */
unsigned int snd_hda_codec_get_pincfg(struct hda_codec *codec, hda_nid_t nid)
{
	struct hda_pincfg *pin;

#ifdef CONFIG_SND_HDA_RECONFIG
	{
		unsigned int cfg = 0;
		mutex_lock(&codec->user_mutex);
		pin = look_up_pincfg(codec, &codec->user_pins, nid);
		if (pin)
			cfg = pin->cfg;
		mutex_unlock(&codec->user_mutex);
		if (cfg)
			return cfg;
	}
#endif
	pin = look_up_pincfg(codec, &codec->driver_pins, nid);
	if (pin)
		return pin->cfg;
	pin = look_up_pincfg(codec, &codec->init_pins, nid);
	if (pin)
		return pin->cfg;
	return 0;
}
EXPORT_SYMBOL_GPL(snd_hda_codec_get_pincfg);

/**
 * snd_hda_codec_set_pin_target - remember the current pinctl target value
 * @codec: the HDA codec
 * @nid: pin NID
 * @val: assigned pinctl value
 *
 * This function stores the given value to a pinctl target value in the
 * pincfg table.  This isn't always as same as the actually written value
 * but can be referred at any time via snd_hda_codec_get_pin_target().
 */
int snd_hda_codec_set_pin_target(struct hda_codec *codec, hda_nid_t nid,
				 unsigned int val)
{
	struct hda_pincfg *pin;

	pin = look_up_pincfg(codec, &codec->init_pins, nid);
	if (!pin)
		return -EINVAL;
	pin->target = val;
	return 0;
}
EXPORT_SYMBOL_GPL(snd_hda_codec_set_pin_target);

/**
 * snd_hda_codec_get_pin_target - return the current pinctl target value
 * @codec: the HDA codec
 * @nid: pin NID
 */
int snd_hda_codec_get_pin_target(struct hda_codec *codec, hda_nid_t nid)
{
	struct hda_pincfg *pin;

	pin = look_up_pincfg(codec, &codec->init_pins, nid);
	if (!pin)
		return 0;
	return pin->target;
}
EXPORT_SYMBOL_GPL(snd_hda_codec_get_pin_target);

/**
 * snd_hda_shutup_pins - Shut up all pins
 * @codec: the HDA codec
 *
 * Clear all pin controls to shup up before suspend for avoiding click noise.
 * The controls aren't cached so that they can be resumed properly.
 */
void snd_hda_shutup_pins(struct hda_codec *codec)
{
	const struct hda_pincfg *pin;
	int i;

	/* don't shut up pins when unloading the driver; otherwise it breaks
	 * the default pin setup at the next load of the driver
	 */
	if (codec->bus->shutdown)
		return;
	snd_array_for_each(&codec->init_pins, i, pin) {
		/* use read here for syncing after issuing each verb */
		snd_hda_codec_read(codec, pin->nid, 0,
				   AC_VERB_SET_PIN_WIDGET_CONTROL, 0);
	}
	codec->pins_shutup = 1;
}
EXPORT_SYMBOL_GPL(snd_hda_shutup_pins);

#ifdef CONFIG_PM
/* Restore the pin controls cleared previously via snd_hda_shutup_pins() */
static void restore_shutup_pins(struct hda_codec *codec)
{
	const struct hda_pincfg *pin;
	int i;

	if (!codec->pins_shutup)
		return;
	if (codec->bus->shutdown)
		return;
	snd_array_for_each(&codec->init_pins, i, pin) {
		snd_hda_codec_write(codec, pin->nid, 0,
				    AC_VERB_SET_PIN_WIDGET_CONTROL,
				    pin->ctrl);
	}
	codec->pins_shutup = 0;
}
#endif

static void hda_jackpoll_work(struct work_struct *work)
{
	struct hda_codec *codec =
		container_of(work, struct hda_codec, jackpoll_work.work);

	/* for non-polling trigger: we need nothing if already powered on */
	if (!codec->jackpoll_interval && snd_hdac_is_power_on(&codec->core))
		return;

	/* the power-up/down sequence triggers the runtime resume */
	snd_hda_power_up_pm(codec);
	/* update jacks manually if polling is required, too */
	if (codec->jackpoll_interval) {
		snd_hda_jack_set_dirty_all(codec);
		snd_hda_jack_poll_all(codec);
	}
	snd_hda_power_down_pm(codec);

	if (!codec->jackpoll_interval)
		return;

	schedule_delayed_work(&codec->jackpoll_work,
			      codec->jackpoll_interval);
}

/* release all pincfg lists */
static void free_init_pincfgs(struct hda_codec *codec)
{
	snd_array_free(&codec->driver_pins);
#ifdef CONFIG_SND_HDA_RECONFIG
	snd_array_free(&codec->user_pins);
#endif
	snd_array_free(&codec->init_pins);
}

/*
 * audio-converter setup caches
 */
struct hda_cvt_setup {
	hda_nid_t nid;
	u8 stream_tag;
	u8 channel_id;
	u16 format_id;
	unsigned char active;	/* cvt is currently used */
	unsigned char dirty;	/* setups should be cleared */
};

/* get or create a cache entry for the given audio converter NID */
static struct hda_cvt_setup *
get_hda_cvt_setup(struct hda_codec *codec, hda_nid_t nid)
{
	struct hda_cvt_setup *p;
	int i;

	snd_array_for_each(&codec->cvt_setups, i, p) {
		if (p->nid == nid)
			return p;
	}
	p = snd_array_new(&codec->cvt_setups);
	if (p)
		p->nid = nid;
	return p;
}

/*
 * PCM device
 */
static void release_pcm(struct kref *kref)
{
	struct hda_pcm *pcm = container_of(kref, struct hda_pcm, kref);

	if (pcm->pcm)
		snd_device_free(pcm->codec->card, pcm->pcm);
	clear_bit(pcm->device, pcm->codec->bus->pcm_dev_bits);
	kfree(pcm->name);
	kfree(pcm);
}

void snd_hda_codec_pcm_put(struct hda_pcm *pcm)
{
	kref_put(&pcm->kref, release_pcm);
}
EXPORT_SYMBOL_GPL(snd_hda_codec_pcm_put);

struct hda_pcm *snd_hda_codec_pcm_new(struct hda_codec *codec,
				      const char *fmt, ...)
{
	struct hda_pcm *pcm;
	va_list args;

	pcm = kzalloc(sizeof(*pcm), GFP_KERNEL);
	if (!pcm)
		return NULL;

	pcm->codec = codec;
	kref_init(&pcm->kref);
	va_start(args, fmt);
	pcm->name = kvasprintf(GFP_KERNEL, fmt, args);
	va_end(args);
	if (!pcm->name) {
		kfree(pcm);
		return NULL;
	}

	list_add_tail(&pcm->list, &codec->pcm_list_head);
	return pcm;
}
EXPORT_SYMBOL_GPL(snd_hda_codec_pcm_new);

/*
 * codec destructor
 */
static void codec_release_pcms(struct hda_codec *codec)
{
	struct hda_pcm *pcm, *n;

	list_for_each_entry_safe(pcm, n, &codec->pcm_list_head, list) {
		list_del_init(&pcm->list);
		if (pcm->pcm)
			snd_device_disconnect(codec->card, pcm->pcm);
		snd_hda_codec_pcm_put(pcm);
	}
}

void snd_hda_codec_cleanup_for_unbind(struct hda_codec *codec)
{
	if (codec->registered) {
		/* pm_runtime_put() is called in snd_hdac_device_exit() */
		pm_runtime_get_noresume(hda_codec_dev(codec));
		pm_runtime_disable(hda_codec_dev(codec));
		codec->registered = 0;
	}

	cancel_delayed_work_sync(&codec->jackpoll_work);
	if (!codec->in_freeing)
		snd_hda_ctls_clear(codec);
	codec_release_pcms(codec);
	snd_hda_detach_beep_device(codec);
	memset(&codec->patch_ops, 0, sizeof(codec->patch_ops));
	snd_hda_jack_tbl_clear(codec);
	codec->proc_widget_hook = NULL;
	codec->spec = NULL;

	/* free only driver_pins so that init_pins + user_pins are restored */
	snd_array_free(&codec->driver_pins);
	snd_array_free(&codec->cvt_setups);
	snd_array_free(&codec->spdif_out);
	snd_array_free(&codec->verbs);
	codec->preset = NULL;
	codec->slave_dig_outs = NULL;
	codec->spdif_status_reset = 0;
	snd_array_free(&codec->mixers);
	snd_array_free(&codec->nids);
	remove_conn_list(codec);
	snd_hdac_regmap_exit(&codec->core);
}

static unsigned int hda_set_power_state(struct hda_codec *codec,
				unsigned int power_state);

/* enable/disable display power per codec */
static void codec_display_power(struct hda_codec *codec, bool enable)
{
	if (codec->display_power_control)
		snd_hdac_display_power(&codec->bus->core, codec->addr, enable);
}

/* also called from hda_bind.c */
void snd_hda_codec_register(struct hda_codec *codec)
{
	if (codec->registered)
		return;
	if (device_is_registered(hda_codec_dev(codec))) {
		codec_display_power(codec, true);
		pm_runtime_enable(hda_codec_dev(codec));
		/* it was powered up in snd_hda_codec_new(), now all done */
		snd_hda_power_down(codec);
		codec->registered = 1;
	}
}

static int snd_hda_codec_dev_register(struct snd_device *device)
{
	snd_hda_codec_register(device->device_data);
	return 0;
}

static int snd_hda_codec_dev_free(struct snd_device *device)
{
	struct hda_codec *codec = device->device_data;

	codec->in_freeing = 1;
	/*
	 * snd_hda_codec_device_new() is used by legacy HDA and ASoC driver.
	 * We can't unregister ASoC device since it will be unregistered in
	 * snd_hdac_ext_bus_device_remove().
	 */
	if (codec->core.type == HDA_DEV_LEGACY)
		snd_hdac_device_unregister(&codec->core);
	codec_display_power(codec, false);

	/*
	 * In the case of ASoC HD-audio bus, the device refcount is released in
	 * snd_hdac_ext_bus_device_remove() explicitly.
	 */
	if (codec->core.type == HDA_DEV_LEGACY)
		put_device(hda_codec_dev(codec));

	return 0;
}

static void snd_hda_codec_dev_release(struct device *dev)
{
	struct hda_codec *codec = dev_to_hda_codec(dev);

	free_init_pincfgs(codec);
	snd_hdac_device_exit(&codec->core);
	snd_hda_sysfs_clear(codec);
	kfree(codec->modelname);
	kfree(codec->wcaps);

	/*
	 * In the case of ASoC HD-audio, hda_codec is device managed.
	 * It will be freed when the ASoC device is removed.
	 */
	if (codec->core.type == HDA_DEV_LEGACY)
		kfree(codec);
}

#define DEV_NAME_LEN 31

static int snd_hda_codec_device_init(struct hda_bus *bus, struct snd_card *card,
			unsigned int codec_addr, struct hda_codec **codecp)
{
	char name[DEV_NAME_LEN];
	struct hda_codec *codec;
	int err;

	dev_dbg(card->dev, "%s: entry\n", __func__);

	if (snd_BUG_ON(!bus))
		return -EINVAL;
	if (snd_BUG_ON(codec_addr > HDA_MAX_CODEC_ADDRESS))
		return -EINVAL;

	codec = kzalloc(sizeof(*codec), GFP_KERNEL);
	if (!codec)
		return -ENOMEM;

	sprintf(name, "hdaudioC%dD%d", card->number, codec_addr);
	err = snd_hdac_device_init(&codec->core, &bus->core, name, codec_addr);
	if (err < 0) {
		kfree(codec);
		return err;
	}

	codec->core.type = HDA_DEV_LEGACY;
	*codecp = codec;

	return err;
}

/**
 * snd_hda_codec_new - create a HDA codec
 * @bus: the bus to assign
 * @card: card for this codec
 * @codec_addr: the codec address
 * @codecp: the pointer to store the generated codec
 *
 * Returns 0 if successful, or a negative error code.
 */
int snd_hda_codec_new(struct hda_bus *bus, struct snd_card *card,
		      unsigned int codec_addr, struct hda_codec **codecp)
{
	int ret;

	ret = snd_hda_codec_device_init(bus, card, codec_addr, codecp);
	if (ret < 0)
		return ret;

	return snd_hda_codec_device_new(bus, card, codec_addr, *codecp);
}
EXPORT_SYMBOL_GPL(snd_hda_codec_new);

int snd_hda_codec_device_new(struct hda_bus *bus, struct snd_card *card,
			unsigned int codec_addr, struct hda_codec *codec)
{
	char component[31];
	hda_nid_t fg;
	int err;
	static const struct snd_device_ops dev_ops = {
		.dev_register = snd_hda_codec_dev_register,
		.dev_free = snd_hda_codec_dev_free,
	};

	dev_dbg(card->dev, "%s: entry\n", __func__);

	if (snd_BUG_ON(!bus))
		return -EINVAL;
	if (snd_BUG_ON(codec_addr > HDA_MAX_CODEC_ADDRESS))
		return -EINVAL;

	codec->core.dev.release = snd_hda_codec_dev_release;
	codec->core.exec_verb = codec_exec_verb;

	codec->bus = bus;
	codec->card = card;
	codec->addr = codec_addr;
	mutex_init(&codec->spdif_mutex);
	mutex_init(&codec->control_mutex);
	snd_array_init(&codec->mixers, sizeof(struct hda_nid_item), 32);
	snd_array_init(&codec->nids, sizeof(struct hda_nid_item), 32);
	snd_array_init(&codec->init_pins, sizeof(struct hda_pincfg), 16);
	snd_array_init(&codec->driver_pins, sizeof(struct hda_pincfg), 16);
	snd_array_init(&codec->cvt_setups, sizeof(struct hda_cvt_setup), 8);
	snd_array_init(&codec->spdif_out, sizeof(struct hda_spdif_out), 16);
	snd_array_init(&codec->jacktbl, sizeof(struct hda_jack_tbl), 16);
	snd_array_init(&codec->verbs, sizeof(struct hda_verb *), 8);
	INIT_LIST_HEAD(&codec->conn_list);
	INIT_LIST_HEAD(&codec->pcm_list_head);

	INIT_DELAYED_WORK(&codec->jackpoll_work, hda_jackpoll_work);
	codec->depop_delay = -1;
	codec->fixup_id = HDA_FIXUP_ID_NOT_SET;

#ifdef CONFIG_PM
	codec->power_jiffies = jiffies;
#endif

	snd_hda_sysfs_init(codec);

	if (codec->bus->modelname) {
		codec->modelname = kstrdup(codec->bus->modelname, GFP_KERNEL);
		if (!codec->modelname) {
			err = -ENOMEM;
			goto error;
		}
	}

	fg = codec->core.afg ? codec->core.afg : codec->core.mfg;
	err = read_widget_caps(codec, fg);
	if (err < 0)
		goto error;
	err = read_pin_defaults(codec);
	if (err < 0)
		goto error;

	/* power-up all before initialization */
	hda_set_power_state(codec, AC_PWRST_D0);
	codec->core.dev.power.power_state = PMSG_ON;

	snd_hda_codec_proc_new(codec);

	snd_hda_create_hwdep(codec);

	sprintf(component, "HDA:%08x,%08x,%08x", codec->core.vendor_id,
		codec->core.subsystem_id, codec->core.revision_id);
	snd_component_add(card, component);

	err = snd_device_new(card, SNDRV_DEV_CODEC, codec, &dev_ops);
	if (err < 0)
		goto error;

	return 0;

 error:
	put_device(hda_codec_dev(codec));
	return err;
}
EXPORT_SYMBOL_GPL(snd_hda_codec_device_new);

/**
 * snd_hda_codec_update_widgets - Refresh widget caps and pin defaults
 * @codec: the HDA codec
 *
 * Forcibly refresh the all widget caps and the init pin configurations of
 * the given codec.
 */
int snd_hda_codec_update_widgets(struct hda_codec *codec)
{
	hda_nid_t fg;
	int err;

	err = snd_hdac_refresh_widgets(&codec->core);
	if (err < 0)
		return err;

	/* Assume the function group node does not change,
	 * only the widget nodes may change.
	 */
	kfree(codec->wcaps);
	fg = codec->core.afg ? codec->core.afg : codec->core.mfg;
	err = read_widget_caps(codec, fg);
	if (err < 0)
		return err;

	snd_array_free(&codec->init_pins);
	err = read_pin_defaults(codec);

	return err;
}
EXPORT_SYMBOL_GPL(snd_hda_codec_update_widgets);

/* update the stream-id if changed */
static void update_pcm_stream_id(struct hda_codec *codec,
				 struct hda_cvt_setup *p, hda_nid_t nid,
				 u32 stream_tag, int channel_id)
{
	unsigned int oldval, newval;

	if (p->stream_tag != stream_tag || p->channel_id != channel_id) {
		oldval = snd_hda_codec_read(codec, nid, 0, AC_VERB_GET_CONV, 0);
		newval = (stream_tag << 4) | channel_id;
		if (oldval != newval)
			snd_hda_codec_write(codec, nid, 0,
					    AC_VERB_SET_CHANNEL_STREAMID,
					    newval);
		p->stream_tag = stream_tag;
		p->channel_id = channel_id;
	}
}

/* update the format-id if changed */
static void update_pcm_format(struct hda_codec *codec, struct hda_cvt_setup *p,
			      hda_nid_t nid, int format)
{
	unsigned int oldval;

	if (p->format_id != format) {
		oldval = snd_hda_codec_read(codec, nid, 0,
					    AC_VERB_GET_STREAM_FORMAT, 0);
		if (oldval != format) {
			msleep(1);
			snd_hda_codec_write(codec, nid, 0,
					    AC_VERB_SET_STREAM_FORMAT,
					    format);
		}
		p->format_id = format;
	}
}

/**
 * snd_hda_codec_setup_stream - set up the codec for streaming
 * @codec: the CODEC to set up
 * @nid: the NID to set up
 * @stream_tag: stream tag to pass, it's between 0x1 and 0xf.
 * @channel_id: channel id to pass, zero based.
 * @format: stream format.
 */
void snd_hda_codec_setup_stream(struct hda_codec *codec, hda_nid_t nid,
				u32 stream_tag,
				int channel_id, int format)
{
	struct hda_codec *c;
	struct hda_cvt_setup *p;
	int type;
	int i;

	if (!nid)
		return;

	codec_dbg(codec,
		  "hda_codec_setup_stream: NID=0x%x, stream=0x%x, channel=%d, format=0x%x\n",
		  nid, stream_tag, channel_id, format);
	p = get_hda_cvt_setup(codec, nid);
	if (!p)
		return;

	if (codec->patch_ops.stream_pm)
		codec->patch_ops.stream_pm(codec, nid, true);
	if (codec->pcm_format_first)
		update_pcm_format(codec, p, nid, format);
	update_pcm_stream_id(codec, p, nid, stream_tag, channel_id);
	if (!codec->pcm_format_first)
		update_pcm_format(codec, p, nid, format);

	p->active = 1;
	p->dirty = 0;

	/* make other inactive cvts with the same stream-tag dirty */
	type = get_wcaps_type(get_wcaps(codec, nid));
	list_for_each_codec(c, codec->bus) {
		snd_array_for_each(&c->cvt_setups, i, p) {
			if (!p->active && p->stream_tag == stream_tag &&
			    get_wcaps_type(get_wcaps(c, p->nid)) == type)
				p->dirty = 1;
		}
	}
}
EXPORT_SYMBOL_GPL(snd_hda_codec_setup_stream);

static void really_cleanup_stream(struct hda_codec *codec,
				  struct hda_cvt_setup *q);

/**
 * __snd_hda_codec_cleanup_stream - clean up the codec for closing
 * @codec: the CODEC to clean up
 * @nid: the NID to clean up
 * @do_now: really clean up the stream instead of clearing the active flag
 */
void __snd_hda_codec_cleanup_stream(struct hda_codec *codec, hda_nid_t nid,
				    int do_now)
{
	struct hda_cvt_setup *p;

	if (!nid)
		return;

	if (codec->no_sticky_stream)
		do_now = 1;

	codec_dbg(codec, "hda_codec_cleanup_stream: NID=0x%x\n", nid);
	p = get_hda_cvt_setup(codec, nid);
	if (p) {
		/* here we just clear the active flag when do_now isn't set;
		 * actual clean-ups will be done later in
		 * purify_inactive_streams() called from snd_hda_codec_prpapre()
		 */
		if (do_now)
			really_cleanup_stream(codec, p);
		else
			p->active = 0;
	}
}
EXPORT_SYMBOL_GPL(__snd_hda_codec_cleanup_stream);

static void really_cleanup_stream(struct hda_codec *codec,
				  struct hda_cvt_setup *q)
{
	hda_nid_t nid = q->nid;
	if (q->stream_tag || q->channel_id)
		snd_hda_codec_write(codec, nid, 0, AC_VERB_SET_CHANNEL_STREAMID, 0);
	if (q->format_id)
		snd_hda_codec_write(codec, nid, 0, AC_VERB_SET_STREAM_FORMAT, 0
);
	memset(q, 0, sizeof(*q));
	q->nid = nid;
	if (codec->patch_ops.stream_pm)
		codec->patch_ops.stream_pm(codec, nid, false);
}

/* clean up the all conflicting obsolete streams */
static void purify_inactive_streams(struct hda_codec *codec)
{
	struct hda_codec *c;
	struct hda_cvt_setup *p;
	int i;

	list_for_each_codec(c, codec->bus) {
		snd_array_for_each(&c->cvt_setups, i, p) {
			if (p->dirty)
				really_cleanup_stream(c, p);
		}
	}
}

#ifdef CONFIG_PM
/* clean up all streams; called from suspend */
static void hda_cleanup_all_streams(struct hda_codec *codec)
{
	struct hda_cvt_setup *p;
	int i;

	snd_array_for_each(&codec->cvt_setups, i, p) {
		if (p->stream_tag)
			really_cleanup_stream(codec, p);
	}
}
#endif

/*
 * amp access functions
 */

/**
 * query_amp_caps - query AMP capabilities
 * @codec: the HD-auio codec
 * @nid: the NID to query
 * @direction: either #HDA_INPUT or #HDA_OUTPUT
 *
 * Query AMP capabilities for the given widget and direction.
 * Returns the obtained capability bits.
 *
 * When cap bits have been already read, this doesn't read again but
 * returns the cached value.
 */
u32 query_amp_caps(struct hda_codec *codec, hda_nid_t nid, int direction)
{
	if (!(get_wcaps(codec, nid) & AC_WCAP_AMP_OVRD))
		nid = codec->core.afg;
	return snd_hda_param_read(codec, nid,
				  direction == HDA_OUTPUT ?
				  AC_PAR_AMP_OUT_CAP : AC_PAR_AMP_IN_CAP);
}
EXPORT_SYMBOL_GPL(query_amp_caps);

/**
 * snd_hda_check_amp_caps - query AMP capabilities
 * @codec: the HD-audio codec
 * @nid: the NID to query
 * @dir: either #HDA_INPUT or #HDA_OUTPUT
 * @bits: bit mask to check the result
 *
 * Check whether the widget has the given amp capability for the direction.
 */
bool snd_hda_check_amp_caps(struct hda_codec *codec, hda_nid_t nid,
			   int dir, unsigned int bits)
{
	if (!nid)
		return false;
	if (get_wcaps(codec, nid) & (1 << (dir + 1)))
		if (query_amp_caps(codec, nid, dir) & bits)
			return true;
	return false;
}
EXPORT_SYMBOL_GPL(snd_hda_check_amp_caps);

/**
 * snd_hda_override_amp_caps - Override the AMP capabilities
 * @codec: the CODEC to clean up
 * @nid: the NID to clean up
 * @dir: either #HDA_INPUT or #HDA_OUTPUT
 * @caps: the capability bits to set
 *
 * Override the cached AMP caps bits value by the given one.
 * This function is useful if the driver needs to adjust the AMP ranges,
 * e.g. limit to 0dB, etc.
 *
 * Returns zero if successful or a negative error code.
 */
int snd_hda_override_amp_caps(struct hda_codec *codec, hda_nid_t nid, int dir,
			      unsigned int caps)
{
	unsigned int parm;

	snd_hda_override_wcaps(codec, nid,
			       get_wcaps(codec, nid) | AC_WCAP_AMP_OVRD);
	parm = dir == HDA_OUTPUT ? AC_PAR_AMP_OUT_CAP : AC_PAR_AMP_IN_CAP;
	return snd_hdac_override_parm(&codec->core, nid, parm, caps);
}
EXPORT_SYMBOL_GPL(snd_hda_override_amp_caps);

static unsigned int encode_amp(struct hda_codec *codec, hda_nid_t nid,
			       int ch, int dir, int idx)
{
	unsigned int cmd = snd_hdac_regmap_encode_amp(nid, ch, dir, idx);

	/* enable fake mute if no h/w mute but min=mute */
	if ((query_amp_caps(codec, nid, dir) &
	     (AC_AMPCAP_MUTE | AC_AMPCAP_MIN_MUTE)) == AC_AMPCAP_MIN_MUTE)
		cmd |= AC_AMP_FAKE_MUTE;
	return cmd;
}

/**
 * snd_hda_codec_amp_update - update the AMP mono value
 * @codec: HD-audio codec
 * @nid: NID to read the AMP value
 * @ch: channel to update (0 or 1)
 * @dir: #HDA_INPUT or #HDA_OUTPUT
 * @idx: the index value (only for input direction)
 * @mask: bit mask to set
 * @val: the bits value to set
 *
 * Update the AMP values for the given channel, direction and index.
 */
int snd_hda_codec_amp_update(struct hda_codec *codec, hda_nid_t nid,
			     int ch, int dir, int idx, int mask, int val)
{
	unsigned int cmd = encode_amp(codec, nid, ch, dir, idx);

	return snd_hdac_regmap_update_raw(&codec->core, cmd, mask, val);
}
EXPORT_SYMBOL_GPL(snd_hda_codec_amp_update);

/**
 * snd_hda_codec_amp_stereo - update the AMP stereo values
 * @codec: HD-audio codec
 * @nid: NID to read the AMP value
 * @direction: #HDA_INPUT or #HDA_OUTPUT
 * @idx: the index value (only for input direction)
 * @mask: bit mask to set
 * @val: the bits value to set
 *
 * Update the AMP values like snd_hda_codec_amp_update(), but for a
 * stereo widget with the same mask and value.
 */
int snd_hda_codec_amp_stereo(struct hda_codec *codec, hda_nid_t nid,
			     int direction, int idx, int mask, int val)
{
	int ch, ret = 0;

	if (snd_BUG_ON(mask & ~0xff))
		mask &= 0xff;
	for (ch = 0; ch < 2; ch++)
		ret |= snd_hda_codec_amp_update(codec, nid, ch, direction,
						idx, mask, val);
	return ret;
}
EXPORT_SYMBOL_GPL(snd_hda_codec_amp_stereo);

/**
 * snd_hda_codec_amp_init - initialize the AMP value
 * @codec: the HDA codec
 * @nid: NID to read the AMP value
 * @ch: channel (left=0 or right=1)
 * @dir: #HDA_INPUT or #HDA_OUTPUT
 * @idx: the index value (only for input direction)
 * @mask: bit mask to set
 * @val: the bits value to set
 *
 * Works like snd_hda_codec_amp_update() but it writes the value only at
 * the first access.  If the amp was already initialized / updated beforehand,
 * this does nothing.
 */
int snd_hda_codec_amp_init(struct hda_codec *codec, hda_nid_t nid, int ch,
			   int dir, int idx, int mask, int val)
{
	unsigned int cmd = encode_amp(codec, nid, ch, dir, idx);

	if (!codec->core.regmap)
		return -EINVAL;
	return snd_hdac_regmap_update_raw_once(&codec->core, cmd, mask, val);
}
EXPORT_SYMBOL_GPL(snd_hda_codec_amp_init);

/**
 * snd_hda_codec_amp_init_stereo - initialize the stereo AMP value
 * @codec: the HDA codec
 * @nid: NID to read the AMP value
 * @dir: #HDA_INPUT or #HDA_OUTPUT
 * @idx: the index value (only for input direction)
 * @mask: bit mask to set
 * @val: the bits value to set
 *
 * Call snd_hda_codec_amp_init() for both stereo channels.
 */
int snd_hda_codec_amp_init_stereo(struct hda_codec *codec, hda_nid_t nid,
				  int dir, int idx, int mask, int val)
{
	int ch, ret = 0;

	if (snd_BUG_ON(mask & ~0xff))
		mask &= 0xff;
	for (ch = 0; ch < 2; ch++)
		ret |= snd_hda_codec_amp_init(codec, nid, ch, dir,
					      idx, mask, val);
	return ret;
}
EXPORT_SYMBOL_GPL(snd_hda_codec_amp_init_stereo);

static u32 get_amp_max_value(struct hda_codec *codec, hda_nid_t nid, int dir,
			     unsigned int ofs)
{
	u32 caps = query_amp_caps(codec, nid, dir);
	/* get num steps */
	caps = (caps & AC_AMPCAP_NUM_STEPS) >> AC_AMPCAP_NUM_STEPS_SHIFT;
	if (ofs < caps)
		caps -= ofs;
	return caps;
}

/**
 * snd_hda_mixer_amp_volume_info - Info callback for a standard AMP mixer
 * @kcontrol: referred ctl element
 * @uinfo: pointer to get/store the data
 *
 * The control element is supposed to have the private_value field
 * set up via HDA_COMPOSE_AMP_VAL*() or related macros.
 */
int snd_hda_mixer_amp_volume_info(struct snd_kcontrol *kcontrol,
				  struct snd_ctl_elem_info *uinfo)
{
	struct hda_codec *codec = snd_kcontrol_chip(kcontrol);
	u16 nid = get_amp_nid(kcontrol);
	u8 chs = get_amp_channels(kcontrol);
	int dir = get_amp_direction(kcontrol);
	unsigned int ofs = get_amp_offset(kcontrol);

	uinfo->type = SNDRV_CTL_ELEM_TYPE_INTEGER;
	uinfo->count = chs == 3 ? 2 : 1;
	uinfo->value.integer.min = 0;
	uinfo->value.integer.max = get_amp_max_value(codec, nid, dir, ofs);
	if (!uinfo->value.integer.max) {
		codec_warn(codec,
			   "num_steps = 0 for NID=0x%x (ctl = %s)\n",
			   nid, kcontrol->id.name);
		return -EINVAL;
	}
	return 0;
}
EXPORT_SYMBOL_GPL(snd_hda_mixer_amp_volume_info);


static inline unsigned int
read_amp_value(struct hda_codec *codec, hda_nid_t nid,
	       int ch, int dir, int idx, unsigned int ofs)
{
	unsigned int val;
	val = snd_hda_codec_amp_read(codec, nid, ch, dir, idx);
	val &= HDA_AMP_VOLMASK;
	if (val >= ofs)
		val -= ofs;
	else
		val = 0;
	return val;
}

static inline int
update_amp_value(struct hda_codec *codec, hda_nid_t nid,
		 int ch, int dir, int idx, unsigned int ofs,
		 unsigned int val)
{
	unsigned int maxval;

	if (val > 0)
		val += ofs;
	/* ofs = 0: raw max value */
	maxval = get_amp_max_value(codec, nid, dir, 0);
	if (val > maxval)
		val = maxval;
	return snd_hda_codec_amp_update(codec, nid, ch, dir, idx,
					HDA_AMP_VOLMASK, val);
}

/**
 * snd_hda_mixer_amp_volume_get - Get callback for a standard AMP mixer volume
 * @kcontrol: ctl element
 * @ucontrol: pointer to get/store the data
 *
 * The control element is supposed to have the private_value field
 * set up via HDA_COMPOSE_AMP_VAL*() or related macros.
 */
int snd_hda_mixer_amp_volume_get(struct snd_kcontrol *kcontrol,
				 struct snd_ctl_elem_value *ucontrol)
{
	struct hda_codec *codec = snd_kcontrol_chip(kcontrol);
	hda_nid_t nid = get_amp_nid(kcontrol);
	int chs = get_amp_channels(kcontrol);
	int dir = get_amp_direction(kcontrol);
	int idx = get_amp_index(kcontrol);
	unsigned int ofs = get_amp_offset(kcontrol);
	long *valp = ucontrol->value.integer.value;

	if (chs & 1)
		*valp++ = read_amp_value(codec, nid, 0, dir, idx, ofs);
	if (chs & 2)
		*valp = read_amp_value(codec, nid, 1, dir, idx, ofs);
	return 0;
}
EXPORT_SYMBOL_GPL(snd_hda_mixer_amp_volume_get);

/**
 * snd_hda_mixer_amp_volume_put - Put callback for a standard AMP mixer volume
 * @kcontrol: ctl element
 * @ucontrol: pointer to get/store the data
 *
 * The control element is supposed to have the private_value field
 * set up via HDA_COMPOSE_AMP_VAL*() or related macros.
 */
int snd_hda_mixer_amp_volume_put(struct snd_kcontrol *kcontrol,
				 struct snd_ctl_elem_value *ucontrol)
{
	struct hda_codec *codec = snd_kcontrol_chip(kcontrol);
	hda_nid_t nid = get_amp_nid(kcontrol);
	int chs = get_amp_channels(kcontrol);
	int dir = get_amp_direction(kcontrol);
	int idx = get_amp_index(kcontrol);
	unsigned int ofs = get_amp_offset(kcontrol);
	long *valp = ucontrol->value.integer.value;
	int change = 0;

	if (chs & 1) {
		change = update_amp_value(codec, nid, 0, dir, idx, ofs, *valp);
		valp++;
	}
	if (chs & 2)
		change |= update_amp_value(codec, nid, 1, dir, idx, ofs, *valp);
	return change;
}
EXPORT_SYMBOL_GPL(snd_hda_mixer_amp_volume_put);

/* inquiry the amp caps and convert to TLV */
static void get_ctl_amp_tlv(struct snd_kcontrol *kcontrol, unsigned int *tlv)
{
	struct hda_codec *codec = snd_kcontrol_chip(kcontrol);
	hda_nid_t nid = get_amp_nid(kcontrol);
	int dir = get_amp_direction(kcontrol);
	unsigned int ofs = get_amp_offset(kcontrol);
	bool min_mute = get_amp_min_mute(kcontrol);
	u32 caps, val1, val2;

	caps = query_amp_caps(codec, nid, dir);
	val2 = (caps & AC_AMPCAP_STEP_SIZE) >> AC_AMPCAP_STEP_SIZE_SHIFT;
	val2 = (val2 + 1) * 25;
	val1 = -((caps & AC_AMPCAP_OFFSET) >> AC_AMPCAP_OFFSET_SHIFT);
	val1 += ofs;
	val1 = ((int)val1) * ((int)val2);
	if (min_mute || (caps & AC_AMPCAP_MIN_MUTE))
		val2 |= TLV_DB_SCALE_MUTE;
	tlv[SNDRV_CTL_TLVO_TYPE] = SNDRV_CTL_TLVT_DB_SCALE;
	tlv[SNDRV_CTL_TLVO_LEN] = 2 * sizeof(unsigned int);
	tlv[SNDRV_CTL_TLVO_DB_SCALE_MIN] = val1;
	tlv[SNDRV_CTL_TLVO_DB_SCALE_MUTE_AND_STEP] = val2;
}

/**
 * snd_hda_mixer_amp_tlv - TLV callback for a standard AMP mixer volume
 * @kcontrol: ctl element
 * @op_flag: operation flag
 * @size: byte size of input TLV
 * @_tlv: TLV data
 *
 * The control element is supposed to have the private_value field
 * set up via HDA_COMPOSE_AMP_VAL*() or related macros.
 */
int snd_hda_mixer_amp_tlv(struct snd_kcontrol *kcontrol, int op_flag,
			  unsigned int size, unsigned int __user *_tlv)
{
	unsigned int tlv[4];

	if (size < 4 * sizeof(unsigned int))
		return -ENOMEM;
	get_ctl_amp_tlv(kcontrol, tlv);
	if (copy_to_user(_tlv, tlv, sizeof(tlv)))
		return -EFAULT;
	return 0;
}
EXPORT_SYMBOL_GPL(snd_hda_mixer_amp_tlv);

/**
 * snd_hda_set_vmaster_tlv - Set TLV for a virtual master control
 * @codec: HD-audio codec
 * @nid: NID of a reference widget
 * @dir: #HDA_INPUT or #HDA_OUTPUT
 * @tlv: TLV data to be stored, at least 4 elements
 *
 * Set (static) TLV data for a virtual master volume using the AMP caps
 * obtained from the reference NID.
 * The volume range is recalculated as if the max volume is 0dB.
 */
void snd_hda_set_vmaster_tlv(struct hda_codec *codec, hda_nid_t nid, int dir,
			     unsigned int *tlv)
{
	u32 caps;
	int nums, step;

	caps = query_amp_caps(codec, nid, dir);
	nums = (caps & AC_AMPCAP_NUM_STEPS) >> AC_AMPCAP_NUM_STEPS_SHIFT;
	step = (caps & AC_AMPCAP_STEP_SIZE) >> AC_AMPCAP_STEP_SIZE_SHIFT;
	step = (step + 1) * 25;
	tlv[SNDRV_CTL_TLVO_TYPE] = SNDRV_CTL_TLVT_DB_SCALE;
	tlv[SNDRV_CTL_TLVO_LEN] = 2 * sizeof(unsigned int);
	tlv[SNDRV_CTL_TLVO_DB_SCALE_MIN] = -nums * step;
	tlv[SNDRV_CTL_TLVO_DB_SCALE_MUTE_AND_STEP] = step;
}
EXPORT_SYMBOL_GPL(snd_hda_set_vmaster_tlv);

/* find a mixer control element with the given name */
static struct snd_kcontrol *
find_mixer_ctl(struct hda_codec *codec, const char *name, int dev, int idx)
{
	struct snd_ctl_elem_id id;
	memset(&id, 0, sizeof(id));
	id.iface = SNDRV_CTL_ELEM_IFACE_MIXER;
	id.device = dev;
	id.index = idx;
	if (snd_BUG_ON(strlen(name) >= sizeof(id.name)))
		return NULL;
	strcpy(id.name, name);
	return snd_ctl_find_id(codec->card, &id);
}

/**
 * snd_hda_find_mixer_ctl - Find a mixer control element with the given name
 * @codec: HD-audio codec
 * @name: ctl id name string
 *
 * Get the control element with the given id string and IFACE_MIXER.
 */
struct snd_kcontrol *snd_hda_find_mixer_ctl(struct hda_codec *codec,
					    const char *name)
{
	return find_mixer_ctl(codec, name, 0, 0);
}
EXPORT_SYMBOL_GPL(snd_hda_find_mixer_ctl);

static int find_empty_mixer_ctl_idx(struct hda_codec *codec, const char *name,
				    int start_idx)
{
	int i, idx;
	/* 16 ctlrs should be large enough */
	for (i = 0, idx = start_idx; i < 16; i++, idx++) {
		if (!find_mixer_ctl(codec, name, 0, idx))
			return idx;
	}
	return -EBUSY;
}

/**
 * snd_hda_ctl_add - Add a control element and assign to the codec
 * @codec: HD-audio codec
 * @nid: corresponding NID (optional)
 * @kctl: the control element to assign
 *
 * Add the given control element to an array inside the codec instance.
 * All control elements belonging to a codec are supposed to be added
 * by this function so that a proper clean-up works at the free or
 * reconfiguration time.
 *
 * If non-zero @nid is passed, the NID is assigned to the control element.
 * The assignment is shown in the codec proc file.
 *
 * snd_hda_ctl_add() checks the control subdev id field whether
 * #HDA_SUBDEV_NID_FLAG bit is set.  If set (and @nid is zero), the lower
 * bits value is taken as the NID to assign. The #HDA_NID_ITEM_AMP bit
 * specifies if kctl->private_value is a HDA amplifier value.
 */
int snd_hda_ctl_add(struct hda_codec *codec, hda_nid_t nid,
		    struct snd_kcontrol *kctl)
{
	int err;
	unsigned short flags = 0;
	struct hda_nid_item *item;

	if (kctl->id.subdevice & HDA_SUBDEV_AMP_FLAG) {
		flags |= HDA_NID_ITEM_AMP;
		if (nid == 0)
			nid = get_amp_nid_(kctl->private_value);
	}
	if ((kctl->id.subdevice & HDA_SUBDEV_NID_FLAG) != 0 && nid == 0)
		nid = kctl->id.subdevice & 0xffff;
	if (kctl->id.subdevice & (HDA_SUBDEV_NID_FLAG|HDA_SUBDEV_AMP_FLAG))
		kctl->id.subdevice = 0;
	err = snd_ctl_add(codec->card, kctl);
	if (err < 0)
		return err;
	item = snd_array_new(&codec->mixers);
	if (!item)
		return -ENOMEM;
	item->kctl = kctl;
	item->nid = nid;
	item->flags = flags;
	return 0;
}
EXPORT_SYMBOL_GPL(snd_hda_ctl_add);

/**
 * snd_hda_add_nid - Assign a NID to a control element
 * @codec: HD-audio codec
 * @nid: corresponding NID (optional)
 * @kctl: the control element to assign
 * @index: index to kctl
 *
 * Add the given control element to an array inside the codec instance.
 * This function is used when #snd_hda_ctl_add cannot be used for 1:1
 * NID:KCTL mapping - for example "Capture Source" selector.
 */
int snd_hda_add_nid(struct hda_codec *codec, struct snd_kcontrol *kctl,
		    unsigned int index, hda_nid_t nid)
{
	struct hda_nid_item *item;

	if (nid > 0) {
		item = snd_array_new(&codec->nids);
		if (!item)
			return -ENOMEM;
		item->kctl = kctl;
		item->index = index;
		item->nid = nid;
		return 0;
	}
	codec_err(codec, "no NID for mapping control %s:%d:%d\n",
		  kctl->id.name, kctl->id.index, index);
	return -EINVAL;
}
EXPORT_SYMBOL_GPL(snd_hda_add_nid);

/**
 * snd_hda_ctls_clear - Clear all controls assigned to the given codec
 * @codec: HD-audio codec
 */
void snd_hda_ctls_clear(struct hda_codec *codec)
{
	int i;
	struct hda_nid_item *items = codec->mixers.list;
	for (i = 0; i < codec->mixers.used; i++)
		snd_ctl_remove(codec->card, items[i].kctl);
	snd_array_free(&codec->mixers);
	snd_array_free(&codec->nids);
}

/**
 * snd_hda_lock_devices - pseudo device locking
 * @bus: the BUS
 *
 * toggle card->shutdown to allow/disallow the device access (as a hack)
 */
int snd_hda_lock_devices(struct hda_bus *bus)
{
	struct snd_card *card = bus->card;
	struct hda_codec *codec;

	spin_lock(&card->files_lock);
	if (card->shutdown)
		goto err_unlock;
	card->shutdown = 1;
	if (!list_empty(&card->ctl_files))
		goto err_clear;

	list_for_each_codec(codec, bus) {
		struct hda_pcm *cpcm;
		list_for_each_entry(cpcm, &codec->pcm_list_head, list) {
			if (!cpcm->pcm)
				continue;
			if (cpcm->pcm->streams[0].substream_opened ||
			    cpcm->pcm->streams[1].substream_opened)
				goto err_clear;
		}
	}
	spin_unlock(&card->files_lock);
	return 0;

 err_clear:
	card->shutdown = 0;
 err_unlock:
	spin_unlock(&card->files_lock);
	return -EINVAL;
}
EXPORT_SYMBOL_GPL(snd_hda_lock_devices);

/**
 * snd_hda_unlock_devices - pseudo device unlocking
 * @bus: the BUS
 */
void snd_hda_unlock_devices(struct hda_bus *bus)
{
	struct snd_card *card = bus->card;

	spin_lock(&card->files_lock);
	card->shutdown = 0;
	spin_unlock(&card->files_lock);
}
EXPORT_SYMBOL_GPL(snd_hda_unlock_devices);

/**
 * snd_hda_codec_reset - Clear all objects assigned to the codec
 * @codec: HD-audio codec
 *
 * This frees the all PCM and control elements assigned to the codec, and
 * clears the caches and restores the pin default configurations.
 *
 * When a device is being used, it returns -EBSY.  If successfully freed,
 * returns zero.
 */
int snd_hda_codec_reset(struct hda_codec *codec)
{
	struct hda_bus *bus = codec->bus;

	if (snd_hda_lock_devices(bus) < 0)
		return -EBUSY;

	/* OK, let it free */
	snd_hdac_device_unregister(&codec->core);

	/* allow device access again */
	snd_hda_unlock_devices(bus);
	return 0;
}

typedef int (*map_slave_func_t)(struct hda_codec *, void *, struct snd_kcontrol *);

/* apply the function to all matching slave ctls in the mixer list */
static int map_slaves(struct hda_codec *codec, const char * const *slaves,
		      const char *suffix, map_slave_func_t func, void *data) 
{
	struct hda_nid_item *items;
	const char * const *s;
	int i, err;

	items = codec->mixers.list;
	for (i = 0; i < codec->mixers.used; i++) {
		struct snd_kcontrol *sctl = items[i].kctl;
		if (!sctl || sctl->id.iface != SNDRV_CTL_ELEM_IFACE_MIXER)
			continue;
		for (s = slaves; *s; s++) {
			char tmpname[sizeof(sctl->id.name)];
			const char *name = *s;
			if (suffix) {
				snprintf(tmpname, sizeof(tmpname), "%s %s",
					 name, suffix);
				name = tmpname;
			}
			if (!strcmp(sctl->id.name, name)) {
				err = func(codec, data, sctl);
				if (err)
					return err;
				break;
			}
		}
	}
	return 0;
}

static int check_slave_present(struct hda_codec *codec,
			       void *data, struct snd_kcontrol *sctl)
{
	return 1;
}

/* call kctl->put with the given value(s) */
static int put_kctl_with_value(struct snd_kcontrol *kctl, int val)
{
	struct snd_ctl_elem_value *ucontrol;
	ucontrol = kzalloc(sizeof(*ucontrol), GFP_KERNEL);
	if (!ucontrol)
		return -ENOMEM;
	ucontrol->value.integer.value[0] = val;
	ucontrol->value.integer.value[1] = val;
	kctl->put(kctl, ucontrol);
	kfree(ucontrol);
	return 0;
}

struct slave_init_arg {
	struct hda_codec *codec;
	int step;
};

/* initialize the slave volume with 0dB via snd_ctl_apply_vmaster_slaves() */
static int init_slave_0dB(struct snd_kcontrol *slave,
			  struct snd_kcontrol *kctl,
			  void *_arg)
{
	struct slave_init_arg *arg = _arg;
	int _tlv[4];
	const int *tlv = NULL;
	int step;
	int val;

	if (kctl->vd[0].access & SNDRV_CTL_ELEM_ACCESS_TLV_CALLBACK) {
		if (kctl->tlv.c != snd_hda_mixer_amp_tlv) {
			codec_err(arg->codec,
				  "Unexpected TLV callback for slave %s:%d\n",
				  kctl->id.name, kctl->id.index);
			return 0; /* ignore */
		}
		get_ctl_amp_tlv(kctl, _tlv);
		tlv = _tlv;
	} else if (kctl->vd[0].access & SNDRV_CTL_ELEM_ACCESS_TLV_READ)
		tlv = kctl->tlv.p;

	if (!tlv || tlv[SNDRV_CTL_TLVO_TYPE] != SNDRV_CTL_TLVT_DB_SCALE)
		return 0;

	step = tlv[SNDRV_CTL_TLVO_DB_SCALE_MUTE_AND_STEP];
	step &= ~TLV_DB_SCALE_MUTE;
	if (!step)
		return 0;
	if (arg->step && arg->step != step) {
		codec_err(arg->codec,
			  "Mismatching dB step for vmaster slave (%d!=%d)\n",
			  arg->step, step);
		return 0;
	}

	arg->step = step;
	val = -tlv[SNDRV_CTL_TLVO_DB_SCALE_MIN] / step;
	if (val > 0) {
		put_kctl_with_value(slave, val);
		return val;
	}

	return 0;
}

/* unmute the slave via snd_ctl_apply_vmaster_slaves() */
static int init_slave_unmute(struct snd_kcontrol *slave,
			     struct snd_kcontrol *kctl,
			     void *_arg)
{
	return put_kctl_with_value(slave, 1);
}

static int add_slave(struct hda_codec *codec,
		     void *data, struct snd_kcontrol *slave)
{
	return snd_ctl_add_slave(data, slave);
}

/**
 * __snd_hda_add_vmaster - create a virtual master control and add slaves
 * @codec: HD-audio codec
 * @name: vmaster control name
 * @tlv: TLV data (optional)
 * @slaves: slave control names (optional)
 * @suffix: suffix string to each slave name (optional)
 * @init_slave_vol: initialize slaves to unmute/0dB
 * @ctl_ret: store the vmaster kcontrol in return
 *
 * Create a virtual master control with the given name.  The TLV data
 * must be either NULL or a valid data.
 *
 * @slaves is a NULL-terminated array of strings, each of which is a
 * slave control name.  All controls with these names are assigned to
 * the new virtual master control.
 *
 * This function returns zero if successful or a negative error code.
 */
int __snd_hda_add_vmaster(struct hda_codec *codec, char *name,
			unsigned int *tlv, const char * const *slaves,
			  const char *suffix, bool init_slave_vol,
			  struct snd_kcontrol **ctl_ret)
{
	struct snd_kcontrol *kctl;
	int err;

	if (ctl_ret)
		*ctl_ret = NULL;

	err = map_slaves(codec, slaves, suffix, check_slave_present, NULL);
	if (err != 1) {
		codec_dbg(codec, "No slave found for %s\n", name);
		return 0;
	}
	kctl = snd_ctl_make_virtual_master(name, tlv);
	if (!kctl)
		return -ENOMEM;
	err = snd_hda_ctl_add(codec, 0, kctl);
	if (err < 0)
		return err;

	err = map_slaves(codec, slaves, suffix, add_slave, kctl);
	if (err < 0)
		return err;

	/* init with master mute & zero volume */
	put_kctl_with_value(kctl, 0);
	if (init_slave_vol) {
		struct slave_init_arg arg = {
			.codec = codec,
			.step = 0,
		};
		snd_ctl_apply_vmaster_slaves(kctl,
					     tlv ? init_slave_0dB : init_slave_unmute,
					     &arg);
	}

	if (ctl_ret)
		*ctl_ret = kctl;
	return 0;
}
EXPORT_SYMBOL_GPL(__snd_hda_add_vmaster);

/*
 * mute-LED control using vmaster
 */
static int vmaster_mute_mode_info(struct snd_kcontrol *kcontrol,
				  struct snd_ctl_elem_info *uinfo)
{
	static const char * const texts[] = {
		"On", "Off", "Follow Master"
	};

	return snd_ctl_enum_info(uinfo, 1, 3, texts);
}

static int vmaster_mute_mode_get(struct snd_kcontrol *kcontrol,
				 struct snd_ctl_elem_value *ucontrol)
{
	struct hda_vmaster_mute_hook *hook = snd_kcontrol_chip(kcontrol);
	ucontrol->value.enumerated.item[0] = hook->mute_mode;
	return 0;
}

static int vmaster_mute_mode_put(struct snd_kcontrol *kcontrol,
				 struct snd_ctl_elem_value *ucontrol)
{
	struct hda_vmaster_mute_hook *hook = snd_kcontrol_chip(kcontrol);
	unsigned int old_mode = hook->mute_mode;

	hook->mute_mode = ucontrol->value.enumerated.item[0];
	if (hook->mute_mode > HDA_VMUTE_FOLLOW_MASTER)
		hook->mute_mode = HDA_VMUTE_FOLLOW_MASTER;
	if (old_mode == hook->mute_mode)
		return 0;
	snd_hda_sync_vmaster_hook(hook);
	return 1;
}

static const struct snd_kcontrol_new vmaster_mute_mode = {
	.iface = SNDRV_CTL_ELEM_IFACE_MIXER,
	.name = "Mute-LED Mode",
	.info = vmaster_mute_mode_info,
	.get = vmaster_mute_mode_get,
	.put = vmaster_mute_mode_put,
};

/* meta hook to call each driver's vmaster hook */
static void vmaster_hook(void *private_data, int enabled)
{
	struct hda_vmaster_mute_hook *hook = private_data;

	if (hook->mute_mode != HDA_VMUTE_FOLLOW_MASTER)
		enabled = hook->mute_mode;
	hook->hook(hook->codec, enabled);
}

/**
 * snd_hda_add_vmaster_hook - Add a vmaster hook for mute-LED
 * @codec: the HDA codec
 * @hook: the vmaster hook object
 * @expose_enum_ctl: flag to create an enum ctl
 *
 * Add a mute-LED hook with the given vmaster switch kctl.
 * When @expose_enum_ctl is set, "Mute-LED Mode" control is automatically
 * created and associated with the given hook.
 */
int snd_hda_add_vmaster_hook(struct hda_codec *codec,
			     struct hda_vmaster_mute_hook *hook,
			     bool expose_enum_ctl)
{
	struct snd_kcontrol *kctl;

	if (!hook->hook || !hook->sw_kctl)
		return 0;
	hook->codec = codec;
	hook->mute_mode = HDA_VMUTE_FOLLOW_MASTER;
	snd_ctl_add_vmaster_hook(hook->sw_kctl, vmaster_hook, hook);
	if (!expose_enum_ctl)
		return 0;
	kctl = snd_ctl_new1(&vmaster_mute_mode, hook);
	if (!kctl)
		return -ENOMEM;
	return snd_hda_ctl_add(codec, 0, kctl);
}
EXPORT_SYMBOL_GPL(snd_hda_add_vmaster_hook);

/**
 * snd_hda_sync_vmaster_hook - Sync vmaster hook
 * @hook: the vmaster hook
 *
 * Call the hook with the current value for synchronization.
 * Should be called in init callback.
 */
void snd_hda_sync_vmaster_hook(struct hda_vmaster_mute_hook *hook)
{
	if (!hook->hook || !hook->codec)
		return;
	/* don't call vmaster hook in the destructor since it might have
	 * been already destroyed
	 */
	if (hook->codec->bus->shutdown)
		return;
	snd_ctl_sync_vmaster_hook(hook->sw_kctl);
}
EXPORT_SYMBOL_GPL(snd_hda_sync_vmaster_hook);


/**
 * snd_hda_mixer_amp_switch_info - Info callback for a standard AMP mixer switch
 * @kcontrol: referred ctl element
 * @uinfo: pointer to get/store the data
 *
 * The control element is supposed to have the private_value field
 * set up via HDA_COMPOSE_AMP_VAL*() or related macros.
 */
int snd_hda_mixer_amp_switch_info(struct snd_kcontrol *kcontrol,
				  struct snd_ctl_elem_info *uinfo)
{
	int chs = get_amp_channels(kcontrol);

	uinfo->type = SNDRV_CTL_ELEM_TYPE_BOOLEAN;
	uinfo->count = chs == 3 ? 2 : 1;
	uinfo->value.integer.min = 0;
	uinfo->value.integer.max = 1;
	return 0;
}
EXPORT_SYMBOL_GPL(snd_hda_mixer_amp_switch_info);

/**
 * snd_hda_mixer_amp_switch_get - Get callback for a standard AMP mixer switch
 * @kcontrol: ctl element
 * @ucontrol: pointer to get/store the data
 *
 * The control element is supposed to have the private_value field
 * set up via HDA_COMPOSE_AMP_VAL*() or related macros.
 */
int snd_hda_mixer_amp_switch_get(struct snd_kcontrol *kcontrol,
				 struct snd_ctl_elem_value *ucontrol)
{
	struct hda_codec *codec = snd_kcontrol_chip(kcontrol);
	hda_nid_t nid = get_amp_nid(kcontrol);
	int chs = get_amp_channels(kcontrol);
	int dir = get_amp_direction(kcontrol);
	int idx = get_amp_index(kcontrol);
	long *valp = ucontrol->value.integer.value;

	if (chs & 1)
		*valp++ = (snd_hda_codec_amp_read(codec, nid, 0, dir, idx) &
			   HDA_AMP_MUTE) ? 0 : 1;
	if (chs & 2)
		*valp = (snd_hda_codec_amp_read(codec, nid, 1, dir, idx) &
			 HDA_AMP_MUTE) ? 0 : 1;
	return 0;
}
EXPORT_SYMBOL_GPL(snd_hda_mixer_amp_switch_get);

/**
 * snd_hda_mixer_amp_switch_put - Put callback for a standard AMP mixer switch
 * @kcontrol: ctl element
 * @ucontrol: pointer to get/store the data
 *
 * The control element is supposed to have the private_value field
 * set up via HDA_COMPOSE_AMP_VAL*() or related macros.
 */
int snd_hda_mixer_amp_switch_put(struct snd_kcontrol *kcontrol,
				 struct snd_ctl_elem_value *ucontrol)
{
	struct hda_codec *codec = snd_kcontrol_chip(kcontrol);
	hda_nid_t nid = get_amp_nid(kcontrol);
	int chs = get_amp_channels(kcontrol);
	int dir = get_amp_direction(kcontrol);
	int idx = get_amp_index(kcontrol);
	long *valp = ucontrol->value.integer.value;
	int change = 0;

	if (chs & 1) {
		change = snd_hda_codec_amp_update(codec, nid, 0, dir, idx,
						  HDA_AMP_MUTE,
						  *valp ? 0 : HDA_AMP_MUTE);
		valp++;
	}
	if (chs & 2)
		change |= snd_hda_codec_amp_update(codec, nid, 1, dir, idx,
						   HDA_AMP_MUTE,
						   *valp ? 0 : HDA_AMP_MUTE);
	hda_call_check_power_status(codec, nid);
	return change;
}
EXPORT_SYMBOL_GPL(snd_hda_mixer_amp_switch_put);

/*
 * SPDIF out controls
 */

static int snd_hda_spdif_mask_info(struct snd_kcontrol *kcontrol,
				   struct snd_ctl_elem_info *uinfo)
{
	uinfo->type = SNDRV_CTL_ELEM_TYPE_IEC958;
	uinfo->count = 1;
	return 0;
}

static int snd_hda_spdif_cmask_get(struct snd_kcontrol *kcontrol,
				   struct snd_ctl_elem_value *ucontrol)
{
	ucontrol->value.iec958.status[0] = IEC958_AES0_PROFESSIONAL |
					   IEC958_AES0_NONAUDIO |
					   IEC958_AES0_CON_EMPHASIS_5015 |
					   IEC958_AES0_CON_NOT_COPYRIGHT;
	ucontrol->value.iec958.status[1] = IEC958_AES1_CON_CATEGORY |
					   IEC958_AES1_CON_ORIGINAL;
	return 0;
}

static int snd_hda_spdif_pmask_get(struct snd_kcontrol *kcontrol,
				   struct snd_ctl_elem_value *ucontrol)
{
	ucontrol->value.iec958.status[0] = IEC958_AES0_PROFESSIONAL |
					   IEC958_AES0_NONAUDIO |
					   IEC958_AES0_PRO_EMPHASIS_5015;
	return 0;
}

static int snd_hda_spdif_default_get(struct snd_kcontrol *kcontrol,
				     struct snd_ctl_elem_value *ucontrol)
{
	struct hda_codec *codec = snd_kcontrol_chip(kcontrol);
	int idx = kcontrol->private_value;
	struct hda_spdif_out *spdif;

	if (WARN_ON(codec->spdif_out.used <= idx))
		return -EINVAL;
	mutex_lock(&codec->spdif_mutex);
	spdif = snd_array_elem(&codec->spdif_out, idx);
	ucontrol->value.iec958.status[0] = spdif->status & 0xff;
	ucontrol->value.iec958.status[1] = (spdif->status >> 8) & 0xff;
	ucontrol->value.iec958.status[2] = (spdif->status >> 16) & 0xff;
	ucontrol->value.iec958.status[3] = (spdif->status >> 24) & 0xff;
	mutex_unlock(&codec->spdif_mutex);

	return 0;
}

/* convert from SPDIF status bits to HDA SPDIF bits
 * bit 0 (DigEn) is always set zero (to be filled later)
 */
static unsigned short convert_from_spdif_status(unsigned int sbits)
{
	unsigned short val = 0;

	if (sbits & IEC958_AES0_PROFESSIONAL)
		val |= AC_DIG1_PROFESSIONAL;
	if (sbits & IEC958_AES0_NONAUDIO)
		val |= AC_DIG1_NONAUDIO;
	if (sbits & IEC958_AES0_PROFESSIONAL) {
		if ((sbits & IEC958_AES0_PRO_EMPHASIS) ==
		    IEC958_AES0_PRO_EMPHASIS_5015)
			val |= AC_DIG1_EMPHASIS;
	} else {
		if ((sbits & IEC958_AES0_CON_EMPHASIS) ==
		    IEC958_AES0_CON_EMPHASIS_5015)
			val |= AC_DIG1_EMPHASIS;
		if (!(sbits & IEC958_AES0_CON_NOT_COPYRIGHT))
			val |= AC_DIG1_COPYRIGHT;
		if (sbits & (IEC958_AES1_CON_ORIGINAL << 8))
			val |= AC_DIG1_LEVEL;
		val |= sbits & (IEC958_AES1_CON_CATEGORY << 8);
	}
	return val;
}

/* convert to SPDIF status bits from HDA SPDIF bits
 */
static unsigned int convert_to_spdif_status(unsigned short val)
{
	unsigned int sbits = 0;

	if (val & AC_DIG1_NONAUDIO)
		sbits |= IEC958_AES0_NONAUDIO;
	if (val & AC_DIG1_PROFESSIONAL)
		sbits |= IEC958_AES0_PROFESSIONAL;
	if (sbits & IEC958_AES0_PROFESSIONAL) {
		if (val & AC_DIG1_EMPHASIS)
			sbits |= IEC958_AES0_PRO_EMPHASIS_5015;
	} else {
		if (val & AC_DIG1_EMPHASIS)
			sbits |= IEC958_AES0_CON_EMPHASIS_5015;
		if (!(val & AC_DIG1_COPYRIGHT))
			sbits |= IEC958_AES0_CON_NOT_COPYRIGHT;
		if (val & AC_DIG1_LEVEL)
			sbits |= (IEC958_AES1_CON_ORIGINAL << 8);
		sbits |= val & (0x7f << 8);
	}
	return sbits;
}

/* set digital convert verbs both for the given NID and its slaves */
static void set_dig_out(struct hda_codec *codec, hda_nid_t nid,
			int mask, int val)
{
	const hda_nid_t *d;

	snd_hdac_regmap_update(&codec->core, nid, AC_VERB_SET_DIGI_CONVERT_1,
			       mask, val);
	d = codec->slave_dig_outs;
	if (!d)
		return;
	for (; *d; d++)
		snd_hdac_regmap_update(&codec->core, *d,
				       AC_VERB_SET_DIGI_CONVERT_1, mask, val);
}

static inline void set_dig_out_convert(struct hda_codec *codec, hda_nid_t nid,
				       int dig1, int dig2)
{
	unsigned int mask = 0;
	unsigned int val = 0;

	if (dig1 != -1) {
		mask |= 0xff;
		val = dig1;
	}
	if (dig2 != -1) {
		mask |= 0xff00;
		val |= dig2 << 8;
	}
	set_dig_out(codec, nid, mask, val);
}

static int snd_hda_spdif_default_put(struct snd_kcontrol *kcontrol,
				     struct snd_ctl_elem_value *ucontrol)
{
	struct hda_codec *codec = snd_kcontrol_chip(kcontrol);
	int idx = kcontrol->private_value;
	struct hda_spdif_out *spdif;
	hda_nid_t nid;
	unsigned short val;
	int change;

	if (WARN_ON(codec->spdif_out.used <= idx))
		return -EINVAL;
	mutex_lock(&codec->spdif_mutex);
	spdif = snd_array_elem(&codec->spdif_out, idx);
	nid = spdif->nid;
	spdif->status = ucontrol->value.iec958.status[0] |
		((unsigned int)ucontrol->value.iec958.status[1] << 8) |
		((unsigned int)ucontrol->value.iec958.status[2] << 16) |
		((unsigned int)ucontrol->value.iec958.status[3] << 24);
	val = convert_from_spdif_status(spdif->status);
	val |= spdif->ctls & 1;
	change = spdif->ctls != val;
	spdif->ctls = val;
	if (change && nid != (u16)-1)
		set_dig_out_convert(codec, nid, val & 0xff, (val >> 8) & 0xff);
	mutex_unlock(&codec->spdif_mutex);
	return change;
}

#define snd_hda_spdif_out_switch_info	snd_ctl_boolean_mono_info

static int snd_hda_spdif_out_switch_get(struct snd_kcontrol *kcontrol,
					struct snd_ctl_elem_value *ucontrol)
{
	struct hda_codec *codec = snd_kcontrol_chip(kcontrol);
	int idx = kcontrol->private_value;
	struct hda_spdif_out *spdif;

	if (WARN_ON(codec->spdif_out.used <= idx))
		return -EINVAL;
	mutex_lock(&codec->spdif_mutex);
	spdif = snd_array_elem(&codec->spdif_out, idx);
	ucontrol->value.integer.value[0] = spdif->ctls & AC_DIG1_ENABLE;
	mutex_unlock(&codec->spdif_mutex);
	return 0;
}

static inline void set_spdif_ctls(struct hda_codec *codec, hda_nid_t nid,
				  int dig1, int dig2)
{
	set_dig_out_convert(codec, nid, dig1, dig2);
	/* unmute amp switch (if any) */
	if ((get_wcaps(codec, nid) & AC_WCAP_OUT_AMP) &&
	    (dig1 & AC_DIG1_ENABLE))
		snd_hda_codec_amp_stereo(codec, nid, HDA_OUTPUT, 0,
					    HDA_AMP_MUTE, 0);
}

static int snd_hda_spdif_out_switch_put(struct snd_kcontrol *kcontrol,
					struct snd_ctl_elem_value *ucontrol)
{
	struct hda_codec *codec = snd_kcontrol_chip(kcontrol);
	int idx = kcontrol->private_value;
	struct hda_spdif_out *spdif;
	hda_nid_t nid;
	unsigned short val;
	int change;

	if (WARN_ON(codec->spdif_out.used <= idx))
		return -EINVAL;
	mutex_lock(&codec->spdif_mutex);
	spdif = snd_array_elem(&codec->spdif_out, idx);
	nid = spdif->nid;
	val = spdif->ctls & ~AC_DIG1_ENABLE;
	if (ucontrol->value.integer.value[0])
		val |= AC_DIG1_ENABLE;
	change = spdif->ctls != val;
	spdif->ctls = val;
	if (change && nid != (u16)-1)
		set_spdif_ctls(codec, nid, val & 0xff, -1);
	mutex_unlock(&codec->spdif_mutex);
	return change;
}

static const struct snd_kcontrol_new dig_mixes[] = {
	{
		.access = SNDRV_CTL_ELEM_ACCESS_READ,
		.iface = SNDRV_CTL_ELEM_IFACE_MIXER,
		.name = SNDRV_CTL_NAME_IEC958("", PLAYBACK, CON_MASK),
		.info = snd_hda_spdif_mask_info,
		.get = snd_hda_spdif_cmask_get,
	},
	{
		.access = SNDRV_CTL_ELEM_ACCESS_READ,
		.iface = SNDRV_CTL_ELEM_IFACE_MIXER,
		.name = SNDRV_CTL_NAME_IEC958("", PLAYBACK, PRO_MASK),
		.info = snd_hda_spdif_mask_info,
		.get = snd_hda_spdif_pmask_get,
	},
	{
		.iface = SNDRV_CTL_ELEM_IFACE_MIXER,
		.name = SNDRV_CTL_NAME_IEC958("", PLAYBACK, DEFAULT),
		.info = snd_hda_spdif_mask_info,
		.get = snd_hda_spdif_default_get,
		.put = snd_hda_spdif_default_put,
	},
	{
		.iface = SNDRV_CTL_ELEM_IFACE_MIXER,
		.name = SNDRV_CTL_NAME_IEC958("", PLAYBACK, SWITCH),
		.info = snd_hda_spdif_out_switch_info,
		.get = snd_hda_spdif_out_switch_get,
		.put = snd_hda_spdif_out_switch_put,
	},
	{ } /* end */
};

/**
 * snd_hda_create_dig_out_ctls - create Output SPDIF-related controls
 * @codec: the HDA codec
 * @associated_nid: NID that new ctls associated with
 * @cvt_nid: converter NID
 * @type: HDA_PCM_TYPE_*
 * Creates controls related with the digital output.
 * Called from each patch supporting the digital out.
 *
 * Returns 0 if successful, or a negative error code.
 */
int snd_hda_create_dig_out_ctls(struct hda_codec *codec,
				hda_nid_t associated_nid,
				hda_nid_t cvt_nid,
				int type)
{
	int err;
	struct snd_kcontrol *kctl;
	const struct snd_kcontrol_new *dig_mix;
	int idx = 0;
	int val = 0;
	const int spdif_index = 16;
	struct hda_spdif_out *spdif;
	struct hda_bus *bus = codec->bus;

	if (bus->primary_dig_out_type == HDA_PCM_TYPE_HDMI &&
	    type == HDA_PCM_TYPE_SPDIF) {
		idx = spdif_index;
	} else if (bus->primary_dig_out_type == HDA_PCM_TYPE_SPDIF &&
		   type == HDA_PCM_TYPE_HDMI) {
		/* suppose a single SPDIF device */
		for (dig_mix = dig_mixes; dig_mix->name; dig_mix++) {
			kctl = find_mixer_ctl(codec, dig_mix->name, 0, 0);
			if (!kctl)
				break;
			kctl->id.index = spdif_index;
		}
		bus->primary_dig_out_type = HDA_PCM_TYPE_HDMI;
	}
	if (!bus->primary_dig_out_type)
		bus->primary_dig_out_type = type;

	idx = find_empty_mixer_ctl_idx(codec, "IEC958 Playback Switch", idx);
	if (idx < 0) {
		codec_err(codec, "too many IEC958 outputs\n");
		return -EBUSY;
	}
	spdif = snd_array_new(&codec->spdif_out);
	if (!spdif)
		return -ENOMEM;
	for (dig_mix = dig_mixes; dig_mix->name; dig_mix++) {
		kctl = snd_ctl_new1(dig_mix, codec);
		if (!kctl)
			return -ENOMEM;
		kctl->id.index = idx;
		kctl->private_value = codec->spdif_out.used - 1;
		err = snd_hda_ctl_add(codec, associated_nid, kctl);
		if (err < 0)
			return err;
	}
	spdif->nid = cvt_nid;
	snd_hdac_regmap_read(&codec->core, cvt_nid,
			     AC_VERB_GET_DIGI_CONVERT_1, &val);
	spdif->ctls = val;
	spdif->status = convert_to_spdif_status(spdif->ctls);
	return 0;
}
EXPORT_SYMBOL_GPL(snd_hda_create_dig_out_ctls);

/**
 * snd_hda_spdif_out_of_nid - get the hda_spdif_out entry from the given NID
 * @codec: the HDA codec
 * @nid: widget NID
 *
 * call within spdif_mutex lock
 */
struct hda_spdif_out *snd_hda_spdif_out_of_nid(struct hda_codec *codec,
					       hda_nid_t nid)
{
	struct hda_spdif_out *spdif;
	int i;

	snd_array_for_each(&codec->spdif_out, i, spdif) {
		if (spdif->nid == nid)
			return spdif;
	}
	return NULL;
}
EXPORT_SYMBOL_GPL(snd_hda_spdif_out_of_nid);

/**
 * snd_hda_spdif_ctls_unassign - Unassign the given SPDIF ctl
 * @codec: the HDA codec
 * @idx: the SPDIF ctl index
 *
 * Unassign the widget from the given SPDIF control.
 */
void snd_hda_spdif_ctls_unassign(struct hda_codec *codec, int idx)
{
	struct hda_spdif_out *spdif;

	if (WARN_ON(codec->spdif_out.used <= idx))
		return;
	mutex_lock(&codec->spdif_mutex);
	spdif = snd_array_elem(&codec->spdif_out, idx);
	spdif->nid = (u16)-1;
	mutex_unlock(&codec->spdif_mutex);
}
EXPORT_SYMBOL_GPL(snd_hda_spdif_ctls_unassign);

/**
 * snd_hda_spdif_ctls_assign - Assign the SPDIF controls to the given NID
 * @codec: the HDA codec
 * @idx: the SPDIF ctl idx
 * @nid: widget NID
 *
 * Assign the widget to the SPDIF control with the given index.
 */
void snd_hda_spdif_ctls_assign(struct hda_codec *codec, int idx, hda_nid_t nid)
{
	struct hda_spdif_out *spdif;
	unsigned short val;

	if (WARN_ON(codec->spdif_out.used <= idx))
		return;
	mutex_lock(&codec->spdif_mutex);
	spdif = snd_array_elem(&codec->spdif_out, idx);
	if (spdif->nid != nid) {
		spdif->nid = nid;
		val = spdif->ctls;
		set_spdif_ctls(codec, nid, val & 0xff, (val >> 8) & 0xff);
	}
	mutex_unlock(&codec->spdif_mutex);
}
EXPORT_SYMBOL_GPL(snd_hda_spdif_ctls_assign);

/*
 * SPDIF sharing with analog output
 */
static int spdif_share_sw_get(struct snd_kcontrol *kcontrol,
			      struct snd_ctl_elem_value *ucontrol)
{
	struct hda_multi_out *mout = snd_kcontrol_chip(kcontrol);
	ucontrol->value.integer.value[0] = mout->share_spdif;
	return 0;
}

static int spdif_share_sw_put(struct snd_kcontrol *kcontrol,
			      struct snd_ctl_elem_value *ucontrol)
{
	struct hda_multi_out *mout = snd_kcontrol_chip(kcontrol);
	mout->share_spdif = !!ucontrol->value.integer.value[0];
	return 0;
}

static const struct snd_kcontrol_new spdif_share_sw = {
	.iface = SNDRV_CTL_ELEM_IFACE_MIXER,
	.name = "IEC958 Default PCM Playback Switch",
	.info = snd_ctl_boolean_mono_info,
	.get = spdif_share_sw_get,
	.put = spdif_share_sw_put,
};

/**
 * snd_hda_create_spdif_share_sw - create Default PCM switch
 * @codec: the HDA codec
 * @mout: multi-out instance
 */
int snd_hda_create_spdif_share_sw(struct hda_codec *codec,
				  struct hda_multi_out *mout)
{
	struct snd_kcontrol *kctl;

	if (!mout->dig_out_nid)
		return 0;

	kctl = snd_ctl_new1(&spdif_share_sw, mout);
	if (!kctl)
		return -ENOMEM;
	/* ATTENTION: here mout is passed as private_data, instead of codec */
	return snd_hda_ctl_add(codec, mout->dig_out_nid, kctl);
}
EXPORT_SYMBOL_GPL(snd_hda_create_spdif_share_sw);

/*
 * SPDIF input
 */

#define snd_hda_spdif_in_switch_info	snd_hda_spdif_out_switch_info

static int snd_hda_spdif_in_switch_get(struct snd_kcontrol *kcontrol,
				       struct snd_ctl_elem_value *ucontrol)
{
	struct hda_codec *codec = snd_kcontrol_chip(kcontrol);

	ucontrol->value.integer.value[0] = codec->spdif_in_enable;
	return 0;
}

static int snd_hda_spdif_in_switch_put(struct snd_kcontrol *kcontrol,
				       struct snd_ctl_elem_value *ucontrol)
{
	struct hda_codec *codec = snd_kcontrol_chip(kcontrol);
	hda_nid_t nid = kcontrol->private_value;
	unsigned int val = !!ucontrol->value.integer.value[0];
	int change;

	mutex_lock(&codec->spdif_mutex);
	change = codec->spdif_in_enable != val;
	if (change) {
		codec->spdif_in_enable = val;
		snd_hdac_regmap_write(&codec->core, nid,
				      AC_VERB_SET_DIGI_CONVERT_1, val);
	}
	mutex_unlock(&codec->spdif_mutex);
	return change;
}

static int snd_hda_spdif_in_status_get(struct snd_kcontrol *kcontrol,
				       struct snd_ctl_elem_value *ucontrol)
{
	struct hda_codec *codec = snd_kcontrol_chip(kcontrol);
	hda_nid_t nid = kcontrol->private_value;
	unsigned int val;
	unsigned int sbits;

	snd_hdac_regmap_read(&codec->core, nid,
			     AC_VERB_GET_DIGI_CONVERT_1, &val);
	sbits = convert_to_spdif_status(val);
	ucontrol->value.iec958.status[0] = sbits;
	ucontrol->value.iec958.status[1] = sbits >> 8;
	ucontrol->value.iec958.status[2] = sbits >> 16;
	ucontrol->value.iec958.status[3] = sbits >> 24;
	return 0;
}

static const struct snd_kcontrol_new dig_in_ctls[] = {
	{
		.iface = SNDRV_CTL_ELEM_IFACE_MIXER,
		.name = SNDRV_CTL_NAME_IEC958("", CAPTURE, SWITCH),
		.info = snd_hda_spdif_in_switch_info,
		.get = snd_hda_spdif_in_switch_get,
		.put = snd_hda_spdif_in_switch_put,
	},
	{
		.access = SNDRV_CTL_ELEM_ACCESS_READ,
		.iface = SNDRV_CTL_ELEM_IFACE_MIXER,
		.name = SNDRV_CTL_NAME_IEC958("", CAPTURE, DEFAULT),
		.info = snd_hda_spdif_mask_info,
		.get = snd_hda_spdif_in_status_get,
	},
	{ } /* end */
};

/**
 * snd_hda_create_spdif_in_ctls - create Input SPDIF-related controls
 * @codec: the HDA codec
 * @nid: audio in widget NID
 *
 * Creates controls related with the SPDIF input.
 * Called from each patch supporting the SPDIF in.
 *
 * Returns 0 if successful, or a negative error code.
 */
int snd_hda_create_spdif_in_ctls(struct hda_codec *codec, hda_nid_t nid)
{
	int err;
	struct snd_kcontrol *kctl;
	const struct snd_kcontrol_new *dig_mix;
	int idx;

	idx = find_empty_mixer_ctl_idx(codec, "IEC958 Capture Switch", 0);
	if (idx < 0) {
		codec_err(codec, "too many IEC958 inputs\n");
		return -EBUSY;
	}
	for (dig_mix = dig_in_ctls; dig_mix->name; dig_mix++) {
		kctl = snd_ctl_new1(dig_mix, codec);
		if (!kctl)
			return -ENOMEM;
		kctl->private_value = nid;
		err = snd_hda_ctl_add(codec, nid, kctl);
		if (err < 0)
			return err;
	}
	codec->spdif_in_enable =
		snd_hda_codec_read(codec, nid, 0,
				   AC_VERB_GET_DIGI_CONVERT_1, 0) &
		AC_DIG1_ENABLE;
	return 0;
}
EXPORT_SYMBOL_GPL(snd_hda_create_spdif_in_ctls);

/**
 * snd_hda_codec_set_power_to_all - Set the power state to all widgets
 * @codec: the HDA codec
 * @fg: function group (not used now)
 * @power_state: the power state to set (AC_PWRST_*)
 *
 * Set the given power state to all widgets that have the power control.
 * If the codec has power_filter set, it evaluates the power state and
 * filter out if it's unchanged as D3.
 */
void snd_hda_codec_set_power_to_all(struct hda_codec *codec, hda_nid_t fg,
				    unsigned int power_state)
{
	hda_nid_t nid;

	for_each_hda_codec_node(nid, codec) {
		unsigned int wcaps = get_wcaps(codec, nid);
		unsigned int state = power_state;
		if (!(wcaps & AC_WCAP_POWER))
			continue;
		if (codec->power_filter) {
			state = codec->power_filter(codec, nid, power_state);
			if (state != power_state && power_state == AC_PWRST_D3)
				continue;
		}
		snd_hda_codec_write(codec, nid, 0, AC_VERB_SET_POWER_STATE,
				    state);
	}
}
EXPORT_SYMBOL_GPL(snd_hda_codec_set_power_to_all);

/**
 * snd_hda_codec_eapd_power_filter - A power filter callback for EAPD
 * @codec: the HDA codec
 * @nid: widget NID
 * @power_state: power state to evalue
 *
 * Don't power down the widget if it controls eapd and EAPD_BTLENABLE is set.
 * This can be used a codec power_filter callback.
 */
unsigned int snd_hda_codec_eapd_power_filter(struct hda_codec *codec,
					     hda_nid_t nid,
					     unsigned int power_state)
{
	if (nid == codec->core.afg || nid == codec->core.mfg)
		return power_state;
	if (power_state == AC_PWRST_D3 &&
	    get_wcaps_type(get_wcaps(codec, nid)) == AC_WID_PIN &&
	    (snd_hda_query_pin_caps(codec, nid) & AC_PINCAP_EAPD)) {
		int eapd = snd_hda_codec_read(codec, nid, 0,
					      AC_VERB_GET_EAPD_BTLENABLE, 0);
		if (eapd & 0x02)
			return AC_PWRST_D0;
	}
	return power_state;
}
EXPORT_SYMBOL_GPL(snd_hda_codec_eapd_power_filter);

/*
 * set power state of the codec, and return the power state
 */
static unsigned int hda_set_power_state(struct hda_codec *codec,
					unsigned int power_state)
{
	hda_nid_t fg = codec->core.afg ? codec->core.afg : codec->core.mfg;
	int count;
	unsigned int state;
	int flags = 0;

	/* this delay seems necessary to avoid click noise at power-down */
	if (power_state == AC_PWRST_D3) {
		if (codec->depop_delay < 0)
			msleep(codec_has_epss(codec) ? 10 : 100);
		else if (codec->depop_delay > 0)
			msleep(codec->depop_delay);
		flags = HDA_RW_NO_RESPONSE_FALLBACK;
	}

	/* repeat power states setting at most 10 times*/
	for (count = 0; count < 10; count++) {
		if (codec->patch_ops.set_power_state)
			codec->patch_ops.set_power_state(codec, fg,
							 power_state);
		else {
			state = power_state;
			if (codec->power_filter)
				state = codec->power_filter(codec, fg, state);
			if (state == power_state || power_state != AC_PWRST_D3)
				snd_hda_codec_read(codec, fg, flags,
						   AC_VERB_SET_POWER_STATE,
						   state);
			snd_hda_codec_set_power_to_all(codec, fg, power_state);
		}
		state = snd_hda_sync_power_state(codec, fg, power_state);
		if (!(state & AC_PWRST_ERROR))
			break;
	}

	return state;
}

/* sync power states of all widgets;
 * this is called at the end of codec parsing
 */
static void sync_power_up_states(struct hda_codec *codec)
{
	hda_nid_t nid;

	/* don't care if no filter is used */
	if (!codec->power_filter)
		return;

	for_each_hda_codec_node(nid, codec) {
		unsigned int wcaps = get_wcaps(codec, nid);
		unsigned int target;
		if (!(wcaps & AC_WCAP_POWER))
			continue;
		target = codec->power_filter(codec, nid, AC_PWRST_D0);
		if (target == AC_PWRST_D0)
			continue;
		if (!snd_hda_check_power_state(codec, nid, target))
			snd_hda_codec_write(codec, nid, 0,
					    AC_VERB_SET_POWER_STATE, target);
	}
}

#ifdef CONFIG_SND_HDA_RECONFIG
/* execute additional init verbs */
static void hda_exec_init_verbs(struct hda_codec *codec)
{
	if (codec->init_verbs.list)
		snd_hda_sequence_write(codec, codec->init_verbs.list);
}
#else
static inline void hda_exec_init_verbs(struct hda_codec *codec) {}
#endif

#ifdef CONFIG_PM
/* update the power on/off account with the current jiffies */
static void update_power_acct(struct hda_codec *codec, bool on)
{
	unsigned long delta = jiffies - codec->power_jiffies;

	if (on)
		codec->power_on_acct += delta;
	else
		codec->power_off_acct += delta;
	codec->power_jiffies += delta;
}

void snd_hda_update_power_acct(struct hda_codec *codec)
{
	update_power_acct(codec, hda_codec_is_power_on(codec));
}

/*
 * call suspend and power-down; used both from PM and power-save
 * this function returns the power state in the end
 */
static unsigned int hda_call_codec_suspend(struct hda_codec *codec)
{
	unsigned int state;

	snd_hdac_enter_pm(&codec->core);
	if (codec->patch_ops.suspend)
		codec->patch_ops.suspend(codec);
	hda_cleanup_all_streams(codec);
	state = hda_set_power_state(codec, AC_PWRST_D3);
	update_power_acct(codec, true);
	snd_hdac_leave_pm(&codec->core);
	return state;
}

/*
 * kick up codec; used both from PM and power-save
 */
static void hda_call_codec_resume(struct hda_codec *codec)
{
	snd_hdac_enter_pm(&codec->core);
	if (codec->core.regmap)
		regcache_mark_dirty(codec->core.regmap);

	codec->power_jiffies = jiffies;

	hda_set_power_state(codec, AC_PWRST_D0);
	restore_shutup_pins(codec);
	hda_exec_init_verbs(codec);
	snd_hda_jack_set_dirty_all(codec);
	if (codec->patch_ops.resume)
		codec->patch_ops.resume(codec);
	else {
		if (codec->patch_ops.init)
			codec->patch_ops.init(codec);
		snd_hda_regmap_sync(codec);
	}

	if (codec->jackpoll_interval)
		hda_jackpoll_work(&codec->jackpoll_work.work);
	else
		snd_hda_jack_report_sync(codec);
	codec->core.dev.power.power_state = PMSG_ON;
	snd_hdac_leave_pm(&codec->core);
}

static int hda_codec_runtime_suspend(struct device *dev)
{
	struct hda_codec *codec = dev_to_hda_codec(dev);
	unsigned int state;

	cancel_delayed_work_sync(&codec->jackpoll_work);
	state = hda_call_codec_suspend(codec);
	if (codec->link_down_at_suspend ||
	    (codec_has_clkstop(codec) && codec_has_epss(codec) &&
	     (state & AC_PWRST_CLK_STOP_OK)))
		snd_hdac_codec_link_down(&codec->core);
	codec_display_power(codec, false);
	return 0;
}

static int hda_codec_runtime_resume(struct device *dev)
{
	struct hda_codec *codec = dev_to_hda_codec(dev);

	codec_display_power(codec, true);
	snd_hdac_codec_link_up(&codec->core);
	hda_call_codec_resume(codec);
	pm_runtime_mark_last_busy(dev);
	return 0;
}
#endif /* CONFIG_PM */

#ifdef CONFIG_PM_SLEEP
static int hda_codec_force_resume(struct device *dev)
{
	struct hda_codec *codec = dev_to_hda_codec(dev);
<<<<<<< HEAD
	bool forced_resume = hda_codec_need_resume(codec);
=======
>>>>>>> 4abe49cc
	int ret;

	ret = pm_runtime_force_resume(dev);
	/* schedule jackpoll work for jack detection update */
	if (codec->jackpoll_interval ||
	    (pm_runtime_suspended(dev) && hda_codec_need_resume(codec)))
		schedule_delayed_work(&codec->jackpoll_work,
				      codec->jackpoll_interval);
	return ret;
}

static int hda_codec_pm_suspend(struct device *dev)
{
	dev->power.power_state = PMSG_SUSPEND;
	return pm_runtime_force_suspend(dev);
}

static int hda_codec_pm_resume(struct device *dev)
{
	dev->power.power_state = PMSG_RESUME;
	return hda_codec_force_resume(dev);
}

static int hda_codec_pm_freeze(struct device *dev)
{
	dev->power.power_state = PMSG_FREEZE;
	return pm_runtime_force_suspend(dev);
}

static int hda_codec_pm_thaw(struct device *dev)
{
	dev->power.power_state = PMSG_THAW;
	return hda_codec_force_resume(dev);
}

static int hda_codec_pm_restore(struct device *dev)
{
	dev->power.power_state = PMSG_RESTORE;
	return hda_codec_force_resume(dev);
}
#endif /* CONFIG_PM_SLEEP */

/* referred in hda_bind.c */
const struct dev_pm_ops hda_codec_driver_pm = {
#ifdef CONFIG_PM_SLEEP
	.suspend = hda_codec_pm_suspend,
	.resume = hda_codec_pm_resume,
	.freeze = hda_codec_pm_freeze,
	.thaw = hda_codec_pm_thaw,
	.poweroff = hda_codec_pm_suspend,
	.restore = hda_codec_pm_restore,
#endif /* CONFIG_PM_SLEEP */
	SET_RUNTIME_PM_OPS(hda_codec_runtime_suspend, hda_codec_runtime_resume,
			   NULL)
};

/*
 * add standard channel maps if not specified
 */
static int add_std_chmaps(struct hda_codec *codec)
{
	struct hda_pcm *pcm;
	int str, err;

	list_for_each_entry(pcm, &codec->pcm_list_head, list) {
		for (str = 0; str < 2; str++) {
			struct hda_pcm_stream *hinfo = &pcm->stream[str];
			struct snd_pcm_chmap *chmap;
			const struct snd_pcm_chmap_elem *elem;

			if (!pcm->pcm || pcm->own_chmap || !hinfo->substreams)
				continue;
			elem = hinfo->chmap ? hinfo->chmap : snd_pcm_std_chmaps;
			err = snd_pcm_add_chmap_ctls(pcm->pcm, str, elem,
						     hinfo->channels_max,
						     0, &chmap);
			if (err < 0)
				return err;
			chmap->channel_mask = SND_PCM_CHMAP_MASK_2468;
		}
	}
	return 0;
}

/* default channel maps for 2.1 speakers;
 * since HD-audio supports only stereo, odd number channels are omitted
 */
const struct snd_pcm_chmap_elem snd_pcm_2_1_chmaps[] = {
	{ .channels = 2,
	  .map = { SNDRV_CHMAP_FL, SNDRV_CHMAP_FR } },
	{ .channels = 4,
	  .map = { SNDRV_CHMAP_FL, SNDRV_CHMAP_FR,
		   SNDRV_CHMAP_LFE, SNDRV_CHMAP_LFE } },
	{ }
};
EXPORT_SYMBOL_GPL(snd_pcm_2_1_chmaps);

int snd_hda_codec_build_controls(struct hda_codec *codec)
{
	int err = 0;
	hda_exec_init_verbs(codec);
	/* continue to initialize... */
	if (codec->patch_ops.init)
		err = codec->patch_ops.init(codec);
	if (!err && codec->patch_ops.build_controls)
		err = codec->patch_ops.build_controls(codec);
	if (err < 0)
		return err;

	/* we create chmaps here instead of build_pcms */
	err = add_std_chmaps(codec);
	if (err < 0)
		return err;

	if (codec->jackpoll_interval)
		hda_jackpoll_work(&codec->jackpoll_work.work);
	else
		snd_hda_jack_report_sync(codec); /* call at the last init point */
	sync_power_up_states(codec);
	return 0;
}
EXPORT_SYMBOL_GPL(snd_hda_codec_build_controls);

/*
 * PCM stuff
 */
static int hda_pcm_default_open_close(struct hda_pcm_stream *hinfo,
				      struct hda_codec *codec,
				      struct snd_pcm_substream *substream)
{
	return 0;
}

static int hda_pcm_default_prepare(struct hda_pcm_stream *hinfo,
				   struct hda_codec *codec,
				   unsigned int stream_tag,
				   unsigned int format,
				   struct snd_pcm_substream *substream)
{
	snd_hda_codec_setup_stream(codec, hinfo->nid, stream_tag, 0, format);
	return 0;
}

static int hda_pcm_default_cleanup(struct hda_pcm_stream *hinfo,
				   struct hda_codec *codec,
				   struct snd_pcm_substream *substream)
{
	snd_hda_codec_cleanup_stream(codec, hinfo->nid);
	return 0;
}

static int set_pcm_default_values(struct hda_codec *codec,
				  struct hda_pcm_stream *info)
{
	int err;

	/* query support PCM information from the given NID */
	if (info->nid && (!info->rates || !info->formats)) {
		err = snd_hda_query_supported_pcm(codec, info->nid,
				info->rates ? NULL : &info->rates,
				info->formats ? NULL : &info->formats,
				info->maxbps ? NULL : &info->maxbps);
		if (err < 0)
			return err;
	}
	if (info->ops.open == NULL)
		info->ops.open = hda_pcm_default_open_close;
	if (info->ops.close == NULL)
		info->ops.close = hda_pcm_default_open_close;
	if (info->ops.prepare == NULL) {
		if (snd_BUG_ON(!info->nid))
			return -EINVAL;
		info->ops.prepare = hda_pcm_default_prepare;
	}
	if (info->ops.cleanup == NULL) {
		if (snd_BUG_ON(!info->nid))
			return -EINVAL;
		info->ops.cleanup = hda_pcm_default_cleanup;
	}
	return 0;
}

/*
 * codec prepare/cleanup entries
 */
/**
 * snd_hda_codec_prepare - Prepare a stream
 * @codec: the HDA codec
 * @hinfo: PCM information
 * @stream: stream tag to assign
 * @format: format id to assign
 * @substream: PCM substream to assign
 *
 * Calls the prepare callback set by the codec with the given arguments.
 * Clean up the inactive streams when successful.
 */
int snd_hda_codec_prepare(struct hda_codec *codec,
			  struct hda_pcm_stream *hinfo,
			  unsigned int stream,
			  unsigned int format,
			  struct snd_pcm_substream *substream)
{
	int ret;
	mutex_lock(&codec->bus->prepare_mutex);
	if (hinfo->ops.prepare)
		ret = hinfo->ops.prepare(hinfo, codec, stream, format,
					 substream);
	else
		ret = -ENODEV;
	if (ret >= 0)
		purify_inactive_streams(codec);
	mutex_unlock(&codec->bus->prepare_mutex);
	return ret;
}
EXPORT_SYMBOL_GPL(snd_hda_codec_prepare);

/**
 * snd_hda_codec_cleanup - Prepare a stream
 * @codec: the HDA codec
 * @hinfo: PCM information
 * @substream: PCM substream
 *
 * Calls the cleanup callback set by the codec with the given arguments.
 */
void snd_hda_codec_cleanup(struct hda_codec *codec,
			   struct hda_pcm_stream *hinfo,
			   struct snd_pcm_substream *substream)
{
	mutex_lock(&codec->bus->prepare_mutex);
	if (hinfo->ops.cleanup)
		hinfo->ops.cleanup(hinfo, codec, substream);
	mutex_unlock(&codec->bus->prepare_mutex);
}
EXPORT_SYMBOL_GPL(snd_hda_codec_cleanup);

/* global */
const char *snd_hda_pcm_type_name[HDA_PCM_NTYPES] = {
	"Audio", "SPDIF", "HDMI", "Modem"
};

/*
 * get the empty PCM device number to assign
 */
static int get_empty_pcm_device(struct hda_bus *bus, unsigned int type)
{
	/* audio device indices; not linear to keep compatibility */
	/* assigned to static slots up to dev#10; if more needed, assign
	 * the later slot dynamically (when CONFIG_SND_DYNAMIC_MINORS=y)
	 */
	static const int audio_idx[HDA_PCM_NTYPES][5] = {
		[HDA_PCM_TYPE_AUDIO] = { 0, 2, 4, 5, -1 },
		[HDA_PCM_TYPE_SPDIF] = { 1, -1 },
		[HDA_PCM_TYPE_HDMI]  = { 3, 7, 8, 9, -1 },
		[HDA_PCM_TYPE_MODEM] = { 6, -1 },
	};
	int i;

	if (type >= HDA_PCM_NTYPES) {
		dev_err(bus->card->dev, "Invalid PCM type %d\n", type);
		return -EINVAL;
	}

	for (i = 0; audio_idx[type][i] >= 0; i++) {
#ifndef CONFIG_SND_DYNAMIC_MINORS
		if (audio_idx[type][i] >= 8)
			break;
#endif
		if (!test_and_set_bit(audio_idx[type][i], bus->pcm_dev_bits))
			return audio_idx[type][i];
	}

#ifdef CONFIG_SND_DYNAMIC_MINORS
	/* non-fixed slots starting from 10 */
	for (i = 10; i < 32; i++) {
		if (!test_and_set_bit(i, bus->pcm_dev_bits))
			return i;
	}
#endif

	dev_warn(bus->card->dev, "Too many %s devices\n",
		snd_hda_pcm_type_name[type]);
#ifndef CONFIG_SND_DYNAMIC_MINORS
	dev_warn(bus->card->dev,
		 "Consider building the kernel with CONFIG_SND_DYNAMIC_MINORS=y\n");
#endif
	return -EAGAIN;
}

/* call build_pcms ops of the given codec and set up the default parameters */
int snd_hda_codec_parse_pcms(struct hda_codec *codec)
{
	struct hda_pcm *cpcm;
	int err;

	if (!list_empty(&codec->pcm_list_head))
		return 0; /* already parsed */

	if (!codec->patch_ops.build_pcms)
		return 0;

	err = codec->patch_ops.build_pcms(codec);
	if (err < 0) {
		codec_err(codec, "cannot build PCMs for #%d (error %d)\n",
			  codec->core.addr, err);
		return err;
	}

	list_for_each_entry(cpcm, &codec->pcm_list_head, list) {
		int stream;

		for (stream = 0; stream < 2; stream++) {
			struct hda_pcm_stream *info = &cpcm->stream[stream];

			if (!info->substreams)
				continue;
			err = set_pcm_default_values(codec, info);
			if (err < 0) {
				codec_warn(codec,
					   "fail to setup default for PCM %s\n",
					   cpcm->name);
				return err;
			}
		}
	}

	return 0;
}
EXPORT_SYMBOL_GPL(snd_hda_codec_parse_pcms);

/* assign all PCMs of the given codec */
int snd_hda_codec_build_pcms(struct hda_codec *codec)
{
	struct hda_bus *bus = codec->bus;
	struct hda_pcm *cpcm;
	int dev, err;

	err = snd_hda_codec_parse_pcms(codec);
	if (err < 0)
		return err;

	/* attach a new PCM streams */
	list_for_each_entry(cpcm, &codec->pcm_list_head, list) {
		if (cpcm->pcm)
			continue; /* already attached */
		if (!cpcm->stream[0].substreams && !cpcm->stream[1].substreams)
			continue; /* no substreams assigned */

		dev = get_empty_pcm_device(bus, cpcm->pcm_type);
		if (dev < 0) {
			cpcm->device = SNDRV_PCM_INVALID_DEVICE;
			continue; /* no fatal error */
		}
		cpcm->device = dev;
		err =  snd_hda_attach_pcm_stream(bus, codec, cpcm);
		if (err < 0) {
			codec_err(codec,
				  "cannot attach PCM stream %d for codec #%d\n",
				  dev, codec->core.addr);
			continue; /* no fatal error */
		}
	}

	return 0;
}

/**
 * snd_hda_add_new_ctls - create controls from the array
 * @codec: the HDA codec
 * @knew: the array of struct snd_kcontrol_new
 *
 * This helper function creates and add new controls in the given array.
 * The array must be terminated with an empty entry as terminator.
 *
 * Returns 0 if successful, or a negative error code.
 */
int snd_hda_add_new_ctls(struct hda_codec *codec,
			 const struct snd_kcontrol_new *knew)
{
	int err;

	for (; knew->name; knew++) {
		struct snd_kcontrol *kctl;
		int addr = 0, idx = 0;
		if (knew->iface == (__force snd_ctl_elem_iface_t)-1)
			continue; /* skip this codec private value */
		for (;;) {
			kctl = snd_ctl_new1(knew, codec);
			if (!kctl)
				return -ENOMEM;
			if (addr > 0)
				kctl->id.device = addr;
			if (idx > 0)
				kctl->id.index = idx;
			err = snd_hda_ctl_add(codec, 0, kctl);
			if (!err)
				break;
			/* try first with another device index corresponding to
			 * the codec addr; if it still fails (or it's the
			 * primary codec), then try another control index
			 */
			if (!addr && codec->core.addr)
				addr = codec->core.addr;
			else if (!idx && !knew->index) {
				idx = find_empty_mixer_ctl_idx(codec,
							       knew->name, 0);
				if (idx <= 0)
					return err;
			} else
				return err;
		}
	}
	return 0;
}
EXPORT_SYMBOL_GPL(snd_hda_add_new_ctls);

#ifdef CONFIG_PM
static void codec_set_power_save(struct hda_codec *codec, int delay)
{
	struct device *dev = hda_codec_dev(codec);

	if (delay == 0 && codec->auto_runtime_pm)
		delay = 3000;

	if (delay > 0) {
		pm_runtime_set_autosuspend_delay(dev, delay);
		pm_runtime_use_autosuspend(dev);
		pm_runtime_allow(dev);
		if (!pm_runtime_suspended(dev))
			pm_runtime_mark_last_busy(dev);
	} else {
		pm_runtime_dont_use_autosuspend(dev);
		pm_runtime_forbid(dev);
	}
}

/**
 * snd_hda_set_power_save - reprogram autosuspend for the given delay
 * @bus: HD-audio bus
 * @delay: autosuspend delay in msec, 0 = off
 *
 * Synchronize the runtime PM autosuspend state from the power_save option.
 */
void snd_hda_set_power_save(struct hda_bus *bus, int delay)
{
	struct hda_codec *c;

	list_for_each_codec(c, bus)
		codec_set_power_save(c, delay);
}
EXPORT_SYMBOL_GPL(snd_hda_set_power_save);

/**
 * snd_hda_check_amp_list_power - Check the amp list and update the power
 * @codec: HD-audio codec
 * @check: the object containing an AMP list and the status
 * @nid: NID to check / update
 *
 * Check whether the given NID is in the amp list.  If it's in the list,
 * check the current AMP status, and update the the power-status according
 * to the mute status.
 *
 * This function is supposed to be set or called from the check_power_status
 * patch ops.
 */
int snd_hda_check_amp_list_power(struct hda_codec *codec,
				 struct hda_loopback_check *check,
				 hda_nid_t nid)
{
	const struct hda_amp_list *p;
	int ch, v;

	if (!check->amplist)
		return 0;
	for (p = check->amplist; p->nid; p++) {
		if (p->nid == nid)
			break;
	}
	if (!p->nid)
		return 0; /* nothing changed */

	for (p = check->amplist; p->nid; p++) {
		for (ch = 0; ch < 2; ch++) {
			v = snd_hda_codec_amp_read(codec, p->nid, ch, p->dir,
						   p->idx);
			if (!(v & HDA_AMP_MUTE) && v > 0) {
				if (!check->power_on) {
					check->power_on = 1;
					snd_hda_power_up_pm(codec);
				}
				return 1;
			}
		}
	}
	if (check->power_on) {
		check->power_on = 0;
		snd_hda_power_down_pm(codec);
	}
	return 0;
}
EXPORT_SYMBOL_GPL(snd_hda_check_amp_list_power);
#endif

/*
 * input MUX helper
 */

/**
 * snd_hda_input_mux_info_info - Info callback helper for the input-mux enum
 * @imux: imux helper object
 * @uinfo: pointer to get/store the data
 */
int snd_hda_input_mux_info(const struct hda_input_mux *imux,
			   struct snd_ctl_elem_info *uinfo)
{
	unsigned int index;

	uinfo->type = SNDRV_CTL_ELEM_TYPE_ENUMERATED;
	uinfo->count = 1;
	uinfo->value.enumerated.items = imux->num_items;
	if (!imux->num_items)
		return 0;
	index = uinfo->value.enumerated.item;
	if (index >= imux->num_items)
		index = imux->num_items - 1;
	strcpy(uinfo->value.enumerated.name, imux->items[index].label);
	return 0;
}
EXPORT_SYMBOL_GPL(snd_hda_input_mux_info);

/**
 * snd_hda_input_mux_info_put - Put callback helper for the input-mux enum
 * @codec: the HDA codec
 * @imux: imux helper object
 * @ucontrol: pointer to get/store the data
 * @nid: input mux NID
 * @cur_val: pointer to get/store the current imux value
 */
int snd_hda_input_mux_put(struct hda_codec *codec,
			  const struct hda_input_mux *imux,
			  struct snd_ctl_elem_value *ucontrol,
			  hda_nid_t nid,
			  unsigned int *cur_val)
{
	unsigned int idx;

	if (!imux->num_items)
		return 0;
	idx = ucontrol->value.enumerated.item[0];
	if (idx >= imux->num_items)
		idx = imux->num_items - 1;
	if (*cur_val == idx)
		return 0;
	snd_hda_codec_write_cache(codec, nid, 0, AC_VERB_SET_CONNECT_SEL,
				  imux->items[idx].index);
	*cur_val = idx;
	return 1;
}
EXPORT_SYMBOL_GPL(snd_hda_input_mux_put);


/**
 * snd_hda_enum_helper_info - Helper for simple enum ctls
 * @kcontrol: ctl element
 * @uinfo: pointer to get/store the data
 * @num_items: number of enum items
 * @texts: enum item string array
 *
 * process kcontrol info callback of a simple string enum array
 * when @num_items is 0 or @texts is NULL, assume a boolean enum array
 */
int snd_hda_enum_helper_info(struct snd_kcontrol *kcontrol,
			     struct snd_ctl_elem_info *uinfo,
			     int num_items, const char * const *texts)
{
	static const char * const texts_default[] = {
		"Disabled", "Enabled"
	};

	if (!texts || !num_items) {
		num_items = 2;
		texts = texts_default;
	}

	return snd_ctl_enum_info(uinfo, 1, num_items, texts);
}
EXPORT_SYMBOL_GPL(snd_hda_enum_helper_info);

/*
 * Multi-channel / digital-out PCM helper functions
 */

/* setup SPDIF output stream */
static void setup_dig_out_stream(struct hda_codec *codec, hda_nid_t nid,
				 unsigned int stream_tag, unsigned int format)
{
	struct hda_spdif_out *spdif;
	unsigned int curr_fmt;
	bool reset;

	spdif = snd_hda_spdif_out_of_nid(codec, nid);
	/* Add sanity check to pass klockwork check.
	 * This should never happen.
	 */
	if (WARN_ON(spdif == NULL))
		return;

	curr_fmt = snd_hda_codec_read(codec, nid, 0,
				      AC_VERB_GET_STREAM_FORMAT, 0);
	reset = codec->spdif_status_reset &&
		(spdif->ctls & AC_DIG1_ENABLE) &&
		curr_fmt != format;

	/* turn off SPDIF if needed; otherwise the IEC958 bits won't be
	   updated */
	if (reset)
		set_dig_out_convert(codec, nid,
				    spdif->ctls & ~AC_DIG1_ENABLE & 0xff,
				    -1);
	snd_hda_codec_setup_stream(codec, nid, stream_tag, 0, format);
	if (codec->slave_dig_outs) {
		const hda_nid_t *d;
		for (d = codec->slave_dig_outs; *d; d++)
			snd_hda_codec_setup_stream(codec, *d, stream_tag, 0,
						   format);
	}
	/* turn on again (if needed) */
	if (reset)
		set_dig_out_convert(codec, nid,
				    spdif->ctls & 0xff, -1);
}

static void cleanup_dig_out_stream(struct hda_codec *codec, hda_nid_t nid)
{
	snd_hda_codec_cleanup_stream(codec, nid);
	if (codec->slave_dig_outs) {
		const hda_nid_t *d;
		for (d = codec->slave_dig_outs; *d; d++)
			snd_hda_codec_cleanup_stream(codec, *d);
	}
}

/**
 * snd_hda_multi_out_dig_open - open the digital out in the exclusive mode
 * @codec: the HDA codec
 * @mout: hda_multi_out object
 */
int snd_hda_multi_out_dig_open(struct hda_codec *codec,
			       struct hda_multi_out *mout)
{
	mutex_lock(&codec->spdif_mutex);
	if (mout->dig_out_used == HDA_DIG_ANALOG_DUP)
		/* already opened as analog dup; reset it once */
		cleanup_dig_out_stream(codec, mout->dig_out_nid);
	mout->dig_out_used = HDA_DIG_EXCLUSIVE;
	mutex_unlock(&codec->spdif_mutex);
	return 0;
}
EXPORT_SYMBOL_GPL(snd_hda_multi_out_dig_open);

/**
 * snd_hda_multi_out_dig_prepare - prepare the digital out stream
 * @codec: the HDA codec
 * @mout: hda_multi_out object
 * @stream_tag: stream tag to assign
 * @format: format id to assign
 * @substream: PCM substream to assign
 */
int snd_hda_multi_out_dig_prepare(struct hda_codec *codec,
				  struct hda_multi_out *mout,
				  unsigned int stream_tag,
				  unsigned int format,
				  struct snd_pcm_substream *substream)
{
	mutex_lock(&codec->spdif_mutex);
	setup_dig_out_stream(codec, mout->dig_out_nid, stream_tag, format);
	mutex_unlock(&codec->spdif_mutex);
	return 0;
}
EXPORT_SYMBOL_GPL(snd_hda_multi_out_dig_prepare);

/**
 * snd_hda_multi_out_dig_cleanup - clean-up the digital out stream
 * @codec: the HDA codec
 * @mout: hda_multi_out object
 */
int snd_hda_multi_out_dig_cleanup(struct hda_codec *codec,
				  struct hda_multi_out *mout)
{
	mutex_lock(&codec->spdif_mutex);
	cleanup_dig_out_stream(codec, mout->dig_out_nid);
	mutex_unlock(&codec->spdif_mutex);
	return 0;
}
EXPORT_SYMBOL_GPL(snd_hda_multi_out_dig_cleanup);

/**
 * snd_hda_multi_out_dig_close - release the digital out stream
 * @codec: the HDA codec
 * @mout: hda_multi_out object
 */
int snd_hda_multi_out_dig_close(struct hda_codec *codec,
				struct hda_multi_out *mout)
{
	mutex_lock(&codec->spdif_mutex);
	mout->dig_out_used = 0;
	mutex_unlock(&codec->spdif_mutex);
	return 0;
}
EXPORT_SYMBOL_GPL(snd_hda_multi_out_dig_close);

/**
 * snd_hda_multi_out_analog_open - open analog outputs
 * @codec: the HDA codec
 * @mout: hda_multi_out object
 * @substream: PCM substream to assign
 * @hinfo: PCM information to assign
 *
 * Open analog outputs and set up the hw-constraints.
 * If the digital outputs can be opened as slave, open the digital
 * outputs, too.
 */
int snd_hda_multi_out_analog_open(struct hda_codec *codec,
				  struct hda_multi_out *mout,
				  struct snd_pcm_substream *substream,
				  struct hda_pcm_stream *hinfo)
{
	struct snd_pcm_runtime *runtime = substream->runtime;
	runtime->hw.channels_max = mout->max_channels;
	if (mout->dig_out_nid) {
		if (!mout->analog_rates) {
			mout->analog_rates = hinfo->rates;
			mout->analog_formats = hinfo->formats;
			mout->analog_maxbps = hinfo->maxbps;
		} else {
			runtime->hw.rates = mout->analog_rates;
			runtime->hw.formats = mout->analog_formats;
			hinfo->maxbps = mout->analog_maxbps;
		}
		if (!mout->spdif_rates) {
			snd_hda_query_supported_pcm(codec, mout->dig_out_nid,
						    &mout->spdif_rates,
						    &mout->spdif_formats,
						    &mout->spdif_maxbps);
		}
		mutex_lock(&codec->spdif_mutex);
		if (mout->share_spdif) {
			if ((runtime->hw.rates & mout->spdif_rates) &&
			    (runtime->hw.formats & mout->spdif_formats)) {
				runtime->hw.rates &= mout->spdif_rates;
				runtime->hw.formats &= mout->spdif_formats;
				if (mout->spdif_maxbps < hinfo->maxbps)
					hinfo->maxbps = mout->spdif_maxbps;
			} else {
				mout->share_spdif = 0;
				/* FIXME: need notify? */
			}
		}
		mutex_unlock(&codec->spdif_mutex);
	}
	return snd_pcm_hw_constraint_step(substream->runtime, 0,
					  SNDRV_PCM_HW_PARAM_CHANNELS, 2);
}
EXPORT_SYMBOL_GPL(snd_hda_multi_out_analog_open);

/**
 * snd_hda_multi_out_analog_prepare - Preapre the analog outputs.
 * @codec: the HDA codec
 * @mout: hda_multi_out object
 * @stream_tag: stream tag to assign
 * @format: format id to assign
 * @substream: PCM substream to assign
 *
 * Set up the i/o for analog out.
 * When the digital out is available, copy the front out to digital out, too.
 */
int snd_hda_multi_out_analog_prepare(struct hda_codec *codec,
				     struct hda_multi_out *mout,
				     unsigned int stream_tag,
				     unsigned int format,
				     struct snd_pcm_substream *substream)
{
	const hda_nid_t *nids = mout->dac_nids;
	int chs = substream->runtime->channels;
	struct hda_spdif_out *spdif;
	int i;

	mutex_lock(&codec->spdif_mutex);
	spdif = snd_hda_spdif_out_of_nid(codec, mout->dig_out_nid);
	if (mout->dig_out_nid && mout->share_spdif &&
	    mout->dig_out_used != HDA_DIG_EXCLUSIVE) {
		if (chs == 2 && spdif != NULL &&
		    snd_hda_is_supported_format(codec, mout->dig_out_nid,
						format) &&
		    !(spdif->status & IEC958_AES0_NONAUDIO)) {
			mout->dig_out_used = HDA_DIG_ANALOG_DUP;
			setup_dig_out_stream(codec, mout->dig_out_nid,
					     stream_tag, format);
		} else {
			mout->dig_out_used = 0;
			cleanup_dig_out_stream(codec, mout->dig_out_nid);
		}
	}
	mutex_unlock(&codec->spdif_mutex);

	/* front */
	snd_hda_codec_setup_stream(codec, nids[HDA_FRONT], stream_tag,
				   0, format);
	if (!mout->no_share_stream &&
	    mout->hp_nid && mout->hp_nid != nids[HDA_FRONT])
		/* headphone out will just decode front left/right (stereo) */
		snd_hda_codec_setup_stream(codec, mout->hp_nid, stream_tag,
					   0, format);
	/* extra outputs copied from front */
	for (i = 0; i < ARRAY_SIZE(mout->hp_out_nid); i++)
		if (!mout->no_share_stream && mout->hp_out_nid[i])
			snd_hda_codec_setup_stream(codec,
						   mout->hp_out_nid[i],
						   stream_tag, 0, format);

	/* surrounds */
	for (i = 1; i < mout->num_dacs; i++) {
		if (chs >= (i + 1) * 2) /* independent out */
			snd_hda_codec_setup_stream(codec, nids[i], stream_tag,
						   i * 2, format);
		else if (!mout->no_share_stream) /* copy front */
			snd_hda_codec_setup_stream(codec, nids[i], stream_tag,
						   0, format);
	}

	/* extra surrounds */
	for (i = 0; i < ARRAY_SIZE(mout->extra_out_nid); i++) {
		int ch = 0;
		if (!mout->extra_out_nid[i])
			break;
		if (chs >= (i + 1) * 2)
			ch = i * 2;
		else if (!mout->no_share_stream)
			break;
		snd_hda_codec_setup_stream(codec, mout->extra_out_nid[i],
					   stream_tag, ch, format);
	}

	return 0;
}
EXPORT_SYMBOL_GPL(snd_hda_multi_out_analog_prepare);

/**
 * snd_hda_multi_out_analog_cleanup - clean up the setting for analog out
 * @codec: the HDA codec
 * @mout: hda_multi_out object
 */
int snd_hda_multi_out_analog_cleanup(struct hda_codec *codec,
				     struct hda_multi_out *mout)
{
	const hda_nid_t *nids = mout->dac_nids;
	int i;

	for (i = 0; i < mout->num_dacs; i++)
		snd_hda_codec_cleanup_stream(codec, nids[i]);
	if (mout->hp_nid)
		snd_hda_codec_cleanup_stream(codec, mout->hp_nid);
	for (i = 0; i < ARRAY_SIZE(mout->hp_out_nid); i++)
		if (mout->hp_out_nid[i])
			snd_hda_codec_cleanup_stream(codec,
						     mout->hp_out_nid[i]);
	for (i = 0; i < ARRAY_SIZE(mout->extra_out_nid); i++)
		if (mout->extra_out_nid[i])
			snd_hda_codec_cleanup_stream(codec,
						     mout->extra_out_nid[i]);
	mutex_lock(&codec->spdif_mutex);
	if (mout->dig_out_nid && mout->dig_out_used == HDA_DIG_ANALOG_DUP) {
		cleanup_dig_out_stream(codec, mout->dig_out_nid);
		mout->dig_out_used = 0;
	}
	mutex_unlock(&codec->spdif_mutex);
	return 0;
}
EXPORT_SYMBOL_GPL(snd_hda_multi_out_analog_cleanup);

/**
 * snd_hda_get_default_vref - Get the default (mic) VREF pin bits
 * @codec: the HDA codec
 * @pin: referred pin NID
 *
 * Guess the suitable VREF pin bits to be set as the pin-control value.
 * Note: the function doesn't set the AC_PINCTL_IN_EN bit.
 */
unsigned int snd_hda_get_default_vref(struct hda_codec *codec, hda_nid_t pin)
{
	unsigned int pincap;
	unsigned int oldval;
	oldval = snd_hda_codec_read(codec, pin, 0,
				    AC_VERB_GET_PIN_WIDGET_CONTROL, 0);
	pincap = snd_hda_query_pin_caps(codec, pin);
	pincap = (pincap & AC_PINCAP_VREF) >> AC_PINCAP_VREF_SHIFT;
	/* Exception: if the default pin setup is vref50, we give it priority */
	if ((pincap & AC_PINCAP_VREF_80) && oldval != PIN_VREF50)
		return AC_PINCTL_VREF_80;
	else if (pincap & AC_PINCAP_VREF_50)
		return AC_PINCTL_VREF_50;
	else if (pincap & AC_PINCAP_VREF_100)
		return AC_PINCTL_VREF_100;
	else if (pincap & AC_PINCAP_VREF_GRD)
		return AC_PINCTL_VREF_GRD;
	return AC_PINCTL_VREF_HIZ;
}
EXPORT_SYMBOL_GPL(snd_hda_get_default_vref);

/**
 * snd_hda_correct_pin_ctl - correct the pin ctl value for matching with the pin cap
 * @codec: the HDA codec
 * @pin: referred pin NID
 * @val: pin ctl value to audit
 */
unsigned int snd_hda_correct_pin_ctl(struct hda_codec *codec,
				     hda_nid_t pin, unsigned int val)
{
	static const unsigned int cap_lists[][2] = {
		{ AC_PINCTL_VREF_100, AC_PINCAP_VREF_100 },
		{ AC_PINCTL_VREF_80, AC_PINCAP_VREF_80 },
		{ AC_PINCTL_VREF_50, AC_PINCAP_VREF_50 },
		{ AC_PINCTL_VREF_GRD, AC_PINCAP_VREF_GRD },
	};
	unsigned int cap;

	if (!val)
		return 0;
	cap = snd_hda_query_pin_caps(codec, pin);
	if (!cap)
		return val; /* don't know what to do... */

	if (val & AC_PINCTL_OUT_EN) {
		if (!(cap & AC_PINCAP_OUT))
			val &= ~(AC_PINCTL_OUT_EN | AC_PINCTL_HP_EN);
		else if ((val & AC_PINCTL_HP_EN) && !(cap & AC_PINCAP_HP_DRV))
			val &= ~AC_PINCTL_HP_EN;
	}

	if (val & AC_PINCTL_IN_EN) {
		if (!(cap & AC_PINCAP_IN))
			val &= ~(AC_PINCTL_IN_EN | AC_PINCTL_VREFEN);
		else {
			unsigned int vcap, vref;
			int i;
			vcap = (cap & AC_PINCAP_VREF) >> AC_PINCAP_VREF_SHIFT;
			vref = val & AC_PINCTL_VREFEN;
			for (i = 0; i < ARRAY_SIZE(cap_lists); i++) {
				if (vref == cap_lists[i][0] &&
				    !(vcap & cap_lists[i][1])) {
					if (i == ARRAY_SIZE(cap_lists) - 1)
						vref = AC_PINCTL_VREF_HIZ;
					else
						vref = cap_lists[i + 1][0];
				}
			}
			val &= ~AC_PINCTL_VREFEN;
			val |= vref;
		}
	}

	return val;
}
EXPORT_SYMBOL_GPL(snd_hda_correct_pin_ctl);

/**
 * _snd_hda_pin_ctl - Helper to set pin ctl value
 * @codec: the HDA codec
 * @pin: referred pin NID
 * @val: pin control value to set
 * @cached: access over codec pinctl cache or direct write
 *
 * This function is a helper to set a pin ctl value more safely.
 * It corrects the pin ctl value via snd_hda_correct_pin_ctl(), stores the
 * value in pin target array via snd_hda_codec_set_pin_target(), then
 * actually writes the value via either snd_hda_codec_write_cache() or
 * snd_hda_codec_write() depending on @cached flag.
 */
int _snd_hda_set_pin_ctl(struct hda_codec *codec, hda_nid_t pin,
			 unsigned int val, bool cached)
{
	val = snd_hda_correct_pin_ctl(codec, pin, val);
	snd_hda_codec_set_pin_target(codec, pin, val);
	if (cached)
		return snd_hda_codec_write_cache(codec, pin, 0,
				AC_VERB_SET_PIN_WIDGET_CONTROL, val);
	else
		return snd_hda_codec_write(codec, pin, 0,
					   AC_VERB_SET_PIN_WIDGET_CONTROL, val);
}
EXPORT_SYMBOL_GPL(_snd_hda_set_pin_ctl);

/**
 * snd_hda_add_imux_item - Add an item to input_mux
 * @codec: the HDA codec
 * @imux: imux helper object
 * @label: the name of imux item to assign
 * @index: index number of imux item to assign
 * @type_idx: pointer to store the resultant label index
 *
 * When the same label is used already in the existing items, the number
 * suffix is appended to the label.  This label index number is stored
 * to type_idx when non-NULL pointer is given.
 */
int snd_hda_add_imux_item(struct hda_codec *codec,
			  struct hda_input_mux *imux, const char *label,
			  int index, int *type_idx)
{
	int i, label_idx = 0;
	if (imux->num_items >= HDA_MAX_NUM_INPUTS) {
		codec_err(codec, "hda_codec: Too many imux items!\n");
		return -EINVAL;
	}
	for (i = 0; i < imux->num_items; i++) {
		if (!strncmp(label, imux->items[i].label, strlen(label)))
			label_idx++;
	}
	if (type_idx)
		*type_idx = label_idx;
	if (label_idx > 0)
		snprintf(imux->items[imux->num_items].label,
			 sizeof(imux->items[imux->num_items].label),
			 "%s %d", label, label_idx);
	else
		strlcpy(imux->items[imux->num_items].label, label,
			sizeof(imux->items[imux->num_items].label));
	imux->items[imux->num_items].index = index;
	imux->num_items++;
	return 0;
}
EXPORT_SYMBOL_GPL(snd_hda_add_imux_item);

/**
 * snd_hda_bus_reset_codecs - Reset the bus
 * @bus: HD-audio bus
 */
void snd_hda_bus_reset_codecs(struct hda_bus *bus)
{
	struct hda_codec *codec;

	list_for_each_codec(codec, bus) {
		/* FIXME: maybe a better way needed for forced reset */
		if (current_work() != &codec->jackpoll_work.work)
			cancel_delayed_work_sync(&codec->jackpoll_work);
#ifdef CONFIG_PM
		if (hda_codec_is_power_on(codec)) {
			hda_call_codec_suspend(codec);
			hda_call_codec_resume(codec);
		}
#endif
	}
}

/**
 * snd_print_pcm_bits - Print the supported PCM fmt bits to the string buffer
 * @pcm: PCM caps bits
 * @buf: the string buffer to write
 * @buflen: the max buffer length
 *
 * used by hda_proc.c and hda_eld.c
 */
void snd_print_pcm_bits(int pcm, char *buf, int buflen)
{
	static const unsigned int bits[] = { 8, 16, 20, 24, 32 };
	int i, j;

	for (i = 0, j = 0; i < ARRAY_SIZE(bits); i++)
		if (pcm & (AC_SUPPCM_BITS_8 << i))
			j += scnprintf(buf + j, buflen - j,  " %d", bits[i]);

	buf[j] = '\0'; /* necessary when j == 0 */
}
EXPORT_SYMBOL_GPL(snd_print_pcm_bits);

MODULE_DESCRIPTION("HDA codec core");
MODULE_LICENSE("GPL");<|MERGE_RESOLUTION|>--- conflicted
+++ resolved
@@ -2961,10 +2961,6 @@
 static int hda_codec_force_resume(struct device *dev)
 {
 	struct hda_codec *codec = dev_to_hda_codec(dev);
-<<<<<<< HEAD
-	bool forced_resume = hda_codec_need_resume(codec);
-=======
->>>>>>> 4abe49cc
 	int ret;
 
 	ret = pm_runtime_force_resume(dev);
