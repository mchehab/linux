--- conflicted
+++ resolved
@@ -423,10 +423,6 @@
 {
 	if (refcount_dec_and_mutex_lock(&hinfo->use, &hashlimit_mutex)) {
 		hlist_del(&hinfo->node);
-<<<<<<< HEAD
-		mutex_unlock(&hashlimit_mutex);
-		htable_destroy(hinfo);
-=======
 		htable_remove_proc_entry(hinfo);
 		mutex_unlock(&hashlimit_mutex);
 
@@ -434,7 +430,6 @@
 		htable_selective_cleanup(hinfo, true);
 		kfree(hinfo->name);
 		vfree(hinfo);
->>>>>>> 2585fb04
 	}
 }
 
