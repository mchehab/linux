// SPDX-License-Identifier: GPL-2.0-or-later
/*
 *  PowerPC version
 *    Copyright (C) 1995-1996 Gary Thomas (gdt@linuxppc.org)
 *
 *  Derived from "arch/i386/mm/fault.c"
 *    Copyright (C) 1991, 1992, 1993, 1994  Linus Torvalds
 *
 *  Modified by Cort Dougan and Paul Mackerras.
 *
 *  Modified for PPC64 by Dave Engebretsen (engebret@ibm.com)
 */

#include <linux/signal.h>
#include <linux/sched.h>
#include <linux/sched/task_stack.h>
#include <linux/kernel.h>
#include <linux/errno.h>
#include <linux/string.h>
#include <linux/types.h>
#include <linux/pagemap.h>
#include <linux/ptrace.h>
#include <linux/mman.h>
#include <linux/mm.h>
#include <linux/interrupt.h>
#include <linux/highmem.h>
#include <linux/extable.h>
#include <linux/kprobes.h>
#include <linux/kdebug.h>
#include <linux/perf_event.h>
#include <linux/ratelimit.h>
#include <linux/context_tracking.h>
#include <linux/hugetlb.h>
#include <linux/uaccess.h>
#include <linux/kfence.h>
#include <linux/pkeys.h>

#include <asm/firmware.h>
#include <asm/interrupt.h>
#include <asm/page.h>
#include <asm/mmu.h>
#include <asm/mmu_context.h>
#include <asm/siginfo.h>
#include <asm/debug.h>
#include <asm/kup.h>
#include <asm/inst.h>


/*
 * do_page_fault error handling helpers
 */

static int
__bad_area_nosemaphore(struct pt_regs *regs, unsigned long address, int si_code)
{
	/*
	 * If we are in kernel mode, bail out with a SEGV, this will
	 * be caught by the assembly which will restore the non-volatile
	 * registers before calling bad_page_fault()
	 */
	if (!user_mode(regs))
		return SIGSEGV;

	_exception(SIGSEGV, regs, si_code, address);

	return 0;
}

static noinline int bad_area_nosemaphore(struct pt_regs *regs, unsigned long address)
{
	return __bad_area_nosemaphore(regs, address, SEGV_MAPERR);
}

static int __bad_area(struct pt_regs *regs, unsigned long address, int si_code)
{
	struct mm_struct *mm = current->mm;

	/*
	 * Something tried to access memory that isn't in our memory map..
	 * Fix it, but check if it's kernel or user first..
	 */
	mmap_read_unlock(mm);

	return __bad_area_nosemaphore(regs, address, si_code);
}

static noinline int bad_area(struct pt_regs *regs, unsigned long address)
{
	return __bad_area(regs, address, SEGV_MAPERR);
}

static noinline int bad_access_pkey(struct pt_regs *regs, unsigned long address,
				    struct vm_area_struct *vma)
{
	struct mm_struct *mm = current->mm;
	int pkey;

	/*
	 * We don't try to fetch the pkey from page table because reading
	 * page table without locking doesn't guarantee stable pte value.
	 * Hence the pkey value that we return to userspace can be different
	 * from the pkey that actually caused access error.
	 *
	 * It does *not* guarantee that the VMA we find here
	 * was the one that we faulted on.
	 *
	 * 1. T1   : mprotect_key(foo, PAGE_SIZE, pkey=4);
	 * 2. T1   : set AMR to deny access to pkey=4, touches, page
	 * 3. T1   : faults...
	 * 4.    T2: mprotect_key(foo, PAGE_SIZE, pkey=5);
	 * 5. T1   : enters fault handler, takes mmap_lock, etc...
	 * 6. T1   : reaches here, sees vma_pkey(vma)=5, when we really
	 *	     faulted on a pte with its pkey=4.
	 */
	pkey = vma_pkey(vma);

	mmap_read_unlock(mm);

	/*
	 * If we are in kernel mode, bail out with a SEGV, this will
	 * be caught by the assembly which will restore the non-volatile
	 * registers before calling bad_page_fault()
	 */
	if (!user_mode(regs))
		return SIGSEGV;

	_exception_pkey(regs, address, pkey);

	return 0;
}

static noinline int bad_access(struct pt_regs *regs, unsigned long address)
{
	return __bad_area(regs, address, SEGV_ACCERR);
}

static int do_sigbus(struct pt_regs *regs, unsigned long address,
		     vm_fault_t fault)
{
	if (!user_mode(regs))
		return SIGBUS;

	current->thread.trap_nr = BUS_ADRERR;
#ifdef CONFIG_MEMORY_FAILURE
	if (fault & (VM_FAULT_HWPOISON|VM_FAULT_HWPOISON_LARGE)) {
		unsigned int lsb = 0; /* shutup gcc */

		pr_err("MCE: Killing %s:%d due to hardware memory corruption fault at %lx\n",
			current->comm, current->pid, address);

		if (fault & VM_FAULT_HWPOISON_LARGE)
			lsb = hstate_index_to_shift(VM_FAULT_GET_HINDEX(fault));
		if (fault & VM_FAULT_HWPOISON)
			lsb = PAGE_SHIFT;

		force_sig_mceerr(BUS_MCEERR_AR, (void __user *)address, lsb);
		return 0;
	}

#endif
	force_sig_fault(SIGBUS, BUS_ADRERR, (void __user *)address);
	return 0;
}

static int mm_fault_error(struct pt_regs *regs, unsigned long addr,
				vm_fault_t fault)
{
	/*
	 * Kernel page fault interrupted by SIGKILL. We have no reason to
	 * continue processing.
	 */
	if (fatal_signal_pending(current) && !user_mode(regs))
		return SIGKILL;

	/* Out of memory */
	if (fault & VM_FAULT_OOM) {
		/*
		 * We ran out of memory, or some other thing happened to us that
		 * made us unable to handle the page fault gracefully.
		 */
		if (!user_mode(regs))
			return SIGSEGV;
		pagefault_out_of_memory();
	} else {
		if (fault & (VM_FAULT_SIGBUS|VM_FAULT_HWPOISON|
			     VM_FAULT_HWPOISON_LARGE))
			return do_sigbus(regs, addr, fault);
		else if (fault & VM_FAULT_SIGSEGV)
			return bad_area_nosemaphore(regs, addr);
		else
			BUG();
	}
	return 0;
}

/* Is this a bad kernel fault ? */
static bool bad_kernel_fault(struct pt_regs *regs, unsigned long error_code,
			     unsigned long address, bool is_write)
{
	int is_exec = TRAP(regs) == INTERRUPT_INST_STORAGE;

	/* NX faults set DSISR_PROTFAULT on the 8xx, DSISR_NOEXEC_OR_G on others */
	if (is_exec && (error_code & (DSISR_NOEXEC_OR_G | DSISR_KEYFAULT |
				      DSISR_PROTFAULT))) {
		pr_crit_ratelimited("kernel tried to execute %s page (%lx) - exploit attempt? (uid: %d)\n",
				    address >= TASK_SIZE ? "exec-protected" : "user",
				    address,
				    from_kuid(&init_user_ns, current_uid()));

		// Kernel exec fault is always bad
		return true;
	}

	// Kernel fault on kernel address is bad
	if (address >= TASK_SIZE)
		return true;

	// Read/write fault blocked by KUAP is bad, it can never succeed.
	if (bad_kuap_fault(regs, address, is_write)) {
		pr_crit_ratelimited("Kernel attempted to %s user page (%lx) - exploit attempt? (uid: %d)\n",
				    is_write ? "write" : "read", address,
				    from_kuid(&init_user_ns, current_uid()));

		// Fault on user outside of certain regions (eg. copy_tofrom_user()) is bad
		if (!search_exception_tables(regs->nip))
			return true;

		// Read/write fault in a valid region (the exception table search passed
		// above), but blocked by KUAP is bad, it can never succeed.
		return WARN(true, "Bug: %s fault blocked by KUAP!", is_write ? "Write" : "Read");
	}

	// What's left? Kernel fault on user and allowed by KUAP in the faulting context.
	return false;
}

static bool access_pkey_error(bool is_write, bool is_exec, bool is_pkey,
			      struct vm_area_struct *vma)
{
	/*
	 * Make sure to check the VMA so that we do not perform
	 * faults just to hit a pkey fault as soon as we fill in a
	 * page. Only called for current mm, hence foreign == 0
	 */
	if (!arch_vma_access_permitted(vma, is_write, is_exec, 0))
		return true;

	return false;
}

static bool access_error(bool is_write, bool is_exec, struct vm_area_struct *vma)
{
	/*
	 * Allow execution from readable areas if the MMU does not
	 * provide separate controls over reading and executing.
	 *
	 * Note: That code used to not be enabled for 4xx/BookE.
	 * It is now as I/D cache coherency for these is done at
	 * set_pte_at() time and I see no reason why the test
	 * below wouldn't be valid on those processors. This -may-
	 * break programs compiled with a really old ABI though.
	 */
	if (is_exec) {
		return !(vma->vm_flags & VM_EXEC) &&
			(cpu_has_feature(CPU_FTR_NOEXECUTE) ||
			 !(vma->vm_flags & (VM_READ | VM_WRITE)));
	}

	if (is_write) {
		if (unlikely(!(vma->vm_flags & VM_WRITE)))
			return true;
		return false;
	}

	if (unlikely(!vma_is_accessible(vma)))
		return true;
	/*
	 * We should ideally do the vma pkey access check here. But in the
	 * fault path, handle_mm_fault() also does the same check. To avoid
	 * these multiple checks, we skip it here and handle access error due
	 * to pkeys later.
	 */
	return false;
}

#ifdef CONFIG_PPC_SMLPAR
static inline void cmo_account_page_fault(void)
{
	if (firmware_has_feature(FW_FEATURE_CMO)) {
		u32 page_ins;

		preempt_disable();
		page_ins = be32_to_cpu(get_lppaca()->page_ins);
		page_ins += 1 << PAGE_FACTOR;
		get_lppaca()->page_ins = cpu_to_be32(page_ins);
		preempt_enable();
	}
}
#else
static inline void cmo_account_page_fault(void) { }
#endif /* CONFIG_PPC_SMLPAR */

static void sanity_check_fault(bool is_write, bool is_user,
			       unsigned long error_code, unsigned long address)
{
	/*
	 * Userspace trying to access kernel address, we get PROTFAULT for that.
	 */
	if (is_user && address >= TASK_SIZE) {
		if ((long)address == -1)
			return;

		pr_crit_ratelimited("%s[%d]: User access of kernel address (%lx) - exploit attempt? (uid: %d)\n",
				   current->comm, current->pid, address,
				   from_kuid(&init_user_ns, current_uid()));
		return;
	}

	if (!IS_ENABLED(CONFIG_PPC_BOOK3S))
		return;

	/*
	 * For hash translation mode, we should never get a
	 * PROTFAULT. Any update to pte to reduce access will result in us
	 * removing the hash page table entry, thus resulting in a DSISR_NOHPTE
	 * fault instead of DSISR_PROTFAULT.
	 *
	 * A pte update to relax the access will not result in a hash page table
	 * entry invalidate and hence can result in DSISR_PROTFAULT.
	 * ptep_set_access_flags() doesn't do a hpte flush. This is why we have
	 * the special !is_write in the below conditional.
	 *
	 * For platforms that doesn't supports coherent icache and do support
	 * per page noexec bit, we do setup things such that we do the
	 * sync between D/I cache via fault. But that is handled via low level
	 * hash fault code (hash_page_do_lazy_icache()) and we should not reach
	 * here in such case.
	 *
	 * For wrong access that can result in PROTFAULT, the above vma->vm_flags
	 * check should handle those and hence we should fall to the bad_area
	 * handling correctly.
	 *
	 * For embedded with per page exec support that doesn't support coherent
	 * icache we do get PROTFAULT and we handle that D/I cache sync in
	 * set_pte_at while taking the noexec/prot fault. Hence this is WARN_ON
	 * is conditional for server MMU.
	 *
	 * For radix, we can get prot fault for autonuma case, because radix
	 * page table will have them marked noaccess for user.
	 */
	if (radix_enabled() || is_write)
		return;

	WARN_ON_ONCE(error_code & DSISR_PROTFAULT);
}

/*
 * Define the correct "is_write" bit in error_code based
 * on the processor family
 */
#if (defined(CONFIG_4xx) || defined(CONFIG_BOOKE))
#define page_fault_is_write(__err)	((__err) & ESR_DST)
#else
#define page_fault_is_write(__err)	((__err) & DSISR_ISSTORE)
#endif

#if defined(CONFIG_4xx) || defined(CONFIG_BOOKE)
#define page_fault_is_bad(__err)	(0)
#elif defined(CONFIG_PPC_8xx)
#define page_fault_is_bad(__err)	((__err) & DSISR_NOEXEC_OR_G)
#elif defined(CONFIG_PPC64)
#define page_fault_is_bad(__err)	((__err) & DSISR_BAD_FAULT_64S)
#else
#define page_fault_is_bad(__err)	((__err) & DSISR_BAD_FAULT_32S)
#endif

/*
 * For 600- and 800-family processors, the error_code parameter is DSISR
 * for a data fault, SRR1 for an instruction fault.
 * For 400-family processors the error_code parameter is ESR for a data fault,
 * 0 for an instruction fault.
 * For 64-bit processors, the error_code parameter is DSISR for a data access
 * fault, SRR1 & 0x08000000 for an instruction access fault.
 *
 * The return value is 0 if the fault was handled, or the signal
 * number if this is a kernel fault that can't be handled here.
 */
static int ___do_page_fault(struct pt_regs *regs, unsigned long address,
			   unsigned long error_code)
{
	struct vm_area_struct * vma;
	struct mm_struct *mm = current->mm;
	unsigned int flags = FAULT_FLAG_DEFAULT;
	int is_exec = TRAP(regs) == INTERRUPT_INST_STORAGE;
	int is_user = user_mode(regs);
	int is_write = page_fault_is_write(error_code);
	vm_fault_t fault, major = 0;
	bool kprobe_fault = kprobe_page_fault(regs, 11);

	if (unlikely(debugger_fault_handler(regs) || kprobe_fault))
		return 0;

	if (unlikely(page_fault_is_bad(error_code))) {
		if (is_user) {
			_exception(SIGBUS, regs, BUS_OBJERR, address);
			return 0;
		}
		return SIGBUS;
	}

	/* Additional sanity check(s) */
	sanity_check_fault(is_write, is_user, error_code, address);

	/*
	 * The kernel should never take an execute fault nor should it
	 * take a page fault to a kernel address or a page fault to a user
	 * address outside of dedicated places
	 */
	if (unlikely(!is_user && bad_kernel_fault(regs, error_code, address, is_write))) {
		if (kfence_handle_page_fault(address, is_write, regs))
			return 0;

		return SIGSEGV;
	}

	/*
	 * If we're in an interrupt, have no user context or are running
	 * in a region with pagefaults disabled then we must not take the fault
	 */
	if (unlikely(faulthandler_disabled() || !mm)) {
		if (is_user)
			printk_ratelimited(KERN_ERR "Page fault in user mode"
					   " with faulthandler_disabled()=%d"
					   " mm=%p\n",
					   faulthandler_disabled(), mm);
		return bad_area_nosemaphore(regs, address);
	}

	interrupt_cond_local_irq_enable(regs);

	perf_sw_event(PERF_COUNT_SW_PAGE_FAULTS, 1, regs, address);

	/*
	 * We want to do this outside mmap_lock, because reading code around nip
	 * can result in fault, which will cause a deadlock when called with
	 * mmap_lock held
	 */
	if (is_user)
		flags |= FAULT_FLAG_USER;
	if (is_write)
		flags |= FAULT_FLAG_WRITE;
	if (is_exec)
		flags |= FAULT_FLAG_INSTRUCTION;

	/* When running in the kernel we expect faults to occur only to
	 * addresses in user space.  All other faults represent errors in the
	 * kernel and should generate an OOPS.  Unfortunately, in the case of an
	 * erroneous fault occurring in a code path which already holds mmap_lock
	 * we will deadlock attempting to validate the fault against the
	 * address space.  Luckily the kernel only validly references user
	 * space from well defined areas of code, which are listed in the
	 * exceptions table.
	 *
	 * As the vast majority of faults will be valid we will only perform
	 * the source reference check when there is a possibility of a deadlock.
	 * Attempt to lock the address space, if we cannot we then validate the
	 * source.  If this is invalid we can skip the address space check,
	 * thus avoiding the deadlock.
	 */
	if (unlikely(!mmap_read_trylock(mm))) {
		if (!is_user && !search_exception_tables(regs->nip))
			return bad_area_nosemaphore(regs, address);

retry:
		mmap_read_lock(mm);
	} else {
		/*
		 * The above down_read_trylock() might have succeeded in
		 * which case we'll have missed the might_sleep() from
		 * down_read():
		 */
		might_sleep();
	}

	vma = find_vma(mm, address);
	if (unlikely(!vma))
		return bad_area(regs, address);

	if (unlikely(vma->vm_start > address)) {
		if (unlikely(!(vma->vm_flags & VM_GROWSDOWN)))
			return bad_area(regs, address);

		if (unlikely(expand_stack(vma, address)))
			return bad_area(regs, address);
	}

	if (unlikely(access_pkey_error(is_write, is_exec,
				       (error_code & DSISR_KEYFAULT), vma)))
		return bad_access_pkey(regs, address, vma);

	if (unlikely(access_error(is_write, is_exec, vma)))
		return bad_access(regs, address);

	/*
	 * If for any reason at all we couldn't handle the fault,
	 * make sure we exit gracefully rather than endlessly redo
	 * the fault.
	 */
	fault = handle_mm_fault(vma, address, flags, regs);

	major |= fault & VM_FAULT_MAJOR;

	if (fault_signal_pending(fault, regs))
		return user_mode(regs) ? 0 : SIGBUS;

	/*
	 * Handle the retry right now, the mmap_lock has been released in that
	 * case.
	 */
	if (unlikely(fault & VM_FAULT_RETRY)) {
		if (flags & FAULT_FLAG_ALLOW_RETRY) {
			flags |= FAULT_FLAG_TRIED;
			goto retry;
		}
	}

	mmap_read_unlock(current->mm);

	if (unlikely(fault & VM_FAULT_ERROR))
		return mm_fault_error(regs, address, fault);

	/*
	 * Major/minor page fault accounting.
	 */
	if (major)
		cmo_account_page_fault();

	return 0;
}
NOKPROBE_SYMBOL(___do_page_fault);

<<<<<<< HEAD
static long __do_page_fault(struct pt_regs *regs)
{
	const struct exception_table_entry *entry;
	long err;

	err = ___do_page_fault(regs, regs->dar, regs->dsisr);
	if (likely(!err))
		return err;

	entry = search_exception_tables(regs->nip);
	if (likely(entry)) {
		instruction_pointer_set(regs, extable_fixup(entry));
		return 0;
	} else if (IS_ENABLED(CONFIG_PPC_BOOK3S_64)) {
		__bad_page_fault(regs, err);
		return 0;
	} else {
		/* 32 and 64e handle the bad page fault in asm */
		return err;
	}
}
NOKPROBE_SYMBOL(__do_page_fault);

DEFINE_INTERRUPT_HANDLER_RET(do_page_fault)
{
	return __do_page_fault(regs);
=======
static __always_inline void __do_page_fault(struct pt_regs *regs)
{
	long err;

	err = ___do_page_fault(regs, regs->dar, regs->dsisr);
	if (unlikely(err))
		bad_page_fault(regs, err);
}

DEFINE_INTERRUPT_HANDLER(do_page_fault)
{
	__do_page_fault(regs);
>>>>>>> 11e4b63a
}

#ifdef CONFIG_PPC_BOOK3S_64
/* Same as do_page_fault but interrupt entry has already run in do_hash_fault */
<<<<<<< HEAD
long hash__do_page_fault(struct pt_regs *regs)
{
	return __do_page_fault(regs);
=======
void hash__do_page_fault(struct pt_regs *regs)
{
	__do_page_fault(regs);
>>>>>>> 11e4b63a
}
NOKPROBE_SYMBOL(hash__do_page_fault);
#endif

/*
 * bad_page_fault is called when we have a bad access from the kernel.
 * It is called from the DSI and ISI handlers in head.S and from some
 * of the procedures in traps.c.
 */
<<<<<<< HEAD
void __bad_page_fault(struct pt_regs *regs, int sig)
=======
static void __bad_page_fault(struct pt_regs *regs, int sig)
>>>>>>> 11e4b63a
{
	int is_write = page_fault_is_write(regs->dsisr);

	/* kernel has accessed a bad area */

	switch (TRAP(regs)) {
	case INTERRUPT_DATA_STORAGE:
	case INTERRUPT_DATA_SEGMENT:
	case INTERRUPT_H_DATA_STORAGE:
		pr_alert("BUG: %s on %s at 0x%08lx\n",
			 regs->dar < PAGE_SIZE ? "Kernel NULL pointer dereference" :
			 "Unable to handle kernel data access",
			 is_write ? "write" : "read", regs->dar);
		break;
	case INTERRUPT_INST_STORAGE:
	case INTERRUPT_INST_SEGMENT:
		pr_alert("BUG: Unable to handle kernel instruction fetch%s",
			 regs->nip < PAGE_SIZE ? " (NULL pointer?)\n" : "\n");
		break;
	case INTERRUPT_ALIGNMENT:
		pr_alert("BUG: Unable to handle kernel unaligned access at 0x%08lx\n",
			 regs->dar);
		break;
	default:
		pr_alert("BUG: Unable to handle unknown paging fault at 0x%08lx\n",
			 regs->dar);
		break;
	}
	printk(KERN_ALERT "Faulting instruction address: 0x%08lx\n",
		regs->nip);

	if (task_stack_end_corrupted(current))
		printk(KERN_ALERT "Thread overran stack, or stack corrupted\n");

	die("Kernel access of bad area", regs, sig);
}

void bad_page_fault(struct pt_regs *regs, int sig)
{
	const struct exception_table_entry *entry;

	/* Are we prepared to handle this fault?  */
	entry = search_exception_tables(instruction_pointer(regs));
	if (entry)
		instruction_pointer_set(regs, extable_fixup(entry));
	else
		__bad_page_fault(regs, sig);
}

#ifdef CONFIG_PPC_BOOK3S_64
DEFINE_INTERRUPT_HANDLER(do_bad_page_fault_segv)
{
	bad_page_fault(regs, SIGSEGV);
}
#endif<|MERGE_RESOLUTION|>--- conflicted
+++ resolved
@@ -539,34 +539,6 @@
 }
 NOKPROBE_SYMBOL(___do_page_fault);
 
-<<<<<<< HEAD
-static long __do_page_fault(struct pt_regs *regs)
-{
-	const struct exception_table_entry *entry;
-	long err;
-
-	err = ___do_page_fault(regs, regs->dar, regs->dsisr);
-	if (likely(!err))
-		return err;
-
-	entry = search_exception_tables(regs->nip);
-	if (likely(entry)) {
-		instruction_pointer_set(regs, extable_fixup(entry));
-		return 0;
-	} else if (IS_ENABLED(CONFIG_PPC_BOOK3S_64)) {
-		__bad_page_fault(regs, err);
-		return 0;
-	} else {
-		/* 32 and 64e handle the bad page fault in asm */
-		return err;
-	}
-}
-NOKPROBE_SYMBOL(__do_page_fault);
-
-DEFINE_INTERRUPT_HANDLER_RET(do_page_fault)
-{
-	return __do_page_fault(regs);
-=======
 static __always_inline void __do_page_fault(struct pt_regs *regs)
 {
 	long err;
@@ -579,20 +551,13 @@
 DEFINE_INTERRUPT_HANDLER(do_page_fault)
 {
 	__do_page_fault(regs);
->>>>>>> 11e4b63a
 }
 
 #ifdef CONFIG_PPC_BOOK3S_64
 /* Same as do_page_fault but interrupt entry has already run in do_hash_fault */
-<<<<<<< HEAD
-long hash__do_page_fault(struct pt_regs *regs)
-{
-	return __do_page_fault(regs);
-=======
 void hash__do_page_fault(struct pt_regs *regs)
 {
 	__do_page_fault(regs);
->>>>>>> 11e4b63a
 }
 NOKPROBE_SYMBOL(hash__do_page_fault);
 #endif
@@ -602,11 +567,7 @@
  * It is called from the DSI and ISI handlers in head.S and from some
  * of the procedures in traps.c.
  */
-<<<<<<< HEAD
-void __bad_page_fault(struct pt_regs *regs, int sig)
-=======
 static void __bad_page_fault(struct pt_regs *regs, int sig)
->>>>>>> 11e4b63a
 {
 	int is_write = page_fault_is_write(regs->dsisr);
 
