--- conflicted
+++ resolved
@@ -28,11 +28,7 @@
 	select SND_SOC_ACPI if ACPI
 	select SND_SOC_ES8316
 	depends on SND_SOC_AMD_ACP && ACPI
-<<<<<<< HEAD
-	depends on I2C || COMPILE_TEST
-=======
 	depends on I2C
->>>>>>> 8d9face8
 	help
 	 This option enables machine driver for Jadeite platform
 	 using es8336 codec.
