--- conflicted
+++ resolved
@@ -833,8 +833,6 @@
 static void z3fold_destroy_pool(struct z3fold_pool *pool)
 {
 	kmem_cache_destroy(pool->c_handle);
-<<<<<<< HEAD
-=======
 	/*
 	 * We set pool-> destroying under lock to ensure that
 	 * z3fold_page_isolate() sees any changes to destroying. This way we
@@ -851,7 +849,6 @@
 	 * workqueues.
 	 */
 	wait_event(pool->isolate_wait, !pool_isolated_are_drained(pool));
->>>>>>> ca8dd993
 
 	/*
 	 * We need to destroy pool->compact_wq before pool->release_wq,
