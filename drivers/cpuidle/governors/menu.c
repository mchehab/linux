// SPDX-License-Identifier: GPL-2.0-only
/*
 * menu.c - the menu idle governor
 *
 * Copyright (C) 2006-2007 Adam Belay <abelay@novell.com>
 * Copyright (C) 2009 Intel Corporation
 * Author:
 *        Arjan van de Ven <arjan@linux.intel.com>
 */

#include <linux/kernel.h>
#include <linux/cpuidle.h>
#include <linux/time.h>
#include <linux/ktime.h>
#include <linux/hrtimer.h>
#include <linux/tick.h>
#include <linux/sched.h>
#include <linux/sched/loadavg.h>
#include <linux/sched/stat.h>
#include <linux/math64.h>

#define BUCKETS 12
#define INTERVAL_SHIFT 3
#define INTERVALS (1UL << INTERVAL_SHIFT)
#define RESOLUTION 1024
#define DECAY 8
#define MAX_INTERESTING (50000 * NSEC_PER_USEC)

/*
 * Concepts and ideas behind the menu governor
 *
 * For the menu governor, there are 3 decision factors for picking a C
 * state:
 * 1) Energy break even point
 * 2) Performance impact
 * 3) Latency tolerance (from pmqos infrastructure)
 * These these three factors are treated independently.
 *
 * Energy break even point
 * -----------------------
 * C state entry and exit have an energy cost, and a certain amount of time in
 * the  C state is required to actually break even on this cost. CPUIDLE
 * provides us this duration in the "target_residency" field. So all that we
 * need is a good prediction of how long we'll be idle. Like the traditional
 * menu governor, we start with the actual known "next timer event" time.
 *
 * Since there are other source of wakeups (interrupts for example) than
 * the next timer event, this estimation is rather optimistic. To get a
 * more realistic estimate, a correction factor is applied to the estimate,
 * that is based on historic behavior. For example, if in the past the actual
 * duration always was 50% of the next timer tick, the correction factor will
 * be 0.5.
 *
 * menu uses a running average for this correction factor, however it uses a
 * set of factors, not just a single factor. This stems from the realization
 * that the ratio is dependent on the order of magnitude of the expected
 * duration; if we expect 500 milliseconds of idle time the likelihood of
 * getting an interrupt very early is much higher than if we expect 50 micro
 * seconds of idle time. A second independent factor that has big impact on
 * the actual factor is if there is (disk) IO outstanding or not.
 * (as a special twist, we consider every sleep longer than 50 milliseconds
 * as perfect; there are no power gains for sleeping longer than this)
 *
 * For these two reasons we keep an array of 12 independent factors, that gets
 * indexed based on the magnitude of the expected duration as well as the
 * "is IO outstanding" property.
 *
 * Repeatable-interval-detector
 * ----------------------------
 * There are some cases where "next timer" is a completely unusable predictor:
 * Those cases where the interval is fixed, for example due to hardware
 * interrupt mitigation, but also due to fixed transfer rate devices such as
 * mice.
 * For this, we use a different predictor: We track the duration of the last 8
 * intervals and if the stand deviation of these 8 intervals is below a
 * threshold value, we use the average of these intervals as prediction.
 *
 * Limiting Performance Impact
 * ---------------------------
 * C states, especially those with large exit latencies, can have a real
 * noticeable impact on workloads, which is not acceptable for most sysadmins,
 * and in addition, less performance has a power price of its own.
 *
 * As a general rule of thumb, menu assumes that the following heuristic
 * holds:
 *     The busier the system, the less impact of C states is acceptable
 *
 * This rule-of-thumb is implemented using a performance-multiplier:
 * If the exit latency times the performance multiplier is longer than
 * the predicted duration, the C state is not considered a candidate
 * for selection due to a too high performance impact. So the higher
 * this multiplier is, the longer we need to be idle to pick a deep C
 * state, and thus the less likely a busy CPU will hit such a deep
 * C state.
 *
 * Two factors are used in determing this multiplier:
 * a value of 10 is added for each point of "per cpu load average" we have.
 * a value of 5 points is added for each process that is waiting for
 * IO on this CPU.
 * (these values are experimentally determined)
 *
 * The load average factor gives a longer term (few seconds) input to the
 * decision, while the iowait value gives a cpu local instantanious input.
 * The iowait factor may look low, but realize that this is also already
 * represented in the system load average.
 *
 */

struct menu_device {
	int             needs_update;
	int             tick_wakeup;

	u64		next_timer_ns;
	unsigned int	bucket;
	unsigned int	correction_factor[BUCKETS];
	unsigned int	intervals[INTERVALS];
	int		interval_ptr;
};

static inline int which_bucket(u64 duration_ns, unsigned int nr_iowaiters)
{
	int bucket = 0;

	/*
	 * We keep two groups of stats; one with no
	 * IO pending, one without.
	 * This allows us to calculate
	 * E(duration)|iowait
	 */
	if (nr_iowaiters)
		bucket = BUCKETS/2;

	if (duration_ns < 10ULL * NSEC_PER_USEC)
		return bucket;
	if (duration_ns < 100ULL * NSEC_PER_USEC)
		return bucket + 1;
	if (duration_ns < 1000ULL * NSEC_PER_USEC)
		return bucket + 2;
	if (duration_ns < 10000ULL * NSEC_PER_USEC)
		return bucket + 3;
	if (duration_ns < 100000ULL * NSEC_PER_USEC)
		return bucket + 4;
	return bucket + 5;
}

/*
 * Return a multiplier for the exit latency that is intended
 * to take performance requirements into account.
 * The more performance critical we estimate the system
 * to be, the higher this multiplier, and thus the higher
 * the barrier to go to an expensive C state.
 */
static inline int performance_multiplier(unsigned int nr_iowaiters)
{
	/* for IO wait tasks (per cpu!) we add 10x each */
	return 1 + 10 * nr_iowaiters;
}

static DEFINE_PER_CPU(struct menu_device, menu_devices);

static void menu_update(struct cpuidle_driver *drv, struct cpuidle_device *dev);

/*
 * Try detecting repeating patterns by keeping track of the last 8
 * intervals, and checking if the standard deviation of that set
 * of points is below a threshold. If it is... then use the
 * average of these 8 points as the estimated value.
 */
static unsigned int get_typical_interval(struct menu_device *data,
					 unsigned int predicted_us)
{
	int i, divisor;
	unsigned int min, max, thresh, avg;
	uint64_t sum, variance;

	thresh = INT_MAX; /* Discard outliers above this value */

again:

	/* First calculate the average of past intervals */
	min = UINT_MAX;
	max = 0;
	sum = 0;
	divisor = 0;
	for (i = 0; i < INTERVALS; i++) {
		unsigned int value = data->intervals[i];
		if (value <= thresh) {
			sum += value;
			divisor++;
			if (value > max)
				max = value;

			if (value < min)
				min = value;
		}
	}

	/*
	 * If the result of the computation is going to be discarded anyway,
	 * avoid the computation altogether.
	 */
	if (min >= predicted_us)
		return UINT_MAX;

	if (divisor == INTERVALS)
		avg = sum >> INTERVAL_SHIFT;
	else
		avg = div_u64(sum, divisor);

	/* Then try to determine variance */
	variance = 0;
	for (i = 0; i < INTERVALS; i++) {
		unsigned int value = data->intervals[i];
		if (value <= thresh) {
			int64_t diff = (int64_t)value - avg;
			variance += diff * diff;
		}
	}
	if (divisor == INTERVALS)
		variance >>= INTERVAL_SHIFT;
	else
		do_div(variance, divisor);

	/*
	 * The typical interval is obtained when standard deviation is
	 * small (stddev <= 20 us, variance <= 400 us^2) or standard
	 * deviation is small compared to the average interval (avg >
	 * 6*stddev, avg^2 > 36*variance). The average is smaller than
	 * UINT_MAX aka U32_MAX, so computing its square does not
	 * overflow a u64. We simply reject this candidate average if
	 * the standard deviation is greater than 715 s (which is
	 * rather unlikely).
	 *
	 * Use this result only if there is no timer to wake us up sooner.
	 */
	if (likely(variance <= U64_MAX/36)) {
		if ((((u64)avg*avg > variance*36) && (divisor * 4 >= INTERVALS * 3))
							|| variance <= 400) {
			return avg;
		}
	}

	/*
	 * If we have outliers to the upside in our distribution, discard
	 * those by setting the threshold to exclude these outliers, then
	 * calculate the average and standard deviation again. Once we get
	 * down to the bottom 3/4 of our samples, stop excluding samples.
	 *
	 * This can deal with workloads that have long pauses interspersed
	 * with sporadic activity with a bunch of short pauses.
	 */
	if ((divisor * 4) <= INTERVALS * 3)
		return UINT_MAX;

	thresh = max - 1;
	goto again;
}

/**
 * menu_select - selects the next idle state to enter
 * @drv: cpuidle driver containing state data
 * @dev: the CPU
 * @stop_tick: indication on whether or not to stop the tick
 */
static int menu_select(struct cpuidle_driver *drv, struct cpuidle_device *dev,
		       bool *stop_tick)
{
	struct menu_device *data = this_cpu_ptr(&menu_devices);
	s64 latency_req = cpuidle_governor_latency_req(dev->cpu);
	unsigned int predicted_us;
	u64 predicted_ns;
	u64 interactivity_req;
<<<<<<< HEAD
	unsigned long nr_iowaiters;
=======
	unsigned int nr_iowaiters;
>>>>>>> 11e4b63a
	ktime_t delta, delta_tick;
	int i, idx;

	if (data->needs_update) {
		menu_update(drv, dev);
		data->needs_update = 0;
	}

	/* determine the expected residency time, round up */
	delta = tick_nohz_get_sleep_length(&delta_tick);
	if (unlikely(delta < 0)) {
		delta = 0;
		delta_tick = 0;
	}
	data->next_timer_ns = delta;

	nr_iowaiters = nr_iowait_cpu(dev->cpu);
	data->bucket = which_bucket(data->next_timer_ns, nr_iowaiters);

	if (unlikely(drv->state_count <= 1 || latency_req == 0) ||
	    ((data->next_timer_ns < drv->states[1].target_residency_ns ||
	      latency_req < drv->states[1].exit_latency_ns) &&
	     !dev->states_usage[0].disable)) {
		/*
		 * In this case state[0] will be used no matter what, so return
		 * it right away and keep the tick running if state[0] is a
		 * polling one.
		 */
		*stop_tick = !(drv->states[0].flags & CPUIDLE_FLAG_POLLING);
		return 0;
	}

	/* Round up the result for half microseconds. */
	predicted_us = div_u64(data->next_timer_ns *
			       data->correction_factor[data->bucket] +
			       (RESOLUTION * DECAY * NSEC_PER_USEC) / 2,
			       RESOLUTION * DECAY * NSEC_PER_USEC);
	/* Use the lowest expected idle interval to pick the idle state. */
	predicted_ns = (u64)min(predicted_us,
				get_typical_interval(data, predicted_us)) *
				NSEC_PER_USEC;

	if (tick_nohz_tick_stopped()) {
		/*
		 * If the tick is already stopped, the cost of possible short
		 * idle duration misprediction is much higher, because the CPU
		 * may be stuck in a shallow idle state for a long time as a
		 * result of it.  In that case say we might mispredict and use
		 * the known time till the closest timer event for the idle
		 * state selection.
		 */
		if (predicted_ns < TICK_NSEC)
			predicted_ns = data->next_timer_ns;
	} else {
		/*
		 * Use the performance multiplier and the user-configurable
		 * latency_req to determine the maximum exit latency.
		 */
		interactivity_req = div64_u64(predicted_ns,
					      performance_multiplier(nr_iowaiters));
		if (latency_req > interactivity_req)
			latency_req = interactivity_req;
	}

	/*
	 * Find the idle state with the lowest power while satisfying
	 * our constraints.
	 */
	idx = -1;
	for (i = 0; i < drv->state_count; i++) {
		struct cpuidle_state *s = &drv->states[i];

		if (dev->states_usage[i].disable)
			continue;

		if (idx == -1)
			idx = i; /* first enabled state */

		if (s->target_residency_ns > predicted_ns) {
			/*
			 * Use a physical idle state, not busy polling, unless
			 * a timer is going to trigger soon enough.
			 */
			if ((drv->states[idx].flags & CPUIDLE_FLAG_POLLING) &&
			    s->exit_latency_ns <= latency_req &&
			    s->target_residency_ns <= data->next_timer_ns) {
				predicted_ns = s->target_residency_ns;
				idx = i;
				break;
			}
			if (predicted_ns < TICK_NSEC)
				break;

			if (!tick_nohz_tick_stopped()) {
				/*
				 * If the state selected so far is shallow,
				 * waking up early won't hurt, so retain the
				 * tick in that case and let the governor run
				 * again in the next iteration of the loop.
				 */
				predicted_ns = drv->states[idx].target_residency_ns;
				break;
			}

			/*
			 * If the state selected so far is shallow and this
			 * state's target residency matches the time till the
			 * closest timer event, select this one to avoid getting
			 * stuck in the shallow one for too long.
			 */
			if (drv->states[idx].target_residency_ns < TICK_NSEC &&
			    s->target_residency_ns <= delta_tick)
				idx = i;

			return idx;
		}
		if (s->exit_latency_ns > latency_req)
			break;

		idx = i;
	}

	if (idx == -1)
		idx = 0; /* No states enabled. Must use 0. */

	/*
	 * Don't stop the tick if the selected state is a polling one or if the
	 * expected idle duration is shorter than the tick period length.
	 */
	if (((drv->states[idx].flags & CPUIDLE_FLAG_POLLING) ||
	     predicted_ns < TICK_NSEC) && !tick_nohz_tick_stopped()) {
		*stop_tick = false;

		if (idx > 0 && drv->states[idx].target_residency_ns > delta_tick) {
			/*
			 * The tick is not going to be stopped and the target
			 * residency of the state to be returned is not within
			 * the time until the next timer event including the
			 * tick, so try to correct that.
			 */
			for (i = idx - 1; i >= 0; i--) {
				if (dev->states_usage[i].disable)
					continue;

				idx = i;
				if (drv->states[i].target_residency_ns <= delta_tick)
					break;
			}
		}
	}

	return idx;
}

/**
 * menu_reflect - records that data structures need update
 * @dev: the CPU
 * @index: the index of actual entered state
 *
 * NOTE: it's important to be fast here because this operation will add to
 *       the overall exit latency.
 */
static void menu_reflect(struct cpuidle_device *dev, int index)
{
	struct menu_device *data = this_cpu_ptr(&menu_devices);

	dev->last_state_idx = index;
	data->needs_update = 1;
	data->tick_wakeup = tick_nohz_idle_got_tick();
}

/**
 * menu_update - attempts to guess what happened after entry
 * @drv: cpuidle driver containing state data
 * @dev: the CPU
 */
static void menu_update(struct cpuidle_driver *drv, struct cpuidle_device *dev)
{
	struct menu_device *data = this_cpu_ptr(&menu_devices);
	int last_idx = dev->last_state_idx;
	struct cpuidle_state *target = &drv->states[last_idx];
	u64 measured_ns;
	unsigned int new_factor;

	/*
	 * Try to figure out how much time passed between entry to low
	 * power state and occurrence of the wakeup event.
	 *
	 * If the entered idle state didn't support residency measurements,
	 * we use them anyway if they are short, and if long,
	 * truncate to the whole expected time.
	 *
	 * Any measured amount of time will include the exit latency.
	 * Since we are interested in when the wakeup begun, not when it
	 * was completed, we must subtract the exit latency. However, if
	 * the measured amount of time is less than the exit latency,
	 * assume the state was never reached and the exit latency is 0.
	 */

	if (data->tick_wakeup && data->next_timer_ns > TICK_NSEC) {
		/*
		 * The nohz code said that there wouldn't be any events within
		 * the tick boundary (if the tick was stopped), but the idle
		 * duration predictor had a differing opinion.  Since the CPU
		 * was woken up by a tick (that wasn't stopped after all), the
		 * predictor was not quite right, so assume that the CPU could
		 * have been idle long (but not forever) to help the idle
		 * duration predictor do a better job next time.
		 */
		measured_ns = 9 * MAX_INTERESTING / 10;
	} else if ((drv->states[last_idx].flags & CPUIDLE_FLAG_POLLING) &&
		   dev->poll_time_limit) {
		/*
		 * The CPU exited the "polling" state due to a time limit, so
		 * the idle duration prediction leading to the selection of that
		 * state was inaccurate.  If a better prediction had been made,
		 * the CPU might have been woken up from idle by the next timer.
		 * Assume that to be the case.
		 */
		measured_ns = data->next_timer_ns;
	} else {
		/* measured value */
		measured_ns = dev->last_residency_ns;

		/* Deduct exit latency */
		if (measured_ns > 2 * target->exit_latency_ns)
			measured_ns -= target->exit_latency_ns;
		else
			measured_ns /= 2;
	}

	/* Make sure our coefficients do not exceed unity */
	if (measured_ns > data->next_timer_ns)
		measured_ns = data->next_timer_ns;

	/* Update our correction ratio */
	new_factor = data->correction_factor[data->bucket];
	new_factor -= new_factor / DECAY;

	if (data->next_timer_ns > 0 && measured_ns < MAX_INTERESTING)
		new_factor += div64_u64(RESOLUTION * measured_ns,
					data->next_timer_ns);
	else
		/*
		 * we were idle so long that we count it as a perfect
		 * prediction
		 */
		new_factor += RESOLUTION;

	/*
	 * We don't want 0 as factor; we always want at least
	 * a tiny bit of estimated time. Fortunately, due to rounding,
	 * new_factor will stay nonzero regardless of measured_us values
	 * and the compiler can eliminate this test as long as DECAY > 1.
	 */
	if (DECAY == 1 && unlikely(new_factor == 0))
		new_factor = 1;

	data->correction_factor[data->bucket] = new_factor;

	/* update the repeating-pattern data */
	data->intervals[data->interval_ptr++] = ktime_to_us(measured_ns);
	if (data->interval_ptr >= INTERVALS)
		data->interval_ptr = 0;
}

/**
 * menu_enable_device - scans a CPU's states and does setup
 * @drv: cpuidle driver
 * @dev: the CPU
 */
static int menu_enable_device(struct cpuidle_driver *drv,
				struct cpuidle_device *dev)
{
	struct menu_device *data = &per_cpu(menu_devices, dev->cpu);
	int i;

	memset(data, 0, sizeof(struct menu_device));

	/*
	 * if the correction factor is 0 (eg first time init or cpu hotplug
	 * etc), we actually want to start out with a unity factor.
	 */
	for(i = 0; i < BUCKETS; i++)
		data->correction_factor[i] = RESOLUTION * DECAY;

	return 0;
}

static struct cpuidle_governor menu_governor = {
	.name =		"menu",
	.rating =	20,
	.enable =	menu_enable_device,
	.select =	menu_select,
	.reflect =	menu_reflect,
};

/**
 * init_menu - initializes the governor
 */
static int __init init_menu(void)
{
	return cpuidle_register_governor(&menu_governor);
}

postcore_initcall(init_menu);<|MERGE_RESOLUTION|>--- conflicted
+++ resolved
@@ -270,11 +270,7 @@
 	unsigned int predicted_us;
 	u64 predicted_ns;
 	u64 interactivity_req;
-<<<<<<< HEAD
-	unsigned long nr_iowaiters;
-=======
 	unsigned int nr_iowaiters;
->>>>>>> 11e4b63a
 	ktime_t delta, delta_tick;
 	int i, idx;
 
