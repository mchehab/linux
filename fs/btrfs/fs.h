--- conflicted
+++ resolved
@@ -126,15 +126,12 @@
 	 */
 	BTRFS_FS_NO_OVERCOMMIT,
 
-<<<<<<< HEAD
-=======
 	/*
 	 * Indicate if we have some features changed, this is mostly for
 	 * cleaner thread to update the sysfs interface.
 	 */
 	BTRFS_FS_FEATURE_CHANGED,
 
->>>>>>> 282db109
 #if BITS_PER_LONG == 32
 	/* Indicate if we have error/warn message printed on 32bit systems */
 	BTRFS_FS_32BIT_ERROR,
