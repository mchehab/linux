--- conflicted
+++ resolved
@@ -679,10 +679,7 @@
 {
 	struct amdgpu_vm_update_params params;
 	struct amdgpu_vm_bo_base *entry;
-<<<<<<< HEAD
-=======
 	bool flush_tlb_needed = false;
->>>>>>> 3809db64
 	int r, idx;
 
 	if (list_empty(&vm->relocated))
@@ -701,12 +698,9 @@
 		goto error;
 
 	list_for_each_entry(entry, &vm->relocated, vm_status) {
-<<<<<<< HEAD
-=======
 		/* vm_flush_needed after updating moved PDEs */
 		flush_tlb_needed |= entry->moved;
 
->>>>>>> 3809db64
 		r = amdgpu_vm_pde_update(&params, entry);
 		if (r)
 			goto error;
@@ -716,9 +710,8 @@
 	if (r)
 		goto error;
 
-<<<<<<< HEAD
-	/* vm_flush_needed after updating PDEs */
-	atomic64_inc(&vm->tlb_seq);
+	if (flush_tlb_needed)
+		atomic64_inc(&vm->tlb_seq);
 
 	while (!list_empty(&vm->relocated)) {
 		entry = list_first_entry(&vm->relocated,
@@ -750,41 +743,6 @@
 }
 
 /**
-=======
-	if (flush_tlb_needed)
-		atomic64_inc(&vm->tlb_seq);
-
-	while (!list_empty(&vm->relocated)) {
-		entry = list_first_entry(&vm->relocated,
-					 struct amdgpu_vm_bo_base,
-					 vm_status);
-		amdgpu_vm_bo_idle(entry);
-	}
-
-error:
-	drm_dev_exit(idx);
-	return r;
-}
-
-/**
- * amdgpu_vm_tlb_seq_cb - make sure to increment tlb sequence
- * @fence: unused
- * @cb: the callback structure
- *
- * Increments the tlb sequence to make sure that future CS execute a VM flush.
- */
-static void amdgpu_vm_tlb_seq_cb(struct dma_fence *fence,
-				 struct dma_fence_cb *cb)
-{
-	struct amdgpu_vm_tlb_seq_cb *tlb_cb;
-
-	tlb_cb = container_of(cb, typeof(*tlb_cb), cb);
-	atomic64_inc(&tlb_cb->vm->tlb_seq);
-	kfree(tlb_cb);
-}
-
-/**
->>>>>>> 3809db64
  * amdgpu_vm_update_range - update a range in the vm page table
  *
  * @adev: amdgpu_device pointer to use for commands
@@ -835,14 +793,11 @@
 	flush_tlb |= adev->gmc.xgmi.num_physical_nodes &&
 		     adev->ip_versions[GC_HWIP][0] == IP_VERSION(9, 4, 0);
 
-<<<<<<< HEAD
-=======
 	/*
 	 * On GFX8 and older any 8 PTE block with a valid bit set enters the TLB
 	 */
 	flush_tlb |= adev->ip_versions[GC_HWIP][0] < IP_VERSION(9, 0, 0);
 
->>>>>>> 3809db64
 	memset(&params, 0, sizeof(params));
 	params.adev = adev;
 	params.vm = vm;
