--- conflicted
+++ resolved
@@ -13,10 +13,7 @@
 #include "gem/i915_gem_lmem.h"
 #include "gem/i915_gem_region.h"
 #include "gt/intel_gt.h"
-<<<<<<< HEAD
-=======
 #include "gt/intel_gt_mcr.h"
->>>>>>> 373269ae
 #include "gt/intel_region_lmem.h"
 #include "i915_drv.h"
 #include "i915_gem_stolen.h"
@@ -838,11 +835,7 @@
 	} else {
 		resource_size_t lmem_range;
 
-<<<<<<< HEAD
-		lmem_range = intel_gt_read_register(&i915->gt0, XEHPSDV_TILE0_ADDR_RANGE) & 0xFFFF;
-=======
 		lmem_range = intel_gt_mcr_read_any(&i915->gt0, XEHPSDV_TILE0_ADDR_RANGE) & 0xFFFF;
->>>>>>> 373269ae
 		lmem_size = lmem_range >> XEHPSDV_TILE_LMEM_RANGE_SHIFT;
 		lmem_size *= SZ_1G;
 	}
