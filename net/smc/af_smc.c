--- conflicted
+++ resolved
@@ -1321,14 +1321,7 @@
 			       int local_first, u8 version)
 {
 	/* RDMA setup failed, switch back to TCP */
-<<<<<<< HEAD
-	if (local_first)
-		smc_lgr_cleanup_early(&new_smc->conn);
-	else
-		smc_conn_free(&new_smc->conn);
-=======
 	smc_conn_abort(new_smc, local_first);
->>>>>>> 76ec55ca
 	if (reason_code < 0) { /* error, no fallback possible */
 		smc_listen_out_err(new_smc);
 		return;
