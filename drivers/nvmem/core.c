// SPDX-License-Identifier: GPL-2.0
/*
 * nvmem framework core.
 *
 * Copyright (C) 2015 Srinivas Kandagatla <srinivas.kandagatla@linaro.org>
 * Copyright (C) 2013 Maxime Ripard <maxime.ripard@free-electrons.com>
 */

#include <linux/device.h>
#include <linux/export.h>
#include <linux/fs.h>
#include <linux/idr.h>
#include <linux/init.h>
#include <linux/kref.h>
#include <linux/module.h>
#include <linux/nvmem-consumer.h>
#include <linux/nvmem-provider.h>
#include <linux/gpio/consumer.h>
#include <linux/of.h>
#include <linux/slab.h>

struct nvmem_device {
	struct module		*owner;
	struct device		dev;
	int			stride;
	int			word_size;
	int			id;
	struct kref		refcnt;
	size_t			size;
	bool			read_only;
	bool			root_only;
	int			flags;
	enum nvmem_type		type;
	struct bin_attribute	eeprom;
	struct device		*base_dev;
	struct list_head	cells;
	const struct nvmem_keepout *keepout;
	unsigned int		nkeepout;
	nvmem_reg_read_t	reg_read;
	nvmem_reg_write_t	reg_write;
	nvmem_cell_post_process_t cell_post_process;
	struct gpio_desc	*wp_gpio;
	void *priv;
};

#define to_nvmem_device(d) container_of(d, struct nvmem_device, dev)

#define FLAG_COMPAT		BIT(0)
struct nvmem_cell_entry {
	const char		*name;
	int			offset;
	int			bytes;
	int			bit_offset;
	int			nbits;
	struct device_node	*np;
	struct nvmem_device	*nvmem;
	struct list_head	node;
};

struct nvmem_cell {
	struct nvmem_cell_entry *entry;
	const char		*id;
	int			index;
};

static DEFINE_MUTEX(nvmem_mutex);
static DEFINE_IDA(nvmem_ida);

static DEFINE_MUTEX(nvmem_cell_mutex);
static LIST_HEAD(nvmem_cell_tables);

static DEFINE_MUTEX(nvmem_lookup_mutex);
static LIST_HEAD(nvmem_lookup_list);

static BLOCKING_NOTIFIER_HEAD(nvmem_notifier);

static int __nvmem_reg_read(struct nvmem_device *nvmem, unsigned int offset,
			    void *val, size_t bytes)
{
	if (nvmem->reg_read)
		return nvmem->reg_read(nvmem->priv, offset, val, bytes);

	return -EINVAL;
}

static int __nvmem_reg_write(struct nvmem_device *nvmem, unsigned int offset,
			     void *val, size_t bytes)
{
	int ret;

	if (nvmem->reg_write) {
		gpiod_set_value_cansleep(nvmem->wp_gpio, 0);
		ret = nvmem->reg_write(nvmem->priv, offset, val, bytes);
		gpiod_set_value_cansleep(nvmem->wp_gpio, 1);
		return ret;
	}

	return -EINVAL;
}

static int nvmem_access_with_keepouts(struct nvmem_device *nvmem,
				      unsigned int offset, void *val,
				      size_t bytes, int write)
{

	unsigned int end = offset + bytes;
	unsigned int kend, ksize;
	const struct nvmem_keepout *keepout = nvmem->keepout;
	const struct nvmem_keepout *keepoutend = keepout + nvmem->nkeepout;
	int rc;

	/*
	 * Skip all keepouts before the range being accessed.
	 * Keepouts are sorted.
	 */
	while ((keepout < keepoutend) && (keepout->end <= offset))
		keepout++;

	while ((offset < end) && (keepout < keepoutend)) {
		/* Access the valid portion before the keepout. */
		if (offset < keepout->start) {
			kend = min(end, keepout->start);
			ksize = kend - offset;
			if (write)
				rc = __nvmem_reg_write(nvmem, offset, val, ksize);
			else
				rc = __nvmem_reg_read(nvmem, offset, val, ksize);

			if (rc)
				return rc;

			offset += ksize;
			val += ksize;
		}

		/*
		 * Now we're aligned to the start of this keepout zone. Go
		 * through it.
		 */
		kend = min(end, keepout->end);
		ksize = kend - offset;
		if (!write)
			memset(val, keepout->value, ksize);

		val += ksize;
		offset += ksize;
		keepout++;
	}

	/*
	 * If we ran out of keepouts but there's still stuff to do, send it
	 * down directly
	 */
	if (offset < end) {
		ksize = end - offset;
		if (write)
			return __nvmem_reg_write(nvmem, offset, val, ksize);
		else
			return __nvmem_reg_read(nvmem, offset, val, ksize);
	}

	return 0;
}

static int nvmem_reg_read(struct nvmem_device *nvmem, unsigned int offset,
			  void *val, size_t bytes)
{
	if (!nvmem->nkeepout)
		return __nvmem_reg_read(nvmem, offset, val, bytes);

	return nvmem_access_with_keepouts(nvmem, offset, val, bytes, false);
}

static int nvmem_reg_write(struct nvmem_device *nvmem, unsigned int offset,
			   void *val, size_t bytes)
{
	if (!nvmem->nkeepout)
		return __nvmem_reg_write(nvmem, offset, val, bytes);

	return nvmem_access_with_keepouts(nvmem, offset, val, bytes, true);
}

#ifdef CONFIG_NVMEM_SYSFS
static const char * const nvmem_type_str[] = {
	[NVMEM_TYPE_UNKNOWN] = "Unknown",
	[NVMEM_TYPE_EEPROM] = "EEPROM",
	[NVMEM_TYPE_OTP] = "OTP",
	[NVMEM_TYPE_BATTERY_BACKED] = "Battery backed",
	[NVMEM_TYPE_FRAM] = "FRAM",
};

#ifdef CONFIG_DEBUG_LOCK_ALLOC
static struct lock_class_key eeprom_lock_key;
#endif

static ssize_t type_show(struct device *dev,
			 struct device_attribute *attr, char *buf)
{
	struct nvmem_device *nvmem = to_nvmem_device(dev);

	return sprintf(buf, "%s\n", nvmem_type_str[nvmem->type]);
}

static DEVICE_ATTR_RO(type);

static struct attribute *nvmem_attrs[] = {
	&dev_attr_type.attr,
	NULL,
};

static ssize_t bin_attr_nvmem_read(struct file *filp, struct kobject *kobj,
				   struct bin_attribute *attr, char *buf,
				   loff_t pos, size_t count)
{
	struct device *dev;
	struct nvmem_device *nvmem;
	int rc;

	if (attr->private)
		dev = attr->private;
	else
		dev = kobj_to_dev(kobj);
	nvmem = to_nvmem_device(dev);

	/* Stop the user from reading */
	if (pos >= nvmem->size)
		return 0;

	if (!IS_ALIGNED(pos, nvmem->stride))
		return -EINVAL;

	if (count < nvmem->word_size)
		return -EINVAL;

	if (pos + count > nvmem->size)
		count = nvmem->size - pos;

	count = round_down(count, nvmem->word_size);

	if (!nvmem->reg_read)
		return -EPERM;

	rc = nvmem_reg_read(nvmem, pos, buf, count);

	if (rc)
		return rc;

	return count;
}

static ssize_t bin_attr_nvmem_write(struct file *filp, struct kobject *kobj,
				    struct bin_attribute *attr, char *buf,
				    loff_t pos, size_t count)
{
	struct device *dev;
	struct nvmem_device *nvmem;
	int rc;

	if (attr->private)
		dev = attr->private;
	else
		dev = kobj_to_dev(kobj);
	nvmem = to_nvmem_device(dev);

	/* Stop the user from writing */
	if (pos >= nvmem->size)
		return -EFBIG;

	if (!IS_ALIGNED(pos, nvmem->stride))
		return -EINVAL;

	if (count < nvmem->word_size)
		return -EINVAL;

	if (pos + count > nvmem->size)
		count = nvmem->size - pos;

	count = round_down(count, nvmem->word_size);

	if (!nvmem->reg_write)
		return -EPERM;

	rc = nvmem_reg_write(nvmem, pos, buf, count);

	if (rc)
		return rc;

	return count;
}

static umode_t nvmem_bin_attr_get_umode(struct nvmem_device *nvmem)
{
	umode_t mode = 0400;

	if (!nvmem->root_only)
		mode |= 0044;

	if (!nvmem->read_only)
		mode |= 0200;

	if (!nvmem->reg_write)
		mode &= ~0200;

	if (!nvmem->reg_read)
		mode &= ~0444;

	return mode;
}

static umode_t nvmem_bin_attr_is_visible(struct kobject *kobj,
					 struct bin_attribute *attr, int i)
{
	struct device *dev = kobj_to_dev(kobj);
	struct nvmem_device *nvmem = to_nvmem_device(dev);

	attr->size = nvmem->size;

	return nvmem_bin_attr_get_umode(nvmem);
}

/* default read/write permissions */
static struct bin_attribute bin_attr_rw_nvmem = {
	.attr	= {
		.name	= "nvmem",
		.mode	= 0644,
	},
	.read	= bin_attr_nvmem_read,
	.write	= bin_attr_nvmem_write,
};

static struct bin_attribute *nvmem_bin_attributes[] = {
	&bin_attr_rw_nvmem,
	NULL,
};

static const struct attribute_group nvmem_bin_group = {
	.bin_attrs	= nvmem_bin_attributes,
	.attrs		= nvmem_attrs,
	.is_bin_visible = nvmem_bin_attr_is_visible,
};

static const struct attribute_group *nvmem_dev_groups[] = {
	&nvmem_bin_group,
	NULL,
};

static struct bin_attribute bin_attr_nvmem_eeprom_compat = {
	.attr	= {
		.name	= "eeprom",
	},
	.read	= bin_attr_nvmem_read,
	.write	= bin_attr_nvmem_write,
};

/*
 * nvmem_setup_compat() - Create an additional binary entry in
 * drivers sys directory, to be backwards compatible with the older
 * drivers/misc/eeprom drivers.
 */
static int nvmem_sysfs_setup_compat(struct nvmem_device *nvmem,
				    const struct nvmem_config *config)
{
	int rval;

	if (!config->compat)
		return 0;

	if (!config->base_dev)
		return -EINVAL;

	if (config->type == NVMEM_TYPE_FRAM)
		bin_attr_nvmem_eeprom_compat.attr.name = "fram";

	nvmem->eeprom = bin_attr_nvmem_eeprom_compat;
	nvmem->eeprom.attr.mode = nvmem_bin_attr_get_umode(nvmem);
	nvmem->eeprom.size = nvmem->size;
#ifdef CONFIG_DEBUG_LOCK_ALLOC
	nvmem->eeprom.attr.key = &eeprom_lock_key;
#endif
	nvmem->eeprom.private = &nvmem->dev;
	nvmem->base_dev = config->base_dev;

	rval = device_create_bin_file(nvmem->base_dev, &nvmem->eeprom);
	if (rval) {
		dev_err(&nvmem->dev,
			"Failed to create eeprom binary file %d\n", rval);
		return rval;
	}

	nvmem->flags |= FLAG_COMPAT;

	return 0;
}

static void nvmem_sysfs_remove_compat(struct nvmem_device *nvmem,
			      const struct nvmem_config *config)
{
	if (config->compat)
		device_remove_bin_file(nvmem->base_dev, &nvmem->eeprom);
}

#else /* CONFIG_NVMEM_SYSFS */

static int nvmem_sysfs_setup_compat(struct nvmem_device *nvmem,
				    const struct nvmem_config *config)
{
	return -ENOSYS;
}
static void nvmem_sysfs_remove_compat(struct nvmem_device *nvmem,
				      const struct nvmem_config *config)
{
}

#endif /* CONFIG_NVMEM_SYSFS */

static void nvmem_release(struct device *dev)
{
	struct nvmem_device *nvmem = to_nvmem_device(dev);

	ida_free(&nvmem_ida, nvmem->id);
	gpiod_put(nvmem->wp_gpio);
	kfree(nvmem);
}

static const struct device_type nvmem_provider_type = {
	.release	= nvmem_release,
};

static struct bus_type nvmem_bus_type = {
	.name		= "nvmem",
};

static void nvmem_cell_entry_drop(struct nvmem_cell_entry *cell)
{
	blocking_notifier_call_chain(&nvmem_notifier, NVMEM_CELL_REMOVE, cell);
	mutex_lock(&nvmem_mutex);
	list_del(&cell->node);
	mutex_unlock(&nvmem_mutex);
	of_node_put(cell->np);
	kfree_const(cell->name);
	kfree(cell);
}

static void nvmem_device_remove_all_cells(const struct nvmem_device *nvmem)
{
	struct nvmem_cell_entry *cell, *p;

	list_for_each_entry_safe(cell, p, &nvmem->cells, node)
		nvmem_cell_entry_drop(cell);
}

static void nvmem_cell_entry_add(struct nvmem_cell_entry *cell)
{
	mutex_lock(&nvmem_mutex);
	list_add_tail(&cell->node, &cell->nvmem->cells);
	mutex_unlock(&nvmem_mutex);
	blocking_notifier_call_chain(&nvmem_notifier, NVMEM_CELL_ADD, cell);
}

static int nvmem_cell_info_to_nvmem_cell_entry_nodup(struct nvmem_device *nvmem,
						     const struct nvmem_cell_info *info,
						     struct nvmem_cell_entry *cell)
{
	cell->nvmem = nvmem;
	cell->offset = info->offset;
	cell->bytes = info->bytes;
	cell->name = info->name;

	cell->bit_offset = info->bit_offset;
	cell->nbits = info->nbits;
	cell->np = info->np;

	if (cell->nbits)
		cell->bytes = DIV_ROUND_UP(cell->nbits + cell->bit_offset,
					   BITS_PER_BYTE);

	if (!IS_ALIGNED(cell->offset, nvmem->stride)) {
		dev_err(&nvmem->dev,
			"cell %s unaligned to nvmem stride %d\n",
			cell->name ?: "<unknown>", nvmem->stride);
		return -EINVAL;
	}

	return 0;
}

static int nvmem_cell_info_to_nvmem_cell_entry(struct nvmem_device *nvmem,
					       const struct nvmem_cell_info *info,
					       struct nvmem_cell_entry *cell)
{
	int err;

	err = nvmem_cell_info_to_nvmem_cell_entry_nodup(nvmem, info, cell);
	if (err)
		return err;

	cell->name = kstrdup_const(info->name, GFP_KERNEL);
	if (!cell->name)
		return -ENOMEM;

	return 0;
}

/**
 * nvmem_add_one_cell() - Add one cell information to an nvmem device
 *
 * @nvmem: nvmem device to add cells to.
 * @info: nvmem cell info to add to the device
 *
 * Return: 0 or negative error code on failure.
 */
int nvmem_add_one_cell(struct nvmem_device *nvmem,
		       const struct nvmem_cell_info *info)
{
	struct nvmem_cell_entry *cell;
	int rval;

	cell = kzalloc(sizeof(*cell), GFP_KERNEL);
	if (!cell)
		return -ENOMEM;

	rval = nvmem_cell_info_to_nvmem_cell_entry(nvmem, info, cell);
	if (rval) {
		kfree(cell);
		return rval;
	}

	nvmem_cell_entry_add(cell);

	return 0;
}
EXPORT_SYMBOL_GPL(nvmem_add_one_cell);

/**
 * nvmem_add_cells() - Add cell information to an nvmem device
 *
 * @nvmem: nvmem device to add cells to.
 * @info: nvmem cell info to add to the device
 * @ncells: number of cells in info
 *
 * Return: 0 or negative error code on failure.
 */
static int nvmem_add_cells(struct nvmem_device *nvmem,
		    const struct nvmem_cell_info *info,
		    int ncells)
{
	int i, rval;

	for (i = 0; i < ncells; i++) {
		rval = nvmem_add_one_cell(nvmem, &info[i]);
		if (rval)
			return rval;
	}

	return 0;
}

/**
 * nvmem_register_notifier() - Register a notifier block for nvmem events.
 *
 * @nb: notifier block to be called on nvmem events.
 *
 * Return: 0 on success, negative error number on failure.
 */
int nvmem_register_notifier(struct notifier_block *nb)
{
	return blocking_notifier_chain_register(&nvmem_notifier, nb);
}
EXPORT_SYMBOL_GPL(nvmem_register_notifier);

/**
 * nvmem_unregister_notifier() - Unregister a notifier block for nvmem events.
 *
 * @nb: notifier block to be unregistered.
 *
 * Return: 0 on success, negative error number on failure.
 */
int nvmem_unregister_notifier(struct notifier_block *nb)
{
	return blocking_notifier_chain_unregister(&nvmem_notifier, nb);
}
EXPORT_SYMBOL_GPL(nvmem_unregister_notifier);

static int nvmem_add_cells_from_table(struct nvmem_device *nvmem)
{
	const struct nvmem_cell_info *info;
	struct nvmem_cell_table *table;
	struct nvmem_cell_entry *cell;
	int rval = 0, i;

	mutex_lock(&nvmem_cell_mutex);
	list_for_each_entry(table, &nvmem_cell_tables, node) {
		if (strcmp(nvmem_dev_name(nvmem), table->nvmem_name) == 0) {
			for (i = 0; i < table->ncells; i++) {
				info = &table->cells[i];

				cell = kzalloc(sizeof(*cell), GFP_KERNEL);
				if (!cell) {
					rval = -ENOMEM;
					goto out;
				}

				rval = nvmem_cell_info_to_nvmem_cell_entry(nvmem, info, cell);
				if (rval) {
					kfree(cell);
					goto out;
				}

				nvmem_cell_entry_add(cell);
			}
		}
	}

out:
	mutex_unlock(&nvmem_cell_mutex);
	return rval;
}

static struct nvmem_cell_entry *
nvmem_find_cell_entry_by_name(struct nvmem_device *nvmem, const char *cell_id)
{
	struct nvmem_cell_entry *iter, *cell = NULL;

	mutex_lock(&nvmem_mutex);
	list_for_each_entry(iter, &nvmem->cells, node) {
		if (strcmp(cell_id, iter->name) == 0) {
			cell = iter;
			break;
		}
	}
	mutex_unlock(&nvmem_mutex);

	return cell;
}

static int nvmem_validate_keepouts(struct nvmem_device *nvmem)
{
	unsigned int cur = 0;
	const struct nvmem_keepout *keepout = nvmem->keepout;
	const struct nvmem_keepout *keepoutend = keepout + nvmem->nkeepout;

	while (keepout < keepoutend) {
		/* Ensure keepouts are sorted and don't overlap. */
		if (keepout->start < cur) {
			dev_err(&nvmem->dev,
				"Keepout regions aren't sorted or overlap.\n");

			return -ERANGE;
		}

		if (keepout->end < keepout->start) {
			dev_err(&nvmem->dev,
				"Invalid keepout region.\n");

			return -EINVAL;
		}

		/*
		 * Validate keepouts (and holes between) don't violate
		 * word_size constraints.
		 */
		if ((keepout->end - keepout->start < nvmem->word_size) ||
		    ((keepout->start != cur) &&
		     (keepout->start - cur < nvmem->word_size))) {

			dev_err(&nvmem->dev,
				"Keepout regions violate word_size constraints.\n");

			return -ERANGE;
		}

		/* Validate keepouts don't violate stride (alignment). */
		if (!IS_ALIGNED(keepout->start, nvmem->stride) ||
		    !IS_ALIGNED(keepout->end, nvmem->stride)) {

			dev_err(&nvmem->dev,
				"Keepout regions violate stride.\n");

			return -EINVAL;
		}

		cur = keepout->end;
		keepout++;
	}

	return 0;
}

static int nvmem_add_cells_from_of(struct nvmem_device *nvmem)
{
	struct device *dev = &nvmem->dev;
	struct device_node *child;
	const __be32 *addr;
	int len, ret;

	for_each_child_of_node(dev->of_node, child) {
		struct nvmem_cell_info info = {0};

		addr = of_get_property(child, "reg", &len);
		if (!addr)
			continue;
		if (len < 2 * sizeof(u32)) {
			dev_err(dev, "nvmem: invalid reg on %pOF\n", child);
			of_node_put(child);
			return -EINVAL;
		}

		info.offset = be32_to_cpup(addr++);
		info.bytes = be32_to_cpup(addr);
		info.name = kasprintf(GFP_KERNEL, "%pOFn", child);

		addr = of_get_property(child, "bits", &len);
		if (addr && len == (2 * sizeof(u32))) {
			info.bit_offset = be32_to_cpup(addr++);
			info.nbits = be32_to_cpup(addr);
		}

		info.np = of_node_get(child);

		ret = nvmem_add_one_cell(nvmem, &info);
		kfree(info.name);
		if (ret) {
			of_node_put(child);
			return ret;
		}
	}

	return 0;
}

/**
 * nvmem_register() - Register a nvmem device for given nvmem_config.
 * Also creates a binary entry in /sys/bus/nvmem/devices/dev-name/nvmem
 *
 * @config: nvmem device configuration with which nvmem device is created.
 *
 * Return: Will be an ERR_PTR() on error or a valid pointer to nvmem_device
 * on success.
 */

struct nvmem_device *nvmem_register(const struct nvmem_config *config)
{
	struct nvmem_device *nvmem;
	int rval;

	if (!config->dev)
		return ERR_PTR(-EINVAL);

	if (!config->reg_read && !config->reg_write)
		return ERR_PTR(-EINVAL);

	nvmem = kzalloc(sizeof(*nvmem), GFP_KERNEL);
	if (!nvmem)
		return ERR_PTR(-ENOMEM);

	rval = ida_alloc(&nvmem_ida, GFP_KERNEL);
	if (rval < 0) {
		kfree(nvmem);
		return ERR_PTR(rval);
	}

	nvmem->id = rval;

	nvmem->dev.type = &nvmem_provider_type;
	nvmem->dev.bus = &nvmem_bus_type;
	nvmem->dev.parent = config->dev;

	device_initialize(&nvmem->dev);

	if (!config->ignore_wp)
		nvmem->wp_gpio = gpiod_get_optional(config->dev, "wp",
						    GPIOD_OUT_HIGH);
	if (IS_ERR(nvmem->wp_gpio)) {
		rval = PTR_ERR(nvmem->wp_gpio);
		nvmem->wp_gpio = NULL;
		goto err_put_device;
	}

	kref_init(&nvmem->refcnt);
	INIT_LIST_HEAD(&nvmem->cells);

	nvmem->owner = config->owner;
	if (!nvmem->owner && config->dev->driver)
		nvmem->owner = config->dev->driver->owner;
	nvmem->stride = config->stride ?: 1;
	nvmem->word_size = config->word_size ?: 1;
	nvmem->size = config->size;
	nvmem->root_only = config->root_only;
	nvmem->priv = config->priv;
	nvmem->type = config->type;
	nvmem->reg_read = config->reg_read;
	nvmem->reg_write = config->reg_write;
	nvmem->cell_post_process = config->cell_post_process;
	nvmem->keepout = config->keepout;
	nvmem->nkeepout = config->nkeepout;
	if (config->of_node)
		nvmem->dev.of_node = config->of_node;
	else if (!config->no_of_node)
		nvmem->dev.of_node = config->dev->of_node;

	switch (config->id) {
	case NVMEM_DEVID_NONE:
		rval = dev_set_name(&nvmem->dev, "%s", config->name);
		break;
	case NVMEM_DEVID_AUTO:
		rval = dev_set_name(&nvmem->dev, "%s%d", config->name, nvmem->id);
		break;
	default:
		rval = dev_set_name(&nvmem->dev, "%s%d",
			     config->name ? : "nvmem",
			     config->name ? config->id : nvmem->id);
		break;
	}

	if (rval)
		goto err_put_device;

	nvmem->read_only = device_property_present(config->dev, "read-only") ||
			   config->read_only || !nvmem->reg_write;

#ifdef CONFIG_NVMEM_SYSFS
	nvmem->dev.groups = nvmem_dev_groups;
#endif

	if (nvmem->nkeepout) {
		rval = nvmem_validate_keepouts(nvmem);
		if (rval)
			goto err_put_device;
	}

	if (config->compat) {
		rval = nvmem_sysfs_setup_compat(nvmem, config);
		if (rval)
			goto err_put_device;
	}

	if (config->cells) {
		rval = nvmem_add_cells(nvmem, config->cells, config->ncells);
		if (rval)
			goto err_remove_cells;
	}

	rval = nvmem_add_cells_from_table(nvmem);
	if (rval)
		goto err_remove_cells;

	rval = nvmem_add_cells_from_of(nvmem);
	if (rval)
		goto err_remove_cells;

	dev_dbg(&nvmem->dev, "Registering nvmem device %s\n", config->name);

	rval = device_add(&nvmem->dev);
	if (rval)
		goto err_remove_cells;

	blocking_notifier_call_chain(&nvmem_notifier, NVMEM_ADD, nvmem);

	return nvmem;

err_remove_cells:
	nvmem_device_remove_all_cells(nvmem);
	if (config->compat)
		nvmem_sysfs_remove_compat(nvmem, config);
err_put_device:
	put_device(&nvmem->dev);

	return ERR_PTR(rval);
}
EXPORT_SYMBOL_GPL(nvmem_register);

static void nvmem_device_release(struct kref *kref)
{
	struct nvmem_device *nvmem;

	nvmem = container_of(kref, struct nvmem_device, refcnt);

	blocking_notifier_call_chain(&nvmem_notifier, NVMEM_REMOVE, nvmem);

	if (nvmem->flags & FLAG_COMPAT)
		device_remove_bin_file(nvmem->base_dev, &nvmem->eeprom);

	nvmem_device_remove_all_cells(nvmem);
	device_unregister(&nvmem->dev);
}

/**
 * nvmem_unregister() - Unregister previously registered nvmem device
 *
 * @nvmem: Pointer to previously registered nvmem device.
 */
void nvmem_unregister(struct nvmem_device *nvmem)
{
	if (nvmem)
		kref_put(&nvmem->refcnt, nvmem_device_release);
}
EXPORT_SYMBOL_GPL(nvmem_unregister);

static void devm_nvmem_unregister(void *nvmem)
{
	nvmem_unregister(nvmem);
}

/**
 * devm_nvmem_register() - Register a managed nvmem device for given
 * nvmem_config.
 * Also creates a binary entry in /sys/bus/nvmem/devices/dev-name/nvmem
 *
 * @dev: Device that uses the nvmem device.
 * @config: nvmem device configuration with which nvmem device is created.
 *
 * Return: Will be an ERR_PTR() on error or a valid pointer to nvmem_device
 * on success.
 */
struct nvmem_device *devm_nvmem_register(struct device *dev,
					 const struct nvmem_config *config)
{
	struct nvmem_device *nvmem;
	int ret;

	nvmem = nvmem_register(config);
	if (IS_ERR(nvmem))
		return nvmem;

	ret = devm_add_action_or_reset(dev, devm_nvmem_unregister, nvmem);
	if (ret)
		return ERR_PTR(ret);

	return nvmem;
}
EXPORT_SYMBOL_GPL(devm_nvmem_register);

static struct nvmem_device *__nvmem_device_get(void *data,
			int (*match)(struct device *dev, const void *data))
{
	struct nvmem_device *nvmem = NULL;
	struct device *dev;

	mutex_lock(&nvmem_mutex);
	dev = bus_find_device(&nvmem_bus_type, NULL, data, match);
	if (dev)
		nvmem = to_nvmem_device(dev);
	mutex_unlock(&nvmem_mutex);
	if (!nvmem)
		return ERR_PTR(-EPROBE_DEFER);

	if (!try_module_get(nvmem->owner)) {
		dev_err(&nvmem->dev,
			"could not increase module refcount for cell %s\n",
			nvmem_dev_name(nvmem));

		put_device(&nvmem->dev);
		return ERR_PTR(-EINVAL);
	}

	kref_get(&nvmem->refcnt);

	return nvmem;
}

static void __nvmem_device_put(struct nvmem_device *nvmem)
{
	put_device(&nvmem->dev);
	module_put(nvmem->owner);
	kref_put(&nvmem->refcnt, nvmem_device_release);
}

#if IS_ENABLED(CONFIG_OF)
/**
 * of_nvmem_device_get() - Get nvmem device from a given id
 *
 * @np: Device tree node that uses the nvmem device.
 * @id: nvmem name from nvmem-names property.
 *
 * Return: ERR_PTR() on error or a valid pointer to a struct nvmem_device
 * on success.
 */
struct nvmem_device *of_nvmem_device_get(struct device_node *np, const char *id)
{

	struct device_node *nvmem_np;
	struct nvmem_device *nvmem;
	int index = 0;

	if (id)
		index = of_property_match_string(np, "nvmem-names", id);

	nvmem_np = of_parse_phandle(np, "nvmem", index);
	if (!nvmem_np)
		return ERR_PTR(-ENOENT);

	nvmem = __nvmem_device_get(nvmem_np, device_match_of_node);
	of_node_put(nvmem_np);
	return nvmem;
}
EXPORT_SYMBOL_GPL(of_nvmem_device_get);
#endif

/**
 * nvmem_device_get() - Get nvmem device from a given id
 *
 * @dev: Device that uses the nvmem device.
 * @dev_name: name of the requested nvmem device.
 *
 * Return: ERR_PTR() on error or a valid pointer to a struct nvmem_device
 * on success.
 */
struct nvmem_device *nvmem_device_get(struct device *dev, const char *dev_name)
{
	if (dev->of_node) { /* try dt first */
		struct nvmem_device *nvmem;

		nvmem = of_nvmem_device_get(dev->of_node, dev_name);

		if (!IS_ERR(nvmem) || PTR_ERR(nvmem) == -EPROBE_DEFER)
			return nvmem;

	}

	return __nvmem_device_get((void *)dev_name, device_match_name);
}
EXPORT_SYMBOL_GPL(nvmem_device_get);

/**
 * nvmem_device_find() - Find nvmem device with matching function
 *
 * @data: Data to pass to match function
 * @match: Callback function to check device
 *
 * Return: ERR_PTR() on error or a valid pointer to a struct nvmem_device
 * on success.
 */
struct nvmem_device *nvmem_device_find(void *data,
			int (*match)(struct device *dev, const void *data))
{
	return __nvmem_device_get(data, match);
}
EXPORT_SYMBOL_GPL(nvmem_device_find);

static int devm_nvmem_device_match(struct device *dev, void *res, void *data)
{
	struct nvmem_device **nvmem = res;

	if (WARN_ON(!nvmem || !*nvmem))
		return 0;

	return *nvmem == data;
}

static void devm_nvmem_device_release(struct device *dev, void *res)
{
	nvmem_device_put(*(struct nvmem_device **)res);
}

/**
 * devm_nvmem_device_put() - put alredy got nvmem device
 *
 * @dev: Device that uses the nvmem device.
 * @nvmem: pointer to nvmem device allocated by devm_nvmem_cell_get(),
 * that needs to be released.
 */
void devm_nvmem_device_put(struct device *dev, struct nvmem_device *nvmem)
{
	int ret;

	ret = devres_release(dev, devm_nvmem_device_release,
			     devm_nvmem_device_match, nvmem);

	WARN_ON(ret);
}
EXPORT_SYMBOL_GPL(devm_nvmem_device_put);

/**
 * nvmem_device_put() - put alredy got nvmem device
 *
 * @nvmem: pointer to nvmem device that needs to be released.
 */
void nvmem_device_put(struct nvmem_device *nvmem)
{
	__nvmem_device_put(nvmem);
}
EXPORT_SYMBOL_GPL(nvmem_device_put);

/**
 * devm_nvmem_device_get() - Get nvmem cell of device form a given id
 *
 * @dev: Device that requests the nvmem device.
 * @id: name id for the requested nvmem device.
 *
 * Return: ERR_PTR() on error or a valid pointer to a struct nvmem_cell
 * on success.  The nvmem_cell will be freed by the automatically once the
 * device is freed.
 */
struct nvmem_device *devm_nvmem_device_get(struct device *dev, const char *id)
{
	struct nvmem_device **ptr, *nvmem;

	ptr = devres_alloc(devm_nvmem_device_release, sizeof(*ptr), GFP_KERNEL);
	if (!ptr)
		return ERR_PTR(-ENOMEM);

	nvmem = nvmem_device_get(dev, id);
	if (!IS_ERR(nvmem)) {
		*ptr = nvmem;
		devres_add(dev, ptr);
	} else {
		devres_free(ptr);
	}

	return nvmem;
}
EXPORT_SYMBOL_GPL(devm_nvmem_device_get);

static struct nvmem_cell *nvmem_create_cell(struct nvmem_cell_entry *entry,
					    const char *id, int index)
{
	struct nvmem_cell *cell;
	const char *name = NULL;

	cell = kzalloc(sizeof(*cell), GFP_KERNEL);
	if (!cell)
		return ERR_PTR(-ENOMEM);

	if (id) {
		name = kstrdup_const(id, GFP_KERNEL);
		if (!name) {
			kfree(cell);
			return ERR_PTR(-ENOMEM);
		}
	}

	cell->id = name;
	cell->entry = entry;
	cell->index = index;

	return cell;
}

static struct nvmem_cell *
nvmem_cell_get_from_lookup(struct device *dev, const char *con_id)
{
	struct nvmem_cell_entry *cell_entry;
	struct nvmem_cell *cell = ERR_PTR(-ENOENT);
	struct nvmem_cell_lookup *lookup;
	struct nvmem_device *nvmem;
	const char *dev_id;

	if (!dev)
		return ERR_PTR(-EINVAL);

	dev_id = dev_name(dev);

	mutex_lock(&nvmem_lookup_mutex);

	list_for_each_entry(lookup, &nvmem_lookup_list, node) {
		if ((strcmp(lookup->dev_id, dev_id) == 0) &&
		    (strcmp(lookup->con_id, con_id) == 0)) {
			/* This is the right entry. */
			nvmem = __nvmem_device_get((void *)lookup->nvmem_name,
						   device_match_name);
			if (IS_ERR(nvmem)) {
				/* Provider may not be registered yet. */
				cell = ERR_CAST(nvmem);
				break;
			}

			cell_entry = nvmem_find_cell_entry_by_name(nvmem,
								   lookup->cell_name);
			if (!cell_entry) {
				__nvmem_device_put(nvmem);
				cell = ERR_PTR(-ENOENT);
			} else {
				cell = nvmem_create_cell(cell_entry, con_id, 0);
				if (IS_ERR(cell))
					__nvmem_device_put(nvmem);
			}
			break;
		}
	}

	mutex_unlock(&nvmem_lookup_mutex);
	return cell;
}

#if IS_ENABLED(CONFIG_OF)
static struct nvmem_cell_entry *
nvmem_find_cell_entry_by_node(struct nvmem_device *nvmem, struct device_node *np)
{
	struct nvmem_cell_entry *iter, *cell = NULL;

	mutex_lock(&nvmem_mutex);
	list_for_each_entry(iter, &nvmem->cells, node) {
		if (np == iter->np) {
			cell = iter;
			break;
		}
	}
	mutex_unlock(&nvmem_mutex);

	return cell;
}

/**
 * of_nvmem_cell_get() - Get a nvmem cell from given device node and cell id
 *
 * @np: Device tree node that uses the nvmem cell.
 * @id: nvmem cell name from nvmem-cell-names property, or NULL
 *      for the cell at index 0 (the lone cell with no accompanying
 *      nvmem-cell-names property).
 *
 * Return: Will be an ERR_PTR() on error or a valid pointer
 * to a struct nvmem_cell.  The nvmem_cell will be freed by the
 * nvmem_cell_put().
 */
struct nvmem_cell *of_nvmem_cell_get(struct device_node *np, const char *id)
{
	struct device_node *cell_np, *nvmem_np;
	struct nvmem_device *nvmem;
	struct nvmem_cell_entry *cell_entry;
	struct nvmem_cell *cell;
	struct of_phandle_args cell_spec;
	int index = 0;
	int cell_index = 0;
	int ret;

	/* if cell name exists, find index to the name */
	if (id)
		index = of_property_match_string(np, "nvmem-cell-names", id);

	ret = of_parse_phandle_with_optional_args(np, "nvmem-cells",
						  "#nvmem-cell-cells",
						  index, &cell_spec);
	if (ret)
		return ERR_PTR(ret);

<<<<<<< HEAD
=======
	if (cell_spec.args_count > 1)
		return ERR_PTR(-EINVAL);

	cell_np = cell_spec.np;
	if (cell_spec.args_count)
		cell_index = cell_spec.args[0];

>>>>>>> 282db109
	nvmem_np = of_get_parent(cell_np);
	if (!nvmem_np) {
		of_node_put(cell_np);
		return ERR_PTR(-EINVAL);
	}

	nvmem = __nvmem_device_get(nvmem_np, device_match_of_node);
	of_node_put(nvmem_np);
	if (IS_ERR(nvmem)) {
		of_node_put(cell_np);
		return ERR_CAST(nvmem);
	}

	cell_entry = nvmem_find_cell_entry_by_node(nvmem, cell_np);
	of_node_put(cell_np);
	if (!cell_entry) {
		__nvmem_device_put(nvmem);
		return ERR_PTR(-ENOENT);
	}

	cell = nvmem_create_cell(cell_entry, id, cell_index);
	if (IS_ERR(cell))
		__nvmem_device_put(nvmem);

	return cell;
}
EXPORT_SYMBOL_GPL(of_nvmem_cell_get);
#endif

/**
 * nvmem_cell_get() - Get nvmem cell of device form a given cell name
 *
 * @dev: Device that requests the nvmem cell.
 * @id: nvmem cell name to get (this corresponds with the name from the
 *      nvmem-cell-names property for DT systems and with the con_id from
 *      the lookup entry for non-DT systems).
 *
 * Return: Will be an ERR_PTR() on error or a valid pointer
 * to a struct nvmem_cell.  The nvmem_cell will be freed by the
 * nvmem_cell_put().
 */
struct nvmem_cell *nvmem_cell_get(struct device *dev, const char *id)
{
	struct nvmem_cell *cell;

	if (dev->of_node) { /* try dt first */
		cell = of_nvmem_cell_get(dev->of_node, id);
		if (!IS_ERR(cell) || PTR_ERR(cell) == -EPROBE_DEFER)
			return cell;
	}

	/* NULL cell id only allowed for device tree; invalid otherwise */
	if (!id)
		return ERR_PTR(-EINVAL);

	return nvmem_cell_get_from_lookup(dev, id);
}
EXPORT_SYMBOL_GPL(nvmem_cell_get);

static void devm_nvmem_cell_release(struct device *dev, void *res)
{
	nvmem_cell_put(*(struct nvmem_cell **)res);
}

/**
 * devm_nvmem_cell_get() - Get nvmem cell of device form a given id
 *
 * @dev: Device that requests the nvmem cell.
 * @id: nvmem cell name id to get.
 *
 * Return: Will be an ERR_PTR() on error or a valid pointer
 * to a struct nvmem_cell.  The nvmem_cell will be freed by the
 * automatically once the device is freed.
 */
struct nvmem_cell *devm_nvmem_cell_get(struct device *dev, const char *id)
{
	struct nvmem_cell **ptr, *cell;

	ptr = devres_alloc(devm_nvmem_cell_release, sizeof(*ptr), GFP_KERNEL);
	if (!ptr)
		return ERR_PTR(-ENOMEM);

	cell = nvmem_cell_get(dev, id);
	if (!IS_ERR(cell)) {
		*ptr = cell;
		devres_add(dev, ptr);
	} else {
		devres_free(ptr);
	}

	return cell;
}
EXPORT_SYMBOL_GPL(devm_nvmem_cell_get);

static int devm_nvmem_cell_match(struct device *dev, void *res, void *data)
{
	struct nvmem_cell **c = res;

	if (WARN_ON(!c || !*c))
		return 0;

	return *c == data;
}

/**
 * devm_nvmem_cell_put() - Release previously allocated nvmem cell
 * from devm_nvmem_cell_get.
 *
 * @dev: Device that requests the nvmem cell.
 * @cell: Previously allocated nvmem cell by devm_nvmem_cell_get().
 */
void devm_nvmem_cell_put(struct device *dev, struct nvmem_cell *cell)
{
	int ret;

	ret = devres_release(dev, devm_nvmem_cell_release,
				devm_nvmem_cell_match, cell);

	WARN_ON(ret);
}
EXPORT_SYMBOL(devm_nvmem_cell_put);

/**
 * nvmem_cell_put() - Release previously allocated nvmem cell.
 *
 * @cell: Previously allocated nvmem cell by nvmem_cell_get().
 */
void nvmem_cell_put(struct nvmem_cell *cell)
{
	struct nvmem_device *nvmem = cell->entry->nvmem;

	if (cell->id)
		kfree_const(cell->id);

	kfree(cell);
	__nvmem_device_put(nvmem);
}
EXPORT_SYMBOL_GPL(nvmem_cell_put);

static void nvmem_shift_read_buffer_in_place(struct nvmem_cell_entry *cell, void *buf)
{
	u8 *p, *b;
	int i, extra, bit_offset = cell->bit_offset;

	p = b = buf;
	if (bit_offset) {
		/* First shift */
		*b++ >>= bit_offset;

		/* setup rest of the bytes if any */
		for (i = 1; i < cell->bytes; i++) {
			/* Get bits from next byte and shift them towards msb */
			*p |= *b << (BITS_PER_BYTE - bit_offset);

			p = b;
			*b++ >>= bit_offset;
		}
	} else {
		/* point to the msb */
		p += cell->bytes - 1;
	}

	/* result fits in less bytes */
	extra = cell->bytes - DIV_ROUND_UP(cell->nbits, BITS_PER_BYTE);
	while (--extra >= 0)
		*p-- = 0;

	/* clear msb bits if any leftover in the last byte */
	if (cell->nbits % BITS_PER_BYTE)
		*p &= GENMASK((cell->nbits % BITS_PER_BYTE) - 1, 0);
}

static int __nvmem_cell_read(struct nvmem_device *nvmem,
			     struct nvmem_cell_entry *cell,
			     void *buf, size_t *len, const char *id, int index)
{
	int rc;

	rc = nvmem_reg_read(nvmem, cell->offset, buf, cell->bytes);

	if (rc)
		return rc;

	/* shift bits in-place */
	if (cell->bit_offset || cell->nbits)
		nvmem_shift_read_buffer_in_place(cell, buf);

	if (nvmem->cell_post_process) {
		rc = nvmem->cell_post_process(nvmem->priv, id, index,
					      cell->offset, buf, cell->bytes);
		if (rc)
			return rc;
	}

	if (len)
		*len = cell->bytes;

	return 0;
}

/**
 * nvmem_cell_read() - Read a given nvmem cell
 *
 * @cell: nvmem cell to be read.
 * @len: pointer to length of cell which will be populated on successful read;
 *	 can be NULL.
 *
 * Return: ERR_PTR() on error or a valid pointer to a buffer on success. The
 * buffer should be freed by the consumer with a kfree().
 */
void *nvmem_cell_read(struct nvmem_cell *cell, size_t *len)
{
	struct nvmem_device *nvmem = cell->entry->nvmem;
	u8 *buf;
	int rc;

	if (!nvmem)
		return ERR_PTR(-EINVAL);

	buf = kzalloc(cell->entry->bytes, GFP_KERNEL);
	if (!buf)
		return ERR_PTR(-ENOMEM);

	rc = __nvmem_cell_read(nvmem, cell->entry, buf, len, cell->id, cell->index);
	if (rc) {
		kfree(buf);
		return ERR_PTR(rc);
	}

	return buf;
}
EXPORT_SYMBOL_GPL(nvmem_cell_read);

static void *nvmem_cell_prepare_write_buffer(struct nvmem_cell_entry *cell,
					     u8 *_buf, int len)
{
	struct nvmem_device *nvmem = cell->nvmem;
	int i, rc, nbits, bit_offset = cell->bit_offset;
	u8 v, *p, *buf, *b, pbyte, pbits;

	nbits = cell->nbits;
	buf = kzalloc(cell->bytes, GFP_KERNEL);
	if (!buf)
		return ERR_PTR(-ENOMEM);

	memcpy(buf, _buf, len);
	p = b = buf;

	if (bit_offset) {
		pbyte = *b;
		*b <<= bit_offset;

		/* setup the first byte with lsb bits from nvmem */
		rc = nvmem_reg_read(nvmem, cell->offset, &v, 1);
		if (rc)
			goto err;
		*b++ |= GENMASK(bit_offset - 1, 0) & v;

		/* setup rest of the byte if any */
		for (i = 1; i < cell->bytes; i++) {
			/* Get last byte bits and shift them towards lsb */
			pbits = pbyte >> (BITS_PER_BYTE - 1 - bit_offset);
			pbyte = *b;
			p = b;
			*b <<= bit_offset;
			*b++ |= pbits;
		}
	}

	/* if it's not end on byte boundary */
	if ((nbits + bit_offset) % BITS_PER_BYTE) {
		/* setup the last byte with msb bits from nvmem */
		rc = nvmem_reg_read(nvmem,
				    cell->offset + cell->bytes - 1, &v, 1);
		if (rc)
			goto err;
		*p |= GENMASK(7, (nbits + bit_offset) % BITS_PER_BYTE) & v;

	}

	return buf;
err:
	kfree(buf);
	return ERR_PTR(rc);
}

static int __nvmem_cell_entry_write(struct nvmem_cell_entry *cell, void *buf, size_t len)
{
	struct nvmem_device *nvmem = cell->nvmem;
	int rc;

	if (!nvmem || nvmem->read_only ||
	    (cell->bit_offset == 0 && len != cell->bytes))
		return -EINVAL;

	if (cell->bit_offset || cell->nbits) {
		buf = nvmem_cell_prepare_write_buffer(cell, buf, len);
		if (IS_ERR(buf))
			return PTR_ERR(buf);
	}

	rc = nvmem_reg_write(nvmem, cell->offset, buf, cell->bytes);

	/* free the tmp buffer */
	if (cell->bit_offset || cell->nbits)
		kfree(buf);

	if (rc)
		return rc;

	return len;
}

/**
 * nvmem_cell_write() - Write to a given nvmem cell
 *
 * @cell: nvmem cell to be written.
 * @buf: Buffer to be written.
 * @len: length of buffer to be written to nvmem cell.
 *
 * Return: length of bytes written or negative on failure.
 */
int nvmem_cell_write(struct nvmem_cell *cell, void *buf, size_t len)
{
	return __nvmem_cell_entry_write(cell->entry, buf, len);
}

EXPORT_SYMBOL_GPL(nvmem_cell_write);

static int nvmem_cell_read_common(struct device *dev, const char *cell_id,
				  void *val, size_t count)
{
	struct nvmem_cell *cell;
	void *buf;
	size_t len;

	cell = nvmem_cell_get(dev, cell_id);
	if (IS_ERR(cell))
		return PTR_ERR(cell);

	buf = nvmem_cell_read(cell, &len);
	if (IS_ERR(buf)) {
		nvmem_cell_put(cell);
		return PTR_ERR(buf);
	}
	if (len != count) {
		kfree(buf);
		nvmem_cell_put(cell);
		return -EINVAL;
	}
	memcpy(val, buf, count);
	kfree(buf);
	nvmem_cell_put(cell);

	return 0;
}

/**
 * nvmem_cell_read_u8() - Read a cell value as a u8
 *
 * @dev: Device that requests the nvmem cell.
 * @cell_id: Name of nvmem cell to read.
 * @val: pointer to output value.
 *
 * Return: 0 on success or negative errno.
 */
int nvmem_cell_read_u8(struct device *dev, const char *cell_id, u8 *val)
{
	return nvmem_cell_read_common(dev, cell_id, val, sizeof(*val));
}
EXPORT_SYMBOL_GPL(nvmem_cell_read_u8);

/**
 * nvmem_cell_read_u16() - Read a cell value as a u16
 *
 * @dev: Device that requests the nvmem cell.
 * @cell_id: Name of nvmem cell to read.
 * @val: pointer to output value.
 *
 * Return: 0 on success or negative errno.
 */
int nvmem_cell_read_u16(struct device *dev, const char *cell_id, u16 *val)
{
	return nvmem_cell_read_common(dev, cell_id, val, sizeof(*val));
}
EXPORT_SYMBOL_GPL(nvmem_cell_read_u16);

/**
 * nvmem_cell_read_u32() - Read a cell value as a u32
 *
 * @dev: Device that requests the nvmem cell.
 * @cell_id: Name of nvmem cell to read.
 * @val: pointer to output value.
 *
 * Return: 0 on success or negative errno.
 */
int nvmem_cell_read_u32(struct device *dev, const char *cell_id, u32 *val)
{
	return nvmem_cell_read_common(dev, cell_id, val, sizeof(*val));
}
EXPORT_SYMBOL_GPL(nvmem_cell_read_u32);

/**
 * nvmem_cell_read_u64() - Read a cell value as a u64
 *
 * @dev: Device that requests the nvmem cell.
 * @cell_id: Name of nvmem cell to read.
 * @val: pointer to output value.
 *
 * Return: 0 on success or negative errno.
 */
int nvmem_cell_read_u64(struct device *dev, const char *cell_id, u64 *val)
{
	return nvmem_cell_read_common(dev, cell_id, val, sizeof(*val));
}
EXPORT_SYMBOL_GPL(nvmem_cell_read_u64);

static const void *nvmem_cell_read_variable_common(struct device *dev,
						   const char *cell_id,
						   size_t max_len, size_t *len)
{
	struct nvmem_cell *cell;
	int nbits;
	void *buf;

	cell = nvmem_cell_get(dev, cell_id);
	if (IS_ERR(cell))
		return cell;

	nbits = cell->entry->nbits;
	buf = nvmem_cell_read(cell, len);
	nvmem_cell_put(cell);
	if (IS_ERR(buf))
		return buf;

	/*
	 * If nbits is set then nvmem_cell_read() can significantly exaggerate
	 * the length of the real data. Throw away the extra junk.
	 */
	if (nbits)
		*len = DIV_ROUND_UP(nbits, 8);

	if (*len > max_len) {
		kfree(buf);
		return ERR_PTR(-ERANGE);
	}

	return buf;
}

/**
 * nvmem_cell_read_variable_le_u32() - Read up to 32-bits of data as a little endian number.
 *
 * @dev: Device that requests the nvmem cell.
 * @cell_id: Name of nvmem cell to read.
 * @val: pointer to output value.
 *
 * Return: 0 on success or negative errno.
 */
int nvmem_cell_read_variable_le_u32(struct device *dev, const char *cell_id,
				    u32 *val)
{
	size_t len;
	const u8 *buf;
	int i;

	buf = nvmem_cell_read_variable_common(dev, cell_id, sizeof(*val), &len);
	if (IS_ERR(buf))
		return PTR_ERR(buf);

	/* Copy w/ implicit endian conversion */
	*val = 0;
	for (i = 0; i < len; i++)
		*val |= buf[i] << (8 * i);

	kfree(buf);

	return 0;
}
EXPORT_SYMBOL_GPL(nvmem_cell_read_variable_le_u32);

/**
 * nvmem_cell_read_variable_le_u64() - Read up to 64-bits of data as a little endian number.
 *
 * @dev: Device that requests the nvmem cell.
 * @cell_id: Name of nvmem cell to read.
 * @val: pointer to output value.
 *
 * Return: 0 on success or negative errno.
 */
int nvmem_cell_read_variable_le_u64(struct device *dev, const char *cell_id,
				    u64 *val)
{
	size_t len;
	const u8 *buf;
	int i;

	buf = nvmem_cell_read_variable_common(dev, cell_id, sizeof(*val), &len);
	if (IS_ERR(buf))
		return PTR_ERR(buf);

	/* Copy w/ implicit endian conversion */
	*val = 0;
	for (i = 0; i < len; i++)
		*val |= (uint64_t)buf[i] << (8 * i);

	kfree(buf);

	return 0;
}
EXPORT_SYMBOL_GPL(nvmem_cell_read_variable_le_u64);

/**
 * nvmem_device_cell_read() - Read a given nvmem device and cell
 *
 * @nvmem: nvmem device to read from.
 * @info: nvmem cell info to be read.
 * @buf: buffer pointer which will be populated on successful read.
 *
 * Return: length of successful bytes read on success and negative
 * error code on error.
 */
ssize_t nvmem_device_cell_read(struct nvmem_device *nvmem,
			   struct nvmem_cell_info *info, void *buf)
{
	struct nvmem_cell_entry cell;
	int rc;
	ssize_t len;

	if (!nvmem)
		return -EINVAL;

	rc = nvmem_cell_info_to_nvmem_cell_entry_nodup(nvmem, info, &cell);
	if (rc)
		return rc;

	rc = __nvmem_cell_read(nvmem, &cell, buf, &len, NULL, 0);
	if (rc)
		return rc;

	return len;
}
EXPORT_SYMBOL_GPL(nvmem_device_cell_read);

/**
 * nvmem_device_cell_write() - Write cell to a given nvmem device
 *
 * @nvmem: nvmem device to be written to.
 * @info: nvmem cell info to be written.
 * @buf: buffer to be written to cell.
 *
 * Return: length of bytes written or negative error code on failure.
 */
int nvmem_device_cell_write(struct nvmem_device *nvmem,
			    struct nvmem_cell_info *info, void *buf)
{
	struct nvmem_cell_entry cell;
	int rc;

	if (!nvmem)
		return -EINVAL;

	rc = nvmem_cell_info_to_nvmem_cell_entry_nodup(nvmem, info, &cell);
	if (rc)
		return rc;

	return __nvmem_cell_entry_write(&cell, buf, cell.bytes);
}
EXPORT_SYMBOL_GPL(nvmem_device_cell_write);

/**
 * nvmem_device_read() - Read from a given nvmem device
 *
 * @nvmem: nvmem device to read from.
 * @offset: offset in nvmem device.
 * @bytes: number of bytes to read.
 * @buf: buffer pointer which will be populated on successful read.
 *
 * Return: length of successful bytes read on success and negative
 * error code on error.
 */
int nvmem_device_read(struct nvmem_device *nvmem,
		      unsigned int offset,
		      size_t bytes, void *buf)
{
	int rc;

	if (!nvmem)
		return -EINVAL;

	rc = nvmem_reg_read(nvmem, offset, buf, bytes);

	if (rc)
		return rc;

	return bytes;
}
EXPORT_SYMBOL_GPL(nvmem_device_read);

/**
 * nvmem_device_write() - Write cell to a given nvmem device
 *
 * @nvmem: nvmem device to be written to.
 * @offset: offset in nvmem device.
 * @bytes: number of bytes to write.
 * @buf: buffer to be written.
 *
 * Return: length of bytes written or negative error code on failure.
 */
int nvmem_device_write(struct nvmem_device *nvmem,
		       unsigned int offset,
		       size_t bytes, void *buf)
{
	int rc;

	if (!nvmem)
		return -EINVAL;

	rc = nvmem_reg_write(nvmem, offset, buf, bytes);

	if (rc)
		return rc;


	return bytes;
}
EXPORT_SYMBOL_GPL(nvmem_device_write);

/**
 * nvmem_add_cell_table() - register a table of cell info entries
 *
 * @table: table of cell info entries
 */
void nvmem_add_cell_table(struct nvmem_cell_table *table)
{
	mutex_lock(&nvmem_cell_mutex);
	list_add_tail(&table->node, &nvmem_cell_tables);
	mutex_unlock(&nvmem_cell_mutex);
}
EXPORT_SYMBOL_GPL(nvmem_add_cell_table);

/**
 * nvmem_del_cell_table() - remove a previously registered cell info table
 *
 * @table: table of cell info entries
 */
void nvmem_del_cell_table(struct nvmem_cell_table *table)
{
	mutex_lock(&nvmem_cell_mutex);
	list_del(&table->node);
	mutex_unlock(&nvmem_cell_mutex);
}
EXPORT_SYMBOL_GPL(nvmem_del_cell_table);

/**
 * nvmem_add_cell_lookups() - register a list of cell lookup entries
 *
 * @entries: array of cell lookup entries
 * @nentries: number of cell lookup entries in the array
 */
void nvmem_add_cell_lookups(struct nvmem_cell_lookup *entries, size_t nentries)
{
	int i;

	mutex_lock(&nvmem_lookup_mutex);
	for (i = 0; i < nentries; i++)
		list_add_tail(&entries[i].node, &nvmem_lookup_list);
	mutex_unlock(&nvmem_lookup_mutex);
}
EXPORT_SYMBOL_GPL(nvmem_add_cell_lookups);

/**
 * nvmem_del_cell_lookups() - remove a list of previously added cell lookup
 *                            entries
 *
 * @entries: array of cell lookup entries
 * @nentries: number of cell lookup entries in the array
 */
void nvmem_del_cell_lookups(struct nvmem_cell_lookup *entries, size_t nentries)
{
	int i;

	mutex_lock(&nvmem_lookup_mutex);
	for (i = 0; i < nentries; i++)
		list_del(&entries[i].node);
	mutex_unlock(&nvmem_lookup_mutex);
}
EXPORT_SYMBOL_GPL(nvmem_del_cell_lookups);

/**
 * nvmem_dev_name() - Get the name of a given nvmem device.
 *
 * @nvmem: nvmem device.
 *
 * Return: name of the nvmem device.
 */
const char *nvmem_dev_name(struct nvmem_device *nvmem)
{
	return dev_name(&nvmem->dev);
}
EXPORT_SYMBOL_GPL(nvmem_dev_name);

static int __init nvmem_init(void)
{
	return bus_register(&nvmem_bus_type);
}

static void __exit nvmem_exit(void)
{
	bus_unregister(&nvmem_bus_type);
}

subsys_initcall(nvmem_init);
module_exit(nvmem_exit);

MODULE_AUTHOR("Srinivas Kandagatla <srinivas.kandagatla@linaro.org");
MODULE_AUTHOR("Maxime Ripard <maxime.ripard@free-electrons.com");
MODULE_DESCRIPTION("nvmem Driver Core");
MODULE_LICENSE("GPL v2");<|MERGE_RESOLUTION|>--- conflicted
+++ resolved
@@ -1233,8 +1233,6 @@
 	if (ret)
 		return ERR_PTR(ret);
 
-<<<<<<< HEAD
-=======
 	if (cell_spec.args_count > 1)
 		return ERR_PTR(-EINVAL);
 
@@ -1242,7 +1240,6 @@
 	if (cell_spec.args_count)
 		cell_index = cell_spec.args[0];
 
->>>>>>> 282db109
 	nvmem_np = of_get_parent(cell_np);
 	if (!nvmem_np) {
 		of_node_put(cell_np);
