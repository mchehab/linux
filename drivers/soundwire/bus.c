--- conflicted
+++ resolved
@@ -881,12 +881,8 @@
 	} else {
 		ret = sdw_read_no_pm(slave, SDW_SCP_SYSTEMCTRL);
 		if (ret < 0) {
-<<<<<<< HEAD
 			sdw_dev_dbg_or_err(&slave->dev, ret != -ENODATA,
 					   "SDW_SCP_SYSTEMCTRL read failed:%d\n", ret);
-=======
-			dev_err(&slave->dev, "SDW_SCP_SYSTEMCTRL read failed:%d\n", ret);
->>>>>>> 35783da7
 			return ret;
 		}
 		val = ret;
@@ -896,13 +892,8 @@
 	ret = sdw_write_no_pm(slave, SDW_SCP_SYSTEMCTRL, val);
 
 	if (ret < 0)
-<<<<<<< HEAD
 		sdw_dev_dbg_or_err(&slave->dev, ret != -ENODATA,
 				   "SDW_SCP_SYSTEMCTRL write ignored:%d\n", ret);
-=======
-		dev_err(&slave->dev,
-			"Clock Stop prepare failed for slave: %d", ret);
->>>>>>> 35783da7
 
 	return ret;
 }
@@ -920,11 +911,7 @@
 		}
 		val &= SDW_SCP_STAT_CLK_STP_NF;
 		if (!val) {
-<<<<<<< HEAD
 			dev_dbg(bus->dev, "clock stop prep/de-prep done slave:%d\n",
-=======
-			dev_dbg(bus->dev, "clock stop prep/de-prep done slave:%d",
->>>>>>> 35783da7
 				dev_num);
 			return 0;
 		}
