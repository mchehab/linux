// SPDX-License-Identifier: GPL-2.0
/*
 * Texas Instruments' K3 Interrupt Router irqchip driver
 *
 * Copyright (C) 2018-2019 Texas Instruments Incorporated - https://www.ti.com/
 *	Lokesh Vutla <lokeshvutla@ti.com>
 */

#include <linux/err.h>
#include <linux/module.h>
#include <linux/moduleparam.h>
#include <linux/io.h>
#include <linux/irqchip.h>
#include <linux/irqdomain.h>
#include <linux/of_platform.h>
#include <linux/of_address.h>
#include <linux/of_irq.h>
#include <linux/soc/ti/ti_sci_protocol.h>

/**
 * struct ti_sci_intr_irq_domain - Structure representing a TISCI based
 *				   Interrupt Router IRQ domain.
 * @sci:	Pointer to TISCI handle
 * @out_irqs:	TISCI resource pointer representing INTR irqs.
 * @dev:	Struct device pointer.
 * @ti_sci_id:	TI-SCI device identifier
 * @type:	Specifies the trigger type supported by this Interrupt Router
 */
struct ti_sci_intr_irq_domain {
	const struct ti_sci_handle *sci;
	struct ti_sci_resource *out_irqs;
	struct device *dev;
	u32 ti_sci_id;
	u32 type;
};

static struct irq_chip ti_sci_intr_irq_chip = {
	.name			= "INTR",
	.irq_eoi		= irq_chip_eoi_parent,
	.irq_mask		= irq_chip_mask_parent,
	.irq_unmask		= irq_chip_unmask_parent,
	.irq_set_type		= irq_chip_set_type_parent,
	.irq_retrigger		= irq_chip_retrigger_hierarchy,
	.irq_set_affinity	= irq_chip_set_affinity_parent,
};

/**
 * ti_sci_intr_irq_domain_translate() - Retrieve hwirq and type from
 *					IRQ firmware specific handler.
 * @domain:	Pointer to IRQ domain
 * @fwspec:	Pointer to IRQ specific firmware structure
 * @hwirq:	IRQ number identified by hardware
 * @type:	IRQ type
 *
 * Return 0 if all went ok else appropriate error.
 */
static int ti_sci_intr_irq_domain_translate(struct irq_domain *domain,
					    struct irq_fwspec *fwspec,
					    unsigned long *hwirq,
					    unsigned int *type)
{
	struct ti_sci_intr_irq_domain *intr = domain->host_data;

	if (fwspec->param_count != 1)
		return -EINVAL;

	*hwirq = fwspec->param[0];
	*type = intr->type;

	return 0;
}

/**
 * ti_sci_intr_xlate_irq() - Translate hwirq to parent's hwirq.
 * @intr:	IRQ domain corresponding to Interrupt Router
 * @irq:	Hardware irq corresponding to the above irq domain
 *
 * Return parent irq number if translation is available else -ENOENT.
 */
static int ti_sci_intr_xlate_irq(struct ti_sci_intr_irq_domain *intr, u32 irq)
{
	struct device_node *np = dev_of_node(intr->dev);
	u32 base, pbase, size, len;
	const __be32 *range;

	range = of_get_property(np, "ti,interrupt-ranges", &len);
	if (!range)
		return irq;

	for (len /= sizeof(*range); len >= 3; len -= 3) {
		base = be32_to_cpu(*range++);
		pbase = be32_to_cpu(*range++);
		size = be32_to_cpu(*range++);

		if (base <= irq && irq < base + size)
			return irq - base + pbase;
	}

	return -ENOENT;
}

/**
 * ti_sci_intr_irq_domain_free() - Free the specified IRQs from the domain.
 * @domain:	Domain to which the irqs belong
 * @virq:	Linux virtual IRQ to be freed.
 * @nr_irqs:	Number of continuous irqs to be freed
 */
static void ti_sci_intr_irq_domain_free(struct irq_domain *domain,
					unsigned int virq, unsigned int nr_irqs)
{
	struct ti_sci_intr_irq_domain *intr = domain->host_data;
	struct irq_data *data;
	int out_irq;

	data = irq_domain_get_irq_data(domain, virq);
	out_irq = (uintptr_t)data->chip_data;

	intr->sci->ops.rm_irq_ops.free_irq(intr->sci,
					   intr->ti_sci_id, data->hwirq,
					   intr->ti_sci_id, out_irq);
	ti_sci_release_resource(intr->out_irqs, out_irq);
	irq_domain_free_irqs_parent(domain, virq, 1);
	irq_domain_reset_irq_data(data);
}

/**
 * ti_sci_intr_alloc_parent_irq() - Allocate parent IRQ
 * @domain:	Pointer to the interrupt router IRQ domain
 * @virq:	Corresponding Linux virtual IRQ number
 * @hwirq:	Corresponding hwirq for the IRQ within this IRQ domain
 *
 * Returns parent irq if all went well else appropriate error pointer.
 */
static int ti_sci_intr_alloc_parent_irq(struct irq_domain *domain,
					unsigned int virq, u32 hwirq)
{
	struct ti_sci_intr_irq_domain *intr = domain->host_data;
	struct device_node *parent_node;
	struct irq_fwspec fwspec;
<<<<<<< HEAD
	u16 out_irq, p_hwirq;
	int err = 0;
=======
	int p_hwirq, err = 0;
	u16 out_irq;
>>>>>>> 11811d61

	out_irq = ti_sci_get_free_resource(intr->out_irqs);
	if (out_irq == TI_SCI_RESOURCE_NULL)
		return -EINVAL;

	p_hwirq = ti_sci_intr_xlate_irq(intr, out_irq);
	if (p_hwirq < 0)
		goto err_irqs;

	parent_node = of_irq_find_parent(dev_of_node(intr->dev));
	fwspec.fwnode = of_node_to_fwnode(parent_node);

	if (of_device_is_compatible(parent_node, "arm,gic-v3")) {
		/* Parent is GIC */
		fwspec.param_count = 3;
		fwspec.param[0] = 0;	/* SPI */
		fwspec.param[1] = p_hwirq - 32; /* SPI offset */
		fwspec.param[2] = intr->type;
	} else {
		/* Parent is Interrupt Router */
		fwspec.param_count = 1;
		fwspec.param[0] = p_hwirq;
	}

	err = irq_domain_alloc_irqs_parent(domain, virq, 1, &fwspec);
	if (err)
		goto err_irqs;

	err = intr->sci->ops.rm_irq_ops.set_irq(intr->sci,
						intr->ti_sci_id, hwirq,
						intr->ti_sci_id, out_irq);
	if (err)
		goto err_msg;

	return p_hwirq;

err_msg:
	irq_domain_free_irqs_parent(domain, virq, 1);
err_irqs:
	ti_sci_release_resource(intr->out_irqs, out_irq);
	return err;
}

/**
 * ti_sci_intr_irq_domain_alloc() - Allocate Interrupt router IRQs
 * @domain:	Point to the interrupt router IRQ domain
 * @virq:	Corresponding Linux virtual IRQ number
 * @nr_irqs:	Continuous irqs to be allocated
 * @data:	Pointer to firmware specifier
 *
 * Return 0 if all went well else appropriate error value.
 */
static int ti_sci_intr_irq_domain_alloc(struct irq_domain *domain,
					unsigned int virq, unsigned int nr_irqs,
					void *data)
{
	struct irq_fwspec *fwspec = data;
	unsigned long hwirq;
	unsigned int flags;
	int err, p_hwirq;

	err = ti_sci_intr_irq_domain_translate(domain, fwspec, &hwirq, &flags);
	if (err)
		return err;

	p_hwirq = ti_sci_intr_alloc_parent_irq(domain, virq, hwirq);
	if (p_hwirq < 0)
		return p_hwirq;

	irq_domain_set_hwirq_and_chip(domain, virq, hwirq,
				      &ti_sci_intr_irq_chip,
				      (void *)(uintptr_t)p_hwirq);

	return 0;
}

static const struct irq_domain_ops ti_sci_intr_irq_domain_ops = {
	.free		= ti_sci_intr_irq_domain_free,
	.alloc		= ti_sci_intr_irq_domain_alloc,
	.translate	= ti_sci_intr_irq_domain_translate,
};

static int ti_sci_intr_irq_domain_probe(struct platform_device *pdev)
{
	struct irq_domain *parent_domain, *domain;
	struct ti_sci_intr_irq_domain *intr;
	struct device_node *parent_node;
	struct device *dev = &pdev->dev;
	int ret;

	parent_node = of_irq_find_parent(dev_of_node(dev));
	if (!parent_node) {
		dev_err(dev, "Failed to get IRQ parent node\n");
		return -ENODEV;
	}

	parent_domain = irq_find_host(parent_node);
	if (!parent_domain) {
		dev_err(dev, "Failed to find IRQ parent domain\n");
		return -ENODEV;
	}

	intr = devm_kzalloc(dev, sizeof(*intr), GFP_KERNEL);
	if (!intr)
		return -ENOMEM;

	intr->dev = dev;
	ret = of_property_read_u32(dev_of_node(dev), "ti,intr-trigger-type",
				   &intr->type);
	if (ret) {
		dev_err(dev, "missing ti,intr-trigger-type property\n");
		return -EINVAL;
	}

	intr->sci = devm_ti_sci_get_by_phandle(dev, "ti,sci");
	if (IS_ERR(intr->sci))
		return dev_err_probe(dev, PTR_ERR(intr->sci),
				     "ti,sci read fail\n");

	ret = of_property_read_u32(dev_of_node(dev), "ti,sci-dev-id",
				   &intr->ti_sci_id);
	if (ret) {
		dev_err(dev, "missing 'ti,sci-dev-id' property\n");
		return -EINVAL;
	}

	intr->out_irqs = devm_ti_sci_get_resource(intr->sci, dev,
						  intr->ti_sci_id,
						  TI_SCI_RESASG_SUBTYPE_IR_OUTPUT);
	if (IS_ERR(intr->out_irqs)) {
		dev_err(dev, "Destination irq resource allocation failed\n");
		return PTR_ERR(intr->out_irqs);
	}

	domain = irq_domain_add_hierarchy(parent_domain, 0, 0, dev_of_node(dev),
					  &ti_sci_intr_irq_domain_ops, intr);
	if (!domain) {
		dev_err(dev, "Failed to allocate IRQ domain\n");
		return -ENOMEM;
	}

	dev_info(dev, "Interrupt Router %d domain created\n", intr->ti_sci_id);

	return 0;
}

static const struct of_device_id ti_sci_intr_irq_domain_of_match[] = {
	{ .compatible = "ti,sci-intr", },
	{ /* sentinel */ },
};
MODULE_DEVICE_TABLE(of, ti_sci_intr_irq_domain_of_match);

static struct platform_driver ti_sci_intr_irq_domain_driver = {
	.probe = ti_sci_intr_irq_domain_probe,
	.driver = {
		.name = "ti-sci-intr",
		.of_match_table = ti_sci_intr_irq_domain_of_match,
	},
};
module_platform_driver(ti_sci_intr_irq_domain_driver);

MODULE_AUTHOR("Lokesh Vutla <lokeshvutla@ticom>");
MODULE_DESCRIPTION("K3 Interrupt Router driver over TI SCI protocol");
MODULE_LICENSE("GPL v2");<|MERGE_RESOLUTION|>--- conflicted
+++ resolved
@@ -137,13 +137,8 @@
 	struct ti_sci_intr_irq_domain *intr = domain->host_data;
 	struct device_node *parent_node;
 	struct irq_fwspec fwspec;
-<<<<<<< HEAD
-	u16 out_irq, p_hwirq;
-	int err = 0;
-=======
 	int p_hwirq, err = 0;
 	u16 out_irq;
->>>>>>> 11811d61
 
 	out_irq = ti_sci_get_free_resource(intr->out_irqs);
 	if (out_irq == TI_SCI_RESOURCE_NULL)
