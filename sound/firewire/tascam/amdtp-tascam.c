// SPDX-License-Identifier: GPL-2.0-only
/*
 * amdtp-tascam.c - a part of driver for TASCAM FireWire series
 *
 * Copyright (c) 2015 Takashi Sakamoto
 */

#include <sound/pcm.h>
#include "tascam.h"

#define AMDTP_FMT_TSCM_TX	0x1e
#define AMDTP_FMT_TSCM_RX	0x3e

struct amdtp_tscm {
	unsigned int pcm_channels;
};

int amdtp_tscm_set_parameters(struct amdtp_stream *s, unsigned int rate)
{
	struct amdtp_tscm *p = s->protocol;
	unsigned int data_channels;

	if (amdtp_stream_running(s))
		return -EBUSY;

	data_channels = p->pcm_channels;

	/* Packets in in-stream have extra 2 data channels. */
	if (s->direction == AMDTP_IN_STREAM)
		data_channels += 2;

	return amdtp_stream_set_parameters(s, rate, data_channels);
}

static void write_pcm_s32(struct amdtp_stream *s, struct snd_pcm_substream *pcm,
			  __be32 *buffer, unsigned int frames,
			  unsigned int pcm_frames)
{
	struct amdtp_tscm *p = s->protocol;
	unsigned int channels = p->pcm_channels;
	struct snd_pcm_runtime *runtime = pcm->runtime;
	unsigned int pcm_buffer_pointer;
	int remaining_frames;
	const u32 *src;
	int i, c;

	pcm_buffer_pointer = s->pcm_buffer_pointer + pcm_frames;
	pcm_buffer_pointer %= runtime->buffer_size;

	src = (void *)runtime->dma_area +
				frames_to_bytes(runtime, pcm_buffer_pointer);
	remaining_frames = runtime->buffer_size - pcm_buffer_pointer;

	for (i = 0; i < frames; ++i) {
		for (c = 0; c < channels; ++c) {
			buffer[c] = cpu_to_be32(*src);
			src++;
		}
		buffer += s->data_block_quadlets;
		if (--remaining_frames == 0)
			src = (void *)runtime->dma_area;
	}
}

static void read_pcm_s32(struct amdtp_stream *s, struct snd_pcm_substream *pcm,
			 __be32 *buffer, unsigned int frames,
			 unsigned int pcm_frames)
{
	struct amdtp_tscm *p = s->protocol;
	unsigned int channels = p->pcm_channels;
	struct snd_pcm_runtime *runtime = pcm->runtime;
	unsigned int pcm_buffer_pointer;
	int remaining_frames;
	u32 *dst;
	int i, c;

	pcm_buffer_pointer = s->pcm_buffer_pointer + pcm_frames;
	pcm_buffer_pointer %= runtime->buffer_size;

	dst  = (void *)runtime->dma_area +
				frames_to_bytes(runtime, pcm_buffer_pointer);
	remaining_frames = runtime->buffer_size - pcm_buffer_pointer;

	/* The first data channel is for event counter. */
	buffer += 1;

	for (i = 0; i < frames; ++i) {
		for (c = 0; c < channels; ++c) {
			*dst = be32_to_cpu(buffer[c]);
			dst++;
		}
		buffer += s->data_block_quadlets;
		if (--remaining_frames == 0)
			dst = (void *)runtime->dma_area;
	}
}

static void write_pcm_silence(struct amdtp_stream *s, __be32 *buffer,
			      unsigned int data_blocks)
{
	struct amdtp_tscm *p = s->protocol;
	unsigned int channels, i, c;

	channels = p->pcm_channels;

	for (i = 0; i < data_blocks; ++i) {
		for (c = 0; c < channels; ++c)
			buffer[c] = 0x00000000;
		buffer += s->data_block_quadlets;
	}
}

int amdtp_tscm_add_pcm_hw_constraints(struct amdtp_stream *s,
				      struct snd_pcm_runtime *runtime)
{
	int err;

	/*
	 * Our implementation allows this protocol to deliver 24 bit sample in
	 * 32bit data channel.
	 */
	err = snd_pcm_hw_constraint_msbits(runtime, 0, 32, 24);
	if (err < 0)
		return err;

	return amdtp_stream_add_pcm_hw_constraints(s, runtime);
}

static void read_status_messages(struct amdtp_stream *s,
				 __be32 *buffer, unsigned int data_blocks)
{
	struct snd_tscm *tscm = container_of(s, struct snd_tscm, tx_stream);
	bool used = READ_ONCE(tscm->hwdep->used);
	int i;

	for (i = 0; i < data_blocks; i++) {
		unsigned int index;
		__be32 before;
		__be32 after;

		index = be32_to_cpu(buffer[0]) % SNDRV_FIREWIRE_TASCAM_STATE_COUNT;
		before = tscm->state[index];
		after = buffer[s->data_block_quadlets - 1];

		if (used && index > 4 && index < 16) {
			__be32 mask;

			if (index == 5)
				mask = cpu_to_be32(~0x0000ffff);
			else if (index == 6)
				mask = cpu_to_be32(~0x0000ffff);
			else if (index == 8)
				mask = cpu_to_be32(~0x000f0f00);
			else
				mask = cpu_to_be32(~0x00000000);

			if ((before ^ after) & mask) {
				struct snd_firewire_tascam_change *entry =
						&tscm->queue[tscm->push_pos];

				spin_lock_irq(&tscm->lock);
				entry->index = index;
				entry->before = before;
				entry->after = after;
				if (++tscm->push_pos >= SND_TSCM_QUEUE_COUNT)
					tscm->push_pos = 0;
				spin_unlock_irq(&tscm->lock);

				wake_up(&tscm->hwdep_wait);
			}
		}

		tscm->state[index] = after;
		buffer += s->data_block_quadlets;
	}
}

static unsigned int process_ir_ctx_payloads(struct amdtp_stream *s,
					    const struct pkt_desc *descs,
					    unsigned int packets,
					    struct snd_pcm_substream *pcm)
{
	unsigned int pcm_frames = 0;
	int i;

	for (i = 0; i < packets; ++i) {
		const struct pkt_desc *desc = descs + i;
		__be32 *buf = desc->ctx_payload;
		unsigned int data_blocks = desc->data_blocks;

		if (pcm) {
			read_pcm_s32(s, pcm, buf, data_blocks, pcm_frames);
			pcm_frames += data_blocks;
		}

		read_status_messages(s, buf, data_blocks);
	}

	return pcm_frames;
}

static unsigned int process_it_ctx_payloads(struct amdtp_stream *s,
					    const struct pkt_desc *descs,
					    unsigned int packets,
					    struct snd_pcm_substream *pcm)
{
	unsigned int pcm_frames = 0;
	int i;

	for (i = 0; i < packets; ++i) {
		const struct pkt_desc *desc = descs + i;
		__be32 *buf = desc->ctx_payload;
		unsigned int data_blocks = desc->data_blocks;

		if (pcm) {
			write_pcm_s32(s, pcm, buf, data_blocks, pcm_frames);
			pcm_frames += data_blocks;
		} else {
			write_pcm_silence(s, buf, data_blocks);
		}
	}

	return pcm_frames;
}

int amdtp_tscm_init(struct amdtp_stream *s, struct fw_unit *unit,
		    enum amdtp_stream_direction dir, unsigned int pcm_channels)
{
	amdtp_stream_process_ctx_payloads_t process_ctx_payloads;
	struct amdtp_tscm *p;
	unsigned int fmt;
	int err;

	if (dir == AMDTP_IN_STREAM) {
		fmt = AMDTP_FMT_TSCM_TX;
		process_ctx_payloads = process_ir_ctx_payloads;
	} else {
		fmt = AMDTP_FMT_TSCM_RX;
		process_ctx_payloads = process_it_ctx_payloads;
	}

	err = amdtp_stream_init(s, unit, dir,
			CIP_NONBLOCKING | CIP_SKIP_DBC_ZERO_CHECK, fmt,
			process_ctx_payloads, sizeof(struct amdtp_tscm));
	if (err < 0)
		return 0;

<<<<<<< HEAD
	/* Use fixed value for FDF field. */
	s->ctx_data.rx.fdf = 0x00;
=======
	if (dir == AMDTP_OUT_STREAM) {
		// Use fixed value for FDF field.
		s->ctx_data.rx.fdf = 0x00;
		// Not used.
		s->ctx_data.rx.syt_override = 0x0000;
	}
>>>>>>> 118b2806

	/* This protocol uses fixed number of data channels for PCM samples. */
	p = s->protocol;
	p->pcm_channels = pcm_channels;

	return 0;
}<|MERGE_RESOLUTION|>--- conflicted
+++ resolved
@@ -245,17 +245,12 @@
 	if (err < 0)
 		return 0;
 
-<<<<<<< HEAD
-	/* Use fixed value for FDF field. */
-	s->ctx_data.rx.fdf = 0x00;
-=======
 	if (dir == AMDTP_OUT_STREAM) {
 		// Use fixed value for FDF field.
 		s->ctx_data.rx.fdf = 0x00;
 		// Not used.
 		s->ctx_data.rx.syt_override = 0x0000;
 	}
->>>>>>> 118b2806
 
 	/* This protocol uses fixed number of data channels for PCM samples. */
 	p = s->protocol;
