/* SPDX-License-Identifier: GPL-2.0 */
#ifndef __LINUX_COMPILER_TYPES_H
#define __LINUX_COMPILER_TYPES_H

#ifndef __ASSEMBLY__

#ifdef __CHECKER__
/* address spaces */
# define __kernel	__attribute__((address_space(0)))
# define __user		__attribute__((noderef, address_space(__user)))
# define __iomem	__attribute__((noderef, address_space(__iomem)))
# define __percpu	__attribute__((noderef, address_space(__percpu)))
# define __rcu		__attribute__((noderef, address_space(__rcu)))
static inline void __chk_user_ptr(const volatile void __user *ptr) { }
static inline void __chk_io_ptr(const volatile void __iomem *ptr) { }
/* context/locking */
# define __must_hold(x)	__attribute__((context(x,1,1)))
# define __acquires(x)	__attribute__((context(x,0,1)))
# define __releases(x)	__attribute__((context(x,1,0)))
# define __acquire(x)	__context__(x,1)
# define __release(x)	__context__(x,-1)
# define __cond_lock(x,c)	((c) ? ({ __acquire(x); 1; }) : 0)
/* other */
# define __force	__attribute__((force))
# define __nocast	__attribute__((nocast))
# define __safe		__attribute__((safe))
# define __private	__attribute__((noderef))
# define ACCESS_PRIVATE(p, member) (*((typeof((p)->member) __force *) &(p)->member))
#else /* __CHECKER__ */
/* address spaces */
# define __kernel
# ifdef STRUCTLEAK_PLUGIN
#  define __user	__attribute__((user))
# else
#  define __user
# endif
# define __iomem
# define __percpu
# define __rcu
# define __chk_user_ptr(x)	(void)0
# define __chk_io_ptr(x)	(void)0
/* context/locking */
# define __must_hold(x)
# define __acquires(x)
# define __releases(x)
# define __acquire(x)	(void)0
# define __release(x)	(void)0
# define __cond_lock(x,c) (c)
/* other */
# define __force
# define __nocast
# define __safe
# define __private
# define ACCESS_PRIVATE(p, member) ((p)->member)
# define __builtin_warning(x, y...) (1)
#endif /* __CHECKER__ */

/* Indirect macros required for expanded argument pasting, eg. __LINE__. */
#define ___PASTE(a,b) a##b
#define __PASTE(a,b) ___PASTE(a,b)

#ifdef __KERNEL__

/* Attributes */
#include <linux/compiler_attributes.h>

/* Builtins */

/*
 * __has_builtin is supported on gcc >= 10, clang >= 3 and icc >= 21.
 * In the meantime, to support gcc < 10, we implement __has_builtin
 * by hand.
 */
#ifndef __has_builtin
#define __has_builtin(x) (0)
#endif

/* Compiler specific macros. */
#ifdef __clang__
#include <linux/compiler-clang.h>
#elif defined(__INTEL_COMPILER)
#include <linux/compiler-intel.h>
#elif defined(__GNUC__)
/* The above compilers also define __GNUC__, so order is important here. */
#include <linux/compiler-gcc.h>
#else
#error "Unknown compiler"
#endif

/*
 * Some architectures need to provide custom definitions of macros provided
 * by linux/compiler-*.h, and can do so using asm/compiler.h. We include that
 * conditionally rather than using an asm-generic wrapper in order to avoid
 * build failures if any C compilation, which will include this file via an
 * -include argument in c_flags, occurs prior to the asm-generic wrappers being
 * generated.
 */
#ifdef CONFIG_HAVE_ARCH_COMPILER_H
#include <asm/compiler.h>
#endif

struct ftrace_branch_data {
	const char *func;
	const char *file;
	unsigned line;
	union {
		struct {
			unsigned long correct;
			unsigned long incorrect;
		};
		struct {
			unsigned long miss;
			unsigned long hit;
		};
		unsigned long miss_hit[2];
	};
};

struct ftrace_likely_data {
	struct ftrace_branch_data	data;
	unsigned long			constant;
};

#if defined(CC_USING_HOTPATCH)
#define notrace			__attribute__((hotpatch(0, 0)))
#elif defined(CC_USING_PATCHABLE_FUNCTION_ENTRY)
#define notrace			__attribute__((patchable_function_entry(0, 0)))
#else
#define notrace			__attribute__((__no_instrument_function__))
#endif

/*
 * it doesn't make sense on ARM (currently the only user of __naked)
 * to trace naked functions because then mcount is called without
 * stack and frame pointer being set up and there is no chance to
 * restore the lr register to the value before mcount was called.
 */
#define __naked			__attribute__((__naked__)) notrace

#define __compiler_offsetof(a, b)	__builtin_offsetof(a, b)

/*
 * Prefer gnu_inline, so that extern inline functions do not emit an
 * externally visible function. This makes extern inline behave as per gnu89
 * semantics rather than c99. This prevents multiple symbol definition errors
 * of extern inline functions at link time.
 * A lot of inline functions can cause havoc with function tracing.
 */
#define inline inline __gnu_inline __inline_maybe_unused notrace

/*
 * gcc provides both __inline__ and __inline as alternate spellings of
 * the inline keyword, though the latter is undocumented. New kernel
 * code should only use the inline spelling, but some existing code
 * uses __inline__. Since we #define inline above, to ensure
 * __inline__ has the same semantics, we need this #define.
 *
 * However, the spelling __inline is strictly reserved for referring
 * to the bare keyword.
 */
#define __inline__ inline

/*
 * GCC does not warn about unused static inline functions for -Wunused-function.
 * Suppress the warning in clang as well by using __maybe_unused, but enable it
 * for W=1 build. This will allow clang to find unused functions. Remove the
 * __inline_maybe_unused entirely after fixing most of -Wunused-function warnings.
 */
#ifdef KBUILD_EXTRA_WARN1
#define __inline_maybe_unused
#else
#define __inline_maybe_unused __maybe_unused
#endif

/*
 * Rather then using noinline to prevent stack consumption, use
 * noinline_for_stack instead.  For documentation reasons.
 */
#define noinline_for_stack noinline

/*
 * Sanitizer helper attributes: Because using __always_inline and
 * __no_sanitize_* conflict, provide helper attributes that will either expand
 * to __no_sanitize_* in compilation units where instrumentation is enabled
 * (__SANITIZE_*__), or __always_inline in compilation units without
 * instrumentation (__SANITIZE_*__ undefined).
 */
#ifdef __SANITIZE_ADDRESS__
/*
 * We can't declare function 'inline' because __no_sanitize_address conflicts
 * with inlining. Attempt to inline it may cause a build failure.
 *     https://gcc.gnu.org/bugzilla/show_bug.cgi?id=67368
 * '__maybe_unused' allows us to avoid defined-but-not-used warnings.
 */
# define __no_kasan_or_inline __no_sanitize_address notrace __maybe_unused
# define __no_sanitize_or_inline __no_kasan_or_inline
#else
# define __no_kasan_or_inline __always_inline
#endif

#define __no_kcsan __no_sanitize_thread
#ifdef __SANITIZE_THREAD__
# define __no_sanitize_or_inline __no_kcsan notrace __maybe_unused
#endif

#ifndef __no_sanitize_or_inline
#define __no_sanitize_or_inline __always_inline
#endif

/* Section for code which can't be instrumented at all */
#define noinstr								\
	noinline notrace __attribute((__section__(".noinstr.text")))	\
	__no_kcsan __no_sanitize_address __no_profile __no_sanitize_coverage

#endif /* __KERNEL__ */

#endif /* __ASSEMBLY__ */

/*
 * The below symbols may be defined for one or more, but not ALL, of the above
 * compilers. We don't consider that to be an error, so set them to nothing.
 * For example, some of them are for compiler specific plugins.
 */
#ifndef __latent_entropy
# define __latent_entropy
#endif

#ifndef __randomize_layout
# define __randomize_layout __designated_init
#endif

#ifndef __no_randomize_layout
# define __no_randomize_layout
#endif

#ifndef randomized_struct_fields_start
# define randomized_struct_fields_start
# define randomized_struct_fields_end
#endif

#ifndef __noscs
# define __noscs
#endif

#ifndef __nocfi
# define __nocfi
#endif

#ifndef __cficanonical
# define __cficanonical
#endif

#ifndef asm_volatile_goto
#define asm_volatile_goto(x...) asm goto(x)
#endif

#ifdef CONFIG_CC_HAS_ASM_INLINE
#define asm_inline asm __inline
#else
#define asm_inline asm
#endif

/* Are two types/vars the same type (ignoring qualifiers)? */
#define __same_type(a, b) __builtin_types_compatible_p(typeof(a), typeof(b))

/*
 * __unqual_scalar_typeof(x) - Declare an unqualified scalar type, leaving
 *			       non-scalar types unchanged.
 */
/*
 * Prefer C11 _Generic for better compile-times and simpler code. Note: 'char'
 * is not type-compatible with 'signed char', and we define a separate case.
 */
#define __scalar_type_to_expr_cases(type)				\
		unsigned type:	(unsigned type)0,			\
		signed type:	(signed type)0

#define __unqual_scalar_typeof(x) typeof(				\
		_Generic((x),						\
			 char:	(char)0,				\
			 __scalar_type_to_expr_cases(char),		\
			 __scalar_type_to_expr_cases(short),		\
			 __scalar_type_to_expr_cases(int),		\
			 __scalar_type_to_expr_cases(long),		\
			 __scalar_type_to_expr_cases(long long),	\
			 default: (x)))

/* Is this type a native word size -- useful for atomic operations */
#define __native_word(t) \
	(sizeof(t) == sizeof(char) || sizeof(t) == sizeof(short) || \
	 sizeof(t) == sizeof(int) || sizeof(t) == sizeof(long))

<<<<<<< HEAD
/* Compile time object size, -1 for unknown */
#ifndef __compiletime_object_size
# define __compiletime_object_size(obj) -1
=======
#ifndef __compiletime_warning
# define __compiletime_warning(message)
#endif
#ifndef __compiletime_error
# define __compiletime_error(message)
>>>>>>> 0c2406ff
#endif

#ifdef __OPTIMIZE__
# define __compiletime_assert(condition, msg, prefix, suffix)		\
	do {								\
		extern void prefix ## suffix(void) __compiletime_error(msg); \
		if (!(condition))					\
			prefix ## suffix();				\
	} while (0)
#else
# define __compiletime_assert(condition, msg, prefix, suffix) do { } while (0)
#endif

#define _compiletime_assert(condition, msg, prefix, suffix) \
	__compiletime_assert(condition, msg, prefix, suffix)

/**
 * compiletime_assert - break build and emit msg if condition is false
 * @condition: a compile-time constant condition to check
 * @msg:       a message to emit if condition is false
 *
 * In tradition of POSIX assert, this macro will break the build if the
 * supplied condition is *false*, emitting the supplied error message if the
 * compiler has support to do so.
 */
#define compiletime_assert(condition, msg) \
	_compiletime_assert(condition, msg, __compiletime_assert_, __COUNTER__)

#define compiletime_assert_atomic_type(t)				\
	compiletime_assert(__native_word(t),				\
		"Need native word sized stores/loads for atomicity.")

/* Helpers for emitting diagnostics in pragmas. */
#ifndef __diag
#define __diag(string)
#endif

#ifndef __diag_GCC
#define __diag_GCC(version, severity, string)
#endif

#define __diag_push()	__diag(push)
#define __diag_pop()	__diag(pop)

#define __diag_ignore(compiler, version, option, comment) \
	__diag_ ## compiler(version, ignore, option)
#define __diag_warn(compiler, version, option, comment) \
	__diag_ ## compiler(version, warn, option)
#define __diag_error(compiler, version, option, comment) \
	__diag_ ## compiler(version, error, option)

#endif /* __LINUX_COMPILER_TYPES_H */<|MERGE_RESOLUTION|>--- conflicted
+++ resolved
@@ -290,19 +290,6 @@
 	(sizeof(t) == sizeof(char) || sizeof(t) == sizeof(short) || \
 	 sizeof(t) == sizeof(int) || sizeof(t) == sizeof(long))
 
-<<<<<<< HEAD
-/* Compile time object size, -1 for unknown */
-#ifndef __compiletime_object_size
-# define __compiletime_object_size(obj) -1
-=======
-#ifndef __compiletime_warning
-# define __compiletime_warning(message)
-#endif
-#ifndef __compiletime_error
-# define __compiletime_error(message)
->>>>>>> 0c2406ff
-#endif
-
 #ifdef __OPTIMIZE__
 # define __compiletime_assert(condition, msg, prefix, suffix)		\
 	do {								\
