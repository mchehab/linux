// SPDX-License-Identifier: (GPL-2.0 OR BSD-3-Clause)
/* isotp.c - ISO 15765-2 CAN transport protocol for protocol family CAN
 *
 * This implementation does not provide ISO-TP specific return values to the
 * userspace.
 *
 * - RX path timeout of data reception leads to -ETIMEDOUT
 * - RX path SN mismatch leads to -EILSEQ
 * - RX path data reception with wrong padding leads to -EBADMSG
 * - TX path flowcontrol reception timeout leads to -ECOMM
 * - TX path flowcontrol reception overflow leads to -EMSGSIZE
 * - TX path flowcontrol reception with wrong layout/padding leads to -EBADMSG
 * - when a transfer (tx) is on the run the next write() blocks until it's done
 * - use CAN_ISOTP_WAIT_TX_DONE flag to block the caller until the PDU is sent
 * - as we have static buffers the check whether the PDU fits into the buffer
 *   is done at FF reception time (no support for sending 'wait frames')
 *
 * Copyright (c) 2020 Volkswagen Group Electronic Research
 * All rights reserved.
 *
 * Redistribution and use in source and binary forms, with or without
 * modification, are permitted provided that the following conditions
 * are met:
 * 1. Redistributions of source code must retain the above copyright
 *    notice, this list of conditions and the following disclaimer.
 * 2. Redistributions in binary form must reproduce the above copyright
 *    notice, this list of conditions and the following disclaimer in the
 *    documentation and/or other materials provided with the distribution.
 * 3. Neither the name of Volkswagen nor the names of its contributors
 *    may be used to endorse or promote products derived from this software
 *    without specific prior written permission.
 *
 * Alternatively, provided that this notice is retained in full, this
 * software may be distributed under the terms of the GNU General
 * Public License ("GPL") version 2, in which case the provisions of the
 * GPL apply INSTEAD OF those given above.
 *
 * The provided data structures and external interfaces from this code
 * are not restricted to be used by modules with a GPL compatible license.
 *
 * THIS SOFTWARE IS PROVIDED BY THE COPYRIGHT HOLDERS AND CONTRIBUTORS
 * "AS IS" AND ANY EXPRESS OR IMPLIED WARRANTIES, INCLUDING, BUT NOT
 * LIMITED TO, THE IMPLIED WARRANTIES OF MERCHANTABILITY AND FITNESS FOR
 * A PARTICULAR PURPOSE ARE DISCLAIMED. IN NO EVENT SHALL THE COPYRIGHT
 * OWNER OR CONTRIBUTORS BE LIABLE FOR ANY DIRECT, INDIRECT, INCIDENTAL,
 * SPECIAL, EXEMPLARY, OR CONSEQUENTIAL DAMAGES (INCLUDING, BUT NOT
 * LIMITED TO, PROCUREMENT OF SUBSTITUTE GOODS OR SERVICES; LOSS OF USE,
 * DATA, OR PROFITS; OR BUSINESS INTERRUPTION) HOWEVER CAUSED AND ON ANY
 * THEORY OF LIABILITY, WHETHER IN CONTRACT, STRICT LIABILITY, OR TORT
 * (INCLUDING NEGLIGENCE OR OTHERWISE) ARISING IN ANY WAY OUT OF THE USE
 * OF THIS SOFTWARE, EVEN IF ADVISED OF THE POSSIBILITY OF SUCH
 * DAMAGE.
 */

#include <linux/module.h>
#include <linux/init.h>
#include <linux/interrupt.h>
#include <linux/spinlock.h>
#include <linux/hrtimer.h>
#include <linux/wait.h>
#include <linux/uio.h>
#include <linux/net.h>
#include <linux/netdevice.h>
#include <linux/socket.h>
#include <linux/if_arp.h>
#include <linux/skbuff.h>
#include <linux/can.h>
#include <linux/can/core.h>
#include <linux/can/skb.h>
#include <linux/can/isotp.h>
#include <linux/slab.h>
#include <net/sock.h>
#include <net/net_namespace.h>

MODULE_DESCRIPTION("PF_CAN isotp 15765-2:2016 protocol");
MODULE_LICENSE("Dual BSD/GPL");
MODULE_AUTHOR("Oliver Hartkopp <socketcan@hartkopp.net>");
MODULE_ALIAS("can-proto-6");

#define ISOTP_MIN_NAMELEN CAN_REQUIRED_SIZE(struct sockaddr_can, can_addr.tp)

#define SINGLE_MASK(id) (((id) & CAN_EFF_FLAG) ? \
			 (CAN_EFF_MASK | CAN_EFF_FLAG | CAN_RTR_FLAG) : \
			 (CAN_SFF_MASK | CAN_EFF_FLAG | CAN_RTR_FLAG))

/* ISO 15765-2:2016 supports more than 4095 byte per ISO PDU as the FF_DL can
 * take full 32 bit values (4 Gbyte). We would need some good concept to handle
 * this between user space and kernel space. For now increase the static buffer
 * to something about 64 kbyte to be able to test this new functionality.
 */
#define MAX_MSG_LENGTH 66000

/* N_PCI type values in bits 7-4 of N_PCI bytes */
#define N_PCI_SF 0x00	/* single frame */
#define N_PCI_FF 0x10	/* first frame */
#define N_PCI_CF 0x20	/* consecutive frame */
#define N_PCI_FC 0x30	/* flow control */

#define N_PCI_SZ 1	/* size of the PCI byte #1 */
#define SF_PCI_SZ4 1	/* size of SingleFrame PCI including 4 bit SF_DL */
#define SF_PCI_SZ8 2	/* size of SingleFrame PCI including 8 bit SF_DL */
#define FF_PCI_SZ12 2	/* size of FirstFrame PCI including 12 bit FF_DL */
#define FF_PCI_SZ32 6	/* size of FirstFrame PCI including 32 bit FF_DL */
#define FC_CONTENT_SZ 3	/* flow control content size in byte (FS/BS/STmin) */

#define ISOTP_CHECK_PADDING (CAN_ISOTP_CHK_PAD_LEN | CAN_ISOTP_CHK_PAD_DATA)
#define ISOTP_ALL_BC_FLAGS (CAN_ISOTP_SF_BROADCAST | CAN_ISOTP_CF_BROADCAST)

/* Flow Status given in FC frame */
#define ISOTP_FC_CTS 0		/* clear to send */
#define ISOTP_FC_WT 1		/* wait */
#define ISOTP_FC_OVFLW 2	/* overflow */

#define ISOTP_FC_TIMEOUT 1	/* 1 sec */
#define ISOTP_ECHO_TIMEOUT 2	/* 2 secs */

enum {
	ISOTP_IDLE = 0,
	ISOTP_WAIT_FIRST_FC,
	ISOTP_WAIT_FC,
	ISOTP_WAIT_DATA,
	ISOTP_SENDING
};

struct tpcon {
	unsigned int idx;
	unsigned int len;
	u32 state;
	u8 bs;
	u8 sn;
	u8 ll_dl;
	u8 buf[MAX_MSG_LENGTH + 1];
};

struct isotp_sock {
	struct sock sk;
	int bound;
	int ifindex;
	canid_t txid;
	canid_t rxid;
	ktime_t tx_gap;
	ktime_t lastrxcf_tstamp;
	struct hrtimer rxtimer, txtimer, txfrtimer;
	struct can_isotp_options opt;
	struct can_isotp_fc_options rxfc, txfc;
	struct can_isotp_ll_options ll;
	u32 frame_txtime;
	u32 force_tx_stmin;
	u32 force_rx_stmin;
	u32 cfecho; /* consecutive frame echo tag */
	struct tpcon rx, tx;
	struct list_head notifier;
	wait_queue_head_t wait;
	spinlock_t rx_lock; /* protect single thread state machine */
};

static LIST_HEAD(isotp_notifier_list);
static DEFINE_SPINLOCK(isotp_notifier_lock);
static struct isotp_sock *isotp_busy_notifier;

static inline struct isotp_sock *isotp_sk(const struct sock *sk)
{
	return (struct isotp_sock *)sk;
}

static u32 isotp_bc_flags(struct isotp_sock *so)
{
	return so->opt.flags & ISOTP_ALL_BC_FLAGS;
}

static bool isotp_register_rxid(struct isotp_sock *so)
{
	/* no broadcast modes => register rx_id for FC frame reception */
	return (isotp_bc_flags(so) == 0);
}

static bool isotp_register_txecho(struct isotp_sock *so)
{
	/* all modes but SF_BROADCAST register for tx echo skbs */
	return (isotp_bc_flags(so) != CAN_ISOTP_SF_BROADCAST);
}

static enum hrtimer_restart isotp_rx_timer_handler(struct hrtimer *hrtimer)
{
	struct isotp_sock *so = container_of(hrtimer, struct isotp_sock,
					     rxtimer);
	struct sock *sk = &so->sk;

	if (so->rx.state == ISOTP_WAIT_DATA) {
		/* we did not get new data frames in time */

		/* report 'connection timed out' */
		sk->sk_err = ETIMEDOUT;
		if (!sock_flag(sk, SOCK_DEAD))
			sk_error_report(sk);

		/* reset rx state */
		so->rx.state = ISOTP_IDLE;
	}

	return HRTIMER_NORESTART;
}

static int isotp_send_fc(struct sock *sk, int ae, u8 flowstatus)
{
	struct net_device *dev;
	struct sk_buff *nskb;
	struct canfd_frame *ncf;
	struct isotp_sock *so = isotp_sk(sk);
	int can_send_ret;

	nskb = alloc_skb(so->ll.mtu + sizeof(struct can_skb_priv), gfp_any());
	if (!nskb)
		return 1;

	dev = dev_get_by_index(sock_net(sk), so->ifindex);
	if (!dev) {
		kfree_skb(nskb);
		return 1;
	}

	can_skb_reserve(nskb);
	can_skb_prv(nskb)->ifindex = dev->ifindex;
	can_skb_prv(nskb)->skbcnt = 0;

	nskb->dev = dev;
	can_skb_set_owner(nskb, sk);
	ncf = (struct canfd_frame *)nskb->data;
	skb_put_zero(nskb, so->ll.mtu);

	/* create & send flow control reply */
	ncf->can_id = so->txid;

	if (so->opt.flags & CAN_ISOTP_TX_PADDING) {
		memset(ncf->data, so->opt.txpad_content, CAN_MAX_DLEN);
		ncf->len = CAN_MAX_DLEN;
	} else {
		ncf->len = ae + FC_CONTENT_SZ;
	}

	ncf->data[ae] = N_PCI_FC | flowstatus;
	ncf->data[ae + 1] = so->rxfc.bs;
	ncf->data[ae + 2] = so->rxfc.stmin;

	if (ae)
		ncf->data[0] = so->opt.ext_address;

	ncf->flags = so->ll.tx_flags;

	can_send_ret = can_send(nskb, 1);
	if (can_send_ret)
		pr_notice_once("can-isotp: %s: can_send_ret %pe\n",
			       __func__, ERR_PTR(can_send_ret));

	dev_put(dev);

	/* reset blocksize counter */
	so->rx.bs = 0;

	/* reset last CF frame rx timestamp for rx stmin enforcement */
	so->lastrxcf_tstamp = ktime_set(0, 0);

	/* start rx timeout watchdog */
	hrtimer_start(&so->rxtimer, ktime_set(ISOTP_FC_TIMEOUT, 0),
		      HRTIMER_MODE_REL_SOFT);
	return 0;
}

static void isotp_rcv_skb(struct sk_buff *skb, struct sock *sk)
{
	struct sockaddr_can *addr = (struct sockaddr_can *)skb->cb;

	BUILD_BUG_ON(sizeof(skb->cb) < sizeof(struct sockaddr_can));

	memset(addr, 0, sizeof(*addr));
	addr->can_family = AF_CAN;
	addr->can_ifindex = skb->dev->ifindex;

	if (sock_queue_rcv_skb(sk, skb) < 0)
		kfree_skb(skb);
}

static u8 padlen(u8 datalen)
{
	static const u8 plen[] = {
		8, 8, 8, 8, 8, 8, 8, 8, 8,	/* 0 - 8 */
		12, 12, 12, 12,			/* 9 - 12 */
		16, 16, 16, 16,			/* 13 - 16 */
		20, 20, 20, 20,			/* 17 - 20 */
		24, 24, 24, 24,			/* 21 - 24 */
		32, 32, 32, 32, 32, 32, 32, 32,	/* 25 - 32 */
		48, 48, 48, 48, 48, 48, 48, 48,	/* 33 - 40 */
		48, 48, 48, 48, 48, 48, 48, 48	/* 41 - 48 */
	};

	if (datalen > 48)
		return 64;

	return plen[datalen];
}

/* check for length optimization and return 1/true when the check fails */
static int check_optimized(struct canfd_frame *cf, int start_index)
{
	/* for CAN_DL <= 8 the start_index is equal to the CAN_DL as the
	 * padding would start at this point. E.g. if the padding would
	 * start at cf.data[7] cf->len has to be 7 to be optimal.
	 * Note: The data[] index starts with zero.
	 */
	if (cf->len <= CAN_MAX_DLEN)
		return (cf->len != start_index);

	/* This relation is also valid in the non-linear DLC range, where
	 * we need to take care of the minimal next possible CAN_DL.
	 * The correct check would be (padlen(cf->len) != padlen(start_index)).
	 * But as cf->len can only take discrete values from 12, .., 64 at this
	 * point the padlen(cf->len) is always equal to cf->len.
	 */
	return (cf->len != padlen(start_index));
}

/* check padding and return 1/true when the check fails */
static int check_pad(struct isotp_sock *so, struct canfd_frame *cf,
		     int start_index, u8 content)
{
	int i;

	/* no RX_PADDING value => check length of optimized frame length */
	if (!(so->opt.flags & CAN_ISOTP_RX_PADDING)) {
		if (so->opt.flags & CAN_ISOTP_CHK_PAD_LEN)
			return check_optimized(cf, start_index);

		/* no valid test against empty value => ignore frame */
		return 1;
	}

	/* check datalength of correctly padded CAN frame */
	if ((so->opt.flags & CAN_ISOTP_CHK_PAD_LEN) &&
	    cf->len != padlen(cf->len))
		return 1;

	/* check padding content */
	if (so->opt.flags & CAN_ISOTP_CHK_PAD_DATA) {
		for (i = start_index; i < cf->len; i++)
			if (cf->data[i] != content)
				return 1;
	}
	return 0;
}

static void isotp_send_cframe(struct isotp_sock *so);

static int isotp_rcv_fc(struct isotp_sock *so, struct canfd_frame *cf, int ae)
{
	struct sock *sk = &so->sk;

	if (so->tx.state != ISOTP_WAIT_FC &&
	    so->tx.state != ISOTP_WAIT_FIRST_FC)
		return 0;

	hrtimer_cancel(&so->txtimer);

	if ((cf->len < ae + FC_CONTENT_SZ) ||
	    ((so->opt.flags & ISOTP_CHECK_PADDING) &&
	     check_pad(so, cf, ae + FC_CONTENT_SZ, so->opt.rxpad_content))) {
		/* malformed PDU - report 'not a data message' */
		sk->sk_err = EBADMSG;
		if (!sock_flag(sk, SOCK_DEAD))
			sk_error_report(sk);

		so->tx.state = ISOTP_IDLE;
		wake_up_interruptible(&so->wait);
		return 1;
	}

	/* get communication parameters only from the first FC frame */
	if (so->tx.state == ISOTP_WAIT_FIRST_FC) {
		so->txfc.bs = cf->data[ae + 1];
		so->txfc.stmin = cf->data[ae + 2];

		/* fix wrong STmin values according spec */
		if (so->txfc.stmin > 0x7F &&
		    (so->txfc.stmin < 0xF1 || so->txfc.stmin > 0xF9))
			so->txfc.stmin = 0x7F;

		so->tx_gap = ktime_set(0, 0);
		/* add transmission time for CAN frame N_As */
		so->tx_gap = ktime_add_ns(so->tx_gap, so->frame_txtime);
		/* add waiting time for consecutive frames N_Cs */
		if (so->opt.flags & CAN_ISOTP_FORCE_TXSTMIN)
			so->tx_gap = ktime_add_ns(so->tx_gap,
						  so->force_tx_stmin);
		else if (so->txfc.stmin < 0x80)
			so->tx_gap = ktime_add_ns(so->tx_gap,
						  so->txfc.stmin * 1000000);
		else
			so->tx_gap = ktime_add_ns(so->tx_gap,
						  (so->txfc.stmin - 0xF0)
						  * 100000);
		so->tx.state = ISOTP_WAIT_FC;
	}

	switch (cf->data[ae] & 0x0F) {
	case ISOTP_FC_CTS:
		so->tx.bs = 0;
		so->tx.state = ISOTP_SENDING;
		/* send CF frame and enable echo timeout handling */
		hrtimer_start(&so->txtimer, ktime_set(ISOTP_ECHO_TIMEOUT, 0),
			      HRTIMER_MODE_REL_SOFT);
		isotp_send_cframe(so);
		break;

	case ISOTP_FC_WT:
		/* start timer to wait for next FC frame */
		hrtimer_start(&so->txtimer, ktime_set(ISOTP_FC_TIMEOUT, 0),
			      HRTIMER_MODE_REL_SOFT);
		break;

	case ISOTP_FC_OVFLW:
		/* overflow on receiver side - report 'message too long' */
		sk->sk_err = EMSGSIZE;
		if (!sock_flag(sk, SOCK_DEAD))
			sk_error_report(sk);
		fallthrough;

	default:
		/* stop this tx job */
		so->tx.state = ISOTP_IDLE;
		wake_up_interruptible(&so->wait);
	}
	return 0;
}

static int isotp_rcv_sf(struct sock *sk, struct canfd_frame *cf, int pcilen,
			struct sk_buff *skb, int len)
{
	struct isotp_sock *so = isotp_sk(sk);
	struct sk_buff *nskb;

	hrtimer_cancel(&so->rxtimer);
	so->rx.state = ISOTP_IDLE;

	if (!len || len > cf->len - pcilen)
		return 1;

	if ((so->opt.flags & ISOTP_CHECK_PADDING) &&
	    check_pad(so, cf, pcilen + len, so->opt.rxpad_content)) {
		/* malformed PDU - report 'not a data message' */
		sk->sk_err = EBADMSG;
		if (!sock_flag(sk, SOCK_DEAD))
			sk_error_report(sk);
		return 1;
	}

	nskb = alloc_skb(len, gfp_any());
	if (!nskb)
		return 1;

	memcpy(skb_put(nskb, len), &cf->data[pcilen], len);

	nskb->tstamp = skb->tstamp;
	nskb->dev = skb->dev;
	isotp_rcv_skb(nskb, sk);
	return 0;
}

static int isotp_rcv_ff(struct sock *sk, struct canfd_frame *cf, int ae)
{
	struct isotp_sock *so = isotp_sk(sk);
	int i;
	int off;
	int ff_pci_sz;

	hrtimer_cancel(&so->rxtimer);
	so->rx.state = ISOTP_IDLE;

	/* get the used sender LL_DL from the (first) CAN frame data length */
	so->rx.ll_dl = padlen(cf->len);

	/* the first frame has to use the entire frame up to LL_DL length */
	if (cf->len != so->rx.ll_dl)
		return 1;

	/* get the FF_DL */
	so->rx.len = (cf->data[ae] & 0x0F) << 8;
	so->rx.len += cf->data[ae + 1];

	/* Check for FF_DL escape sequence supporting 32 bit PDU length */
	if (so->rx.len) {
		ff_pci_sz = FF_PCI_SZ12;
	} else {
		/* FF_DL = 0 => get real length from next 4 bytes */
		so->rx.len = cf->data[ae + 2] << 24;
		so->rx.len += cf->data[ae + 3] << 16;
		so->rx.len += cf->data[ae + 4] << 8;
		so->rx.len += cf->data[ae + 5];
		ff_pci_sz = FF_PCI_SZ32;
	}

	/* take care of a potential SF_DL ESC offset for TX_DL > 8 */
	off = (so->rx.ll_dl > CAN_MAX_DLEN) ? 1 : 0;

	if (so->rx.len + ae + off + ff_pci_sz < so->rx.ll_dl)
		return 1;

	if (so->rx.len > MAX_MSG_LENGTH) {
		/* send FC frame with overflow status */
		isotp_send_fc(sk, ae, ISOTP_FC_OVFLW);
		return 1;
	}

	/* copy the first received data bytes */
	so->rx.idx = 0;
	for (i = ae + ff_pci_sz; i < so->rx.ll_dl; i++)
		so->rx.buf[so->rx.idx++] = cf->data[i];

	/* initial setup for this pdu reception */
	so->rx.sn = 1;
	so->rx.state = ISOTP_WAIT_DATA;

	/* no creation of flow control frames */
	if (so->opt.flags & CAN_ISOTP_LISTEN_MODE)
		return 0;

	/* send our first FC frame */
	isotp_send_fc(sk, ae, ISOTP_FC_CTS);
	return 0;
}

static int isotp_rcv_cf(struct sock *sk, struct canfd_frame *cf, int ae,
			struct sk_buff *skb)
{
	struct isotp_sock *so = isotp_sk(sk);
	struct sk_buff *nskb;
	int i;

	if (so->rx.state != ISOTP_WAIT_DATA)
		return 0;

	/* drop if timestamp gap is less than force_rx_stmin nano secs */
	if (so->opt.flags & CAN_ISOTP_FORCE_RXSTMIN) {
		if (ktime_to_ns(ktime_sub(skb->tstamp, so->lastrxcf_tstamp)) <
		    so->force_rx_stmin)
			return 0;

		so->lastrxcf_tstamp = skb->tstamp;
	}

	hrtimer_cancel(&so->rxtimer);

	/* CFs are never longer than the FF */
	if (cf->len > so->rx.ll_dl)
		return 1;

	/* CFs have usually the LL_DL length */
	if (cf->len < so->rx.ll_dl) {
		/* this is only allowed for the last CF */
		if (so->rx.len - so->rx.idx > so->rx.ll_dl - ae - N_PCI_SZ)
			return 1;
	}

	if ((cf->data[ae] & 0x0F) != so->rx.sn) {
		/* wrong sn detected - report 'illegal byte sequence' */
		sk->sk_err = EILSEQ;
		if (!sock_flag(sk, SOCK_DEAD))
			sk_error_report(sk);

		/* reset rx state */
		so->rx.state = ISOTP_IDLE;
		return 1;
	}
	so->rx.sn++;
	so->rx.sn %= 16;

	for (i = ae + N_PCI_SZ; i < cf->len; i++) {
		so->rx.buf[so->rx.idx++] = cf->data[i];
		if (so->rx.idx >= so->rx.len)
			break;
	}

	if (so->rx.idx >= so->rx.len) {
		/* we are done */
		so->rx.state = ISOTP_IDLE;

		if ((so->opt.flags & ISOTP_CHECK_PADDING) &&
		    check_pad(so, cf, i + 1, so->opt.rxpad_content)) {
			/* malformed PDU - report 'not a data message' */
			sk->sk_err = EBADMSG;
			if (!sock_flag(sk, SOCK_DEAD))
				sk_error_report(sk);
			return 1;
		}

		nskb = alloc_skb(so->rx.len, gfp_any());
		if (!nskb)
			return 1;

		memcpy(skb_put(nskb, so->rx.len), so->rx.buf,
		       so->rx.len);

		nskb->tstamp = skb->tstamp;
		nskb->dev = skb->dev;
		isotp_rcv_skb(nskb, sk);
		return 0;
	}

	/* perform blocksize handling, if enabled */
	if (!so->rxfc.bs || ++so->rx.bs < so->rxfc.bs) {
		/* start rx timeout watchdog */
		hrtimer_start(&so->rxtimer, ktime_set(ISOTP_FC_TIMEOUT, 0),
			      HRTIMER_MODE_REL_SOFT);
		return 0;
	}

	/* no creation of flow control frames */
	if (so->opt.flags & CAN_ISOTP_LISTEN_MODE)
		return 0;

	/* we reached the specified blocksize so->rxfc.bs */
	isotp_send_fc(sk, ae, ISOTP_FC_CTS);
	return 0;
}

static void isotp_rcv(struct sk_buff *skb, void *data)
{
	struct sock *sk = (struct sock *)data;
	struct isotp_sock *so = isotp_sk(sk);
	struct canfd_frame *cf;
	int ae = (so->opt.flags & CAN_ISOTP_EXTEND_ADDR) ? 1 : 0;
	u8 n_pci_type, sf_dl;

	/* Strictly receive only frames with the configured MTU size
	 * => clear separation of CAN2.0 / CAN FD transport channels
	 */
	if (skb->len != so->ll.mtu)
		return;

	cf = (struct canfd_frame *)skb->data;

	/* if enabled: check reception of my configured extended address */
	if (ae && cf->data[0] != so->opt.rx_ext_address)
		return;

	n_pci_type = cf->data[ae] & 0xF0;

	/* Make sure the state changes and data structures stay consistent at
	 * CAN frame reception time. This locking is not needed in real world
	 * use cases but the inconsistency can be triggered with syzkaller.
	 */
	spin_lock(&so->rx_lock);

	if (so->opt.flags & CAN_ISOTP_HALF_DUPLEX) {
		/* check rx/tx path half duplex expectations */
		if ((so->tx.state != ISOTP_IDLE && n_pci_type != N_PCI_FC) ||
		    (so->rx.state != ISOTP_IDLE && n_pci_type == N_PCI_FC))
			goto out_unlock;
	}

	switch (n_pci_type) {
	case N_PCI_FC:
		/* tx path: flow control frame containing the FC parameters */
		isotp_rcv_fc(so, cf, ae);
		break;

	case N_PCI_SF:
		/* rx path: single frame
		 *
		 * As we do not have a rx.ll_dl configuration, we can only test
		 * if the CAN frames payload length matches the LL_DL == 8
		 * requirements - no matter if it's CAN 2.0 or CAN FD
		 */

		/* get the SF_DL from the N_PCI byte */
		sf_dl = cf->data[ae] & 0x0F;

		if (cf->len <= CAN_MAX_DLEN) {
			isotp_rcv_sf(sk, cf, SF_PCI_SZ4 + ae, skb, sf_dl);
		} else {
			if (can_is_canfd_skb(skb)) {
				/* We have a CAN FD frame and CAN_DL is greater than 8:
				 * Only frames with the SF_DL == 0 ESC value are valid.
				 *
				 * If so take care of the increased SF PCI size
				 * (SF_PCI_SZ8) to point to the message content behind
				 * the extended SF PCI info and get the real SF_DL
				 * length value from the formerly first data byte.
				 */
				if (sf_dl == 0)
					isotp_rcv_sf(sk, cf, SF_PCI_SZ8 + ae, skb,
						     cf->data[SF_PCI_SZ4 + ae]);
			}
		}
		break;

	case N_PCI_FF:
		/* rx path: first frame */
		isotp_rcv_ff(sk, cf, ae);
		break;

	case N_PCI_CF:
		/* rx path: consecutive frame */
		isotp_rcv_cf(sk, cf, ae, skb);
		break;
	}

out_unlock:
	spin_unlock(&so->rx_lock);
}

static void isotp_fill_dataframe(struct canfd_frame *cf, struct isotp_sock *so,
				 int ae, int off)
{
	int pcilen = N_PCI_SZ + ae + off;
	int space = so->tx.ll_dl - pcilen;
	int num = min_t(int, so->tx.len - so->tx.idx, space);
	int i;

	cf->can_id = so->txid;
	cf->len = num + pcilen;

	if (num < space) {
		if (so->opt.flags & CAN_ISOTP_TX_PADDING) {
			/* user requested padding */
			cf->len = padlen(cf->len);
			memset(cf->data, so->opt.txpad_content, cf->len);
		} else if (cf->len > CAN_MAX_DLEN) {
			/* mandatory padding for CAN FD frames */
			cf->len = padlen(cf->len);
			memset(cf->data, CAN_ISOTP_DEFAULT_PAD_CONTENT,
			       cf->len);
		}
	}

	for (i = 0; i < num; i++)
		cf->data[pcilen + i] = so->tx.buf[so->tx.idx++];

	if (ae)
		cf->data[0] = so->opt.ext_address;
}

static void isotp_send_cframe(struct isotp_sock *so)
{
	struct sock *sk = &so->sk;
	struct sk_buff *skb;
	struct net_device *dev;
	struct canfd_frame *cf;
	int can_send_ret;
	int ae = (so->opt.flags & CAN_ISOTP_EXTEND_ADDR) ? 1 : 0;

	dev = dev_get_by_index(sock_net(sk), so->ifindex);
	if (!dev)
		return;

	skb = alloc_skb(so->ll.mtu + sizeof(struct can_skb_priv), GFP_ATOMIC);
	if (!skb) {
		dev_put(dev);
		return;
	}

	can_skb_reserve(skb);
	can_skb_prv(skb)->ifindex = dev->ifindex;
	can_skb_prv(skb)->skbcnt = 0;

	cf = (struct canfd_frame *)skb->data;
	skb_put_zero(skb, so->ll.mtu);

	/* create consecutive frame */
	isotp_fill_dataframe(cf, so, ae, 0);

	/* place consecutive frame N_PCI in appropriate index */
	cf->data[ae] = N_PCI_CF | so->tx.sn++;
	so->tx.sn %= 16;
	so->tx.bs++;

	cf->flags = so->ll.tx_flags;

	skb->dev = dev;
	can_skb_set_owner(skb, sk);

	/* cfecho should have been zero'ed by init/isotp_rcv_echo() */
	if (so->cfecho)
		pr_notice_once("can-isotp: cfecho is %08X != 0\n", so->cfecho);

	/* set consecutive frame echo tag */
	so->cfecho = *(u32 *)cf->data;

	/* send frame with local echo enabled */
	can_send_ret = can_send(skb, 1);
	if (can_send_ret) {
		pr_notice_once("can-isotp: %s: can_send_ret %pe\n",
			       __func__, ERR_PTR(can_send_ret));
		if (can_send_ret == -ENOBUFS)
			pr_notice_once("can-isotp: tx queue is full\n");
	}
	dev_put(dev);
}

static void isotp_create_fframe(struct canfd_frame *cf, struct isotp_sock *so,
				int ae)
{
	int i;
	int ff_pci_sz;

	cf->can_id = so->txid;
	cf->len = so->tx.ll_dl;
	if (ae)
		cf->data[0] = so->opt.ext_address;

	/* create N_PCI bytes with 12/32 bit FF_DL data length */
	if (so->tx.len > 4095) {
		/* use 32 bit FF_DL notation */
		cf->data[ae] = N_PCI_FF;
		cf->data[ae + 1] = 0;
		cf->data[ae + 2] = (u8)(so->tx.len >> 24) & 0xFFU;
		cf->data[ae + 3] = (u8)(so->tx.len >> 16) & 0xFFU;
		cf->data[ae + 4] = (u8)(so->tx.len >> 8) & 0xFFU;
		cf->data[ae + 5] = (u8)so->tx.len & 0xFFU;
		ff_pci_sz = FF_PCI_SZ32;
	} else {
		/* use 12 bit FF_DL notation */
		cf->data[ae] = (u8)(so->tx.len >> 8) | N_PCI_FF;
		cf->data[ae + 1] = (u8)so->tx.len & 0xFFU;
		ff_pci_sz = FF_PCI_SZ12;
	}

	/* add first data bytes depending on ae */
	for (i = ae + ff_pci_sz; i < so->tx.ll_dl; i++)
		cf->data[i] = so->tx.buf[so->tx.idx++];

	so->tx.sn = 1;
}

static void isotp_rcv_echo(struct sk_buff *skb, void *data)
{
	struct sock *sk = (struct sock *)data;
	struct isotp_sock *so = isotp_sk(sk);
	struct canfd_frame *cf = (struct canfd_frame *)skb->data;

	/* only handle my own local echo CF/SF skb's (no FF!) */
	if (skb->sk != sk || so->cfecho != *(u32 *)cf->data)
		return;

	/* cancel local echo timeout */
	hrtimer_cancel(&so->txtimer);

	/* local echo skb with consecutive frame has been consumed */
	so->cfecho = 0;

	if (so->tx.idx >= so->tx.len) {
		/* we are done */
		so->tx.state = ISOTP_IDLE;
		wake_up_interruptible(&so->wait);
		return;
	}

	if (so->txfc.bs && so->tx.bs >= so->txfc.bs) {
		/* stop and wait for FC with timeout */
		so->tx.state = ISOTP_WAIT_FC;
		hrtimer_start(&so->txtimer, ktime_set(ISOTP_FC_TIMEOUT, 0),
			      HRTIMER_MODE_REL_SOFT);
		return;
	}

	/* no gap between data frames needed => use burst mode */
	if (!so->tx_gap) {
		/* enable echo timeout handling */
		hrtimer_start(&so->txtimer, ktime_set(ISOTP_ECHO_TIMEOUT, 0),
			      HRTIMER_MODE_REL_SOFT);
		isotp_send_cframe(so);
		return;
	}

	/* start timer to send next consecutive frame with correct delay */
	hrtimer_start(&so->txfrtimer, so->tx_gap, HRTIMER_MODE_REL_SOFT);
}

static enum hrtimer_restart isotp_tx_timer_handler(struct hrtimer *hrtimer)
{
	struct isotp_sock *so = container_of(hrtimer, struct isotp_sock,
					     txtimer);
	struct sock *sk = &so->sk;

	/* don't handle timeouts in IDLE state */
	if (so->tx.state == ISOTP_IDLE)
		return HRTIMER_NORESTART;
<<<<<<< HEAD

	/* we did not get any flow control or echo frame in time */

	/* report 'communication error on send' */
	sk->sk_err = ECOMM;
	if (!sock_flag(sk, SOCK_DEAD))
		sk_error_report(sk);

=======

	/* we did not get any flow control or echo frame in time */

	/* report 'communication error on send' */
	sk->sk_err = ECOMM;
	if (!sock_flag(sk, SOCK_DEAD))
		sk_error_report(sk);

>>>>>>> 282db109
	/* reset tx state */
	so->tx.state = ISOTP_IDLE;
	wake_up_interruptible(&so->wait);

	return HRTIMER_NORESTART;
}

static enum hrtimer_restart isotp_txfr_timer_handler(struct hrtimer *hrtimer)
{
	struct isotp_sock *so = container_of(hrtimer, struct isotp_sock,
					     txfrtimer);

	/* start echo timeout handling and cover below protocol error */
	hrtimer_start(&so->txtimer, ktime_set(ISOTP_ECHO_TIMEOUT, 0),
		      HRTIMER_MODE_REL_SOFT);

	/* cfecho should be consumed by isotp_rcv_echo() here */
	if (so->tx.state == ISOTP_SENDING && !so->cfecho)
		isotp_send_cframe(so);

	return HRTIMER_NORESTART;
}

static int isotp_sendmsg(struct socket *sock, struct msghdr *msg, size_t size)
{
	struct sock *sk = sock->sk;
	struct isotp_sock *so = isotp_sk(sk);
	u32 old_state = so->tx.state;
	struct sk_buff *skb;
	struct net_device *dev;
	struct canfd_frame *cf;
	int ae = (so->opt.flags & CAN_ISOTP_EXTEND_ADDR) ? 1 : 0;
	int wait_tx_done = (so->opt.flags & CAN_ISOTP_WAIT_TX_DONE) ? 1 : 0;
	s64 hrtimer_sec = ISOTP_ECHO_TIMEOUT;
	int off;
	int err;

	if (!so->bound)
		return -EADDRNOTAVAIL;

	/* we do not support multiple buffers - for now */
	if (cmpxchg(&so->tx.state, ISOTP_IDLE, ISOTP_SENDING) != ISOTP_IDLE ||
	    wq_has_sleeper(&so->wait)) {
		if (msg->msg_flags & MSG_DONTWAIT) {
			err = -EAGAIN;
			goto err_out;
		}

		/* wait for complete transmission of current pdu */
		err = wait_event_interruptible(so->wait, so->tx.state == ISOTP_IDLE);
		if (err)
			goto err_out;

		so->tx.state = ISOTP_SENDING;
	}

	if (!size || size > MAX_MSG_LENGTH) {
		err = -EINVAL;
		goto err_out_drop;
	}

	/* take care of a potential SF_DL ESC offset for TX_DL > 8 */
	off = (so->tx.ll_dl > CAN_MAX_DLEN) ? 1 : 0;

	/* does the given data fit into a single frame for SF_BROADCAST? */
	if ((isotp_bc_flags(so) == CAN_ISOTP_SF_BROADCAST) &&
	    (size > so->tx.ll_dl - SF_PCI_SZ4 - ae - off)) {
		err = -EINVAL;
		goto err_out_drop;
	}

	err = memcpy_from_msg(so->tx.buf, msg, size);
	if (err < 0)
		goto err_out_drop;

	dev = dev_get_by_index(sock_net(sk), so->ifindex);
	if (!dev) {
		err = -ENXIO;
		goto err_out_drop;
	}

	skb = sock_alloc_send_skb(sk, so->ll.mtu + sizeof(struct can_skb_priv),
				  msg->msg_flags & MSG_DONTWAIT, &err);
	if (!skb) {
		dev_put(dev);
		goto err_out_drop;
	}

	can_skb_reserve(skb);
	can_skb_prv(skb)->ifindex = dev->ifindex;
	can_skb_prv(skb)->skbcnt = 0;

	so->tx.len = size;
	so->tx.idx = 0;

	cf = (struct canfd_frame *)skb->data;
	skb_put_zero(skb, so->ll.mtu);

	/* cfecho should have been zero'ed by init / former isotp_rcv_echo() */
	if (so->cfecho)
		pr_notice_once("can-isotp: uninit cfecho %08X\n", so->cfecho);

	/* check for single frame transmission depending on TX_DL */
	if (size <= so->tx.ll_dl - SF_PCI_SZ4 - ae - off) {
		/* The message size generally fits into a SingleFrame - good.
		 *
		 * SF_DL ESC offset optimization:
		 *
		 * When TX_DL is greater 8 but the message would still fit
		 * into a 8 byte CAN frame, we can omit the offset.
		 * This prevents a protocol caused length extension from
		 * CAN_DL = 8 to CAN_DL = 12 due to the SF_SL ESC handling.
		 */
		if (size <= CAN_MAX_DLEN - SF_PCI_SZ4 - ae)
			off = 0;

		isotp_fill_dataframe(cf, so, ae, off);

		/* place single frame N_PCI w/o length in appropriate index */
		cf->data[ae] = N_PCI_SF;

		/* place SF_DL size value depending on the SF_DL ESC offset */
		if (off)
			cf->data[SF_PCI_SZ4 + ae] = size;
		else
			cf->data[ae] |= size;

		/* set CF echo tag for isotp_rcv_echo() (SF-mode) */
		so->cfecho = *(u32 *)cf->data;
	} else {
		/* send first frame */

		isotp_create_fframe(cf, so, ae);

		if (isotp_bc_flags(so) == CAN_ISOTP_CF_BROADCAST) {
			/* set timer for FC-less operation (STmin = 0) */
			if (so->opt.flags & CAN_ISOTP_FORCE_TXSTMIN)
				so->tx_gap = ktime_set(0, so->force_tx_stmin);
			else
				so->tx_gap = ktime_set(0, so->frame_txtime);

			/* disable wait for FCs due to activated block size */
			so->txfc.bs = 0;

			/* set CF echo tag for isotp_rcv_echo() (CF-mode) */
			so->cfecho = *(u32 *)cf->data;
		} else {
			/* standard flow control check */
			so->tx.state = ISOTP_WAIT_FIRST_FC;

			/* start timeout for FC */
			hrtimer_sec = ISOTP_FC_TIMEOUT;

			/* no CF echo tag for isotp_rcv_echo() (FF-mode) */
			so->cfecho = 0;
		}
	}

	hrtimer_start(&so->txtimer, ktime_set(hrtimer_sec, 0),
		      HRTIMER_MODE_REL_SOFT);

	/* send the first or only CAN frame */
	cf->flags = so->ll.tx_flags;

	skb->dev = dev;
	skb->sk = sk;
	err = can_send(skb, 1);
	dev_put(dev);
	if (err) {
		pr_notice_once("can-isotp: %s: can_send_ret %pe\n",
			       __func__, ERR_PTR(err));

		/* no transmission -> no timeout monitoring */
		hrtimer_cancel(&so->txtimer);

		/* reset consecutive frame echo tag */
		so->cfecho = 0;

		goto err_out_drop;
	}

	if (wait_tx_done) {
		/* wait for complete transmission of current pdu */
		wait_event_interruptible(so->wait, so->tx.state == ISOTP_IDLE);

		if (sk->sk_err)
			return -sk->sk_err;
	}

	return size;

err_out_drop:
	/* drop this PDU and unlock a potential wait queue */
	old_state = ISOTP_IDLE;
err_out:
	so->tx.state = old_state;
	if (so->tx.state == ISOTP_IDLE)
		wake_up_interruptible(&so->wait);

	return err;
}

static int isotp_recvmsg(struct socket *sock, struct msghdr *msg, size_t size,
			 int flags)
{
	struct sock *sk = sock->sk;
	struct sk_buff *skb;
	struct isotp_sock *so = isotp_sk(sk);
	int ret = 0;

	if (flags & ~(MSG_DONTWAIT | MSG_TRUNC | MSG_PEEK))
		return -EINVAL;

	if (!so->bound)
		return -EADDRNOTAVAIL;

	skb = skb_recv_datagram(sk, flags, &ret);
	if (!skb)
		return ret;

	if (size < skb->len)
		msg->msg_flags |= MSG_TRUNC;
	else
		size = skb->len;

	ret = memcpy_to_msg(msg, skb->data, size);
	if (ret < 0)
		goto out_err;

	sock_recv_timestamp(msg, sk, skb);

	if (msg->msg_name) {
		__sockaddr_check_size(ISOTP_MIN_NAMELEN);
		msg->msg_namelen = ISOTP_MIN_NAMELEN;
		memcpy(msg->msg_name, skb->cb, msg->msg_namelen);
	}

	/* set length of return value */
	ret = (flags & MSG_TRUNC) ? skb->len : size;

out_err:
	skb_free_datagram(sk, skb);

	return ret;
}

static int isotp_release(struct socket *sock)
{
	struct sock *sk = sock->sk;
	struct isotp_sock *so;
	struct net *net;

	if (!sk)
		return 0;

	so = isotp_sk(sk);
	net = sock_net(sk);

	/* wait for complete transmission of current pdu */
	wait_event_interruptible(so->wait, so->tx.state == ISOTP_IDLE);

	/* force state machines to be idle also when a signal occurred */
	so->tx.state = ISOTP_IDLE;
	so->rx.state = ISOTP_IDLE;

	spin_lock(&isotp_notifier_lock);
	while (isotp_busy_notifier == so) {
		spin_unlock(&isotp_notifier_lock);
		schedule_timeout_uninterruptible(1);
		spin_lock(&isotp_notifier_lock);
	}
	list_del(&so->notifier);
	spin_unlock(&isotp_notifier_lock);

	lock_sock(sk);

	/* remove current filters & unregister */
	if (so->bound && isotp_register_txecho(so)) {
		if (so->ifindex) {
			struct net_device *dev;

			dev = dev_get_by_index(net, so->ifindex);
			if (dev) {
				if (isotp_register_rxid(so))
					can_rx_unregister(net, dev, so->rxid,
							  SINGLE_MASK(so->rxid),
							  isotp_rcv, sk);

				can_rx_unregister(net, dev, so->txid,
						  SINGLE_MASK(so->txid),
						  isotp_rcv_echo, sk);
				dev_put(dev);
				synchronize_rcu();
			}
		}
	}

	hrtimer_cancel(&so->txfrtimer);
	hrtimer_cancel(&so->txtimer);
	hrtimer_cancel(&so->rxtimer);

	so->ifindex = 0;
	so->bound = 0;

	sock_orphan(sk);
	sock->sk = NULL;

	release_sock(sk);
	sock_put(sk);

	return 0;
}

static int isotp_bind(struct socket *sock, struct sockaddr *uaddr, int len)
{
	struct sockaddr_can *addr = (struct sockaddr_can *)uaddr;
	struct sock *sk = sock->sk;
	struct isotp_sock *so = isotp_sk(sk);
	struct net *net = sock_net(sk);
	int ifindex;
	struct net_device *dev;
	canid_t tx_id = addr->can_addr.tp.tx_id;
	canid_t rx_id = addr->can_addr.tp.rx_id;
	int err = 0;
	int notify_enetdown = 0;

	if (len < ISOTP_MIN_NAMELEN)
		return -EINVAL;

	if (addr->can_family != AF_CAN)
		return -EINVAL;

	/* sanitize tx CAN identifier */
	if (tx_id & CAN_EFF_FLAG)
		tx_id &= (CAN_EFF_FLAG | CAN_EFF_MASK);
	else
		tx_id &= CAN_SFF_MASK;

	/* give feedback on wrong CAN-ID value */
	if (tx_id != addr->can_addr.tp.tx_id)
		return -EINVAL;

	/* sanitize rx CAN identifier (if needed) */
	if (isotp_register_rxid(so)) {
		if (rx_id & CAN_EFF_FLAG)
			rx_id &= (CAN_EFF_FLAG | CAN_EFF_MASK);
		else
			rx_id &= CAN_SFF_MASK;

		/* give feedback on wrong CAN-ID value */
		if (rx_id != addr->can_addr.tp.rx_id)
			return -EINVAL;
	}

	if (!addr->can_ifindex)
		return -ENODEV;

	lock_sock(sk);

	if (so->bound) {
		err = -EINVAL;
		goto out;
	}

	/* ensure different CAN IDs when the rx_id is to be registered */
	if (isotp_register_rxid(so) && rx_id == tx_id) {
		err = -EADDRNOTAVAIL;
		goto out;
	}

	dev = dev_get_by_index(net, addr->can_ifindex);
	if (!dev) {
		err = -ENODEV;
		goto out;
	}
	if (dev->type != ARPHRD_CAN) {
		dev_put(dev);
		err = -ENODEV;
		goto out;
	}
	if (dev->mtu < so->ll.mtu) {
		dev_put(dev);
		err = -EINVAL;
		goto out;
	}
	if (!(dev->flags & IFF_UP))
		notify_enetdown = 1;

	ifindex = dev->ifindex;

	if (isotp_register_rxid(so))
		can_rx_register(net, dev, rx_id, SINGLE_MASK(rx_id),
				isotp_rcv, sk, "isotp", sk);

	if (isotp_register_txecho(so)) {
		/* no consecutive frame echo skb in flight */
		so->cfecho = 0;

		/* register for echo skb's */
		can_rx_register(net, dev, tx_id, SINGLE_MASK(tx_id),
				isotp_rcv_echo, sk, "isotpe", sk);
	}

	dev_put(dev);

	/* switch to new settings */
	so->ifindex = ifindex;
	so->rxid = rx_id;
	so->txid = tx_id;
	so->bound = 1;

out:
	release_sock(sk);

	if (notify_enetdown) {
		sk->sk_err = ENETDOWN;
		if (!sock_flag(sk, SOCK_DEAD))
			sk_error_report(sk);
	}

	return err;
}

static int isotp_getname(struct socket *sock, struct sockaddr *uaddr, int peer)
{
	struct sockaddr_can *addr = (struct sockaddr_can *)uaddr;
	struct sock *sk = sock->sk;
	struct isotp_sock *so = isotp_sk(sk);

	if (peer)
		return -EOPNOTSUPP;

	memset(addr, 0, ISOTP_MIN_NAMELEN);
	addr->can_family = AF_CAN;
	addr->can_ifindex = so->ifindex;
	addr->can_addr.tp.rx_id = so->rxid;
	addr->can_addr.tp.tx_id = so->txid;

	return ISOTP_MIN_NAMELEN;
}

static int isotp_setsockopt_locked(struct socket *sock, int level, int optname,
			    sockptr_t optval, unsigned int optlen)
{
	struct sock *sk = sock->sk;
	struct isotp_sock *so = isotp_sk(sk);
	int ret = 0;

	if (so->bound)
		return -EISCONN;

	switch (optname) {
	case CAN_ISOTP_OPTS:
		if (optlen != sizeof(struct can_isotp_options))
			return -EINVAL;

		if (copy_from_sockptr(&so->opt, optval, optlen))
			return -EFAULT;

		/* no separate rx_ext_address is given => use ext_address */
		if (!(so->opt.flags & CAN_ISOTP_RX_EXT_ADDR))
			so->opt.rx_ext_address = so->opt.ext_address;

		/* these broadcast flags are not allowed together */
		if (isotp_bc_flags(so) == ISOTP_ALL_BC_FLAGS) {
			/* CAN_ISOTP_SF_BROADCAST is prioritized */
			so->opt.flags &= ~CAN_ISOTP_CF_BROADCAST;

			/* give user feedback on wrong config attempt */
			ret = -EINVAL;
		}

		/* check for frame_txtime changes (0 => no changes) */
		if (so->opt.frame_txtime) {
			if (so->opt.frame_txtime == CAN_ISOTP_FRAME_TXTIME_ZERO)
				so->frame_txtime = 0;
			else
				so->frame_txtime = so->opt.frame_txtime;
		}
		break;

	case CAN_ISOTP_RECV_FC:
		if (optlen != sizeof(struct can_isotp_fc_options))
			return -EINVAL;

		if (copy_from_sockptr(&so->rxfc, optval, optlen))
			return -EFAULT;
		break;

	case CAN_ISOTP_TX_STMIN:
		if (optlen != sizeof(u32))
			return -EINVAL;

		if (copy_from_sockptr(&so->force_tx_stmin, optval, optlen))
			return -EFAULT;
		break;

	case CAN_ISOTP_RX_STMIN:
		if (optlen != sizeof(u32))
			return -EINVAL;

		if (copy_from_sockptr(&so->force_rx_stmin, optval, optlen))
			return -EFAULT;
		break;

	case CAN_ISOTP_LL_OPTS:
		if (optlen == sizeof(struct can_isotp_ll_options)) {
			struct can_isotp_ll_options ll;

			if (copy_from_sockptr(&ll, optval, optlen))
				return -EFAULT;

			/* check for correct ISO 11898-1 DLC data length */
			if (ll.tx_dl != padlen(ll.tx_dl))
				return -EINVAL;

			if (ll.mtu != CAN_MTU && ll.mtu != CANFD_MTU)
				return -EINVAL;

			if (ll.mtu == CAN_MTU &&
			    (ll.tx_dl > CAN_MAX_DLEN || ll.tx_flags != 0))
				return -EINVAL;

			memcpy(&so->ll, &ll, sizeof(ll));

			/* set ll_dl for tx path to similar place as for rx */
			so->tx.ll_dl = ll.tx_dl;
		} else {
			return -EINVAL;
		}
		break;

	default:
		ret = -ENOPROTOOPT;
	}

	return ret;
}

static int isotp_setsockopt(struct socket *sock, int level, int optname,
			    sockptr_t optval, unsigned int optlen)

{
	struct sock *sk = sock->sk;
	int ret;

	if (level != SOL_CAN_ISOTP)
		return -EINVAL;

	lock_sock(sk);
	ret = isotp_setsockopt_locked(sock, level, optname, optval, optlen);
	release_sock(sk);
	return ret;
}

static int isotp_getsockopt(struct socket *sock, int level, int optname,
			    char __user *optval, int __user *optlen)
{
	struct sock *sk = sock->sk;
	struct isotp_sock *so = isotp_sk(sk);
	int len;
	void *val;

	if (level != SOL_CAN_ISOTP)
		return -EINVAL;
	if (get_user(len, optlen))
		return -EFAULT;
	if (len < 0)
		return -EINVAL;

	switch (optname) {
	case CAN_ISOTP_OPTS:
		len = min_t(int, len, sizeof(struct can_isotp_options));
		val = &so->opt;
		break;

	case CAN_ISOTP_RECV_FC:
		len = min_t(int, len, sizeof(struct can_isotp_fc_options));
		val = &so->rxfc;
		break;

	case CAN_ISOTP_TX_STMIN:
		len = min_t(int, len, sizeof(u32));
		val = &so->force_tx_stmin;
		break;

	case CAN_ISOTP_RX_STMIN:
		len = min_t(int, len, sizeof(u32));
		val = &so->force_rx_stmin;
		break;

	case CAN_ISOTP_LL_OPTS:
		len = min_t(int, len, sizeof(struct can_isotp_ll_options));
		val = &so->ll;
		break;

	default:
		return -ENOPROTOOPT;
	}

	if (put_user(len, optlen))
		return -EFAULT;
	if (copy_to_user(optval, val, len))
		return -EFAULT;
	return 0;
}

static void isotp_notify(struct isotp_sock *so, unsigned long msg,
			 struct net_device *dev)
{
	struct sock *sk = &so->sk;

	if (!net_eq(dev_net(dev), sock_net(sk)))
		return;

	if (so->ifindex != dev->ifindex)
		return;

	switch (msg) {
	case NETDEV_UNREGISTER:
		lock_sock(sk);
		/* remove current filters & unregister */
		if (so->bound && isotp_register_txecho(so)) {
			if (isotp_register_rxid(so))
				can_rx_unregister(dev_net(dev), dev, so->rxid,
						  SINGLE_MASK(so->rxid),
						  isotp_rcv, sk);

			can_rx_unregister(dev_net(dev), dev, so->txid,
					  SINGLE_MASK(so->txid),
					  isotp_rcv_echo, sk);
		}

		so->ifindex = 0;
		so->bound  = 0;
		release_sock(sk);

		sk->sk_err = ENODEV;
		if (!sock_flag(sk, SOCK_DEAD))
			sk_error_report(sk);
		break;

	case NETDEV_DOWN:
		sk->sk_err = ENETDOWN;
		if (!sock_flag(sk, SOCK_DEAD))
			sk_error_report(sk);
		break;
	}
}

static int isotp_notifier(struct notifier_block *nb, unsigned long msg,
			  void *ptr)
{
	struct net_device *dev = netdev_notifier_info_to_dev(ptr);

	if (dev->type != ARPHRD_CAN)
		return NOTIFY_DONE;
	if (msg != NETDEV_UNREGISTER && msg != NETDEV_DOWN)
		return NOTIFY_DONE;
	if (unlikely(isotp_busy_notifier)) /* Check for reentrant bug. */
		return NOTIFY_DONE;

	spin_lock(&isotp_notifier_lock);
	list_for_each_entry(isotp_busy_notifier, &isotp_notifier_list, notifier) {
		spin_unlock(&isotp_notifier_lock);
		isotp_notify(isotp_busy_notifier, msg, dev);
		spin_lock(&isotp_notifier_lock);
	}
	isotp_busy_notifier = NULL;
	spin_unlock(&isotp_notifier_lock);
	return NOTIFY_DONE;
}

static int isotp_init(struct sock *sk)
{
	struct isotp_sock *so = isotp_sk(sk);

	so->ifindex = 0;
	so->bound = 0;

	so->opt.flags = CAN_ISOTP_DEFAULT_FLAGS;
	so->opt.ext_address = CAN_ISOTP_DEFAULT_EXT_ADDRESS;
	so->opt.rx_ext_address = CAN_ISOTP_DEFAULT_EXT_ADDRESS;
	so->opt.rxpad_content = CAN_ISOTP_DEFAULT_PAD_CONTENT;
	so->opt.txpad_content = CAN_ISOTP_DEFAULT_PAD_CONTENT;
	so->opt.frame_txtime = CAN_ISOTP_DEFAULT_FRAME_TXTIME;
	so->frame_txtime = CAN_ISOTP_DEFAULT_FRAME_TXTIME;
	so->rxfc.bs = CAN_ISOTP_DEFAULT_RECV_BS;
	so->rxfc.stmin = CAN_ISOTP_DEFAULT_RECV_STMIN;
	so->rxfc.wftmax = CAN_ISOTP_DEFAULT_RECV_WFTMAX;
	so->ll.mtu = CAN_ISOTP_DEFAULT_LL_MTU;
	so->ll.tx_dl = CAN_ISOTP_DEFAULT_LL_TX_DL;
	so->ll.tx_flags = CAN_ISOTP_DEFAULT_LL_TX_FLAGS;

	/* set ll_dl for tx path to similar place as for rx */
	so->tx.ll_dl = so->ll.tx_dl;

	so->rx.state = ISOTP_IDLE;
	so->tx.state = ISOTP_IDLE;

	hrtimer_init(&so->rxtimer, CLOCK_MONOTONIC, HRTIMER_MODE_REL_SOFT);
	so->rxtimer.function = isotp_rx_timer_handler;
	hrtimer_init(&so->txtimer, CLOCK_MONOTONIC, HRTIMER_MODE_REL_SOFT);
	so->txtimer.function = isotp_tx_timer_handler;
	hrtimer_init(&so->txfrtimer, CLOCK_MONOTONIC, HRTIMER_MODE_REL_SOFT);
	so->txfrtimer.function = isotp_txfr_timer_handler;

	init_waitqueue_head(&so->wait);
	spin_lock_init(&so->rx_lock);

	spin_lock(&isotp_notifier_lock);
	list_add_tail(&so->notifier, &isotp_notifier_list);
	spin_unlock(&isotp_notifier_lock);

	return 0;
}

static int isotp_sock_no_ioctlcmd(struct socket *sock, unsigned int cmd,
				  unsigned long arg)
{
	/* no ioctls for socket layer -> hand it down to NIC layer */
	return -ENOIOCTLCMD;
}

static const struct proto_ops isotp_ops = {
	.family = PF_CAN,
	.release = isotp_release,
	.bind = isotp_bind,
	.connect = sock_no_connect,
	.socketpair = sock_no_socketpair,
	.accept = sock_no_accept,
	.getname = isotp_getname,
	.poll = datagram_poll,
	.ioctl = isotp_sock_no_ioctlcmd,
	.gettstamp = sock_gettstamp,
	.listen = sock_no_listen,
	.shutdown = sock_no_shutdown,
	.setsockopt = isotp_setsockopt,
	.getsockopt = isotp_getsockopt,
	.sendmsg = isotp_sendmsg,
	.recvmsg = isotp_recvmsg,
	.mmap = sock_no_mmap,
	.sendpage = sock_no_sendpage,
};

static struct proto isotp_proto __read_mostly = {
	.name = "CAN_ISOTP",
	.owner = THIS_MODULE,
	.obj_size = sizeof(struct isotp_sock),
	.init = isotp_init,
};

static const struct can_proto isotp_can_proto = {
	.type = SOCK_DGRAM,
	.protocol = CAN_ISOTP,
	.ops = &isotp_ops,
	.prot = &isotp_proto,
};

static struct notifier_block canisotp_notifier = {
	.notifier_call = isotp_notifier
};

static __init int isotp_module_init(void)
{
	int err;

	pr_info("can: isotp protocol\n");

	err = can_proto_register(&isotp_can_proto);
	if (err < 0)
		pr_err("can: registration of isotp protocol failed %pe\n", ERR_PTR(err));
	else
		register_netdevice_notifier(&canisotp_notifier);

	return err;
}

static __exit void isotp_module_exit(void)
{
	can_proto_unregister(&isotp_can_proto);
	unregister_netdevice_notifier(&canisotp_notifier);
}

module_init(isotp_module_init);
module_exit(isotp_module_exit);<|MERGE_RESOLUTION|>--- conflicted
+++ resolved
@@ -883,7 +883,6 @@
 	/* don't handle timeouts in IDLE state */
 	if (so->tx.state == ISOTP_IDLE)
 		return HRTIMER_NORESTART;
-<<<<<<< HEAD
 
 	/* we did not get any flow control or echo frame in time */
 
@@ -892,16 +891,6 @@
 	if (!sock_flag(sk, SOCK_DEAD))
 		sk_error_report(sk);
 
-=======
-
-	/* we did not get any flow control or echo frame in time */
-
-	/* report 'communication error on send' */
-	sk->sk_err = ECOMM;
-	if (!sock_flag(sk, SOCK_DEAD))
-		sk_error_report(sk);
-
->>>>>>> 282db109
 	/* reset tx state */
 	so->tx.state = ISOTP_IDLE;
 	wake_up_interruptible(&so->wait);
