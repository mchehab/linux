--- conflicted
+++ resolved
@@ -2127,12 +2127,7 @@
 		}
 	}
 
-<<<<<<< HEAD
-	if (iob && !blk_queue_is_zoned(ns->queue))
-		blk_queue_chunk_sectors(ns->queue, rounddown_pow_of_two(iob));
-=======
 	nvme_set_chunk_sectors(ns, id);
->>>>>>> 398826f4
 	nvme_update_disk_info(disk, ns, id);
 #ifdef CONFIG_NVME_MULTIPATH
 	if (ns->head->disk) {
