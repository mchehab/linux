--- conflicted
+++ resolved
@@ -1276,11 +1276,7 @@
 			  struct negotiate_message *negblob,
 			  size_t negblob_len)
 {
-<<<<<<< HEAD
-	struct smb2_sess_setup_rsp *rsp = work->response_buf;
-=======
 	struct smb2_sess_setup_rsp *rsp = smb2_get_msg(work->response_buf);
->>>>>>> b04bc3ed
 	struct challenge_message *chgblob;
 	unsigned char *spnego_blob = NULL;
 	u16 spnego_blob_len;
@@ -1700,11 +1696,7 @@
 
 	negblob_off = le16_to_cpu(req->SecurityBufferOffset);
 	negblob_len = le16_to_cpu(req->SecurityBufferLength);
-<<<<<<< HEAD
-	if (negblob_off < (offsetof(struct smb2_sess_setup_req, Buffer) - 4) ||
-=======
 	if (negblob_off < offsetof(struct smb2_sess_setup_req, Buffer) ||
->>>>>>> b04bc3ed
 	    negblob_len < offsetof(struct negotiate_message, NegotiateFlags))
 		return -EINVAL;
 
@@ -6285,12 +6277,8 @@
 	    offsetof(struct smb2_write_req, Buffer)) {
 		data_buf = (char *)&req->Buffer[0];
 	} else {
-<<<<<<< HEAD
-		if ((u64)le16_to_cpu(req->DataOffset) + length > get_rfc1002_len(req)) {
-=======
 		if ((u64)le16_to_cpu(req->DataOffset) + length >
 		    get_rfc1002_len(work->request_buf)) {
->>>>>>> b04bc3ed
 			pr_err("invalid write data offset %u, smb_len %u\n",
 			       le16_to_cpu(req->DataOffset),
 			       get_rfc1002_len(work->request_buf));
@@ -6447,12 +6435,8 @@
 		    offsetof(struct smb2_write_req, Buffer)) {
 			data_buf = (char *)&req->Buffer[0];
 		} else {
-<<<<<<< HEAD
-			if ((u64)le16_to_cpu(req->DataOffset) + length > get_rfc1002_len(req)) {
-=======
 			if ((u64)le16_to_cpu(req->DataOffset) + length >
 			    get_rfc1002_len(work->request_buf)) {
->>>>>>> b04bc3ed
 				pr_err("invalid write data offset %u, smb_len %u\n",
 				       le16_to_cpu(req->DataOffset),
 				       get_rfc1002_len(work->request_buf));
@@ -7336,11 +7320,7 @@
 	int ret = 0;
 	int dialect;
 
-<<<<<<< HEAD
-	if (in_buf_len < sizeof(struct validate_negotiate_info_req) +
-=======
 	if (in_buf_len < offsetof(struct validate_negotiate_info_req, Dialects) +
->>>>>>> b04bc3ed
 			le16_to_cpu(neg_req->DialectCount) * sizeof(__le16))
 		return -EINVAL;
 
@@ -7518,11 +7498,7 @@
 int smb2_ioctl(struct ksmbd_work *work)
 {
 	struct smb2_ioctl_req *req;
-<<<<<<< HEAD
-	struct smb2_ioctl_rsp *rsp, *rsp_org;
-=======
 	struct smb2_ioctl_rsp *rsp;
->>>>>>> b04bc3ed
 	unsigned int cnt_code, nbytes = 0, out_buf_len, in_buf_len;
 	u64 id = KSMBD_NO_FID;
 	struct ksmbd_conn *conn = work->conn;
