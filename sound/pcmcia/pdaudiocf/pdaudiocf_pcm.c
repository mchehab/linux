// SPDX-License-Identifier: GPL-2.0-or-later
/*
 * Driver for Sound Core PDAudioCF soundcards
 *
 * PCM part
 *
 * Copyright (c) 2003 by Jaroslav Kysela <perex@perex.cz>
 */

#include <linux/delay.h>
#include <sound/core.h>
#include <sound/asoundef.h>
#include "pdaudiocf.h"


/*
 * clear the SRAM contents
 */
static int pdacf_pcm_clear_sram(struct snd_pdacf *chip)
{
	int max_loop = 64 * 1024;

	while (inw(chip->port + PDAUDIOCF_REG_RDP) != inw(chip->port + PDAUDIOCF_REG_WDP)) {
		if (max_loop-- < 0)
			return -EIO;
		inw(chip->port + PDAUDIOCF_REG_MD);
	}
	return 0;
}

/*
 * pdacf_pcm_trigger - trigger callback for capture
 */
static int pdacf_pcm_trigger(struct snd_pcm_substream *subs, int cmd)
{
	struct snd_pdacf *chip = snd_pcm_substream_chip(subs);
	struct snd_pcm_runtime *runtime = subs->runtime;
	int inc, ret = 0, rate;
	unsigned short mask, val, tmp;

	if (chip->chip_status & PDAUDIOCF_STAT_IS_STALE)
		return -EBUSY;

	switch (cmd) {
	case SNDRV_PCM_TRIGGER_START:
		chip->pcm_hwptr = 0;
		chip->pcm_tdone = 0;
		/* fall thru */
	case SNDRV_PCM_TRIGGER_PAUSE_RELEASE:
	case SNDRV_PCM_TRIGGER_RESUME:
		mask = 0;
		val = PDAUDIOCF_RECORD;
		inc = 1;
		rate = snd_ak4117_check_rate_and_errors(chip->ak4117, AK4117_CHECK_NO_STAT|AK4117_CHECK_NO_RATE);
		break;
	case SNDRV_PCM_TRIGGER_STOP:
	case SNDRV_PCM_TRIGGER_PAUSE_PUSH:
	case SNDRV_PCM_TRIGGER_SUSPEND:
		mask = PDAUDIOCF_RECORD;
		val = 0;
		inc = -1;
		rate = 0;
		break;
	default:
		return -EINVAL;
	}
	mutex_lock(&chip->reg_lock);
	chip->pcm_running += inc;
	tmp = pdacf_reg_read(chip, PDAUDIOCF_REG_SCR);
	if (chip->pcm_running) {
		if ((chip->ak4117->rcs0 & AK4117_UNLCK) || runtime->rate != rate) {
			chip->pcm_running -= inc;
			ret = -EIO;
			goto __end;
		}
	}
	tmp &= ~mask;
	tmp |= val;
	pdacf_reg_write(chip, PDAUDIOCF_REG_SCR, tmp);
      __end:
	mutex_unlock(&chip->reg_lock);
	snd_ak4117_check_rate_and_errors(chip->ak4117, AK4117_CHECK_NO_RATE);
	return ret;
}

/*
<<<<<<< HEAD
 * pdacf_pcm_hw_params - hw_params callback for playback and capture
 */
static int pdacf_pcm_hw_params(struct snd_pcm_substream *subs,
				     struct snd_pcm_hw_params *hw_params)
{
	return snd_pcm_lib_malloc_pages(subs, params_buffer_bytes(hw_params));
}

/*
 * pdacf_pcm_hw_free - hw_free callback for playback and capture
 */
static int pdacf_pcm_hw_free(struct snd_pcm_substream *subs)
{
	return snd_pcm_lib_free_pages(subs);
}

/*
=======
>>>>>>> bfea224d
 * pdacf_pcm_prepare - prepare callback for playback and capture
 */
static int pdacf_pcm_prepare(struct snd_pcm_substream *subs)
{
	struct snd_pdacf *chip = snd_pcm_substream_chip(subs);
	struct snd_pcm_runtime *runtime = subs->runtime;
	u16 val, nval, aval;

	if (chip->chip_status & PDAUDIOCF_STAT_IS_STALE)
		return -EBUSY;

	chip->pcm_channels = runtime->channels;

	chip->pcm_little = snd_pcm_format_little_endian(runtime->format) > 0;
#ifdef SNDRV_LITTLE_ENDIAN
	chip->pcm_swab = snd_pcm_format_big_endian(runtime->format) > 0;
#else
	chip->pcm_swab = chip->pcm_little;
#endif

	if (snd_pcm_format_unsigned(runtime->format))
		chip->pcm_xor = 0x80008000;

	if (pdacf_pcm_clear_sram(chip) < 0)
		return -EIO;
	
	val = nval = pdacf_reg_read(chip, PDAUDIOCF_REG_SCR);
	nval &= ~(PDAUDIOCF_DATAFMT0|PDAUDIOCF_DATAFMT1);
	switch (runtime->format) {
	case SNDRV_PCM_FORMAT_S16_LE:
	case SNDRV_PCM_FORMAT_S16_BE:
		break;
	default: /* 24-bit */
		nval |= PDAUDIOCF_DATAFMT0 | PDAUDIOCF_DATAFMT1;
		break;
	}
	aval = 0;
	chip->pcm_sample = 4;
	switch (runtime->format) {
	case SNDRV_PCM_FORMAT_S16_LE:
	case SNDRV_PCM_FORMAT_S16_BE:
		aval = AK4117_DIF_16R;
		chip->pcm_frame = 2;
		chip->pcm_sample = 2;
		break;
	case SNDRV_PCM_FORMAT_S24_3LE:
	case SNDRV_PCM_FORMAT_S24_3BE:
		chip->pcm_sample = 3;
		/* fall through */
	default: /* 24-bit */
		aval = AK4117_DIF_24R;
		chip->pcm_frame = 3;
		chip->pcm_xor &= 0xffff0000;
		break;
	}

	if (val != nval) {
		snd_ak4117_reg_write(chip->ak4117, AK4117_REG_IO, AK4117_DIF2|AK4117_DIF1|AK4117_DIF0, aval);
		pdacf_reg_write(chip, PDAUDIOCF_REG_SCR, nval);
	}

	val = pdacf_reg_read(chip,  PDAUDIOCF_REG_IER);
	val &= ~(PDAUDIOCF_IRQLVLEN1);
	val |= PDAUDIOCF_IRQLVLEN0;
	pdacf_reg_write(chip, PDAUDIOCF_REG_IER, val);

	chip->pcm_size = runtime->buffer_size;
	chip->pcm_period = runtime->period_size;
	chip->pcm_area = runtime->dma_area;

	return 0;
}


/*
 * capture hw information
 */

static const struct snd_pcm_hardware pdacf_pcm_capture_hw = {
	.info =			(SNDRV_PCM_INFO_MMAP | SNDRV_PCM_INFO_INTERLEAVED |
				 SNDRV_PCM_INFO_PAUSE | SNDRV_PCM_INFO_RESUME |
				 SNDRV_PCM_INFO_MMAP_VALID |
				 SNDRV_PCM_INFO_BATCH),
	.formats =		SNDRV_PCM_FMTBIT_S16_LE | SNDRV_PCM_FMTBIT_S16_BE |
				SNDRV_PCM_FMTBIT_S24_3LE | SNDRV_PCM_FMTBIT_S24_3BE |
				SNDRV_PCM_FMTBIT_S32_LE | SNDRV_PCM_FMTBIT_S32_BE,
	.rates =		SNDRV_PCM_RATE_32000 |
				SNDRV_PCM_RATE_44100 |
				SNDRV_PCM_RATE_48000 |
				SNDRV_PCM_RATE_88200 |
				SNDRV_PCM_RATE_96000 |
				SNDRV_PCM_RATE_176400 |
				SNDRV_PCM_RATE_192000,
	.rate_min =		32000,
	.rate_max =		192000,
	.channels_min =		1,
	.channels_max =		2,
	.buffer_bytes_max =	(512*1024),
	.period_bytes_min =	8*1024,
	.period_bytes_max =	(64*1024),
	.periods_min =		2,
	.periods_max =		128,
	.fifo_size =		0,
};


/*
 * pdacf_pcm_capture_open - open callback for capture
 */
static int pdacf_pcm_capture_open(struct snd_pcm_substream *subs)
{
	struct snd_pcm_runtime *runtime = subs->runtime;
	struct snd_pdacf *chip = snd_pcm_substream_chip(subs);

	if (chip->chip_status & PDAUDIOCF_STAT_IS_STALE)
		return -EBUSY;

	runtime->hw = pdacf_pcm_capture_hw;
	runtime->private_data = chip;
	chip->pcm_substream = subs;

	return 0;
}

/*
 * pdacf_pcm_capture_close - close callback for capture
 */
static int pdacf_pcm_capture_close(struct snd_pcm_substream *subs)
{
	struct snd_pdacf *chip = snd_pcm_substream_chip(subs);

	if (!chip)
		return -EINVAL;
	pdacf_reinit(chip, 0);
	chip->pcm_substream = NULL;
	return 0;
}


/*
 * pdacf_pcm_capture_pointer - pointer callback for capture
 */
static snd_pcm_uframes_t pdacf_pcm_capture_pointer(struct snd_pcm_substream *subs)
{
	struct snd_pdacf *chip = snd_pcm_substream_chip(subs);
	return chip->pcm_hwptr;
}

/*
 * operators for PCM capture
 */
static const struct snd_pcm_ops pdacf_pcm_capture_ops = {
	.open =		pdacf_pcm_capture_open,
	.close =	pdacf_pcm_capture_close,
	.prepare =	pdacf_pcm_prepare,
	.trigger =	pdacf_pcm_trigger,
	.pointer =	pdacf_pcm_capture_pointer,
};


/*
 * snd_pdacf_pcm_new - create and initialize a pcm
 */
int snd_pdacf_pcm_new(struct snd_pdacf *chip)
{
	struct snd_pcm *pcm;
	int err;

	err = snd_pcm_new(chip->card, "PDAudioCF", 0, 0, 1, &pcm);
	if (err < 0)
		return err;
		
	snd_pcm_set_ops(pcm, SNDRV_PCM_STREAM_CAPTURE, &pdacf_pcm_capture_ops);
<<<<<<< HEAD
	snd_pcm_lib_preallocate_pages_for_all(pcm, SNDRV_DMA_TYPE_VMALLOC,
					      snd_dma_continuous_data(GFP_KERNEL | GFP_DMA32),
					      0, 0);
=======
	snd_pcm_set_managed_buffer_all(pcm, SNDRV_DMA_TYPE_VMALLOC,
				       snd_dma_continuous_data(GFP_KERNEL | GFP_DMA32),
				       0, 0);
>>>>>>> bfea224d

	pcm->private_data = chip;
	pcm->info_flags = 0;
	pcm->nonatomic = true;
	strcpy(pcm->name, chip->card->shortname);
	chip->pcm = pcm;
	
	err = snd_ak4117_build(chip->ak4117, pcm->streams[SNDRV_PCM_STREAM_CAPTURE].substream);
	if (err < 0)
		return err;

	return 0;
}<|MERGE_RESOLUTION|>--- conflicted
+++ resolved
@@ -84,26 +84,6 @@
 }
 
 /*
-<<<<<<< HEAD
- * pdacf_pcm_hw_params - hw_params callback for playback and capture
- */
-static int pdacf_pcm_hw_params(struct snd_pcm_substream *subs,
-				     struct snd_pcm_hw_params *hw_params)
-{
-	return snd_pcm_lib_malloc_pages(subs, params_buffer_bytes(hw_params));
-}
-
-/*
- * pdacf_pcm_hw_free - hw_free callback for playback and capture
- */
-static int pdacf_pcm_hw_free(struct snd_pcm_substream *subs)
-{
-	return snd_pcm_lib_free_pages(subs);
-}
-
-/*
-=======
->>>>>>> bfea224d
  * pdacf_pcm_prepare - prepare callback for playback and capture
  */
 static int pdacf_pcm_prepare(struct snd_pcm_substream *subs)
@@ -277,15 +257,9 @@
 		return err;
 		
 	snd_pcm_set_ops(pcm, SNDRV_PCM_STREAM_CAPTURE, &pdacf_pcm_capture_ops);
-<<<<<<< HEAD
-	snd_pcm_lib_preallocate_pages_for_all(pcm, SNDRV_DMA_TYPE_VMALLOC,
-					      snd_dma_continuous_data(GFP_KERNEL | GFP_DMA32),
-					      0, 0);
-=======
 	snd_pcm_set_managed_buffer_all(pcm, SNDRV_DMA_TYPE_VMALLOC,
 				       snd_dma_continuous_data(GFP_KERNEL | GFP_DMA32),
 				       0, 0);
->>>>>>> bfea224d
 
 	pcm->private_data = chip;
 	pcm->info_flags = 0;
