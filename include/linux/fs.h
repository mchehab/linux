--- conflicted
+++ resolved
@@ -1010,111 +1010,6 @@
 
 struct file_lock;
 
-<<<<<<< HEAD
-struct file_lock_operations {
-	void (*fl_copy_lock)(struct file_lock *, struct file_lock *);
-	void (*fl_release_private)(struct file_lock *);
-};
-
-struct lock_manager_operations {
-	void *lm_mod_owner;
-	fl_owner_t (*lm_get_owner)(fl_owner_t);
-	void (*lm_put_owner)(fl_owner_t);
-	void (*lm_notify)(struct file_lock *);	/* unblock callback */
-	int (*lm_grant)(struct file_lock *, int);
-	bool (*lm_break)(struct file_lock *);
-	int (*lm_change)(struct file_lock *, int, struct list_head *);
-	void (*lm_setup)(struct file_lock *, void **);
-	bool (*lm_breaker_owns_lease)(struct file_lock *);
-	bool (*lm_lock_expirable)(struct file_lock *cfl);
-	void (*lm_expire_lock)(void);
-};
-
-struct lock_manager {
-	struct list_head list;
-	/*
-	 * NFSv4 and up also want opens blocked during the grace period;
-	 * NLM doesn't care:
-	 */
-	bool block_opens;
-};
-
-struct net;
-void locks_start_grace(struct net *, struct lock_manager *);
-void locks_end_grace(struct lock_manager *);
-bool locks_in_grace(struct net *);
-bool opens_in_grace(struct net *);
-
-/* that will die - we need it for nfs_lock_info */
-#include <linux/nfs_fs_i.h>
-
-/*
- * struct file_lock represents a generic "file lock". It's used to represent
- * POSIX byte range locks, BSD (flock) locks, and leases. It's important to
- * note that the same struct is used to represent both a request for a lock and
- * the lock itself, but the same object is never used for both.
- *
- * FIXME: should we create a separate "struct lock_request" to help distinguish
- * these two uses?
- *
- * The varous i_flctx lists are ordered by:
- *
- * 1) lock owner
- * 2) lock range start
- * 3) lock range end
- *
- * Obviously, the last two criteria only matter for POSIX locks.
- */
-struct file_lock {
-	struct file_lock *fl_blocker;	/* The lock, that is blocking us */
-	struct list_head fl_list;	/* link into file_lock_context */
-	struct hlist_node fl_link;	/* node in global lists */
-	struct list_head fl_blocked_requests;	/* list of requests with
-						 * ->fl_blocker pointing here
-						 */
-	struct list_head fl_blocked_member;	/* node in
-						 * ->fl_blocker->fl_blocked_requests
-						 */
-	fl_owner_t fl_owner;
-	unsigned int fl_flags;
-	unsigned char fl_type;
-	unsigned int fl_pid;
-	int fl_link_cpu;		/* what cpu's list is this on? */
-	wait_queue_head_t fl_wait;
-	struct file *fl_file;
-	loff_t fl_start;
-	loff_t fl_end;
-
-	struct fasync_struct *	fl_fasync; /* for lease break notifications */
-	/* for lease breaks: */
-	unsigned long fl_break_time;
-	unsigned long fl_downgrade_time;
-
-	const struct file_lock_operations *fl_ops;	/* Callbacks for filesystems */
-	const struct lock_manager_operations *fl_lmops;	/* Callbacks for lockmanagers */
-	union {
-		struct nfs_lock_info	nfs_fl;
-		struct nfs4_lock_info	nfs4_fl;
-		struct {
-			struct list_head link;	/* link in AFS vnode's pending_locks list */
-			int state;		/* state of grant or error if -ve */
-			unsigned int	debug_id;
-		} afs;
-		struct {
-			struct inode *inode;
-		} ceph;
-	} fl_u;
-} __randomize_layout;
-
-struct file_lock_context {
-	spinlock_t		flc_lock;
-	struct list_head	flc_flock;
-	struct list_head	flc_posix;
-	struct list_head	flc_lease;
-};
-
-=======
->>>>>>> 282db109
 /* The following constant reflects the upper bound of the file/locking space */
 #ifndef OFFSET_MAX
 #define OFFSET_MAX	type_max(loff_t)
