--- conflicted
+++ resolved
@@ -2,11 +2,7 @@
 VERSION = 5
 PATCHLEVEL = 9
 SUBLEVEL = 0
-<<<<<<< HEAD
-EXTRAVERSION = -rc3
-=======
 EXTRAVERSION = -rc4
->>>>>>> 398826f4
 NAME = Kleptomaniac Octopus
 
 # *DOCUMENTATION*
