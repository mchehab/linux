/* Copyright 2003 Tungsten Graphics, Inc., Cedar Park, Texas.
 * All Rights Reserved.
 *
 * Permission is hereby granted, free of charge, to any person obtaining a
 * copy of this software and associated documentation files (the
 * "Software"), to deal in the Software without restriction, including
 * without limitation the rights to use, copy, modify, merge, publish,
 * distribute, sub license, and/or sell copies of the Software, and to
 * permit persons to whom the Software is furnished to do so, subject to
 * the following conditions:
 *
 * The above copyright notice and this permission notice (including the
 * next paragraph) shall be included in all copies or substantial portions
 * of the Software.
 *
 * THE SOFTWARE IS PROVIDED "AS IS", WITHOUT WARRANTY OF ANY KIND, EXPRESS
 * OR IMPLIED, INCLUDING BUT NOT LIMITED TO THE WARRANTIES OF
 * MERCHANTABILITY, FITNESS FOR A PARTICULAR PURPOSE AND NON-INFRINGEMENT.
 * IN NO EVENT SHALL TUNGSTEN GRAPHICS AND/OR ITS SUPPLIERS BE LIABLE FOR
 * ANY CLAIM, DAMAGES OR OTHER LIABILITY, WHETHER IN AN ACTION OF CONTRACT,
 * TORT OR OTHERWISE, ARISING FROM, OUT OF OR IN CONNECTION WITH THE
 * SOFTWARE OR THE USE OR OTHER DEALINGS IN THE SOFTWARE.
 */

#ifndef _I915_REG_H_
#define _I915_REG_H_

#include <linux/bitfield.h>
#include <linux/bits.h>

/**
 * DOC: The i915 register macro definition style guide
 *
 * Follow the style described here for new macros, and while changing existing
 * macros. Do **not** mass change existing definitions just to update the style.
 *
 * Layout
 * ~~~~~~
 *
 * Keep helper macros near the top. For example, _PIPE() and friends.
 *
 * Prefix macros that generally should not be used outside of this file with
 * underscore '_'. For example, _PIPE() and friends, single instances of
 * registers that are defined solely for the use by function-like macros.
 *
 * Avoid using the underscore prefixed macros outside of this file. There are
 * exceptions, but keep them to a minimum.
 *
 * There are two basic types of register definitions: Single registers and
 * register groups. Register groups are registers which have two or more
 * instances, for example one per pipe, port, transcoder, etc. Register groups
 * should be defined using function-like macros.
 *
 * For single registers, define the register offset first, followed by register
 * contents.
 *
 * For register groups, define the register instance offsets first, prefixed
 * with underscore, followed by a function-like macro choosing the right
 * instance based on the parameter, followed by register contents.
 *
 * Define the register contents (i.e. bit and bit field macros) from most
 * significant to least significant bit. Indent the register content macros
 * using two extra spaces between ``#define`` and the macro name.
 *
 * Define bit fields using ``REG_GENMASK(h, l)``. Define bit field contents
 * using ``REG_FIELD_PREP(mask, value)``. This will define the values already
 * shifted in place, so they can be directly OR'd together. For convenience,
 * function-like macros may be used to define bit fields, but do note that the
 * macros may be needed to read as well as write the register contents.
 *
 * Define bits using ``REG_BIT(N)``. Do **not** add ``_BIT`` suffix to the name.
 *
 * Group the register and its contents together without blank lines, separate
 * from other registers and their contents with one blank line.
 *
 * Indent macro values from macro names using TABs. Align values vertically. Use
 * braces in macro values as needed to avoid unintended precedence after macro
 * substitution. Use spaces in macro values according to kernel coding
 * style. Use lower case in hexadecimal values.
 *
 * Naming
 * ~~~~~~
 *
 * Try to name registers according to the specs. If the register name changes in
 * the specs from platform to another, stick to the original name.
 *
 * Try to re-use existing register macro definitions. Only add new macros for
 * new register offsets, or when the register contents have changed enough to
 * warrant a full redefinition.
 *
 * When a register macro changes for a new platform, prefix the new macro using
 * the platform acronym or generation. For example, ``SKL_`` or ``GEN8_``. The
 * prefix signifies the start platform/generation using the register.
 *
 * When a bit (field) macro changes or gets added for a new platform, while
 * retaining the existing register macro, add a platform acronym or generation
 * suffix to the name. For example, ``_SKL`` or ``_GEN8``.
 *
 * Examples
 * ~~~~~~~~
 *
 * (Note that the values in the example are indented using spaces instead of
 * TABs to avoid misalignment in generated documentation. Use TABs in the
 * definitions.)::
 *
 *  #define _FOO_A                      0xf000
 *  #define _FOO_B                      0xf001
 *  #define FOO(pipe)                   _MMIO_PIPE(pipe, _FOO_A, _FOO_B)
 *  #define   FOO_ENABLE                REG_BIT(31)
 *  #define   FOO_MODE_MASK             REG_GENMASK(19, 16)
 *  #define   FOO_MODE_BAR              REG_FIELD_PREP(FOO_MODE_MASK, 0)
 *  #define   FOO_MODE_BAZ              REG_FIELD_PREP(FOO_MODE_MASK, 1)
 *  #define   FOO_MODE_QUX_SNB          REG_FIELD_PREP(FOO_MODE_MASK, 2)
 *
 *  #define BAR                         _MMIO(0xb000)
 *  #define GEN8_BAR                    _MMIO(0xb888)
 */

/**
 * REG_BIT() - Prepare a u32 bit value
 * @__n: 0-based bit number
 *
 * Local wrapper for BIT() to force u32, with compile time checks.
 *
 * @return: Value with bit @__n set.
 */
#define REG_BIT(__n)							\
	((u32)(BIT(__n) +						\
	       BUILD_BUG_ON_ZERO(__is_constexpr(__n) &&		\
				 ((__n) < 0 || (__n) > 31))))

/**
 * REG_GENMASK() - Prepare a continuous u32 bitmask
 * @__high: 0-based high bit
 * @__low: 0-based low bit
 *
 * Local wrapper for GENMASK() to force u32, with compile time checks.
 *
 * @return: Continuous bitmask from @__high to @__low, inclusive.
 */
#define REG_GENMASK(__high, __low)					\
	((u32)(GENMASK(__high, __low) +					\
	       BUILD_BUG_ON_ZERO(__is_constexpr(__high) &&	\
				 __is_constexpr(__low) &&		\
				 ((__low) < 0 || (__high) > 31 || (__low) > (__high)))))

/*
 * Local integer constant expression version of is_power_of_2().
 */
#define IS_POWER_OF_2(__x)		((__x) && (((__x) & ((__x) - 1)) == 0))

/**
 * REG_FIELD_PREP() - Prepare a u32 bitfield value
 * @__mask: shifted mask defining the field's length and position
 * @__val: value to put in the field
 *
 * Local copy of FIELD_PREP() to generate an integer constant expression, force
 * u32 and for consistency with REG_FIELD_GET(), REG_BIT() and REG_GENMASK().
 *
 * @return: @__val masked and shifted into the field defined by @__mask.
 */
#define REG_FIELD_PREP(__mask, __val)						\
	((u32)((((typeof(__mask))(__val) << __bf_shf(__mask)) & (__mask)) +	\
	       BUILD_BUG_ON_ZERO(!__is_constexpr(__mask)) +		\
	       BUILD_BUG_ON_ZERO((__mask) == 0 || (__mask) > U32_MAX) +		\
	       BUILD_BUG_ON_ZERO(!IS_POWER_OF_2((__mask) + (1ULL << __bf_shf(__mask)))) + \
	       BUILD_BUG_ON_ZERO(__builtin_choose_expr(__is_constexpr(__val), (~((__mask) >> __bf_shf(__mask)) & (__val)), 0))))

/**
 * REG_FIELD_GET() - Extract a u32 bitfield value
 * @__mask: shifted mask defining the field's length and position
 * @__val: value to extract the bitfield value from
 *
 * Local wrapper for FIELD_GET() to force u32 and for consistency with
 * REG_FIELD_PREP(), REG_BIT() and REG_GENMASK().
 *
 * @return: Masked and shifted value of the field defined by @__mask in @__val.
 */
#define REG_FIELD_GET(__mask, __val)	((u32)FIELD_GET(__mask, __val))

typedef struct {
	u32 reg;
} i915_reg_t;

#define _MMIO(r) ((const i915_reg_t){ .reg = (r) })

#define INVALID_MMIO_REG _MMIO(0)

static inline u32 i915_mmio_reg_offset(i915_reg_t reg)
{
	return reg.reg;
}

static inline bool i915_mmio_reg_equal(i915_reg_t a, i915_reg_t b)
{
	return i915_mmio_reg_offset(a) == i915_mmio_reg_offset(b);
}

static inline bool i915_mmio_reg_valid(i915_reg_t reg)
{
	return !i915_mmio_reg_equal(reg, INVALID_MMIO_REG);
}

#define VLV_DISPLAY_BASE		0x180000
#define VLV_MIPI_BASE			VLV_DISPLAY_BASE
#define BXT_MIPI_BASE			0x60000

#define DISPLAY_MMIO_BASE(dev_priv)	(INTEL_INFO(dev_priv)->display_mmio_offset)

/*
 * Given the first two numbers __a and __b of arbitrarily many evenly spaced
 * numbers, pick the 0-based __index'th value.
 *
 * Always prefer this over _PICK() if the numbers are evenly spaced.
 */
#define _PICK_EVEN(__index, __a, __b) ((__a) + (__index) * ((__b) - (__a)))

/*
 * Given the arbitrary numbers in varargs, pick the 0-based __index'th number.
 *
 * Always prefer _PICK_EVEN() over this if the numbers are evenly spaced.
 */
#define _PICK(__index, ...) (((const u32 []){ __VA_ARGS__ })[__index])

/*
 * Named helper wrappers around _PICK_EVEN() and _PICK().
 */
#define _PIPE(pipe, a, b)		_PICK_EVEN(pipe, a, b)
#define _PLANE(plane, a, b)		_PICK_EVEN(plane, a, b)
#define _TRANS(tran, a, b)		_PICK_EVEN(tran, a, b)
#define _PORT(port, a, b)		_PICK_EVEN(port, a, b)
#define _PLL(pll, a, b)			_PICK_EVEN(pll, a, b)

#define _MMIO_PIPE(pipe, a, b)		_MMIO(_PIPE(pipe, a, b))
#define _MMIO_PLANE(plane, a, b)	_MMIO(_PLANE(plane, a, b))
#define _MMIO_TRANS(tran, a, b)		_MMIO(_TRANS(tran, a, b))
#define _MMIO_PORT(port, a, b)		_MMIO(_PORT(port, a, b))
#define _MMIO_PLL(pll, a, b)		_MMIO(_PLL(pll, a, b))

#define _PHY3(phy, ...)			_PICK(phy, __VA_ARGS__)

#define _MMIO_PIPE3(pipe, a, b, c)	_MMIO(_PICK(pipe, a, b, c))
#define _MMIO_PORT3(pipe, a, b, c)	_MMIO(_PICK(pipe, a, b, c))
#define _MMIO_PHY3(phy, a, b, c)	_MMIO(_PHY3(phy, a, b, c))
#define _MMIO_PLL3(pll, a, b, c)	_MMIO(_PICK(pll, a, b, c))

/*
 * Device info offset array based helpers for groups of registers with unevenly
 * spaced base offsets.
 */
#define _MMIO_PIPE2(pipe, reg)		_MMIO(INTEL_INFO(dev_priv)->pipe_offsets[pipe] - \
					      INTEL_INFO(dev_priv)->pipe_offsets[PIPE_A] + (reg) + \
					      DISPLAY_MMIO_BASE(dev_priv))
#define _TRANS2(tran, reg)		(INTEL_INFO(dev_priv)->trans_offsets[(tran)] - \
					 INTEL_INFO(dev_priv)->trans_offsets[TRANSCODER_A] + (reg) + \
					 DISPLAY_MMIO_BASE(dev_priv))
#define _MMIO_TRANS2(tran, reg)		_MMIO(_TRANS2(tran, reg))
#define _CURSOR2(pipe, reg)		_MMIO(INTEL_INFO(dev_priv)->cursor_offsets[(pipe)] - \
					      INTEL_INFO(dev_priv)->cursor_offsets[PIPE_A] + (reg) + \
					      DISPLAY_MMIO_BASE(dev_priv))

#define __MASKED_FIELD(mask, value) ((mask) << 16 | (value))
#define _MASKED_FIELD(mask, value) ({					   \
	if (__builtin_constant_p(mask))					   \
		BUILD_BUG_ON_MSG(((mask) & 0xffff0000), "Incorrect mask"); \
	if (__builtin_constant_p(value))				   \
		BUILD_BUG_ON_MSG((value) & 0xffff0000, "Incorrect value"); \
	if (__builtin_constant_p(mask) && __builtin_constant_p(value))	   \
		BUILD_BUG_ON_MSG((value) & ~(mask),			   \
				 "Incorrect value for mask");		   \
	__MASKED_FIELD(mask, value); })
#define _MASKED_BIT_ENABLE(a)	({ typeof(a) _a = (a); _MASKED_FIELD(_a, _a); })
#define _MASKED_BIT_DISABLE(a)	(_MASKED_FIELD((a), 0))

/* PCI config space */

#define MCHBAR_I915 0x44
#define MCHBAR_I965 0x48
#define MCHBAR_SIZE (4 * 4096)

#define DEVEN 0x54
#define   DEVEN_MCHBAR_EN (1 << 28)

/* BSM in include/drm/i915_drm.h */

#define HPLLCC	0xc0 /* 85x only */
#define   GC_CLOCK_CONTROL_MASK		(0x7 << 0)
#define   GC_CLOCK_133_200		(0 << 0)
#define   GC_CLOCK_100_200		(1 << 0)
#define   GC_CLOCK_100_133		(2 << 0)
#define   GC_CLOCK_133_266		(3 << 0)
#define   GC_CLOCK_133_200_2		(4 << 0)
#define   GC_CLOCK_133_266_2		(5 << 0)
#define   GC_CLOCK_166_266		(6 << 0)
#define   GC_CLOCK_166_250		(7 << 0)

#define I915_GDRST 0xc0 /* PCI config register */
#define   GRDOM_FULL		(0 << 2)
#define   GRDOM_RENDER		(1 << 2)
#define   GRDOM_MEDIA		(3 << 2)
#define   GRDOM_MASK		(3 << 2)
#define   GRDOM_RESET_STATUS	(1 << 1)
#define   GRDOM_RESET_ENABLE	(1 << 0)

/* BSpec only has register offset, PCI device and bit found empirically */
#define I830_CLOCK_GATE	0xc8 /* device 0 */
#define   I830_L2_CACHE_CLOCK_GATE_DISABLE	(1 << 2)

#define GCDGMBUS 0xcc

#define GCFGC2	0xda
#define GCFGC	0xf0 /* 915+ only */
#define   GC_LOW_FREQUENCY_ENABLE	(1 << 7)
#define   GC_DISPLAY_CLOCK_190_200_MHZ	(0 << 4)
#define   GC_DISPLAY_CLOCK_333_320_MHZ	(4 << 4)
#define   GC_DISPLAY_CLOCK_267_MHZ_PNV	(0 << 4)
#define   GC_DISPLAY_CLOCK_333_MHZ_PNV	(1 << 4)
#define   GC_DISPLAY_CLOCK_444_MHZ_PNV	(2 << 4)
#define   GC_DISPLAY_CLOCK_200_MHZ_PNV	(5 << 4)
#define   GC_DISPLAY_CLOCK_133_MHZ_PNV	(6 << 4)
#define   GC_DISPLAY_CLOCK_167_MHZ_PNV	(7 << 4)
#define   GC_DISPLAY_CLOCK_MASK		(7 << 4)
#define   GM45_GC_RENDER_CLOCK_MASK	(0xf << 0)
#define   GM45_GC_RENDER_CLOCK_266_MHZ	(8 << 0)
#define   GM45_GC_RENDER_CLOCK_320_MHZ	(9 << 0)
#define   GM45_GC_RENDER_CLOCK_400_MHZ	(0xb << 0)
#define   GM45_GC_RENDER_CLOCK_533_MHZ	(0xc << 0)
#define   I965_GC_RENDER_CLOCK_MASK	(0xf << 0)
#define   I965_GC_RENDER_CLOCK_267_MHZ	(2 << 0)
#define   I965_GC_RENDER_CLOCK_333_MHZ	(3 << 0)
#define   I965_GC_RENDER_CLOCK_444_MHZ	(4 << 0)
#define   I965_GC_RENDER_CLOCK_533_MHZ	(5 << 0)
#define   I945_GC_RENDER_CLOCK_MASK	(7 << 0)
#define   I945_GC_RENDER_CLOCK_166_MHZ	(0 << 0)
#define   I945_GC_RENDER_CLOCK_200_MHZ	(1 << 0)
#define   I945_GC_RENDER_CLOCK_250_MHZ	(3 << 0)
#define   I945_GC_RENDER_CLOCK_400_MHZ	(5 << 0)
#define   I915_GC_RENDER_CLOCK_MASK	(7 << 0)
#define   I915_GC_RENDER_CLOCK_166_MHZ	(0 << 0)
#define   I915_GC_RENDER_CLOCK_200_MHZ	(1 << 0)
#define   I915_GC_RENDER_CLOCK_333_MHZ	(4 << 0)

#define ASLE	0xe4
#define ASLS	0xfc

#define SWSCI	0xe8
#define   SWSCI_SCISEL	(1 << 15)
#define   SWSCI_GSSCIE	(1 << 0)

#define LBPC 0xf4 /* legacy/combination backlight modes, also called LBB */


#define ILK_GDSR _MMIO(MCHBAR_MIRROR_BASE + 0x2ca4)
#define  ILK_GRDOM_FULL		(0 << 1)
#define  ILK_GRDOM_RENDER	(1 << 1)
#define  ILK_GRDOM_MEDIA	(3 << 1)
#define  ILK_GRDOM_MASK		(3 << 1)
#define  ILK_GRDOM_RESET_ENABLE (1 << 0)

#define GEN6_MBCUNIT_SNPCR	_MMIO(0x900c) /* for LLC config */
#define   GEN6_MBC_SNPCR_SHIFT	21
#define   GEN6_MBC_SNPCR_MASK	(3 << 21)
#define   GEN6_MBC_SNPCR_MAX	(0 << 21)
#define   GEN6_MBC_SNPCR_MED	(1 << 21)
#define   GEN6_MBC_SNPCR_LOW	(2 << 21)
#define   GEN6_MBC_SNPCR_MIN	(3 << 21) /* only 1/16th of the cache is shared */

#define VLV_G3DCTL		_MMIO(0x9024)
#define VLV_GSCKGCTL		_MMIO(0x9028)

#define GEN6_MBCTL		_MMIO(0x0907c)
#define   GEN6_MBCTL_ENABLE_BOOT_FETCH	(1 << 4)
#define   GEN6_MBCTL_CTX_FETCH_NEEDED	(1 << 3)
#define   GEN6_MBCTL_BME_UPDATE_ENABLE	(1 << 2)
#define   GEN6_MBCTL_MAE_UPDATE_ENABLE	(1 << 1)
#define   GEN6_MBCTL_BOOT_FETCH_MECH	(1 << 0)

#define GEN6_GDRST	_MMIO(0x941c)
#define  GEN6_GRDOM_FULL		(1 << 0)
#define  GEN6_GRDOM_RENDER		(1 << 1)
#define  GEN6_GRDOM_MEDIA		(1 << 2)
#define  GEN6_GRDOM_BLT			(1 << 3)
#define  GEN6_GRDOM_VECS		(1 << 4)
#define  GEN9_GRDOM_GUC			(1 << 5)
#define  GEN8_GRDOM_MEDIA2		(1 << 7)
/* GEN11 changed all bit defs except for FULL & RENDER */
#define  GEN11_GRDOM_FULL		GEN6_GRDOM_FULL
#define  GEN11_GRDOM_RENDER		GEN6_GRDOM_RENDER
#define  GEN11_GRDOM_BLT		(1 << 2)
#define  GEN11_GRDOM_GUC		(1 << 3)
#define  GEN11_GRDOM_MEDIA		(1 << 5)
#define  GEN11_GRDOM_MEDIA2		(1 << 6)
#define  GEN11_GRDOM_MEDIA3		(1 << 7)
#define  GEN11_GRDOM_MEDIA4		(1 << 8)
#define  GEN11_GRDOM_VECS		(1 << 13)
#define  GEN11_GRDOM_VECS2		(1 << 14)
#define  GEN11_GRDOM_SFC0		(1 << 17)
#define  GEN11_GRDOM_SFC1		(1 << 18)

#define  GEN11_VCS_SFC_RESET_BIT(instance)	(GEN11_GRDOM_SFC0 << ((instance) >> 1))
#define  GEN11_VECS_SFC_RESET_BIT(instance)	(GEN11_GRDOM_SFC0 << (instance))

#define GEN11_VCS_SFC_FORCED_LOCK(engine)	_MMIO((engine)->mmio_base + 0x88C)
#define   GEN11_VCS_SFC_FORCED_LOCK_BIT		(1 << 0)
#define GEN11_VCS_SFC_LOCK_STATUS(engine)	_MMIO((engine)->mmio_base + 0x890)
#define   GEN11_VCS_SFC_USAGE_BIT		(1 << 0)
#define   GEN11_VCS_SFC_LOCK_ACK_BIT		(1 << 1)

#define GEN11_VECS_SFC_FORCED_LOCK(engine)	_MMIO((engine)->mmio_base + 0x201C)
#define   GEN11_VECS_SFC_FORCED_LOCK_BIT	(1 << 0)
#define GEN11_VECS_SFC_LOCK_ACK(engine)		_MMIO((engine)->mmio_base + 0x2018)
#define   GEN11_VECS_SFC_LOCK_ACK_BIT		(1 << 0)
#define GEN11_VECS_SFC_USAGE(engine)		_MMIO((engine)->mmio_base + 0x2014)
#define   GEN11_VECS_SFC_USAGE_BIT		(1 << 0)

#define RING_PP_DIR_BASE(base)		_MMIO((base) + 0x228)
#define RING_PP_DIR_BASE_READ(base)	_MMIO((base) + 0x518)
#define RING_PP_DIR_DCLV(base)		_MMIO((base) + 0x220)
#define   PP_DIR_DCLV_2G		0xffffffff

#define GEN8_RING_PDP_UDW(base, n)	_MMIO((base) + 0x270 + (n) * 8 + 4)
#define GEN8_RING_PDP_LDW(base, n)	_MMIO((base) + 0x270 + (n) * 8)

#define GEN8_R_PWR_CLK_STATE		_MMIO(0x20C8)
#define   GEN8_RPCS_ENABLE		(1 << 31)
#define   GEN8_RPCS_S_CNT_ENABLE	(1 << 18)
#define   GEN8_RPCS_S_CNT_SHIFT		15
#define   GEN8_RPCS_S_CNT_MASK		(0x7 << GEN8_RPCS_S_CNT_SHIFT)
#define   GEN11_RPCS_S_CNT_SHIFT	12
#define   GEN11_RPCS_S_CNT_MASK		(0x3f << GEN11_RPCS_S_CNT_SHIFT)
#define   GEN8_RPCS_SS_CNT_ENABLE	(1 << 11)
#define   GEN8_RPCS_SS_CNT_SHIFT	8
#define   GEN8_RPCS_SS_CNT_MASK		(0x7 << GEN8_RPCS_SS_CNT_SHIFT)
#define   GEN8_RPCS_EU_MAX_SHIFT	4
#define   GEN8_RPCS_EU_MAX_MASK		(0xf << GEN8_RPCS_EU_MAX_SHIFT)
#define   GEN8_RPCS_EU_MIN_SHIFT	0
#define   GEN8_RPCS_EU_MIN_MASK		(0xf << GEN8_RPCS_EU_MIN_SHIFT)

#define WAIT_FOR_RC6_EXIT		_MMIO(0x20CC)
/* HSW only */
#define   HSW_SELECTIVE_READ_ADDRESSING_SHIFT		2
#define   HSW_SELECTIVE_READ_ADDRESSING_MASK		(0x3 << HSW_SLECTIVE_READ_ADDRESSING_SHIFT)
#define   HSW_SELECTIVE_WRITE_ADDRESS_SHIFT		4
#define   HSW_SELECTIVE_WRITE_ADDRESS_MASK		(0x7 << HSW_SELECTIVE_WRITE_ADDRESS_SHIFT)
/* HSW+ */
#define   HSW_WAIT_FOR_RC6_EXIT_ENABLE			(1 << 0)
#define   HSW_RCS_CONTEXT_ENABLE			(1 << 7)
#define   HSW_RCS_INHIBIT				(1 << 8)
/* Gen8 */
#define   GEN8_SELECTIVE_WRITE_ADDRESS_SHIFT		4
#define   GEN8_SELECTIVE_WRITE_ADDRESS_MASK		(0x3 << GEN8_SELECTIVE_WRITE_ADDRESS_SHIFT)
#define   GEN8_SELECTIVE_WRITE_ADDRESS_SHIFT		4
#define   GEN8_SELECTIVE_WRITE_ADDRESS_MASK		(0x3 << GEN8_SELECTIVE_WRITE_ADDRESS_SHIFT)
#define   GEN8_SELECTIVE_WRITE_ADDRESSING_ENABLE	(1 << 6)
#define   GEN8_SELECTIVE_READ_SUBSLICE_SELECT_SHIFT	9
#define   GEN8_SELECTIVE_READ_SUBSLICE_SELECT_MASK	(0x3 << GEN8_SELECTIVE_READ_SUBSLICE_SELECT_SHIFT)
#define   GEN8_SELECTIVE_READ_SLICE_SELECT_SHIFT	11
#define   GEN8_SELECTIVE_READ_SLICE_SELECT_MASK		(0x3 << GEN8_SELECTIVE_READ_SLICE_SELECT_SHIFT)
#define   GEN8_SELECTIVE_READ_ADDRESSING_ENABLE         (1 << 13)

#define GAM_ECOCHK			_MMIO(0x4090)
#define   BDW_DISABLE_HDC_INVALIDATION	(1 << 25)
#define   ECOCHK_SNB_BIT		(1 << 10)
#define   ECOCHK_DIS_TLB		(1 << 8)
#define   HSW_ECOCHK_ARB_PRIO_SOL	(1 << 6)
#define   ECOCHK_PPGTT_CACHE64B		(0x3 << 3)
#define   ECOCHK_PPGTT_CACHE4B		(0x0 << 3)
#define   ECOCHK_PPGTT_GFDT_IVB		(0x1 << 4)
#define   ECOCHK_PPGTT_LLC_IVB		(0x1 << 3)
#define   ECOCHK_PPGTT_UC_HSW		(0x1 << 3)
#define   ECOCHK_PPGTT_WT_HSW		(0x2 << 3)
#define   ECOCHK_PPGTT_WB_HSW		(0x3 << 3)

#define GEN8_RC6_CTX_INFO		_MMIO(0x8504)

#define GAC_ECO_BITS			_MMIO(0x14090)
#define   ECOBITS_SNB_BIT		(1 << 13)
#define   ECOBITS_PPGTT_CACHE64B	(3 << 8)
#define   ECOBITS_PPGTT_CACHE4B		(0 << 8)

#define GAB_CTL				_MMIO(0x24000)
#define   GAB_CTL_CONT_AFTER_PAGEFAULT	(1 << 8)

#define GEN6_STOLEN_RESERVED		_MMIO(0x1082C0)
#define GEN6_STOLEN_RESERVED_ADDR_MASK	(0xFFF << 20)
#define GEN7_STOLEN_RESERVED_ADDR_MASK	(0x3FFF << 18)
#define GEN6_STOLEN_RESERVED_SIZE_MASK	(3 << 4)
#define GEN6_STOLEN_RESERVED_1M		(0 << 4)
#define GEN6_STOLEN_RESERVED_512K	(1 << 4)
#define GEN6_STOLEN_RESERVED_256K	(2 << 4)
#define GEN6_STOLEN_RESERVED_128K	(3 << 4)
#define GEN7_STOLEN_RESERVED_SIZE_MASK	(1 << 5)
#define GEN7_STOLEN_RESERVED_1M		(0 << 5)
#define GEN7_STOLEN_RESERVED_256K	(1 << 5)
#define GEN8_STOLEN_RESERVED_SIZE_MASK	(3 << 7)
#define GEN8_STOLEN_RESERVED_1M		(0 << 7)
#define GEN8_STOLEN_RESERVED_2M		(1 << 7)
#define GEN8_STOLEN_RESERVED_4M		(2 << 7)
#define GEN8_STOLEN_RESERVED_8M		(3 << 7)
#define GEN6_STOLEN_RESERVED_ENABLE	(1 << 0)
#define GEN11_STOLEN_RESERVED_ADDR_MASK	(0xFFFFFFFFFFFULL << 20)

/* VGA stuff */

#define VGA_ST01_MDA 0x3ba
#define VGA_ST01_CGA 0x3da

#define _VGA_MSR_WRITE _MMIO(0x3c2)
#define VGA_MSR_WRITE 0x3c2
#define VGA_MSR_READ 0x3cc
#define   VGA_MSR_MEM_EN (1 << 1)
#define   VGA_MSR_CGA_MODE (1 << 0)

#define VGA_SR_INDEX 0x3c4
#define SR01			1
#define VGA_SR_DATA 0x3c5

#define VGA_AR_INDEX 0x3c0
#define   VGA_AR_VID_EN (1 << 5)
#define VGA_AR_DATA_WRITE 0x3c0
#define VGA_AR_DATA_READ 0x3c1

#define VGA_GR_INDEX 0x3ce
#define VGA_GR_DATA 0x3cf
/* GR05 */
#define   VGA_GR_MEM_READ_MODE_SHIFT 3
#define     VGA_GR_MEM_READ_MODE_PLANE 1
/* GR06 */
#define   VGA_GR_MEM_MODE_MASK 0xc
#define   VGA_GR_MEM_MODE_SHIFT 2
#define   VGA_GR_MEM_A0000_AFFFF 0
#define   VGA_GR_MEM_A0000_BFFFF 1
#define   VGA_GR_MEM_B0000_B7FFF 2
#define   VGA_GR_MEM_B0000_BFFFF 3

#define VGA_DACMASK 0x3c6
#define VGA_DACRX 0x3c7
#define VGA_DACWX 0x3c8
#define VGA_DACDATA 0x3c9

#define VGA_CR_INDEX_MDA 0x3b4
#define VGA_CR_DATA_MDA 0x3b5
#define VGA_CR_INDEX_CGA 0x3d4
#define VGA_CR_DATA_CGA 0x3d5

#define MI_PREDICATE_SRC0	_MMIO(0x2400)
#define MI_PREDICATE_SRC0_UDW	_MMIO(0x2400 + 4)
#define MI_PREDICATE_SRC1	_MMIO(0x2408)
#define MI_PREDICATE_SRC1_UDW	_MMIO(0x2408 + 4)

#define MI_PREDICATE_RESULT_2	_MMIO(0x2214)
#define  LOWER_SLICE_ENABLED	(1 << 0)
#define  LOWER_SLICE_DISABLED	(0 << 0)

/*
 * Registers used only by the command parser
 */
#define BCS_SWCTRL _MMIO(0x22200)

/* There are 16 GPR registers */
#define BCS_GPR(n)	_MMIO(0x22600 + (n) * 8)
#define BCS_GPR_UDW(n)	_MMIO(0x22600 + (n) * 8 + 4)

#define GPGPU_THREADS_DISPATCHED        _MMIO(0x2290)
#define GPGPU_THREADS_DISPATCHED_UDW	_MMIO(0x2290 + 4)
#define HS_INVOCATION_COUNT             _MMIO(0x2300)
#define HS_INVOCATION_COUNT_UDW		_MMIO(0x2300 + 4)
#define DS_INVOCATION_COUNT             _MMIO(0x2308)
#define DS_INVOCATION_COUNT_UDW		_MMIO(0x2308 + 4)
#define IA_VERTICES_COUNT               _MMIO(0x2310)
#define IA_VERTICES_COUNT_UDW		_MMIO(0x2310 + 4)
#define IA_PRIMITIVES_COUNT             _MMIO(0x2318)
#define IA_PRIMITIVES_COUNT_UDW		_MMIO(0x2318 + 4)
#define VS_INVOCATION_COUNT             _MMIO(0x2320)
#define VS_INVOCATION_COUNT_UDW		_MMIO(0x2320 + 4)
#define GS_INVOCATION_COUNT             _MMIO(0x2328)
#define GS_INVOCATION_COUNT_UDW		_MMIO(0x2328 + 4)
#define GS_PRIMITIVES_COUNT             _MMIO(0x2330)
#define GS_PRIMITIVES_COUNT_UDW		_MMIO(0x2330 + 4)
#define CL_INVOCATION_COUNT             _MMIO(0x2338)
#define CL_INVOCATION_COUNT_UDW		_MMIO(0x2338 + 4)
#define CL_PRIMITIVES_COUNT             _MMIO(0x2340)
#define CL_PRIMITIVES_COUNT_UDW		_MMIO(0x2340 + 4)
#define PS_INVOCATION_COUNT             _MMIO(0x2348)
#define PS_INVOCATION_COUNT_UDW		_MMIO(0x2348 + 4)
#define PS_DEPTH_COUNT                  _MMIO(0x2350)
#define PS_DEPTH_COUNT_UDW		_MMIO(0x2350 + 4)

/* There are the 4 64-bit counter registers, one for each stream output */
#define GEN7_SO_NUM_PRIMS_WRITTEN(n)		_MMIO(0x5200 + (n) * 8)
#define GEN7_SO_NUM_PRIMS_WRITTEN_UDW(n)	_MMIO(0x5200 + (n) * 8 + 4)

#define GEN7_SO_PRIM_STORAGE_NEEDED(n)		_MMIO(0x5240 + (n) * 8)
#define GEN7_SO_PRIM_STORAGE_NEEDED_UDW(n)	_MMIO(0x5240 + (n) * 8 + 4)

#define GEN7_3DPRIM_END_OFFSET          _MMIO(0x2420)
#define GEN7_3DPRIM_START_VERTEX        _MMIO(0x2430)
#define GEN7_3DPRIM_VERTEX_COUNT        _MMIO(0x2434)
#define GEN7_3DPRIM_INSTANCE_COUNT      _MMIO(0x2438)
#define GEN7_3DPRIM_START_INSTANCE      _MMIO(0x243C)
#define GEN7_3DPRIM_BASE_VERTEX         _MMIO(0x2440)

#define GEN7_GPGPU_DISPATCHDIMX         _MMIO(0x2500)
#define GEN7_GPGPU_DISPATCHDIMY         _MMIO(0x2504)
#define GEN7_GPGPU_DISPATCHDIMZ         _MMIO(0x2508)

/* There are the 16 64-bit CS General Purpose Registers */
#define HSW_CS_GPR(n)                   _MMIO(0x2600 + (n) * 8)
#define HSW_CS_GPR_UDW(n)               _MMIO(0x2600 + (n) * 8 + 4)

#define GEN7_OACONTROL _MMIO(0x2360)
#define  GEN7_OACONTROL_CTX_MASK	    0xFFFFF000
#define  GEN7_OACONTROL_TIMER_PERIOD_MASK   0x3F
#define  GEN7_OACONTROL_TIMER_PERIOD_SHIFT  6
#define  GEN7_OACONTROL_TIMER_ENABLE	    (1 << 5)
#define  GEN7_OACONTROL_FORMAT_A13	    (0 << 2)
#define  GEN7_OACONTROL_FORMAT_A29	    (1 << 2)
#define  GEN7_OACONTROL_FORMAT_A13_B8_C8    (2 << 2)
#define  GEN7_OACONTROL_FORMAT_A29_B8_C8    (3 << 2)
#define  GEN7_OACONTROL_FORMAT_B4_C8	    (4 << 2)
#define  GEN7_OACONTROL_FORMAT_A45_B8_C8    (5 << 2)
#define  GEN7_OACONTROL_FORMAT_B4_C8_A16    (6 << 2)
#define  GEN7_OACONTROL_FORMAT_C4_B8	    (7 << 2)
#define  GEN7_OACONTROL_FORMAT_SHIFT	    2
#define  GEN7_OACONTROL_PER_CTX_ENABLE	    (1 << 1)
#define  GEN7_OACONTROL_ENABLE		    (1 << 0)

#define GEN8_OACTXID _MMIO(0x2364)

#define GEN8_OA_DEBUG _MMIO(0x2B04)
#define  GEN9_OA_DEBUG_DISABLE_CLK_RATIO_REPORTS    (1 << 5)
#define  GEN9_OA_DEBUG_INCLUDE_CLK_RATIO	    (1 << 6)
#define  GEN9_OA_DEBUG_DISABLE_GO_1_0_REPORTS	    (1 << 2)
#define  GEN9_OA_DEBUG_DISABLE_CTX_SWITCH_REPORTS   (1 << 1)

#define GEN8_OACONTROL _MMIO(0x2B00)
#define  GEN8_OA_REPORT_FORMAT_A12	    (0 << 2)
#define  GEN8_OA_REPORT_FORMAT_A12_B8_C8    (2 << 2)
#define  GEN8_OA_REPORT_FORMAT_A36_B8_C8    (5 << 2)
#define  GEN8_OA_REPORT_FORMAT_C4_B8	    (7 << 2)
#define  GEN8_OA_REPORT_FORMAT_SHIFT	    2
#define  GEN8_OA_SPECIFIC_CONTEXT_ENABLE    (1 << 1)
#define  GEN8_OA_COUNTER_ENABLE             (1 << 0)

#define GEN8_OACTXCONTROL _MMIO(0x2360)
#define  GEN8_OA_TIMER_PERIOD_MASK	    0x3F
#define  GEN8_OA_TIMER_PERIOD_SHIFT	    2
#define  GEN8_OA_TIMER_ENABLE		    (1 << 1)
#define  GEN8_OA_COUNTER_RESUME		    (1 << 0)

#define GEN7_OABUFFER _MMIO(0x23B0) /* R/W */
#define  GEN7_OABUFFER_OVERRUN_DISABLE	    (1 << 3)
#define  GEN7_OABUFFER_EDGE_TRIGGER	    (1 << 2)
#define  GEN7_OABUFFER_STOP_RESUME_ENABLE   (1 << 1)
#define  GEN7_OABUFFER_RESUME		    (1 << 0)

#define GEN8_OABUFFER_UDW _MMIO(0x23b4)
#define GEN8_OABUFFER _MMIO(0x2b14)
#define  GEN8_OABUFFER_MEM_SELECT_GGTT      (1 << 0)  /* 0: PPGTT, 1: GGTT */

#define GEN7_OASTATUS1 _MMIO(0x2364)
#define  GEN7_OASTATUS1_TAIL_MASK	    0xffffffc0
#define  GEN7_OASTATUS1_COUNTER_OVERFLOW    (1 << 2)
#define  GEN7_OASTATUS1_OABUFFER_OVERFLOW   (1 << 1)
#define  GEN7_OASTATUS1_REPORT_LOST	    (1 << 0)

#define GEN7_OASTATUS2 _MMIO(0x2368)
#define  GEN7_OASTATUS2_HEAD_MASK           0xffffffc0
#define  GEN7_OASTATUS2_MEM_SELECT_GGTT     (1 << 0) /* 0: PPGTT, 1: GGTT */

#define GEN8_OASTATUS _MMIO(0x2b08)
#define  GEN8_OASTATUS_OVERRUN_STATUS	    (1 << 3)
#define  GEN8_OASTATUS_COUNTER_OVERFLOW     (1 << 2)
#define  GEN8_OASTATUS_OABUFFER_OVERFLOW    (1 << 1)
#define  GEN8_OASTATUS_REPORT_LOST	    (1 << 0)

#define GEN8_OAHEADPTR _MMIO(0x2B0C)
#define GEN8_OAHEADPTR_MASK    0xffffffc0
#define GEN8_OATAILPTR _MMIO(0x2B10)
#define GEN8_OATAILPTR_MASK    0xffffffc0

#define OABUFFER_SIZE_128K  (0 << 3)
#define OABUFFER_SIZE_256K  (1 << 3)
#define OABUFFER_SIZE_512K  (2 << 3)
#define OABUFFER_SIZE_1M    (3 << 3)
#define OABUFFER_SIZE_2M    (4 << 3)
#define OABUFFER_SIZE_4M    (5 << 3)
#define OABUFFER_SIZE_8M    (6 << 3)
#define OABUFFER_SIZE_16M   (7 << 3)

/*
 * Flexible, Aggregate EU Counter Registers.
 * Note: these aren't contiguous
 */
#define EU_PERF_CNTL0	    _MMIO(0xe458)
#define EU_PERF_CNTL1	    _MMIO(0xe558)
#define EU_PERF_CNTL2	    _MMIO(0xe658)
#define EU_PERF_CNTL3	    _MMIO(0xe758)
#define EU_PERF_CNTL4	    _MMIO(0xe45c)
#define EU_PERF_CNTL5	    _MMIO(0xe55c)
#define EU_PERF_CNTL6	    _MMIO(0xe65c)

/*
 * OA Boolean state
 */

#define OASTARTTRIG1 _MMIO(0x2710)
#define OASTARTTRIG1_THRESHOLD_COUNT_MASK_MBZ 0xffff0000
#define OASTARTTRIG1_THRESHOLD_MASK	      0xffff

#define OASTARTTRIG2 _MMIO(0x2714)
#define OASTARTTRIG2_INVERT_A_0 (1 << 0)
#define OASTARTTRIG2_INVERT_A_1 (1 << 1)
#define OASTARTTRIG2_INVERT_A_2 (1 << 2)
#define OASTARTTRIG2_INVERT_A_3 (1 << 3)
#define OASTARTTRIG2_INVERT_A_4 (1 << 4)
#define OASTARTTRIG2_INVERT_A_5 (1 << 5)
#define OASTARTTRIG2_INVERT_A_6 (1 << 6)
#define OASTARTTRIG2_INVERT_A_7 (1 << 7)
#define OASTARTTRIG2_INVERT_A_8 (1 << 8)
#define OASTARTTRIG2_INVERT_A_9 (1 << 9)
#define OASTARTTRIG2_INVERT_A_10 (1 << 10)
#define OASTARTTRIG2_INVERT_A_11 (1 << 11)
#define OASTARTTRIG2_INVERT_A_12 (1 << 12)
#define OASTARTTRIG2_INVERT_A_13 (1 << 13)
#define OASTARTTRIG2_INVERT_A_14 (1 << 14)
#define OASTARTTRIG2_INVERT_A_15 (1 << 15)
#define OASTARTTRIG2_INVERT_B_0 (1 << 16)
#define OASTARTTRIG2_INVERT_B_1 (1 << 17)
#define OASTARTTRIG2_INVERT_B_2 (1 << 18)
#define OASTARTTRIG2_INVERT_B_3 (1 << 19)
#define OASTARTTRIG2_INVERT_C_0 (1 << 20)
#define OASTARTTRIG2_INVERT_C_1 (1 << 21)
#define OASTARTTRIG2_INVERT_D_0 (1 << 22)
#define OASTARTTRIG2_THRESHOLD_ENABLE	    (1 << 23)
#define OASTARTTRIG2_START_TRIG_FLAG_MBZ    (1 << 24)
#define OASTARTTRIG2_EVENT_SELECT_0  (1 << 28)
#define OASTARTTRIG2_EVENT_SELECT_1  (1 << 29)
#define OASTARTTRIG2_EVENT_SELECT_2  (1 << 30)
#define OASTARTTRIG2_EVENT_SELECT_3  (1 << 31)

#define OASTARTTRIG3 _MMIO(0x2718)
#define OASTARTTRIG3_NOA_SELECT_MASK	   0xf
#define OASTARTTRIG3_NOA_SELECT_8_SHIFT    0
#define OASTARTTRIG3_NOA_SELECT_9_SHIFT    4
#define OASTARTTRIG3_NOA_SELECT_10_SHIFT   8
#define OASTARTTRIG3_NOA_SELECT_11_SHIFT   12
#define OASTARTTRIG3_NOA_SELECT_12_SHIFT   16
#define OASTARTTRIG3_NOA_SELECT_13_SHIFT   20
#define OASTARTTRIG3_NOA_SELECT_14_SHIFT   24
#define OASTARTTRIG3_NOA_SELECT_15_SHIFT   28

#define OASTARTTRIG4 _MMIO(0x271c)
#define OASTARTTRIG4_NOA_SELECT_MASK	    0xf
#define OASTARTTRIG4_NOA_SELECT_0_SHIFT    0
#define OASTARTTRIG4_NOA_SELECT_1_SHIFT    4
#define OASTARTTRIG4_NOA_SELECT_2_SHIFT    8
#define OASTARTTRIG4_NOA_SELECT_3_SHIFT    12
#define OASTARTTRIG4_NOA_SELECT_4_SHIFT    16
#define OASTARTTRIG4_NOA_SELECT_5_SHIFT    20
#define OASTARTTRIG4_NOA_SELECT_6_SHIFT    24
#define OASTARTTRIG4_NOA_SELECT_7_SHIFT    28

#define OASTARTTRIG5 _MMIO(0x2720)
#define OASTARTTRIG5_THRESHOLD_COUNT_MASK_MBZ 0xffff0000
#define OASTARTTRIG5_THRESHOLD_MASK	      0xffff

#define OASTARTTRIG6 _MMIO(0x2724)
#define OASTARTTRIG6_INVERT_A_0 (1 << 0)
#define OASTARTTRIG6_INVERT_A_1 (1 << 1)
#define OASTARTTRIG6_INVERT_A_2 (1 << 2)
#define OASTARTTRIG6_INVERT_A_3 (1 << 3)
#define OASTARTTRIG6_INVERT_A_4 (1 << 4)
#define OASTARTTRIG6_INVERT_A_5 (1 << 5)
#define OASTARTTRIG6_INVERT_A_6 (1 << 6)
#define OASTARTTRIG6_INVERT_A_7 (1 << 7)
#define OASTARTTRIG6_INVERT_A_8 (1 << 8)
#define OASTARTTRIG6_INVERT_A_9 (1 << 9)
#define OASTARTTRIG6_INVERT_A_10 (1 << 10)
#define OASTARTTRIG6_INVERT_A_11 (1 << 11)
#define OASTARTTRIG6_INVERT_A_12 (1 << 12)
#define OASTARTTRIG6_INVERT_A_13 (1 << 13)
#define OASTARTTRIG6_INVERT_A_14 (1 << 14)
#define OASTARTTRIG6_INVERT_A_15 (1 << 15)
#define OASTARTTRIG6_INVERT_B_0 (1 << 16)
#define OASTARTTRIG6_INVERT_B_1 (1 << 17)
#define OASTARTTRIG6_INVERT_B_2 (1 << 18)
#define OASTARTTRIG6_INVERT_B_3 (1 << 19)
#define OASTARTTRIG6_INVERT_C_0 (1 << 20)
#define OASTARTTRIG6_INVERT_C_1 (1 << 21)
#define OASTARTTRIG6_INVERT_D_0 (1 << 22)
#define OASTARTTRIG6_THRESHOLD_ENABLE	    (1 << 23)
#define OASTARTTRIG6_START_TRIG_FLAG_MBZ    (1 << 24)
#define OASTARTTRIG6_EVENT_SELECT_4  (1 << 28)
#define OASTARTTRIG6_EVENT_SELECT_5  (1 << 29)
#define OASTARTTRIG6_EVENT_SELECT_6  (1 << 30)
#define OASTARTTRIG6_EVENT_SELECT_7  (1 << 31)

#define OASTARTTRIG7 _MMIO(0x2728)
#define OASTARTTRIG7_NOA_SELECT_MASK	   0xf
#define OASTARTTRIG7_NOA_SELECT_8_SHIFT    0
#define OASTARTTRIG7_NOA_SELECT_9_SHIFT    4
#define OASTARTTRIG7_NOA_SELECT_10_SHIFT   8
#define OASTARTTRIG7_NOA_SELECT_11_SHIFT   12
#define OASTARTTRIG7_NOA_SELECT_12_SHIFT   16
#define OASTARTTRIG7_NOA_SELECT_13_SHIFT   20
#define OASTARTTRIG7_NOA_SELECT_14_SHIFT   24
#define OASTARTTRIG7_NOA_SELECT_15_SHIFT   28

#define OASTARTTRIG8 _MMIO(0x272c)
#define OASTARTTRIG8_NOA_SELECT_MASK	   0xf
#define OASTARTTRIG8_NOA_SELECT_0_SHIFT    0
#define OASTARTTRIG8_NOA_SELECT_1_SHIFT    4
#define OASTARTTRIG8_NOA_SELECT_2_SHIFT    8
#define OASTARTTRIG8_NOA_SELECT_3_SHIFT    12
#define OASTARTTRIG8_NOA_SELECT_4_SHIFT    16
#define OASTARTTRIG8_NOA_SELECT_5_SHIFT    20
#define OASTARTTRIG8_NOA_SELECT_6_SHIFT    24
#define OASTARTTRIG8_NOA_SELECT_7_SHIFT    28

#define OAREPORTTRIG1 _MMIO(0x2740)
#define OAREPORTTRIG1_THRESHOLD_MASK 0xffff
#define OAREPORTTRIG1_EDGE_LEVEL_TRIGER_SELECT_MASK 0xffff0000 /* 0=level */

#define OAREPORTTRIG2 _MMIO(0x2744)
#define OAREPORTTRIG2_INVERT_A_0  (1 << 0)
#define OAREPORTTRIG2_INVERT_A_1  (1 << 1)
#define OAREPORTTRIG2_INVERT_A_2  (1 << 2)
#define OAREPORTTRIG2_INVERT_A_3  (1 << 3)
#define OAREPORTTRIG2_INVERT_A_4  (1 << 4)
#define OAREPORTTRIG2_INVERT_A_5  (1 << 5)
#define OAREPORTTRIG2_INVERT_A_6  (1 << 6)
#define OAREPORTTRIG2_INVERT_A_7  (1 << 7)
#define OAREPORTTRIG2_INVERT_A_8  (1 << 8)
#define OAREPORTTRIG2_INVERT_A_9  (1 << 9)
#define OAREPORTTRIG2_INVERT_A_10 (1 << 10)
#define OAREPORTTRIG2_INVERT_A_11 (1 << 11)
#define OAREPORTTRIG2_INVERT_A_12 (1 << 12)
#define OAREPORTTRIG2_INVERT_A_13 (1 << 13)
#define OAREPORTTRIG2_INVERT_A_14 (1 << 14)
#define OAREPORTTRIG2_INVERT_A_15 (1 << 15)
#define OAREPORTTRIG2_INVERT_B_0  (1 << 16)
#define OAREPORTTRIG2_INVERT_B_1  (1 << 17)
#define OAREPORTTRIG2_INVERT_B_2  (1 << 18)
#define OAREPORTTRIG2_INVERT_B_3  (1 << 19)
#define OAREPORTTRIG2_INVERT_C_0  (1 << 20)
#define OAREPORTTRIG2_INVERT_C_1  (1 << 21)
#define OAREPORTTRIG2_INVERT_D_0  (1 << 22)
#define OAREPORTTRIG2_THRESHOLD_ENABLE	    (1 << 23)
#define OAREPORTTRIG2_REPORT_TRIGGER_ENABLE (1 << 31)

#define OAREPORTTRIG3 _MMIO(0x2748)
#define OAREPORTTRIG3_NOA_SELECT_MASK	    0xf
#define OAREPORTTRIG3_NOA_SELECT_8_SHIFT    0
#define OAREPORTTRIG3_NOA_SELECT_9_SHIFT    4
#define OAREPORTTRIG3_NOA_SELECT_10_SHIFT   8
#define OAREPORTTRIG3_NOA_SELECT_11_SHIFT   12
#define OAREPORTTRIG3_NOA_SELECT_12_SHIFT   16
#define OAREPORTTRIG3_NOA_SELECT_13_SHIFT   20
#define OAREPORTTRIG3_NOA_SELECT_14_SHIFT   24
#define OAREPORTTRIG3_NOA_SELECT_15_SHIFT   28

#define OAREPORTTRIG4 _MMIO(0x274c)
#define OAREPORTTRIG4_NOA_SELECT_MASK	    0xf
#define OAREPORTTRIG4_NOA_SELECT_0_SHIFT    0
#define OAREPORTTRIG4_NOA_SELECT_1_SHIFT    4
#define OAREPORTTRIG4_NOA_SELECT_2_SHIFT    8
#define OAREPORTTRIG4_NOA_SELECT_3_SHIFT    12
#define OAREPORTTRIG4_NOA_SELECT_4_SHIFT    16
#define OAREPORTTRIG4_NOA_SELECT_5_SHIFT    20
#define OAREPORTTRIG4_NOA_SELECT_6_SHIFT    24
#define OAREPORTTRIG4_NOA_SELECT_7_SHIFT    28

#define OAREPORTTRIG5 _MMIO(0x2750)
#define OAREPORTTRIG5_THRESHOLD_MASK 0xffff
#define OAREPORTTRIG5_EDGE_LEVEL_TRIGER_SELECT_MASK 0xffff0000 /* 0=level */

#define OAREPORTTRIG6 _MMIO(0x2754)
#define OAREPORTTRIG6_INVERT_A_0  (1 << 0)
#define OAREPORTTRIG6_INVERT_A_1  (1 << 1)
#define OAREPORTTRIG6_INVERT_A_2  (1 << 2)
#define OAREPORTTRIG6_INVERT_A_3  (1 << 3)
#define OAREPORTTRIG6_INVERT_A_4  (1 << 4)
#define OAREPORTTRIG6_INVERT_A_5  (1 << 5)
#define OAREPORTTRIG6_INVERT_A_6  (1 << 6)
#define OAREPORTTRIG6_INVERT_A_7  (1 << 7)
#define OAREPORTTRIG6_INVERT_A_8  (1 << 8)
#define OAREPORTTRIG6_INVERT_A_9  (1 << 9)
#define OAREPORTTRIG6_INVERT_A_10 (1 << 10)
#define OAREPORTTRIG6_INVERT_A_11 (1 << 11)
#define OAREPORTTRIG6_INVERT_A_12 (1 << 12)
#define OAREPORTTRIG6_INVERT_A_13 (1 << 13)
#define OAREPORTTRIG6_INVERT_A_14 (1 << 14)
#define OAREPORTTRIG6_INVERT_A_15 (1 << 15)
#define OAREPORTTRIG6_INVERT_B_0  (1 << 16)
#define OAREPORTTRIG6_INVERT_B_1  (1 << 17)
#define OAREPORTTRIG6_INVERT_B_2  (1 << 18)
#define OAREPORTTRIG6_INVERT_B_3  (1 << 19)
#define OAREPORTTRIG6_INVERT_C_0  (1 << 20)
#define OAREPORTTRIG6_INVERT_C_1  (1 << 21)
#define OAREPORTTRIG6_INVERT_D_0  (1 << 22)
#define OAREPORTTRIG6_THRESHOLD_ENABLE	    (1 << 23)
#define OAREPORTTRIG6_REPORT_TRIGGER_ENABLE (1 << 31)

#define OAREPORTTRIG7 _MMIO(0x2758)
#define OAREPORTTRIG7_NOA_SELECT_MASK	    0xf
#define OAREPORTTRIG7_NOA_SELECT_8_SHIFT    0
#define OAREPORTTRIG7_NOA_SELECT_9_SHIFT    4
#define OAREPORTTRIG7_NOA_SELECT_10_SHIFT   8
#define OAREPORTTRIG7_NOA_SELECT_11_SHIFT   12
#define OAREPORTTRIG7_NOA_SELECT_12_SHIFT   16
#define OAREPORTTRIG7_NOA_SELECT_13_SHIFT   20
#define OAREPORTTRIG7_NOA_SELECT_14_SHIFT   24
#define OAREPORTTRIG7_NOA_SELECT_15_SHIFT   28

#define OAREPORTTRIG8 _MMIO(0x275c)
#define OAREPORTTRIG8_NOA_SELECT_MASK	    0xf
#define OAREPORTTRIG8_NOA_SELECT_0_SHIFT    0
#define OAREPORTTRIG8_NOA_SELECT_1_SHIFT    4
#define OAREPORTTRIG8_NOA_SELECT_2_SHIFT    8
#define OAREPORTTRIG8_NOA_SELECT_3_SHIFT    12
#define OAREPORTTRIG8_NOA_SELECT_4_SHIFT    16
#define OAREPORTTRIG8_NOA_SELECT_5_SHIFT    20
#define OAREPORTTRIG8_NOA_SELECT_6_SHIFT    24
#define OAREPORTTRIG8_NOA_SELECT_7_SHIFT    28

/* CECX_0 */
#define OACEC_COMPARE_LESS_OR_EQUAL	6
#define OACEC_COMPARE_NOT_EQUAL		5
#define OACEC_COMPARE_LESS_THAN		4
#define OACEC_COMPARE_GREATER_OR_EQUAL	3
#define OACEC_COMPARE_EQUAL		2
#define OACEC_COMPARE_GREATER_THAN	1
#define OACEC_COMPARE_ANY_EQUAL		0

#define OACEC_COMPARE_VALUE_MASK    0xffff
#define OACEC_COMPARE_VALUE_SHIFT   3

#define OACEC_SELECT_NOA	(0 << 19)
#define OACEC_SELECT_PREV	(1 << 19)
#define OACEC_SELECT_BOOLEAN	(2 << 19)

/* CECX_1 */
#define OACEC_MASK_MASK		    0xffff
#define OACEC_CONSIDERATIONS_MASK   0xffff
#define OACEC_CONSIDERATIONS_SHIFT  16

#define OACEC0_0 _MMIO(0x2770)
#define OACEC0_1 _MMIO(0x2774)
#define OACEC1_0 _MMIO(0x2778)
#define OACEC1_1 _MMIO(0x277c)
#define OACEC2_0 _MMIO(0x2780)
#define OACEC2_1 _MMIO(0x2784)
#define OACEC3_0 _MMIO(0x2788)
#define OACEC3_1 _MMIO(0x278c)
#define OACEC4_0 _MMIO(0x2790)
#define OACEC4_1 _MMIO(0x2794)
#define OACEC5_0 _MMIO(0x2798)
#define OACEC5_1 _MMIO(0x279c)
#define OACEC6_0 _MMIO(0x27a0)
#define OACEC6_1 _MMIO(0x27a4)
#define OACEC7_0 _MMIO(0x27a8)
#define OACEC7_1 _MMIO(0x27ac)

/* OA perf counters */
#define OA_PERFCNT1_LO      _MMIO(0x91B8)
#define OA_PERFCNT1_HI      _MMIO(0x91BC)
#define OA_PERFCNT2_LO      _MMIO(0x91C0)
#define OA_PERFCNT2_HI      _MMIO(0x91C4)
#define OA_PERFCNT3_LO      _MMIO(0x91C8)
#define OA_PERFCNT3_HI      _MMIO(0x91CC)
#define OA_PERFCNT4_LO      _MMIO(0x91D8)
#define OA_PERFCNT4_HI      _MMIO(0x91DC)

#define OA_PERFMATRIX_LO    _MMIO(0x91C8)
#define OA_PERFMATRIX_HI    _MMIO(0x91CC)

/* RPM unit config (Gen8+) */
#define RPM_CONFIG0	    _MMIO(0x0D00)
#define  GEN9_RPM_CONFIG0_CRYSTAL_CLOCK_FREQ_SHIFT	3
#define  GEN9_RPM_CONFIG0_CRYSTAL_CLOCK_FREQ_MASK	(1 << GEN9_RPM_CONFIG0_CRYSTAL_CLOCK_FREQ_SHIFT)
#define  GEN9_RPM_CONFIG0_CRYSTAL_CLOCK_FREQ_19_2_MHZ	0
#define  GEN9_RPM_CONFIG0_CRYSTAL_CLOCK_FREQ_24_MHZ	1
#define  GEN11_RPM_CONFIG0_CRYSTAL_CLOCK_FREQ_SHIFT	3
#define  GEN11_RPM_CONFIG0_CRYSTAL_CLOCK_FREQ_MASK	(0x7 << GEN11_RPM_CONFIG0_CRYSTAL_CLOCK_FREQ_SHIFT)
#define  GEN11_RPM_CONFIG0_CRYSTAL_CLOCK_FREQ_24_MHZ	0
#define  GEN11_RPM_CONFIG0_CRYSTAL_CLOCK_FREQ_19_2_MHZ	1
#define  GEN11_RPM_CONFIG0_CRYSTAL_CLOCK_FREQ_38_4_MHZ	2
#define  GEN11_RPM_CONFIG0_CRYSTAL_CLOCK_FREQ_25_MHZ	3
#define  GEN10_RPM_CONFIG0_CTC_SHIFT_PARAMETER_SHIFT	1
#define  GEN10_RPM_CONFIG0_CTC_SHIFT_PARAMETER_MASK	(0x3 << GEN10_RPM_CONFIG0_CTC_SHIFT_PARAMETER_SHIFT)

#define RPM_CONFIG1	    _MMIO(0x0D04)
#define  GEN10_GT_NOA_ENABLE  (1 << 9)

/* GPM unit config (Gen9+) */
#define CTC_MODE			_MMIO(0xA26C)
#define  CTC_SOURCE_PARAMETER_MASK 1
#define  CTC_SOURCE_CRYSTAL_CLOCK	0
#define  CTC_SOURCE_DIVIDE_LOGIC	1
#define  CTC_SHIFT_PARAMETER_SHIFT	1
#define  CTC_SHIFT_PARAMETER_MASK	(0x3 << CTC_SHIFT_PARAMETER_SHIFT)

/* RCP unit config (Gen8+) */
#define RCP_CONFIG	    _MMIO(0x0D08)

/* NOA (HSW) */
#define HSW_MBVID2_NOA0		_MMIO(0x9E80)
#define HSW_MBVID2_NOA1		_MMIO(0x9E84)
#define HSW_MBVID2_NOA2		_MMIO(0x9E88)
#define HSW_MBVID2_NOA3		_MMIO(0x9E8C)
#define HSW_MBVID2_NOA4		_MMIO(0x9E90)
#define HSW_MBVID2_NOA5		_MMIO(0x9E94)
#define HSW_MBVID2_NOA6		_MMIO(0x9E98)
#define HSW_MBVID2_NOA7		_MMIO(0x9E9C)
#define HSW_MBVID2_NOA8		_MMIO(0x9EA0)
#define HSW_MBVID2_NOA9		_MMIO(0x9EA4)

#define HSW_MBVID2_MISR0	_MMIO(0x9EC0)

/* NOA (Gen8+) */
#define NOA_CONFIG(i)	    _MMIO(0x0D0C + (i) * 4)

#define MICRO_BP0_0	    _MMIO(0x9800)
#define MICRO_BP0_2	    _MMIO(0x9804)
#define MICRO_BP0_1	    _MMIO(0x9808)

#define MICRO_BP1_0	    _MMIO(0x980C)
#define MICRO_BP1_2	    _MMIO(0x9810)
#define MICRO_BP1_1	    _MMIO(0x9814)

#define MICRO_BP2_0	    _MMIO(0x9818)
#define MICRO_BP2_2	    _MMIO(0x981C)
#define MICRO_BP2_1	    _MMIO(0x9820)

#define MICRO_BP3_0	    _MMIO(0x9824)
#define MICRO_BP3_2	    _MMIO(0x9828)
#define MICRO_BP3_1	    _MMIO(0x982C)

#define MICRO_BP_TRIGGER		_MMIO(0x9830)
#define MICRO_BP3_COUNT_STATUS01	_MMIO(0x9834)
#define MICRO_BP3_COUNT_STATUS23	_MMIO(0x9838)
#define MICRO_BP_FIRED_ARMED		_MMIO(0x983C)

#define GDT_CHICKEN_BITS    _MMIO(0x9840)
#define   GT_NOA_ENABLE	    0x00000080

#define NOA_DATA	    _MMIO(0x986C)
#define NOA_WRITE	    _MMIO(0x9888)
#define GEN10_NOA_WRITE_HIGH _MMIO(0x9884)

#define _GEN7_PIPEA_DE_LOAD_SL	0x70068
#define _GEN7_PIPEB_DE_LOAD_SL	0x71068
#define GEN7_PIPE_DE_LOAD_SL(pipe) _MMIO_PIPE(pipe, _GEN7_PIPEA_DE_LOAD_SL, _GEN7_PIPEB_DE_LOAD_SL)

/*
 * Reset registers
 */
#define DEBUG_RESET_I830		_MMIO(0x6070)
#define  DEBUG_RESET_FULL		(1 << 7)
#define  DEBUG_RESET_RENDER		(1 << 8)
#define  DEBUG_RESET_DISPLAY		(1 << 9)

/*
 * IOSF sideband
 */
#define VLV_IOSF_DOORBELL_REQ			_MMIO(VLV_DISPLAY_BASE + 0x2100)
#define   IOSF_DEVFN_SHIFT			24
#define   IOSF_OPCODE_SHIFT			16
#define   IOSF_PORT_SHIFT			8
#define   IOSF_BYTE_ENABLES_SHIFT		4
#define   IOSF_BAR_SHIFT			1
#define   IOSF_SB_BUSY				(1 << 0)
#define   IOSF_PORT_BUNIT			0x03
#define   IOSF_PORT_PUNIT			0x04
#define   IOSF_PORT_NC				0x11
#define   IOSF_PORT_DPIO			0x12
#define   IOSF_PORT_GPIO_NC			0x13
#define   IOSF_PORT_CCK				0x14
#define   IOSF_PORT_DPIO_2			0x1a
#define   IOSF_PORT_FLISDSI			0x1b
#define   IOSF_PORT_GPIO_SC			0x48
#define   IOSF_PORT_GPIO_SUS			0xa8
#define   IOSF_PORT_CCU				0xa9
#define   CHV_IOSF_PORT_GPIO_N			0x13
#define   CHV_IOSF_PORT_GPIO_SE			0x48
#define   CHV_IOSF_PORT_GPIO_E			0xa8
#define   CHV_IOSF_PORT_GPIO_SW			0xb2
#define VLV_IOSF_DATA				_MMIO(VLV_DISPLAY_BASE + 0x2104)
#define VLV_IOSF_ADDR				_MMIO(VLV_DISPLAY_BASE + 0x2108)

/* See configdb bunit SB addr map */
#define BUNIT_REG_BISOC				0x11

/* PUNIT_REG_*SSPM0 */
#define   _SSPM0_SSC(val)			((val) << 0)
#define   SSPM0_SSC_MASK			_SSPM0_SSC(0x3)
#define   SSPM0_SSC_PWR_ON			_SSPM0_SSC(0x0)
#define   SSPM0_SSC_CLK_GATE			_SSPM0_SSC(0x1)
#define   SSPM0_SSC_RESET			_SSPM0_SSC(0x2)
#define   SSPM0_SSC_PWR_GATE			_SSPM0_SSC(0x3)
#define   _SSPM0_SSS(val)			((val) << 24)
#define   SSPM0_SSS_MASK			_SSPM0_SSS(0x3)
#define   SSPM0_SSS_PWR_ON			_SSPM0_SSS(0x0)
#define   SSPM0_SSS_CLK_GATE			_SSPM0_SSS(0x1)
#define   SSPM0_SSS_RESET			_SSPM0_SSS(0x2)
#define   SSPM0_SSS_PWR_GATE			_SSPM0_SSS(0x3)

/* PUNIT_REG_*SSPM1 */
#define   SSPM1_FREQSTAT_SHIFT			24
#define   SSPM1_FREQSTAT_MASK			(0x1f << SSPM1_FREQSTAT_SHIFT)
#define   SSPM1_FREQGUAR_SHIFT			8
#define   SSPM1_FREQGUAR_MASK			(0x1f << SSPM1_FREQGUAR_SHIFT)
#define   SSPM1_FREQ_SHIFT			0
#define   SSPM1_FREQ_MASK			(0x1f << SSPM1_FREQ_SHIFT)

#define PUNIT_REG_VEDSSPM0			0x32
#define PUNIT_REG_VEDSSPM1			0x33

#define PUNIT_REG_DSPSSPM			0x36
#define   DSPFREQSTAT_SHIFT_CHV			24
#define   DSPFREQSTAT_MASK_CHV			(0x1f << DSPFREQSTAT_SHIFT_CHV)
#define   DSPFREQGUAR_SHIFT_CHV			8
#define   DSPFREQGUAR_MASK_CHV			(0x1f << DSPFREQGUAR_SHIFT_CHV)
#define   DSPFREQSTAT_SHIFT			30
#define   DSPFREQSTAT_MASK			(0x3 << DSPFREQSTAT_SHIFT)
#define   DSPFREQGUAR_SHIFT			14
#define   DSPFREQGUAR_MASK			(0x3 << DSPFREQGUAR_SHIFT)
#define   DSP_MAXFIFO_PM5_STATUS		(1 << 22) /* chv */
#define   DSP_AUTO_CDCLK_GATE_DISABLE		(1 << 7) /* chv */
#define   DSP_MAXFIFO_PM5_ENABLE		(1 << 6) /* chv */
#define   _DP_SSC(val, pipe)			((val) << (2 * (pipe)))
#define   DP_SSC_MASK(pipe)			_DP_SSC(0x3, (pipe))
#define   DP_SSC_PWR_ON(pipe)			_DP_SSC(0x0, (pipe))
#define   DP_SSC_CLK_GATE(pipe)			_DP_SSC(0x1, (pipe))
#define   DP_SSC_RESET(pipe)			_DP_SSC(0x2, (pipe))
#define   DP_SSC_PWR_GATE(pipe)			_DP_SSC(0x3, (pipe))
#define   _DP_SSS(val, pipe)			((val) << (2 * (pipe) + 16))
#define   DP_SSS_MASK(pipe)			_DP_SSS(0x3, (pipe))
#define   DP_SSS_PWR_ON(pipe)			_DP_SSS(0x0, (pipe))
#define   DP_SSS_CLK_GATE(pipe)			_DP_SSS(0x1, (pipe))
#define   DP_SSS_RESET(pipe)			_DP_SSS(0x2, (pipe))
#define   DP_SSS_PWR_GATE(pipe)			_DP_SSS(0x3, (pipe))

#define PUNIT_REG_ISPSSPM0			0x39
#define PUNIT_REG_ISPSSPM1			0x3a

#define PUNIT_REG_PWRGT_CTRL			0x60
#define PUNIT_REG_PWRGT_STATUS			0x61
#define   PUNIT_PWRGT_MASK(pw_idx)		(3 << ((pw_idx) * 2))
#define   PUNIT_PWRGT_PWR_ON(pw_idx)		(0 << ((pw_idx) * 2))
#define   PUNIT_PWRGT_CLK_GATE(pw_idx)		(1 << ((pw_idx) * 2))
#define   PUNIT_PWRGT_RESET(pw_idx)		(2 << ((pw_idx) * 2))
#define   PUNIT_PWRGT_PWR_GATE(pw_idx)		(3 << ((pw_idx) * 2))

#define PUNIT_PWGT_IDX_RENDER			0
#define PUNIT_PWGT_IDX_MEDIA			1
#define PUNIT_PWGT_IDX_DISP2D			3
#define PUNIT_PWGT_IDX_DPIO_CMN_BC		5
#define PUNIT_PWGT_IDX_DPIO_TX_B_LANES_01	6
#define PUNIT_PWGT_IDX_DPIO_TX_B_LANES_23	7
#define PUNIT_PWGT_IDX_DPIO_TX_C_LANES_01	8
#define PUNIT_PWGT_IDX_DPIO_TX_C_LANES_23	9
#define PUNIT_PWGT_IDX_DPIO_RX0			10
#define PUNIT_PWGT_IDX_DPIO_RX1			11
#define PUNIT_PWGT_IDX_DPIO_CMN_D		12

#define PUNIT_REG_GPU_LFM			0xd3
#define PUNIT_REG_GPU_FREQ_REQ			0xd4
#define PUNIT_REG_GPU_FREQ_STS			0xd8
#define   GPLLENABLE				(1 << 4)
#define   GENFREQSTATUS				(1 << 0)
#define PUNIT_REG_MEDIA_TURBO_FREQ_REQ		0xdc
#define PUNIT_REG_CZ_TIMESTAMP			0xce

#define PUNIT_FUSE_BUS2				0xf6 /* bits 47:40 */
#define PUNIT_FUSE_BUS1				0xf5 /* bits 55:48 */

#define FB_GFX_FMAX_AT_VMAX_FUSE		0x136
#define FB_GFX_FREQ_FUSE_MASK			0xff
#define FB_GFX_FMAX_AT_VMAX_2SS4EU_FUSE_SHIFT	24
#define FB_GFX_FMAX_AT_VMAX_2SS6EU_FUSE_SHIFT	16
#define FB_GFX_FMAX_AT_VMAX_2SS8EU_FUSE_SHIFT	8

#define FB_GFX_FMIN_AT_VMIN_FUSE		0x137
#define FB_GFX_FMIN_AT_VMIN_FUSE_SHIFT		8

#define PUNIT_REG_DDR_SETUP2			0x139
#define   FORCE_DDR_FREQ_REQ_ACK		(1 << 8)
#define   FORCE_DDR_LOW_FREQ			(1 << 1)
#define   FORCE_DDR_HIGH_FREQ			(1 << 0)

#define PUNIT_GPU_STATUS_REG			0xdb
#define PUNIT_GPU_STATUS_MAX_FREQ_SHIFT	16
#define PUNIT_GPU_STATUS_MAX_FREQ_MASK		0xff
#define PUNIT_GPU_STATIS_GFX_MIN_FREQ_SHIFT	8
#define PUNIT_GPU_STATUS_GFX_MIN_FREQ_MASK	0xff

#define PUNIT_GPU_DUTYCYCLE_REG		0xdf
#define PUNIT_GPU_DUTYCYCLE_RPE_FREQ_SHIFT	8
#define PUNIT_GPU_DUTYCYCLE_RPE_FREQ_MASK	0xff

#define IOSF_NC_FB_GFX_FREQ_FUSE		0x1c
#define   FB_GFX_MAX_FREQ_FUSE_SHIFT		3
#define   FB_GFX_MAX_FREQ_FUSE_MASK		0x000007f8
#define   FB_GFX_FGUARANTEED_FREQ_FUSE_SHIFT	11
#define   FB_GFX_FGUARANTEED_FREQ_FUSE_MASK	0x0007f800
#define IOSF_NC_FB_GFX_FMAX_FUSE_HI		0x34
#define   FB_FMAX_VMIN_FREQ_HI_MASK		0x00000007
#define IOSF_NC_FB_GFX_FMAX_FUSE_LO		0x30
#define   FB_FMAX_VMIN_FREQ_LO_SHIFT		27
#define   FB_FMAX_VMIN_FREQ_LO_MASK		0xf8000000

#define VLV_TURBO_SOC_OVERRIDE		0x04
#define   VLV_OVERRIDE_EN		1
#define   VLV_SOC_TDP_EN		(1 << 1)
#define   VLV_BIAS_CPU_125_SOC_875	(6 << 2)
#define   CHV_BIAS_CPU_50_SOC_50	(3 << 2)

/* vlv2 north clock has */
#define CCK_FUSE_REG				0x8
#define  CCK_FUSE_HPLL_FREQ_MASK		0x3
#define CCK_REG_DSI_PLL_FUSE			0x44
#define CCK_REG_DSI_PLL_CONTROL			0x48
#define  DSI_PLL_VCO_EN				(1 << 31)
#define  DSI_PLL_LDO_GATE			(1 << 30)
#define  DSI_PLL_P1_POST_DIV_SHIFT		17
#define  DSI_PLL_P1_POST_DIV_MASK		(0x1ff << 17)
#define  DSI_PLL_P2_MUX_DSI0_DIV2		(1 << 13)
#define  DSI_PLL_P3_MUX_DSI1_DIV2		(1 << 12)
#define  DSI_PLL_MUX_MASK			(3 << 9)
#define  DSI_PLL_MUX_DSI0_DSIPLL		(0 << 10)
#define  DSI_PLL_MUX_DSI0_CCK			(1 << 10)
#define  DSI_PLL_MUX_DSI1_DSIPLL		(0 << 9)
#define  DSI_PLL_MUX_DSI1_CCK			(1 << 9)
#define  DSI_PLL_CLK_GATE_MASK			(0xf << 5)
#define  DSI_PLL_CLK_GATE_DSI0_DSIPLL		(1 << 8)
#define  DSI_PLL_CLK_GATE_DSI1_DSIPLL		(1 << 7)
#define  DSI_PLL_CLK_GATE_DSI0_CCK		(1 << 6)
#define  DSI_PLL_CLK_GATE_DSI1_CCK		(1 << 5)
#define  DSI_PLL_LOCK				(1 << 0)
#define CCK_REG_DSI_PLL_DIVIDER			0x4c
#define  DSI_PLL_LFSR				(1 << 31)
#define  DSI_PLL_FRACTION_EN			(1 << 30)
#define  DSI_PLL_FRAC_COUNTER_SHIFT		27
#define  DSI_PLL_FRAC_COUNTER_MASK		(7 << 27)
#define  DSI_PLL_USYNC_CNT_SHIFT		18
#define  DSI_PLL_USYNC_CNT_MASK			(0x1ff << 18)
#define  DSI_PLL_N1_DIV_SHIFT			16
#define  DSI_PLL_N1_DIV_MASK			(3 << 16)
#define  DSI_PLL_M1_DIV_SHIFT			0
#define  DSI_PLL_M1_DIV_MASK			(0x1ff << 0)
#define CCK_CZ_CLOCK_CONTROL			0x62
#define CCK_GPLL_CLOCK_CONTROL			0x67
#define CCK_DISPLAY_CLOCK_CONTROL		0x6b
#define CCK_DISPLAY_REF_CLOCK_CONTROL		0x6c
#define  CCK_TRUNK_FORCE_ON			(1 << 17)
#define  CCK_TRUNK_FORCE_OFF			(1 << 16)
#define  CCK_FREQUENCY_STATUS			(0x1f << 8)
#define  CCK_FREQUENCY_STATUS_SHIFT		8
#define  CCK_FREQUENCY_VALUES			(0x1f << 0)

/* DPIO registers */
#define DPIO_DEVFN			0

#define DPIO_CTL			_MMIO(VLV_DISPLAY_BASE + 0x2110)
#define  DPIO_MODSEL1			(1 << 3) /* if ref clk b == 27 */
#define  DPIO_MODSEL0			(1 << 2) /* if ref clk a == 27 */
#define  DPIO_SFR_BYPASS		(1 << 1)
#define  DPIO_CMNRST			(1 << 0)

#define DPIO_PHY(pipe)			((pipe) >> 1)
#define DPIO_PHY_IOSF_PORT(phy)		(dev_priv->dpio_phy_iosf_port[phy])

/*
 * Per pipe/PLL DPIO regs
 */
#define _VLV_PLL_DW3_CH0		0x800c
#define   DPIO_POST_DIV_SHIFT		(28) /* 3 bits */
#define   DPIO_POST_DIV_DAC		0
#define   DPIO_POST_DIV_HDMIDP		1 /* DAC 225-400M rate */
#define   DPIO_POST_DIV_LVDS1		2
#define   DPIO_POST_DIV_LVDS2		3
#define   DPIO_K_SHIFT			(24) /* 4 bits */
#define   DPIO_P1_SHIFT			(21) /* 3 bits */
#define   DPIO_P2_SHIFT			(16) /* 5 bits */
#define   DPIO_N_SHIFT			(12) /* 4 bits */
#define   DPIO_ENABLE_CALIBRATION	(1 << 11)
#define   DPIO_M1DIV_SHIFT		(8) /* 3 bits */
#define   DPIO_M2DIV_MASK		0xff
#define _VLV_PLL_DW3_CH1		0x802c
#define VLV_PLL_DW3(ch) _PIPE(ch, _VLV_PLL_DW3_CH0, _VLV_PLL_DW3_CH1)

#define _VLV_PLL_DW5_CH0		0x8014
#define   DPIO_REFSEL_OVERRIDE		27
#define   DPIO_PLL_MODESEL_SHIFT	24 /* 3 bits */
#define   DPIO_BIAS_CURRENT_CTL_SHIFT	21 /* 3 bits, always 0x7 */
#define   DPIO_PLL_REFCLK_SEL_SHIFT	16 /* 2 bits */
#define   DPIO_PLL_REFCLK_SEL_MASK	3
#define   DPIO_DRIVER_CTL_SHIFT		12 /* always set to 0x8 */
#define   DPIO_CLK_BIAS_CTL_SHIFT	8 /* always set to 0x5 */
#define _VLV_PLL_DW5_CH1		0x8034
#define VLV_PLL_DW5(ch) _PIPE(ch, _VLV_PLL_DW5_CH0, _VLV_PLL_DW5_CH1)

#define _VLV_PLL_DW7_CH0		0x801c
#define _VLV_PLL_DW7_CH1		0x803c
#define VLV_PLL_DW7(ch) _PIPE(ch, _VLV_PLL_DW7_CH0, _VLV_PLL_DW7_CH1)

#define _VLV_PLL_DW8_CH0		0x8040
#define _VLV_PLL_DW8_CH1		0x8060
#define VLV_PLL_DW8(ch) _PIPE(ch, _VLV_PLL_DW8_CH0, _VLV_PLL_DW8_CH1)

#define VLV_PLL_DW9_BCAST		0xc044
#define _VLV_PLL_DW9_CH0		0x8044
#define _VLV_PLL_DW9_CH1		0x8064
#define VLV_PLL_DW9(ch) _PIPE(ch, _VLV_PLL_DW9_CH0, _VLV_PLL_DW9_CH1)

#define _VLV_PLL_DW10_CH0		0x8048
#define _VLV_PLL_DW10_CH1		0x8068
#define VLV_PLL_DW10(ch) _PIPE(ch, _VLV_PLL_DW10_CH0, _VLV_PLL_DW10_CH1)

#define _VLV_PLL_DW11_CH0		0x804c
#define _VLV_PLL_DW11_CH1		0x806c
#define VLV_PLL_DW11(ch) _PIPE(ch, _VLV_PLL_DW11_CH0, _VLV_PLL_DW11_CH1)

/* Spec for ref block start counts at DW10 */
#define VLV_REF_DW13			0x80ac

#define VLV_CMN_DW0			0x8100

/*
 * Per DDI channel DPIO regs
 */

#define _VLV_PCS_DW0_CH0		0x8200
#define _VLV_PCS_DW0_CH1		0x8400
#define   DPIO_PCS_TX_LANE2_RESET	(1 << 16)
#define   DPIO_PCS_TX_LANE1_RESET	(1 << 7)
#define   DPIO_LEFT_TXFIFO_RST_MASTER2	(1 << 4)
#define   DPIO_RIGHT_TXFIFO_RST_MASTER2	(1 << 3)
#define VLV_PCS_DW0(ch) _PORT(ch, _VLV_PCS_DW0_CH0, _VLV_PCS_DW0_CH1)

#define _VLV_PCS01_DW0_CH0		0x200
#define _VLV_PCS23_DW0_CH0		0x400
#define _VLV_PCS01_DW0_CH1		0x2600
#define _VLV_PCS23_DW0_CH1		0x2800
#define VLV_PCS01_DW0(ch) _PORT(ch, _VLV_PCS01_DW0_CH0, _VLV_PCS01_DW0_CH1)
#define VLV_PCS23_DW0(ch) _PORT(ch, _VLV_PCS23_DW0_CH0, _VLV_PCS23_DW0_CH1)

#define _VLV_PCS_DW1_CH0		0x8204
#define _VLV_PCS_DW1_CH1		0x8404
#define   CHV_PCS_REQ_SOFTRESET_EN	(1 << 23)
#define   DPIO_PCS_CLK_CRI_RXEB_EIOS_EN	(1 << 22)
#define   DPIO_PCS_CLK_CRI_RXDIGFILTSG_EN (1 << 21)
#define   DPIO_PCS_CLK_DATAWIDTH_SHIFT	(6)
#define   DPIO_PCS_CLK_SOFT_RESET	(1 << 5)
#define VLV_PCS_DW1(ch) _PORT(ch, _VLV_PCS_DW1_CH0, _VLV_PCS_DW1_CH1)

#define _VLV_PCS01_DW1_CH0		0x204
#define _VLV_PCS23_DW1_CH0		0x404
#define _VLV_PCS01_DW1_CH1		0x2604
#define _VLV_PCS23_DW1_CH1		0x2804
#define VLV_PCS01_DW1(ch) _PORT(ch, _VLV_PCS01_DW1_CH0, _VLV_PCS01_DW1_CH1)
#define VLV_PCS23_DW1(ch) _PORT(ch, _VLV_PCS23_DW1_CH0, _VLV_PCS23_DW1_CH1)

#define _VLV_PCS_DW8_CH0		0x8220
#define _VLV_PCS_DW8_CH1		0x8420
#define   CHV_PCS_USEDCLKCHANNEL_OVRRIDE	(1 << 20)
#define   CHV_PCS_USEDCLKCHANNEL		(1 << 21)
#define VLV_PCS_DW8(ch) _PORT(ch, _VLV_PCS_DW8_CH0, _VLV_PCS_DW8_CH1)

#define _VLV_PCS01_DW8_CH0		0x0220
#define _VLV_PCS23_DW8_CH0		0x0420
#define _VLV_PCS01_DW8_CH1		0x2620
#define _VLV_PCS23_DW8_CH1		0x2820
#define VLV_PCS01_DW8(port) _PORT(port, _VLV_PCS01_DW8_CH0, _VLV_PCS01_DW8_CH1)
#define VLV_PCS23_DW8(port) _PORT(port, _VLV_PCS23_DW8_CH0, _VLV_PCS23_DW8_CH1)

#define _VLV_PCS_DW9_CH0		0x8224
#define _VLV_PCS_DW9_CH1		0x8424
#define   DPIO_PCS_TX2MARGIN_MASK	(0x7 << 13)
#define   DPIO_PCS_TX2MARGIN_000	(0 << 13)
#define   DPIO_PCS_TX2MARGIN_101	(1 << 13)
#define   DPIO_PCS_TX1MARGIN_MASK	(0x7 << 10)
#define   DPIO_PCS_TX1MARGIN_000	(0 << 10)
#define   DPIO_PCS_TX1MARGIN_101	(1 << 10)
#define	VLV_PCS_DW9(ch) _PORT(ch, _VLV_PCS_DW9_CH0, _VLV_PCS_DW9_CH1)

#define _VLV_PCS01_DW9_CH0		0x224
#define _VLV_PCS23_DW9_CH0		0x424
#define _VLV_PCS01_DW9_CH1		0x2624
#define _VLV_PCS23_DW9_CH1		0x2824
#define VLV_PCS01_DW9(ch) _PORT(ch, _VLV_PCS01_DW9_CH0, _VLV_PCS01_DW9_CH1)
#define VLV_PCS23_DW9(ch) _PORT(ch, _VLV_PCS23_DW9_CH0, _VLV_PCS23_DW9_CH1)

#define _CHV_PCS_DW10_CH0		0x8228
#define _CHV_PCS_DW10_CH1		0x8428
#define   DPIO_PCS_SWING_CALC_TX0_TX2	(1 << 30)
#define   DPIO_PCS_SWING_CALC_TX1_TX3	(1 << 31)
#define   DPIO_PCS_TX2DEEMP_MASK	(0xf << 24)
#define   DPIO_PCS_TX2DEEMP_9P5		(0 << 24)
#define   DPIO_PCS_TX2DEEMP_6P0		(2 << 24)
#define   DPIO_PCS_TX1DEEMP_MASK	(0xf << 16)
#define   DPIO_PCS_TX1DEEMP_9P5		(0 << 16)
#define   DPIO_PCS_TX1DEEMP_6P0		(2 << 16)
#define CHV_PCS_DW10(ch) _PORT(ch, _CHV_PCS_DW10_CH0, _CHV_PCS_DW10_CH1)

#define _VLV_PCS01_DW10_CH0		0x0228
#define _VLV_PCS23_DW10_CH0		0x0428
#define _VLV_PCS01_DW10_CH1		0x2628
#define _VLV_PCS23_DW10_CH1		0x2828
#define VLV_PCS01_DW10(port) _PORT(port, _VLV_PCS01_DW10_CH0, _VLV_PCS01_DW10_CH1)
#define VLV_PCS23_DW10(port) _PORT(port, _VLV_PCS23_DW10_CH0, _VLV_PCS23_DW10_CH1)

#define _VLV_PCS_DW11_CH0		0x822c
#define _VLV_PCS_DW11_CH1		0x842c
#define   DPIO_TX2_STAGGER_MASK(x)	((x) << 24)
#define   DPIO_LANEDESKEW_STRAP_OVRD	(1 << 3)
#define   DPIO_LEFT_TXFIFO_RST_MASTER	(1 << 1)
#define   DPIO_RIGHT_TXFIFO_RST_MASTER	(1 << 0)
#define VLV_PCS_DW11(ch) _PORT(ch, _VLV_PCS_DW11_CH0, _VLV_PCS_DW11_CH1)

#define _VLV_PCS01_DW11_CH0		0x022c
#define _VLV_PCS23_DW11_CH0		0x042c
#define _VLV_PCS01_DW11_CH1		0x262c
#define _VLV_PCS23_DW11_CH1		0x282c
#define VLV_PCS01_DW11(ch) _PORT(ch, _VLV_PCS01_DW11_CH0, _VLV_PCS01_DW11_CH1)
#define VLV_PCS23_DW11(ch) _PORT(ch, _VLV_PCS23_DW11_CH0, _VLV_PCS23_DW11_CH1)

#define _VLV_PCS01_DW12_CH0		0x0230
#define _VLV_PCS23_DW12_CH0		0x0430
#define _VLV_PCS01_DW12_CH1		0x2630
#define _VLV_PCS23_DW12_CH1		0x2830
#define VLV_PCS01_DW12(ch) _PORT(ch, _VLV_PCS01_DW12_CH0, _VLV_PCS01_DW12_CH1)
#define VLV_PCS23_DW12(ch) _PORT(ch, _VLV_PCS23_DW12_CH0, _VLV_PCS23_DW12_CH1)

#define _VLV_PCS_DW12_CH0		0x8230
#define _VLV_PCS_DW12_CH1		0x8430
#define   DPIO_TX2_STAGGER_MULT(x)	((x) << 20)
#define   DPIO_TX1_STAGGER_MULT(x)	((x) << 16)
#define   DPIO_TX1_STAGGER_MASK(x)	((x) << 8)
#define   DPIO_LANESTAGGER_STRAP_OVRD	(1 << 6)
#define   DPIO_LANESTAGGER_STRAP(x)	((x) << 0)
#define VLV_PCS_DW12(ch) _PORT(ch, _VLV_PCS_DW12_CH0, _VLV_PCS_DW12_CH1)

#define _VLV_PCS_DW14_CH0		0x8238
#define _VLV_PCS_DW14_CH1		0x8438
#define	VLV_PCS_DW14(ch) _PORT(ch, _VLV_PCS_DW14_CH0, _VLV_PCS_DW14_CH1)

#define _VLV_PCS_DW23_CH0		0x825c
#define _VLV_PCS_DW23_CH1		0x845c
#define VLV_PCS_DW23(ch) _PORT(ch, _VLV_PCS_DW23_CH0, _VLV_PCS_DW23_CH1)

#define _VLV_TX_DW2_CH0			0x8288
#define _VLV_TX_DW2_CH1			0x8488
#define   DPIO_SWING_MARGIN000_SHIFT	16
#define   DPIO_SWING_MARGIN000_MASK	(0xff << DPIO_SWING_MARGIN000_SHIFT)
#define   DPIO_UNIQ_TRANS_SCALE_SHIFT	8
#define VLV_TX_DW2(ch) _PORT(ch, _VLV_TX_DW2_CH0, _VLV_TX_DW2_CH1)

#define _VLV_TX_DW3_CH0			0x828c
#define _VLV_TX_DW3_CH1			0x848c
/* The following bit for CHV phy */
#define   DPIO_TX_UNIQ_TRANS_SCALE_EN	(1 << 27)
#define   DPIO_SWING_MARGIN101_SHIFT	16
#define   DPIO_SWING_MARGIN101_MASK	(0xff << DPIO_SWING_MARGIN101_SHIFT)
#define VLV_TX_DW3(ch) _PORT(ch, _VLV_TX_DW3_CH0, _VLV_TX_DW3_CH1)

#define _VLV_TX_DW4_CH0			0x8290
#define _VLV_TX_DW4_CH1			0x8490
#define   DPIO_SWING_DEEMPH9P5_SHIFT	24
#define   DPIO_SWING_DEEMPH9P5_MASK	(0xff << DPIO_SWING_DEEMPH9P5_SHIFT)
#define   DPIO_SWING_DEEMPH6P0_SHIFT	16
#define   DPIO_SWING_DEEMPH6P0_MASK	(0xff << DPIO_SWING_DEEMPH6P0_SHIFT)
#define VLV_TX_DW4(ch) _PORT(ch, _VLV_TX_DW4_CH0, _VLV_TX_DW4_CH1)

#define _VLV_TX3_DW4_CH0		0x690
#define _VLV_TX3_DW4_CH1		0x2a90
#define VLV_TX3_DW4(ch) _PORT(ch, _VLV_TX3_DW4_CH0, _VLV_TX3_DW4_CH1)

#define _VLV_TX_DW5_CH0			0x8294
#define _VLV_TX_DW5_CH1			0x8494
#define   DPIO_TX_OCALINIT_EN		(1 << 31)
#define VLV_TX_DW5(ch) _PORT(ch, _VLV_TX_DW5_CH0, _VLV_TX_DW5_CH1)

#define _VLV_TX_DW11_CH0		0x82ac
#define _VLV_TX_DW11_CH1		0x84ac
#define VLV_TX_DW11(ch) _PORT(ch, _VLV_TX_DW11_CH0, _VLV_TX_DW11_CH1)

#define _VLV_TX_DW14_CH0		0x82b8
#define _VLV_TX_DW14_CH1		0x84b8
#define VLV_TX_DW14(ch) _PORT(ch, _VLV_TX_DW14_CH0, _VLV_TX_DW14_CH1)

/* CHV dpPhy registers */
#define _CHV_PLL_DW0_CH0		0x8000
#define _CHV_PLL_DW0_CH1		0x8180
#define CHV_PLL_DW0(ch) _PIPE(ch, _CHV_PLL_DW0_CH0, _CHV_PLL_DW0_CH1)

#define _CHV_PLL_DW1_CH0		0x8004
#define _CHV_PLL_DW1_CH1		0x8184
#define   DPIO_CHV_N_DIV_SHIFT		8
#define   DPIO_CHV_M1_DIV_BY_2		(0 << 0)
#define CHV_PLL_DW1(ch) _PIPE(ch, _CHV_PLL_DW1_CH0, _CHV_PLL_DW1_CH1)

#define _CHV_PLL_DW2_CH0		0x8008
#define _CHV_PLL_DW2_CH1		0x8188
#define CHV_PLL_DW2(ch) _PIPE(ch, _CHV_PLL_DW2_CH0, _CHV_PLL_DW2_CH1)

#define _CHV_PLL_DW3_CH0		0x800c
#define _CHV_PLL_DW3_CH1		0x818c
#define  DPIO_CHV_FRAC_DIV_EN		(1 << 16)
#define  DPIO_CHV_FIRST_MOD		(0 << 8)
#define  DPIO_CHV_SECOND_MOD		(1 << 8)
#define  DPIO_CHV_FEEDFWD_GAIN_SHIFT	0
#define  DPIO_CHV_FEEDFWD_GAIN_MASK		(0xF << 0)
#define CHV_PLL_DW3(ch) _PIPE(ch, _CHV_PLL_DW3_CH0, _CHV_PLL_DW3_CH1)

#define _CHV_PLL_DW6_CH0		0x8018
#define _CHV_PLL_DW6_CH1		0x8198
#define   DPIO_CHV_GAIN_CTRL_SHIFT	16
#define	  DPIO_CHV_INT_COEFF_SHIFT	8
#define   DPIO_CHV_PROP_COEFF_SHIFT	0
#define CHV_PLL_DW6(ch) _PIPE(ch, _CHV_PLL_DW6_CH0, _CHV_PLL_DW6_CH1)

#define _CHV_PLL_DW8_CH0		0x8020
#define _CHV_PLL_DW8_CH1		0x81A0
#define   DPIO_CHV_TDC_TARGET_CNT_SHIFT 0
#define   DPIO_CHV_TDC_TARGET_CNT_MASK  (0x3FF << 0)
#define CHV_PLL_DW8(ch) _PIPE(ch, _CHV_PLL_DW8_CH0, _CHV_PLL_DW8_CH1)

#define _CHV_PLL_DW9_CH0		0x8024
#define _CHV_PLL_DW9_CH1		0x81A4
#define  DPIO_CHV_INT_LOCK_THRESHOLD_SHIFT		1 /* 3 bits */
#define  DPIO_CHV_INT_LOCK_THRESHOLD_MASK		(7 << 1)
#define  DPIO_CHV_INT_LOCK_THRESHOLD_SEL_COARSE	1 /* 1: coarse & 0 : fine  */
#define CHV_PLL_DW9(ch) _PIPE(ch, _CHV_PLL_DW9_CH0, _CHV_PLL_DW9_CH1)

#define _CHV_CMN_DW0_CH0               0x8100
#define   DPIO_ALLDL_POWERDOWN_SHIFT_CH0	19
#define   DPIO_ANYDL_POWERDOWN_SHIFT_CH0	18
#define   DPIO_ALLDL_POWERDOWN			(1 << 1)
#define   DPIO_ANYDL_POWERDOWN			(1 << 0)

#define _CHV_CMN_DW5_CH0               0x8114
#define   CHV_BUFRIGHTENA1_DISABLE	(0 << 20)
#define   CHV_BUFRIGHTENA1_NORMAL	(1 << 20)
#define   CHV_BUFRIGHTENA1_FORCE	(3 << 20)
#define   CHV_BUFRIGHTENA1_MASK		(3 << 20)
#define   CHV_BUFLEFTENA1_DISABLE	(0 << 22)
#define   CHV_BUFLEFTENA1_NORMAL	(1 << 22)
#define   CHV_BUFLEFTENA1_FORCE		(3 << 22)
#define   CHV_BUFLEFTENA1_MASK		(3 << 22)

#define _CHV_CMN_DW13_CH0		0x8134
#define _CHV_CMN_DW0_CH1		0x8080
#define   DPIO_CHV_S1_DIV_SHIFT		21
#define   DPIO_CHV_P1_DIV_SHIFT		13 /* 3 bits */
#define   DPIO_CHV_P2_DIV_SHIFT		8  /* 5 bits */
#define   DPIO_CHV_K_DIV_SHIFT		4
#define   DPIO_PLL_FREQLOCK		(1 << 1)
#define   DPIO_PLL_LOCK			(1 << 0)
#define CHV_CMN_DW13(ch) _PIPE(ch, _CHV_CMN_DW13_CH0, _CHV_CMN_DW0_CH1)

#define _CHV_CMN_DW14_CH0		0x8138
#define _CHV_CMN_DW1_CH1		0x8084
#define   DPIO_AFC_RECAL		(1 << 14)
#define   DPIO_DCLKP_EN			(1 << 13)
#define   CHV_BUFLEFTENA2_DISABLE	(0 << 17) /* CL2 DW1 only */
#define   CHV_BUFLEFTENA2_NORMAL	(1 << 17) /* CL2 DW1 only */
#define   CHV_BUFLEFTENA2_FORCE		(3 << 17) /* CL2 DW1 only */
#define   CHV_BUFLEFTENA2_MASK		(3 << 17) /* CL2 DW1 only */
#define   CHV_BUFRIGHTENA2_DISABLE	(0 << 19) /* CL2 DW1 only */
#define   CHV_BUFRIGHTENA2_NORMAL	(1 << 19) /* CL2 DW1 only */
#define   CHV_BUFRIGHTENA2_FORCE	(3 << 19) /* CL2 DW1 only */
#define   CHV_BUFRIGHTENA2_MASK		(3 << 19) /* CL2 DW1 only */
#define CHV_CMN_DW14(ch) _PIPE(ch, _CHV_CMN_DW14_CH0, _CHV_CMN_DW1_CH1)

#define _CHV_CMN_DW19_CH0		0x814c
#define _CHV_CMN_DW6_CH1		0x8098
#define   DPIO_ALLDL_POWERDOWN_SHIFT_CH1	30 /* CL2 DW6 only */
#define   DPIO_ANYDL_POWERDOWN_SHIFT_CH1	29 /* CL2 DW6 only */
#define   DPIO_DYNPWRDOWNEN_CH1		(1 << 28) /* CL2 DW6 only */
#define   CHV_CMN_USEDCLKCHANNEL	(1 << 13)

#define CHV_CMN_DW19(ch) _PIPE(ch, _CHV_CMN_DW19_CH0, _CHV_CMN_DW6_CH1)

#define CHV_CMN_DW28			0x8170
#define   DPIO_CL1POWERDOWNEN		(1 << 23)
#define   DPIO_DYNPWRDOWNEN_CH0		(1 << 22)
#define   DPIO_SUS_CLK_CONFIG_ON		(0 << 0)
#define   DPIO_SUS_CLK_CONFIG_CLKREQ		(1 << 0)
#define   DPIO_SUS_CLK_CONFIG_GATE		(2 << 0)
#define   DPIO_SUS_CLK_CONFIG_GATE_CLKREQ	(3 << 0)

#define CHV_CMN_DW30			0x8178
#define   DPIO_CL2_LDOFUSE_PWRENB	(1 << 6)
#define   DPIO_LRC_BYPASS		(1 << 3)

#define _TXLANE(ch, lane, offset) ((ch ? 0x2400 : 0) + \
					(lane) * 0x200 + (offset))

#define CHV_TX_DW0(ch, lane) _TXLANE(ch, lane, 0x80)
#define CHV_TX_DW1(ch, lane) _TXLANE(ch, lane, 0x84)
#define CHV_TX_DW2(ch, lane) _TXLANE(ch, lane, 0x88)
#define CHV_TX_DW3(ch, lane) _TXLANE(ch, lane, 0x8c)
#define CHV_TX_DW4(ch, lane) _TXLANE(ch, lane, 0x90)
#define CHV_TX_DW5(ch, lane) _TXLANE(ch, lane, 0x94)
#define CHV_TX_DW6(ch, lane) _TXLANE(ch, lane, 0x98)
#define CHV_TX_DW7(ch, lane) _TXLANE(ch, lane, 0x9c)
#define CHV_TX_DW8(ch, lane) _TXLANE(ch, lane, 0xa0)
#define CHV_TX_DW9(ch, lane) _TXLANE(ch, lane, 0xa4)
#define CHV_TX_DW10(ch, lane) _TXLANE(ch, lane, 0xa8)
#define CHV_TX_DW11(ch, lane) _TXLANE(ch, lane, 0xac)
#define   DPIO_FRC_LATENCY_SHFIT	8
#define CHV_TX_DW14(ch, lane) _TXLANE(ch, lane, 0xb8)
#define   DPIO_UPAR_SHIFT		30

/* BXT PHY registers */
#define _BXT_PHY0_BASE			0x6C000
#define _BXT_PHY1_BASE			0x162000
#define _BXT_PHY2_BASE			0x163000
#define BXT_PHY_BASE(phy)		_PHY3((phy), _BXT_PHY0_BASE, \
						     _BXT_PHY1_BASE, \
						     _BXT_PHY2_BASE)

#define _BXT_PHY(phy, reg)						\
	_MMIO(BXT_PHY_BASE(phy) - _BXT_PHY0_BASE + (reg))

#define _BXT_PHY_CH(phy, ch, reg_ch0, reg_ch1)		\
	(BXT_PHY_BASE(phy) + _PIPE((ch), (reg_ch0) - _BXT_PHY0_BASE,	\
					 (reg_ch1) - _BXT_PHY0_BASE))
#define _MMIO_BXT_PHY_CH(phy, ch, reg_ch0, reg_ch1)		\
	_MMIO(_BXT_PHY_CH(phy, ch, reg_ch0, reg_ch1))

#define BXT_P_CR_GT_DISP_PWRON		_MMIO(0x138090)
#define  MIPIO_RST_CTRL				(1 << 2)

#define _BXT_PHY_CTL_DDI_A		0x64C00
#define _BXT_PHY_CTL_DDI_B		0x64C10
#define _BXT_PHY_CTL_DDI_C		0x64C20
#define   BXT_PHY_CMNLANE_POWERDOWN_ACK	(1 << 10)
#define   BXT_PHY_LANE_POWERDOWN_ACK	(1 << 9)
#define   BXT_PHY_LANE_ENABLED		(1 << 8)
#define BXT_PHY_CTL(port)		_MMIO_PORT(port, _BXT_PHY_CTL_DDI_A, \
							 _BXT_PHY_CTL_DDI_B)

#define _PHY_CTL_FAMILY_EDP		0x64C80
#define _PHY_CTL_FAMILY_DDI		0x64C90
#define _PHY_CTL_FAMILY_DDI_C		0x64CA0
#define   COMMON_RESET_DIS		(1 << 31)
#define BXT_PHY_CTL_FAMILY(phy)		_MMIO_PHY3((phy), _PHY_CTL_FAMILY_DDI, \
							  _PHY_CTL_FAMILY_EDP, \
							  _PHY_CTL_FAMILY_DDI_C)

/* BXT PHY PLL registers */
#define _PORT_PLL_A			0x46074
#define _PORT_PLL_B			0x46078
#define _PORT_PLL_C			0x4607c
#define   PORT_PLL_ENABLE		(1 << 31)
#define   PORT_PLL_LOCK			(1 << 30)
#define   PORT_PLL_REF_SEL		(1 << 27)
#define   PORT_PLL_POWER_ENABLE		(1 << 26)
#define   PORT_PLL_POWER_STATE		(1 << 25)
#define BXT_PORT_PLL_ENABLE(port)	_MMIO_PORT(port, _PORT_PLL_A, _PORT_PLL_B)

#define _PORT_PLL_EBB_0_A		0x162034
#define _PORT_PLL_EBB_0_B		0x6C034
#define _PORT_PLL_EBB_0_C		0x6C340
#define   PORT_PLL_P1_SHIFT		13
#define   PORT_PLL_P1_MASK		(0x07 << PORT_PLL_P1_SHIFT)
#define   PORT_PLL_P1(x)		((x)  << PORT_PLL_P1_SHIFT)
#define   PORT_PLL_P2_SHIFT		8
#define   PORT_PLL_P2_MASK		(0x1f << PORT_PLL_P2_SHIFT)
#define   PORT_PLL_P2(x)		((x)  << PORT_PLL_P2_SHIFT)
#define BXT_PORT_PLL_EBB_0(phy, ch)	_MMIO_BXT_PHY_CH(phy, ch, \
							 _PORT_PLL_EBB_0_B, \
							 _PORT_PLL_EBB_0_C)

#define _PORT_PLL_EBB_4_A		0x162038
#define _PORT_PLL_EBB_4_B		0x6C038
#define _PORT_PLL_EBB_4_C		0x6C344
#define   PORT_PLL_10BIT_CLK_ENABLE	(1 << 13)
#define   PORT_PLL_RECALIBRATE		(1 << 14)
#define BXT_PORT_PLL_EBB_4(phy, ch)	_MMIO_BXT_PHY_CH(phy, ch, \
							 _PORT_PLL_EBB_4_B, \
							 _PORT_PLL_EBB_4_C)

#define _PORT_PLL_0_A			0x162100
#define _PORT_PLL_0_B			0x6C100
#define _PORT_PLL_0_C			0x6C380
/* PORT_PLL_0_A */
#define   PORT_PLL_M2_MASK		0xFF
/* PORT_PLL_1_A */
#define   PORT_PLL_N_SHIFT		8
#define   PORT_PLL_N_MASK		(0x0F << PORT_PLL_N_SHIFT)
#define   PORT_PLL_N(x)			((x) << PORT_PLL_N_SHIFT)
/* PORT_PLL_2_A */
#define   PORT_PLL_M2_FRAC_MASK		0x3FFFFF
/* PORT_PLL_3_A */
#define   PORT_PLL_M2_FRAC_ENABLE	(1 << 16)
/* PORT_PLL_6_A */
#define   PORT_PLL_PROP_COEFF_MASK	0xF
#define   PORT_PLL_INT_COEFF_MASK	(0x1F << 8)
#define   PORT_PLL_INT_COEFF(x)		((x)  << 8)
#define   PORT_PLL_GAIN_CTL_MASK	(0x07 << 16)
#define   PORT_PLL_GAIN_CTL(x)		((x)  << 16)
/* PORT_PLL_8_A */
#define   PORT_PLL_TARGET_CNT_MASK	0x3FF
/* PORT_PLL_9_A */
#define  PORT_PLL_LOCK_THRESHOLD_SHIFT	1
#define  PORT_PLL_LOCK_THRESHOLD_MASK	(0x7 << PORT_PLL_LOCK_THRESHOLD_SHIFT)
/* PORT_PLL_10_A */
#define  PORT_PLL_DCO_AMP_OVR_EN_H	(1 << 27)
#define  PORT_PLL_DCO_AMP_DEFAULT	15
#define  PORT_PLL_DCO_AMP_MASK		0x3c00
#define  PORT_PLL_DCO_AMP(x)		((x) << 10)
#define _PORT_PLL_BASE(phy, ch)		_BXT_PHY_CH(phy, ch, \
						    _PORT_PLL_0_B, \
						    _PORT_PLL_0_C)
#define BXT_PORT_PLL(phy, ch, idx)	_MMIO(_PORT_PLL_BASE(phy, ch) + \
					      (idx) * 4)

/* BXT PHY common lane registers */
#define _PORT_CL1CM_DW0_A		0x162000
#define _PORT_CL1CM_DW0_BC		0x6C000
#define   PHY_POWER_GOOD		(1 << 16)
#define   PHY_RESERVED			(1 << 7)
#define BXT_PORT_CL1CM_DW0(phy)		_BXT_PHY((phy), _PORT_CL1CM_DW0_BC)

#define _PORT_CL1CM_DW9_A		0x162024
#define _PORT_CL1CM_DW9_BC		0x6C024
#define   IREF0RC_OFFSET_SHIFT		8
#define   IREF0RC_OFFSET_MASK		(0xFF << IREF0RC_OFFSET_SHIFT)
#define BXT_PORT_CL1CM_DW9(phy)		_BXT_PHY((phy), _PORT_CL1CM_DW9_BC)

#define _PORT_CL1CM_DW10_A		0x162028
#define _PORT_CL1CM_DW10_BC		0x6C028
#define   IREF1RC_OFFSET_SHIFT		8
#define   IREF1RC_OFFSET_MASK		(0xFF << IREF1RC_OFFSET_SHIFT)
#define BXT_PORT_CL1CM_DW10(phy)	_BXT_PHY((phy), _PORT_CL1CM_DW10_BC)

#define _PORT_CL1CM_DW28_A		0x162070
#define _PORT_CL1CM_DW28_BC		0x6C070
#define   OCL1_POWER_DOWN_EN		(1 << 23)
#define   DW28_OLDO_DYN_PWR_DOWN_EN	(1 << 22)
#define   SUS_CLK_CONFIG		0x3
#define BXT_PORT_CL1CM_DW28(phy)	_BXT_PHY((phy), _PORT_CL1CM_DW28_BC)

#define _PORT_CL1CM_DW30_A		0x162078
#define _PORT_CL1CM_DW30_BC		0x6C078
#define   OCL2_LDOFUSE_PWR_DIS		(1 << 6)
#define BXT_PORT_CL1CM_DW30(phy)	_BXT_PHY((phy), _PORT_CL1CM_DW30_BC)

/*
 * CNL/ICL Port/COMBO-PHY Registers
 */
#define _ICL_COMBOPHY_A			0x162000
#define _ICL_COMBOPHY_B			0x6C000
#define _EHL_COMBOPHY_C			0x160000
#define _ICL_COMBOPHY(phy)		_PICK(phy, _ICL_COMBOPHY_A, \
					      _ICL_COMBOPHY_B, \
					      _EHL_COMBOPHY_C)

/* CNL/ICL Port CL_DW registers */
#define _ICL_PORT_CL_DW(dw, phy)	(_ICL_COMBOPHY(phy) + \
					 4 * (dw))

#define CNL_PORT_CL1CM_DW5		_MMIO(0x162014)
#define ICL_PORT_CL_DW5(phy)		_MMIO(_ICL_PORT_CL_DW(5, phy))
#define   CL_POWER_DOWN_ENABLE		(1 << 4)
#define   SUS_CLOCK_CONFIG		(3 << 0)

#define ICL_PORT_CL_DW10(phy)		_MMIO(_ICL_PORT_CL_DW(10, phy))
#define  PG_SEQ_DELAY_OVERRIDE_MASK	(3 << 25)
#define  PG_SEQ_DELAY_OVERRIDE_SHIFT	25
#define  PG_SEQ_DELAY_OVERRIDE_ENABLE	(1 << 24)
#define  PWR_UP_ALL_LANES		(0x0 << 4)
#define  PWR_DOWN_LN_3_2_1		(0xe << 4)
#define  PWR_DOWN_LN_3_2		(0xc << 4)
#define  PWR_DOWN_LN_3			(0x8 << 4)
#define  PWR_DOWN_LN_2_1_0		(0x7 << 4)
#define  PWR_DOWN_LN_1_0		(0x3 << 4)
#define  PWR_DOWN_LN_3_1		(0xa << 4)
#define  PWR_DOWN_LN_3_1_0		(0xb << 4)
#define  PWR_DOWN_LN_MASK		(0xf << 4)
#define  PWR_DOWN_LN_SHIFT		4

#define ICL_PORT_CL_DW12(phy)		_MMIO(_ICL_PORT_CL_DW(12, phy))
#define   ICL_LANE_ENABLE_AUX		(1 << 0)

/* CNL/ICL Port COMP_DW registers */
#define _ICL_PORT_COMP			0x100
#define _ICL_PORT_COMP_DW(dw, phy)	(_ICL_COMBOPHY(phy) + \
					 _ICL_PORT_COMP + 4 * (dw))

#define CNL_PORT_COMP_DW0		_MMIO(0x162100)
#define ICL_PORT_COMP_DW0(phy)		_MMIO(_ICL_PORT_COMP_DW(0, phy))
#define   COMP_INIT			(1 << 31)

#define CNL_PORT_COMP_DW1		_MMIO(0x162104)
#define ICL_PORT_COMP_DW1(phy)		_MMIO(_ICL_PORT_COMP_DW(1, phy))

#define CNL_PORT_COMP_DW3		_MMIO(0x16210c)
#define ICL_PORT_COMP_DW3(phy)		_MMIO(_ICL_PORT_COMP_DW(3, phy))
#define   PROCESS_INFO_DOT_0		(0 << 26)
#define   PROCESS_INFO_DOT_1		(1 << 26)
#define   PROCESS_INFO_DOT_4		(2 << 26)
#define   PROCESS_INFO_MASK		(7 << 26)
#define   PROCESS_INFO_SHIFT		26
#define   VOLTAGE_INFO_0_85V		(0 << 24)
#define   VOLTAGE_INFO_0_95V		(1 << 24)
#define   VOLTAGE_INFO_1_05V		(2 << 24)
#define   VOLTAGE_INFO_MASK		(3 << 24)
#define   VOLTAGE_INFO_SHIFT		24

#define ICL_PORT_COMP_DW8(phy)		_MMIO(_ICL_PORT_COMP_DW(8, phy))
#define   IREFGEN			(1 << 24)

#define CNL_PORT_COMP_DW9		_MMIO(0x162124)
#define ICL_PORT_COMP_DW9(phy)		_MMIO(_ICL_PORT_COMP_DW(9, phy))

#define CNL_PORT_COMP_DW10		_MMIO(0x162128)
#define ICL_PORT_COMP_DW10(phy)		_MMIO(_ICL_PORT_COMP_DW(10, phy))

/* CNL/ICL Port PCS registers */
#define _CNL_PORT_PCS_DW1_GRP_AE	0x162304
#define _CNL_PORT_PCS_DW1_GRP_B		0x162384
#define _CNL_PORT_PCS_DW1_GRP_C		0x162B04
#define _CNL_PORT_PCS_DW1_GRP_D		0x162B84
#define _CNL_PORT_PCS_DW1_GRP_F		0x162A04
#define _CNL_PORT_PCS_DW1_LN0_AE	0x162404
#define _CNL_PORT_PCS_DW1_LN0_B		0x162604
#define _CNL_PORT_PCS_DW1_LN0_C		0x162C04
#define _CNL_PORT_PCS_DW1_LN0_D		0x162E04
#define _CNL_PORT_PCS_DW1_LN0_F		0x162804
#define CNL_PORT_PCS_DW1_GRP(phy)	_MMIO(_PICK(phy, \
						    _CNL_PORT_PCS_DW1_GRP_AE, \
						    _CNL_PORT_PCS_DW1_GRP_B, \
						    _CNL_PORT_PCS_DW1_GRP_C, \
						    _CNL_PORT_PCS_DW1_GRP_D, \
						    _CNL_PORT_PCS_DW1_GRP_AE, \
						    _CNL_PORT_PCS_DW1_GRP_F))
#define CNL_PORT_PCS_DW1_LN0(phy)	_MMIO(_PICK(phy, \
						    _CNL_PORT_PCS_DW1_LN0_AE, \
						    _CNL_PORT_PCS_DW1_LN0_B, \
						    _CNL_PORT_PCS_DW1_LN0_C, \
						    _CNL_PORT_PCS_DW1_LN0_D, \
						    _CNL_PORT_PCS_DW1_LN0_AE, \
						    _CNL_PORT_PCS_DW1_LN0_F))

#define _ICL_PORT_PCS_AUX		0x300
#define _ICL_PORT_PCS_GRP		0x600
#define _ICL_PORT_PCS_LN(ln)		(0x800 + (ln) * 0x100)
#define _ICL_PORT_PCS_DW_AUX(dw, phy)	(_ICL_COMBOPHY(phy) + \
					 _ICL_PORT_PCS_AUX + 4 * (dw))
#define _ICL_PORT_PCS_DW_GRP(dw, phy)	(_ICL_COMBOPHY(phy) + \
					 _ICL_PORT_PCS_GRP + 4 * (dw))
#define _ICL_PORT_PCS_DW_LN(dw, ln, phy) (_ICL_COMBOPHY(phy) + \
					  _ICL_PORT_PCS_LN(ln) + 4 * (dw))
#define ICL_PORT_PCS_DW1_AUX(phy)	_MMIO(_ICL_PORT_PCS_DW_AUX(1, phy))
#define ICL_PORT_PCS_DW1_GRP(phy)	_MMIO(_ICL_PORT_PCS_DW_GRP(1, phy))
#define ICL_PORT_PCS_DW1_LN0(phy)	_MMIO(_ICL_PORT_PCS_DW_LN(1, 0, phy))
#define   COMMON_KEEPER_EN		(1 << 26)
#define   LATENCY_OPTIM_MASK		(0x3 << 2)
#define   LATENCY_OPTIM_VAL(x)		((x) << 2)

/* CNL/ICL Port TX registers */
#define _CNL_PORT_TX_AE_GRP_OFFSET		0x162340
#define _CNL_PORT_TX_B_GRP_OFFSET		0x1623C0
#define _CNL_PORT_TX_C_GRP_OFFSET		0x162B40
#define _CNL_PORT_TX_D_GRP_OFFSET		0x162BC0
#define _CNL_PORT_TX_F_GRP_OFFSET		0x162A40
#define _CNL_PORT_TX_AE_LN0_OFFSET		0x162440
#define _CNL_PORT_TX_B_LN0_OFFSET		0x162640
#define _CNL_PORT_TX_C_LN0_OFFSET		0x162C40
#define _CNL_PORT_TX_D_LN0_OFFSET		0x162E40
#define _CNL_PORT_TX_F_LN0_OFFSET		0x162840
#define _CNL_PORT_TX_DW_GRP(dw, port)	(_PICK((port), \
					       _CNL_PORT_TX_AE_GRP_OFFSET, \
					       _CNL_PORT_TX_B_GRP_OFFSET, \
					       _CNL_PORT_TX_B_GRP_OFFSET, \
					       _CNL_PORT_TX_D_GRP_OFFSET, \
					       _CNL_PORT_TX_AE_GRP_OFFSET, \
					       _CNL_PORT_TX_F_GRP_OFFSET) + \
					       4 * (dw))
#define _CNL_PORT_TX_DW_LN0(dw, port)	(_PICK((port), \
					       _CNL_PORT_TX_AE_LN0_OFFSET, \
					       _CNL_PORT_TX_B_LN0_OFFSET, \
					       _CNL_PORT_TX_B_LN0_OFFSET, \
					       _CNL_PORT_TX_D_LN0_OFFSET, \
					       _CNL_PORT_TX_AE_LN0_OFFSET, \
					       _CNL_PORT_TX_F_LN0_OFFSET) + \
					       4 * (dw))

#define _ICL_PORT_TX_AUX		0x380
#define _ICL_PORT_TX_GRP		0x680
#define _ICL_PORT_TX_LN(ln)		(0x880 + (ln) * 0x100)

#define _ICL_PORT_TX_DW_AUX(dw, phy)	(_ICL_COMBOPHY(phy) + \
					 _ICL_PORT_TX_AUX + 4 * (dw))
#define _ICL_PORT_TX_DW_GRP(dw, phy)	(_ICL_COMBOPHY(phy) + \
					 _ICL_PORT_TX_GRP + 4 * (dw))
#define _ICL_PORT_TX_DW_LN(dw, ln, phy) (_ICL_COMBOPHY(phy) + \
					  _ICL_PORT_TX_LN(ln) + 4 * (dw))

#define CNL_PORT_TX_DW2_GRP(port)	_MMIO(_CNL_PORT_TX_DW_GRP(2, port))
#define CNL_PORT_TX_DW2_LN0(port)	_MMIO(_CNL_PORT_TX_DW_LN0(2, port))
#define ICL_PORT_TX_DW2_AUX(phy)	_MMIO(_ICL_PORT_TX_DW_AUX(2, phy))
#define ICL_PORT_TX_DW2_GRP(phy)	_MMIO(_ICL_PORT_TX_DW_GRP(2, phy))
#define ICL_PORT_TX_DW2_LN0(phy)	_MMIO(_ICL_PORT_TX_DW_LN(2, 0, phy))
#define   SWING_SEL_UPPER(x)		(((x) >> 3) << 15)
#define   SWING_SEL_UPPER_MASK		(1 << 15)
#define   SWING_SEL_LOWER(x)		(((x) & 0x7) << 11)
#define   SWING_SEL_LOWER_MASK		(0x7 << 11)
#define   FRC_LATENCY_OPTIM_MASK	(0x7 << 8)
#define   FRC_LATENCY_OPTIM_VAL(x)	((x) << 8)
#define   RCOMP_SCALAR(x)		((x) << 0)
#define   RCOMP_SCALAR_MASK		(0xFF << 0)

#define _CNL_PORT_TX_DW4_LN0_AE		0x162450
#define _CNL_PORT_TX_DW4_LN1_AE		0x1624D0
#define CNL_PORT_TX_DW4_GRP(port)	_MMIO(_CNL_PORT_TX_DW_GRP(4, (port)))
#define CNL_PORT_TX_DW4_LN0(port)	_MMIO(_CNL_PORT_TX_DW_LN0(4, (port)))
#define CNL_PORT_TX_DW4_LN(ln, port)   _MMIO(_CNL_PORT_TX_DW_LN0(4, (port)) + \
					   ((ln) * (_CNL_PORT_TX_DW4_LN1_AE - \
						    _CNL_PORT_TX_DW4_LN0_AE)))
#define ICL_PORT_TX_DW4_AUX(phy)	_MMIO(_ICL_PORT_TX_DW_AUX(4, phy))
#define ICL_PORT_TX_DW4_GRP(phy)	_MMIO(_ICL_PORT_TX_DW_GRP(4, phy))
#define ICL_PORT_TX_DW4_LN0(phy)	_MMIO(_ICL_PORT_TX_DW_LN(4, 0, phy))
#define ICL_PORT_TX_DW4_LN(ln, phy)	_MMIO(_ICL_PORT_TX_DW_LN(4, ln, phy))
#define   LOADGEN_SELECT		(1 << 31)
#define   POST_CURSOR_1(x)		((x) << 12)
#define   POST_CURSOR_1_MASK		(0x3F << 12)
#define   POST_CURSOR_2(x)		((x) << 6)
#define   POST_CURSOR_2_MASK		(0x3F << 6)
#define   CURSOR_COEFF(x)		((x) << 0)
#define   CURSOR_COEFF_MASK		(0x3F << 0)

#define CNL_PORT_TX_DW5_GRP(port)	_MMIO(_CNL_PORT_TX_DW_GRP(5, port))
#define CNL_PORT_TX_DW5_LN0(port)	_MMIO(_CNL_PORT_TX_DW_LN0(5, port))
#define ICL_PORT_TX_DW5_AUX(phy)	_MMIO(_ICL_PORT_TX_DW_AUX(5, phy))
#define ICL_PORT_TX_DW5_GRP(phy)	_MMIO(_ICL_PORT_TX_DW_GRP(5, phy))
#define ICL_PORT_TX_DW5_LN0(phy)	_MMIO(_ICL_PORT_TX_DW_LN(5, 0, phy))
#define   TX_TRAINING_EN		(1 << 31)
#define   TAP2_DISABLE			(1 << 30)
#define   TAP3_DISABLE			(1 << 29)
#define   SCALING_MODE_SEL(x)		((x) << 18)
#define   SCALING_MODE_SEL_MASK		(0x7 << 18)
#define   RTERM_SELECT(x)		((x) << 3)
#define   RTERM_SELECT_MASK		(0x7 << 3)

#define CNL_PORT_TX_DW7_GRP(port)	_MMIO(_CNL_PORT_TX_DW_GRP(7, (port)))
#define CNL_PORT_TX_DW7_LN0(port)	_MMIO(_CNL_PORT_TX_DW_LN0(7, (port)))
#define ICL_PORT_TX_DW7_AUX(phy)	_MMIO(_ICL_PORT_TX_DW_AUX(7, phy))
#define ICL_PORT_TX_DW7_GRP(phy)	_MMIO(_ICL_PORT_TX_DW_GRP(7, phy))
#define ICL_PORT_TX_DW7_LN0(phy)	_MMIO(_ICL_PORT_TX_DW_LN(7, 0, phy))
#define ICL_PORT_TX_DW7_LN(ln, phy)	_MMIO(_ICL_PORT_TX_DW_LN(7, ln, phy))
#define   N_SCALAR(x)			((x) << 24)
#define   N_SCALAR_MASK			(0x7F << 24)

#define _ICL_DPHY_CHKN_REG			0x194
#define ICL_DPHY_CHKN(port)			_MMIO(_ICL_COMBOPHY(port) + _ICL_DPHY_CHKN_REG)
#define   ICL_DPHY_CHKN_AFE_OVER_PPI_STRAP	REG_BIT(7)

#define MG_PHY_PORT_LN(ln, port, ln0p1, ln0p2, ln1p1) \
	_MMIO(_PORT((port) - PORT_C, ln0p1, ln0p2) + (ln) * ((ln1p1) - (ln0p1)))

#define MG_TX_LINK_PARAMS_TX1LN0_PORT1		0x16812C
#define MG_TX_LINK_PARAMS_TX1LN1_PORT1		0x16852C
#define MG_TX_LINK_PARAMS_TX1LN0_PORT2		0x16912C
#define MG_TX_LINK_PARAMS_TX1LN1_PORT2		0x16952C
#define MG_TX_LINK_PARAMS_TX1LN0_PORT3		0x16A12C
#define MG_TX_LINK_PARAMS_TX1LN1_PORT3		0x16A52C
#define MG_TX_LINK_PARAMS_TX1LN0_PORT4		0x16B12C
#define MG_TX_LINK_PARAMS_TX1LN1_PORT4		0x16B52C
#define MG_TX1_LINK_PARAMS(ln, port) \
	MG_PHY_PORT_LN(ln, port, MG_TX_LINK_PARAMS_TX1LN0_PORT1, \
				 MG_TX_LINK_PARAMS_TX1LN0_PORT2, \
				 MG_TX_LINK_PARAMS_TX1LN1_PORT1)

#define MG_TX_LINK_PARAMS_TX2LN0_PORT1		0x1680AC
#define MG_TX_LINK_PARAMS_TX2LN1_PORT1		0x1684AC
#define MG_TX_LINK_PARAMS_TX2LN0_PORT2		0x1690AC
#define MG_TX_LINK_PARAMS_TX2LN1_PORT2		0x1694AC
#define MG_TX_LINK_PARAMS_TX2LN0_PORT3		0x16A0AC
#define MG_TX_LINK_PARAMS_TX2LN1_PORT3		0x16A4AC
#define MG_TX_LINK_PARAMS_TX2LN0_PORT4		0x16B0AC
#define MG_TX_LINK_PARAMS_TX2LN1_PORT4		0x16B4AC
#define MG_TX2_LINK_PARAMS(ln, port) \
	MG_PHY_PORT_LN(ln, port, MG_TX_LINK_PARAMS_TX2LN0_PORT1, \
				 MG_TX_LINK_PARAMS_TX2LN0_PORT2, \
				 MG_TX_LINK_PARAMS_TX2LN1_PORT1)
#define   CRI_USE_FS32			(1 << 5)

#define MG_TX_PISO_READLOAD_TX1LN0_PORT1		0x16814C
#define MG_TX_PISO_READLOAD_TX1LN1_PORT1		0x16854C
#define MG_TX_PISO_READLOAD_TX1LN0_PORT2		0x16914C
#define MG_TX_PISO_READLOAD_TX1LN1_PORT2		0x16954C
#define MG_TX_PISO_READLOAD_TX1LN0_PORT3		0x16A14C
#define MG_TX_PISO_READLOAD_TX1LN1_PORT3		0x16A54C
#define MG_TX_PISO_READLOAD_TX1LN0_PORT4		0x16B14C
#define MG_TX_PISO_READLOAD_TX1LN1_PORT4		0x16B54C
#define MG_TX1_PISO_READLOAD(ln, port) \
	MG_PHY_PORT_LN(ln, port, MG_TX_PISO_READLOAD_TX1LN0_PORT1, \
				 MG_TX_PISO_READLOAD_TX1LN0_PORT2, \
				 MG_TX_PISO_READLOAD_TX1LN1_PORT1)

#define MG_TX_PISO_READLOAD_TX2LN0_PORT1		0x1680CC
#define MG_TX_PISO_READLOAD_TX2LN1_PORT1		0x1684CC
#define MG_TX_PISO_READLOAD_TX2LN0_PORT2		0x1690CC
#define MG_TX_PISO_READLOAD_TX2LN1_PORT2		0x1694CC
#define MG_TX_PISO_READLOAD_TX2LN0_PORT3		0x16A0CC
#define MG_TX_PISO_READLOAD_TX2LN1_PORT3		0x16A4CC
#define MG_TX_PISO_READLOAD_TX2LN0_PORT4		0x16B0CC
#define MG_TX_PISO_READLOAD_TX2LN1_PORT4		0x16B4CC
#define MG_TX2_PISO_READLOAD(ln, port) \
	MG_PHY_PORT_LN(ln, port, MG_TX_PISO_READLOAD_TX2LN0_PORT1, \
				 MG_TX_PISO_READLOAD_TX2LN0_PORT2, \
				 MG_TX_PISO_READLOAD_TX2LN1_PORT1)
#define   CRI_CALCINIT					(1 << 1)

#define MG_TX_SWINGCTRL_TX1LN0_PORT1		0x168148
#define MG_TX_SWINGCTRL_TX1LN1_PORT1		0x168548
#define MG_TX_SWINGCTRL_TX1LN0_PORT2		0x169148
#define MG_TX_SWINGCTRL_TX1LN1_PORT2		0x169548
#define MG_TX_SWINGCTRL_TX1LN0_PORT3		0x16A148
#define MG_TX_SWINGCTRL_TX1LN1_PORT3		0x16A548
#define MG_TX_SWINGCTRL_TX1LN0_PORT4		0x16B148
#define MG_TX_SWINGCTRL_TX1LN1_PORT4		0x16B548
#define MG_TX1_SWINGCTRL(ln, port) \
	MG_PHY_PORT_LN(ln, port, MG_TX_SWINGCTRL_TX1LN0_PORT1, \
				 MG_TX_SWINGCTRL_TX1LN0_PORT2, \
				 MG_TX_SWINGCTRL_TX1LN1_PORT1)

#define MG_TX_SWINGCTRL_TX2LN0_PORT1		0x1680C8
#define MG_TX_SWINGCTRL_TX2LN1_PORT1		0x1684C8
#define MG_TX_SWINGCTRL_TX2LN0_PORT2		0x1690C8
#define MG_TX_SWINGCTRL_TX2LN1_PORT2		0x1694C8
#define MG_TX_SWINGCTRL_TX2LN0_PORT3		0x16A0C8
#define MG_TX_SWINGCTRL_TX2LN1_PORT3		0x16A4C8
#define MG_TX_SWINGCTRL_TX2LN0_PORT4		0x16B0C8
#define MG_TX_SWINGCTRL_TX2LN1_PORT4		0x16B4C8
#define MG_TX2_SWINGCTRL(ln, port) \
	MG_PHY_PORT_LN(ln, port, MG_TX_SWINGCTRL_TX2LN0_PORT1, \
				 MG_TX_SWINGCTRL_TX2LN0_PORT2, \
				 MG_TX_SWINGCTRL_TX2LN1_PORT1)
#define   CRI_TXDEEMPH_OVERRIDE_17_12(x)		((x) << 0)
#define   CRI_TXDEEMPH_OVERRIDE_17_12_MASK		(0x3F << 0)

#define MG_TX_DRVCTRL_TX1LN0_TXPORT1			0x168144
#define MG_TX_DRVCTRL_TX1LN1_TXPORT1			0x168544
#define MG_TX_DRVCTRL_TX1LN0_TXPORT2			0x169144
#define MG_TX_DRVCTRL_TX1LN1_TXPORT2			0x169544
#define MG_TX_DRVCTRL_TX1LN0_TXPORT3			0x16A144
#define MG_TX_DRVCTRL_TX1LN1_TXPORT3			0x16A544
#define MG_TX_DRVCTRL_TX1LN0_TXPORT4			0x16B144
#define MG_TX_DRVCTRL_TX1LN1_TXPORT4			0x16B544
#define MG_TX1_DRVCTRL(ln, port) \
	MG_PHY_PORT_LN(ln, port, MG_TX_DRVCTRL_TX1LN0_TXPORT1, \
				 MG_TX_DRVCTRL_TX1LN0_TXPORT2, \
				 MG_TX_DRVCTRL_TX1LN1_TXPORT1)

#define MG_TX_DRVCTRL_TX2LN0_PORT1			0x1680C4
#define MG_TX_DRVCTRL_TX2LN1_PORT1			0x1684C4
#define MG_TX_DRVCTRL_TX2LN0_PORT2			0x1690C4
#define MG_TX_DRVCTRL_TX2LN1_PORT2			0x1694C4
#define MG_TX_DRVCTRL_TX2LN0_PORT3			0x16A0C4
#define MG_TX_DRVCTRL_TX2LN1_PORT3			0x16A4C4
#define MG_TX_DRVCTRL_TX2LN0_PORT4			0x16B0C4
#define MG_TX_DRVCTRL_TX2LN1_PORT4			0x16B4C4
#define MG_TX2_DRVCTRL(ln, port) \
	MG_PHY_PORT_LN(ln, port, MG_TX_DRVCTRL_TX2LN0_PORT1, \
				 MG_TX_DRVCTRL_TX2LN0_PORT2, \
				 MG_TX_DRVCTRL_TX2LN1_PORT1)
#define   CRI_TXDEEMPH_OVERRIDE_11_6(x)			((x) << 24)
#define   CRI_TXDEEMPH_OVERRIDE_11_6_MASK		(0x3F << 24)
#define   CRI_TXDEEMPH_OVERRIDE_EN			(1 << 22)
#define   CRI_TXDEEMPH_OVERRIDE_5_0(x)			((x) << 16)
#define   CRI_TXDEEMPH_OVERRIDE_5_0_MASK		(0x3F << 16)
#define   CRI_LOADGEN_SEL(x)				((x) << 12)
#define   CRI_LOADGEN_SEL_MASK				(0x3 << 12)

#define MG_CLKHUB_LN0_PORT1			0x16839C
#define MG_CLKHUB_LN1_PORT1			0x16879C
#define MG_CLKHUB_LN0_PORT2			0x16939C
#define MG_CLKHUB_LN1_PORT2			0x16979C
#define MG_CLKHUB_LN0_PORT3			0x16A39C
#define MG_CLKHUB_LN1_PORT3			0x16A79C
#define MG_CLKHUB_LN0_PORT4			0x16B39C
#define MG_CLKHUB_LN1_PORT4			0x16B79C
#define MG_CLKHUB(ln, port) \
	MG_PHY_PORT_LN(ln, port, MG_CLKHUB_LN0_PORT1, \
				 MG_CLKHUB_LN0_PORT2, \
				 MG_CLKHUB_LN1_PORT1)
#define   CFG_LOW_RATE_LKREN_EN				(1 << 11)

#define MG_TX_DCC_TX1LN0_PORT1			0x168110
#define MG_TX_DCC_TX1LN1_PORT1			0x168510
#define MG_TX_DCC_TX1LN0_PORT2			0x169110
#define MG_TX_DCC_TX1LN1_PORT2			0x169510
#define MG_TX_DCC_TX1LN0_PORT3			0x16A110
#define MG_TX_DCC_TX1LN1_PORT3			0x16A510
#define MG_TX_DCC_TX1LN0_PORT4			0x16B110
#define MG_TX_DCC_TX1LN1_PORT4			0x16B510
#define MG_TX1_DCC(ln, port) \
	MG_PHY_PORT_LN(ln, port, MG_TX_DCC_TX1LN0_PORT1, \
				 MG_TX_DCC_TX1LN0_PORT2, \
				 MG_TX_DCC_TX1LN1_PORT1)
#define MG_TX_DCC_TX2LN0_PORT1			0x168090
#define MG_TX_DCC_TX2LN1_PORT1			0x168490
#define MG_TX_DCC_TX2LN0_PORT2			0x169090
#define MG_TX_DCC_TX2LN1_PORT2			0x169490
#define MG_TX_DCC_TX2LN0_PORT3			0x16A090
#define MG_TX_DCC_TX2LN1_PORT3			0x16A490
#define MG_TX_DCC_TX2LN0_PORT4			0x16B090
#define MG_TX_DCC_TX2LN1_PORT4			0x16B490
#define MG_TX2_DCC(ln, port) \
	MG_PHY_PORT_LN(ln, port, MG_TX_DCC_TX2LN0_PORT1, \
				 MG_TX_DCC_TX2LN0_PORT2, \
				 MG_TX_DCC_TX2LN1_PORT1)
#define   CFG_AMI_CK_DIV_OVERRIDE_VAL(x)	((x) << 25)
#define   CFG_AMI_CK_DIV_OVERRIDE_VAL_MASK	(0x3 << 25)
#define   CFG_AMI_CK_DIV_OVERRIDE_EN		(1 << 24)

#define MG_DP_MODE_LN0_ACU_PORT1			0x1683A0
#define MG_DP_MODE_LN1_ACU_PORT1			0x1687A0
#define MG_DP_MODE_LN0_ACU_PORT2			0x1693A0
#define MG_DP_MODE_LN1_ACU_PORT2			0x1697A0
#define MG_DP_MODE_LN0_ACU_PORT3			0x16A3A0
#define MG_DP_MODE_LN1_ACU_PORT3			0x16A7A0
#define MG_DP_MODE_LN0_ACU_PORT4			0x16B3A0
#define MG_DP_MODE_LN1_ACU_PORT4			0x16B7A0
#define MG_DP_MODE(ln, port)	\
	MG_PHY_PORT_LN(ln, port, MG_DP_MODE_LN0_ACU_PORT1, \
				 MG_DP_MODE_LN0_ACU_PORT2, \
				 MG_DP_MODE_LN1_ACU_PORT1)
#define   MG_DP_MODE_CFG_DP_X2_MODE			(1 << 7)
#define   MG_DP_MODE_CFG_DP_X1_MODE			(1 << 6)
#define   MG_DP_MODE_CFG_TR2PWR_GATING			(1 << 5)
#define   MG_DP_MODE_CFG_TRPWR_GATING			(1 << 4)
#define   MG_DP_MODE_CFG_CLNPWR_GATING			(1 << 3)
#define   MG_DP_MODE_CFG_DIGPWR_GATING			(1 << 2)
#define   MG_DP_MODE_CFG_GAONPWR_GATING			(1 << 1)

#define MG_MISC_SUS0_PORT1				0x168814
#define MG_MISC_SUS0_PORT2				0x169814
#define MG_MISC_SUS0_PORT3				0x16A814
#define MG_MISC_SUS0_PORT4				0x16B814
#define MG_MISC_SUS0(tc_port) \
	_MMIO(_PORT(tc_port, MG_MISC_SUS0_PORT1, MG_MISC_SUS0_PORT2))
#define   MG_MISC_SUS0_SUSCLK_DYNCLKGATE_MODE_MASK	(3 << 14)
#define   MG_MISC_SUS0_SUSCLK_DYNCLKGATE_MODE(x)	((x) << 14)
#define   MG_MISC_SUS0_CFG_TR2PWR_GATING		(1 << 12)
#define   MG_MISC_SUS0_CFG_CL2PWR_GATING		(1 << 11)
#define   MG_MISC_SUS0_CFG_GAONPWR_GATING		(1 << 10)
#define   MG_MISC_SUS0_CFG_TRPWR_GATING			(1 << 7)
#define   MG_MISC_SUS0_CFG_CL1PWR_GATING		(1 << 6)
#define   MG_MISC_SUS0_CFG_DGPWR_GATING			(1 << 5)

/* The spec defines this only for BXT PHY0, but lets assume that this
 * would exist for PHY1 too if it had a second channel.
 */
#define _PORT_CL2CM_DW6_A		0x162358
#define _PORT_CL2CM_DW6_BC		0x6C358
#define BXT_PORT_CL2CM_DW6(phy)		_BXT_PHY((phy), _PORT_CL2CM_DW6_BC)
#define   DW6_OLDO_DYN_PWR_DOWN_EN	(1 << 28)

#define FIA1_BASE			0x163000
#define FIA2_BASE			0x16E000
#define FIA3_BASE			0x16F000
#define _FIA(fia)			_PICK((fia), FIA1_BASE, FIA2_BASE, FIA3_BASE)
#define _MMIO_FIA(fia, off)		_MMIO(_FIA(fia) + (off))

/* ICL PHY DFLEX registers */
#define PORT_TX_DFLEXDPMLE1(fia)	_MMIO_FIA((fia),  0x008C0)
#define   DFLEXDPMLE1_DPMLETC_MASK(tc_port)	(0xf << (4 * (tc_port)))
#define   DFLEXDPMLE1_DPMLETC_ML0(tc_port)	(1 << (4 * (tc_port)))
#define   DFLEXDPMLE1_DPMLETC_ML1_0(tc_port)	(3 << (4 * (tc_port)))
#define   DFLEXDPMLE1_DPMLETC_ML3(tc_port)	(8 << (4 * (tc_port)))
#define   DFLEXDPMLE1_DPMLETC_ML3_2(tc_port)	(12 << (4 * (tc_port)))
#define   DFLEXDPMLE1_DPMLETC_ML3_0(tc_port)	(15 << (4 * (tc_port)))

/* BXT PHY Ref registers */
#define _PORT_REF_DW3_A			0x16218C
#define _PORT_REF_DW3_BC		0x6C18C
#define   GRC_DONE			(1 << 22)
#define BXT_PORT_REF_DW3(phy)		_BXT_PHY((phy), _PORT_REF_DW3_BC)

#define _PORT_REF_DW6_A			0x162198
#define _PORT_REF_DW6_BC		0x6C198
#define   GRC_CODE_SHIFT		24
#define   GRC_CODE_MASK			(0xFF << GRC_CODE_SHIFT)
#define   GRC_CODE_FAST_SHIFT		16
#define   GRC_CODE_FAST_MASK		(0xFF << GRC_CODE_FAST_SHIFT)
#define   GRC_CODE_SLOW_SHIFT		8
#define   GRC_CODE_SLOW_MASK		(0xFF << GRC_CODE_SLOW_SHIFT)
#define   GRC_CODE_NOM_MASK		0xFF
#define BXT_PORT_REF_DW6(phy)		_BXT_PHY((phy), _PORT_REF_DW6_BC)

#define _PORT_REF_DW8_A			0x1621A0
#define _PORT_REF_DW8_BC		0x6C1A0
#define   GRC_DIS			(1 << 15)
#define   GRC_RDY_OVRD			(1 << 1)
#define BXT_PORT_REF_DW8(phy)		_BXT_PHY((phy), _PORT_REF_DW8_BC)

/* BXT PHY PCS registers */
#define _PORT_PCS_DW10_LN01_A		0x162428
#define _PORT_PCS_DW10_LN01_B		0x6C428
#define _PORT_PCS_DW10_LN01_C		0x6C828
#define _PORT_PCS_DW10_GRP_A		0x162C28
#define _PORT_PCS_DW10_GRP_B		0x6CC28
#define _PORT_PCS_DW10_GRP_C		0x6CE28
#define BXT_PORT_PCS_DW10_LN01(phy, ch)	_MMIO_BXT_PHY_CH(phy, ch, \
							 _PORT_PCS_DW10_LN01_B, \
							 _PORT_PCS_DW10_LN01_C)
#define BXT_PORT_PCS_DW10_GRP(phy, ch)	_MMIO_BXT_PHY_CH(phy, ch, \
							 _PORT_PCS_DW10_GRP_B, \
							 _PORT_PCS_DW10_GRP_C)

#define   TX2_SWING_CALC_INIT		(1 << 31)
#define   TX1_SWING_CALC_INIT		(1 << 30)

#define _PORT_PCS_DW12_LN01_A		0x162430
#define _PORT_PCS_DW12_LN01_B		0x6C430
#define _PORT_PCS_DW12_LN01_C		0x6C830
#define _PORT_PCS_DW12_LN23_A		0x162630
#define _PORT_PCS_DW12_LN23_B		0x6C630
#define _PORT_PCS_DW12_LN23_C		0x6CA30
#define _PORT_PCS_DW12_GRP_A		0x162c30
#define _PORT_PCS_DW12_GRP_B		0x6CC30
#define _PORT_PCS_DW12_GRP_C		0x6CE30
#define   LANESTAGGER_STRAP_OVRD	(1 << 6)
#define   LANE_STAGGER_MASK		0x1F
#define BXT_PORT_PCS_DW12_LN01(phy, ch)	_MMIO_BXT_PHY_CH(phy, ch, \
							 _PORT_PCS_DW12_LN01_B, \
							 _PORT_PCS_DW12_LN01_C)
#define BXT_PORT_PCS_DW12_LN23(phy, ch)	_MMIO_BXT_PHY_CH(phy, ch, \
							 _PORT_PCS_DW12_LN23_B, \
							 _PORT_PCS_DW12_LN23_C)
#define BXT_PORT_PCS_DW12_GRP(phy, ch)	_MMIO_BXT_PHY_CH(phy, ch, \
							 _PORT_PCS_DW12_GRP_B, \
							 _PORT_PCS_DW12_GRP_C)

/* BXT PHY TX registers */
#define _BXT_LANE_OFFSET(lane)           (((lane) >> 1) * 0x200 +	\
					  ((lane) & 1) * 0x80)

#define _PORT_TX_DW2_LN0_A		0x162508
#define _PORT_TX_DW2_LN0_B		0x6C508
#define _PORT_TX_DW2_LN0_C		0x6C908
#define _PORT_TX_DW2_GRP_A		0x162D08
#define _PORT_TX_DW2_GRP_B		0x6CD08
#define _PORT_TX_DW2_GRP_C		0x6CF08
#define BXT_PORT_TX_DW2_LN0(phy, ch)	_MMIO_BXT_PHY_CH(phy, ch, \
							 _PORT_TX_DW2_LN0_B, \
							 _PORT_TX_DW2_LN0_C)
#define BXT_PORT_TX_DW2_GRP(phy, ch)	_MMIO_BXT_PHY_CH(phy, ch, \
							 _PORT_TX_DW2_GRP_B, \
							 _PORT_TX_DW2_GRP_C)
#define   MARGIN_000_SHIFT		16
#define   MARGIN_000			(0xFF << MARGIN_000_SHIFT)
#define   UNIQ_TRANS_SCALE_SHIFT	8
#define   UNIQ_TRANS_SCALE		(0xFF << UNIQ_TRANS_SCALE_SHIFT)

#define _PORT_TX_DW3_LN0_A		0x16250C
#define _PORT_TX_DW3_LN0_B		0x6C50C
#define _PORT_TX_DW3_LN0_C		0x6C90C
#define _PORT_TX_DW3_GRP_A		0x162D0C
#define _PORT_TX_DW3_GRP_B		0x6CD0C
#define _PORT_TX_DW3_GRP_C		0x6CF0C
#define BXT_PORT_TX_DW3_LN0(phy, ch)	_MMIO_BXT_PHY_CH(phy, ch, \
							 _PORT_TX_DW3_LN0_B, \
							 _PORT_TX_DW3_LN0_C)
#define BXT_PORT_TX_DW3_GRP(phy, ch)	_MMIO_BXT_PHY_CH(phy, ch, \
							 _PORT_TX_DW3_GRP_B, \
							 _PORT_TX_DW3_GRP_C)
#define   SCALE_DCOMP_METHOD		(1 << 26)
#define   UNIQUE_TRANGE_EN_METHOD	(1 << 27)

#define _PORT_TX_DW4_LN0_A		0x162510
#define _PORT_TX_DW4_LN0_B		0x6C510
#define _PORT_TX_DW4_LN0_C		0x6C910
#define _PORT_TX_DW4_GRP_A		0x162D10
#define _PORT_TX_DW4_GRP_B		0x6CD10
#define _PORT_TX_DW4_GRP_C		0x6CF10
#define BXT_PORT_TX_DW4_LN0(phy, ch)	_MMIO_BXT_PHY_CH(phy, ch, \
							 _PORT_TX_DW4_LN0_B, \
							 _PORT_TX_DW4_LN0_C)
#define BXT_PORT_TX_DW4_GRP(phy, ch)	_MMIO_BXT_PHY_CH(phy, ch, \
							 _PORT_TX_DW4_GRP_B, \
							 _PORT_TX_DW4_GRP_C)
#define   DEEMPH_SHIFT			24
#define   DE_EMPHASIS			(0xFF << DEEMPH_SHIFT)

#define _PORT_TX_DW5_LN0_A		0x162514
#define _PORT_TX_DW5_LN0_B		0x6C514
#define _PORT_TX_DW5_LN0_C		0x6C914
#define _PORT_TX_DW5_GRP_A		0x162D14
#define _PORT_TX_DW5_GRP_B		0x6CD14
#define _PORT_TX_DW5_GRP_C		0x6CF14
#define BXT_PORT_TX_DW5_LN0(phy, ch)	_MMIO_BXT_PHY_CH(phy, ch, \
							 _PORT_TX_DW5_LN0_B, \
							 _PORT_TX_DW5_LN0_C)
#define BXT_PORT_TX_DW5_GRP(phy, ch)	_MMIO_BXT_PHY_CH(phy, ch, \
							 _PORT_TX_DW5_GRP_B, \
							 _PORT_TX_DW5_GRP_C)
#define   DCC_DELAY_RANGE_1		(1 << 9)
#define   DCC_DELAY_RANGE_2		(1 << 8)

#define _PORT_TX_DW14_LN0_A		0x162538
#define _PORT_TX_DW14_LN0_B		0x6C538
#define _PORT_TX_DW14_LN0_C		0x6C938
#define   LATENCY_OPTIM_SHIFT		30
#define   LATENCY_OPTIM			(1 << LATENCY_OPTIM_SHIFT)
#define BXT_PORT_TX_DW14_LN(phy, ch, lane)				\
	_MMIO(_BXT_PHY_CH(phy, ch, _PORT_TX_DW14_LN0_B,			\
				   _PORT_TX_DW14_LN0_C) +		\
	      _BXT_LANE_OFFSET(lane))

/* UAIMI scratch pad register 1 */
#define UAIMI_SPR1			_MMIO(0x4F074)
/* SKL VccIO mask */
#define SKL_VCCIO_MASK			0x1
/* SKL balance leg register */
#define DISPIO_CR_TX_BMU_CR0		_MMIO(0x6C00C)
/* I_boost values */
#define BALANCE_LEG_SHIFT(port)		(8 + 3 * (port))
#define BALANCE_LEG_MASK(port)		(7 << (8 + 3 * (port)))
/* Balance leg disable bits */
#define BALANCE_LEG_DISABLE_SHIFT	23
#define BALANCE_LEG_DISABLE(port)	(1 << (23 + (port)))

/*
 * Fence registers
 * [0-7]  @ 0x2000 gen2,gen3
 * [8-15] @ 0x3000 945,g33,pnv
 *
 * [0-15] @ 0x3000 gen4,gen5
 *
 * [0-15] @ 0x100000 gen6,vlv,chv
 * [0-31] @ 0x100000 gen7+
 */
#define FENCE_REG(i)			_MMIO(0x2000 + (((i) & 8) << 9) + ((i) & 7) * 4)
#define   I830_FENCE_START_MASK		0x07f80000
#define   I830_FENCE_TILING_Y_SHIFT	12
#define   I830_FENCE_SIZE_BITS(size)	((ffs((size) >> 19) - 1) << 8)
#define   I830_FENCE_PITCH_SHIFT	4
#define   I830_FENCE_REG_VALID		(1 << 0)
#define   I915_FENCE_MAX_PITCH_VAL	4
#define   I830_FENCE_MAX_PITCH_VAL	6
#define   I830_FENCE_MAX_SIZE_VAL	(1 << 8)

#define   I915_FENCE_START_MASK		0x0ff00000
#define   I915_FENCE_SIZE_BITS(size)	((ffs((size) >> 20) - 1) << 8)

#define FENCE_REG_965_LO(i)		_MMIO(0x03000 + (i) * 8)
#define FENCE_REG_965_HI(i)		_MMIO(0x03000 + (i) * 8 + 4)
#define   I965_FENCE_PITCH_SHIFT	2
#define   I965_FENCE_TILING_Y_SHIFT	1
#define   I965_FENCE_REG_VALID		(1 << 0)
#define   I965_FENCE_MAX_PITCH_VAL	0x0400

#define FENCE_REG_GEN6_LO(i)		_MMIO(0x100000 + (i) * 8)
#define FENCE_REG_GEN6_HI(i)		_MMIO(0x100000 + (i) * 8 + 4)
#define   GEN6_FENCE_PITCH_SHIFT	32
#define   GEN7_FENCE_MAX_PITCH_VAL	0x0800


/* control register for cpu gtt access */
#define TILECTL				_MMIO(0x101000)
#define   TILECTL_SWZCTL			(1 << 0)
#define   TILECTL_TLBPF			(1 << 1)
#define   TILECTL_TLB_PREFETCH_DIS	(1 << 2)
#define   TILECTL_BACKSNOOP_DIS		(1 << 3)

/*
 * Instruction and interrupt control regs
 */
#define PGTBL_CTL	_MMIO(0x02020)
#define   PGTBL_ADDRESS_LO_MASK	0xfffff000 /* bits [31:12] */
#define   PGTBL_ADDRESS_HI_MASK	0x000000f0 /* bits [35:32] (gen4) */
#define PGTBL_ER	_MMIO(0x02024)
#define PRB0_BASE	(0x2030 - 0x30)
#define PRB1_BASE	(0x2040 - 0x30) /* 830,gen3 */
#define PRB2_BASE	(0x2050 - 0x30) /* gen3 */
#define SRB0_BASE	(0x2100 - 0x30) /* gen2 */
#define SRB1_BASE	(0x2110 - 0x30) /* gen2 */
#define SRB2_BASE	(0x2120 - 0x30) /* 830 */
#define SRB3_BASE	(0x2130 - 0x30) /* 830 */
#define RENDER_RING_BASE	0x02000
#define BSD_RING_BASE		0x04000
#define GEN6_BSD_RING_BASE	0x12000
#define GEN8_BSD2_RING_BASE	0x1c000
#define GEN11_BSD_RING_BASE	0x1c0000
#define GEN11_BSD2_RING_BASE	0x1c4000
#define GEN11_BSD3_RING_BASE	0x1d0000
#define GEN11_BSD4_RING_BASE	0x1d4000
#define VEBOX_RING_BASE		0x1a000
#define GEN11_VEBOX_RING_BASE		0x1c8000
#define GEN11_VEBOX2_RING_BASE		0x1d8000
#define BLT_RING_BASE		0x22000
#define RING_TAIL(base)		_MMIO((base) + 0x30)
#define RING_HEAD(base)		_MMIO((base) + 0x34)
#define RING_START(base)	_MMIO((base) + 0x38)
#define RING_CTL(base)		_MMIO((base) + 0x3c)
#define   RING_CTL_SIZE(size)	((size) - PAGE_SIZE) /* in bytes -> pages */
#define RING_SYNC_0(base)	_MMIO((base) + 0x40)
#define RING_SYNC_1(base)	_MMIO((base) + 0x44)
#define RING_SYNC_2(base)	_MMIO((base) + 0x48)
#define GEN6_RVSYNC	(RING_SYNC_0(RENDER_RING_BASE))
#define GEN6_RBSYNC	(RING_SYNC_1(RENDER_RING_BASE))
#define GEN6_RVESYNC	(RING_SYNC_2(RENDER_RING_BASE))
#define GEN6_VBSYNC	(RING_SYNC_0(GEN6_BSD_RING_BASE))
#define GEN6_VRSYNC	(RING_SYNC_1(GEN6_BSD_RING_BASE))
#define GEN6_VVESYNC	(RING_SYNC_2(GEN6_BSD_RING_BASE))
#define GEN6_BRSYNC	(RING_SYNC_0(BLT_RING_BASE))
#define GEN6_BVSYNC	(RING_SYNC_1(BLT_RING_BASE))
#define GEN6_BVESYNC	(RING_SYNC_2(BLT_RING_BASE))
#define GEN6_VEBSYNC	(RING_SYNC_0(VEBOX_RING_BASE))
#define GEN6_VERSYNC	(RING_SYNC_1(VEBOX_RING_BASE))
#define GEN6_VEVSYNC	(RING_SYNC_2(VEBOX_RING_BASE))
#define GEN6_NOSYNC	INVALID_MMIO_REG
#define RING_PSMI_CTL(base)	_MMIO((base) + 0x50)
#define RING_MAX_IDLE(base)	_MMIO((base) + 0x54)
#define RING_HWS_PGA(base)	_MMIO((base) + 0x80)
#define RING_HWS_PGA_GEN6(base)	_MMIO((base) + 0x2080)
#define RING_RESET_CTL(base)	_MMIO((base) + 0xd0)
#define   RESET_CTL_CAT_ERROR	   REG_BIT(2)
#define   RESET_CTL_READY_TO_RESET REG_BIT(1)
#define   RESET_CTL_REQUEST_RESET  REG_BIT(0)

#define RING_SEMA_WAIT_POLL(base) _MMIO((base) + 0x24c)

#define HSW_GTT_CACHE_EN	_MMIO(0x4024)
#define   GTT_CACHE_EN_ALL	0xF0007FFF
#define GEN7_WR_WATERMARK	_MMIO(0x4028)
#define GEN7_GFX_PRIO_CTRL	_MMIO(0x402C)
#define ARB_MODE		_MMIO(0x4030)
#define   ARB_MODE_SWIZZLE_SNB	(1 << 4)
#define   ARB_MODE_SWIZZLE_IVB	(1 << 5)
#define GEN7_GFX_PEND_TLB0	_MMIO(0x4034)
#define GEN7_GFX_PEND_TLB1	_MMIO(0x4038)
/* L3, CVS, ZTLB, RCC, CASC LRA min, max values */
#define GEN7_LRA_LIMITS(i)	_MMIO(0x403C + (i) * 4)
#define GEN7_LRA_LIMITS_REG_NUM	13
#define GEN7_MEDIA_MAX_REQ_COUNT	_MMIO(0x4070)
#define GEN7_GFX_MAX_REQ_COUNT		_MMIO(0x4074)

#define GAMTARBMODE		_MMIO(0x04a08)
#define   ARB_MODE_BWGTLB_DISABLE (1 << 9)
#define   ARB_MODE_SWIZZLE_BDW	(1 << 1)
#define RENDER_HWS_PGA_GEN7	_MMIO(0x04080)
#define RING_FAULT_REG(engine)	_MMIO(0x4094 + 0x100 * (engine)->hw_id)
#define GEN8_RING_FAULT_REG	_MMIO(0x4094)
#define GEN12_RING_FAULT_REG	_MMIO(0xcec4)
#define   GEN8_RING_FAULT_ENGINE_ID(x)	(((x) >> 12) & 0x7)
#define   RING_FAULT_GTTSEL_MASK (1 << 11)
#define   RING_FAULT_SRCID(x)	(((x) >> 3) & 0xff)
#define   RING_FAULT_FAULT_TYPE(x) (((x) >> 1) & 0x3)
#define   RING_FAULT_VALID	(1 << 0)
#define DONE_REG		_MMIO(0x40b0)
#define GEN8_PRIVATE_PAT_LO	_MMIO(0x40e0)
#define GEN8_PRIVATE_PAT_HI	_MMIO(0x40e0 + 4)
#define GEN10_PAT_INDEX(index)	_MMIO(0x40e0 + (index) * 4)
#define GEN12_PAT_INDEX(index)	_MMIO(0x4800 + (index) * 4)
#define BSD_HWS_PGA_GEN7	_MMIO(0x04180)
#define BLT_HWS_PGA_GEN7	_MMIO(0x04280)
#define VEBOX_HWS_PGA_GEN7	_MMIO(0x04380)
#define RING_ACTHD(base)	_MMIO((base) + 0x74)
#define RING_ACTHD_UDW(base)	_MMIO((base) + 0x5c)
#define RING_NOPID(base)	_MMIO((base) + 0x94)
#define RING_IMR(base)		_MMIO((base) + 0xa8)
#define RING_HWSTAM(base)	_MMIO((base) + 0x98)
#define RING_TIMESTAMP(base)		_MMIO((base) + 0x358)
#define RING_TIMESTAMP_UDW(base)	_MMIO((base) + 0x358 + 4)
#define   TAIL_ADDR		0x001FFFF8
#define   HEAD_WRAP_COUNT	0xFFE00000
#define   HEAD_WRAP_ONE		0x00200000
#define   HEAD_ADDR		0x001FFFFC
#define   RING_NR_PAGES		0x001FF000
#define   RING_REPORT_MASK	0x00000006
#define   RING_REPORT_64K	0x00000002
#define   RING_REPORT_128K	0x00000004
#define   RING_NO_REPORT	0x00000000
#define   RING_VALID_MASK	0x00000001
#define   RING_VALID		0x00000001
#define   RING_INVALID		0x00000000
#define   RING_WAIT_I8XX	(1 << 0) /* gen2, PRBx_HEAD */
#define   RING_WAIT		(1 << 11) /* gen3+, PRBx_CTL */
#define   RING_WAIT_SEMAPHORE	(1 << 10) /* gen6+ */

#define RING_FORCE_TO_NONPRIV(base, i) _MMIO(((base) + 0x4D0) + (i) * 4)
#define   RING_FORCE_TO_NONPRIV_ACCESS_RW	(0 << 28)    /* CFL+ & Gen11+ */
#define   RING_FORCE_TO_NONPRIV_ACCESS_RD	(1 << 28)
#define   RING_FORCE_TO_NONPRIV_ACCESS_WR	(2 << 28)
#define   RING_FORCE_TO_NONPRIV_ACCESS_INVALID	(3 << 28)
#define   RING_FORCE_TO_NONPRIV_ACCESS_MASK	(3 << 28)
#define   RING_FORCE_TO_NONPRIV_RANGE_1		(0 << 0)     /* CFL+ & Gen11+ */
#define   RING_FORCE_TO_NONPRIV_RANGE_4		(1 << 0)
#define   RING_FORCE_TO_NONPRIV_RANGE_16	(2 << 0)
#define   RING_FORCE_TO_NONPRIV_RANGE_64	(3 << 0)
#define   RING_FORCE_TO_NONPRIV_RANGE_MASK	(3 << 0)
#define   RING_FORCE_TO_NONPRIV_MASK_VALID	\
					(RING_FORCE_TO_NONPRIV_RANGE_MASK \
					| RING_FORCE_TO_NONPRIV_ACCESS_MASK)
#define   RING_MAX_NONPRIV_SLOTS  12

#define GEN7_TLB_RD_ADDR	_MMIO(0x4700)

#define GEN9_GAMT_ECO_REG_RW_IA _MMIO(0x4ab0)
#define   GAMT_ECO_ENABLE_IN_PLACE_DECOMPRESS	(1 << 18)

#define GEN8_GAMW_ECO_DEV_RW_IA _MMIO(0x4080)
#define   GAMW_ECO_ENABLE_64K_IPS_FIELD 0xF
#define   GAMW_ECO_DEV_CTX_RELOAD_DISABLE	(1 << 7)

#define GAMT_CHKN_BIT_REG	_MMIO(0x4ab8)
#define   GAMT_CHKN_DISABLE_L3_COH_PIPE			(1 << 31)
#define   GAMT_CHKN_DISABLE_DYNAMIC_CREDIT_SHARING	(1 << 28)
#define   GAMT_CHKN_DISABLE_I2M_CYCLE_ON_WR_PORT	(1 << 24)

#if 0
#define PRB0_TAIL	_MMIO(0x2030)
#define PRB0_HEAD	_MMIO(0x2034)
#define PRB0_START	_MMIO(0x2038)
#define PRB0_CTL	_MMIO(0x203c)
#define PRB1_TAIL	_MMIO(0x2040) /* 915+ only */
#define PRB1_HEAD	_MMIO(0x2044) /* 915+ only */
#define PRB1_START	_MMIO(0x2048) /* 915+ only */
#define PRB1_CTL	_MMIO(0x204c) /* 915+ only */
#endif
#define IPEIR_I965	_MMIO(0x2064)
#define IPEHR_I965	_MMIO(0x2068)
#define GEN7_SC_INSTDONE	_MMIO(0x7100)
#define GEN7_SAMPLER_INSTDONE	_MMIO(0xe160)
#define GEN7_ROW_INSTDONE	_MMIO(0xe164)
#define GEN8_MCR_SELECTOR		_MMIO(0xfdc)
#define   GEN8_MCR_SLICE(slice)		(((slice) & 3) << 26)
#define   GEN8_MCR_SLICE_MASK		GEN8_MCR_SLICE(3)
#define   GEN8_MCR_SUBSLICE(subslice)	(((subslice) & 3) << 24)
#define   GEN8_MCR_SUBSLICE_MASK	GEN8_MCR_SUBSLICE(3)
#define   GEN11_MCR_SLICE(slice)	(((slice) & 0xf) << 27)
#define   GEN11_MCR_SLICE_MASK		GEN11_MCR_SLICE(0xf)
#define   GEN11_MCR_SUBSLICE(subslice)	(((subslice) & 0x7) << 24)
#define   GEN11_MCR_SUBSLICE_MASK	GEN11_MCR_SUBSLICE(0x7)
#define RING_IPEIR(base)	_MMIO((base) + 0x64)
#define RING_IPEHR(base)	_MMIO((base) + 0x68)
/*
 * On GEN4, only the render ring INSTDONE exists and has a different
 * layout than the GEN7+ version.
 * The GEN2 counterpart of this register is GEN2_INSTDONE.
 */
#define RING_INSTDONE(base)	_MMIO((base) + 0x6c)
#define RING_INSTPS(base)	_MMIO((base) + 0x70)
#define RING_DMA_FADD(base)	_MMIO((base) + 0x78)
#define RING_DMA_FADD_UDW(base)	_MMIO((base) + 0x60) /* gen8+ */
#define RING_INSTPM(base)	_MMIO((base) + 0xc0)
#define RING_MI_MODE(base)	_MMIO((base) + 0x9c)
#define INSTPS		_MMIO(0x2070) /* 965+ only */
#define GEN4_INSTDONE1	_MMIO(0x207c) /* 965+ only, aka INSTDONE_2 on SNB */
#define ACTHD_I965	_MMIO(0x2074)
#define HWS_PGA		_MMIO(0x2080)
#define HWS_ADDRESS_MASK	0xfffff000
#define HWS_START_ADDRESS_SHIFT	4
#define PWRCTXA		_MMIO(0x2088) /* 965GM+ only */
#define   PWRCTX_EN	(1 << 0)
#define IPEIR(base)	_MMIO((base) + 0x88)
#define IPEHR(base)	_MMIO((base) + 0x8c)
#define GEN2_INSTDONE	_MMIO(0x2090)
#define NOPID		_MMIO(0x2094)
#define HWSTAM		_MMIO(0x2098)
#define DMA_FADD_I8XX(base)	_MMIO((base) + 0xd0)
#define RING_BBSTATE(base)	_MMIO((base) + 0x110)
#define   RING_BB_PPGTT		(1 << 5)
#define RING_SBBADDR(base)	_MMIO((base) + 0x114) /* hsw+ */
#define RING_SBBSTATE(base)	_MMIO((base) + 0x118) /* hsw+ */
#define RING_SBBADDR_UDW(base)	_MMIO((base) + 0x11c) /* gen8+ */
#define RING_BBADDR(base)	_MMIO((base) + 0x140)
#define RING_BBADDR_UDW(base)	_MMIO((base) + 0x168) /* gen8+ */
#define RING_BB_PER_CTX_PTR(base)	_MMIO((base) + 0x1c0) /* gen8+ */
#define RING_INDIRECT_CTX(base)		_MMIO((base) + 0x1c4) /* gen8+ */
#define RING_INDIRECT_CTX_OFFSET(base)	_MMIO((base) + 0x1c8) /* gen8+ */
#define RING_CTX_TIMESTAMP(base)	_MMIO((base) + 0x3a8) /* gen8+ */

#define ERROR_GEN6	_MMIO(0x40a0)
#define GEN7_ERR_INT	_MMIO(0x44040)
#define   ERR_INT_POISON		(1 << 31)
#define   ERR_INT_MMIO_UNCLAIMED	(1 << 13)
#define   ERR_INT_PIPE_CRC_DONE_C	(1 << 8)
#define   ERR_INT_FIFO_UNDERRUN_C	(1 << 6)
#define   ERR_INT_PIPE_CRC_DONE_B	(1 << 5)
#define   ERR_INT_FIFO_UNDERRUN_B	(1 << 3)
#define   ERR_INT_PIPE_CRC_DONE_A	(1 << 2)
#define   ERR_INT_PIPE_CRC_DONE(pipe)	(1 << (2 + (pipe) * 3))
#define   ERR_INT_FIFO_UNDERRUN_A	(1 << 0)
#define   ERR_INT_FIFO_UNDERRUN(pipe)	(1 << ((pipe) * 3))

#define GEN8_FAULT_TLB_DATA0		_MMIO(0x4b10)
#define GEN8_FAULT_TLB_DATA1		_MMIO(0x4b14)
#define GEN12_FAULT_TLB_DATA0		_MMIO(0xceb8)
#define GEN12_FAULT_TLB_DATA1		_MMIO(0xcebc)
#define   FAULT_VA_HIGH_BITS		(0xf << 0)
#define   FAULT_GTT_SEL			(1 << 4)

#define FPGA_DBG		_MMIO(0x42300)
#define   FPGA_DBG_RM_NOCLAIM	(1 << 31)

#define CLAIM_ER		_MMIO(VLV_DISPLAY_BASE + 0x2028)
#define   CLAIM_ER_CLR		(1 << 31)
#define   CLAIM_ER_OVERFLOW	(1 << 16)
#define   CLAIM_ER_CTR_MASK	0xffff

#define DERRMR		_MMIO(0x44050)
/* Note that HBLANK events are reserved on bdw+ */
#define   DERRMR_PIPEA_SCANLINE		(1 << 0)
#define   DERRMR_PIPEA_PRI_FLIP_DONE	(1 << 1)
#define   DERRMR_PIPEA_SPR_FLIP_DONE	(1 << 2)
#define   DERRMR_PIPEA_VBLANK		(1 << 3)
#define   DERRMR_PIPEA_HBLANK		(1 << 5)
#define   DERRMR_PIPEB_SCANLINE		(1 << 8)
#define   DERRMR_PIPEB_PRI_FLIP_DONE	(1 << 9)
#define   DERRMR_PIPEB_SPR_FLIP_DONE	(1 << 10)
#define   DERRMR_PIPEB_VBLANK		(1 << 11)
#define   DERRMR_PIPEB_HBLANK		(1 << 13)
/* Note that PIPEC is not a simple translation of PIPEA/PIPEB */
#define   DERRMR_PIPEC_SCANLINE		(1 << 14)
#define   DERRMR_PIPEC_PRI_FLIP_DONE	(1 << 15)
#define   DERRMR_PIPEC_SPR_FLIP_DONE	(1 << 20)
#define   DERRMR_PIPEC_VBLANK		(1 << 21)
#define   DERRMR_PIPEC_HBLANK		(1 << 22)


/* GM45+ chicken bits -- debug workaround bits that may be required
 * for various sorts of correct behavior.  The top 16 bits of each are
 * the enables for writing to the corresponding low bit.
 */
#define _3D_CHICKEN	_MMIO(0x2084)
#define  _3D_CHICKEN_HIZ_PLANE_DISABLE_MSAA_4X_SNB	(1 << 10)
#define _3D_CHICKEN2	_MMIO(0x208c)

#define FF_SLICE_CHICKEN	_MMIO(0x2088)
#define  FF_SLICE_CHICKEN_CL_PROVOKING_VERTEX_FIX	(1 << 1)

/* Disables pipelining of read flushes past the SF-WIZ interface.
 * Required on all Ironlake steppings according to the B-Spec, but the
 * particular danger of not doing so is not specified.
 */
# define _3D_CHICKEN2_WM_READ_PIPELINED			(1 << 14)
#define _3D_CHICKEN3	_MMIO(0x2090)
#define  _3D_CHICKEN_SF_PROVOKING_VERTEX_FIX		(1 << 12)
#define  _3D_CHICKEN_SF_DISABLE_OBJEND_CULL		(1 << 10)
#define  _3D_CHICKEN3_AA_LINE_QUALITY_FIX_ENABLE	(1 << 5)
#define  _3D_CHICKEN3_SF_DISABLE_FASTCLIP_CULL		(1 << 5)
#define  _3D_CHICKEN_SDE_LIMIT_FIFO_POLY_DEPTH(x)	((x) << 1) /* gen8+ */
#define  _3D_CHICKEN3_SF_DISABLE_PIPELINED_ATTR_FETCH	(1 << 1) /* gen6 */

#define MI_MODE		_MMIO(0x209c)
# define VS_TIMER_DISPATCH				(1 << 6)
# define MI_FLUSH_ENABLE				(1 << 12)
# define ASYNC_FLIP_PERF_DISABLE			(1 << 14)
# define MODE_IDLE					(1 << 9)
# define STOP_RING					(1 << 8)

#define GEN6_GT_MODE	_MMIO(0x20d0)
#define GEN7_GT_MODE	_MMIO(0x7008)
#define   GEN6_WIZ_HASHING(hi, lo)			(((hi) << 9) | ((lo) << 7))
#define   GEN6_WIZ_HASHING_8x8				GEN6_WIZ_HASHING(0, 0)
#define   GEN6_WIZ_HASHING_8x4				GEN6_WIZ_HASHING(0, 1)
#define   GEN6_WIZ_HASHING_16x4				GEN6_WIZ_HASHING(1, 0)
#define   GEN6_WIZ_HASHING_MASK				GEN6_WIZ_HASHING(1, 1)
#define   GEN6_TD_FOUR_ROW_DISPATCH_DISABLE		(1 << 5)
#define   GEN9_IZ_HASHING_MASK(slice)			(0x3 << ((slice) * 2))
#define   GEN9_IZ_HASHING(slice, val)			((val) << ((slice) * 2))

/* chicken reg for WaConextSwitchWithConcurrentTLBInvalidate */
#define GEN9_CSFE_CHICKEN1_RCS _MMIO(0x20D4)
#define   GEN9_PREEMPT_GPGPU_SYNC_SWITCH_DISABLE (1 << 2)
#define   GEN11_ENABLE_32_PLANE_MODE (1 << 7)

/* WaClearTdlStateAckDirtyBits */
#define GEN8_STATE_ACK		_MMIO(0x20F0)
#define GEN9_STATE_ACK_SLICE1	_MMIO(0x20F8)
#define GEN9_STATE_ACK_SLICE2	_MMIO(0x2100)
#define   GEN9_STATE_ACK_TDL0 (1 << 12)
#define   GEN9_STATE_ACK_TDL1 (1 << 13)
#define   GEN9_STATE_ACK_TDL2 (1 << 14)
#define   GEN9_STATE_ACK_TDL3 (1 << 15)
#define   GEN9_SUBSLICE_TDL_ACK_BITS \
	(GEN9_STATE_ACK_TDL3 | GEN9_STATE_ACK_TDL2 | \
	 GEN9_STATE_ACK_TDL1 | GEN9_STATE_ACK_TDL0)

#define GFX_MODE	_MMIO(0x2520)
#define GFX_MODE_GEN7	_MMIO(0x229c)
#define RING_MODE_GEN7(base)	_MMIO((base) + 0x29c)
#define   GFX_RUN_LIST_ENABLE		(1 << 15)
#define   GFX_INTERRUPT_STEERING	(1 << 14)
#define   GFX_TLB_INVALIDATE_EXPLICIT	(1 << 13)
#define   GFX_SURFACE_FAULT_ENABLE	(1 << 12)
#define   GFX_REPLAY_MODE		(1 << 11)
#define   GFX_PSMI_GRANULARITY		(1 << 10)
#define   GFX_PPGTT_ENABLE		(1 << 9)
#define   GEN8_GFX_PPGTT_48B		(1 << 7)

#define   GFX_FORWARD_VBLANK_MASK	(3 << 5)
#define   GFX_FORWARD_VBLANK_NEVER	(0 << 5)
#define   GFX_FORWARD_VBLANK_ALWAYS	(1 << 5)
#define   GFX_FORWARD_VBLANK_COND	(2 << 5)

#define   GEN11_GFX_DISABLE_LEGACY_MODE	(1 << 3)

#define VLV_GU_CTL0	_MMIO(VLV_DISPLAY_BASE + 0x2030)
#define VLV_GU_CTL1	_MMIO(VLV_DISPLAY_BASE + 0x2034)
#define SCPD0		_MMIO(0x209c) /* 915+ only */
#define GEN2_IER	_MMIO(0x20a0)
#define GEN2_IIR	_MMIO(0x20a4)
#define GEN2_IMR	_MMIO(0x20a8)
#define GEN2_ISR	_MMIO(0x20ac)
#define VLV_GUNIT_CLOCK_GATE	_MMIO(VLV_DISPLAY_BASE + 0x2060)
#define   GINT_DIS		(1 << 22)
#define   GCFG_DIS		(1 << 8)
#define VLV_GUNIT_CLOCK_GATE2	_MMIO(VLV_DISPLAY_BASE + 0x2064)
#define VLV_IIR_RW	_MMIO(VLV_DISPLAY_BASE + 0x2084)
#define VLV_IER		_MMIO(VLV_DISPLAY_BASE + 0x20a0)
#define VLV_IIR		_MMIO(VLV_DISPLAY_BASE + 0x20a4)
#define VLV_IMR		_MMIO(VLV_DISPLAY_BASE + 0x20a8)
#define VLV_ISR		_MMIO(VLV_DISPLAY_BASE + 0x20ac)
#define VLV_PCBR	_MMIO(VLV_DISPLAY_BASE + 0x2120)
#define VLV_PCBR_ADDR_SHIFT	12

#define   DISPLAY_PLANE_FLIP_PENDING(plane) (1 << (11 - (plane))) /* A and B only */
#define EIR		_MMIO(0x20b0)
#define EMR		_MMIO(0x20b4)
#define ESR		_MMIO(0x20b8)
#define   GM45_ERROR_PAGE_TABLE				(1 << 5)
#define   GM45_ERROR_MEM_PRIV				(1 << 4)
#define   I915_ERROR_PAGE_TABLE				(1 << 4)
#define   GM45_ERROR_CP_PRIV				(1 << 3)
#define   I915_ERROR_MEMORY_REFRESH			(1 << 1)
#define   I915_ERROR_INSTRUCTION			(1 << 0)
#define INSTPM	        _MMIO(0x20c0)
#define   INSTPM_SELF_EN (1 << 12) /* 915GM only */
#define   INSTPM_AGPBUSY_INT_EN (1 << 11) /* gen3: when disabled, pending interrupts
					will not assert AGPBUSY# and will only
					be delivered when out of C3. */
#define   INSTPM_FORCE_ORDERING				(1 << 7) /* GEN6+ */
#define   INSTPM_TLB_INVALIDATE	(1 << 9)
#define   INSTPM_SYNC_FLUSH	(1 << 5)
#define ACTHD(base)	_MMIO((base) + 0xc8)
#define MEM_MODE	_MMIO(0x20cc)
#define   MEM_DISPLAY_B_TRICKLE_FEED_DISABLE (1 << 3) /* 830 only */
#define   MEM_DISPLAY_A_TRICKLE_FEED_DISABLE (1 << 2) /* 830/845 only */
#define   MEM_DISPLAY_TRICKLE_FEED_DISABLE (1 << 2) /* 85x only */
#define FW_BLC		_MMIO(0x20d8)
#define FW_BLC2		_MMIO(0x20dc)
#define FW_BLC_SELF	_MMIO(0x20e0) /* 915+ only */
#define   FW_BLC_SELF_EN_MASK      (1 << 31)
#define   FW_BLC_SELF_FIFO_MASK    (1 << 16) /* 945 only */
#define   FW_BLC_SELF_EN           (1 << 15) /* 945 only */
#define MM_BURST_LENGTH     0x00700000
#define MM_FIFO_WATERMARK   0x0001F000
#define LM_BURST_LENGTH     0x00000700
#define LM_FIFO_WATERMARK   0x0000001F
#define MI_ARB_STATE	_MMIO(0x20e4) /* 915+ only */

#define MBUS_ABOX_CTL			_MMIO(0x45038)
#define MBUS_ABOX_BW_CREDIT_MASK	(3 << 20)
#define MBUS_ABOX_BW_CREDIT(x)		((x) << 20)
#define MBUS_ABOX_B_CREDIT_MASK		(0xF << 16)
#define MBUS_ABOX_B_CREDIT(x)		((x) << 16)
#define MBUS_ABOX_BT_CREDIT_POOL2_MASK	(0x1F << 8)
#define MBUS_ABOX_BT_CREDIT_POOL2(x)	((x) << 8)
#define MBUS_ABOX_BT_CREDIT_POOL1_MASK	(0x1F << 0)
#define MBUS_ABOX_BT_CREDIT_POOL1(x)	((x) << 0)

#define _PIPEA_MBUS_DBOX_CTL		0x7003C
#define _PIPEB_MBUS_DBOX_CTL		0x7103C
#define PIPE_MBUS_DBOX_CTL(pipe)	_MMIO_PIPE(pipe, _PIPEA_MBUS_DBOX_CTL, \
						   _PIPEB_MBUS_DBOX_CTL)
#define MBUS_DBOX_BW_CREDIT_MASK	(3 << 14)
#define MBUS_DBOX_BW_CREDIT(x)		((x) << 14)
#define MBUS_DBOX_B_CREDIT_MASK		(0x1F << 8)
#define MBUS_DBOX_B_CREDIT(x)		((x) << 8)
#define MBUS_DBOX_A_CREDIT_MASK		(0xF << 0)
#define MBUS_DBOX_A_CREDIT(x)		((x) << 0)

#define MBUS_UBOX_CTL			_MMIO(0x4503C)
#define MBUS_BBOX_CTL_S1		_MMIO(0x45040)
#define MBUS_BBOX_CTL_S2		_MMIO(0x45044)

/* Make render/texture TLB fetches lower priorty than associated data
 *   fetches. This is not turned on by default
 */
#define   MI_ARB_RENDER_TLB_LOW_PRIORITY	(1 << 15)

/* Isoch request wait on GTT enable (Display A/B/C streams).
 * Make isoch requests stall on the TLB update. May cause
 * display underruns (test mode only)
 */
#define   MI_ARB_ISOCH_WAIT_GTT			(1 << 14)

/* Block grant count for isoch requests when block count is
 * set to a finite value.
 */
#define   MI_ARB_BLOCK_GRANT_MASK		(3 << 12)
#define   MI_ARB_BLOCK_GRANT_8			(0 << 12)	/* for 3 display planes */
#define   MI_ARB_BLOCK_GRANT_4			(1 << 12)	/* for 2 display planes */
#define   MI_ARB_BLOCK_GRANT_2			(2 << 12)	/* for 1 display plane */
#define   MI_ARB_BLOCK_GRANT_0			(3 << 12)	/* don't use */

/* Enable render writes to complete in C2/C3/C4 power states.
 * If this isn't enabled, render writes are prevented in low
 * power states. That seems bad to me.
 */
#define   MI_ARB_C3_LP_WRITE_ENABLE		(1 << 11)

/* This acknowledges an async flip immediately instead
 * of waiting for 2TLB fetches.
 */
#define   MI_ARB_ASYNC_FLIP_ACK_IMMEDIATE	(1 << 10)

/* Enables non-sequential data reads through arbiter
 */
#define   MI_ARB_DUAL_DATA_PHASE_DISABLE	(1 << 9)

/* Disable FSB snooping of cacheable write cycles from binner/render
 * command stream
 */
#define   MI_ARB_CACHE_SNOOP_DISABLE		(1 << 8)

/* Arbiter time slice for non-isoch streams */
#define   MI_ARB_TIME_SLICE_MASK		(7 << 5)
#define   MI_ARB_TIME_SLICE_1			(0 << 5)
#define   MI_ARB_TIME_SLICE_2			(1 << 5)
#define   MI_ARB_TIME_SLICE_4			(2 << 5)
#define   MI_ARB_TIME_SLICE_6			(3 << 5)
#define   MI_ARB_TIME_SLICE_8			(4 << 5)
#define   MI_ARB_TIME_SLICE_10			(5 << 5)
#define   MI_ARB_TIME_SLICE_14			(6 << 5)
#define   MI_ARB_TIME_SLICE_16			(7 << 5)

/* Low priority grace period page size */
#define   MI_ARB_LOW_PRIORITY_GRACE_4KB		(0 << 4)	/* default */
#define   MI_ARB_LOW_PRIORITY_GRACE_8KB		(1 << 4)

/* Disable display A/B trickle feed */
#define   MI_ARB_DISPLAY_TRICKLE_FEED_DISABLE	(1 << 2)

/* Set display plane priority */
#define   MI_ARB_DISPLAY_PRIORITY_A_B		(0 << 0)	/* display A > display B */
#define   MI_ARB_DISPLAY_PRIORITY_B_A		(1 << 0)	/* display B > display A */

#define MI_STATE	_MMIO(0x20e4) /* gen2 only */
#define   MI_AGPBUSY_INT_EN			(1 << 1) /* 85x only */
#define   MI_AGPBUSY_830_MODE			(1 << 0) /* 85x only */

#define CACHE_MODE_0	_MMIO(0x2120) /* 915+ only */
#define   CM0_PIPELINED_RENDER_FLUSH_DISABLE (1 << 8)
#define   CM0_IZ_OPT_DISABLE      (1 << 6)
#define   CM0_ZR_OPT_DISABLE      (1 << 5)
#define	  CM0_STC_EVICT_DISABLE_LRA_SNB	(1 << 5)
#define   CM0_DEPTH_EVICT_DISABLE (1 << 4)
#define   CM0_COLOR_EVICT_DISABLE (1 << 3)
#define   CM0_DEPTH_WRITE_DISABLE (1 << 1)
#define   CM0_RC_OP_FLUSH_DISABLE (1 << 0)
#define GFX_FLSH_CNTL	_MMIO(0x2170) /* 915+ only */
#define GFX_FLSH_CNTL_GEN6	_MMIO(0x101008)
#define   GFX_FLSH_CNTL_EN	(1 << 0)
#define ECOSKPD		_MMIO(0x21d0)
#define   ECO_CONSTANT_BUFFER_SR_DISABLE REG_BIT(4)
#define   ECO_GATING_CX_ONLY	(1 << 3)
#define   ECO_FLIP_DONE		(1 << 0)

#define CACHE_MODE_0_GEN7	_MMIO(0x7000) /* IVB+ */
#define RC_OP_FLUSH_ENABLE (1 << 0)
#define   HIZ_RAW_STALL_OPT_DISABLE (1 << 2)
#define CACHE_MODE_1		_MMIO(0x7004) /* IVB+ */
#define   PIXEL_SUBSPAN_COLLECT_OPT_DISABLE	(1 << 6)
#define   GEN8_4x4_STC_OPTIMIZATION_DISABLE	(1 << 6)
#define   GEN9_PARTIAL_RESOLVE_IN_VC_DISABLE	(1 << 1)

#define GEN6_BLITTER_ECOSKPD	_MMIO(0x221d0)
#define   GEN6_BLITTER_LOCK_SHIFT			16
#define   GEN6_BLITTER_FBC_NOTIFY			(1 << 3)

#define GEN6_RC_SLEEP_PSMI_CONTROL	_MMIO(0x2050)
#define   GEN6_PSMI_SLEEP_MSG_DISABLE	(1 << 0)
#define   GEN8_RC_SEMA_IDLE_MSG_DISABLE	(1 << 12)
#define   GEN8_FF_DOP_CLOCK_GATE_DISABLE	(1 << 10)

#define GEN6_RCS_PWR_FSM _MMIO(0x22ac)
#define GEN9_RCS_FE_FSM2 _MMIO(0x22a4)

#define GEN10_CACHE_MODE_SS			_MMIO(0xe420)
#define   FLOAT_BLEND_OPTIMIZATION_ENABLE	(1 << 4)

/* Fuse readout registers for GT */
#define HSW_PAVP_FUSE1			_MMIO(0x911C)
#define   HSW_F1_EU_DIS_SHIFT		16
#define   HSW_F1_EU_DIS_MASK		(0x3 << HSW_F1_EU_DIS_SHIFT)
#define   HSW_F1_EU_DIS_10EUS		0
#define   HSW_F1_EU_DIS_8EUS		1
#define   HSW_F1_EU_DIS_6EUS		2

#define CHV_FUSE_GT			_MMIO(VLV_DISPLAY_BASE + 0x2168)
#define   CHV_FGT_DISABLE_SS0		(1 << 10)
#define   CHV_FGT_DISABLE_SS1		(1 << 11)
#define   CHV_FGT_EU_DIS_SS0_R0_SHIFT	16
#define   CHV_FGT_EU_DIS_SS0_R0_MASK	(0xf << CHV_FGT_EU_DIS_SS0_R0_SHIFT)
#define   CHV_FGT_EU_DIS_SS0_R1_SHIFT	20
#define   CHV_FGT_EU_DIS_SS0_R1_MASK	(0xf << CHV_FGT_EU_DIS_SS0_R1_SHIFT)
#define   CHV_FGT_EU_DIS_SS1_R0_SHIFT	24
#define   CHV_FGT_EU_DIS_SS1_R0_MASK	(0xf << CHV_FGT_EU_DIS_SS1_R0_SHIFT)
#define   CHV_FGT_EU_DIS_SS1_R1_SHIFT	28
#define   CHV_FGT_EU_DIS_SS1_R1_MASK	(0xf << CHV_FGT_EU_DIS_SS1_R1_SHIFT)

#define GEN8_FUSE2			_MMIO(0x9120)
#define   GEN8_F2_SS_DIS_SHIFT		21
#define   GEN8_F2_SS_DIS_MASK		(0x7 << GEN8_F2_SS_DIS_SHIFT)
#define   GEN8_F2_S_ENA_SHIFT		25
#define   GEN8_F2_S_ENA_MASK		(0x7 << GEN8_F2_S_ENA_SHIFT)

#define   GEN9_F2_SS_DIS_SHIFT		20
#define   GEN9_F2_SS_DIS_MASK		(0xf << GEN9_F2_SS_DIS_SHIFT)

#define   GEN10_F2_S_ENA_SHIFT		22
#define   GEN10_F2_S_ENA_MASK		(0x3f << GEN10_F2_S_ENA_SHIFT)
#define   GEN10_F2_SS_DIS_SHIFT		18
#define   GEN10_F2_SS_DIS_MASK		(0xf << GEN10_F2_SS_DIS_SHIFT)

#define	GEN10_MIRROR_FUSE3		_MMIO(0x9118)
#define GEN10_L3BANK_PAIR_COUNT     4
#define GEN10_L3BANK_MASK   0x0F

#define GEN8_EU_DISABLE0		_MMIO(0x9134)
#define   GEN8_EU_DIS0_S0_MASK		0xffffff
#define   GEN8_EU_DIS0_S1_SHIFT		24
#define   GEN8_EU_DIS0_S1_MASK		(0xff << GEN8_EU_DIS0_S1_SHIFT)

#define GEN8_EU_DISABLE1		_MMIO(0x9138)
#define   GEN8_EU_DIS1_S1_MASK		0xffff
#define   GEN8_EU_DIS1_S2_SHIFT		16
#define   GEN8_EU_DIS1_S2_MASK		(0xffff << GEN8_EU_DIS1_S2_SHIFT)

#define GEN8_EU_DISABLE2		_MMIO(0x913c)
#define   GEN8_EU_DIS2_S2_MASK		0xff

#define GEN9_EU_DISABLE(slice)		_MMIO(0x9134 + (slice) * 0x4)

#define GEN10_EU_DISABLE3		_MMIO(0x9140)
#define   GEN10_EU_DIS_SS_MASK		0xff

#define GEN11_GT_VEBOX_VDBOX_DISABLE	_MMIO(0x9140)
#define   GEN11_GT_VDBOX_DISABLE_MASK	0xff
#define   GEN11_GT_VEBOX_DISABLE_SHIFT	16
#define   GEN11_GT_VEBOX_DISABLE_MASK	(0x0f << GEN11_GT_VEBOX_DISABLE_SHIFT)

#define GEN11_EU_DISABLE _MMIO(0x9134)
#define GEN11_EU_DIS_MASK 0xFF

#define GEN11_GT_SLICE_ENABLE _MMIO(0x9138)
#define GEN11_GT_S_ENA_MASK 0xFF

#define GEN11_GT_SUBSLICE_DISABLE _MMIO(0x913C)

#define GEN6_BSD_SLEEP_PSMI_CONTROL	_MMIO(0x12050)
#define   GEN6_BSD_SLEEP_MSG_DISABLE	(1 << 0)
#define   GEN6_BSD_SLEEP_FLUSH_DISABLE	(1 << 2)
#define   GEN6_BSD_SLEEP_INDICATOR	(1 << 3)
#define   GEN6_BSD_GO_INDICATOR		(1 << 4)

/* On modern GEN architectures interrupt control consists of two sets
 * of registers. The first set pertains to the ring generating the
 * interrupt. The second control is for the functional block generating the
 * interrupt. These are PM, GT, DE, etc.
 *
 * Luckily *knocks on wood* all the ring interrupt bits match up with the
 * GT interrupt bits, so we don't need to duplicate the defines.
 *
 * These defines should cover us well from SNB->HSW with minor exceptions
 * it can also work on ILK.
 */
#define GT_BLT_FLUSHDW_NOTIFY_INTERRUPT		(1 << 26)
#define GT_BLT_CS_ERROR_INTERRUPT		(1 << 25)
#define GT_BLT_USER_INTERRUPT			(1 << 22)
#define GT_BSD_CS_ERROR_INTERRUPT		(1 << 15)
#define GT_BSD_USER_INTERRUPT			(1 << 12)
#define GT_RENDER_L3_PARITY_ERROR_INTERRUPT_S1	(1 << 11) /* hsw+; rsvd on snb, ivb, vlv */
#define GT_CONTEXT_SWITCH_INTERRUPT		(1 <<  8)
#define GT_RENDER_L3_PARITY_ERROR_INTERRUPT	(1 <<  5) /* !snb */
#define GT_RENDER_PIPECTL_NOTIFY_INTERRUPT	(1 <<  4)
#define GT_RENDER_CS_MASTER_ERROR_INTERRUPT	(1 <<  3)
#define GT_RENDER_SYNC_STATUS_INTERRUPT		(1 <<  2)
#define GT_RENDER_DEBUG_INTERRUPT		(1 <<  1)
#define GT_RENDER_USER_INTERRUPT		(1 <<  0)

#define PM_VEBOX_CS_ERROR_INTERRUPT		(1 << 12) /* hsw+ */
#define PM_VEBOX_USER_INTERRUPT			(1 << 10) /* hsw+ */

#define GT_PARITY_ERROR(dev_priv) \
	(GT_RENDER_L3_PARITY_ERROR_INTERRUPT | \
	 (IS_HASWELL(dev_priv) ? GT_RENDER_L3_PARITY_ERROR_INTERRUPT_S1 : 0))

/* These are all the "old" interrupts */
#define ILK_BSD_USER_INTERRUPT				(1 << 5)

#define I915_PM_INTERRUPT				(1 << 31)
#define I915_ISP_INTERRUPT				(1 << 22)
#define I915_LPE_PIPE_B_INTERRUPT			(1 << 21)
#define I915_LPE_PIPE_A_INTERRUPT			(1 << 20)
#define I915_MIPIC_INTERRUPT				(1 << 19)
#define I915_MIPIA_INTERRUPT				(1 << 18)
#define I915_PIPE_CONTROL_NOTIFY_INTERRUPT		(1 << 18)
#define I915_DISPLAY_PORT_INTERRUPT			(1 << 17)
#define I915_DISPLAY_PIPE_C_HBLANK_INTERRUPT		(1 << 16)
#define I915_MASTER_ERROR_INTERRUPT			(1 << 15)
#define I915_DISPLAY_PIPE_B_HBLANK_INTERRUPT		(1 << 14)
#define I915_GMCH_THERMAL_SENSOR_EVENT_INTERRUPT	(1 << 14) /* p-state */
#define I915_DISPLAY_PIPE_A_HBLANK_INTERRUPT		(1 << 13)
#define I915_HWB_OOM_INTERRUPT				(1 << 13)
#define I915_LPE_PIPE_C_INTERRUPT			(1 << 12)
#define I915_SYNC_STATUS_INTERRUPT			(1 << 12)
#define I915_MISC_INTERRUPT				(1 << 11)
#define I915_DISPLAY_PLANE_A_FLIP_PENDING_INTERRUPT	(1 << 11)
#define I915_DISPLAY_PIPE_C_VBLANK_INTERRUPT		(1 << 10)
#define I915_DISPLAY_PLANE_B_FLIP_PENDING_INTERRUPT	(1 << 10)
#define I915_DISPLAY_PIPE_C_EVENT_INTERRUPT		(1 << 9)
#define I915_OVERLAY_PLANE_FLIP_PENDING_INTERRUPT	(1 << 9)
#define I915_DISPLAY_PIPE_C_DPBM_INTERRUPT		(1 << 8)
#define I915_DISPLAY_PLANE_C_FLIP_PENDING_INTERRUPT	(1 << 8)
#define I915_DISPLAY_PIPE_A_VBLANK_INTERRUPT		(1 << 7)
#define I915_DISPLAY_PIPE_A_EVENT_INTERRUPT		(1 << 6)
#define I915_DISPLAY_PIPE_B_VBLANK_INTERRUPT		(1 << 5)
#define I915_DISPLAY_PIPE_B_EVENT_INTERRUPT		(1 << 4)
#define I915_DISPLAY_PIPE_A_DPBM_INTERRUPT		(1 << 3)
#define I915_DISPLAY_PIPE_B_DPBM_INTERRUPT		(1 << 2)
#define I915_DEBUG_INTERRUPT				(1 << 2)
#define I915_WINVALID_INTERRUPT				(1 << 1)
#define I915_USER_INTERRUPT				(1 << 1)
#define I915_ASLE_INTERRUPT				(1 << 0)
#define I915_BSD_USER_INTERRUPT				(1 << 25)

#define I915_HDMI_LPE_AUDIO_BASE	(VLV_DISPLAY_BASE + 0x65000)
#define I915_HDMI_LPE_AUDIO_SIZE	0x1000

/* DisplayPort Audio w/ LPE */
#define VLV_AUD_CHICKEN_BIT_REG		_MMIO(VLV_DISPLAY_BASE + 0x62F38)
#define VLV_CHICKEN_BIT_DBG_ENABLE	(1 << 0)

#define _VLV_AUD_PORT_EN_B_DBG		(VLV_DISPLAY_BASE + 0x62F20)
#define _VLV_AUD_PORT_EN_C_DBG		(VLV_DISPLAY_BASE + 0x62F30)
#define _VLV_AUD_PORT_EN_D_DBG		(VLV_DISPLAY_BASE + 0x62F34)
#define VLV_AUD_PORT_EN_DBG(port)	_MMIO_PORT3((port) - PORT_B,	   \
						    _VLV_AUD_PORT_EN_B_DBG, \
						    _VLV_AUD_PORT_EN_C_DBG, \
						    _VLV_AUD_PORT_EN_D_DBG)
#define VLV_AMP_MUTE		        (1 << 1)

#define GEN6_BSD_RNCID			_MMIO(0x12198)

#define GEN7_FF_THREAD_MODE		_MMIO(0x20a0)
#define   GEN7_FF_SCHED_MASK		0x0077070
#define   GEN8_FF_DS_REF_CNT_FFME	(1 << 19)
#define   GEN7_FF_TS_SCHED_HS1		(0x5 << 16)
#define   GEN7_FF_TS_SCHED_HS0		(0x3 << 16)
#define   GEN7_FF_TS_SCHED_LOAD_BALANCE	(0x1 << 16)
#define   GEN7_FF_TS_SCHED_HW		(0x0 << 16) /* Default */
#define   GEN7_FF_VS_REF_CNT_FFME	(1 << 15)
#define   GEN7_FF_VS_SCHED_HS1		(0x5 << 12)
#define   GEN7_FF_VS_SCHED_HS0		(0x3 << 12)
#define   GEN7_FF_VS_SCHED_LOAD_BALANCE	(0x1 << 12) /* Default */
#define   GEN7_FF_VS_SCHED_HW		(0x0 << 12)
#define   GEN7_FF_DS_SCHED_HS1		(0x5 << 4)
#define   GEN7_FF_DS_SCHED_HS0		(0x3 << 4)
#define   GEN7_FF_DS_SCHED_LOAD_BALANCE	(0x1 << 4)  /* Default */
#define   GEN7_FF_DS_SCHED_HW		(0x0 << 4)

/*
 * Framebuffer compression (915+ only)
 */

#define FBC_CFB_BASE		_MMIO(0x3200) /* 4k page aligned */
#define FBC_LL_BASE		_MMIO(0x3204) /* 4k page aligned */
#define FBC_CONTROL		_MMIO(0x3208)
#define   FBC_CTL_EN		(1 << 31)
#define   FBC_CTL_PERIODIC	(1 << 30)
#define   FBC_CTL_INTERVAL_SHIFT (16)
#define   FBC_CTL_UNCOMPRESSIBLE (1 << 14)
#define   FBC_CTL_C3_IDLE	(1 << 13)
#define   FBC_CTL_STRIDE_SHIFT	(5)
#define   FBC_CTL_FENCENO_SHIFT	(0)
#define FBC_COMMAND		_MMIO(0x320c)
#define   FBC_CMD_COMPRESS	(1 << 0)
#define FBC_STATUS		_MMIO(0x3210)
#define   FBC_STAT_COMPRESSING	(1 << 31)
#define   FBC_STAT_COMPRESSED	(1 << 30)
#define   FBC_STAT_MODIFIED	(1 << 29)
#define   FBC_STAT_CURRENT_LINE_SHIFT	(0)
#define FBC_CONTROL2		_MMIO(0x3214)
#define   FBC_CTL_FENCE_DBL	(0 << 4)
#define   FBC_CTL_IDLE_IMM	(0 << 2)
#define   FBC_CTL_IDLE_FULL	(1 << 2)
#define   FBC_CTL_IDLE_LINE	(2 << 2)
#define   FBC_CTL_IDLE_DEBUG	(3 << 2)
#define   FBC_CTL_CPU_FENCE	(1 << 1)
#define   FBC_CTL_PLANE(plane)	((plane) << 0)
#define FBC_FENCE_OFF		_MMIO(0x3218) /* BSpec typo has 321Bh */
#define FBC_TAG(i)		_MMIO(0x3300 + (i) * 4)

#define FBC_LL_SIZE		(1536)

#define FBC_LLC_READ_CTRL	_MMIO(0x9044)
#define   FBC_LLC_FULLY_OPEN	(1 << 30)

/* Framebuffer compression for GM45+ */
#define DPFC_CB_BASE		_MMIO(0x3200)
#define DPFC_CONTROL		_MMIO(0x3208)
#define   DPFC_CTL_EN		(1 << 31)
#define   DPFC_CTL_PLANE(plane)	((plane) << 30)
#define   IVB_DPFC_CTL_PLANE(plane)	((plane) << 29)
#define   DPFC_CTL_FENCE_EN	(1 << 29)
#define   IVB_DPFC_CTL_FENCE_EN	(1 << 28)
#define   DPFC_CTL_PERSISTENT_MODE	(1 << 25)
#define   DPFC_SR_EN		(1 << 10)
#define   DPFC_CTL_LIMIT_1X	(0 << 6)
#define   DPFC_CTL_LIMIT_2X	(1 << 6)
#define   DPFC_CTL_LIMIT_4X	(2 << 6)
#define DPFC_RECOMP_CTL		_MMIO(0x320c)
#define   DPFC_RECOMP_STALL_EN	(1 << 27)
#define   DPFC_RECOMP_STALL_WM_SHIFT (16)
#define   DPFC_RECOMP_STALL_WM_MASK (0x07ff0000)
#define   DPFC_RECOMP_TIMER_COUNT_SHIFT (0)
#define   DPFC_RECOMP_TIMER_COUNT_MASK (0x0000003f)
#define DPFC_STATUS		_MMIO(0x3210)
#define   DPFC_INVAL_SEG_SHIFT  (16)
#define   DPFC_INVAL_SEG_MASK	(0x07ff0000)
#define   DPFC_COMP_SEG_SHIFT	(0)
#define   DPFC_COMP_SEG_MASK	(0x000007ff)
#define DPFC_STATUS2		_MMIO(0x3214)
#define DPFC_FENCE_YOFF		_MMIO(0x3218)
#define DPFC_CHICKEN		_MMIO(0x3224)
#define   DPFC_HT_MODIFY	(1 << 31)

/* Framebuffer compression for Ironlake */
#define ILK_DPFC_CB_BASE	_MMIO(0x43200)
#define ILK_DPFC_CONTROL	_MMIO(0x43208)
#define   FBC_CTL_FALSE_COLOR	(1 << 10)
/* The bit 28-8 is reserved */
#define   DPFC_RESERVED		(0x1FFFFF00)
#define ILK_DPFC_RECOMP_CTL	_MMIO(0x4320c)
#define ILK_DPFC_STATUS		_MMIO(0x43210)
#define  ILK_DPFC_COMP_SEG_MASK	0x7ff
#define IVB_FBC_STATUS2		_MMIO(0x43214)
#define  IVB_FBC_COMP_SEG_MASK	0x7ff
#define  BDW_FBC_COMP_SEG_MASK	0xfff
#define ILK_DPFC_FENCE_YOFF	_MMIO(0x43218)
#define ILK_DPFC_CHICKEN	_MMIO(0x43224)
#define   ILK_DPFC_DISABLE_DUMMY0 (1 << 8)
#define   ILK_DPFC_CHICKEN_COMP_DUMMY_PIXEL	(1 << 14)
#define   ILK_DPFC_NUKE_ON_ANY_MODIFICATION	(1 << 23)
#define ILK_FBC_RT_BASE		_MMIO(0x2128)
#define   ILK_FBC_RT_VALID	(1 << 0)
#define   SNB_FBC_FRONT_BUFFER	(1 << 1)

#define ILK_DISPLAY_CHICKEN1	_MMIO(0x42000)
#define   ILK_FBCQ_DIS		(1 << 22)
#define	  ILK_PABSTRETCH_DIS	(1 << 21)


/*
 * Framebuffer compression for Sandybridge
 *
 * The following two registers are of type GTTMMADR
 */
#define SNB_DPFC_CTL_SA		_MMIO(0x100100)
#define   SNB_CPU_FENCE_ENABLE	(1 << 29)
#define DPFC_CPU_FENCE_OFFSET	_MMIO(0x100104)

/* Framebuffer compression for Ivybridge */
#define IVB_FBC_RT_BASE			_MMIO(0x7020)

#define IPS_CTL		_MMIO(0x43408)
#define   IPS_ENABLE	(1 << 31)

#define MSG_FBC_REND_STATE	_MMIO(0x50380)
#define   FBC_REND_NUKE		(1 << 2)
#define   FBC_REND_CACHE_CLEAN	(1 << 1)

/*
 * GPIO regs
 */
#define GPIO(gpio)		_MMIO(dev_priv->gpio_mmio_base + 0x5010 + \
				      4 * (gpio))

# define GPIO_CLOCK_DIR_MASK		(1 << 0)
# define GPIO_CLOCK_DIR_IN		(0 << 1)
# define GPIO_CLOCK_DIR_OUT		(1 << 1)
# define GPIO_CLOCK_VAL_MASK		(1 << 2)
# define GPIO_CLOCK_VAL_OUT		(1 << 3)
# define GPIO_CLOCK_VAL_IN		(1 << 4)
# define GPIO_CLOCK_PULLUP_DISABLE	(1 << 5)
# define GPIO_DATA_DIR_MASK		(1 << 8)
# define GPIO_DATA_DIR_IN		(0 << 9)
# define GPIO_DATA_DIR_OUT		(1 << 9)
# define GPIO_DATA_VAL_MASK		(1 << 10)
# define GPIO_DATA_VAL_OUT		(1 << 11)
# define GPIO_DATA_VAL_IN		(1 << 12)
# define GPIO_DATA_PULLUP_DISABLE	(1 << 13)

#define GMBUS0			_MMIO(dev_priv->gpio_mmio_base + 0x5100) /* clock/port select */
#define   GMBUS_AKSV_SELECT	(1 << 11)
#define   GMBUS_RATE_100KHZ	(0 << 8)
#define   GMBUS_RATE_50KHZ	(1 << 8)
#define   GMBUS_RATE_400KHZ	(2 << 8) /* reserved on Pineview */
#define   GMBUS_RATE_1MHZ	(3 << 8) /* reserved on Pineview */
#define   GMBUS_HOLD_EXT	(1 << 7) /* 300ns hold time, rsvd on Pineview */
#define   GMBUS_BYTE_CNT_OVERRIDE (1 << 6)

#define GMBUS1			_MMIO(dev_priv->gpio_mmio_base + 0x5104) /* command/status */
#define   GMBUS_SW_CLR_INT	(1 << 31)
#define   GMBUS_SW_RDY		(1 << 30)
#define   GMBUS_ENT		(1 << 29) /* enable timeout */
#define   GMBUS_CYCLE_NONE	(0 << 25)
#define   GMBUS_CYCLE_WAIT	(1 << 25)
#define   GMBUS_CYCLE_INDEX	(2 << 25)
#define   GMBUS_CYCLE_STOP	(4 << 25)
#define   GMBUS_BYTE_COUNT_SHIFT 16
#define   GMBUS_BYTE_COUNT_MAX   256U
#define   GEN9_GMBUS_BYTE_COUNT_MAX 511U
#define   GMBUS_SLAVE_INDEX_SHIFT 8
#define   GMBUS_SLAVE_ADDR_SHIFT 1
#define   GMBUS_SLAVE_READ	(1 << 0)
#define   GMBUS_SLAVE_WRITE	(0 << 0)
#define GMBUS2			_MMIO(dev_priv->gpio_mmio_base + 0x5108) /* status */
#define   GMBUS_INUSE		(1 << 15)
#define   GMBUS_HW_WAIT_PHASE	(1 << 14)
#define   GMBUS_STALL_TIMEOUT	(1 << 13)
#define   GMBUS_INT		(1 << 12)
#define   GMBUS_HW_RDY		(1 << 11)
#define   GMBUS_SATOER		(1 << 10)
#define   GMBUS_ACTIVE		(1 << 9)
#define GMBUS3			_MMIO(dev_priv->gpio_mmio_base + 0x510c) /* data buffer bytes 3-0 */
#define GMBUS4			_MMIO(dev_priv->gpio_mmio_base + 0x5110) /* interrupt mask (Pineview+) */
#define   GMBUS_SLAVE_TIMEOUT_EN (1 << 4)
#define   GMBUS_NAK_EN		(1 << 3)
#define   GMBUS_IDLE_EN		(1 << 2)
#define   GMBUS_HW_WAIT_EN	(1 << 1)
#define   GMBUS_HW_RDY_EN	(1 << 0)
#define GMBUS5			_MMIO(dev_priv->gpio_mmio_base + 0x5120) /* byte index */
#define   GMBUS_2BYTE_INDEX_EN	(1 << 31)

/*
 * Clock control & power management
 */
#define _DPLL_A (DISPLAY_MMIO_BASE(dev_priv) + 0x6014)
#define _DPLL_B (DISPLAY_MMIO_BASE(dev_priv) + 0x6018)
#define _CHV_DPLL_C (DISPLAY_MMIO_BASE(dev_priv) + 0x6030)
#define DPLL(pipe) _MMIO_PIPE3((pipe), _DPLL_A, _DPLL_B, _CHV_DPLL_C)

#define VGA0	_MMIO(0x6000)
#define VGA1	_MMIO(0x6004)
#define VGA_PD	_MMIO(0x6010)
#define   VGA0_PD_P2_DIV_4	(1 << 7)
#define   VGA0_PD_P1_DIV_2	(1 << 5)
#define   VGA0_PD_P1_SHIFT	0
#define   VGA0_PD_P1_MASK	(0x1f << 0)
#define   VGA1_PD_P2_DIV_4	(1 << 15)
#define   VGA1_PD_P1_DIV_2	(1 << 13)
#define   VGA1_PD_P1_SHIFT	8
#define   VGA1_PD_P1_MASK	(0x1f << 8)
#define   DPLL_VCO_ENABLE		(1 << 31)
#define   DPLL_SDVO_HIGH_SPEED		(1 << 30)
#define   DPLL_DVO_2X_MODE		(1 << 30)
#define   DPLL_EXT_BUFFER_ENABLE_VLV	(1 << 30)
#define   DPLL_SYNCLOCK_ENABLE		(1 << 29)
#define   DPLL_REF_CLK_ENABLE_VLV	(1 << 29)
#define   DPLL_VGA_MODE_DIS		(1 << 28)
#define   DPLLB_MODE_DAC_SERIAL		(1 << 26) /* i915 */
#define   DPLLB_MODE_LVDS		(2 << 26) /* i915 */
#define   DPLL_MODE_MASK		(3 << 26)
#define   DPLL_DAC_SERIAL_P2_CLOCK_DIV_10 (0 << 24) /* i915 */
#define   DPLL_DAC_SERIAL_P2_CLOCK_DIV_5 (1 << 24) /* i915 */
#define   DPLLB_LVDS_P2_CLOCK_DIV_14	(0 << 24) /* i915 */
#define   DPLLB_LVDS_P2_CLOCK_DIV_7	(1 << 24) /* i915 */
#define   DPLL_P2_CLOCK_DIV_MASK	0x03000000 /* i915 */
#define   DPLL_FPA01_P1_POST_DIV_MASK	0x00ff0000 /* i915 */
#define   DPLL_FPA01_P1_POST_DIV_MASK_PINEVIEW	0x00ff8000 /* Pineview */
#define   DPLL_LOCK_VLV			(1 << 15)
#define   DPLL_INTEGRATED_CRI_CLK_VLV	(1 << 14)
#define   DPLL_INTEGRATED_REF_CLK_VLV	(1 << 13)
#define   DPLL_SSC_REF_CLK_CHV		(1 << 13)
#define   DPLL_PORTC_READY_MASK		(0xf << 4)
#define   DPLL_PORTB_READY_MASK		(0xf)

#define   DPLL_FPA01_P1_POST_DIV_MASK_I830	0x001f0000

/* Additional CHV pll/phy registers */
#define DPIO_PHY_STATUS			_MMIO(VLV_DISPLAY_BASE + 0x6240)
#define   DPLL_PORTD_READY_MASK		(0xf)
#define DISPLAY_PHY_CONTROL _MMIO(VLV_DISPLAY_BASE + 0x60100)
#define   PHY_CH_POWER_DOWN_OVRD_EN(phy, ch)	(1 << (2 * (phy) + (ch) + 27))
#define   PHY_LDO_DELAY_0NS			0x0
#define   PHY_LDO_DELAY_200NS			0x1
#define   PHY_LDO_DELAY_600NS			0x2
#define   PHY_LDO_SEQ_DELAY(delay, phy)		((delay) << (2 * (phy) + 23))
#define   PHY_CH_POWER_DOWN_OVRD(mask, phy, ch)	((mask) << (8 * (phy) + 4 * (ch) + 11))
#define   PHY_CH_SU_PSR				0x1
#define   PHY_CH_DEEP_PSR			0x7
#define   PHY_CH_POWER_MODE(mode, phy, ch)	((mode) << (6 * (phy) + 3 * (ch) + 2))
#define   PHY_COM_LANE_RESET_DEASSERT(phy)	(1 << (phy))
#define DISPLAY_PHY_STATUS _MMIO(VLV_DISPLAY_BASE + 0x60104)
#define   PHY_POWERGOOD(phy)	(((phy) == DPIO_PHY0) ? (1 << 31) : (1 << 30))
#define   PHY_STATUS_CMN_LDO(phy, ch)                   (1 << (6 - (6 * (phy) + 3 * (ch))))
#define   PHY_STATUS_SPLINE_LDO(phy, ch, spline)        (1 << (8 - (6 * (phy) + 3 * (ch) + (spline))))

/*
 * The i830 generation, in LVDS mode, defines P1 as the bit number set within
 * this field (only one bit may be set).
 */
#define   DPLL_FPA01_P1_POST_DIV_MASK_I830_LVDS	0x003f0000
#define   DPLL_FPA01_P1_POST_DIV_SHIFT	16
#define   DPLL_FPA01_P1_POST_DIV_SHIFT_PINEVIEW 15
/* i830, required in DVO non-gang */
#define   PLL_P2_DIVIDE_BY_4		(1 << 23)
#define   PLL_P1_DIVIDE_BY_TWO		(1 << 21) /* i830 */
#define   PLL_REF_INPUT_DREFCLK		(0 << 13)
#define   PLL_REF_INPUT_TVCLKINA	(1 << 13) /* i830 */
#define   PLL_REF_INPUT_TVCLKINBC	(2 << 13) /* SDVO TVCLKIN */
#define   PLLB_REF_INPUT_SPREADSPECTRUMIN (3 << 13)
#define   PLL_REF_INPUT_MASK		(3 << 13)
#define   PLL_LOAD_PULSE_PHASE_SHIFT		9
/* Ironlake */
# define PLL_REF_SDVO_HDMI_MULTIPLIER_SHIFT     9
# define PLL_REF_SDVO_HDMI_MULTIPLIER_MASK      (7 << 9)
# define PLL_REF_SDVO_HDMI_MULTIPLIER(x)	(((x) - 1) << 9)
# define DPLL_FPA1_P1_POST_DIV_SHIFT            0
# define DPLL_FPA1_P1_POST_DIV_MASK             0xff

/*
 * Parallel to Serial Load Pulse phase selection.
 * Selects the phase for the 10X DPLL clock for the PCIe
 * digital display port. The range is 4 to 13; 10 or more
 * is just a flip delay. The default is 6
 */
#define   PLL_LOAD_PULSE_PHASE_MASK		(0xf << PLL_LOAD_PULSE_PHASE_SHIFT)
#define   DISPLAY_RATE_SELECT_FPA1		(1 << 8)
/*
 * SDVO multiplier for 945G/GM. Not used on 965.
 */
#define   SDVO_MULTIPLIER_MASK			0x000000ff
#define   SDVO_MULTIPLIER_SHIFT_HIRES		4
#define   SDVO_MULTIPLIER_SHIFT_VGA		0

#define _DPLL_A_MD (DISPLAY_MMIO_BASE(dev_priv) + 0x601c)
#define _DPLL_B_MD (DISPLAY_MMIO_BASE(dev_priv) + 0x6020)
#define _CHV_DPLL_C_MD (DISPLAY_MMIO_BASE(dev_priv) + 0x603c)
#define DPLL_MD(pipe) _MMIO_PIPE3((pipe), _DPLL_A_MD, _DPLL_B_MD, _CHV_DPLL_C_MD)

/*
 * UDI pixel divider, controlling how many pixels are stuffed into a packet.
 *
 * Value is pixels minus 1.  Must be set to 1 pixel for SDVO.
 */
#define   DPLL_MD_UDI_DIVIDER_MASK		0x3f000000
#define   DPLL_MD_UDI_DIVIDER_SHIFT		24
/* UDI pixel divider for VGA, same as DPLL_MD_UDI_DIVIDER_MASK. */
#define   DPLL_MD_VGA_UDI_DIVIDER_MASK		0x003f0000
#define   DPLL_MD_VGA_UDI_DIVIDER_SHIFT		16
/*
 * SDVO/UDI pixel multiplier.
 *
 * SDVO requires that the bus clock rate be between 1 and 2 Ghz, and the bus
 * clock rate is 10 times the DPLL clock.  At low resolution/refresh rate
 * modes, the bus rate would be below the limits, so SDVO allows for stuffing
 * dummy bytes in the datastream at an increased clock rate, with both sides of
 * the link knowing how many bytes are fill.
 *
 * So, for a mode with a dotclock of 65Mhz, we would want to double the clock
 * rate to 130Mhz to get a bus rate of 1.30Ghz.  The DPLL clock rate would be
 * set to 130Mhz, and the SDVO multiplier set to 2x in this register and
 * through an SDVO command.
 *
 * This register field has values of multiplication factor minus 1, with
 * a maximum multiplier of 5 for SDVO.
 */
#define   DPLL_MD_UDI_MULTIPLIER_MASK		0x00003f00
#define   DPLL_MD_UDI_MULTIPLIER_SHIFT		8
/*
 * SDVO/UDI pixel multiplier for VGA, same as DPLL_MD_UDI_MULTIPLIER_MASK.
 * This best be set to the default value (3) or the CRT won't work. No,
 * I don't entirely understand what this does...
 */
#define   DPLL_MD_VGA_UDI_MULTIPLIER_MASK	0x0000003f
#define   DPLL_MD_VGA_UDI_MULTIPLIER_SHIFT	0

#define RAWCLK_FREQ_VLV		_MMIO(VLV_DISPLAY_BASE + 0x6024)

#define _FPA0	0x6040
#define _FPA1	0x6044
#define _FPB0	0x6048
#define _FPB1	0x604c
#define FP0(pipe) _MMIO_PIPE(pipe, _FPA0, _FPB0)
#define FP1(pipe) _MMIO_PIPE(pipe, _FPA1, _FPB1)
#define   FP_N_DIV_MASK		0x003f0000
#define   FP_N_PINEVIEW_DIV_MASK	0x00ff0000
#define   FP_N_DIV_SHIFT		16
#define   FP_M1_DIV_MASK	0x00003f00
#define   FP_M1_DIV_SHIFT		 8
#define   FP_M2_DIV_MASK	0x0000003f
#define   FP_M2_PINEVIEW_DIV_MASK	0x000000ff
#define   FP_M2_DIV_SHIFT		 0
#define DPLL_TEST	_MMIO(0x606c)
#define   DPLLB_TEST_SDVO_DIV_1		(0 << 22)
#define   DPLLB_TEST_SDVO_DIV_2		(1 << 22)
#define   DPLLB_TEST_SDVO_DIV_4		(2 << 22)
#define   DPLLB_TEST_SDVO_DIV_MASK	(3 << 22)
#define   DPLLB_TEST_N_BYPASS		(1 << 19)
#define   DPLLB_TEST_M_BYPASS		(1 << 18)
#define   DPLLB_INPUT_BUFFER_ENABLE	(1 << 16)
#define   DPLLA_TEST_N_BYPASS		(1 << 3)
#define   DPLLA_TEST_M_BYPASS		(1 << 2)
#define   DPLLA_INPUT_BUFFER_ENABLE	(1 << 0)
#define D_STATE		_MMIO(0x6104)
#define  DSTATE_GFX_RESET_I830			(1 << 6)
#define  DSTATE_PLL_D3_OFF			(1 << 3)
#define  DSTATE_GFX_CLOCK_GATING		(1 << 1)
#define  DSTATE_DOT_CLOCK_GATING		(1 << 0)
#define DSPCLK_GATE_D	_MMIO(DISPLAY_MMIO_BASE(dev_priv) + 0x6200)
# define DPUNIT_B_CLOCK_GATE_DISABLE		(1 << 30) /* 965 */
# define VSUNIT_CLOCK_GATE_DISABLE		(1 << 29) /* 965 */
# define VRHUNIT_CLOCK_GATE_DISABLE		(1 << 28) /* 965 */
# define VRDUNIT_CLOCK_GATE_DISABLE		(1 << 27) /* 965 */
# define AUDUNIT_CLOCK_GATE_DISABLE		(1 << 26) /* 965 */
# define DPUNIT_A_CLOCK_GATE_DISABLE		(1 << 25) /* 965 */
# define DPCUNIT_CLOCK_GATE_DISABLE		(1 << 24) /* 965 */
# define PNV_GMBUSUNIT_CLOCK_GATE_DISABLE	(1 << 24) /* pnv */
# define TVRUNIT_CLOCK_GATE_DISABLE		(1 << 23) /* 915-945 */
# define TVCUNIT_CLOCK_GATE_DISABLE		(1 << 22) /* 915-945 */
# define TVFUNIT_CLOCK_GATE_DISABLE		(1 << 21) /* 915-945 */
# define TVEUNIT_CLOCK_GATE_DISABLE		(1 << 20) /* 915-945 */
# define DVSUNIT_CLOCK_GATE_DISABLE		(1 << 19) /* 915-945 */
# define DSSUNIT_CLOCK_GATE_DISABLE		(1 << 18) /* 915-945 */
# define DDBUNIT_CLOCK_GATE_DISABLE		(1 << 17) /* 915-945 */
# define DPRUNIT_CLOCK_GATE_DISABLE		(1 << 16) /* 915-945 */
# define DPFUNIT_CLOCK_GATE_DISABLE		(1 << 15) /* 915-945 */
# define DPBMUNIT_CLOCK_GATE_DISABLE		(1 << 14) /* 915-945 */
# define DPLSUNIT_CLOCK_GATE_DISABLE		(1 << 13) /* 915-945 */
# define DPLUNIT_CLOCK_GATE_DISABLE		(1 << 12) /* 915-945 */
# define DPOUNIT_CLOCK_GATE_DISABLE		(1 << 11)
# define DPBUNIT_CLOCK_GATE_DISABLE		(1 << 10)
# define DCUNIT_CLOCK_GATE_DISABLE		(1 << 9)
# define DPUNIT_CLOCK_GATE_DISABLE		(1 << 8)
# define VRUNIT_CLOCK_GATE_DISABLE		(1 << 7) /* 915+: reserved */
# define OVHUNIT_CLOCK_GATE_DISABLE		(1 << 6) /* 830-865 */
# define DPIOUNIT_CLOCK_GATE_DISABLE		(1 << 6) /* 915-945 */
# define OVFUNIT_CLOCK_GATE_DISABLE		(1 << 5)
# define OVBUNIT_CLOCK_GATE_DISABLE		(1 << 4)
/*
 * This bit must be set on the 830 to prevent hangs when turning off the
 * overlay scaler.
 */
# define OVRUNIT_CLOCK_GATE_DISABLE		(1 << 3)
# define OVCUNIT_CLOCK_GATE_DISABLE		(1 << 2)
# define OVUUNIT_CLOCK_GATE_DISABLE		(1 << 1)
# define ZVUNIT_CLOCK_GATE_DISABLE		(1 << 0) /* 830 */
# define OVLUNIT_CLOCK_GATE_DISABLE		(1 << 0) /* 845,865 */

#define RENCLK_GATE_D1		_MMIO(0x6204)
# define BLITTER_CLOCK_GATE_DISABLE		(1 << 13) /* 945GM only */
# define MPEG_CLOCK_GATE_DISABLE		(1 << 12) /* 945GM only */
# define PC_FE_CLOCK_GATE_DISABLE		(1 << 11)
# define PC_BE_CLOCK_GATE_DISABLE		(1 << 10)
# define WINDOWER_CLOCK_GATE_DISABLE		(1 << 9)
# define INTERPOLATOR_CLOCK_GATE_DISABLE	(1 << 8)
# define COLOR_CALCULATOR_CLOCK_GATE_DISABLE	(1 << 7)
# define MOTION_COMP_CLOCK_GATE_DISABLE		(1 << 6)
# define MAG_CLOCK_GATE_DISABLE			(1 << 5)
/* This bit must be unset on 855,865 */
# define MECI_CLOCK_GATE_DISABLE		(1 << 4)
# define DCMP_CLOCK_GATE_DISABLE		(1 << 3)
# define MEC_CLOCK_GATE_DISABLE			(1 << 2)
# define MECO_CLOCK_GATE_DISABLE		(1 << 1)
/* This bit must be set on 855,865. */
# define SV_CLOCK_GATE_DISABLE			(1 << 0)
# define I915_MPEG_CLOCK_GATE_DISABLE		(1 << 16)
# define I915_VLD_IP_PR_CLOCK_GATE_DISABLE	(1 << 15)
# define I915_MOTION_COMP_CLOCK_GATE_DISABLE	(1 << 14)
# define I915_BD_BF_CLOCK_GATE_DISABLE		(1 << 13)
# define I915_SF_SE_CLOCK_GATE_DISABLE		(1 << 12)
# define I915_WM_CLOCK_GATE_DISABLE		(1 << 11)
# define I915_IZ_CLOCK_GATE_DISABLE		(1 << 10)
# define I915_PI_CLOCK_GATE_DISABLE		(1 << 9)
# define I915_DI_CLOCK_GATE_DISABLE		(1 << 8)
# define I915_SH_SV_CLOCK_GATE_DISABLE		(1 << 7)
# define I915_PL_DG_QC_FT_CLOCK_GATE_DISABLE	(1 << 6)
# define I915_SC_CLOCK_GATE_DISABLE		(1 << 5)
# define I915_FL_CLOCK_GATE_DISABLE		(1 << 4)
# define I915_DM_CLOCK_GATE_DISABLE		(1 << 3)
# define I915_PS_CLOCK_GATE_DISABLE		(1 << 2)
# define I915_CC_CLOCK_GATE_DISABLE		(1 << 1)
# define I915_BY_CLOCK_GATE_DISABLE		(1 << 0)

# define I965_RCZ_CLOCK_GATE_DISABLE		(1 << 30)
/* This bit must always be set on 965G/965GM */
# define I965_RCC_CLOCK_GATE_DISABLE		(1 << 29)
# define I965_RCPB_CLOCK_GATE_DISABLE		(1 << 28)
# define I965_DAP_CLOCK_GATE_DISABLE		(1 << 27)
# define I965_ROC_CLOCK_GATE_DISABLE		(1 << 26)
# define I965_GW_CLOCK_GATE_DISABLE		(1 << 25)
# define I965_TD_CLOCK_GATE_DISABLE		(1 << 24)
/* This bit must always be set on 965G */
# define I965_ISC_CLOCK_GATE_DISABLE		(1 << 23)
# define I965_IC_CLOCK_GATE_DISABLE		(1 << 22)
# define I965_EU_CLOCK_GATE_DISABLE		(1 << 21)
# define I965_IF_CLOCK_GATE_DISABLE		(1 << 20)
# define I965_TC_CLOCK_GATE_DISABLE		(1 << 19)
# define I965_SO_CLOCK_GATE_DISABLE		(1 << 17)
# define I965_FBC_CLOCK_GATE_DISABLE		(1 << 16)
# define I965_MARI_CLOCK_GATE_DISABLE		(1 << 15)
# define I965_MASF_CLOCK_GATE_DISABLE		(1 << 14)
# define I965_MAWB_CLOCK_GATE_DISABLE		(1 << 13)
# define I965_EM_CLOCK_GATE_DISABLE		(1 << 12)
# define I965_UC_CLOCK_GATE_DISABLE		(1 << 11)
# define I965_SI_CLOCK_GATE_DISABLE		(1 << 6)
# define I965_MT_CLOCK_GATE_DISABLE		(1 << 5)
# define I965_PL_CLOCK_GATE_DISABLE		(1 << 4)
# define I965_DG_CLOCK_GATE_DISABLE		(1 << 3)
# define I965_QC_CLOCK_GATE_DISABLE		(1 << 2)
# define I965_FT_CLOCK_GATE_DISABLE		(1 << 1)
# define I965_DM_CLOCK_GATE_DISABLE		(1 << 0)

#define RENCLK_GATE_D2		_MMIO(0x6208)
#define VF_UNIT_CLOCK_GATE_DISABLE		(1 << 9)
#define GS_UNIT_CLOCK_GATE_DISABLE		(1 << 7)
#define CL_UNIT_CLOCK_GATE_DISABLE		(1 << 6)

#define VDECCLK_GATE_D		_MMIO(0x620C)		/* g4x only */
#define  VCP_UNIT_CLOCK_GATE_DISABLE		(1 << 4)

#define RAMCLK_GATE_D		_MMIO(0x6210)		/* CRL only */
#define DEUC			_MMIO(0x6214)          /* CRL only */

#define FW_BLC_SELF_VLV		_MMIO(VLV_DISPLAY_BASE + 0x6500)
#define  FW_CSPWRDWNEN		(1 << 15)

#define MI_ARB_VLV		_MMIO(VLV_DISPLAY_BASE + 0x6504)

#define CZCLK_CDCLK_FREQ_RATIO	_MMIO(VLV_DISPLAY_BASE + 0x6508)
#define   CDCLK_FREQ_SHIFT	4
#define   CDCLK_FREQ_MASK	(0x1f << CDCLK_FREQ_SHIFT)
#define   CZCLK_FREQ_MASK	0xf

#define GCI_CONTROL		_MMIO(VLV_DISPLAY_BASE + 0x650C)
#define   PFI_CREDIT_63		(9 << 28)		/* chv only */
#define   PFI_CREDIT_31		(8 << 28)		/* chv only */
#define   PFI_CREDIT(x)		(((x) - 8) << 28)	/* 8-15 */
#define   PFI_CREDIT_RESEND	(1 << 27)
#define   VGA_FAST_MODE_DISABLE	(1 << 14)

#define GMBUSFREQ_VLV		_MMIO(VLV_DISPLAY_BASE + 0x6510)

/*
 * Palette regs
 */
#define _PALETTE_A		0xa000
#define _PALETTE_B		0xa800
#define _CHV_PALETTE_C		0xc000
#define PALETTE(pipe, i)	_MMIO(DISPLAY_MMIO_BASE(dev_priv) + \
				      _PICK((pipe), _PALETTE_A,		\
					    _PALETTE_B, _CHV_PALETTE_C) + \
				      (i) * 4)

/* MCH MMIO space */

/*
 * MCHBAR mirror.
 *
 * This mirrors the MCHBAR MMIO space whose location is determined by
 * device 0 function 0's pci config register 0x44 or 0x48 and matches it in
 * every way.  It is not accessible from the CP register read instructions.
 *
 * Starting from Haswell, you can't write registers using the MCHBAR mirror,
 * just read.
 */
#define MCHBAR_MIRROR_BASE	0x10000

#define MCHBAR_MIRROR_BASE_SNB	0x140000

#define CTG_STOLEN_RESERVED		_MMIO(MCHBAR_MIRROR_BASE + 0x34)
#define ELK_STOLEN_RESERVED		_MMIO(MCHBAR_MIRROR_BASE + 0x48)
#define G4X_STOLEN_RESERVED_ADDR1_MASK	(0xFFFF << 16)
#define G4X_STOLEN_RESERVED_ADDR2_MASK	(0xFFF << 4)
#define G4X_STOLEN_RESERVED_ENABLE	(1 << 0)

/* Memory controller frequency in MCHBAR for Haswell (possible SNB+) */
#define DCLK _MMIO(MCHBAR_MIRROR_BASE_SNB + 0x5e04)

/* 915-945 and GM965 MCH register controlling DRAM channel access */
#define DCC			_MMIO(MCHBAR_MIRROR_BASE + 0x200)
#define DCC_ADDRESSING_MODE_SINGLE_CHANNEL		(0 << 0)
#define DCC_ADDRESSING_MODE_DUAL_CHANNEL_ASYMMETRIC	(1 << 0)
#define DCC_ADDRESSING_MODE_DUAL_CHANNEL_INTERLEAVED	(2 << 0)
#define DCC_ADDRESSING_MODE_MASK			(3 << 0)
#define DCC_CHANNEL_XOR_DISABLE				(1 << 10)
#define DCC_CHANNEL_XOR_BIT_17				(1 << 9)
#define DCC2			_MMIO(MCHBAR_MIRROR_BASE + 0x204)
#define DCC2_MODIFIED_ENHANCED_DISABLE			(1 << 20)

/* Pineview MCH register contains DDR3 setting */
#define CSHRDDR3CTL            _MMIO(MCHBAR_MIRROR_BASE + 0x1a8)
#define CSHRDDR3CTL_DDR3       (1 << 2)

/* 965 MCH register controlling DRAM channel configuration */
#define C0DRB3			_MMIO(MCHBAR_MIRROR_BASE + 0x206)
#define C1DRB3			_MMIO(MCHBAR_MIRROR_BASE + 0x606)

/* snb MCH registers for reading the DRAM channel configuration */
#define MAD_DIMM_C0			_MMIO(MCHBAR_MIRROR_BASE_SNB + 0x5004)
#define MAD_DIMM_C1			_MMIO(MCHBAR_MIRROR_BASE_SNB + 0x5008)
#define MAD_DIMM_C2			_MMIO(MCHBAR_MIRROR_BASE_SNB + 0x500C)
#define   MAD_DIMM_ECC_MASK		(0x3 << 24)
#define   MAD_DIMM_ECC_OFF		(0x0 << 24)
#define   MAD_DIMM_ECC_IO_ON_LOGIC_OFF	(0x1 << 24)
#define   MAD_DIMM_ECC_IO_OFF_LOGIC_ON	(0x2 << 24)
#define   MAD_DIMM_ECC_ON		(0x3 << 24)
#define   MAD_DIMM_ENH_INTERLEAVE	(0x1 << 22)
#define   MAD_DIMM_RANK_INTERLEAVE	(0x1 << 21)
#define   MAD_DIMM_B_WIDTH_X16		(0x1 << 20) /* X8 chips if unset */
#define   MAD_DIMM_A_WIDTH_X16		(0x1 << 19) /* X8 chips if unset */
#define   MAD_DIMM_B_DUAL_RANK		(0x1 << 18)
#define   MAD_DIMM_A_DUAL_RANK		(0x1 << 17)
#define   MAD_DIMM_A_SELECT		(0x1 << 16)
/* DIMM sizes are in multiples of 256mb. */
#define   MAD_DIMM_B_SIZE_SHIFT		8
#define   MAD_DIMM_B_SIZE_MASK		(0xff << MAD_DIMM_B_SIZE_SHIFT)
#define   MAD_DIMM_A_SIZE_SHIFT		0
#define   MAD_DIMM_A_SIZE_MASK		(0xff << MAD_DIMM_A_SIZE_SHIFT)

/* snb MCH registers for priority tuning */
#define MCH_SSKPD			_MMIO(MCHBAR_MIRROR_BASE_SNB + 0x5d10)
#define   MCH_SSKPD_WM0_MASK		0x3f
#define   MCH_SSKPD_WM0_VAL		0xc

#define MCH_SECP_NRG_STTS		_MMIO(MCHBAR_MIRROR_BASE_SNB + 0x592c)

/* Clocking configuration register */
#define CLKCFG			_MMIO(MCHBAR_MIRROR_BASE + 0xc00)
#define CLKCFG_FSB_400					(5 << 0)	/* hrawclk 100 */
#define CLKCFG_FSB_533					(1 << 0)	/* hrawclk 133 */
#define CLKCFG_FSB_667					(3 << 0)	/* hrawclk 166 */
#define CLKCFG_FSB_800					(2 << 0)	/* hrawclk 200 */
#define CLKCFG_FSB_1067					(6 << 0)	/* hrawclk 266 */
#define CLKCFG_FSB_1067_ALT				(0 << 0)	/* hrawclk 266 */
#define CLKCFG_FSB_1333					(7 << 0)	/* hrawclk 333 */
/*
 * Note that on at least on ELK the below value is reported for both
 * 333 and 400 MHz BIOS FSB setting, but given that the gmch datasheet
 * lists only 200/266/333 MHz FSB as supported let's decode it as 333 MHz.
 */
#define CLKCFG_FSB_1333_ALT				(4 << 0)	/* hrawclk 333 */
#define CLKCFG_FSB_MASK					(7 << 0)
#define CLKCFG_MEM_533					(1 << 4)
#define CLKCFG_MEM_667					(2 << 4)
#define CLKCFG_MEM_800					(3 << 4)
#define CLKCFG_MEM_MASK					(7 << 4)

#define HPLLVCO                 _MMIO(MCHBAR_MIRROR_BASE + 0xc38)
#define HPLLVCO_MOBILE          _MMIO(MCHBAR_MIRROR_BASE + 0xc0f)

#define TSC1			_MMIO(0x11001)
#define   TSE			(1 << 0)
#define TR1			_MMIO(0x11006)
#define TSFS			_MMIO(0x11020)
#define   TSFS_SLOPE_MASK	0x0000ff00
#define   TSFS_SLOPE_SHIFT	8
#define   TSFS_INTR_MASK	0x000000ff

#define CRSTANDVID		_MMIO(0x11100)
#define PXVFREQ(fstart)		_MMIO(0x11110 + (fstart) * 4)  /* P[0-15]VIDFREQ (0x1114c) (Ironlake) */
#define   PXVFREQ_PX_MASK	0x7f000000
#define   PXVFREQ_PX_SHIFT	24
#define VIDFREQ_BASE		_MMIO(0x11110)
#define VIDFREQ1		_MMIO(0x11110) /* VIDFREQ1-4 (0x1111c) (Cantiga) */
#define VIDFREQ2		_MMIO(0x11114)
#define VIDFREQ3		_MMIO(0x11118)
#define VIDFREQ4		_MMIO(0x1111c)
#define   VIDFREQ_P0_MASK	0x1f000000
#define   VIDFREQ_P0_SHIFT	24
#define   VIDFREQ_P0_CSCLK_MASK	0x00f00000
#define   VIDFREQ_P0_CSCLK_SHIFT 20
#define   VIDFREQ_P0_CRCLK_MASK	0x000f0000
#define   VIDFREQ_P0_CRCLK_SHIFT 16
#define   VIDFREQ_P1_MASK	0x00001f00
#define   VIDFREQ_P1_SHIFT	8
#define   VIDFREQ_P1_CSCLK_MASK	0x000000f0
#define   VIDFREQ_P1_CSCLK_SHIFT 4
#define   VIDFREQ_P1_CRCLK_MASK	0x0000000f
#define INTTOEXT_BASE_ILK	_MMIO(0x11300)
#define INTTOEXT_BASE		_MMIO(0x11120) /* INTTOEXT1-8 (0x1113c) */
#define   INTTOEXT_MAP3_SHIFT	24
#define   INTTOEXT_MAP3_MASK	(0x1f << INTTOEXT_MAP3_SHIFT)
#define   INTTOEXT_MAP2_SHIFT	16
#define   INTTOEXT_MAP2_MASK	(0x1f << INTTOEXT_MAP2_SHIFT)
#define   INTTOEXT_MAP1_SHIFT	8
#define   INTTOEXT_MAP1_MASK	(0x1f << INTTOEXT_MAP1_SHIFT)
#define   INTTOEXT_MAP0_SHIFT	0
#define   INTTOEXT_MAP0_MASK	(0x1f << INTTOEXT_MAP0_SHIFT)
#define MEMSWCTL		_MMIO(0x11170) /* Ironlake only */
#define   MEMCTL_CMD_MASK	0xe000
#define   MEMCTL_CMD_SHIFT	13
#define   MEMCTL_CMD_RCLK_OFF	0
#define   MEMCTL_CMD_RCLK_ON	1
#define   MEMCTL_CMD_CHFREQ	2
#define   MEMCTL_CMD_CHVID	3
#define   MEMCTL_CMD_VMMOFF	4
#define   MEMCTL_CMD_VMMON	5
#define   MEMCTL_CMD_STS	(1 << 12) /* write 1 triggers command, clears
					   when command complete */
#define   MEMCTL_FREQ_MASK	0x0f00 /* jitter, from 0-15 */
#define   MEMCTL_FREQ_SHIFT	8
#define   MEMCTL_SFCAVM		(1 << 7)
#define   MEMCTL_TGT_VID_MASK	0x007f
#define MEMIHYST		_MMIO(0x1117c)
#define MEMINTREN		_MMIO(0x11180) /* 16 bits */
#define   MEMINT_RSEXIT_EN	(1 << 8)
#define   MEMINT_CX_SUPR_EN	(1 << 7)
#define   MEMINT_CONT_BUSY_EN	(1 << 6)
#define   MEMINT_AVG_BUSY_EN	(1 << 5)
#define   MEMINT_EVAL_CHG_EN	(1 << 4)
#define   MEMINT_MON_IDLE_EN	(1 << 3)
#define   MEMINT_UP_EVAL_EN	(1 << 2)
#define   MEMINT_DOWN_EVAL_EN	(1 << 1)
#define   MEMINT_SW_CMD_EN	(1 << 0)
#define MEMINTRSTR		_MMIO(0x11182) /* 16 bits */
#define   MEM_RSEXIT_MASK	0xc000
#define   MEM_RSEXIT_SHIFT	14
#define   MEM_CONT_BUSY_MASK	0x3000
#define   MEM_CONT_BUSY_SHIFT	12
#define   MEM_AVG_BUSY_MASK	0x0c00
#define   MEM_AVG_BUSY_SHIFT	10
#define   MEM_EVAL_CHG_MASK	0x0300
#define   MEM_EVAL_BUSY_SHIFT	8
#define   MEM_MON_IDLE_MASK	0x00c0
#define   MEM_MON_IDLE_SHIFT	6
#define   MEM_UP_EVAL_MASK	0x0030
#define   MEM_UP_EVAL_SHIFT	4
#define   MEM_DOWN_EVAL_MASK	0x000c
#define   MEM_DOWN_EVAL_SHIFT	2
#define   MEM_SW_CMD_MASK	0x0003
#define   MEM_INT_STEER_GFX	0
#define   MEM_INT_STEER_CMR	1
#define   MEM_INT_STEER_SMI	2
#define   MEM_INT_STEER_SCI	3
#define MEMINTRSTS		_MMIO(0x11184)
#define   MEMINT_RSEXIT		(1 << 7)
#define   MEMINT_CONT_BUSY	(1 << 6)
#define   MEMINT_AVG_BUSY	(1 << 5)
#define   MEMINT_EVAL_CHG	(1 << 4)
#define   MEMINT_MON_IDLE	(1 << 3)
#define   MEMINT_UP_EVAL	(1 << 2)
#define   MEMINT_DOWN_EVAL	(1 << 1)
#define   MEMINT_SW_CMD		(1 << 0)
#define MEMMODECTL		_MMIO(0x11190)
#define   MEMMODE_BOOST_EN	(1 << 31)
#define   MEMMODE_BOOST_FREQ_MASK 0x0f000000 /* jitter for boost, 0-15 */
#define   MEMMODE_BOOST_FREQ_SHIFT 24
#define   MEMMODE_IDLE_MODE_MASK 0x00030000
#define   MEMMODE_IDLE_MODE_SHIFT 16
#define   MEMMODE_IDLE_MODE_EVAL 0
#define   MEMMODE_IDLE_MODE_CONT 1
#define   MEMMODE_HWIDLE_EN	(1 << 15)
#define   MEMMODE_SWMODE_EN	(1 << 14)
#define   MEMMODE_RCLK_GATE	(1 << 13)
#define   MEMMODE_HW_UPDATE	(1 << 12)
#define   MEMMODE_FSTART_MASK	0x00000f00 /* starting jitter, 0-15 */
#define   MEMMODE_FSTART_SHIFT	8
#define   MEMMODE_FMAX_MASK	0x000000f0 /* max jitter, 0-15 */
#define   MEMMODE_FMAX_SHIFT	4
#define   MEMMODE_FMIN_MASK	0x0000000f /* min jitter, 0-15 */
#define RCBMAXAVG		_MMIO(0x1119c)
#define MEMSWCTL2		_MMIO(0x1119e) /* Cantiga only */
#define   SWMEMCMD_RENDER_OFF	(0 << 13)
#define   SWMEMCMD_RENDER_ON	(1 << 13)
#define   SWMEMCMD_SWFREQ	(2 << 13)
#define   SWMEMCMD_TARVID	(3 << 13)
#define   SWMEMCMD_VRM_OFF	(4 << 13)
#define   SWMEMCMD_VRM_ON	(5 << 13)
#define   CMDSTS		(1 << 12)
#define   SFCAVM		(1 << 11)
#define   SWFREQ_MASK		0x0380 /* P0-7 */
#define   SWFREQ_SHIFT		7
#define   TARVID_MASK		0x001f
#define MEMSTAT_CTG		_MMIO(0x111a0)
#define RCBMINAVG		_MMIO(0x111a0)
#define RCUPEI			_MMIO(0x111b0)
#define RCDNEI			_MMIO(0x111b4)
#define RSTDBYCTL		_MMIO(0x111b8)
#define   RS1EN			(1 << 31)
#define   RS2EN			(1 << 30)
#define   RS3EN			(1 << 29)
#define   D3RS3EN		(1 << 28) /* Display D3 imlies RS3 */
#define   SWPROMORSX		(1 << 27) /* RSx promotion timers ignored */
#define   RCWAKERW		(1 << 26) /* Resetwarn from PCH causes wakeup */
#define   DPRSLPVREN		(1 << 25) /* Fast voltage ramp enable */
#define   GFXTGHYST		(1 << 24) /* Hysteresis to allow trunk gating */
#define   RCX_SW_EXIT		(1 << 23) /* Leave RSx and prevent re-entry */
#define   RSX_STATUS_MASK	(7 << 20)
#define   RSX_STATUS_ON		(0 << 20)
#define   RSX_STATUS_RC1	(1 << 20)
#define   RSX_STATUS_RC1E	(2 << 20)
#define   RSX_STATUS_RS1	(3 << 20)
#define   RSX_STATUS_RS2	(4 << 20) /* aka rc6 */
#define   RSX_STATUS_RSVD	(5 << 20) /* deep rc6 unsupported on ilk */
#define   RSX_STATUS_RS3	(6 << 20) /* rs3 unsupported on ilk */
#define   RSX_STATUS_RSVD2	(7 << 20)
#define   UWRCRSXE		(1 << 19) /* wake counter limit prevents rsx */
#define   RSCRP			(1 << 18) /* rs requests control on rs1/2 reqs */
#define   JRSC			(1 << 17) /* rsx coupled to cpu c-state */
#define   RS2INC0		(1 << 16) /* allow rs2 in cpu c0 */
#define   RS1CONTSAV_MASK	(3 << 14)
#define   RS1CONTSAV_NO_RS1	(0 << 14) /* rs1 doesn't save/restore context */
#define   RS1CONTSAV_RSVD	(1 << 14)
#define   RS1CONTSAV_SAVE_RS1	(2 << 14) /* rs1 saves context */
#define   RS1CONTSAV_FULL_RS1	(3 << 14) /* rs1 saves and restores context */
#define   NORMSLEXLAT_MASK	(3 << 12)
#define   SLOW_RS123		(0 << 12)
#define   SLOW_RS23		(1 << 12)
#define   SLOW_RS3		(2 << 12)
#define   NORMAL_RS123		(3 << 12)
#define   RCMODE_TIMEOUT	(1 << 11) /* 0 is eval interval method */
#define   IMPROMOEN		(1 << 10) /* promo is immediate or delayed until next idle interval (only for timeout method above) */
#define   RCENTSYNC		(1 << 9) /* rs coupled to cpu c-state (3/6/7) */
#define   STATELOCK		(1 << 7) /* locked to rs_cstate if 0 */
#define   RS_CSTATE_MASK	(3 << 4)
#define   RS_CSTATE_C367_RS1	(0 << 4)
#define   RS_CSTATE_C36_RS1_C7_RS2 (1 << 4)
#define   RS_CSTATE_RSVD	(2 << 4)
#define   RS_CSTATE_C367_RS2	(3 << 4)
#define   REDSAVES		(1 << 3) /* no context save if was idle during rs0 */
#define   REDRESTORES		(1 << 2) /* no restore if was idle during rs0 */
#define VIDCTL			_MMIO(0x111c0)
#define VIDSTS			_MMIO(0x111c8)
#define VIDSTART		_MMIO(0x111cc) /* 8 bits */
#define MEMSTAT_ILK		_MMIO(0x111f8)
#define   MEMSTAT_VID_MASK	0x7f00
#define   MEMSTAT_VID_SHIFT	8
#define   MEMSTAT_PSTATE_MASK	0x00f8
#define   MEMSTAT_PSTATE_SHIFT  3
#define   MEMSTAT_MON_ACTV	(1 << 2)
#define   MEMSTAT_SRC_CTL_MASK	0x0003
#define   MEMSTAT_SRC_CTL_CORE	0
#define   MEMSTAT_SRC_CTL_TRB	1
#define   MEMSTAT_SRC_CTL_THM	2
#define   MEMSTAT_SRC_CTL_STDBY 3
#define RCPREVBSYTUPAVG		_MMIO(0x113b8)
#define RCPREVBSYTDNAVG		_MMIO(0x113bc)
#define PMMISC			_MMIO(0x11214)
#define   MCPPCE_EN		(1 << 0) /* enable PM_MSG from PCH->MPC */
#define SDEW			_MMIO(0x1124c)
#define CSIEW0			_MMIO(0x11250)
#define CSIEW1			_MMIO(0x11254)
#define CSIEW2			_MMIO(0x11258)
#define PEW(i)			_MMIO(0x1125c + (i) * 4) /* 5 registers */
#define DEW(i)			_MMIO(0x11270 + (i) * 4) /* 3 registers */
#define MCHAFE			_MMIO(0x112c0)
#define CSIEC			_MMIO(0x112e0)
#define DMIEC			_MMIO(0x112e4)
#define DDREC			_MMIO(0x112e8)
#define PEG0EC			_MMIO(0x112ec)
#define PEG1EC			_MMIO(0x112f0)
#define GFXEC			_MMIO(0x112f4)
#define RPPREVBSYTUPAVG		_MMIO(0x113b8)
#define RPPREVBSYTDNAVG		_MMIO(0x113bc)
#define ECR			_MMIO(0x11600)
#define   ECR_GPFE		(1 << 31)
#define   ECR_IMONE		(1 << 30)
#define   ECR_CAP_MASK		0x0000001f /* Event range, 0-31 */
#define OGW0			_MMIO(0x11608)
#define OGW1			_MMIO(0x1160c)
#define EG0			_MMIO(0x11610)
#define EG1			_MMIO(0x11614)
#define EG2			_MMIO(0x11618)
#define EG3			_MMIO(0x1161c)
#define EG4			_MMIO(0x11620)
#define EG5			_MMIO(0x11624)
#define EG6			_MMIO(0x11628)
#define EG7			_MMIO(0x1162c)
#define PXW(i)			_MMIO(0x11664 + (i) * 4) /* 4 registers */
#define PXWL(i)			_MMIO(0x11680 + (i) * 8) /* 8 registers */
#define LCFUSE02		_MMIO(0x116c0)
#define   LCFUSE_HIV_MASK	0x000000ff
#define CSIPLL0			_MMIO(0x12c10)
#define DDRMPLL1		_MMIO(0X12c20)
#define PEG_BAND_GAP_DATA	_MMIO(0x14d68)

#define GEN6_GT_THREAD_STATUS_REG _MMIO(0x13805c)
#define GEN6_GT_THREAD_STATUS_CORE_MASK 0x7

#define GEN6_GT_PERF_STATUS	_MMIO(MCHBAR_MIRROR_BASE_SNB + 0x5948)
#define BXT_GT_PERF_STATUS      _MMIO(MCHBAR_MIRROR_BASE_SNB + 0x7070)
#define GEN6_RP_STATE_LIMITS	_MMIO(MCHBAR_MIRROR_BASE_SNB + 0x5994)
#define GEN6_RP_STATE_CAP	_MMIO(MCHBAR_MIRROR_BASE_SNB + 0x5998)
#define BXT_RP_STATE_CAP        _MMIO(0x138170)

/*
 * Make these a multiple of magic 25 to avoid SNB (eg. Dell XPS
 * 8300) freezing up around GPU hangs. Looks as if even
 * scheduling/timer interrupts start misbehaving if the RPS
 * EI/thresholds are "bad", leading to a very sluggish or even
 * frozen machine.
 */
#define INTERVAL_1_28_US(us)	roundup(((us) * 100) >> 7, 25)
#define INTERVAL_1_33_US(us)	(((us) * 3)   >> 2)
#define INTERVAL_0_833_US(us)	(((us) * 6) / 5)
#define GT_INTERVAL_FROM_US(dev_priv, us) (INTEL_GEN(dev_priv) >= 9 ? \
				(IS_GEN9_LP(dev_priv) ? \
				INTERVAL_0_833_US(us) : \
				INTERVAL_1_33_US(us)) : \
				INTERVAL_1_28_US(us))

#define INTERVAL_1_28_TO_US(interval)  (((interval) << 7) / 100)
#define INTERVAL_1_33_TO_US(interval)  (((interval) << 2) / 3)
#define INTERVAL_0_833_TO_US(interval) (((interval) * 5)  / 6)
#define GT_PM_INTERVAL_TO_US(dev_priv, interval) (INTEL_GEN(dev_priv) >= 9 ? \
                           (IS_GEN9_LP(dev_priv) ? \
                           INTERVAL_0_833_TO_US(interval) : \
                           INTERVAL_1_33_TO_US(interval)) : \
                           INTERVAL_1_28_TO_US(interval))

/*
 * Logical Context regs
 */
#define CCID(base)			_MMIO((base) + 0x180)
#define   CCID_EN			BIT(0)
#define   CCID_EXTENDED_STATE_RESTORE	BIT(2)
#define   CCID_EXTENDED_STATE_SAVE	BIT(3)
/*
 * Notes on SNB/IVB/VLV context size:
 * - Power context is saved elsewhere (LLC or stolen)
 * - Ring/execlist context is saved on SNB, not on IVB
 * - Extended context size already includes render context size
 * - We always need to follow the extended context size.
 *   SNB BSpec has comments indicating that we should use the
 *   render context size instead if execlists are disabled, but
 *   based on empirical testing that's just nonsense.
 * - Pipelined/VF state is saved on SNB/IVB respectively
 * - GT1 size just indicates how much of render context
 *   doesn't need saving on GT1
 */
#define CXT_SIZE		_MMIO(0x21a0)
#define GEN6_CXT_POWER_SIZE(cxt_reg)	(((cxt_reg) >> 24) & 0x3f)
#define GEN6_CXT_RING_SIZE(cxt_reg)	(((cxt_reg) >> 18) & 0x3f)
#define GEN6_CXT_RENDER_SIZE(cxt_reg)	(((cxt_reg) >> 12) & 0x3f)
#define GEN6_CXT_EXTENDED_SIZE(cxt_reg)	(((cxt_reg) >> 6) & 0x3f)
#define GEN6_CXT_PIPELINE_SIZE(cxt_reg)	(((cxt_reg) >> 0) & 0x3f)
#define GEN6_CXT_TOTAL_SIZE(cxt_reg)	(GEN6_CXT_RING_SIZE(cxt_reg) + \
					GEN6_CXT_EXTENDED_SIZE(cxt_reg) + \
					GEN6_CXT_PIPELINE_SIZE(cxt_reg))
#define GEN7_CXT_SIZE		_MMIO(0x21a8)
#define GEN7_CXT_POWER_SIZE(ctx_reg)	(((ctx_reg) >> 25) & 0x7f)
#define GEN7_CXT_RING_SIZE(ctx_reg)	(((ctx_reg) >> 22) & 0x7)
#define GEN7_CXT_RENDER_SIZE(ctx_reg)	(((ctx_reg) >> 16) & 0x3f)
#define GEN7_CXT_EXTENDED_SIZE(ctx_reg)	(((ctx_reg) >> 9) & 0x7f)
#define GEN7_CXT_GT1_SIZE(ctx_reg)	(((ctx_reg) >> 6) & 0x7)
#define GEN7_CXT_VFSTATE_SIZE(ctx_reg)	(((ctx_reg) >> 0) & 0x3f)
#define GEN7_CXT_TOTAL_SIZE(ctx_reg)	(GEN7_CXT_EXTENDED_SIZE(ctx_reg) + \
					 GEN7_CXT_VFSTATE_SIZE(ctx_reg))

enum {
	INTEL_ADVANCED_CONTEXT = 0,
	INTEL_LEGACY_32B_CONTEXT,
	INTEL_ADVANCED_AD_CONTEXT,
	INTEL_LEGACY_64B_CONTEXT
};

enum {
	FAULT_AND_HANG = 0,
	FAULT_AND_HALT, /* Debug only */
	FAULT_AND_STREAM,
	FAULT_AND_CONTINUE /* Unsupported */
};

#define GEN8_CTX_VALID (1 << 0)
#define GEN8_CTX_FORCE_PD_RESTORE (1 << 1)
#define GEN8_CTX_FORCE_RESTORE (1 << 2)
#define GEN8_CTX_L3LLC_COHERENT (1 << 5)
#define GEN8_CTX_PRIVILEGE (1 << 8)
#define GEN8_CTX_ADDRESSING_MODE_SHIFT 3

#define GEN8_CTX_ID_SHIFT 32
#define GEN8_CTX_ID_WIDTH 21
#define GEN11_SW_CTX_ID_SHIFT 37
#define GEN11_SW_CTX_ID_WIDTH 11
#define GEN11_ENGINE_CLASS_SHIFT 61
#define GEN11_ENGINE_CLASS_WIDTH 3
#define GEN11_ENGINE_INSTANCE_SHIFT 48
#define GEN11_ENGINE_INSTANCE_WIDTH 6

#define CHV_CLK_CTL1			_MMIO(0x101100)
#define VLV_CLK_CTL2			_MMIO(0x101104)
#define   CLK_CTL2_CZCOUNT_30NS_SHIFT	28

/*
 * Overlay regs
 */

#define OVADD			_MMIO(0x30000)
#define DOVSTA			_MMIO(0x30008)
#define OC_BUF			(0x3 << 20)
#define OGAMC5			_MMIO(0x30010)
#define OGAMC4			_MMIO(0x30014)
#define OGAMC3			_MMIO(0x30018)
#define OGAMC2			_MMIO(0x3001c)
#define OGAMC1			_MMIO(0x30020)
#define OGAMC0			_MMIO(0x30024)

/*
 * GEN9 clock gating regs
 */
#define GEN9_CLKGATE_DIS_0		_MMIO(0x46530)
#define   DARBF_GATING_DIS		(1 << 27)
#define   PWM2_GATING_DIS		(1 << 14)
#define   PWM1_GATING_DIS		(1 << 13)

#define GEN9_CLKGATE_DIS_4		_MMIO(0x4653C)
#define   BXT_GMBUS_GATING_DIS		(1 << 14)

#define _CLKGATE_DIS_PSL_A		0x46520
#define _CLKGATE_DIS_PSL_B		0x46524
#define _CLKGATE_DIS_PSL_C		0x46528
#define   DUPS1_GATING_DIS		(1 << 15)
#define   DUPS2_GATING_DIS		(1 << 19)
#define   DUPS3_GATING_DIS		(1 << 23)
#define   DPF_GATING_DIS		(1 << 10)
#define   DPF_RAM_GATING_DIS		(1 << 9)
#define   DPFR_GATING_DIS		(1 << 8)

#define CLKGATE_DIS_PSL(pipe) \
	_MMIO_PIPE(pipe, _CLKGATE_DIS_PSL_A, _CLKGATE_DIS_PSL_B)

/*
 * GEN10 clock gating regs
 */
#define SLICE_UNIT_LEVEL_CLKGATE	_MMIO(0x94d4)
#define  SARBUNIT_CLKGATE_DIS		(1 << 5)
#define  RCCUNIT_CLKGATE_DIS		(1 << 7)
#define  MSCUNIT_CLKGATE_DIS		(1 << 10)

#define SUBSLICE_UNIT_LEVEL_CLKGATE	_MMIO(0x9524)
#define  GWUNIT_CLKGATE_DIS		(1 << 16)

#define UNSLICE_UNIT_LEVEL_CLKGATE	_MMIO(0x9434)
#define  VFUNIT_CLKGATE_DIS		(1 << 20)

#define INF_UNIT_LEVEL_CLKGATE		_MMIO(0x9560)
#define   CGPSF_CLKGATE_DIS		(1 << 3)

/*
 * Display engine regs
 */

/* Pipe A CRC regs */
#define _PIPE_CRC_CTL_A			0x60050
#define   PIPE_CRC_ENABLE		(1 << 31)
/* skl+ source selection */
#define   PIPE_CRC_SOURCE_PLANE_1_SKL	(0 << 28)
#define   PIPE_CRC_SOURCE_PLANE_2_SKL	(2 << 28)
#define   PIPE_CRC_SOURCE_DMUX_SKL	(4 << 28)
#define   PIPE_CRC_SOURCE_PLANE_3_SKL	(6 << 28)
#define   PIPE_CRC_SOURCE_PLANE_4_SKL	(7 << 28)
#define   PIPE_CRC_SOURCE_PLANE_5_SKL	(5 << 28)
#define   PIPE_CRC_SOURCE_PLANE_6_SKL	(3 << 28)
#define   PIPE_CRC_SOURCE_PLANE_7_SKL	(1 << 28)
/* ivb+ source selection */
#define   PIPE_CRC_SOURCE_PRIMARY_IVB	(0 << 29)
#define   PIPE_CRC_SOURCE_SPRITE_IVB	(1 << 29)
#define   PIPE_CRC_SOURCE_PF_IVB	(2 << 29)
/* ilk+ source selection */
#define   PIPE_CRC_SOURCE_PRIMARY_ILK	(0 << 28)
#define   PIPE_CRC_SOURCE_SPRITE_ILK	(1 << 28)
#define   PIPE_CRC_SOURCE_PIPE_ILK	(2 << 28)
/* embedded DP port on the north display block, reserved on ivb */
#define   PIPE_CRC_SOURCE_PORT_A_ILK	(4 << 28)
#define   PIPE_CRC_SOURCE_FDI_ILK	(5 << 28) /* reserved on ivb */
/* vlv source selection */
#define   PIPE_CRC_SOURCE_PIPE_VLV	(0 << 27)
#define   PIPE_CRC_SOURCE_HDMIB_VLV	(1 << 27)
#define   PIPE_CRC_SOURCE_HDMIC_VLV	(2 << 27)
/* with DP port the pipe source is invalid */
#define   PIPE_CRC_SOURCE_DP_D_VLV	(3 << 27)
#define   PIPE_CRC_SOURCE_DP_B_VLV	(6 << 27)
#define   PIPE_CRC_SOURCE_DP_C_VLV	(7 << 27)
/* gen3+ source selection */
#define   PIPE_CRC_SOURCE_PIPE_I9XX	(0 << 28)
#define   PIPE_CRC_SOURCE_SDVOB_I9XX	(1 << 28)
#define   PIPE_CRC_SOURCE_SDVOC_I9XX	(2 << 28)
/* with DP/TV port the pipe source is invalid */
#define   PIPE_CRC_SOURCE_DP_D_G4X	(3 << 28)
#define   PIPE_CRC_SOURCE_TV_PRE	(4 << 28)
#define   PIPE_CRC_SOURCE_TV_POST	(5 << 28)
#define   PIPE_CRC_SOURCE_DP_B_G4X	(6 << 28)
#define   PIPE_CRC_SOURCE_DP_C_G4X	(7 << 28)
/* gen2 doesn't have source selection bits */
#define   PIPE_CRC_INCLUDE_BORDER_I8XX	(1 << 30)

#define _PIPE_CRC_RES_1_A_IVB		0x60064
#define _PIPE_CRC_RES_2_A_IVB		0x60068
#define _PIPE_CRC_RES_3_A_IVB		0x6006c
#define _PIPE_CRC_RES_4_A_IVB		0x60070
#define _PIPE_CRC_RES_5_A_IVB		0x60074

#define _PIPE_CRC_RES_RED_A		0x60060
#define _PIPE_CRC_RES_GREEN_A		0x60064
#define _PIPE_CRC_RES_BLUE_A		0x60068
#define _PIPE_CRC_RES_RES1_A_I915	0x6006c
#define _PIPE_CRC_RES_RES2_A_G4X	0x60080

/* Pipe B CRC regs */
#define _PIPE_CRC_RES_1_B_IVB		0x61064
#define _PIPE_CRC_RES_2_B_IVB		0x61068
#define _PIPE_CRC_RES_3_B_IVB		0x6106c
#define _PIPE_CRC_RES_4_B_IVB		0x61070
#define _PIPE_CRC_RES_5_B_IVB		0x61074

#define PIPE_CRC_CTL(pipe)		_MMIO_TRANS2(pipe, _PIPE_CRC_CTL_A)
#define PIPE_CRC_RES_1_IVB(pipe)	_MMIO_TRANS2(pipe, _PIPE_CRC_RES_1_A_IVB)
#define PIPE_CRC_RES_2_IVB(pipe)	_MMIO_TRANS2(pipe, _PIPE_CRC_RES_2_A_IVB)
#define PIPE_CRC_RES_3_IVB(pipe)	_MMIO_TRANS2(pipe, _PIPE_CRC_RES_3_A_IVB)
#define PIPE_CRC_RES_4_IVB(pipe)	_MMIO_TRANS2(pipe, _PIPE_CRC_RES_4_A_IVB)
#define PIPE_CRC_RES_5_IVB(pipe)	_MMIO_TRANS2(pipe, _PIPE_CRC_RES_5_A_IVB)

#define PIPE_CRC_RES_RED(pipe)		_MMIO_TRANS2(pipe, _PIPE_CRC_RES_RED_A)
#define PIPE_CRC_RES_GREEN(pipe)	_MMIO_TRANS2(pipe, _PIPE_CRC_RES_GREEN_A)
#define PIPE_CRC_RES_BLUE(pipe)		_MMIO_TRANS2(pipe, _PIPE_CRC_RES_BLUE_A)
#define PIPE_CRC_RES_RES1_I915(pipe)	_MMIO_TRANS2(pipe, _PIPE_CRC_RES_RES1_A_I915)
#define PIPE_CRC_RES_RES2_G4X(pipe)	_MMIO_TRANS2(pipe, _PIPE_CRC_RES_RES2_A_G4X)

/* Pipe A timing regs */
#define _HTOTAL_A	0x60000
#define _HBLANK_A	0x60004
#define _HSYNC_A	0x60008
#define _VTOTAL_A	0x6000c
#define _VBLANK_A	0x60010
#define _VSYNC_A	0x60014
#define _PIPEASRC	0x6001c
#define _BCLRPAT_A	0x60020
#define _VSYNCSHIFT_A	0x60028
#define _PIPE_MULT_A	0x6002c

/* Pipe B timing regs */
#define _HTOTAL_B	0x61000
#define _HBLANK_B	0x61004
#define _HSYNC_B	0x61008
#define _VTOTAL_B	0x6100c
#define _VBLANK_B	0x61010
#define _VSYNC_B	0x61014
#define _PIPEBSRC	0x6101c
#define _BCLRPAT_B	0x61020
#define _VSYNCSHIFT_B	0x61028
#define _PIPE_MULT_B	0x6102c

/* DSI 0 timing regs */
#define _HTOTAL_DSI0		0x6b000
#define _HSYNC_DSI0		0x6b008
#define _VTOTAL_DSI0		0x6b00c
#define _VSYNC_DSI0		0x6b014
#define _VSYNCSHIFT_DSI0	0x6b028

/* DSI 1 timing regs */
#define _HTOTAL_DSI1		0x6b800
#define _HSYNC_DSI1		0x6b808
#define _VTOTAL_DSI1		0x6b80c
#define _VSYNC_DSI1		0x6b814
#define _VSYNCSHIFT_DSI1	0x6b828

#define TRANSCODER_A_OFFSET 0x60000
#define TRANSCODER_B_OFFSET 0x61000
#define TRANSCODER_C_OFFSET 0x62000
#define CHV_TRANSCODER_C_OFFSET 0x63000
#define TRANSCODER_D_OFFSET 0x63000
#define TRANSCODER_EDP_OFFSET 0x6f000
#define TRANSCODER_DSI0_OFFSET	0x6b000
#define TRANSCODER_DSI1_OFFSET	0x6b800

#define HTOTAL(trans)		_MMIO_TRANS2(trans, _HTOTAL_A)
#define HBLANK(trans)		_MMIO_TRANS2(trans, _HBLANK_A)
#define HSYNC(trans)		_MMIO_TRANS2(trans, _HSYNC_A)
#define VTOTAL(trans)		_MMIO_TRANS2(trans, _VTOTAL_A)
#define VBLANK(trans)		_MMIO_TRANS2(trans, _VBLANK_A)
#define VSYNC(trans)		_MMIO_TRANS2(trans, _VSYNC_A)
#define BCLRPAT(trans)		_MMIO_TRANS2(trans, _BCLRPAT_A)
#define VSYNCSHIFT(trans)	_MMIO_TRANS2(trans, _VSYNCSHIFT_A)
#define PIPESRC(trans)		_MMIO_TRANS2(trans, _PIPEASRC)
#define PIPE_MULT(trans)	_MMIO_TRANS2(trans, _PIPE_MULT_A)

/* HSW+ eDP PSR registers */
#define HSW_EDP_PSR_BASE	0x64800
#define BDW_EDP_PSR_BASE	0x6f800
#define EDP_PSR_CTL				_MMIO(dev_priv->psr_mmio_base + 0)
#define   EDP_PSR_ENABLE			(1 << 31)
#define   BDW_PSR_SINGLE_FRAME			(1 << 30)
#define   EDP_PSR_RESTORE_PSR_ACTIVE_CTX_MASK	(1 << 29) /* SW can't modify */
#define   EDP_PSR_LINK_STANDBY			(1 << 27)
#define   EDP_PSR_MIN_LINK_ENTRY_TIME_MASK	(3 << 25)
#define   EDP_PSR_MIN_LINK_ENTRY_TIME_8_LINES	(0 << 25)
#define   EDP_PSR_MIN_LINK_ENTRY_TIME_4_LINES	(1 << 25)
#define   EDP_PSR_MIN_LINK_ENTRY_TIME_2_LINES	(2 << 25)
#define   EDP_PSR_MIN_LINK_ENTRY_TIME_0_LINES	(3 << 25)
#define   EDP_PSR_MAX_SLEEP_TIME_SHIFT		20
#define   EDP_PSR_SKIP_AUX_EXIT			(1 << 12)
#define   EDP_PSR_TP1_TP2_SEL			(0 << 11)
#define   EDP_PSR_TP1_TP3_SEL			(1 << 11)
#define   EDP_PSR_CRC_ENABLE			(1 << 10) /* BDW+ */
#define   EDP_PSR_TP2_TP3_TIME_500us		(0 << 8)
#define   EDP_PSR_TP2_TP3_TIME_100us		(1 << 8)
#define   EDP_PSR_TP2_TP3_TIME_2500us		(2 << 8)
#define   EDP_PSR_TP2_TP3_TIME_0us		(3 << 8)
#define   EDP_PSR_TP4_TIME_0US			(3 << 6) /* ICL+ */
#define   EDP_PSR_TP1_TIME_500us		(0 << 4)
#define   EDP_PSR_TP1_TIME_100us		(1 << 4)
#define   EDP_PSR_TP1_TIME_2500us		(2 << 4)
#define   EDP_PSR_TP1_TIME_0us			(3 << 4)
#define   EDP_PSR_IDLE_FRAME_SHIFT		0

/* Bspec claims those aren't shifted but stay at 0x64800 */
#define EDP_PSR_IMR				_MMIO(0x64834)
#define EDP_PSR_IIR				_MMIO(0x64838)
#define   EDP_PSR_ERROR(shift)			(1 << ((shift) + 2))
#define   EDP_PSR_POST_EXIT(shift)		(1 << ((shift) + 1))
#define   EDP_PSR_PRE_ENTRY(shift)		(1 << (shift))
#define   EDP_PSR_TRANSCODER_C_SHIFT		24
#define   EDP_PSR_TRANSCODER_B_SHIFT		16
#define   EDP_PSR_TRANSCODER_A_SHIFT		8
#define   EDP_PSR_TRANSCODER_EDP_SHIFT		0

#define EDP_PSR_AUX_CTL				_MMIO(dev_priv->psr_mmio_base + 0x10)
#define   EDP_PSR_AUX_CTL_TIME_OUT_MASK		(3 << 26)
#define   EDP_PSR_AUX_CTL_MESSAGE_SIZE_MASK	(0x1f << 20)
#define   EDP_PSR_AUX_CTL_PRECHARGE_2US_MASK	(0xf << 16)
#define   EDP_PSR_AUX_CTL_ERROR_INTERRUPT	(1 << 11)
#define   EDP_PSR_AUX_CTL_BIT_CLOCK_2X_MASK	(0x7ff)

#define EDP_PSR_AUX_DATA(i)			_MMIO(dev_priv->psr_mmio_base + 0x14 + (i) * 4) /* 5 registers */

#define EDP_PSR_STATUS				_MMIO(dev_priv->psr_mmio_base + 0x40)
#define   EDP_PSR_STATUS_STATE_MASK		(7 << 29)
#define   EDP_PSR_STATUS_STATE_SHIFT		29
#define   EDP_PSR_STATUS_STATE_IDLE		(0 << 29)
#define   EDP_PSR_STATUS_STATE_SRDONACK		(1 << 29)
#define   EDP_PSR_STATUS_STATE_SRDENT		(2 << 29)
#define   EDP_PSR_STATUS_STATE_BUFOFF		(3 << 29)
#define   EDP_PSR_STATUS_STATE_BUFON		(4 << 29)
#define   EDP_PSR_STATUS_STATE_AUXACK		(5 << 29)
#define   EDP_PSR_STATUS_STATE_SRDOFFACK	(6 << 29)
#define   EDP_PSR_STATUS_LINK_MASK		(3 << 26)
#define   EDP_PSR_STATUS_LINK_FULL_OFF		(0 << 26)
#define   EDP_PSR_STATUS_LINK_FULL_ON		(1 << 26)
#define   EDP_PSR_STATUS_LINK_STANDBY		(2 << 26)
#define   EDP_PSR_STATUS_MAX_SLEEP_TIMER_SHIFT	20
#define   EDP_PSR_STATUS_MAX_SLEEP_TIMER_MASK	0x1f
#define   EDP_PSR_STATUS_COUNT_SHIFT		16
#define   EDP_PSR_STATUS_COUNT_MASK		0xf
#define   EDP_PSR_STATUS_AUX_ERROR		(1 << 15)
#define   EDP_PSR_STATUS_AUX_SENDING		(1 << 12)
#define   EDP_PSR_STATUS_SENDING_IDLE		(1 << 9)
#define   EDP_PSR_STATUS_SENDING_TP2_TP3	(1 << 8)
#define   EDP_PSR_STATUS_SENDING_TP1		(1 << 4)
#define   EDP_PSR_STATUS_IDLE_MASK		0xf

#define EDP_PSR_PERF_CNT		_MMIO(dev_priv->psr_mmio_base + 0x44)
#define   EDP_PSR_PERF_CNT_MASK		0xffffff

#define EDP_PSR_DEBUG				_MMIO(dev_priv->psr_mmio_base + 0x60) /* PSR_MASK on SKL+ */
#define   EDP_PSR_DEBUG_MASK_MAX_SLEEP         (1 << 28)
#define   EDP_PSR_DEBUG_MASK_LPSP              (1 << 27)
#define   EDP_PSR_DEBUG_MASK_MEMUP             (1 << 26)
#define   EDP_PSR_DEBUG_MASK_HPD               (1 << 25)
#define   EDP_PSR_DEBUG_MASK_DISP_REG_WRITE    (1 << 16) /* Reserved in ICL+ */
#define   EDP_PSR_DEBUG_EXIT_ON_PIXEL_UNDERRUN (1 << 15) /* SKL+ */

#define EDP_PSR2_CTL			_MMIO(0x6f900)
#define   EDP_PSR2_ENABLE		(1 << 31)
#define   EDP_SU_TRACK_ENABLE		(1 << 30)
#define   EDP_Y_COORDINATE_VALID	(1 << 26) /* GLK and CNL+ */
#define   EDP_Y_COORDINATE_ENABLE	(1 << 25) /* GLK and CNL+ */
#define   EDP_MAX_SU_DISABLE_TIME(t)	((t) << 20)
#define   EDP_MAX_SU_DISABLE_TIME_MASK	(0x1f << 20)
#define   EDP_PSR2_TP2_TIME_500us	(0 << 8)
#define   EDP_PSR2_TP2_TIME_100us	(1 << 8)
#define   EDP_PSR2_TP2_TIME_2500us	(2 << 8)
#define   EDP_PSR2_TP2_TIME_50us	(3 << 8)
#define   EDP_PSR2_TP2_TIME_MASK	(3 << 8)
#define   EDP_PSR2_FRAME_BEFORE_SU_SHIFT 4
#define   EDP_PSR2_FRAME_BEFORE_SU_MASK	(0xf << 4)
#define   EDP_PSR2_FRAME_BEFORE_SU(a)	((a) << 4)
#define   EDP_PSR2_IDLE_FRAME_MASK	0xf
#define   EDP_PSR2_IDLE_FRAME_SHIFT	0

#define _PSR_EVENT_TRANS_A			0x60848
#define _PSR_EVENT_TRANS_B			0x61848
#define _PSR_EVENT_TRANS_C			0x62848
#define _PSR_EVENT_TRANS_D			0x63848
#define _PSR_EVENT_TRANS_EDP			0x6F848
#define PSR_EVENT(trans)			_MMIO_TRANS2(trans, _PSR_EVENT_TRANS_A)
#define  PSR_EVENT_PSR2_WD_TIMER_EXPIRE		(1 << 17)
#define  PSR_EVENT_PSR2_DISABLED		(1 << 16)
#define  PSR_EVENT_SU_DIRTY_FIFO_UNDERRUN	(1 << 15)
#define  PSR_EVENT_SU_CRC_FIFO_UNDERRUN		(1 << 14)
#define  PSR_EVENT_GRAPHICS_RESET		(1 << 12)
#define  PSR_EVENT_PCH_INTERRUPT		(1 << 11)
#define  PSR_EVENT_MEMORY_UP			(1 << 10)
#define  PSR_EVENT_FRONT_BUFFER_MODIFY		(1 << 9)
#define  PSR_EVENT_WD_TIMER_EXPIRE		(1 << 8)
#define  PSR_EVENT_PIPE_REGISTERS_UPDATE	(1 << 6)
#define  PSR_EVENT_REGISTER_UPDATE		(1 << 5) /* Reserved in ICL+ */
#define  PSR_EVENT_HDCP_ENABLE			(1 << 4)
#define  PSR_EVENT_KVMR_SESSION_ENABLE		(1 << 3)
#define  PSR_EVENT_VBI_ENABLE			(1 << 2)
#define  PSR_EVENT_LPSP_MODE_EXIT		(1 << 1)
#define  PSR_EVENT_PSR_DISABLE			(1 << 0)

#define EDP_PSR2_STATUS			_MMIO(0x6f940)
#define EDP_PSR2_STATUS_STATE_MASK     (0xf << 28)
#define EDP_PSR2_STATUS_STATE_SHIFT    28

#define _PSR2_SU_STATUS_0		0x6F914
#define _PSR2_SU_STATUS_1		0x6F918
#define _PSR2_SU_STATUS_2		0x6F91C
#define _PSR2_SU_STATUS(index)		_MMIO(_PICK_EVEN((index), _PSR2_SU_STATUS_0, _PSR2_SU_STATUS_1))
#define PSR2_SU_STATUS(frame)		(_PSR2_SU_STATUS((frame) / 3))
#define PSR2_SU_STATUS_SHIFT(frame)	(((frame) % 3) * 10)
#define PSR2_SU_STATUS_MASK(frame)	(0x3ff << PSR2_SU_STATUS_SHIFT(frame))
#define PSR2_SU_STATUS_FRAMES		8

/* VGA port control */
#define ADPA			_MMIO(0x61100)
#define PCH_ADPA                _MMIO(0xe1100)
#define VLV_ADPA		_MMIO(VLV_DISPLAY_BASE + 0x61100)

#define   ADPA_DAC_ENABLE	(1 << 31)
#define   ADPA_DAC_DISABLE	0
#define   ADPA_PIPE_SEL_SHIFT		30
#define   ADPA_PIPE_SEL_MASK		(1 << 30)
#define   ADPA_PIPE_SEL(pipe)		((pipe) << 30)
#define   ADPA_PIPE_SEL_SHIFT_CPT	29
#define   ADPA_PIPE_SEL_MASK_CPT	(3 << 29)
#define   ADPA_PIPE_SEL_CPT(pipe)	((pipe) << 29)
#define   ADPA_CRT_HOTPLUG_MASK  0x03ff0000 /* bit 25-16 */
#define   ADPA_CRT_HOTPLUG_MONITOR_NONE  (0 << 24)
#define   ADPA_CRT_HOTPLUG_MONITOR_MASK  (3 << 24)
#define   ADPA_CRT_HOTPLUG_MONITOR_COLOR (3 << 24)
#define   ADPA_CRT_HOTPLUG_MONITOR_MONO  (2 << 24)
#define   ADPA_CRT_HOTPLUG_ENABLE        (1 << 23)
#define   ADPA_CRT_HOTPLUG_PERIOD_64     (0 << 22)
#define   ADPA_CRT_HOTPLUG_PERIOD_128    (1 << 22)
#define   ADPA_CRT_HOTPLUG_WARMUP_5MS    (0 << 21)
#define   ADPA_CRT_HOTPLUG_WARMUP_10MS   (1 << 21)
#define   ADPA_CRT_HOTPLUG_SAMPLE_2S     (0 << 20)
#define   ADPA_CRT_HOTPLUG_SAMPLE_4S     (1 << 20)
#define   ADPA_CRT_HOTPLUG_VOLTAGE_40    (0 << 18)
#define   ADPA_CRT_HOTPLUG_VOLTAGE_50    (1 << 18)
#define   ADPA_CRT_HOTPLUG_VOLTAGE_60    (2 << 18)
#define   ADPA_CRT_HOTPLUG_VOLTAGE_70    (3 << 18)
#define   ADPA_CRT_HOTPLUG_VOLREF_325MV  (0 << 17)
#define   ADPA_CRT_HOTPLUG_VOLREF_475MV  (1 << 17)
#define   ADPA_CRT_HOTPLUG_FORCE_TRIGGER (1 << 16)
#define   ADPA_USE_VGA_HVPOLARITY (1 << 15)
#define   ADPA_SETS_HVPOLARITY	0
#define   ADPA_VSYNC_CNTL_DISABLE (1 << 10)
#define   ADPA_VSYNC_CNTL_ENABLE 0
#define   ADPA_HSYNC_CNTL_DISABLE (1 << 11)
#define   ADPA_HSYNC_CNTL_ENABLE 0
#define   ADPA_VSYNC_ACTIVE_HIGH (1 << 4)
#define   ADPA_VSYNC_ACTIVE_LOW	0
#define   ADPA_HSYNC_ACTIVE_HIGH (1 << 3)
#define   ADPA_HSYNC_ACTIVE_LOW	0
#define   ADPA_DPMS_MASK	(~(3 << 10))
#define   ADPA_DPMS_ON		(0 << 10)
#define   ADPA_DPMS_SUSPEND	(1 << 10)
#define   ADPA_DPMS_STANDBY	(2 << 10)
#define   ADPA_DPMS_OFF		(3 << 10)


/* Hotplug control (945+ only) */
#define PORT_HOTPLUG_EN		_MMIO(DISPLAY_MMIO_BASE(dev_priv) + 0x61110)
#define   PORTB_HOTPLUG_INT_EN			(1 << 29)
#define   PORTC_HOTPLUG_INT_EN			(1 << 28)
#define   PORTD_HOTPLUG_INT_EN			(1 << 27)
#define   SDVOB_HOTPLUG_INT_EN			(1 << 26)
#define   SDVOC_HOTPLUG_INT_EN			(1 << 25)
#define   TV_HOTPLUG_INT_EN			(1 << 18)
#define   CRT_HOTPLUG_INT_EN			(1 << 9)
#define HOTPLUG_INT_EN_MASK			(PORTB_HOTPLUG_INT_EN | \
						 PORTC_HOTPLUG_INT_EN | \
						 PORTD_HOTPLUG_INT_EN | \
						 SDVOC_HOTPLUG_INT_EN | \
						 SDVOB_HOTPLUG_INT_EN | \
						 CRT_HOTPLUG_INT_EN)
#define   CRT_HOTPLUG_FORCE_DETECT		(1 << 3)
#define CRT_HOTPLUG_ACTIVATION_PERIOD_32	(0 << 8)
/* must use period 64 on GM45 according to docs */
#define CRT_HOTPLUG_ACTIVATION_PERIOD_64	(1 << 8)
#define CRT_HOTPLUG_DAC_ON_TIME_2M		(0 << 7)
#define CRT_HOTPLUG_DAC_ON_TIME_4M		(1 << 7)
#define CRT_HOTPLUG_VOLTAGE_COMPARE_40		(0 << 5)
#define CRT_HOTPLUG_VOLTAGE_COMPARE_50		(1 << 5)
#define CRT_HOTPLUG_VOLTAGE_COMPARE_60		(2 << 5)
#define CRT_HOTPLUG_VOLTAGE_COMPARE_70		(3 << 5)
#define CRT_HOTPLUG_VOLTAGE_COMPARE_MASK	(3 << 5)
#define CRT_HOTPLUG_DETECT_DELAY_1G		(0 << 4)
#define CRT_HOTPLUG_DETECT_DELAY_2G		(1 << 4)
#define CRT_HOTPLUG_DETECT_VOLTAGE_325MV	(0 << 2)
#define CRT_HOTPLUG_DETECT_VOLTAGE_475MV	(1 << 2)

#define PORT_HOTPLUG_STAT	_MMIO(DISPLAY_MMIO_BASE(dev_priv) + 0x61114)
/*
 * HDMI/DP bits are g4x+
 *
 * WARNING: Bspec for hpd status bits on gen4 seems to be completely confused.
 * Please check the detailed lore in the commit message for for experimental
 * evidence.
 */
/* Bspec says GM45 should match G4X/VLV/CHV, but reality disagrees */
#define   PORTD_HOTPLUG_LIVE_STATUS_GM45	(1 << 29)
#define   PORTC_HOTPLUG_LIVE_STATUS_GM45	(1 << 28)
#define   PORTB_HOTPLUG_LIVE_STATUS_GM45	(1 << 27)
/* G4X/VLV/CHV DP/HDMI bits again match Bspec */
#define   PORTD_HOTPLUG_LIVE_STATUS_G4X		(1 << 27)
#define   PORTC_HOTPLUG_LIVE_STATUS_G4X		(1 << 28)
#define   PORTB_HOTPLUG_LIVE_STATUS_G4X		(1 << 29)
#define   PORTD_HOTPLUG_INT_STATUS		(3 << 21)
#define   PORTD_HOTPLUG_INT_LONG_PULSE		(2 << 21)
#define   PORTD_HOTPLUG_INT_SHORT_PULSE		(1 << 21)
#define   PORTC_HOTPLUG_INT_STATUS		(3 << 19)
#define   PORTC_HOTPLUG_INT_LONG_PULSE		(2 << 19)
#define   PORTC_HOTPLUG_INT_SHORT_PULSE		(1 << 19)
#define   PORTB_HOTPLUG_INT_STATUS		(3 << 17)
#define   PORTB_HOTPLUG_INT_LONG_PULSE		(2 << 17)
#define   PORTB_HOTPLUG_INT_SHORT_PLUSE		(1 << 17)
/* CRT/TV common between gen3+ */
#define   CRT_HOTPLUG_INT_STATUS		(1 << 11)
#define   TV_HOTPLUG_INT_STATUS			(1 << 10)
#define   CRT_HOTPLUG_MONITOR_MASK		(3 << 8)
#define   CRT_HOTPLUG_MONITOR_COLOR		(3 << 8)
#define   CRT_HOTPLUG_MONITOR_MONO		(2 << 8)
#define   CRT_HOTPLUG_MONITOR_NONE		(0 << 8)
#define   DP_AUX_CHANNEL_D_INT_STATUS_G4X	(1 << 6)
#define   DP_AUX_CHANNEL_C_INT_STATUS_G4X	(1 << 5)
#define   DP_AUX_CHANNEL_B_INT_STATUS_G4X	(1 << 4)
#define   DP_AUX_CHANNEL_MASK_INT_STATUS_G4X	(7 << 4)

/* SDVO is different across gen3/4 */
#define   SDVOC_HOTPLUG_INT_STATUS_G4X		(1 << 3)
#define   SDVOB_HOTPLUG_INT_STATUS_G4X		(1 << 2)
/*
 * Bspec seems to be seriously misleaded about the SDVO hpd bits on i965g/gm,
 * since reality corrobates that they're the same as on gen3. But keep these
 * bits here (and the comment!) to help any other lost wanderers back onto the
 * right tracks.
 */
#define   SDVOC_HOTPLUG_INT_STATUS_I965		(3 << 4)
#define   SDVOB_HOTPLUG_INT_STATUS_I965		(3 << 2)
#define   SDVOC_HOTPLUG_INT_STATUS_I915		(1 << 7)
#define   SDVOB_HOTPLUG_INT_STATUS_I915		(1 << 6)
#define   HOTPLUG_INT_STATUS_G4X		(CRT_HOTPLUG_INT_STATUS | \
						 SDVOB_HOTPLUG_INT_STATUS_G4X | \
						 SDVOC_HOTPLUG_INT_STATUS_G4X | \
						 PORTB_HOTPLUG_INT_STATUS | \
						 PORTC_HOTPLUG_INT_STATUS | \
						 PORTD_HOTPLUG_INT_STATUS)

#define HOTPLUG_INT_STATUS_I915			(CRT_HOTPLUG_INT_STATUS | \
						 SDVOB_HOTPLUG_INT_STATUS_I915 | \
						 SDVOC_HOTPLUG_INT_STATUS_I915 | \
						 PORTB_HOTPLUG_INT_STATUS | \
						 PORTC_HOTPLUG_INT_STATUS | \
						 PORTD_HOTPLUG_INT_STATUS)

/* SDVO and HDMI port control.
 * The same register may be used for SDVO or HDMI */
#define _GEN3_SDVOB	0x61140
#define _GEN3_SDVOC	0x61160
#define GEN3_SDVOB	_MMIO(_GEN3_SDVOB)
#define GEN3_SDVOC	_MMIO(_GEN3_SDVOC)
#define GEN4_HDMIB	GEN3_SDVOB
#define GEN4_HDMIC	GEN3_SDVOC
#define VLV_HDMIB	_MMIO(VLV_DISPLAY_BASE + 0x61140)
#define VLV_HDMIC	_MMIO(VLV_DISPLAY_BASE + 0x61160)
#define CHV_HDMID	_MMIO(VLV_DISPLAY_BASE + 0x6116C)
#define PCH_SDVOB	_MMIO(0xe1140)
#define PCH_HDMIB	PCH_SDVOB
#define PCH_HDMIC	_MMIO(0xe1150)
#define PCH_HDMID	_MMIO(0xe1160)

#define PORT_DFT_I9XX				_MMIO(0x61150)
#define   DC_BALANCE_RESET			(1 << 25)
#define PORT_DFT2_G4X		_MMIO(DISPLAY_MMIO_BASE(dev_priv) + 0x61154)
#define   DC_BALANCE_RESET_VLV			(1 << 31)
#define   PIPE_SCRAMBLE_RESET_MASK		((1 << 14) | (0x3 << 0))
#define   PIPE_C_SCRAMBLE_RESET			(1 << 14) /* chv */
#define   PIPE_B_SCRAMBLE_RESET			(1 << 1)
#define   PIPE_A_SCRAMBLE_RESET			(1 << 0)

/* Gen 3 SDVO bits: */
#define   SDVO_ENABLE				(1 << 31)
#define   SDVO_PIPE_SEL_SHIFT			30
#define   SDVO_PIPE_SEL_MASK			(1 << 30)
#define   SDVO_PIPE_SEL(pipe)			((pipe) << 30)
#define   SDVO_STALL_SELECT			(1 << 29)
#define   SDVO_INTERRUPT_ENABLE			(1 << 26)
/*
 * 915G/GM SDVO pixel multiplier.
 * Programmed value is multiplier - 1, up to 5x.
 * \sa DPLL_MD_UDI_MULTIPLIER_MASK
 */
#define   SDVO_PORT_MULTIPLY_MASK		(7 << 23)
#define   SDVO_PORT_MULTIPLY_SHIFT		23
#define   SDVO_PHASE_SELECT_MASK		(15 << 19)
#define   SDVO_PHASE_SELECT_DEFAULT		(6 << 19)
#define   SDVO_CLOCK_OUTPUT_INVERT		(1 << 18)
#define   SDVOC_GANG_MODE			(1 << 16) /* Port C only */
#define   SDVO_BORDER_ENABLE			(1 << 7) /* SDVO only */
#define   SDVOB_PCIE_CONCURRENCY		(1 << 3) /* Port B only */
#define   SDVO_DETECTED				(1 << 2)
/* Bits to be preserved when writing */
#define   SDVOB_PRESERVE_MASK ((1 << 17) | (1 << 16) | (1 << 14) | \
			       SDVO_INTERRUPT_ENABLE)
#define   SDVOC_PRESERVE_MASK ((1 << 17) | SDVO_INTERRUPT_ENABLE)

/* Gen 4 SDVO/HDMI bits: */
#define   SDVO_COLOR_FORMAT_8bpc		(0 << 26)
#define   SDVO_COLOR_FORMAT_MASK		(7 << 26)
#define   SDVO_ENCODING_SDVO			(0 << 10)
#define   SDVO_ENCODING_HDMI			(2 << 10)
#define   HDMI_MODE_SELECT_HDMI			(1 << 9) /* HDMI only */
#define   HDMI_MODE_SELECT_DVI			(0 << 9) /* HDMI only */
#define   HDMI_COLOR_RANGE_16_235		(1 << 8) /* HDMI only */
#define   HDMI_AUDIO_ENABLE			(1 << 6) /* HDMI only */
/* VSYNC/HSYNC bits new with 965, default is to be set */
#define   SDVO_VSYNC_ACTIVE_HIGH		(1 << 4)
#define   SDVO_HSYNC_ACTIVE_HIGH		(1 << 3)

/* Gen 5 (IBX) SDVO/HDMI bits: */
#define   HDMI_COLOR_FORMAT_12bpc		(3 << 26) /* HDMI only */
#define   SDVOB_HOTPLUG_ENABLE			(1 << 23) /* SDVO only */

/* Gen 6 (CPT) SDVO/HDMI bits: */
#define   SDVO_PIPE_SEL_SHIFT_CPT		29
#define   SDVO_PIPE_SEL_MASK_CPT		(3 << 29)
#define   SDVO_PIPE_SEL_CPT(pipe)		((pipe) << 29)

/* CHV SDVO/HDMI bits: */
#define   SDVO_PIPE_SEL_SHIFT_CHV		24
#define   SDVO_PIPE_SEL_MASK_CHV		(3 << 24)
#define   SDVO_PIPE_SEL_CHV(pipe)		((pipe) << 24)


/* DVO port control */
#define _DVOA			0x61120
#define DVOA			_MMIO(_DVOA)
#define _DVOB			0x61140
#define DVOB			_MMIO(_DVOB)
#define _DVOC			0x61160
#define DVOC			_MMIO(_DVOC)
#define   DVO_ENABLE			(1 << 31)
#define   DVO_PIPE_SEL_SHIFT		30
#define   DVO_PIPE_SEL_MASK		(1 << 30)
#define   DVO_PIPE_SEL(pipe)		((pipe) << 30)
#define   DVO_PIPE_STALL_UNUSED		(0 << 28)
#define   DVO_PIPE_STALL		(1 << 28)
#define   DVO_PIPE_STALL_TV		(2 << 28)
#define   DVO_PIPE_STALL_MASK		(3 << 28)
#define   DVO_USE_VGA_SYNC		(1 << 15)
#define   DVO_DATA_ORDER_I740		(0 << 14)
#define   DVO_DATA_ORDER_FP		(1 << 14)
#define   DVO_VSYNC_DISABLE		(1 << 11)
#define   DVO_HSYNC_DISABLE		(1 << 10)
#define   DVO_VSYNC_TRISTATE		(1 << 9)
#define   DVO_HSYNC_TRISTATE		(1 << 8)
#define   DVO_BORDER_ENABLE		(1 << 7)
#define   DVO_DATA_ORDER_GBRG		(1 << 6)
#define   DVO_DATA_ORDER_RGGB		(0 << 6)
#define   DVO_DATA_ORDER_GBRG_ERRATA	(0 << 6)
#define   DVO_DATA_ORDER_RGGB_ERRATA	(1 << 6)
#define   DVO_VSYNC_ACTIVE_HIGH		(1 << 4)
#define   DVO_HSYNC_ACTIVE_HIGH		(1 << 3)
#define   DVO_BLANK_ACTIVE_HIGH		(1 << 2)
#define   DVO_OUTPUT_CSTATE_PIXELS	(1 << 1)	/* SDG only */
#define   DVO_OUTPUT_SOURCE_SIZE_PIXELS	(1 << 0)	/* SDG only */
#define   DVO_PRESERVE_MASK		(0x7 << 24)
#define DVOA_SRCDIM		_MMIO(0x61124)
#define DVOB_SRCDIM		_MMIO(0x61144)
#define DVOC_SRCDIM		_MMIO(0x61164)
#define   DVO_SRCDIM_HORIZONTAL_SHIFT	12
#define   DVO_SRCDIM_VERTICAL_SHIFT	0

/* LVDS port control */
#define LVDS			_MMIO(0x61180)
/*
 * Enables the LVDS port.  This bit must be set before DPLLs are enabled, as
 * the DPLL semantics change when the LVDS is assigned to that pipe.
 */
#define   LVDS_PORT_EN			(1 << 31)
/* Selects pipe B for LVDS data.  Must be set on pre-965. */
#define   LVDS_PIPE_SEL_SHIFT		30
#define   LVDS_PIPE_SEL_MASK		(1 << 30)
#define   LVDS_PIPE_SEL(pipe)		((pipe) << 30)
#define   LVDS_PIPE_SEL_SHIFT_CPT	29
#define   LVDS_PIPE_SEL_MASK_CPT	(3 << 29)
#define   LVDS_PIPE_SEL_CPT(pipe)	((pipe) << 29)
/* LVDS dithering flag on 965/g4x platform */
#define   LVDS_ENABLE_DITHER		(1 << 25)
/* LVDS sync polarity flags. Set to invert (i.e. negative) */
#define   LVDS_VSYNC_POLARITY		(1 << 21)
#define   LVDS_HSYNC_POLARITY		(1 << 20)

/* Enable border for unscaled (or aspect-scaled) display */
#define   LVDS_BORDER_ENABLE		(1 << 15)
/*
 * Enables the A0-A2 data pairs and CLKA, containing 18 bits of color data per
 * pixel.
 */
#define   LVDS_A0A2_CLKA_POWER_MASK	(3 << 8)
#define   LVDS_A0A2_CLKA_POWER_DOWN	(0 << 8)
#define   LVDS_A0A2_CLKA_POWER_UP	(3 << 8)
/*
 * Controls the A3 data pair, which contains the additional LSBs for 24 bit
 * mode.  Only enabled if LVDS_A0A2_CLKA_POWER_UP also indicates it should be
 * on.
 */
#define   LVDS_A3_POWER_MASK		(3 << 6)
#define   LVDS_A3_POWER_DOWN		(0 << 6)
#define   LVDS_A3_POWER_UP		(3 << 6)
/*
 * Controls the CLKB pair.  This should only be set when LVDS_B0B3_POWER_UP
 * is set.
 */
#define   LVDS_CLKB_POWER_MASK		(3 << 4)
#define   LVDS_CLKB_POWER_DOWN		(0 << 4)
#define   LVDS_CLKB_POWER_UP		(3 << 4)
/*
 * Controls the B0-B3 data pairs.  This must be set to match the DPLL p2
 * setting for whether we are in dual-channel mode.  The B3 pair will
 * additionally only be powered up when LVDS_A3_POWER_UP is set.
 */
#define   LVDS_B0B3_POWER_MASK		(3 << 2)
#define   LVDS_B0B3_POWER_DOWN		(0 << 2)
#define   LVDS_B0B3_POWER_UP		(3 << 2)

/* Video Data Island Packet control */
#define VIDEO_DIP_DATA		_MMIO(0x61178)
/* Read the description of VIDEO_DIP_DATA (before Haswell) or VIDEO_DIP_ECC
 * (Haswell and newer) to see which VIDEO_DIP_DATA byte corresponds to each byte
 * of the infoframe structure specified by CEA-861. */
#define   VIDEO_DIP_DATA_SIZE	32
#define   VIDEO_DIP_VSC_DATA_SIZE	36
#define   VIDEO_DIP_PPS_DATA_SIZE	132
#define VIDEO_DIP_CTL		_MMIO(0x61170)
/* Pre HSW: */
#define   VIDEO_DIP_ENABLE		(1 << 31)
#define   VIDEO_DIP_PORT(port)		((port) << 29)
#define   VIDEO_DIP_PORT_MASK		(3 << 29)
#define   VIDEO_DIP_ENABLE_GCP		(1 << 25) /* ilk+ */
#define   VIDEO_DIP_ENABLE_AVI		(1 << 21)
#define   VIDEO_DIP_ENABLE_VENDOR	(2 << 21)
#define   VIDEO_DIP_ENABLE_GAMUT	(4 << 21) /* ilk+ */
#define   VIDEO_DIP_ENABLE_SPD		(8 << 21)
#define   VIDEO_DIP_SELECT_AVI		(0 << 19)
#define   VIDEO_DIP_SELECT_VENDOR	(1 << 19)
#define   VIDEO_DIP_SELECT_GAMUT	(2 << 19)
#define   VIDEO_DIP_SELECT_SPD		(3 << 19)
#define   VIDEO_DIP_SELECT_MASK		(3 << 19)
#define   VIDEO_DIP_FREQ_ONCE		(0 << 16)
#define   VIDEO_DIP_FREQ_VSYNC		(1 << 16)
#define   VIDEO_DIP_FREQ_2VSYNC		(2 << 16)
#define   VIDEO_DIP_FREQ_MASK		(3 << 16)
/* HSW and later: */
#define   VIDEO_DIP_ENABLE_DRM_GLK	(1 << 28)
#define   PSR_VSC_BIT_7_SET		(1 << 27)
#define   VSC_SELECT_MASK		(0x3 << 25)
#define   VSC_SELECT_SHIFT		25
#define   VSC_DIP_HW_HEA_DATA		(0 << 25)
#define   VSC_DIP_HW_HEA_SW_DATA	(1 << 25)
#define   VSC_DIP_HW_DATA_SW_HEA	(2 << 25)
#define   VSC_DIP_SW_HEA_DATA		(3 << 25)
#define   VDIP_ENABLE_PPS		(1 << 24)
#define   VIDEO_DIP_ENABLE_VSC_HSW	(1 << 20)
#define   VIDEO_DIP_ENABLE_GCP_HSW	(1 << 16)
#define   VIDEO_DIP_ENABLE_AVI_HSW	(1 << 12)
#define   VIDEO_DIP_ENABLE_VS_HSW	(1 << 8)
#define   VIDEO_DIP_ENABLE_GMP_HSW	(1 << 4)
#define   VIDEO_DIP_ENABLE_SPD_HSW	(1 << 0)

/* Panel power sequencing */
#define PPS_BASE			0x61200
#define VLV_PPS_BASE			(VLV_DISPLAY_BASE + PPS_BASE)
#define PCH_PPS_BASE			0xC7200

#define _MMIO_PPS(pps_idx, reg)		_MMIO(dev_priv->pps_mmio_base -	\
					      PPS_BASE + (reg) +	\
					      (pps_idx) * 0x100)

#define _PP_STATUS			0x61200
#define PP_STATUS(pps_idx)		_MMIO_PPS(pps_idx, _PP_STATUS)
#define   PP_ON				REG_BIT(31)

#define _PP_CONTROL_1			0xc7204
#define _PP_CONTROL_2			0xc7304
#define ICP_PP_CONTROL(x)		_MMIO(((x) == 1) ? _PP_CONTROL_1 : \
					      _PP_CONTROL_2)
#define  POWER_CYCLE_DELAY_MASK		REG_GENMASK(8, 4)
#define  VDD_OVERRIDE_FORCE		REG_BIT(3)
#define  BACKLIGHT_ENABLE		REG_BIT(2)
#define  PWR_DOWN_ON_RESET		REG_BIT(1)
#define  PWR_STATE_TARGET		REG_BIT(0)
/*
 * Indicates that all dependencies of the panel are on:
 *
 * - PLL enabled
 * - pipe enabled
 * - LVDS/DVOB/DVOC on
 */
#define   PP_READY			REG_BIT(30)
#define   PP_SEQUENCE_MASK		REG_GENMASK(29, 28)
#define   PP_SEQUENCE_NONE		REG_FIELD_PREP(PP_SEQUENCE_MASK, 0)
#define   PP_SEQUENCE_POWER_UP		REG_FIELD_PREP(PP_SEQUENCE_MASK, 1)
#define   PP_SEQUENCE_POWER_DOWN	REG_FIELD_PREP(PP_SEQUENCE_MASK, 2)
#define   PP_CYCLE_DELAY_ACTIVE		REG_BIT(27)
#define   PP_SEQUENCE_STATE_MASK	REG_GENMASK(3, 0)
#define   PP_SEQUENCE_STATE_OFF_IDLE	REG_FIELD_PREP(PP_SEQUENCE_STATE_MASK, 0x0)
#define   PP_SEQUENCE_STATE_OFF_S0_1	REG_FIELD_PREP(PP_SEQUENCE_STATE_MASK, 0x1)
#define   PP_SEQUENCE_STATE_OFF_S0_2	REG_FIELD_PREP(PP_SEQUENCE_STATE_MASK, 0x2)
#define   PP_SEQUENCE_STATE_OFF_S0_3	REG_FIELD_PREP(PP_SEQUENCE_STATE_MASK, 0x3)
#define   PP_SEQUENCE_STATE_ON_IDLE	REG_FIELD_PREP(PP_SEQUENCE_STATE_MASK, 0x8)
#define   PP_SEQUENCE_STATE_ON_S1_1	REG_FIELD_PREP(PP_SEQUENCE_STATE_MASK, 0x9)
#define   PP_SEQUENCE_STATE_ON_S1_2	REG_FIELD_PREP(PP_SEQUENCE_STATE_MASK, 0xa)
#define   PP_SEQUENCE_STATE_ON_S1_3	REG_FIELD_PREP(PP_SEQUENCE_STATE_MASK, 0xb)
#define   PP_SEQUENCE_STATE_RESET	REG_FIELD_PREP(PP_SEQUENCE_STATE_MASK, 0xf)

#define _PP_CONTROL			0x61204
#define PP_CONTROL(pps_idx)		_MMIO_PPS(pps_idx, _PP_CONTROL)
#define  PANEL_UNLOCK_MASK		REG_GENMASK(31, 16)
#define  PANEL_UNLOCK_REGS		REG_FIELD_PREP(PANEL_UNLOCK_MASK, 0xabcd)
#define  BXT_POWER_CYCLE_DELAY_MASK	REG_GENMASK(8, 4)
#define  EDP_FORCE_VDD			REG_BIT(3)
#define  EDP_BLC_ENABLE			REG_BIT(2)
#define  PANEL_POWER_RESET		REG_BIT(1)
#define  PANEL_POWER_ON			REG_BIT(0)

#define _PP_ON_DELAYS			0x61208
#define PP_ON_DELAYS(pps_idx)		_MMIO_PPS(pps_idx, _PP_ON_DELAYS)
#define  PANEL_PORT_SELECT_MASK		REG_GENMASK(31, 30)
#define  PANEL_PORT_SELECT_LVDS		REG_FIELD_PREP(PANEL_PORT_SELECT_MASK, 0)
#define  PANEL_PORT_SELECT_DPA		REG_FIELD_PREP(PANEL_PORT_SELECT_MASK, 1)
#define  PANEL_PORT_SELECT_DPC		REG_FIELD_PREP(PANEL_PORT_SELECT_MASK, 2)
#define  PANEL_PORT_SELECT_DPD		REG_FIELD_PREP(PANEL_PORT_SELECT_MASK, 3)
#define  PANEL_PORT_SELECT_VLV(port)	REG_FIELD_PREP(PANEL_PORT_SELECT_MASK, port)
#define  PANEL_POWER_UP_DELAY_MASK	REG_GENMASK(28, 16)
#define  PANEL_LIGHT_ON_DELAY_MASK	REG_GENMASK(12, 0)

#define _PP_OFF_DELAYS			0x6120C
#define PP_OFF_DELAYS(pps_idx)		_MMIO_PPS(pps_idx, _PP_OFF_DELAYS)
#define  PANEL_POWER_DOWN_DELAY_MASK	REG_GENMASK(28, 16)
#define  PANEL_LIGHT_OFF_DELAY_MASK	REG_GENMASK(12, 0)

#define _PP_DIVISOR			0x61210
#define PP_DIVISOR(pps_idx)		_MMIO_PPS(pps_idx, _PP_DIVISOR)
#define  PP_REFERENCE_DIVIDER_MASK	REG_GENMASK(31, 8)
#define  PANEL_POWER_CYCLE_DELAY_MASK	REG_GENMASK(4, 0)

/* Panel fitting */
#define PFIT_CONTROL	_MMIO(DISPLAY_MMIO_BASE(dev_priv) + 0x61230)
#define   PFIT_ENABLE		(1 << 31)
#define   PFIT_PIPE_MASK	(3 << 29)
#define   PFIT_PIPE_SHIFT	29
#define   VERT_INTERP_DISABLE	(0 << 10)
#define   VERT_INTERP_BILINEAR	(1 << 10)
#define   VERT_INTERP_MASK	(3 << 10)
#define   VERT_AUTO_SCALE	(1 << 9)
#define   HORIZ_INTERP_DISABLE	(0 << 6)
#define   HORIZ_INTERP_BILINEAR	(1 << 6)
#define   HORIZ_INTERP_MASK	(3 << 6)
#define   HORIZ_AUTO_SCALE	(1 << 5)
#define   PANEL_8TO6_DITHER_ENABLE (1 << 3)
#define   PFIT_FILTER_FUZZY	(0 << 24)
#define   PFIT_SCALING_AUTO	(0 << 26)
#define   PFIT_SCALING_PROGRAMMED (1 << 26)
#define   PFIT_SCALING_PILLAR	(2 << 26)
#define   PFIT_SCALING_LETTER	(3 << 26)
#define PFIT_PGM_RATIOS _MMIO(DISPLAY_MMIO_BASE(dev_priv) + 0x61234)
/* Pre-965 */
#define		PFIT_VERT_SCALE_SHIFT		20
#define		PFIT_VERT_SCALE_MASK		0xfff00000
#define		PFIT_HORIZ_SCALE_SHIFT		4
#define		PFIT_HORIZ_SCALE_MASK		0x0000fff0
/* 965+ */
#define		PFIT_VERT_SCALE_SHIFT_965	16
#define		PFIT_VERT_SCALE_MASK_965	0x1fff0000
#define		PFIT_HORIZ_SCALE_SHIFT_965	0
#define		PFIT_HORIZ_SCALE_MASK_965	0x00001fff

#define PFIT_AUTO_RATIOS _MMIO(DISPLAY_MMIO_BASE(dev_priv) + 0x61238)

#define _VLV_BLC_PWM_CTL2_A (DISPLAY_MMIO_BASE(dev_priv) + 0x61250)
#define _VLV_BLC_PWM_CTL2_B (DISPLAY_MMIO_BASE(dev_priv) + 0x61350)
#define VLV_BLC_PWM_CTL2(pipe) _MMIO_PIPE(pipe, _VLV_BLC_PWM_CTL2_A, \
					 _VLV_BLC_PWM_CTL2_B)

#define _VLV_BLC_PWM_CTL_A (DISPLAY_MMIO_BASE(dev_priv) + 0x61254)
#define _VLV_BLC_PWM_CTL_B (DISPLAY_MMIO_BASE(dev_priv) + 0x61354)
#define VLV_BLC_PWM_CTL(pipe) _MMIO_PIPE(pipe, _VLV_BLC_PWM_CTL_A, \
					_VLV_BLC_PWM_CTL_B)

#define _VLV_BLC_HIST_CTL_A (DISPLAY_MMIO_BASE(dev_priv) + 0x61260)
#define _VLV_BLC_HIST_CTL_B (DISPLAY_MMIO_BASE(dev_priv) + 0x61360)
#define VLV_BLC_HIST_CTL(pipe) _MMIO_PIPE(pipe, _VLV_BLC_HIST_CTL_A, \
					 _VLV_BLC_HIST_CTL_B)

/* Backlight control */
#define BLC_PWM_CTL2	_MMIO(DISPLAY_MMIO_BASE(dev_priv) + 0x61250) /* 965+ only */
#define   BLM_PWM_ENABLE		(1 << 31)
#define   BLM_COMBINATION_MODE		(1 << 30) /* gen4 only */
#define   BLM_PIPE_SELECT		(1 << 29)
#define   BLM_PIPE_SELECT_IVB		(3 << 29)
#define   BLM_PIPE_A			(0 << 29)
#define   BLM_PIPE_B			(1 << 29)
#define   BLM_PIPE_C			(2 << 29) /* ivb + */
#define   BLM_TRANSCODER_A		BLM_PIPE_A /* hsw */
#define   BLM_TRANSCODER_B		BLM_PIPE_B
#define   BLM_TRANSCODER_C		BLM_PIPE_C
#define   BLM_TRANSCODER_EDP		(3 << 29)
#define   BLM_PIPE(pipe)		((pipe) << 29)
#define   BLM_POLARITY_I965		(1 << 28) /* gen4 only */
#define   BLM_PHASE_IN_INTERUPT_STATUS	(1 << 26)
#define   BLM_PHASE_IN_ENABLE		(1 << 25)
#define   BLM_PHASE_IN_INTERUPT_ENABL	(1 << 24)
#define   BLM_PHASE_IN_TIME_BASE_SHIFT	(16)
#define   BLM_PHASE_IN_TIME_BASE_MASK	(0xff << 16)
#define   BLM_PHASE_IN_COUNT_SHIFT	(8)
#define   BLM_PHASE_IN_COUNT_MASK	(0xff << 8)
#define   BLM_PHASE_IN_INCR_SHIFT	(0)
#define   BLM_PHASE_IN_INCR_MASK	(0xff << 0)
#define BLC_PWM_CTL	_MMIO(DISPLAY_MMIO_BASE(dev_priv) + 0x61254)
/*
 * This is the most significant 15 bits of the number of backlight cycles in a
 * complete cycle of the modulated backlight control.
 *
 * The actual value is this field multiplied by two.
 */
#define   BACKLIGHT_MODULATION_FREQ_SHIFT	(17)
#define   BACKLIGHT_MODULATION_FREQ_MASK	(0x7fff << 17)
#define   BLM_LEGACY_MODE			(1 << 16) /* gen2 only */
/*
 * This is the number of cycles out of the backlight modulation cycle for which
 * the backlight is on.
 *
 * This field must be no greater than the number of cycles in the complete
 * backlight modulation cycle.
 */
#define   BACKLIGHT_DUTY_CYCLE_SHIFT		(0)
#define   BACKLIGHT_DUTY_CYCLE_MASK		(0xffff)
#define   BACKLIGHT_DUTY_CYCLE_MASK_PNV		(0xfffe)
#define   BLM_POLARITY_PNV			(1 << 0) /* pnv only */

#define BLC_HIST_CTL	_MMIO(DISPLAY_MMIO_BASE(dev_priv) + 0x61260)
#define  BLM_HISTOGRAM_ENABLE			(1 << 31)

/* New registers for PCH-split platforms. Safe where new bits show up, the
 * register layout machtes with gen4 BLC_PWM_CTL[12]. */
#define BLC_PWM_CPU_CTL2	_MMIO(0x48250)
#define BLC_PWM_CPU_CTL		_MMIO(0x48254)

#define HSW_BLC_PWM2_CTL	_MMIO(0x48350)

/* PCH CTL1 is totally different, all but the below bits are reserved. CTL2 is
 * like the normal CTL from gen4 and earlier. Hooray for confusing naming. */
#define BLC_PWM_PCH_CTL1	_MMIO(0xc8250)
#define   BLM_PCH_PWM_ENABLE			(1 << 31)
#define   BLM_PCH_OVERRIDE_ENABLE		(1 << 30)
#define   BLM_PCH_POLARITY			(1 << 29)
#define BLC_PWM_PCH_CTL2	_MMIO(0xc8254)

#define UTIL_PIN_CTL		_MMIO(0x48400)
#define   UTIL_PIN_ENABLE	(1 << 31)

#define   UTIL_PIN_PIPE(x)     ((x) << 29)
#define   UTIL_PIN_PIPE_MASK   (3 << 29)
#define   UTIL_PIN_MODE_PWM    (1 << 24)
#define   UTIL_PIN_MODE_MASK   (0xf << 24)
#define   UTIL_PIN_POLARITY    (1 << 22)

/* BXT backlight register definition. */
#define _BXT_BLC_PWM_CTL1			0xC8250
#define   BXT_BLC_PWM_ENABLE			(1 << 31)
#define   BXT_BLC_PWM_POLARITY			(1 << 29)
#define _BXT_BLC_PWM_FREQ1			0xC8254
#define _BXT_BLC_PWM_DUTY1			0xC8258

#define _BXT_BLC_PWM_CTL2			0xC8350
#define _BXT_BLC_PWM_FREQ2			0xC8354
#define _BXT_BLC_PWM_DUTY2			0xC8358

#define BXT_BLC_PWM_CTL(controller)    _MMIO_PIPE(controller,		\
					_BXT_BLC_PWM_CTL1, _BXT_BLC_PWM_CTL2)
#define BXT_BLC_PWM_FREQ(controller)   _MMIO_PIPE(controller, \
					_BXT_BLC_PWM_FREQ1, _BXT_BLC_PWM_FREQ2)
#define BXT_BLC_PWM_DUTY(controller)   _MMIO_PIPE(controller, \
					_BXT_BLC_PWM_DUTY1, _BXT_BLC_PWM_DUTY2)

#define PCH_GTC_CTL		_MMIO(0xe7000)
#define   PCH_GTC_ENABLE	(1 << 31)

/* TV port control */
#define TV_CTL			_MMIO(0x68000)
/* Enables the TV encoder */
# define TV_ENC_ENABLE			(1 << 31)
/* Sources the TV encoder input from pipe B instead of A. */
# define TV_ENC_PIPE_SEL_SHIFT		30
# define TV_ENC_PIPE_SEL_MASK		(1 << 30)
# define TV_ENC_PIPE_SEL(pipe)		((pipe) << 30)
/* Outputs composite video (DAC A only) */
# define TV_ENC_OUTPUT_COMPOSITE	(0 << 28)
/* Outputs SVideo video (DAC B/C) */
# define TV_ENC_OUTPUT_SVIDEO		(1 << 28)
/* Outputs Component video (DAC A/B/C) */
# define TV_ENC_OUTPUT_COMPONENT	(2 << 28)
/* Outputs Composite and SVideo (DAC A/B/C) */
# define TV_ENC_OUTPUT_SVIDEO_COMPOSITE	(3 << 28)
# define TV_TRILEVEL_SYNC		(1 << 21)
/* Enables slow sync generation (945GM only) */
# define TV_SLOW_SYNC			(1 << 20)
/* Selects 4x oversampling for 480i and 576p */
# define TV_OVERSAMPLE_4X		(0 << 18)
/* Selects 2x oversampling for 720p and 1080i */
# define TV_OVERSAMPLE_2X		(1 << 18)
/* Selects no oversampling for 1080p */
# define TV_OVERSAMPLE_NONE		(2 << 18)
/* Selects 8x oversampling */
# define TV_OVERSAMPLE_8X		(3 << 18)
# define TV_OVERSAMPLE_MASK		(3 << 18)
/* Selects progressive mode rather than interlaced */
# define TV_PROGRESSIVE			(1 << 17)
/* Sets the colorburst to PAL mode.  Required for non-M PAL modes. */
# define TV_PAL_BURST			(1 << 16)
/* Field for setting delay of Y compared to C */
# define TV_YC_SKEW_MASK		(7 << 12)
/* Enables a fix for 480p/576p standard definition modes on the 915GM only */
# define TV_ENC_SDP_FIX			(1 << 11)
/*
 * Enables a fix for the 915GM only.
 *
 * Not sure what it does.
 */
# define TV_ENC_C0_FIX			(1 << 10)
/* Bits that must be preserved by software */
# define TV_CTL_SAVE			((1 << 11) | (3 << 9) | (7 << 6) | 0xf)
# define TV_FUSE_STATE_MASK		(3 << 4)
/* Read-only state that reports all features enabled */
# define TV_FUSE_STATE_ENABLED		(0 << 4)
/* Read-only state that reports that Macrovision is disabled in hardware*/
# define TV_FUSE_STATE_NO_MACROVISION	(1 << 4)
/* Read-only state that reports that TV-out is disabled in hardware. */
# define TV_FUSE_STATE_DISABLED		(2 << 4)
/* Normal operation */
# define TV_TEST_MODE_NORMAL		(0 << 0)
/* Encoder test pattern 1 - combo pattern */
# define TV_TEST_MODE_PATTERN_1		(1 << 0)
/* Encoder test pattern 2 - full screen vertical 75% color bars */
# define TV_TEST_MODE_PATTERN_2		(2 << 0)
/* Encoder test pattern 3 - full screen horizontal 75% color bars */
# define TV_TEST_MODE_PATTERN_3		(3 << 0)
/* Encoder test pattern 4 - random noise */
# define TV_TEST_MODE_PATTERN_4		(4 << 0)
/* Encoder test pattern 5 - linear color ramps */
# define TV_TEST_MODE_PATTERN_5		(5 << 0)
/*
 * This test mode forces the DACs to 50% of full output.
 *
 * This is used for load detection in combination with TVDAC_SENSE_MASK
 */
# define TV_TEST_MODE_MONITOR_DETECT	(7 << 0)
# define TV_TEST_MODE_MASK		(7 << 0)

#define TV_DAC			_MMIO(0x68004)
# define TV_DAC_SAVE		0x00ffff00
/*
 * Reports that DAC state change logic has reported change (RO).
 *
 * This gets cleared when TV_DAC_STATE_EN is cleared
*/
# define TVDAC_STATE_CHG		(1 << 31)
# define TVDAC_SENSE_MASK		(7 << 28)
/* Reports that DAC A voltage is above the detect threshold */
# define TVDAC_A_SENSE			(1 << 30)
/* Reports that DAC B voltage is above the detect threshold */
# define TVDAC_B_SENSE			(1 << 29)
/* Reports that DAC C voltage is above the detect threshold */
# define TVDAC_C_SENSE			(1 << 28)
/*
 * Enables DAC state detection logic, for load-based TV detection.
 *
 * The PLL of the chosen pipe (in TV_CTL) must be running, and the encoder set
 * to off, for load detection to work.
 */
# define TVDAC_STATE_CHG_EN		(1 << 27)
/* Sets the DAC A sense value to high */
# define TVDAC_A_SENSE_CTL		(1 << 26)
/* Sets the DAC B sense value to high */
# define TVDAC_B_SENSE_CTL		(1 << 25)
/* Sets the DAC C sense value to high */
# define TVDAC_C_SENSE_CTL		(1 << 24)
/* Overrides the ENC_ENABLE and DAC voltage levels */
# define DAC_CTL_OVERRIDE		(1 << 7)
/* Sets the slew rate.  Must be preserved in software */
# define ENC_TVDAC_SLEW_FAST		(1 << 6)
# define DAC_A_1_3_V			(0 << 4)
# define DAC_A_1_1_V			(1 << 4)
# define DAC_A_0_7_V			(2 << 4)
# define DAC_A_MASK			(3 << 4)
# define DAC_B_1_3_V			(0 << 2)
# define DAC_B_1_1_V			(1 << 2)
# define DAC_B_0_7_V			(2 << 2)
# define DAC_B_MASK			(3 << 2)
# define DAC_C_1_3_V			(0 << 0)
# define DAC_C_1_1_V			(1 << 0)
# define DAC_C_0_7_V			(2 << 0)
# define DAC_C_MASK			(3 << 0)

/*
 * CSC coefficients are stored in a floating point format with 9 bits of
 * mantissa and 2 or 3 bits of exponent.  The exponent is represented as 2**-n,
 * where 2-bit exponents are unsigned n, and 3-bit exponents are signed n with
 * -1 (0x3) being the only legal negative value.
 */
#define TV_CSC_Y		_MMIO(0x68010)
# define TV_RY_MASK			0x07ff0000
# define TV_RY_SHIFT			16
# define TV_GY_MASK			0x00000fff
# define TV_GY_SHIFT			0

#define TV_CSC_Y2		_MMIO(0x68014)
# define TV_BY_MASK			0x07ff0000
# define TV_BY_SHIFT			16
/*
 * Y attenuation for component video.
 *
 * Stored in 1.9 fixed point.
 */
# define TV_AY_MASK			0x000003ff
# define TV_AY_SHIFT			0

#define TV_CSC_U		_MMIO(0x68018)
# define TV_RU_MASK			0x07ff0000
# define TV_RU_SHIFT			16
# define TV_GU_MASK			0x000007ff
# define TV_GU_SHIFT			0

#define TV_CSC_U2		_MMIO(0x6801c)
# define TV_BU_MASK			0x07ff0000
# define TV_BU_SHIFT			16
/*
 * U attenuation for component video.
 *
 * Stored in 1.9 fixed point.
 */
# define TV_AU_MASK			0x000003ff
# define TV_AU_SHIFT			0

#define TV_CSC_V		_MMIO(0x68020)
# define TV_RV_MASK			0x0fff0000
# define TV_RV_SHIFT			16
# define TV_GV_MASK			0x000007ff
# define TV_GV_SHIFT			0

#define TV_CSC_V2		_MMIO(0x68024)
# define TV_BV_MASK			0x07ff0000
# define TV_BV_SHIFT			16
/*
 * V attenuation for component video.
 *
 * Stored in 1.9 fixed point.
 */
# define TV_AV_MASK			0x000007ff
# define TV_AV_SHIFT			0

#define TV_CLR_KNOBS		_MMIO(0x68028)
/* 2s-complement brightness adjustment */
# define TV_BRIGHTNESS_MASK		0xff000000
# define TV_BRIGHTNESS_SHIFT		24
/* Contrast adjustment, as a 2.6 unsigned floating point number */
# define TV_CONTRAST_MASK		0x00ff0000
# define TV_CONTRAST_SHIFT		16
/* Saturation adjustment, as a 2.6 unsigned floating point number */
# define TV_SATURATION_MASK		0x0000ff00
# define TV_SATURATION_SHIFT		8
/* Hue adjustment, as an integer phase angle in degrees */
# define TV_HUE_MASK			0x000000ff
# define TV_HUE_SHIFT			0

#define TV_CLR_LEVEL		_MMIO(0x6802c)
/* Controls the DAC level for black */
# define TV_BLACK_LEVEL_MASK		0x01ff0000
# define TV_BLACK_LEVEL_SHIFT		16
/* Controls the DAC level for blanking */
# define TV_BLANK_LEVEL_MASK		0x000001ff
# define TV_BLANK_LEVEL_SHIFT		0

#define TV_H_CTL_1		_MMIO(0x68030)
/* Number of pixels in the hsync. */
# define TV_HSYNC_END_MASK		0x1fff0000
# define TV_HSYNC_END_SHIFT		16
/* Total number of pixels minus one in the line (display and blanking). */
# define TV_HTOTAL_MASK			0x00001fff
# define TV_HTOTAL_SHIFT		0

#define TV_H_CTL_2		_MMIO(0x68034)
/* Enables the colorburst (needed for non-component color) */
# define TV_BURST_ENA			(1 << 31)
/* Offset of the colorburst from the start of hsync, in pixels minus one. */
# define TV_HBURST_START_SHIFT		16
# define TV_HBURST_START_MASK		0x1fff0000
/* Length of the colorburst */
# define TV_HBURST_LEN_SHIFT		0
# define TV_HBURST_LEN_MASK		0x0001fff

#define TV_H_CTL_3		_MMIO(0x68038)
/* End of hblank, measured in pixels minus one from start of hsync */
# define TV_HBLANK_END_SHIFT		16
# define TV_HBLANK_END_MASK		0x1fff0000
/* Start of hblank, measured in pixels minus one from start of hsync */
# define TV_HBLANK_START_SHIFT		0
# define TV_HBLANK_START_MASK		0x0001fff

#define TV_V_CTL_1		_MMIO(0x6803c)
/* XXX */
# define TV_NBR_END_SHIFT		16
# define TV_NBR_END_MASK		0x07ff0000
/* XXX */
# define TV_VI_END_F1_SHIFT		8
# define TV_VI_END_F1_MASK		0x00003f00
/* XXX */
# define TV_VI_END_F2_SHIFT		0
# define TV_VI_END_F2_MASK		0x0000003f

#define TV_V_CTL_2		_MMIO(0x68040)
/* Length of vsync, in half lines */
# define TV_VSYNC_LEN_MASK		0x07ff0000
# define TV_VSYNC_LEN_SHIFT		16
/* Offset of the start of vsync in field 1, measured in one less than the
 * number of half lines.
 */
# define TV_VSYNC_START_F1_MASK		0x00007f00
# define TV_VSYNC_START_F1_SHIFT	8
/*
 * Offset of the start of vsync in field 2, measured in one less than the
 * number of half lines.
 */
# define TV_VSYNC_START_F2_MASK		0x0000007f
# define TV_VSYNC_START_F2_SHIFT	0

#define TV_V_CTL_3		_MMIO(0x68044)
/* Enables generation of the equalization signal */
# define TV_EQUAL_ENA			(1 << 31)
/* Length of vsync, in half lines */
# define TV_VEQ_LEN_MASK		0x007f0000
# define TV_VEQ_LEN_SHIFT		16
/* Offset of the start of equalization in field 1, measured in one less than
 * the number of half lines.
 */
# define TV_VEQ_START_F1_MASK		0x0007f00
# define TV_VEQ_START_F1_SHIFT		8
/*
 * Offset of the start of equalization in field 2, measured in one less than
 * the number of half lines.
 */
# define TV_VEQ_START_F2_MASK		0x000007f
# define TV_VEQ_START_F2_SHIFT		0

#define TV_V_CTL_4		_MMIO(0x68048)
/*
 * Offset to start of vertical colorburst, measured in one less than the
 * number of lines from vertical start.
 */
# define TV_VBURST_START_F1_MASK	0x003f0000
# define TV_VBURST_START_F1_SHIFT	16
/*
 * Offset to the end of vertical colorburst, measured in one less than the
 * number of lines from the start of NBR.
 */
# define TV_VBURST_END_F1_MASK		0x000000ff
# define TV_VBURST_END_F1_SHIFT		0

#define TV_V_CTL_5		_MMIO(0x6804c)
/*
 * Offset to start of vertical colorburst, measured in one less than the
 * number of lines from vertical start.
 */
# define TV_VBURST_START_F2_MASK	0x003f0000
# define TV_VBURST_START_F2_SHIFT	16
/*
 * Offset to the end of vertical colorburst, measured in one less than the
 * number of lines from the start of NBR.
 */
# define TV_VBURST_END_F2_MASK		0x000000ff
# define TV_VBURST_END_F2_SHIFT		0

#define TV_V_CTL_6		_MMIO(0x68050)
/*
 * Offset to start of vertical colorburst, measured in one less than the
 * number of lines from vertical start.
 */
# define TV_VBURST_START_F3_MASK	0x003f0000
# define TV_VBURST_START_F3_SHIFT	16
/*
 * Offset to the end of vertical colorburst, measured in one less than the
 * number of lines from the start of NBR.
 */
# define TV_VBURST_END_F3_MASK		0x000000ff
# define TV_VBURST_END_F3_SHIFT		0

#define TV_V_CTL_7		_MMIO(0x68054)
/*
 * Offset to start of vertical colorburst, measured in one less than the
 * number of lines from vertical start.
 */
# define TV_VBURST_START_F4_MASK	0x003f0000
# define TV_VBURST_START_F4_SHIFT	16
/*
 * Offset to the end of vertical colorburst, measured in one less than the
 * number of lines from the start of NBR.
 */
# define TV_VBURST_END_F4_MASK		0x000000ff
# define TV_VBURST_END_F4_SHIFT		0

#define TV_SC_CTL_1		_MMIO(0x68060)
/* Turns on the first subcarrier phase generation DDA */
# define TV_SC_DDA1_EN			(1 << 31)
/* Turns on the first subcarrier phase generation DDA */
# define TV_SC_DDA2_EN			(1 << 30)
/* Turns on the first subcarrier phase generation DDA */
# define TV_SC_DDA3_EN			(1 << 29)
/* Sets the subcarrier DDA to reset frequency every other field */
# define TV_SC_RESET_EVERY_2		(0 << 24)
/* Sets the subcarrier DDA to reset frequency every fourth field */
# define TV_SC_RESET_EVERY_4		(1 << 24)
/* Sets the subcarrier DDA to reset frequency every eighth field */
# define TV_SC_RESET_EVERY_8		(2 << 24)
/* Sets the subcarrier DDA to never reset the frequency */
# define TV_SC_RESET_NEVER		(3 << 24)
/* Sets the peak amplitude of the colorburst.*/
# define TV_BURST_LEVEL_MASK		0x00ff0000
# define TV_BURST_LEVEL_SHIFT		16
/* Sets the increment of the first subcarrier phase generation DDA */
# define TV_SCDDA1_INC_MASK		0x00000fff
# define TV_SCDDA1_INC_SHIFT		0

#define TV_SC_CTL_2		_MMIO(0x68064)
/* Sets the rollover for the second subcarrier phase generation DDA */
# define TV_SCDDA2_SIZE_MASK		0x7fff0000
# define TV_SCDDA2_SIZE_SHIFT		16
/* Sets the increent of the second subcarrier phase generation DDA */
# define TV_SCDDA2_INC_MASK		0x00007fff
# define TV_SCDDA2_INC_SHIFT		0

#define TV_SC_CTL_3		_MMIO(0x68068)
/* Sets the rollover for the third subcarrier phase generation DDA */
# define TV_SCDDA3_SIZE_MASK		0x7fff0000
# define TV_SCDDA3_SIZE_SHIFT		16
/* Sets the increent of the third subcarrier phase generation DDA */
# define TV_SCDDA3_INC_MASK		0x00007fff
# define TV_SCDDA3_INC_SHIFT		0

#define TV_WIN_POS		_MMIO(0x68070)
/* X coordinate of the display from the start of horizontal active */
# define TV_XPOS_MASK			0x1fff0000
# define TV_XPOS_SHIFT			16
/* Y coordinate of the display from the start of vertical active (NBR) */
# define TV_YPOS_MASK			0x00000fff
# define TV_YPOS_SHIFT			0

#define TV_WIN_SIZE		_MMIO(0x68074)
/* Horizontal size of the display window, measured in pixels*/
# define TV_XSIZE_MASK			0x1fff0000
# define TV_XSIZE_SHIFT			16
/*
 * Vertical size of the display window, measured in pixels.
 *
 * Must be even for interlaced modes.
 */
# define TV_YSIZE_MASK			0x00000fff
# define TV_YSIZE_SHIFT			0

#define TV_FILTER_CTL_1		_MMIO(0x68080)
/*
 * Enables automatic scaling calculation.
 *
 * If set, the rest of the registers are ignored, and the calculated values can
 * be read back from the register.
 */
# define TV_AUTO_SCALE			(1 << 31)
/*
 * Disables the vertical filter.
 *
 * This is required on modes more than 1024 pixels wide */
# define TV_V_FILTER_BYPASS		(1 << 29)
/* Enables adaptive vertical filtering */
# define TV_VADAPT			(1 << 28)
# define TV_VADAPT_MODE_MASK		(3 << 26)
/* Selects the least adaptive vertical filtering mode */
# define TV_VADAPT_MODE_LEAST		(0 << 26)
/* Selects the moderately adaptive vertical filtering mode */
# define TV_VADAPT_MODE_MODERATE	(1 << 26)
/* Selects the most adaptive vertical filtering mode */
# define TV_VADAPT_MODE_MOST		(3 << 26)
/*
 * Sets the horizontal scaling factor.
 *
 * This should be the fractional part of the horizontal scaling factor divided
 * by the oversampling rate.  TV_HSCALE should be less than 1, and set to:
 *
 * (src width - 1) / ((oversample * dest width) - 1)
 */
# define TV_HSCALE_FRAC_MASK		0x00003fff
# define TV_HSCALE_FRAC_SHIFT		0

#define TV_FILTER_CTL_2		_MMIO(0x68084)
/*
 * Sets the integer part of the 3.15 fixed-point vertical scaling factor.
 *
 * TV_VSCALE should be (src height - 1) / ((interlace * dest height) - 1)
 */
# define TV_VSCALE_INT_MASK		0x00038000
# define TV_VSCALE_INT_SHIFT		15
/*
 * Sets the fractional part of the 3.15 fixed-point vertical scaling factor.
 *
 * \sa TV_VSCALE_INT_MASK
 */
# define TV_VSCALE_FRAC_MASK		0x00007fff
# define TV_VSCALE_FRAC_SHIFT		0

#define TV_FILTER_CTL_3		_MMIO(0x68088)
/*
 * Sets the integer part of the 3.15 fixed-point vertical scaling factor.
 *
 * TV_VSCALE should be (src height - 1) / (1/4 * (dest height - 1))
 *
 * For progressive modes, TV_VSCALE_IP_INT should be set to zeroes.
 */
# define TV_VSCALE_IP_INT_MASK		0x00038000
# define TV_VSCALE_IP_INT_SHIFT		15
/*
 * Sets the fractional part of the 3.15 fixed-point vertical scaling factor.
 *
 * For progressive modes, TV_VSCALE_IP_INT should be set to zeroes.
 *
 * \sa TV_VSCALE_IP_INT_MASK
 */
# define TV_VSCALE_IP_FRAC_MASK		0x00007fff
# define TV_VSCALE_IP_FRAC_SHIFT		0

#define TV_CC_CONTROL		_MMIO(0x68090)
# define TV_CC_ENABLE			(1 << 31)
/*
 * Specifies which field to send the CC data in.
 *
 * CC data is usually sent in field 0.
 */
# define TV_CC_FID_MASK			(1 << 27)
# define TV_CC_FID_SHIFT		27
/* Sets the horizontal position of the CC data.  Usually 135. */
# define TV_CC_HOFF_MASK		0x03ff0000
# define TV_CC_HOFF_SHIFT		16
/* Sets the vertical position of the CC data.  Usually 21 */
# define TV_CC_LINE_MASK		0x0000003f
# define TV_CC_LINE_SHIFT		0

#define TV_CC_DATA		_MMIO(0x68094)
# define TV_CC_RDY			(1 << 31)
/* Second word of CC data to be transmitted. */
# define TV_CC_DATA_2_MASK		0x007f0000
# define TV_CC_DATA_2_SHIFT		16
/* First word of CC data to be transmitted. */
# define TV_CC_DATA_1_MASK		0x0000007f
# define TV_CC_DATA_1_SHIFT		0

#define TV_H_LUMA(i)		_MMIO(0x68100 + (i) * 4) /* 60 registers */
#define TV_H_CHROMA(i)		_MMIO(0x68200 + (i) * 4) /* 60 registers */
#define TV_V_LUMA(i)		_MMIO(0x68300 + (i) * 4) /* 43 registers */
#define TV_V_CHROMA(i)		_MMIO(0x68400 + (i) * 4) /* 43 registers */

/* Display Port */
#define DP_A			_MMIO(0x64000) /* eDP */
#define DP_B			_MMIO(0x64100)
#define DP_C			_MMIO(0x64200)
#define DP_D			_MMIO(0x64300)

#define VLV_DP_B		_MMIO(VLV_DISPLAY_BASE + 0x64100)
#define VLV_DP_C		_MMIO(VLV_DISPLAY_BASE + 0x64200)
#define CHV_DP_D		_MMIO(VLV_DISPLAY_BASE + 0x64300)

#define   DP_PORT_EN			(1 << 31)
#define   DP_PIPE_SEL_SHIFT		30
#define   DP_PIPE_SEL_MASK		(1 << 30)
#define   DP_PIPE_SEL(pipe)		((pipe) << 30)
#define   DP_PIPE_SEL_SHIFT_IVB		29
#define   DP_PIPE_SEL_MASK_IVB		(3 << 29)
#define   DP_PIPE_SEL_IVB(pipe)		((pipe) << 29)
#define   DP_PIPE_SEL_SHIFT_CHV		16
#define   DP_PIPE_SEL_MASK_CHV		(3 << 16)
#define   DP_PIPE_SEL_CHV(pipe)		((pipe) << 16)

/* Link training mode - select a suitable mode for each stage */
#define   DP_LINK_TRAIN_PAT_1		(0 << 28)
#define   DP_LINK_TRAIN_PAT_2		(1 << 28)
#define   DP_LINK_TRAIN_PAT_IDLE	(2 << 28)
#define   DP_LINK_TRAIN_OFF		(3 << 28)
#define   DP_LINK_TRAIN_MASK		(3 << 28)
#define   DP_LINK_TRAIN_SHIFT		28

/* CPT Link training mode */
#define   DP_LINK_TRAIN_PAT_1_CPT	(0 << 8)
#define   DP_LINK_TRAIN_PAT_2_CPT	(1 << 8)
#define   DP_LINK_TRAIN_PAT_IDLE_CPT	(2 << 8)
#define   DP_LINK_TRAIN_OFF_CPT		(3 << 8)
#define   DP_LINK_TRAIN_MASK_CPT	(7 << 8)
#define   DP_LINK_TRAIN_SHIFT_CPT	8

/* Signal voltages. These are mostly controlled by the other end */
#define   DP_VOLTAGE_0_4		(0 << 25)
#define   DP_VOLTAGE_0_6		(1 << 25)
#define   DP_VOLTAGE_0_8		(2 << 25)
#define   DP_VOLTAGE_1_2		(3 << 25)
#define   DP_VOLTAGE_MASK		(7 << 25)
#define   DP_VOLTAGE_SHIFT		25

/* Signal pre-emphasis levels, like voltages, the other end tells us what
 * they want
 */
#define   DP_PRE_EMPHASIS_0		(0 << 22)
#define   DP_PRE_EMPHASIS_3_5		(1 << 22)
#define   DP_PRE_EMPHASIS_6		(2 << 22)
#define   DP_PRE_EMPHASIS_9_5		(3 << 22)
#define   DP_PRE_EMPHASIS_MASK		(7 << 22)
#define   DP_PRE_EMPHASIS_SHIFT		22

/* How many wires to use. I guess 3 was too hard */
#define   DP_PORT_WIDTH(width)		(((width) - 1) << 19)
#define   DP_PORT_WIDTH_MASK		(7 << 19)
#define   DP_PORT_WIDTH_SHIFT		19

/* Mystic DPCD version 1.1 special mode */
#define   DP_ENHANCED_FRAMING		(1 << 18)

/* eDP */
#define   DP_PLL_FREQ_270MHZ		(0 << 16)
#define   DP_PLL_FREQ_162MHZ		(1 << 16)
#define   DP_PLL_FREQ_MASK		(3 << 16)

/* locked once port is enabled */
#define   DP_PORT_REVERSAL		(1 << 15)

/* eDP */
#define   DP_PLL_ENABLE			(1 << 14)

/* sends the clock on lane 15 of the PEG for debug */
#define   DP_CLOCK_OUTPUT_ENABLE	(1 << 13)

#define   DP_SCRAMBLING_DISABLE		(1 << 12)
#define   DP_SCRAMBLING_DISABLE_IRONLAKE	(1 << 7)

/* limit RGB values to avoid confusing TVs */
#define   DP_COLOR_RANGE_16_235		(1 << 8)

/* Turn on the audio link */
#define   DP_AUDIO_OUTPUT_ENABLE	(1 << 6)

/* vs and hs sync polarity */
#define   DP_SYNC_VS_HIGH		(1 << 4)
#define   DP_SYNC_HS_HIGH		(1 << 3)

/* A fantasy */
#define   DP_DETECTED			(1 << 2)

/* The aux channel provides a way to talk to the
 * signal sink for DDC etc. Max packet size supported
 * is 20 bytes in each direction, hence the 5 fixed
 * data registers
 */
#define _DPA_AUX_CH_CTL		(DISPLAY_MMIO_BASE(dev_priv) + 0x64010)
#define _DPA_AUX_CH_DATA1	(DISPLAY_MMIO_BASE(dev_priv) + 0x64014)
#define _DPA_AUX_CH_DATA2	(DISPLAY_MMIO_BASE(dev_priv) + 0x64018)
#define _DPA_AUX_CH_DATA3	(DISPLAY_MMIO_BASE(dev_priv) + 0x6401c)
#define _DPA_AUX_CH_DATA4	(DISPLAY_MMIO_BASE(dev_priv) + 0x64020)
#define _DPA_AUX_CH_DATA5	(DISPLAY_MMIO_BASE(dev_priv) + 0x64024)

#define _DPB_AUX_CH_CTL		(DISPLAY_MMIO_BASE(dev_priv) + 0x64110)
#define _DPB_AUX_CH_DATA1	(DISPLAY_MMIO_BASE(dev_priv) + 0x64114)
#define _DPB_AUX_CH_DATA2	(DISPLAY_MMIO_BASE(dev_priv) + 0x64118)
#define _DPB_AUX_CH_DATA3	(DISPLAY_MMIO_BASE(dev_priv) + 0x6411c)
#define _DPB_AUX_CH_DATA4	(DISPLAY_MMIO_BASE(dev_priv) + 0x64120)
#define _DPB_AUX_CH_DATA5	(DISPLAY_MMIO_BASE(dev_priv) + 0x64124)

#define _DPC_AUX_CH_CTL		(DISPLAY_MMIO_BASE(dev_priv) + 0x64210)
#define _DPC_AUX_CH_DATA1	(DISPLAY_MMIO_BASE(dev_priv) + 0x64214)
#define _DPC_AUX_CH_DATA2	(DISPLAY_MMIO_BASE(dev_priv) + 0x64218)
#define _DPC_AUX_CH_DATA3	(DISPLAY_MMIO_BASE(dev_priv) + 0x6421c)
#define _DPC_AUX_CH_DATA4	(DISPLAY_MMIO_BASE(dev_priv) + 0x64220)
#define _DPC_AUX_CH_DATA5	(DISPLAY_MMIO_BASE(dev_priv) + 0x64224)

#define _DPD_AUX_CH_CTL		(DISPLAY_MMIO_BASE(dev_priv) + 0x64310)
#define _DPD_AUX_CH_DATA1	(DISPLAY_MMIO_BASE(dev_priv) + 0x64314)
#define _DPD_AUX_CH_DATA2	(DISPLAY_MMIO_BASE(dev_priv) + 0x64318)
#define _DPD_AUX_CH_DATA3	(DISPLAY_MMIO_BASE(dev_priv) + 0x6431c)
#define _DPD_AUX_CH_DATA4	(DISPLAY_MMIO_BASE(dev_priv) + 0x64320)
#define _DPD_AUX_CH_DATA5	(DISPLAY_MMIO_BASE(dev_priv) + 0x64324)

#define _DPE_AUX_CH_CTL		(DISPLAY_MMIO_BASE(dev_priv) + 0x64410)
#define _DPE_AUX_CH_DATA1	(DISPLAY_MMIO_BASE(dev_priv) + 0x64414)
#define _DPE_AUX_CH_DATA2	(DISPLAY_MMIO_BASE(dev_priv) + 0x64418)
#define _DPE_AUX_CH_DATA3	(DISPLAY_MMIO_BASE(dev_priv) + 0x6441c)
#define _DPE_AUX_CH_DATA4	(DISPLAY_MMIO_BASE(dev_priv) + 0x64420)
#define _DPE_AUX_CH_DATA5	(DISPLAY_MMIO_BASE(dev_priv) + 0x64424)

#define _DPF_AUX_CH_CTL		(DISPLAY_MMIO_BASE(dev_priv) + 0x64510)
#define _DPF_AUX_CH_DATA1	(DISPLAY_MMIO_BASE(dev_priv) + 0x64514)
#define _DPF_AUX_CH_DATA2	(DISPLAY_MMIO_BASE(dev_priv) + 0x64518)
#define _DPF_AUX_CH_DATA3	(DISPLAY_MMIO_BASE(dev_priv) + 0x6451c)
#define _DPF_AUX_CH_DATA4	(DISPLAY_MMIO_BASE(dev_priv) + 0x64520)
#define _DPF_AUX_CH_DATA5	(DISPLAY_MMIO_BASE(dev_priv) + 0x64524)

#define DP_AUX_CH_CTL(aux_ch)	_MMIO_PORT(aux_ch, _DPA_AUX_CH_CTL, _DPB_AUX_CH_CTL)
#define DP_AUX_CH_DATA(aux_ch, i)	_MMIO(_PORT(aux_ch, _DPA_AUX_CH_DATA1, _DPB_AUX_CH_DATA1) + (i) * 4) /* 5 registers */

#define   DP_AUX_CH_CTL_SEND_BUSY	    (1 << 31)
#define   DP_AUX_CH_CTL_DONE		    (1 << 30)
#define   DP_AUX_CH_CTL_INTERRUPT	    (1 << 29)
#define   DP_AUX_CH_CTL_TIME_OUT_ERROR	    (1 << 28)
#define   DP_AUX_CH_CTL_TIME_OUT_400us	    (0 << 26)
#define   DP_AUX_CH_CTL_TIME_OUT_600us	    (1 << 26)
#define   DP_AUX_CH_CTL_TIME_OUT_800us	    (2 << 26)
#define   DP_AUX_CH_CTL_TIME_OUT_MAX	    (3 << 26) /* Varies per platform */
#define   DP_AUX_CH_CTL_TIME_OUT_MASK	    (3 << 26)
#define   DP_AUX_CH_CTL_RECEIVE_ERROR	    (1 << 25)
#define   DP_AUX_CH_CTL_MESSAGE_SIZE_MASK    (0x1f << 20)
#define   DP_AUX_CH_CTL_MESSAGE_SIZE_SHIFT   20
#define   DP_AUX_CH_CTL_PRECHARGE_2US_MASK   (0xf << 16)
#define   DP_AUX_CH_CTL_PRECHARGE_2US_SHIFT  16
#define   DP_AUX_CH_CTL_AUX_AKSV_SELECT	    (1 << 15)
#define   DP_AUX_CH_CTL_MANCHESTER_TEST	    (1 << 14)
#define   DP_AUX_CH_CTL_SYNC_TEST	    (1 << 13)
#define   DP_AUX_CH_CTL_DEGLITCH_TEST	    (1 << 12)
#define   DP_AUX_CH_CTL_PRECHARGE_TEST	    (1 << 11)
#define   DP_AUX_CH_CTL_BIT_CLOCK_2X_MASK    (0x7ff)
#define   DP_AUX_CH_CTL_BIT_CLOCK_2X_SHIFT   0
#define   DP_AUX_CH_CTL_PSR_DATA_AUX_REG_SKL	(1 << 14)
#define   DP_AUX_CH_CTL_FS_DATA_AUX_REG_SKL	(1 << 13)
#define   DP_AUX_CH_CTL_GTC_DATA_AUX_REG_SKL	(1 << 12)
#define   DP_AUX_CH_CTL_TBT_IO			(1 << 11)
#define   DP_AUX_CH_CTL_FW_SYNC_PULSE_SKL_MASK (0x1f << 5)
#define   DP_AUX_CH_CTL_FW_SYNC_PULSE_SKL(c) (((c) - 1) << 5)
#define   DP_AUX_CH_CTL_SYNC_PULSE_SKL(c)   ((c) - 1)

/*
 * Computing GMCH M and N values for the Display Port link
 *
 * GMCH M/N = dot clock * bytes per pixel / ls_clk * # of lanes
 *
 * ls_clk (we assume) is the DP link clock (1.62 or 2.7 GHz)
 *
 * The GMCH value is used internally
 *
 * bytes_per_pixel is the number of bytes coming out of the plane,
 * which is after the LUTs, so we want the bytes for our color format.
 * For our current usage, this is always 3, one byte for R, G and B.
 */
#define _PIPEA_DATA_M_G4X	0x70050
#define _PIPEB_DATA_M_G4X	0x71050

/* Transfer unit size for display port - 1, default is 0x3f (for TU size 64) */
#define  TU_SIZE(x)             (((x) - 1) << 25) /* default size 64 */
#define  TU_SIZE_SHIFT		25
#define  TU_SIZE_MASK           (0x3f << 25)

#define  DATA_LINK_M_N_MASK	(0xffffff)
#define  DATA_LINK_N_MAX	(0x800000)

#define _PIPEA_DATA_N_G4X	0x70054
#define _PIPEB_DATA_N_G4X	0x71054
#define   PIPE_GMCH_DATA_N_MASK			(0xffffff)

/*
 * Computing Link M and N values for the Display Port link
 *
 * Link M / N = pixel_clock / ls_clk
 *
 * (the DP spec calls pixel_clock the 'strm_clk')
 *
 * The Link value is transmitted in the Main Stream
 * Attributes and VB-ID.
 */

#define _PIPEA_LINK_M_G4X	0x70060
#define _PIPEB_LINK_M_G4X	0x71060
#define   PIPEA_DP_LINK_M_MASK			(0xffffff)

#define _PIPEA_LINK_N_G4X	0x70064
#define _PIPEB_LINK_N_G4X	0x71064
#define   PIPEA_DP_LINK_N_MASK			(0xffffff)

#define PIPE_DATA_M_G4X(pipe) _MMIO_PIPE(pipe, _PIPEA_DATA_M_G4X, _PIPEB_DATA_M_G4X)
#define PIPE_DATA_N_G4X(pipe) _MMIO_PIPE(pipe, _PIPEA_DATA_N_G4X, _PIPEB_DATA_N_G4X)
#define PIPE_LINK_M_G4X(pipe) _MMIO_PIPE(pipe, _PIPEA_LINK_M_G4X, _PIPEB_LINK_M_G4X)
#define PIPE_LINK_N_G4X(pipe) _MMIO_PIPE(pipe, _PIPEA_LINK_N_G4X, _PIPEB_LINK_N_G4X)

/* Display & cursor control */

/* Pipe A */
#define _PIPEADSL		0x70000
#define   DSL_LINEMASK_GEN2	0x00000fff
#define   DSL_LINEMASK_GEN3	0x00001fff
#define _PIPEACONF		0x70008
#define   PIPECONF_ENABLE	(1 << 31)
#define   PIPECONF_DISABLE	0
#define   PIPECONF_DOUBLE_WIDE	(1 << 30)
#define   I965_PIPECONF_ACTIVE	(1 << 30)
#define   PIPECONF_DSI_PLL_LOCKED	(1 << 29) /* vlv & pipe A only */
#define   PIPECONF_FRAME_START_DELAY_MASK (3 << 27)
#define   PIPECONF_SINGLE_WIDE	0
#define   PIPECONF_PIPE_UNLOCKED 0
#define   PIPECONF_PIPE_LOCKED	(1 << 25)
#define   PIPECONF_FORCE_BORDER	(1 << 25)
#define   PIPECONF_GAMMA_MODE_MASK_I9XX	(1 << 24) /* gmch */
#define   PIPECONF_GAMMA_MODE_MASK_ILK	(3 << 24) /* ilk-ivb */
#define   PIPECONF_GAMMA_MODE_8BIT	(0 << 24) /* gmch,ilk-ivb */
#define   PIPECONF_GAMMA_MODE_10BIT	(1 << 24) /* gmch,ilk-ivb */
#define   PIPECONF_GAMMA_MODE_12BIT	(2 << 24) /* ilk-ivb */
#define   PIPECONF_GAMMA_MODE_SPLIT	(3 << 24) /* ivb */
#define   PIPECONF_GAMMA_MODE(x)	((x) << 24) /* pass in GAMMA_MODE_MODE_* */
#define   PIPECONF_GAMMA_MODE_SHIFT	24
#define   PIPECONF_INTERLACE_MASK	(7 << 21)
#define   PIPECONF_INTERLACE_MASK_HSW	(3 << 21)
/* Note that pre-gen3 does not support interlaced display directly. Panel
 * fitting must be disabled on pre-ilk for interlaced. */
#define   PIPECONF_PROGRESSIVE			(0 << 21)
#define   PIPECONF_INTERLACE_W_SYNC_SHIFT_PANEL	(4 << 21) /* gen4 only */
#define   PIPECONF_INTERLACE_W_SYNC_SHIFT	(5 << 21) /* gen4 only */
#define   PIPECONF_INTERLACE_W_FIELD_INDICATION	(6 << 21)
#define   PIPECONF_INTERLACE_FIELD_0_ONLY	(7 << 21) /* gen3 only */
/* Ironlake and later have a complete new set of values for interlaced. PFIT
 * means panel fitter required, PF means progressive fetch, DBL means power
 * saving pixel doubling. */
#define   PIPECONF_PFIT_PF_INTERLACED_ILK	(1 << 21)
#define   PIPECONF_INTERLACED_ILK		(3 << 21)
#define   PIPECONF_INTERLACED_DBL_ILK		(4 << 21) /* ilk/snb only */
#define   PIPECONF_PFIT_PF_INTERLACED_DBL_ILK	(5 << 21) /* ilk/snb only */
#define   PIPECONF_INTERLACE_MODE_MASK		(7 << 21)
#define   PIPECONF_EDP_RR_MODE_SWITCH		(1 << 20)
#define   PIPECONF_CXSR_DOWNCLOCK	(1 << 16)
#define   PIPECONF_EDP_RR_MODE_SWITCH_VLV	(1 << 14)
#define   PIPECONF_COLOR_RANGE_SELECT	(1 << 13)
#define   PIPECONF_BPC_MASK	(0x7 << 5)
#define   PIPECONF_8BPC		(0 << 5)
#define   PIPECONF_10BPC	(1 << 5)
#define   PIPECONF_6BPC		(2 << 5)
#define   PIPECONF_12BPC	(3 << 5)
#define   PIPECONF_DITHER_EN	(1 << 4)
#define   PIPECONF_DITHER_TYPE_MASK (0x0000000c)
#define   PIPECONF_DITHER_TYPE_SP (0 << 2)
#define   PIPECONF_DITHER_TYPE_ST1 (1 << 2)
#define   PIPECONF_DITHER_TYPE_ST2 (2 << 2)
#define   PIPECONF_DITHER_TYPE_TEMP (3 << 2)
#define _PIPEASTAT		0x70024
#define   PIPE_FIFO_UNDERRUN_STATUS		(1UL << 31)
#define   SPRITE1_FLIP_DONE_INT_EN_VLV		(1UL << 30)
#define   PIPE_CRC_ERROR_ENABLE			(1UL << 29)
#define   PIPE_CRC_DONE_ENABLE			(1UL << 28)
#define   PERF_COUNTER2_INTERRUPT_EN		(1UL << 27)
#define   PIPE_GMBUS_EVENT_ENABLE		(1UL << 27)
#define   PLANE_FLIP_DONE_INT_EN_VLV		(1UL << 26)
#define   PIPE_HOTPLUG_INTERRUPT_ENABLE		(1UL << 26)
#define   PIPE_VSYNC_INTERRUPT_ENABLE		(1UL << 25)
#define   PIPE_DISPLAY_LINE_COMPARE_ENABLE	(1UL << 24)
#define   PIPE_DPST_EVENT_ENABLE		(1UL << 23)
#define   SPRITE0_FLIP_DONE_INT_EN_VLV		(1UL << 22)
#define   PIPE_LEGACY_BLC_EVENT_ENABLE		(1UL << 22)
#define   PIPE_ODD_FIELD_INTERRUPT_ENABLE	(1UL << 21)
#define   PIPE_EVEN_FIELD_INTERRUPT_ENABLE	(1UL << 20)
#define   PIPE_B_PSR_INTERRUPT_ENABLE_VLV	(1UL << 19)
#define   PERF_COUNTER_INTERRUPT_EN		(1UL << 19)
#define   PIPE_HOTPLUG_TV_INTERRUPT_ENABLE	(1UL << 18) /* pre-965 */
#define   PIPE_START_VBLANK_INTERRUPT_ENABLE	(1UL << 18) /* 965 or later */
#define   PIPE_FRAMESTART_INTERRUPT_ENABLE	(1UL << 17)
#define   PIPE_VBLANK_INTERRUPT_ENABLE		(1UL << 17)
#define   PIPEA_HBLANK_INT_EN_VLV		(1UL << 16)
#define   PIPE_OVERLAY_UPDATED_ENABLE		(1UL << 16)
#define   SPRITE1_FLIP_DONE_INT_STATUS_VLV	(1UL << 15)
#define   SPRITE0_FLIP_DONE_INT_STATUS_VLV	(1UL << 14)
#define   PIPE_CRC_ERROR_INTERRUPT_STATUS	(1UL << 13)
#define   PIPE_CRC_DONE_INTERRUPT_STATUS	(1UL << 12)
#define   PERF_COUNTER2_INTERRUPT_STATUS	(1UL << 11)
#define   PIPE_GMBUS_INTERRUPT_STATUS		(1UL << 11)
#define   PLANE_FLIP_DONE_INT_STATUS_VLV	(1UL << 10)
#define   PIPE_HOTPLUG_INTERRUPT_STATUS		(1UL << 10)
#define   PIPE_VSYNC_INTERRUPT_STATUS		(1UL << 9)
#define   PIPE_DISPLAY_LINE_COMPARE_STATUS	(1UL << 8)
#define   PIPE_DPST_EVENT_STATUS		(1UL << 7)
#define   PIPE_A_PSR_STATUS_VLV			(1UL << 6)
#define   PIPE_LEGACY_BLC_EVENT_STATUS		(1UL << 6)
#define   PIPE_ODD_FIELD_INTERRUPT_STATUS	(1UL << 5)
#define   PIPE_EVEN_FIELD_INTERRUPT_STATUS	(1UL << 4)
#define   PIPE_B_PSR_STATUS_VLV			(1UL << 3)
#define   PERF_COUNTER_INTERRUPT_STATUS		(1UL << 3)
#define   PIPE_HOTPLUG_TV_INTERRUPT_STATUS	(1UL << 2) /* pre-965 */
#define   PIPE_START_VBLANK_INTERRUPT_STATUS	(1UL << 2) /* 965 or later */
#define   PIPE_FRAMESTART_INTERRUPT_STATUS	(1UL << 1)
#define   PIPE_VBLANK_INTERRUPT_STATUS		(1UL << 1)
#define   PIPE_HBLANK_INT_STATUS		(1UL << 0)
#define   PIPE_OVERLAY_UPDATED_STATUS		(1UL << 0)

#define PIPESTAT_INT_ENABLE_MASK		0x7fff0000
#define PIPESTAT_INT_STATUS_MASK		0x0000ffff

#define PIPE_A_OFFSET		0x70000
#define PIPE_B_OFFSET		0x71000
#define PIPE_C_OFFSET		0x72000
#define PIPE_D_OFFSET		0x73000
#define CHV_PIPE_C_OFFSET	0x74000
/*
 * There's actually no pipe EDP. Some pipe registers have
 * simply shifted from the pipe to the transcoder, while
 * keeping their original offset. Thus we need PIPE_EDP_OFFSET
 * to access such registers in transcoder EDP.
 */
#define PIPE_EDP_OFFSET	0x7f000

/* ICL DSI 0 and 1 */
#define PIPE_DSI0_OFFSET	0x7b000
#define PIPE_DSI1_OFFSET	0x7b800

#define PIPECONF(pipe)		_MMIO_PIPE2(pipe, _PIPEACONF)
#define PIPEDSL(pipe)		_MMIO_PIPE2(pipe, _PIPEADSL)
#define PIPEFRAME(pipe)		_MMIO_PIPE2(pipe, _PIPEAFRAMEHIGH)
#define PIPEFRAMEPIXEL(pipe)	_MMIO_PIPE2(pipe, _PIPEAFRAMEPIXEL)
#define PIPESTAT(pipe)		_MMIO_PIPE2(pipe, _PIPEASTAT)

#define  _PIPEAGCMAX           0x70010
#define  _PIPEBGCMAX           0x71010
#define PIPEGCMAX(pipe, i)     _MMIO_PIPE2(pipe, _PIPEAGCMAX + (i) * 4)

#define _PIPE_MISC_A			0x70030
#define _PIPE_MISC_B			0x71030
#define   PIPEMISC_YUV420_ENABLE	(1 << 27)
#define   PIPEMISC_YUV420_MODE_FULL_BLEND (1 << 26)
#define   PIPEMISC_HDR_MODE_PRECISION	(1 << 23) /* icl+ */
#define   PIPEMISC_OUTPUT_COLORSPACE_YUV  (1 << 11)
#define   PIPEMISC_DITHER_BPC_MASK	(7 << 5)
#define   PIPEMISC_DITHER_8_BPC		(0 << 5)
#define   PIPEMISC_DITHER_10_BPC	(1 << 5)
#define   PIPEMISC_DITHER_6_BPC		(2 << 5)
#define   PIPEMISC_DITHER_12_BPC	(3 << 5)
#define   PIPEMISC_DITHER_ENABLE	(1 << 4)
#define   PIPEMISC_DITHER_TYPE_MASK	(3 << 2)
#define   PIPEMISC_DITHER_TYPE_SP	(0 << 2)
#define PIPEMISC(pipe)			_MMIO_PIPE2(pipe, _PIPE_MISC_A)

/* Skylake+ pipe bottom (background) color */
#define _SKL_BOTTOM_COLOR_A		0x70034
#define   SKL_BOTTOM_COLOR_GAMMA_ENABLE	(1 << 31)
#define   SKL_BOTTOM_COLOR_CSC_ENABLE	(1 << 30)
#define SKL_BOTTOM_COLOR(pipe)		_MMIO_PIPE2(pipe, _SKL_BOTTOM_COLOR_A)

#define VLV_DPFLIPSTAT				_MMIO(VLV_DISPLAY_BASE + 0x70028)
#define   PIPEB_LINE_COMPARE_INT_EN		(1 << 29)
#define   PIPEB_HLINE_INT_EN			(1 << 28)
#define   PIPEB_VBLANK_INT_EN			(1 << 27)
#define   SPRITED_FLIP_DONE_INT_EN		(1 << 26)
#define   SPRITEC_FLIP_DONE_INT_EN		(1 << 25)
#define   PLANEB_FLIP_DONE_INT_EN		(1 << 24)
#define   PIPE_PSR_INT_EN			(1 << 22)
#define   PIPEA_LINE_COMPARE_INT_EN		(1 << 21)
#define   PIPEA_HLINE_INT_EN			(1 << 20)
#define   PIPEA_VBLANK_INT_EN			(1 << 19)
#define   SPRITEB_FLIP_DONE_INT_EN		(1 << 18)
#define   SPRITEA_FLIP_DONE_INT_EN		(1 << 17)
#define   PLANEA_FLIPDONE_INT_EN		(1 << 16)
#define   PIPEC_LINE_COMPARE_INT_EN		(1 << 13)
#define   PIPEC_HLINE_INT_EN			(1 << 12)
#define   PIPEC_VBLANK_INT_EN			(1 << 11)
#define   SPRITEF_FLIPDONE_INT_EN		(1 << 10)
#define   SPRITEE_FLIPDONE_INT_EN		(1 << 9)
#define   PLANEC_FLIPDONE_INT_EN		(1 << 8)

#define DPINVGTT				_MMIO(VLV_DISPLAY_BASE + 0x7002c) /* VLV/CHV only */
#define   SPRITEF_INVALID_GTT_INT_EN		(1 << 27)
#define   SPRITEE_INVALID_GTT_INT_EN		(1 << 26)
#define   PLANEC_INVALID_GTT_INT_EN		(1 << 25)
#define   CURSORC_INVALID_GTT_INT_EN		(1 << 24)
#define   CURSORB_INVALID_GTT_INT_EN		(1 << 23)
#define   CURSORA_INVALID_GTT_INT_EN		(1 << 22)
#define   SPRITED_INVALID_GTT_INT_EN		(1 << 21)
#define   SPRITEC_INVALID_GTT_INT_EN		(1 << 20)
#define   PLANEB_INVALID_GTT_INT_EN		(1 << 19)
#define   SPRITEB_INVALID_GTT_INT_EN		(1 << 18)
#define   SPRITEA_INVALID_GTT_INT_EN		(1 << 17)
#define   PLANEA_INVALID_GTT_INT_EN		(1 << 16)
#define   DPINVGTT_EN_MASK			0xff0000
#define   DPINVGTT_EN_MASK_CHV			0xfff0000
#define   SPRITEF_INVALID_GTT_STATUS		(1 << 11)
#define   SPRITEE_INVALID_GTT_STATUS		(1 << 10)
#define   PLANEC_INVALID_GTT_STATUS		(1 << 9)
#define   CURSORC_INVALID_GTT_STATUS		(1 << 8)
#define   CURSORB_INVALID_GTT_STATUS		(1 << 7)
#define   CURSORA_INVALID_GTT_STATUS		(1 << 6)
#define   SPRITED_INVALID_GTT_STATUS		(1 << 5)
#define   SPRITEC_INVALID_GTT_STATUS		(1 << 4)
#define   PLANEB_INVALID_GTT_STATUS		(1 << 3)
#define   SPRITEB_INVALID_GTT_STATUS		(1 << 2)
#define   SPRITEA_INVALID_GTT_STATUS		(1 << 1)
#define   PLANEA_INVALID_GTT_STATUS		(1 << 0)
#define   DPINVGTT_STATUS_MASK			0xff
#define   DPINVGTT_STATUS_MASK_CHV		0xfff

#define DSPARB			_MMIO(DISPLAY_MMIO_BASE(dev_priv) + 0x70030)
#define   DSPARB_CSTART_MASK	(0x7f << 7)
#define   DSPARB_CSTART_SHIFT	7
#define   DSPARB_BSTART_MASK	(0x7f)
#define   DSPARB_BSTART_SHIFT	0
#define   DSPARB_BEND_SHIFT	9 /* on 855 */
#define   DSPARB_AEND_SHIFT	0
#define   DSPARB_SPRITEA_SHIFT_VLV	0
#define   DSPARB_SPRITEA_MASK_VLV	(0xff << 0)
#define   DSPARB_SPRITEB_SHIFT_VLV	8
#define   DSPARB_SPRITEB_MASK_VLV	(0xff << 8)
#define   DSPARB_SPRITEC_SHIFT_VLV	16
#define   DSPARB_SPRITEC_MASK_VLV	(0xff << 16)
#define   DSPARB_SPRITED_SHIFT_VLV	24
#define   DSPARB_SPRITED_MASK_VLV	(0xff << 24)
#define DSPARB2				_MMIO(VLV_DISPLAY_BASE + 0x70060) /* vlv/chv */
#define   DSPARB_SPRITEA_HI_SHIFT_VLV	0
#define   DSPARB_SPRITEA_HI_MASK_VLV	(0x1 << 0)
#define   DSPARB_SPRITEB_HI_SHIFT_VLV	4
#define   DSPARB_SPRITEB_HI_MASK_VLV	(0x1 << 4)
#define   DSPARB_SPRITEC_HI_SHIFT_VLV	8
#define   DSPARB_SPRITEC_HI_MASK_VLV	(0x1 << 8)
#define   DSPARB_SPRITED_HI_SHIFT_VLV	12
#define   DSPARB_SPRITED_HI_MASK_VLV	(0x1 << 12)
#define   DSPARB_SPRITEE_HI_SHIFT_VLV	16
#define   DSPARB_SPRITEE_HI_MASK_VLV	(0x1 << 16)
#define   DSPARB_SPRITEF_HI_SHIFT_VLV	20
#define   DSPARB_SPRITEF_HI_MASK_VLV	(0x1 << 20)
#define DSPARB3				_MMIO(VLV_DISPLAY_BASE + 0x7006c) /* chv */
#define   DSPARB_SPRITEE_SHIFT_VLV	0
#define   DSPARB_SPRITEE_MASK_VLV	(0xff << 0)
#define   DSPARB_SPRITEF_SHIFT_VLV	8
#define   DSPARB_SPRITEF_MASK_VLV	(0xff << 8)

/* pnv/gen4/g4x/vlv/chv */
#define DSPFW1		_MMIO(DISPLAY_MMIO_BASE(dev_priv) + 0x70034)
#define   DSPFW_SR_SHIFT		23
#define   DSPFW_SR_MASK			(0x1ff << 23)
#define   DSPFW_CURSORB_SHIFT		16
#define   DSPFW_CURSORB_MASK		(0x3f << 16)
#define   DSPFW_PLANEB_SHIFT		8
#define   DSPFW_PLANEB_MASK		(0x7f << 8)
#define   DSPFW_PLANEB_MASK_VLV		(0xff << 8) /* vlv/chv */
#define   DSPFW_PLANEA_SHIFT		0
#define   DSPFW_PLANEA_MASK		(0x7f << 0)
#define   DSPFW_PLANEA_MASK_VLV		(0xff << 0) /* vlv/chv */
#define DSPFW2		_MMIO(DISPLAY_MMIO_BASE(dev_priv) + 0x70038)
#define   DSPFW_FBC_SR_EN		(1 << 31)	  /* g4x */
#define   DSPFW_FBC_SR_SHIFT		28
#define   DSPFW_FBC_SR_MASK		(0x7 << 28) /* g4x */
#define   DSPFW_FBC_HPLL_SR_SHIFT	24
#define   DSPFW_FBC_HPLL_SR_MASK	(0xf << 24) /* g4x */
#define   DSPFW_SPRITEB_SHIFT		(16)
#define   DSPFW_SPRITEB_MASK		(0x7f << 16) /* g4x */
#define   DSPFW_SPRITEB_MASK_VLV	(0xff << 16) /* vlv/chv */
#define   DSPFW_CURSORA_SHIFT		8
#define   DSPFW_CURSORA_MASK		(0x3f << 8)
#define   DSPFW_PLANEC_OLD_SHIFT	0
#define   DSPFW_PLANEC_OLD_MASK		(0x7f << 0) /* pre-gen4 sprite C */
#define   DSPFW_SPRITEA_SHIFT		0
#define   DSPFW_SPRITEA_MASK		(0x7f << 0) /* g4x */
#define   DSPFW_SPRITEA_MASK_VLV	(0xff << 0) /* vlv/chv */
#define DSPFW3		_MMIO(DISPLAY_MMIO_BASE(dev_priv) + 0x7003c)
#define   DSPFW_HPLL_SR_EN		(1 << 31)
#define   PINEVIEW_SELF_REFRESH_EN	(1 << 30)
#define   DSPFW_CURSOR_SR_SHIFT		24
#define   DSPFW_CURSOR_SR_MASK		(0x3f << 24)
#define   DSPFW_HPLL_CURSOR_SHIFT	16
#define   DSPFW_HPLL_CURSOR_MASK	(0x3f << 16)
#define   DSPFW_HPLL_SR_SHIFT		0
#define   DSPFW_HPLL_SR_MASK		(0x1ff << 0)

/* vlv/chv */
#define DSPFW4		_MMIO(VLV_DISPLAY_BASE + 0x70070)
#define   DSPFW_SPRITEB_WM1_SHIFT	16
#define   DSPFW_SPRITEB_WM1_MASK	(0xff << 16)
#define   DSPFW_CURSORA_WM1_SHIFT	8
#define   DSPFW_CURSORA_WM1_MASK	(0x3f << 8)
#define   DSPFW_SPRITEA_WM1_SHIFT	0
#define   DSPFW_SPRITEA_WM1_MASK	(0xff << 0)
#define DSPFW5		_MMIO(VLV_DISPLAY_BASE + 0x70074)
#define   DSPFW_PLANEB_WM1_SHIFT	24
#define   DSPFW_PLANEB_WM1_MASK		(0xff << 24)
#define   DSPFW_PLANEA_WM1_SHIFT	16
#define   DSPFW_PLANEA_WM1_MASK		(0xff << 16)
#define   DSPFW_CURSORB_WM1_SHIFT	8
#define   DSPFW_CURSORB_WM1_MASK	(0x3f << 8)
#define   DSPFW_CURSOR_SR_WM1_SHIFT	0
#define   DSPFW_CURSOR_SR_WM1_MASK	(0x3f << 0)
#define DSPFW6		_MMIO(VLV_DISPLAY_BASE + 0x70078)
#define   DSPFW_SR_WM1_SHIFT		0
#define   DSPFW_SR_WM1_MASK		(0x1ff << 0)
#define DSPFW7		_MMIO(VLV_DISPLAY_BASE + 0x7007c)
#define DSPFW7_CHV	_MMIO(VLV_DISPLAY_BASE + 0x700b4) /* wtf #1? */
#define   DSPFW_SPRITED_WM1_SHIFT	24
#define   DSPFW_SPRITED_WM1_MASK	(0xff << 24)
#define   DSPFW_SPRITED_SHIFT		16
#define   DSPFW_SPRITED_MASK_VLV	(0xff << 16)
#define   DSPFW_SPRITEC_WM1_SHIFT	8
#define   DSPFW_SPRITEC_WM1_MASK	(0xff << 8)
#define   DSPFW_SPRITEC_SHIFT		0
#define   DSPFW_SPRITEC_MASK_VLV	(0xff << 0)
#define DSPFW8_CHV	_MMIO(VLV_DISPLAY_BASE + 0x700b8)
#define   DSPFW_SPRITEF_WM1_SHIFT	24
#define   DSPFW_SPRITEF_WM1_MASK	(0xff << 24)
#define   DSPFW_SPRITEF_SHIFT		16
#define   DSPFW_SPRITEF_MASK_VLV	(0xff << 16)
#define   DSPFW_SPRITEE_WM1_SHIFT	8
#define   DSPFW_SPRITEE_WM1_MASK	(0xff << 8)
#define   DSPFW_SPRITEE_SHIFT		0
#define   DSPFW_SPRITEE_MASK_VLV	(0xff << 0)
#define DSPFW9_CHV	_MMIO(VLV_DISPLAY_BASE + 0x7007c) /* wtf #2? */
#define   DSPFW_PLANEC_WM1_SHIFT	24
#define   DSPFW_PLANEC_WM1_MASK		(0xff << 24)
#define   DSPFW_PLANEC_SHIFT		16
#define   DSPFW_PLANEC_MASK_VLV		(0xff << 16)
#define   DSPFW_CURSORC_WM1_SHIFT	8
#define   DSPFW_CURSORC_WM1_MASK	(0x3f << 16)
#define   DSPFW_CURSORC_SHIFT		0
#define   DSPFW_CURSORC_MASK		(0x3f << 0)

/* vlv/chv high order bits */
#define DSPHOWM		_MMIO(VLV_DISPLAY_BASE + 0x70064)
#define   DSPFW_SR_HI_SHIFT		24
#define   DSPFW_SR_HI_MASK		(3 << 24) /* 2 bits for chv, 1 for vlv */
#define   DSPFW_SPRITEF_HI_SHIFT	23
#define   DSPFW_SPRITEF_HI_MASK		(1 << 23)
#define   DSPFW_SPRITEE_HI_SHIFT	22
#define   DSPFW_SPRITEE_HI_MASK		(1 << 22)
#define   DSPFW_PLANEC_HI_SHIFT		21
#define   DSPFW_PLANEC_HI_MASK		(1 << 21)
#define   DSPFW_SPRITED_HI_SHIFT	20
#define   DSPFW_SPRITED_HI_MASK		(1 << 20)
#define   DSPFW_SPRITEC_HI_SHIFT	16
#define   DSPFW_SPRITEC_HI_MASK		(1 << 16)
#define   DSPFW_PLANEB_HI_SHIFT		12
#define   DSPFW_PLANEB_HI_MASK		(1 << 12)
#define   DSPFW_SPRITEB_HI_SHIFT	8
#define   DSPFW_SPRITEB_HI_MASK		(1 << 8)
#define   DSPFW_SPRITEA_HI_SHIFT	4
#define   DSPFW_SPRITEA_HI_MASK		(1 << 4)
#define   DSPFW_PLANEA_HI_SHIFT		0
#define   DSPFW_PLANEA_HI_MASK		(1 << 0)
#define DSPHOWM1	_MMIO(VLV_DISPLAY_BASE + 0x70068)
#define   DSPFW_SR_WM1_HI_SHIFT		24
#define   DSPFW_SR_WM1_HI_MASK		(3 << 24) /* 2 bits for chv, 1 for vlv */
#define   DSPFW_SPRITEF_WM1_HI_SHIFT	23
#define   DSPFW_SPRITEF_WM1_HI_MASK	(1 << 23)
#define   DSPFW_SPRITEE_WM1_HI_SHIFT	22
#define   DSPFW_SPRITEE_WM1_HI_MASK	(1 << 22)
#define   DSPFW_PLANEC_WM1_HI_SHIFT	21
#define   DSPFW_PLANEC_WM1_HI_MASK	(1 << 21)
#define   DSPFW_SPRITED_WM1_HI_SHIFT	20
#define   DSPFW_SPRITED_WM1_HI_MASK	(1 << 20)
#define   DSPFW_SPRITEC_WM1_HI_SHIFT	16
#define   DSPFW_SPRITEC_WM1_HI_MASK	(1 << 16)
#define   DSPFW_PLANEB_WM1_HI_SHIFT	12
#define   DSPFW_PLANEB_WM1_HI_MASK	(1 << 12)
#define   DSPFW_SPRITEB_WM1_HI_SHIFT	8
#define   DSPFW_SPRITEB_WM1_HI_MASK	(1 << 8)
#define   DSPFW_SPRITEA_WM1_HI_SHIFT	4
#define   DSPFW_SPRITEA_WM1_HI_MASK	(1 << 4)
#define   DSPFW_PLANEA_WM1_HI_SHIFT	0
#define   DSPFW_PLANEA_WM1_HI_MASK	(1 << 0)

/* drain latency register values*/
#define VLV_DDL(pipe)			_MMIO(VLV_DISPLAY_BASE + 0x70050 + 4 * (pipe))
#define DDL_CURSOR_SHIFT		24
#define DDL_SPRITE_SHIFT(sprite)	(8 + 8 * (sprite))
#define DDL_PLANE_SHIFT			0
#define DDL_PRECISION_HIGH		(1 << 7)
#define DDL_PRECISION_LOW		(0 << 7)
#define DRAIN_LATENCY_MASK		0x7f

#define CBR1_VLV			_MMIO(VLV_DISPLAY_BASE + 0x70400)
#define  CBR_PND_DEADLINE_DISABLE	(1 << 31)
#define  CBR_PWM_CLOCK_MUX_SELECT	(1 << 30)

#define CBR4_VLV			_MMIO(VLV_DISPLAY_BASE + 0x70450)
#define  CBR_DPLLBMD_PIPE(pipe)		(1 << (7 + (pipe) * 11)) /* pipes B and C */

/* FIFO watermark sizes etc */
#define G4X_FIFO_LINE_SIZE	64
#define I915_FIFO_LINE_SIZE	64
#define I830_FIFO_LINE_SIZE	32

#define VALLEYVIEW_FIFO_SIZE	255
#define G4X_FIFO_SIZE		127
#define I965_FIFO_SIZE		512
#define I945_FIFO_SIZE		127
#define I915_FIFO_SIZE		95
#define I855GM_FIFO_SIZE	127 /* In cachelines */
#define I830_FIFO_SIZE		95

#define VALLEYVIEW_MAX_WM	0xff
#define G4X_MAX_WM		0x3f
#define I915_MAX_WM		0x3f

#define PINEVIEW_DISPLAY_FIFO	512 /* in 64byte unit */
#define PINEVIEW_FIFO_LINE_SIZE	64
#define PINEVIEW_MAX_WM		0x1ff
#define PINEVIEW_DFT_WM		0x3f
#define PINEVIEW_DFT_HPLLOFF_WM	0
#define PINEVIEW_GUARD_WM		10
#define PINEVIEW_CURSOR_FIFO		64
#define PINEVIEW_CURSOR_MAX_WM	0x3f
#define PINEVIEW_CURSOR_DFT_WM	0
#define PINEVIEW_CURSOR_GUARD_WM	5

#define VALLEYVIEW_CURSOR_MAX_WM 64
#define I965_CURSOR_FIFO	64
#define I965_CURSOR_MAX_WM	32
#define I965_CURSOR_DFT_WM	8

/* Watermark register definitions for SKL */
#define _CUR_WM_A_0		0x70140
#define _CUR_WM_B_0		0x71140
#define _PLANE_WM_1_A_0		0x70240
#define _PLANE_WM_1_B_0		0x71240
#define _PLANE_WM_2_A_0		0x70340
#define _PLANE_WM_2_B_0		0x71340
#define _PLANE_WM_TRANS_1_A_0	0x70268
#define _PLANE_WM_TRANS_1_B_0	0x71268
#define _PLANE_WM_TRANS_2_A_0	0x70368
#define _PLANE_WM_TRANS_2_B_0	0x71368
#define _CUR_WM_TRANS_A_0	0x70168
#define _CUR_WM_TRANS_B_0	0x71168
#define   PLANE_WM_EN		(1 << 31)
#define   PLANE_WM_IGNORE_LINES	(1 << 30)
#define   PLANE_WM_LINES_SHIFT	14
#define   PLANE_WM_LINES_MASK	0x1f
#define   PLANE_WM_BLOCKS_MASK	0x7ff /* skl+: 10 bits, icl+ 11 bits */

#define _CUR_WM_0(pipe) _PIPE(pipe, _CUR_WM_A_0, _CUR_WM_B_0)
#define CUR_WM(pipe, level) _MMIO(_CUR_WM_0(pipe) + ((4) * (level)))
#define CUR_WM_TRANS(pipe) _MMIO_PIPE(pipe, _CUR_WM_TRANS_A_0, _CUR_WM_TRANS_B_0)

#define _PLANE_WM_1(pipe) _PIPE(pipe, _PLANE_WM_1_A_0, _PLANE_WM_1_B_0)
#define _PLANE_WM_2(pipe) _PIPE(pipe, _PLANE_WM_2_A_0, _PLANE_WM_2_B_0)
#define _PLANE_WM_BASE(pipe, plane)	\
			_PLANE(plane, _PLANE_WM_1(pipe), _PLANE_WM_2(pipe))
#define PLANE_WM(pipe, plane, level)	\
			_MMIO(_PLANE_WM_BASE(pipe, plane) + ((4) * (level)))
#define _PLANE_WM_TRANS_1(pipe)	\
			_PIPE(pipe, _PLANE_WM_TRANS_1_A_0, _PLANE_WM_TRANS_1_B_0)
#define _PLANE_WM_TRANS_2(pipe)	\
			_PIPE(pipe, _PLANE_WM_TRANS_2_A_0, _PLANE_WM_TRANS_2_B_0)
#define PLANE_WM_TRANS(pipe, plane)	\
	_MMIO(_PLANE(plane, _PLANE_WM_TRANS_1(pipe), _PLANE_WM_TRANS_2(pipe)))

/* define the Watermark register on Ironlake */
#define WM0_PIPEA_ILK		_MMIO(0x45100)
#define  WM0_PIPE_PLANE_MASK	(0xffff << 16)
#define  WM0_PIPE_PLANE_SHIFT	16
#define  WM0_PIPE_SPRITE_MASK	(0xff << 8)
#define  WM0_PIPE_SPRITE_SHIFT	8
#define  WM0_PIPE_CURSOR_MASK	(0xff)

#define WM0_PIPEB_ILK		_MMIO(0x45104)
#define WM0_PIPEC_IVB		_MMIO(0x45200)
#define WM1_LP_ILK		_MMIO(0x45108)
#define  WM1_LP_SR_EN		(1 << 31)
#define  WM1_LP_LATENCY_SHIFT	24
#define  WM1_LP_LATENCY_MASK	(0x7f << 24)
#define  WM1_LP_FBC_MASK	(0xf << 20)
#define  WM1_LP_FBC_SHIFT	20
#define  WM1_LP_FBC_SHIFT_BDW	19
#define  WM1_LP_SR_MASK		(0x7ff << 8)
#define  WM1_LP_SR_SHIFT	8
#define  WM1_LP_CURSOR_MASK	(0xff)
#define WM2_LP_ILK		_MMIO(0x4510c)
#define  WM2_LP_EN		(1 << 31)
#define WM3_LP_ILK		_MMIO(0x45110)
#define  WM3_LP_EN		(1 << 31)
#define WM1S_LP_ILK		_MMIO(0x45120)
#define WM2S_LP_IVB		_MMIO(0x45124)
#define WM3S_LP_IVB		_MMIO(0x45128)
#define  WM1S_LP_EN		(1 << 31)

#define HSW_WM_LP_VAL(lat, fbc, pri, cur) \
	(WM3_LP_EN | ((lat) << WM1_LP_LATENCY_SHIFT) | \
	 ((fbc) << WM1_LP_FBC_SHIFT) | ((pri) << WM1_LP_SR_SHIFT) | (cur))

/* Memory latency timer register */
#define MLTR_ILK		_MMIO(0x11222)
#define  MLTR_WM1_SHIFT		0
#define  MLTR_WM2_SHIFT		8
/* the unit of memory self-refresh latency time is 0.5us */
#define  ILK_SRLT_MASK		0x3f


/* the address where we get all kinds of latency value */
#define SSKPD			_MMIO(0x5d10)
#define SSKPD_WM_MASK		0x3f
#define SSKPD_WM0_SHIFT		0
#define SSKPD_WM1_SHIFT		8
#define SSKPD_WM2_SHIFT		16
#define SSKPD_WM3_SHIFT		24

/*
 * The two pipe frame counter registers are not synchronized, so
 * reading a stable value is somewhat tricky. The following code
 * should work:
 *
 *  do {
 *    high1 = ((INREG(PIPEAFRAMEHIGH) & PIPE_FRAME_HIGH_MASK) >>
 *             PIPE_FRAME_HIGH_SHIFT;
 *    low1 =  ((INREG(PIPEAFRAMEPIXEL) & PIPE_FRAME_LOW_MASK) >>
 *             PIPE_FRAME_LOW_SHIFT);
 *    high2 = ((INREG(PIPEAFRAMEHIGH) & PIPE_FRAME_HIGH_MASK) >>
 *             PIPE_FRAME_HIGH_SHIFT);
 *  } while (high1 != high2);
 *  frame = (high1 << 8) | low1;
 */
#define _PIPEAFRAMEHIGH          0x70040
#define   PIPE_FRAME_HIGH_MASK    0x0000ffff
#define   PIPE_FRAME_HIGH_SHIFT   0
#define _PIPEAFRAMEPIXEL         0x70044
#define   PIPE_FRAME_LOW_MASK     0xff000000
#define   PIPE_FRAME_LOW_SHIFT    24
#define   PIPE_PIXEL_MASK         0x00ffffff
#define   PIPE_PIXEL_SHIFT        0
/* GM45+ just has to be different */
#define _PIPEA_FRMCOUNT_G4X	0x70040
#define _PIPEA_FLIPCOUNT_G4X	0x70044
#define PIPE_FRMCOUNT_G4X(pipe) _MMIO_PIPE2(pipe, _PIPEA_FRMCOUNT_G4X)
#define PIPE_FLIPCOUNT_G4X(pipe) _MMIO_PIPE2(pipe, _PIPEA_FLIPCOUNT_G4X)

/* Cursor A & B regs */
#define _CURACNTR		0x70080
/* Old style CUR*CNTR flags (desktop 8xx) */
#define   CURSOR_ENABLE		0x80000000
#define   CURSOR_GAMMA_ENABLE	0x40000000
#define   CURSOR_STRIDE_SHIFT	28
#define   CURSOR_STRIDE(x)	((ffs(x) - 9) << CURSOR_STRIDE_SHIFT) /* 256,512,1k,2k */
#define   CURSOR_FORMAT_SHIFT	24
#define   CURSOR_FORMAT_MASK	(0x07 << CURSOR_FORMAT_SHIFT)
#define   CURSOR_FORMAT_2C	(0x00 << CURSOR_FORMAT_SHIFT)
#define   CURSOR_FORMAT_3C	(0x01 << CURSOR_FORMAT_SHIFT)
#define   CURSOR_FORMAT_4C	(0x02 << CURSOR_FORMAT_SHIFT)
#define   CURSOR_FORMAT_ARGB	(0x04 << CURSOR_FORMAT_SHIFT)
#define   CURSOR_FORMAT_XRGB	(0x05 << CURSOR_FORMAT_SHIFT)
/* New style CUR*CNTR flags */
#define   MCURSOR_MODE		0x27
#define   MCURSOR_MODE_DISABLE   0x00
#define   MCURSOR_MODE_128_32B_AX 0x02
#define   MCURSOR_MODE_256_32B_AX 0x03
#define   MCURSOR_MODE_64_32B_AX 0x07
#define   MCURSOR_MODE_128_ARGB_AX ((1 << 5) | MCURSOR_MODE_128_32B_AX)
#define   MCURSOR_MODE_256_ARGB_AX ((1 << 5) | MCURSOR_MODE_256_32B_AX)
#define   MCURSOR_MODE_64_ARGB_AX ((1 << 5) | MCURSOR_MODE_64_32B_AX)
#define   MCURSOR_PIPE_SELECT_MASK	(0x3 << 28)
#define   MCURSOR_PIPE_SELECT_SHIFT	28
#define   MCURSOR_PIPE_SELECT(pipe)	((pipe) << 28)
#define   MCURSOR_GAMMA_ENABLE  (1 << 26)
#define   MCURSOR_PIPE_CSC_ENABLE (1 << 24) /* ilk+ */
#define   MCURSOR_ROTATE_180	(1 << 15)
#define   MCURSOR_TRICKLE_FEED_DISABLE	(1 << 14)
#define _CURABASE		0x70084
#define _CURAPOS		0x70088
#define   CURSOR_POS_MASK       0x007FF
#define   CURSOR_POS_SIGN       0x8000
#define   CURSOR_X_SHIFT        0
#define   CURSOR_Y_SHIFT        16
#define CURSIZE			_MMIO(0x700a0) /* 845/865 */
#define _CUR_FBC_CTL_A		0x700a0 /* ivb+ */
#define   CUR_FBC_CTL_EN	(1 << 31)
#define _CURASURFLIVE		0x700ac /* g4x+ */
#define _CURBCNTR		0x700c0
#define _CURBBASE		0x700c4
#define _CURBPOS		0x700c8

#define _CURBCNTR_IVB		0x71080
#define _CURBBASE_IVB		0x71084
#define _CURBPOS_IVB		0x71088

#define CURCNTR(pipe) _CURSOR2(pipe, _CURACNTR)
#define CURBASE(pipe) _CURSOR2(pipe, _CURABASE)
#define CURPOS(pipe) _CURSOR2(pipe, _CURAPOS)
#define CUR_FBC_CTL(pipe) _CURSOR2(pipe, _CUR_FBC_CTL_A)
#define CURSURFLIVE(pipe) _CURSOR2(pipe, _CURASURFLIVE)

#define CURSOR_A_OFFSET 0x70080
#define CURSOR_B_OFFSET 0x700c0
#define CHV_CURSOR_C_OFFSET 0x700e0
#define IVB_CURSOR_B_OFFSET 0x71080
#define IVB_CURSOR_C_OFFSET 0x72080

/* Display A control */
#define _DSPACNTR				0x70180
#define   DISPLAY_PLANE_ENABLE			(1 << 31)
#define   DISPLAY_PLANE_DISABLE			0
#define   DISPPLANE_GAMMA_ENABLE		(1 << 30)
#define   DISPPLANE_GAMMA_DISABLE		0
#define   DISPPLANE_PIXFORMAT_MASK		(0xf << 26)
#define   DISPPLANE_YUV422			(0x0 << 26)
#define   DISPPLANE_8BPP			(0x2 << 26)
#define   DISPPLANE_BGRA555			(0x3 << 26)
#define   DISPPLANE_BGRX555			(0x4 << 26)
#define   DISPPLANE_BGRX565			(0x5 << 26)
#define   DISPPLANE_BGRX888			(0x6 << 26)
#define   DISPPLANE_BGRA888			(0x7 << 26)
#define   DISPPLANE_RGBX101010			(0x8 << 26)
#define   DISPPLANE_RGBA101010			(0x9 << 26)
#define   DISPPLANE_BGRX101010			(0xa << 26)
#define   DISPPLANE_RGBX161616			(0xc << 26)
#define   DISPPLANE_RGBX888			(0xe << 26)
#define   DISPPLANE_RGBA888			(0xf << 26)
#define   DISPPLANE_STEREO_ENABLE		(1 << 25)
#define   DISPPLANE_STEREO_DISABLE		0
#define   DISPPLANE_PIPE_CSC_ENABLE		(1 << 24) /* ilk+ */
#define   DISPPLANE_SEL_PIPE_SHIFT		24
#define   DISPPLANE_SEL_PIPE_MASK		(3 << DISPPLANE_SEL_PIPE_SHIFT)
#define   DISPPLANE_SEL_PIPE(pipe)		((pipe) << DISPPLANE_SEL_PIPE_SHIFT)
#define   DISPPLANE_SRC_KEY_ENABLE		(1 << 22)
#define   DISPPLANE_SRC_KEY_DISABLE		0
#define   DISPPLANE_LINE_DOUBLE			(1 << 20)
#define   DISPPLANE_NO_LINE_DOUBLE		0
#define   DISPPLANE_STEREO_POLARITY_FIRST	0
#define   DISPPLANE_STEREO_POLARITY_SECOND	(1 << 18)
#define   DISPPLANE_ALPHA_PREMULTIPLY		(1 << 16) /* CHV pipe B */
#define   DISPPLANE_ROTATE_180			(1 << 15)
#define   DISPPLANE_TRICKLE_FEED_DISABLE	(1 << 14) /* Ironlake */
#define   DISPPLANE_TILED			(1 << 10)
#define   DISPPLANE_MIRROR			(1 << 8) /* CHV pipe B */
#define _DSPAADDR				0x70184
#define _DSPASTRIDE				0x70188
#define _DSPAPOS				0x7018C /* reserved */
#define _DSPASIZE				0x70190
#define _DSPASURF				0x7019C /* 965+ only */
#define _DSPATILEOFF				0x701A4 /* 965+ only */
#define _DSPAOFFSET				0x701A4 /* HSW */
#define _DSPASURFLIVE				0x701AC
#define _DSPAGAMC				0x701E0

#define DSPCNTR(plane)		_MMIO_PIPE2(plane, _DSPACNTR)
#define DSPADDR(plane)		_MMIO_PIPE2(plane, _DSPAADDR)
#define DSPSTRIDE(plane)	_MMIO_PIPE2(plane, _DSPASTRIDE)
#define DSPPOS(plane)		_MMIO_PIPE2(plane, _DSPAPOS)
#define DSPSIZE(plane)		_MMIO_PIPE2(plane, _DSPASIZE)
#define DSPSURF(plane)		_MMIO_PIPE2(plane, _DSPASURF)
#define DSPTILEOFF(plane)	_MMIO_PIPE2(plane, _DSPATILEOFF)
#define DSPLINOFF(plane)	DSPADDR(plane)
#define DSPOFFSET(plane)	_MMIO_PIPE2(plane, _DSPAOFFSET)
#define DSPSURFLIVE(plane)	_MMIO_PIPE2(plane, _DSPASURFLIVE)
#define DSPGAMC(plane, i)	_MMIO(_PIPE2(plane, _DSPAGAMC) + (5 - (i)) * 4) /* plane C only, 6 x u0.8 */

/* CHV pipe B blender and primary plane */
#define _CHV_BLEND_A		0x60a00
#define   CHV_BLEND_LEGACY		(0 << 30)
#define   CHV_BLEND_ANDROID		(1 << 30)
#define   CHV_BLEND_MPO			(2 << 30)
#define   CHV_BLEND_MASK		(3 << 30)
#define _CHV_CANVAS_A		0x60a04
#define _PRIMPOS_A		0x60a08
#define _PRIMSIZE_A		0x60a0c
#define _PRIMCNSTALPHA_A	0x60a10
#define   PRIM_CONST_ALPHA_ENABLE	(1 << 31)

#define CHV_BLEND(pipe)		_MMIO_TRANS2(pipe, _CHV_BLEND_A)
#define CHV_CANVAS(pipe)	_MMIO_TRANS2(pipe, _CHV_CANVAS_A)
#define PRIMPOS(plane)		_MMIO_TRANS2(plane, _PRIMPOS_A)
#define PRIMSIZE(plane)		_MMIO_TRANS2(plane, _PRIMSIZE_A)
#define PRIMCNSTALPHA(plane)	_MMIO_TRANS2(plane, _PRIMCNSTALPHA_A)

/* Display/Sprite base address macros */
#define DISP_BASEADDR_MASK	(0xfffff000)
#define I915_LO_DISPBASE(val)	((val) & ~DISP_BASEADDR_MASK)
#define I915_HI_DISPBASE(val)	((val) & DISP_BASEADDR_MASK)

/*
 * VBIOS flags
 * gen2:
 * [00:06] alm,mgm
 * [10:16] all
 * [30:32] alm,mgm
 * gen3+:
 * [00:0f] all
 * [10:1f] all
 * [30:32] all
 */
#define SWF0(i)	_MMIO(DISPLAY_MMIO_BASE(dev_priv) + 0x70410 + (i) * 4)
#define SWF1(i)	_MMIO(DISPLAY_MMIO_BASE(dev_priv) + 0x71410 + (i) * 4)
#define SWF3(i)	_MMIO(DISPLAY_MMIO_BASE(dev_priv) + 0x72414 + (i) * 4)
#define SWF_ILK(i)	_MMIO(0x4F000 + (i) * 4)

/* Pipe B */
#define _PIPEBDSL		(DISPLAY_MMIO_BASE(dev_priv) + 0x71000)
#define _PIPEBCONF		(DISPLAY_MMIO_BASE(dev_priv) + 0x71008)
#define _PIPEBSTAT		(DISPLAY_MMIO_BASE(dev_priv) + 0x71024)
#define _PIPEBFRAMEHIGH		0x71040
#define _PIPEBFRAMEPIXEL	0x71044
#define _PIPEB_FRMCOUNT_G4X	(DISPLAY_MMIO_BASE(dev_priv) + 0x71040)
#define _PIPEB_FLIPCOUNT_G4X	(DISPLAY_MMIO_BASE(dev_priv) + 0x71044)


/* Display B control */
#define _DSPBCNTR		(DISPLAY_MMIO_BASE(dev_priv) + 0x71180)
#define   DISPPLANE_ALPHA_TRANS_ENABLE		(1 << 15)
#define   DISPPLANE_ALPHA_TRANS_DISABLE		0
#define   DISPPLANE_SPRITE_ABOVE_DISPLAY	0
#define   DISPPLANE_SPRITE_ABOVE_OVERLAY	(1)
#define _DSPBADDR		(DISPLAY_MMIO_BASE(dev_priv) + 0x71184)
#define _DSPBSTRIDE		(DISPLAY_MMIO_BASE(dev_priv) + 0x71188)
#define _DSPBPOS		(DISPLAY_MMIO_BASE(dev_priv) + 0x7118C)
#define _DSPBSIZE		(DISPLAY_MMIO_BASE(dev_priv) + 0x71190)
#define _DSPBSURF		(DISPLAY_MMIO_BASE(dev_priv) + 0x7119C)
#define _DSPBTILEOFF		(DISPLAY_MMIO_BASE(dev_priv) + 0x711A4)
#define _DSPBOFFSET		(DISPLAY_MMIO_BASE(dev_priv) + 0x711A4)
#define _DSPBSURFLIVE		(DISPLAY_MMIO_BASE(dev_priv) + 0x711AC)

/* ICL DSI 0 and 1 */
#define _PIPEDSI0CONF		0x7b008
#define _PIPEDSI1CONF		0x7b808

/* Sprite A control */
#define _DVSACNTR		0x72180
#define   DVS_ENABLE		(1 << 31)
#define   DVS_GAMMA_ENABLE	(1 << 30)
#define   DVS_YUV_RANGE_CORRECTION_DISABLE	(1 << 27)
#define   DVS_PIXFORMAT_MASK	(3 << 25)
#define   DVS_FORMAT_YUV422	(0 << 25)
#define   DVS_FORMAT_RGBX101010	(1 << 25)
#define   DVS_FORMAT_RGBX888	(2 << 25)
#define   DVS_FORMAT_RGBX161616	(3 << 25)
#define   DVS_PIPE_CSC_ENABLE   (1 << 24)
#define   DVS_SOURCE_KEY	(1 << 22)
#define   DVS_RGB_ORDER_XBGR	(1 << 20)
#define   DVS_YUV_FORMAT_BT709	(1 << 18)
#define   DVS_YUV_BYTE_ORDER_MASK (3 << 16)
#define   DVS_YUV_ORDER_YUYV	(0 << 16)
#define   DVS_YUV_ORDER_UYVY	(1 << 16)
#define   DVS_YUV_ORDER_YVYU	(2 << 16)
#define   DVS_YUV_ORDER_VYUY	(3 << 16)
#define   DVS_ROTATE_180	(1 << 15)
#define   DVS_DEST_KEY		(1 << 2)
#define   DVS_TRICKLE_FEED_DISABLE (1 << 14)
#define   DVS_TILED		(1 << 10)
#define _DVSALINOFF		0x72184
#define _DVSASTRIDE		0x72188
#define _DVSAPOS		0x7218c
#define _DVSASIZE		0x72190
#define _DVSAKEYVAL		0x72194
#define _DVSAKEYMSK		0x72198
#define _DVSASURF		0x7219c
#define _DVSAKEYMAXVAL		0x721a0
#define _DVSATILEOFF		0x721a4
#define _DVSASURFLIVE		0x721ac
#define _DVSAGAMC_G4X		0x721e0 /* g4x */
#define _DVSASCALE		0x72204
#define   DVS_SCALE_ENABLE	(1 << 31)
#define   DVS_FILTER_MASK	(3 << 29)
#define   DVS_FILTER_MEDIUM	(0 << 29)
#define   DVS_FILTER_ENHANCING	(1 << 29)
#define   DVS_FILTER_SOFTENING	(2 << 29)
#define   DVS_VERTICAL_OFFSET_HALF (1 << 28) /* must be enabled below */
#define   DVS_VERTICAL_OFFSET_ENABLE (1 << 27)
#define _DVSAGAMC_ILK		0x72300 /* ilk/snb */
#define _DVSAGAMCMAX_ILK	0x72340 /* ilk/snb */

#define _DVSBCNTR		0x73180
#define _DVSBLINOFF		0x73184
#define _DVSBSTRIDE		0x73188
#define _DVSBPOS		0x7318c
#define _DVSBSIZE		0x73190
#define _DVSBKEYVAL		0x73194
#define _DVSBKEYMSK		0x73198
#define _DVSBSURF		0x7319c
#define _DVSBKEYMAXVAL		0x731a0
#define _DVSBTILEOFF		0x731a4
#define _DVSBSURFLIVE		0x731ac
#define _DVSBGAMC_G4X		0x731e0 /* g4x */
#define _DVSBSCALE		0x73204
#define _DVSBGAMC_ILK		0x73300 /* ilk/snb */
#define _DVSBGAMCMAX_ILK	0x73340 /* ilk/snb */

#define DVSCNTR(pipe) _MMIO_PIPE(pipe, _DVSACNTR, _DVSBCNTR)
#define DVSLINOFF(pipe) _MMIO_PIPE(pipe, _DVSALINOFF, _DVSBLINOFF)
#define DVSSTRIDE(pipe) _MMIO_PIPE(pipe, _DVSASTRIDE, _DVSBSTRIDE)
#define DVSPOS(pipe) _MMIO_PIPE(pipe, _DVSAPOS, _DVSBPOS)
#define DVSSURF(pipe) _MMIO_PIPE(pipe, _DVSASURF, _DVSBSURF)
#define DVSKEYMAX(pipe) _MMIO_PIPE(pipe, _DVSAKEYMAXVAL, _DVSBKEYMAXVAL)
#define DVSSIZE(pipe) _MMIO_PIPE(pipe, _DVSASIZE, _DVSBSIZE)
#define DVSSCALE(pipe) _MMIO_PIPE(pipe, _DVSASCALE, _DVSBSCALE)
#define DVSTILEOFF(pipe) _MMIO_PIPE(pipe, _DVSATILEOFF, _DVSBTILEOFF)
#define DVSKEYVAL(pipe) _MMIO_PIPE(pipe, _DVSAKEYVAL, _DVSBKEYVAL)
#define DVSKEYMSK(pipe) _MMIO_PIPE(pipe, _DVSAKEYMSK, _DVSBKEYMSK)
#define DVSSURFLIVE(pipe) _MMIO_PIPE(pipe, _DVSASURFLIVE, _DVSBSURFLIVE)
#define DVSGAMC_G4X(pipe, i) _MMIO(_PIPE(pipe, _DVSAGAMC_G4X, _DVSBGAMC_G4X) + (5 - (i)) * 4) /* 6 x u0.8 */
#define DVSGAMC_ILK(pipe, i) _MMIO(_PIPE(pipe, _DVSAGAMC_ILK, _DVSBGAMC_ILK) + (i) * 4) /* 16 x u0.10 */
#define DVSGAMCMAX_ILK(pipe, i) _MMIO(_PIPE(pipe, _DVSAGAMCMAX_ILK, _DVSBGAMCMAX_ILK) + (i) * 4) /* 3 x u1.10 */

#define _SPRA_CTL		0x70280
#define   SPRITE_ENABLE			(1 << 31)
#define   SPRITE_GAMMA_ENABLE		(1 << 30)
#define   SPRITE_YUV_RANGE_CORRECTION_DISABLE	(1 << 28)
#define   SPRITE_PIXFORMAT_MASK		(7 << 25)
#define   SPRITE_FORMAT_YUV422		(0 << 25)
#define   SPRITE_FORMAT_RGBX101010	(1 << 25)
#define   SPRITE_FORMAT_RGBX888		(2 << 25)
#define   SPRITE_FORMAT_RGBX161616	(3 << 25)
#define   SPRITE_FORMAT_YUV444		(4 << 25)
#define   SPRITE_FORMAT_XR_BGR101010	(5 << 25) /* Extended range */
#define   SPRITE_PIPE_CSC_ENABLE	(1 << 24)
#define   SPRITE_SOURCE_KEY		(1 << 22)
#define   SPRITE_RGB_ORDER_RGBX		(1 << 20) /* only for 888 and 161616 */
#define   SPRITE_YUV_TO_RGB_CSC_DISABLE	(1 << 19)
#define   SPRITE_YUV_TO_RGB_CSC_FORMAT_BT709	(1 << 18) /* 0 is BT601 */
#define   SPRITE_YUV_BYTE_ORDER_MASK	(3 << 16)
#define   SPRITE_YUV_ORDER_YUYV		(0 << 16)
#define   SPRITE_YUV_ORDER_UYVY		(1 << 16)
#define   SPRITE_YUV_ORDER_YVYU		(2 << 16)
#define   SPRITE_YUV_ORDER_VYUY		(3 << 16)
#define   SPRITE_ROTATE_180		(1 << 15)
#define   SPRITE_TRICKLE_FEED_DISABLE	(1 << 14)
#define   SPRITE_INT_GAMMA_DISABLE	(1 << 13)
#define   SPRITE_TILED			(1 << 10)
#define   SPRITE_DEST_KEY		(1 << 2)
#define _SPRA_LINOFF		0x70284
#define _SPRA_STRIDE		0x70288
#define _SPRA_POS		0x7028c
#define _SPRA_SIZE		0x70290
#define _SPRA_KEYVAL		0x70294
#define _SPRA_KEYMSK		0x70298
#define _SPRA_SURF		0x7029c
#define _SPRA_KEYMAX		0x702a0
#define _SPRA_TILEOFF		0x702a4
#define _SPRA_OFFSET		0x702a4
#define _SPRA_SURFLIVE		0x702ac
#define _SPRA_SCALE		0x70304
#define   SPRITE_SCALE_ENABLE	(1 << 31)
#define   SPRITE_FILTER_MASK	(3 << 29)
#define   SPRITE_FILTER_MEDIUM	(0 << 29)
#define   SPRITE_FILTER_ENHANCING	(1 << 29)
#define   SPRITE_FILTER_SOFTENING	(2 << 29)
#define   SPRITE_VERTICAL_OFFSET_HALF	(1 << 28) /* must be enabled below */
#define   SPRITE_VERTICAL_OFFSET_ENABLE	(1 << 27)
#define _SPRA_GAMC		0x70400
#define _SPRA_GAMC16		0x70440
#define _SPRA_GAMC17		0x7044c

#define _SPRB_CTL		0x71280
#define _SPRB_LINOFF		0x71284
#define _SPRB_STRIDE		0x71288
#define _SPRB_POS		0x7128c
#define _SPRB_SIZE		0x71290
#define _SPRB_KEYVAL		0x71294
#define _SPRB_KEYMSK		0x71298
#define _SPRB_SURF		0x7129c
#define _SPRB_KEYMAX		0x712a0
#define _SPRB_TILEOFF		0x712a4
#define _SPRB_OFFSET		0x712a4
#define _SPRB_SURFLIVE		0x712ac
#define _SPRB_SCALE		0x71304
#define _SPRB_GAMC		0x71400
#define _SPRB_GAMC16		0x71440
#define _SPRB_GAMC17		0x7144c

#define SPRCTL(pipe) _MMIO_PIPE(pipe, _SPRA_CTL, _SPRB_CTL)
#define SPRLINOFF(pipe) _MMIO_PIPE(pipe, _SPRA_LINOFF, _SPRB_LINOFF)
#define SPRSTRIDE(pipe) _MMIO_PIPE(pipe, _SPRA_STRIDE, _SPRB_STRIDE)
#define SPRPOS(pipe) _MMIO_PIPE(pipe, _SPRA_POS, _SPRB_POS)
#define SPRSIZE(pipe) _MMIO_PIPE(pipe, _SPRA_SIZE, _SPRB_SIZE)
#define SPRKEYVAL(pipe) _MMIO_PIPE(pipe, _SPRA_KEYVAL, _SPRB_KEYVAL)
#define SPRKEYMSK(pipe) _MMIO_PIPE(pipe, _SPRA_KEYMSK, _SPRB_KEYMSK)
#define SPRSURF(pipe) _MMIO_PIPE(pipe, _SPRA_SURF, _SPRB_SURF)
#define SPRKEYMAX(pipe) _MMIO_PIPE(pipe, _SPRA_KEYMAX, _SPRB_KEYMAX)
#define SPRTILEOFF(pipe) _MMIO_PIPE(pipe, _SPRA_TILEOFF, _SPRB_TILEOFF)
#define SPROFFSET(pipe) _MMIO_PIPE(pipe, _SPRA_OFFSET, _SPRB_OFFSET)
#define SPRSCALE(pipe) _MMIO_PIPE(pipe, _SPRA_SCALE, _SPRB_SCALE)
#define SPRGAMC(pipe, i) _MMIO(_PIPE(pipe, _SPRA_GAMC, _SPRB_GAMC) + (i) * 4) /* 16 x u0.10 */
#define SPRGAMC16(pipe, i) _MMIO(_PIPE(pipe, _SPRA_GAMC16, _SPRB_GAMC16) + (i) * 4) /* 3 x u1.10 */
#define SPRGAMC17(pipe, i) _MMIO(_PIPE(pipe, _SPRA_GAMC17, _SPRB_GAMC17) + (i) * 4) /* 3 x u2.10 */
#define SPRSURFLIVE(pipe) _MMIO_PIPE(pipe, _SPRA_SURFLIVE, _SPRB_SURFLIVE)

#define _SPACNTR		(VLV_DISPLAY_BASE + 0x72180)
#define   SP_ENABLE			(1 << 31)
#define   SP_GAMMA_ENABLE		(1 << 30)
#define   SP_PIXFORMAT_MASK		(0xf << 26)
#define   SP_FORMAT_YUV422		(0 << 26)
#define   SP_FORMAT_BGR565		(5 << 26)
#define   SP_FORMAT_BGRX8888		(6 << 26)
#define   SP_FORMAT_BGRA8888		(7 << 26)
#define   SP_FORMAT_RGBX1010102		(8 << 26)
#define   SP_FORMAT_RGBA1010102		(9 << 26)
#define   SP_FORMAT_RGBX8888		(0xe << 26)
#define   SP_FORMAT_RGBA8888		(0xf << 26)
#define   SP_ALPHA_PREMULTIPLY		(1 << 23) /* CHV pipe B */
#define   SP_SOURCE_KEY			(1 << 22)
#define   SP_YUV_FORMAT_BT709		(1 << 18)
#define   SP_YUV_BYTE_ORDER_MASK	(3 << 16)
#define   SP_YUV_ORDER_YUYV		(0 << 16)
#define   SP_YUV_ORDER_UYVY		(1 << 16)
#define   SP_YUV_ORDER_YVYU		(2 << 16)
#define   SP_YUV_ORDER_VYUY		(3 << 16)
#define   SP_ROTATE_180			(1 << 15)
#define   SP_TILED			(1 << 10)
#define   SP_MIRROR			(1 << 8) /* CHV pipe B */
#define _SPALINOFF		(VLV_DISPLAY_BASE + 0x72184)
#define _SPASTRIDE		(VLV_DISPLAY_BASE + 0x72188)
#define _SPAPOS			(VLV_DISPLAY_BASE + 0x7218c)
#define _SPASIZE		(VLV_DISPLAY_BASE + 0x72190)
#define _SPAKEYMINVAL		(VLV_DISPLAY_BASE + 0x72194)
#define _SPAKEYMSK		(VLV_DISPLAY_BASE + 0x72198)
#define _SPASURF		(VLV_DISPLAY_BASE + 0x7219c)
#define _SPAKEYMAXVAL		(VLV_DISPLAY_BASE + 0x721a0)
#define _SPATILEOFF		(VLV_DISPLAY_BASE + 0x721a4)
#define _SPACONSTALPHA		(VLV_DISPLAY_BASE + 0x721a8)
#define   SP_CONST_ALPHA_ENABLE		(1 << 31)
#define _SPACLRC0		(VLV_DISPLAY_BASE + 0x721d0)
#define   SP_CONTRAST(x)		((x) << 18) /* u3.6 */
#define   SP_BRIGHTNESS(x)		((x) & 0xff) /* s8 */
#define _SPACLRC1		(VLV_DISPLAY_BASE + 0x721d4)
#define   SP_SH_SIN(x)			(((x) & 0x7ff) << 16) /* s4.7 */
#define   SP_SH_COS(x)			(x) /* u3.7 */
#define _SPAGAMC		(VLV_DISPLAY_BASE + 0x721e0)

#define _SPBCNTR		(VLV_DISPLAY_BASE + 0x72280)
#define _SPBLINOFF		(VLV_DISPLAY_BASE + 0x72284)
#define _SPBSTRIDE		(VLV_DISPLAY_BASE + 0x72288)
#define _SPBPOS			(VLV_DISPLAY_BASE + 0x7228c)
#define _SPBSIZE		(VLV_DISPLAY_BASE + 0x72290)
#define _SPBKEYMINVAL		(VLV_DISPLAY_BASE + 0x72294)
#define _SPBKEYMSK		(VLV_DISPLAY_BASE + 0x72298)
#define _SPBSURF		(VLV_DISPLAY_BASE + 0x7229c)
#define _SPBKEYMAXVAL		(VLV_DISPLAY_BASE + 0x722a0)
#define _SPBTILEOFF		(VLV_DISPLAY_BASE + 0x722a4)
#define _SPBCONSTALPHA		(VLV_DISPLAY_BASE + 0x722a8)
#define _SPBCLRC0		(VLV_DISPLAY_BASE + 0x722d0)
#define _SPBCLRC1		(VLV_DISPLAY_BASE + 0x722d4)
#define _SPBGAMC		(VLV_DISPLAY_BASE + 0x722e0)

#define _VLV_SPR(pipe, plane_id, reg_a, reg_b) \
	_PIPE((pipe) * 2 + (plane_id) - PLANE_SPRITE0, (reg_a), (reg_b))
#define _MMIO_VLV_SPR(pipe, plane_id, reg_a, reg_b) \
	_MMIO(_VLV_SPR((pipe), (plane_id), (reg_a), (reg_b)))

#define SPCNTR(pipe, plane_id)		_MMIO_VLV_SPR((pipe), (plane_id), _SPACNTR, _SPBCNTR)
#define SPLINOFF(pipe, plane_id)	_MMIO_VLV_SPR((pipe), (plane_id), _SPALINOFF, _SPBLINOFF)
#define SPSTRIDE(pipe, plane_id)	_MMIO_VLV_SPR((pipe), (plane_id), _SPASTRIDE, _SPBSTRIDE)
#define SPPOS(pipe, plane_id)		_MMIO_VLV_SPR((pipe), (plane_id), _SPAPOS, _SPBPOS)
#define SPSIZE(pipe, plane_id)		_MMIO_VLV_SPR((pipe), (plane_id), _SPASIZE, _SPBSIZE)
#define SPKEYMINVAL(pipe, plane_id)	_MMIO_VLV_SPR((pipe), (plane_id), _SPAKEYMINVAL, _SPBKEYMINVAL)
#define SPKEYMSK(pipe, plane_id)	_MMIO_VLV_SPR((pipe), (plane_id), _SPAKEYMSK, _SPBKEYMSK)
#define SPSURF(pipe, plane_id)		_MMIO_VLV_SPR((pipe), (plane_id), _SPASURF, _SPBSURF)
#define SPKEYMAXVAL(pipe, plane_id)	_MMIO_VLV_SPR((pipe), (plane_id), _SPAKEYMAXVAL, _SPBKEYMAXVAL)
#define SPTILEOFF(pipe, plane_id)	_MMIO_VLV_SPR((pipe), (plane_id), _SPATILEOFF, _SPBTILEOFF)
#define SPCONSTALPHA(pipe, plane_id)	_MMIO_VLV_SPR((pipe), (plane_id), _SPACONSTALPHA, _SPBCONSTALPHA)
#define SPCLRC0(pipe, plane_id)		_MMIO_VLV_SPR((pipe), (plane_id), _SPACLRC0, _SPBCLRC0)
#define SPCLRC1(pipe, plane_id)		_MMIO_VLV_SPR((pipe), (plane_id), _SPACLRC1, _SPBCLRC1)
#define SPGAMC(pipe, plane_id, i)	_MMIO(_VLV_SPR((pipe), (plane_id), _SPAGAMC, _SPBGAMC) + (5 - (i)) * 4) /* 6 x u0.10 */

/*
 * CHV pipe B sprite CSC
 *
 * |cr|   |c0 c1 c2|   |cr + cr_ioff|   |cr_ooff|
 * |yg| = |c3 c4 c5| x |yg + yg_ioff| + |yg_ooff|
 * |cb|   |c6 c7 c8|   |cb + cr_ioff|   |cb_ooff|
 */
#define _MMIO_CHV_SPCSC(plane_id, reg) \
	_MMIO(VLV_DISPLAY_BASE + ((plane_id) - PLANE_SPRITE0) * 0x1000 + (reg))

#define SPCSCYGOFF(plane_id)	_MMIO_CHV_SPCSC(plane_id, 0x6d900)
#define SPCSCCBOFF(plane_id)	_MMIO_CHV_SPCSC(plane_id, 0x6d904)
#define SPCSCCROFF(plane_id)	_MMIO_CHV_SPCSC(plane_id, 0x6d908)
#define  SPCSC_OOFF(x)		(((x) & 0x7ff) << 16) /* s11 */
#define  SPCSC_IOFF(x)		(((x) & 0x7ff) << 0) /* s11 */

#define SPCSCC01(plane_id)	_MMIO_CHV_SPCSC(plane_id, 0x6d90c)
#define SPCSCC23(plane_id)	_MMIO_CHV_SPCSC(plane_id, 0x6d910)
#define SPCSCC45(plane_id)	_MMIO_CHV_SPCSC(plane_id, 0x6d914)
#define SPCSCC67(plane_id)	_MMIO_CHV_SPCSC(plane_id, 0x6d918)
#define SPCSCC8(plane_id)	_MMIO_CHV_SPCSC(plane_id, 0x6d91c)
#define  SPCSC_C1(x)		(((x) & 0x7fff) << 16) /* s3.12 */
#define  SPCSC_C0(x)		(((x) & 0x7fff) << 0) /* s3.12 */

#define SPCSCYGICLAMP(plane_id)	_MMIO_CHV_SPCSC(plane_id, 0x6d920)
#define SPCSCCBICLAMP(plane_id)	_MMIO_CHV_SPCSC(plane_id, 0x6d924)
#define SPCSCCRICLAMP(plane_id)	_MMIO_CHV_SPCSC(plane_id, 0x6d928)
#define  SPCSC_IMAX(x)		(((x) & 0x7ff) << 16) /* s11 */
#define  SPCSC_IMIN(x)		(((x) & 0x7ff) << 0) /* s11 */

#define SPCSCYGOCLAMP(plane_id)	_MMIO_CHV_SPCSC(plane_id, 0x6d92c)
#define SPCSCCBOCLAMP(plane_id)	_MMIO_CHV_SPCSC(plane_id, 0x6d930)
#define SPCSCCROCLAMP(plane_id)	_MMIO_CHV_SPCSC(plane_id, 0x6d934)
#define  SPCSC_OMAX(x)		((x) << 16) /* u10 */
#define  SPCSC_OMIN(x)		((x) << 0) /* u10 */

/* Skylake plane registers */

#define _PLANE_CTL_1_A				0x70180
#define _PLANE_CTL_2_A				0x70280
#define _PLANE_CTL_3_A				0x70380
#define   PLANE_CTL_ENABLE			(1 << 31)
#define   PLANE_CTL_PIPE_GAMMA_ENABLE		(1 << 30)   /* Pre-GLK */
#define   PLANE_CTL_YUV_RANGE_CORRECTION_DISABLE	(1 << 28)
/*
 * ICL+ uses the same PLANE_CTL_FORMAT bits, but the field definition
 * expanded to include bit 23 as well. However, the shift-24 based values
 * correctly map to the same formats in ICL, as long as bit 23 is set to 0
 */
#define   PLANE_CTL_FORMAT_MASK			(0xf << 24)
#define   PLANE_CTL_FORMAT_YUV422		(0 << 24)
#define   PLANE_CTL_FORMAT_NV12			(1 << 24)
#define   PLANE_CTL_FORMAT_XRGB_2101010		(2 << 24)
#define   PLANE_CTL_FORMAT_P010			(3 << 24)
#define   PLANE_CTL_FORMAT_XRGB_8888		(4 << 24)
#define   PLANE_CTL_FORMAT_P012			(5 << 24)
#define   PLANE_CTL_FORMAT_XRGB_16161616F	(6 << 24)
#define   PLANE_CTL_FORMAT_P016			(7 << 24)
#define   PLANE_CTL_FORMAT_AYUV			(8 << 24)
#define   PLANE_CTL_FORMAT_INDEXED		(12 << 24)
#define   PLANE_CTL_FORMAT_RGB_565		(14 << 24)
#define   ICL_PLANE_CTL_FORMAT_MASK		(0x1f << 23)
#define   PLANE_CTL_PIPE_CSC_ENABLE		(1 << 23) /* Pre-GLK */
#define   PLANE_CTL_FORMAT_Y210                 (1 << 23)
#define   PLANE_CTL_FORMAT_Y212                 (3 << 23)
#define   PLANE_CTL_FORMAT_Y216                 (5 << 23)
#define   PLANE_CTL_FORMAT_Y410                 (7 << 23)
#define   PLANE_CTL_FORMAT_Y412                 (9 << 23)
#define   PLANE_CTL_FORMAT_Y416                 (0xb << 23)
#define   PLANE_CTL_KEY_ENABLE_MASK		(0x3 << 21)
#define   PLANE_CTL_KEY_ENABLE_SOURCE		(1 << 21)
#define   PLANE_CTL_KEY_ENABLE_DESTINATION	(2 << 21)
#define   PLANE_CTL_ORDER_BGRX			(0 << 20)
#define   PLANE_CTL_ORDER_RGBX			(1 << 20)
#define   PLANE_CTL_YUV420_Y_PLANE		(1 << 19)
#define   PLANE_CTL_YUV_TO_RGB_CSC_FORMAT_BT709	(1 << 18)
#define   PLANE_CTL_YUV422_ORDER_MASK		(0x3 << 16)
#define   PLANE_CTL_YUV422_YUYV			(0 << 16)
#define   PLANE_CTL_YUV422_UYVY			(1 << 16)
#define   PLANE_CTL_YUV422_YVYU			(2 << 16)
#define   PLANE_CTL_YUV422_VYUY			(3 << 16)
#define   PLANE_CTL_RENDER_DECOMPRESSION_ENABLE	(1 << 15)
#define   PLANE_CTL_TRICKLE_FEED_DISABLE	(1 << 14)
#define   PLANE_CTL_PLANE_GAMMA_DISABLE		(1 << 13) /* Pre-GLK */
#define   PLANE_CTL_TILED_MASK			(0x7 << 10)
#define   PLANE_CTL_TILED_LINEAR		(0 << 10)
#define   PLANE_CTL_TILED_X			(1 << 10)
#define   PLANE_CTL_TILED_Y			(4 << 10)
#define   PLANE_CTL_TILED_YF			(5 << 10)
#define   PLANE_CTL_FLIP_HORIZONTAL		(1 << 8)
#define   PLANE_CTL_ALPHA_MASK			(0x3 << 4) /* Pre-GLK */
#define   PLANE_CTL_ALPHA_DISABLE		(0 << 4)
#define   PLANE_CTL_ALPHA_SW_PREMULTIPLY	(2 << 4)
#define   PLANE_CTL_ALPHA_HW_PREMULTIPLY	(3 << 4)
#define   PLANE_CTL_ROTATE_MASK			0x3
#define   PLANE_CTL_ROTATE_0			0x0
#define   PLANE_CTL_ROTATE_90			0x1
#define   PLANE_CTL_ROTATE_180			0x2
#define   PLANE_CTL_ROTATE_270			0x3
#define _PLANE_STRIDE_1_A			0x70188
#define _PLANE_STRIDE_2_A			0x70288
#define _PLANE_STRIDE_3_A			0x70388
#define _PLANE_POS_1_A				0x7018c
#define _PLANE_POS_2_A				0x7028c
#define _PLANE_POS_3_A				0x7038c
#define _PLANE_SIZE_1_A				0x70190
#define _PLANE_SIZE_2_A				0x70290
#define _PLANE_SIZE_3_A				0x70390
#define _PLANE_SURF_1_A				0x7019c
#define _PLANE_SURF_2_A				0x7029c
#define _PLANE_SURF_3_A				0x7039c
#define _PLANE_OFFSET_1_A			0x701a4
#define _PLANE_OFFSET_2_A			0x702a4
#define _PLANE_OFFSET_3_A			0x703a4
#define _PLANE_KEYVAL_1_A			0x70194
#define _PLANE_KEYVAL_2_A			0x70294
#define _PLANE_KEYMSK_1_A			0x70198
#define _PLANE_KEYMSK_2_A			0x70298
#define  PLANE_KEYMSK_ALPHA_ENABLE		(1 << 31)
#define _PLANE_KEYMAX_1_A			0x701a0
#define _PLANE_KEYMAX_2_A			0x702a0
#define  PLANE_KEYMAX_ALPHA(a)			((a) << 24)
#define _PLANE_AUX_DIST_1_A			0x701c0
#define _PLANE_AUX_DIST_2_A			0x702c0
#define _PLANE_AUX_OFFSET_1_A			0x701c4
#define _PLANE_AUX_OFFSET_2_A			0x702c4
#define _PLANE_CUS_CTL_1_A			0x701c8
#define _PLANE_CUS_CTL_2_A			0x702c8
#define  PLANE_CUS_ENABLE			(1 << 31)
#define  PLANE_CUS_PLANE_6			(0 << 30)
#define  PLANE_CUS_PLANE_7			(1 << 30)
#define  PLANE_CUS_HPHASE_SIGN_NEGATIVE		(1 << 19)
#define  PLANE_CUS_HPHASE_0			(0 << 16)
#define  PLANE_CUS_HPHASE_0_25			(1 << 16)
#define  PLANE_CUS_HPHASE_0_5			(2 << 16)
#define  PLANE_CUS_VPHASE_SIGN_NEGATIVE		(1 << 15)
#define  PLANE_CUS_VPHASE_0			(0 << 12)
#define  PLANE_CUS_VPHASE_0_25			(1 << 12)
#define  PLANE_CUS_VPHASE_0_5			(2 << 12)
#define _PLANE_COLOR_CTL_1_A			0x701CC /* GLK+ */
#define _PLANE_COLOR_CTL_2_A			0x702CC /* GLK+ */
#define _PLANE_COLOR_CTL_3_A			0x703CC /* GLK+ */
#define   PLANE_COLOR_PIPE_GAMMA_ENABLE		(1 << 30) /* Pre-ICL */
#define   PLANE_COLOR_YUV_RANGE_CORRECTION_DISABLE	(1 << 28)
#define   PLANE_COLOR_INPUT_CSC_ENABLE		(1 << 20) /* ICL+ */
#define   PLANE_COLOR_PIPE_CSC_ENABLE		(1 << 23) /* Pre-ICL */
#define   PLANE_COLOR_CSC_MODE_BYPASS			(0 << 17)
#define   PLANE_COLOR_CSC_MODE_YUV601_TO_RGB709		(1 << 17)
#define   PLANE_COLOR_CSC_MODE_YUV709_TO_RGB709		(2 << 17)
#define   PLANE_COLOR_CSC_MODE_YUV2020_TO_RGB2020	(3 << 17)
#define   PLANE_COLOR_CSC_MODE_RGB709_TO_RGB2020	(4 << 17)
#define   PLANE_COLOR_PLANE_GAMMA_DISABLE	(1 << 13)
#define   PLANE_COLOR_ALPHA_MASK		(0x3 << 4)
#define   PLANE_COLOR_ALPHA_DISABLE		(0 << 4)
#define   PLANE_COLOR_ALPHA_SW_PREMULTIPLY	(2 << 4)
#define   PLANE_COLOR_ALPHA_HW_PREMULTIPLY	(3 << 4)
#define _PLANE_BUF_CFG_1_A			0x7027c
#define _PLANE_BUF_CFG_2_A			0x7037c
#define _PLANE_NV12_BUF_CFG_1_A		0x70278
#define _PLANE_NV12_BUF_CFG_2_A		0x70378

/* Input CSC Register Definitions */
#define _PLANE_INPUT_CSC_RY_GY_1_A	0x701E0
#define _PLANE_INPUT_CSC_RY_GY_2_A	0x702E0

#define _PLANE_INPUT_CSC_RY_GY_1_B	0x711E0
#define _PLANE_INPUT_CSC_RY_GY_2_B	0x712E0

#define _PLANE_INPUT_CSC_RY_GY_1(pipe)	\
	_PIPE(pipe, _PLANE_INPUT_CSC_RY_GY_1_A, \
	     _PLANE_INPUT_CSC_RY_GY_1_B)
#define _PLANE_INPUT_CSC_RY_GY_2(pipe)	\
	_PIPE(pipe, _PLANE_INPUT_CSC_RY_GY_2_A, \
	     _PLANE_INPUT_CSC_RY_GY_2_B)

#define PLANE_INPUT_CSC_COEFF(pipe, plane, index)	\
	_MMIO_PLANE(plane, _PLANE_INPUT_CSC_RY_GY_1(pipe) +  (index) * 4, \
		    _PLANE_INPUT_CSC_RY_GY_2(pipe) + (index) * 4)

#define _PLANE_INPUT_CSC_PREOFF_HI_1_A		0x701F8
#define _PLANE_INPUT_CSC_PREOFF_HI_2_A		0x702F8

#define _PLANE_INPUT_CSC_PREOFF_HI_1_B		0x711F8
#define _PLANE_INPUT_CSC_PREOFF_HI_2_B		0x712F8

#define _PLANE_INPUT_CSC_PREOFF_HI_1(pipe)	\
	_PIPE(pipe, _PLANE_INPUT_CSC_PREOFF_HI_1_A, \
	     _PLANE_INPUT_CSC_PREOFF_HI_1_B)
#define _PLANE_INPUT_CSC_PREOFF_HI_2(pipe)	\
	_PIPE(pipe, _PLANE_INPUT_CSC_PREOFF_HI_2_A, \
	     _PLANE_INPUT_CSC_PREOFF_HI_2_B)
#define PLANE_INPUT_CSC_PREOFF(pipe, plane, index)	\
	_MMIO_PLANE(plane, _PLANE_INPUT_CSC_PREOFF_HI_1(pipe) + (index) * 4, \
		    _PLANE_INPUT_CSC_PREOFF_HI_2(pipe) + (index) * 4)

#define _PLANE_INPUT_CSC_POSTOFF_HI_1_A		0x70204
#define _PLANE_INPUT_CSC_POSTOFF_HI_2_A		0x70304

#define _PLANE_INPUT_CSC_POSTOFF_HI_1_B		0x71204
#define _PLANE_INPUT_CSC_POSTOFF_HI_2_B		0x71304

#define _PLANE_INPUT_CSC_POSTOFF_HI_1(pipe)	\
	_PIPE(pipe, _PLANE_INPUT_CSC_POSTOFF_HI_1_A, \
	     _PLANE_INPUT_CSC_POSTOFF_HI_1_B)
#define _PLANE_INPUT_CSC_POSTOFF_HI_2(pipe)	\
	_PIPE(pipe, _PLANE_INPUT_CSC_POSTOFF_HI_2_A, \
	     _PLANE_INPUT_CSC_POSTOFF_HI_2_B)
#define PLANE_INPUT_CSC_POSTOFF(pipe, plane, index)	\
	_MMIO_PLANE(plane, _PLANE_INPUT_CSC_POSTOFF_HI_1(pipe) + (index) * 4, \
		    _PLANE_INPUT_CSC_POSTOFF_HI_2(pipe) + (index) * 4)

#define _PLANE_CTL_1_B				0x71180
#define _PLANE_CTL_2_B				0x71280
#define _PLANE_CTL_3_B				0x71380
#define _PLANE_CTL_1(pipe)	_PIPE(pipe, _PLANE_CTL_1_A, _PLANE_CTL_1_B)
#define _PLANE_CTL_2(pipe)	_PIPE(pipe, _PLANE_CTL_2_A, _PLANE_CTL_2_B)
#define _PLANE_CTL_3(pipe)	_PIPE(pipe, _PLANE_CTL_3_A, _PLANE_CTL_3_B)
#define PLANE_CTL(pipe, plane)	\
	_MMIO_PLANE(plane, _PLANE_CTL_1(pipe), _PLANE_CTL_2(pipe))

#define _PLANE_STRIDE_1_B			0x71188
#define _PLANE_STRIDE_2_B			0x71288
#define _PLANE_STRIDE_3_B			0x71388
#define _PLANE_STRIDE_1(pipe)	\
	_PIPE(pipe, _PLANE_STRIDE_1_A, _PLANE_STRIDE_1_B)
#define _PLANE_STRIDE_2(pipe)	\
	_PIPE(pipe, _PLANE_STRIDE_2_A, _PLANE_STRIDE_2_B)
#define _PLANE_STRIDE_3(pipe)	\
	_PIPE(pipe, _PLANE_STRIDE_3_A, _PLANE_STRIDE_3_B)
#define PLANE_STRIDE(pipe, plane)	\
	_MMIO_PLANE(plane, _PLANE_STRIDE_1(pipe), _PLANE_STRIDE_2(pipe))

#define _PLANE_POS_1_B				0x7118c
#define _PLANE_POS_2_B				0x7128c
#define _PLANE_POS_3_B				0x7138c
#define _PLANE_POS_1(pipe)	_PIPE(pipe, _PLANE_POS_1_A, _PLANE_POS_1_B)
#define _PLANE_POS_2(pipe)	_PIPE(pipe, _PLANE_POS_2_A, _PLANE_POS_2_B)
#define _PLANE_POS_3(pipe)	_PIPE(pipe, _PLANE_POS_3_A, _PLANE_POS_3_B)
#define PLANE_POS(pipe, plane)	\
	_MMIO_PLANE(plane, _PLANE_POS_1(pipe), _PLANE_POS_2(pipe))

#define _PLANE_SIZE_1_B				0x71190
#define _PLANE_SIZE_2_B				0x71290
#define _PLANE_SIZE_3_B				0x71390
#define _PLANE_SIZE_1(pipe)	_PIPE(pipe, _PLANE_SIZE_1_A, _PLANE_SIZE_1_B)
#define _PLANE_SIZE_2(pipe)	_PIPE(pipe, _PLANE_SIZE_2_A, _PLANE_SIZE_2_B)
#define _PLANE_SIZE_3(pipe)	_PIPE(pipe, _PLANE_SIZE_3_A, _PLANE_SIZE_3_B)
#define PLANE_SIZE(pipe, plane)	\
	_MMIO_PLANE(plane, _PLANE_SIZE_1(pipe), _PLANE_SIZE_2(pipe))

#define _PLANE_SURF_1_B				0x7119c
#define _PLANE_SURF_2_B				0x7129c
#define _PLANE_SURF_3_B				0x7139c
#define _PLANE_SURF_1(pipe)	_PIPE(pipe, _PLANE_SURF_1_A, _PLANE_SURF_1_B)
#define _PLANE_SURF_2(pipe)	_PIPE(pipe, _PLANE_SURF_2_A, _PLANE_SURF_2_B)
#define _PLANE_SURF_3(pipe)	_PIPE(pipe, _PLANE_SURF_3_A, _PLANE_SURF_3_B)
#define PLANE_SURF(pipe, plane)	\
	_MMIO_PLANE(plane, _PLANE_SURF_1(pipe), _PLANE_SURF_2(pipe))

#define _PLANE_OFFSET_1_B			0x711a4
#define _PLANE_OFFSET_2_B			0x712a4
#define _PLANE_OFFSET_1(pipe) _PIPE(pipe, _PLANE_OFFSET_1_A, _PLANE_OFFSET_1_B)
#define _PLANE_OFFSET_2(pipe) _PIPE(pipe, _PLANE_OFFSET_2_A, _PLANE_OFFSET_2_B)
#define PLANE_OFFSET(pipe, plane)	\
	_MMIO_PLANE(plane, _PLANE_OFFSET_1(pipe), _PLANE_OFFSET_2(pipe))

#define _PLANE_KEYVAL_1_B			0x71194
#define _PLANE_KEYVAL_2_B			0x71294
#define _PLANE_KEYVAL_1(pipe) _PIPE(pipe, _PLANE_KEYVAL_1_A, _PLANE_KEYVAL_1_B)
#define _PLANE_KEYVAL_2(pipe) _PIPE(pipe, _PLANE_KEYVAL_2_A, _PLANE_KEYVAL_2_B)
#define PLANE_KEYVAL(pipe, plane)	\
	_MMIO_PLANE(plane, _PLANE_KEYVAL_1(pipe), _PLANE_KEYVAL_2(pipe))

#define _PLANE_KEYMSK_1_B			0x71198
#define _PLANE_KEYMSK_2_B			0x71298
#define _PLANE_KEYMSK_1(pipe) _PIPE(pipe, _PLANE_KEYMSK_1_A, _PLANE_KEYMSK_1_B)
#define _PLANE_KEYMSK_2(pipe) _PIPE(pipe, _PLANE_KEYMSK_2_A, _PLANE_KEYMSK_2_B)
#define PLANE_KEYMSK(pipe, plane)	\
	_MMIO_PLANE(plane, _PLANE_KEYMSK_1(pipe), _PLANE_KEYMSK_2(pipe))

#define _PLANE_KEYMAX_1_B			0x711a0
#define _PLANE_KEYMAX_2_B			0x712a0
#define _PLANE_KEYMAX_1(pipe) _PIPE(pipe, _PLANE_KEYMAX_1_A, _PLANE_KEYMAX_1_B)
#define _PLANE_KEYMAX_2(pipe) _PIPE(pipe, _PLANE_KEYMAX_2_A, _PLANE_KEYMAX_2_B)
#define PLANE_KEYMAX(pipe, plane)	\
	_MMIO_PLANE(plane, _PLANE_KEYMAX_1(pipe), _PLANE_KEYMAX_2(pipe))

#define _PLANE_BUF_CFG_1_B			0x7127c
#define _PLANE_BUF_CFG_2_B			0x7137c
#define  DDB_ENTRY_MASK				0x7FF /* skl+: 10 bits, icl+ 11 bits */
#define  DDB_ENTRY_END_SHIFT			16
#define _PLANE_BUF_CFG_1(pipe)	\
	_PIPE(pipe, _PLANE_BUF_CFG_1_A, _PLANE_BUF_CFG_1_B)
#define _PLANE_BUF_CFG_2(pipe)	\
	_PIPE(pipe, _PLANE_BUF_CFG_2_A, _PLANE_BUF_CFG_2_B)
#define PLANE_BUF_CFG(pipe, plane)	\
	_MMIO_PLANE(plane, _PLANE_BUF_CFG_1(pipe), _PLANE_BUF_CFG_2(pipe))

#define _PLANE_NV12_BUF_CFG_1_B		0x71278
#define _PLANE_NV12_BUF_CFG_2_B		0x71378
#define _PLANE_NV12_BUF_CFG_1(pipe)	\
	_PIPE(pipe, _PLANE_NV12_BUF_CFG_1_A, _PLANE_NV12_BUF_CFG_1_B)
#define _PLANE_NV12_BUF_CFG_2(pipe)	\
	_PIPE(pipe, _PLANE_NV12_BUF_CFG_2_A, _PLANE_NV12_BUF_CFG_2_B)
#define PLANE_NV12_BUF_CFG(pipe, plane)	\
	_MMIO_PLANE(plane, _PLANE_NV12_BUF_CFG_1(pipe), _PLANE_NV12_BUF_CFG_2(pipe))

#define _PLANE_AUX_DIST_1_B		0x711c0
#define _PLANE_AUX_DIST_2_B		0x712c0
#define _PLANE_AUX_DIST_1(pipe) \
			_PIPE(pipe, _PLANE_AUX_DIST_1_A, _PLANE_AUX_DIST_1_B)
#define _PLANE_AUX_DIST_2(pipe) \
			_PIPE(pipe, _PLANE_AUX_DIST_2_A, _PLANE_AUX_DIST_2_B)
#define PLANE_AUX_DIST(pipe, plane)     \
	_MMIO_PLANE(plane, _PLANE_AUX_DIST_1(pipe), _PLANE_AUX_DIST_2(pipe))

#define _PLANE_AUX_OFFSET_1_B		0x711c4
#define _PLANE_AUX_OFFSET_2_B		0x712c4
#define _PLANE_AUX_OFFSET_1(pipe)       \
		_PIPE(pipe, _PLANE_AUX_OFFSET_1_A, _PLANE_AUX_OFFSET_1_B)
#define _PLANE_AUX_OFFSET_2(pipe)       \
		_PIPE(pipe, _PLANE_AUX_OFFSET_2_A, _PLANE_AUX_OFFSET_2_B)
#define PLANE_AUX_OFFSET(pipe, plane)   \
	_MMIO_PLANE(plane, _PLANE_AUX_OFFSET_1(pipe), _PLANE_AUX_OFFSET_2(pipe))

#define _PLANE_CUS_CTL_1_B		0x711c8
#define _PLANE_CUS_CTL_2_B		0x712c8
#define _PLANE_CUS_CTL_1(pipe)       \
		_PIPE(pipe, _PLANE_CUS_CTL_1_A, _PLANE_CUS_CTL_1_B)
#define _PLANE_CUS_CTL_2(pipe)       \
		_PIPE(pipe, _PLANE_CUS_CTL_2_A, _PLANE_CUS_CTL_2_B)
#define PLANE_CUS_CTL(pipe, plane)   \
	_MMIO_PLANE(plane, _PLANE_CUS_CTL_1(pipe), _PLANE_CUS_CTL_2(pipe))

#define _PLANE_COLOR_CTL_1_B			0x711CC
#define _PLANE_COLOR_CTL_2_B			0x712CC
#define _PLANE_COLOR_CTL_3_B			0x713CC
#define _PLANE_COLOR_CTL_1(pipe)	\
	_PIPE(pipe, _PLANE_COLOR_CTL_1_A, _PLANE_COLOR_CTL_1_B)
#define _PLANE_COLOR_CTL_2(pipe)	\
	_PIPE(pipe, _PLANE_COLOR_CTL_2_A, _PLANE_COLOR_CTL_2_B)
#define PLANE_COLOR_CTL(pipe, plane)	\
	_MMIO_PLANE(plane, _PLANE_COLOR_CTL_1(pipe), _PLANE_COLOR_CTL_2(pipe))

#/* SKL new cursor registers */
#define _CUR_BUF_CFG_A				0x7017c
#define _CUR_BUF_CFG_B				0x7117c
#define CUR_BUF_CFG(pipe)	_MMIO_PIPE(pipe, _CUR_BUF_CFG_A, _CUR_BUF_CFG_B)

/* VBIOS regs */
#define VGACNTRL		_MMIO(0x71400)
# define VGA_DISP_DISABLE			(1 << 31)
# define VGA_2X_MODE				(1 << 30)
# define VGA_PIPE_B_SELECT			(1 << 29)

#define VLV_VGACNTRL		_MMIO(VLV_DISPLAY_BASE + 0x71400)

/* Ironlake */

#define CPU_VGACNTRL	_MMIO(0x41000)

#define DIGITAL_PORT_HOTPLUG_CNTRL	_MMIO(0x44030)
#define  DIGITAL_PORTA_HOTPLUG_ENABLE		(1 << 4)
#define  DIGITAL_PORTA_PULSE_DURATION_2ms	(0 << 2) /* pre-HSW */
#define  DIGITAL_PORTA_PULSE_DURATION_4_5ms	(1 << 2) /* pre-HSW */
#define  DIGITAL_PORTA_PULSE_DURATION_6ms	(2 << 2) /* pre-HSW */
#define  DIGITAL_PORTA_PULSE_DURATION_100ms	(3 << 2) /* pre-HSW */
#define  DIGITAL_PORTA_PULSE_DURATION_MASK	(3 << 2) /* pre-HSW */
#define  DIGITAL_PORTA_HOTPLUG_STATUS_MASK	(3 << 0)
#define  DIGITAL_PORTA_HOTPLUG_NO_DETECT	(0 << 0)
#define  DIGITAL_PORTA_HOTPLUG_SHORT_DETECT	(1 << 0)
#define  DIGITAL_PORTA_HOTPLUG_LONG_DETECT	(2 << 0)

/* refresh rate hardware control */
#define RR_HW_CTL       _MMIO(0x45300)
#define  RR_HW_LOW_POWER_FRAMES_MASK    0xff
#define  RR_HW_HIGH_POWER_FRAMES_MASK   0xff00

#define FDI_PLL_BIOS_0  _MMIO(0x46000)
#define  FDI_PLL_FB_CLOCK_MASK  0xff
#define FDI_PLL_BIOS_1  _MMIO(0x46004)
#define FDI_PLL_BIOS_2  _MMIO(0x46008)
#define DISPLAY_PORT_PLL_BIOS_0         _MMIO(0x4600c)
#define DISPLAY_PORT_PLL_BIOS_1         _MMIO(0x46010)
#define DISPLAY_PORT_PLL_BIOS_2         _MMIO(0x46014)

#define PCH_3DCGDIS0		_MMIO(0x46020)
# define MARIUNIT_CLOCK_GATE_DISABLE		(1 << 18)
# define SVSMUNIT_CLOCK_GATE_DISABLE		(1 << 1)

#define PCH_3DCGDIS1		_MMIO(0x46024)
# define VFMUNIT_CLOCK_GATE_DISABLE		(1 << 11)

#define FDI_PLL_FREQ_CTL        _MMIO(0x46030)
#define  FDI_PLL_FREQ_CHANGE_REQUEST    (1 << 24)
#define  FDI_PLL_FREQ_LOCK_LIMIT_MASK   0xfff00
#define  FDI_PLL_FREQ_DISABLE_COUNT_LIMIT_MASK  0xff


#define _PIPEA_DATA_M1		0x60030
#define  PIPE_DATA_M1_OFFSET    0
#define _PIPEA_DATA_N1		0x60034
#define  PIPE_DATA_N1_OFFSET    0

#define _PIPEA_DATA_M2		0x60038
#define  PIPE_DATA_M2_OFFSET    0
#define _PIPEA_DATA_N2		0x6003c
#define  PIPE_DATA_N2_OFFSET    0

#define _PIPEA_LINK_M1		0x60040
#define  PIPE_LINK_M1_OFFSET    0
#define _PIPEA_LINK_N1		0x60044
#define  PIPE_LINK_N1_OFFSET    0

#define _PIPEA_LINK_M2		0x60048
#define  PIPE_LINK_M2_OFFSET    0
#define _PIPEA_LINK_N2		0x6004c
#define  PIPE_LINK_N2_OFFSET    0

/* PIPEB timing regs are same start from 0x61000 */

#define _PIPEB_DATA_M1		0x61030
#define _PIPEB_DATA_N1		0x61034
#define _PIPEB_DATA_M2		0x61038
#define _PIPEB_DATA_N2		0x6103c
#define _PIPEB_LINK_M1		0x61040
#define _PIPEB_LINK_N1		0x61044
#define _PIPEB_LINK_M2		0x61048
#define _PIPEB_LINK_N2		0x6104c

#define PIPE_DATA_M1(tran) _MMIO_TRANS2(tran, _PIPEA_DATA_M1)
#define PIPE_DATA_N1(tran) _MMIO_TRANS2(tran, _PIPEA_DATA_N1)
#define PIPE_DATA_M2(tran) _MMIO_TRANS2(tran, _PIPEA_DATA_M2)
#define PIPE_DATA_N2(tran) _MMIO_TRANS2(tran, _PIPEA_DATA_N2)
#define PIPE_LINK_M1(tran) _MMIO_TRANS2(tran, _PIPEA_LINK_M1)
#define PIPE_LINK_N1(tran) _MMIO_TRANS2(tran, _PIPEA_LINK_N1)
#define PIPE_LINK_M2(tran) _MMIO_TRANS2(tran, _PIPEA_LINK_M2)
#define PIPE_LINK_N2(tran) _MMIO_TRANS2(tran, _PIPEA_LINK_N2)

/* CPU panel fitter */
/* IVB+ has 3 fitters, 0 is 7x5 capable, the other two only 3x3 */
#define _PFA_CTL_1               0x68080
#define _PFB_CTL_1               0x68880
#define  PF_ENABLE              (1 << 31)
#define  PF_PIPE_SEL_MASK_IVB	(3 << 29)
#define  PF_PIPE_SEL_IVB(pipe)	((pipe) << 29)
#define  PF_FILTER_MASK		(3 << 23)
#define  PF_FILTER_PROGRAMMED	(0 << 23)
#define  PF_FILTER_MED_3x3	(1 << 23)
#define  PF_FILTER_EDGE_ENHANCE	(2 << 23)
#define  PF_FILTER_EDGE_SOFTEN	(3 << 23)
#define _PFA_WIN_SZ		0x68074
#define _PFB_WIN_SZ		0x68874
#define _PFA_WIN_POS		0x68070
#define _PFB_WIN_POS		0x68870
#define _PFA_VSCALE		0x68084
#define _PFB_VSCALE		0x68884
#define _PFA_HSCALE		0x68090
#define _PFB_HSCALE		0x68890

#define PF_CTL(pipe)		_MMIO_PIPE(pipe, _PFA_CTL_1, _PFB_CTL_1)
#define PF_WIN_SZ(pipe)		_MMIO_PIPE(pipe, _PFA_WIN_SZ, _PFB_WIN_SZ)
#define PF_WIN_POS(pipe)	_MMIO_PIPE(pipe, _PFA_WIN_POS, _PFB_WIN_POS)
#define PF_VSCALE(pipe)		_MMIO_PIPE(pipe, _PFA_VSCALE, _PFB_VSCALE)
#define PF_HSCALE(pipe)		_MMIO_PIPE(pipe, _PFA_HSCALE, _PFB_HSCALE)

#define _PSA_CTL		0x68180
#define _PSB_CTL		0x68980
#define PS_ENABLE		(1 << 31)
#define _PSA_WIN_SZ		0x68174
#define _PSB_WIN_SZ		0x68974
#define _PSA_WIN_POS		0x68170
#define _PSB_WIN_POS		0x68970

#define PS_CTL(pipe)		_MMIO_PIPE(pipe, _PSA_CTL, _PSB_CTL)
#define PS_WIN_SZ(pipe)		_MMIO_PIPE(pipe, _PSA_WIN_SZ, _PSB_WIN_SZ)
#define PS_WIN_POS(pipe)	_MMIO_PIPE(pipe, _PSA_WIN_POS, _PSB_WIN_POS)

/*
 * Skylake scalers
 */
#define _PS_1A_CTRL      0x68180
#define _PS_2A_CTRL      0x68280
#define _PS_1B_CTRL      0x68980
#define _PS_2B_CTRL      0x68A80
#define _PS_1C_CTRL      0x69180
#define PS_SCALER_EN        (1 << 31)
#define SKL_PS_SCALER_MODE_MASK (3 << 28)
#define SKL_PS_SCALER_MODE_DYN  (0 << 28)
#define SKL_PS_SCALER_MODE_HQ  (1 << 28)
#define SKL_PS_SCALER_MODE_NV12 (2 << 28)
#define PS_SCALER_MODE_PLANAR (1 << 29)
#define PS_SCALER_MODE_NORMAL (0 << 29)
#define PS_PLANE_SEL_MASK  (7 << 25)
#define PS_PLANE_SEL(plane) (((plane) + 1) << 25)
#define PS_FILTER_MASK         (3 << 23)
#define PS_FILTER_MEDIUM       (0 << 23)
#define PS_FILTER_EDGE_ENHANCE (2 << 23)
#define PS_FILTER_BILINEAR     (3 << 23)
#define PS_VERT3TAP            (1 << 21)
#define PS_VERT_INT_INVERT_FIELD1 (0 << 20)
#define PS_VERT_INT_INVERT_FIELD0 (1 << 20)
#define PS_PWRUP_PROGRESS         (1 << 17)
#define PS_V_FILTER_BYPASS        (1 << 8)
#define PS_VADAPT_EN              (1 << 7)
#define PS_VADAPT_MODE_MASK        (3 << 5)
#define PS_VADAPT_MODE_LEAST_ADAPT (0 << 5)
#define PS_VADAPT_MODE_MOD_ADAPT   (1 << 5)
#define PS_VADAPT_MODE_MOST_ADAPT  (3 << 5)
#define PS_PLANE_Y_SEL_MASK  (7 << 5)
#define PS_PLANE_Y_SEL(plane) (((plane) + 1) << 5)

#define _PS_PWR_GATE_1A     0x68160
#define _PS_PWR_GATE_2A     0x68260
#define _PS_PWR_GATE_1B     0x68960
#define _PS_PWR_GATE_2B     0x68A60
#define _PS_PWR_GATE_1C     0x69160
#define PS_PWR_GATE_DIS_OVERRIDE       (1 << 31)
#define PS_PWR_GATE_SETTLING_TIME_32   (0 << 3)
#define PS_PWR_GATE_SETTLING_TIME_64   (1 << 3)
#define PS_PWR_GATE_SETTLING_TIME_96   (2 << 3)
#define PS_PWR_GATE_SETTLING_TIME_128  (3 << 3)
#define PS_PWR_GATE_SLPEN_8             0
#define PS_PWR_GATE_SLPEN_16            1
#define PS_PWR_GATE_SLPEN_24            2
#define PS_PWR_GATE_SLPEN_32            3

#define _PS_WIN_POS_1A      0x68170
#define _PS_WIN_POS_2A      0x68270
#define _PS_WIN_POS_1B      0x68970
#define _PS_WIN_POS_2B      0x68A70
#define _PS_WIN_POS_1C      0x69170

#define _PS_WIN_SZ_1A       0x68174
#define _PS_WIN_SZ_2A       0x68274
#define _PS_WIN_SZ_1B       0x68974
#define _PS_WIN_SZ_2B       0x68A74
#define _PS_WIN_SZ_1C       0x69174

#define _PS_VSCALE_1A       0x68184
#define _PS_VSCALE_2A       0x68284
#define _PS_VSCALE_1B       0x68984
#define _PS_VSCALE_2B       0x68A84
#define _PS_VSCALE_1C       0x69184

#define _PS_HSCALE_1A       0x68190
#define _PS_HSCALE_2A       0x68290
#define _PS_HSCALE_1B       0x68990
#define _PS_HSCALE_2B       0x68A90
#define _PS_HSCALE_1C       0x69190

#define _PS_VPHASE_1A       0x68188
#define _PS_VPHASE_2A       0x68288
#define _PS_VPHASE_1B       0x68988
#define _PS_VPHASE_2B       0x68A88
#define _PS_VPHASE_1C       0x69188
#define  PS_Y_PHASE(x)		((x) << 16)
#define  PS_UV_RGB_PHASE(x)	((x) << 0)
#define   PS_PHASE_MASK	(0x7fff << 1) /* u2.13 */
#define   PS_PHASE_TRIP	(1 << 0)

#define _PS_HPHASE_1A       0x68194
#define _PS_HPHASE_2A       0x68294
#define _PS_HPHASE_1B       0x68994
#define _PS_HPHASE_2B       0x68A94
#define _PS_HPHASE_1C       0x69194

#define _PS_ECC_STAT_1A     0x681D0
#define _PS_ECC_STAT_2A     0x682D0
#define _PS_ECC_STAT_1B     0x689D0
#define _PS_ECC_STAT_2B     0x68AD0
#define _PS_ECC_STAT_1C     0x691D0

#define _ID(id, a, b) _PICK_EVEN(id, a, b)
#define SKL_PS_CTRL(pipe, id) _MMIO_PIPE(pipe,        \
			_ID(id, _PS_1A_CTRL, _PS_2A_CTRL),       \
			_ID(id, _PS_1B_CTRL, _PS_2B_CTRL))
#define SKL_PS_PWR_GATE(pipe, id) _MMIO_PIPE(pipe,    \
			_ID(id, _PS_PWR_GATE_1A, _PS_PWR_GATE_2A), \
			_ID(id, _PS_PWR_GATE_1B, _PS_PWR_GATE_2B))
#define SKL_PS_WIN_POS(pipe, id) _MMIO_PIPE(pipe,     \
			_ID(id, _PS_WIN_POS_1A, _PS_WIN_POS_2A), \
			_ID(id, _PS_WIN_POS_1B, _PS_WIN_POS_2B))
#define SKL_PS_WIN_SZ(pipe, id)  _MMIO_PIPE(pipe,     \
			_ID(id, _PS_WIN_SZ_1A, _PS_WIN_SZ_2A),   \
			_ID(id, _PS_WIN_SZ_1B, _PS_WIN_SZ_2B))
#define SKL_PS_VSCALE(pipe, id)  _MMIO_PIPE(pipe,     \
			_ID(id, _PS_VSCALE_1A, _PS_VSCALE_2A),   \
			_ID(id, _PS_VSCALE_1B, _PS_VSCALE_2B))
#define SKL_PS_HSCALE(pipe, id)  _MMIO_PIPE(pipe,     \
			_ID(id, _PS_HSCALE_1A, _PS_HSCALE_2A),   \
			_ID(id, _PS_HSCALE_1B, _PS_HSCALE_2B))
#define SKL_PS_VPHASE(pipe, id)  _MMIO_PIPE(pipe,     \
			_ID(id, _PS_VPHASE_1A, _PS_VPHASE_2A),   \
			_ID(id, _PS_VPHASE_1B, _PS_VPHASE_2B))
#define SKL_PS_HPHASE(pipe, id)  _MMIO_PIPE(pipe,     \
			_ID(id, _PS_HPHASE_1A, _PS_HPHASE_2A),   \
			_ID(id, _PS_HPHASE_1B, _PS_HPHASE_2B))
#define SKL_PS_ECC_STAT(pipe, id)  _MMIO_PIPE(pipe,     \
			_ID(id, _PS_ECC_STAT_1A, _PS_ECC_STAT_2A),   \
			_ID(id, _PS_ECC_STAT_1B, _PS_ECC_STAT_2B))

/* legacy palette */
#define _LGC_PALETTE_A           0x4a000
#define _LGC_PALETTE_B           0x4a800
#define LGC_PALETTE(pipe, i) _MMIO(_PIPE(pipe, _LGC_PALETTE_A, _LGC_PALETTE_B) + (i) * 4)

/* ilk/snb precision palette */
#define _PREC_PALETTE_A           0x4b000
#define _PREC_PALETTE_B           0x4c000
#define PREC_PALETTE(pipe, i) _MMIO(_PIPE(pipe, _PREC_PALETTE_A, _PREC_PALETTE_B) + (i) * 4)

#define  _PREC_PIPEAGCMAX              0x4d000
#define  _PREC_PIPEBGCMAX              0x4d010
#define PREC_PIPEGCMAX(pipe, i)        _MMIO(_PIPE(pipe, _PIPEAGCMAX, _PIPEBGCMAX) + (i) * 4)

#define _GAMMA_MODE_A		0x4a480
#define _GAMMA_MODE_B		0x4ac80
#define GAMMA_MODE(pipe) _MMIO_PIPE(pipe, _GAMMA_MODE_A, _GAMMA_MODE_B)
#define  PRE_CSC_GAMMA_ENABLE	(1 << 31)
#define  POST_CSC_GAMMA_ENABLE	(1 << 30)
#define  GAMMA_MODE_MODE_MASK	(3 << 0)
#define  GAMMA_MODE_MODE_8BIT	(0 << 0)
#define  GAMMA_MODE_MODE_10BIT	(1 << 0)
#define  GAMMA_MODE_MODE_12BIT	(2 << 0)
#define  GAMMA_MODE_MODE_SPLIT	(3 << 0) /* ivb-bdw */
#define  GAMMA_MODE_MODE_12BIT_MULTI_SEGMENTED	(3 << 0) /* icl + */

/* DMC/CSR */
#define CSR_PROGRAM(i)		_MMIO(0x80000 + (i) * 4)
#define CSR_SSP_BASE_ADDR_GEN9	0x00002FC0
#define CSR_HTP_ADDR_SKL	0x00500034
#define CSR_SSP_BASE		_MMIO(0x8F074)
#define CSR_HTP_SKL		_MMIO(0x8F004)
#define CSR_LAST_WRITE		_MMIO(0x8F034)
#define CSR_LAST_WRITE_VALUE	0xc003b400
/* MMIO address range for CSR program (0x80000 - 0x82FFF) */
#define CSR_MMIO_START_RANGE	0x80000
#define CSR_MMIO_END_RANGE	0x8FFFF
#define SKL_CSR_DC3_DC5_COUNT	_MMIO(0x80030)
#define SKL_CSR_DC5_DC6_COUNT	_MMIO(0x8002C)
#define BXT_CSR_DC3_DC5_COUNT	_MMIO(0x80038)
#define TGL_DMC_DEBUG_DC5_COUNT	_MMIO(0x101084)
#define TGL_DMC_DEBUG_DC6_COUNT	_MMIO(0x101088)
<<<<<<< HEAD
=======

/* Display Internal Timeout Register */
#define RM_TIMEOUT		_MMIO(0x42060)
#define  MMIO_TIMEOUT_US(us)	((us) << 0)
>>>>>>> 00dc9e7d

/* interrupts */
#define DE_MASTER_IRQ_CONTROL   (1 << 31)
#define DE_SPRITEB_FLIP_DONE    (1 << 29)
#define DE_SPRITEA_FLIP_DONE    (1 << 28)
#define DE_PLANEB_FLIP_DONE     (1 << 27)
#define DE_PLANEA_FLIP_DONE     (1 << 26)
#define DE_PLANE_FLIP_DONE(plane) (1 << (26 + (plane)))
#define DE_PCU_EVENT            (1 << 25)
#define DE_GTT_FAULT            (1 << 24)
#define DE_POISON               (1 << 23)
#define DE_PERFORM_COUNTER      (1 << 22)
#define DE_PCH_EVENT            (1 << 21)
#define DE_AUX_CHANNEL_A        (1 << 20)
#define DE_DP_A_HOTPLUG         (1 << 19)
#define DE_GSE                  (1 << 18)
#define DE_PIPEB_VBLANK         (1 << 15)
#define DE_PIPEB_EVEN_FIELD     (1 << 14)
#define DE_PIPEB_ODD_FIELD      (1 << 13)
#define DE_PIPEB_LINE_COMPARE   (1 << 12)
#define DE_PIPEB_VSYNC          (1 << 11)
#define DE_PIPEB_CRC_DONE	(1 << 10)
#define DE_PIPEB_FIFO_UNDERRUN  (1 << 8)
#define DE_PIPEA_VBLANK         (1 << 7)
#define DE_PIPE_VBLANK(pipe)    (1 << (7 + 8 * (pipe)))
#define DE_PIPEA_EVEN_FIELD     (1 << 6)
#define DE_PIPEA_ODD_FIELD      (1 << 5)
#define DE_PIPEA_LINE_COMPARE   (1 << 4)
#define DE_PIPEA_VSYNC          (1 << 3)
#define DE_PIPEA_CRC_DONE	(1 << 2)
#define DE_PIPE_CRC_DONE(pipe)	(1 << (2 + 8 * (pipe)))
#define DE_PIPEA_FIFO_UNDERRUN  (1 << 0)
#define DE_PIPE_FIFO_UNDERRUN(pipe)  (1 << (8 * (pipe)))

/* More Ivybridge lolz */
#define DE_ERR_INT_IVB			(1 << 30)
#define DE_GSE_IVB			(1 << 29)
#define DE_PCH_EVENT_IVB		(1 << 28)
#define DE_DP_A_HOTPLUG_IVB		(1 << 27)
#define DE_AUX_CHANNEL_A_IVB		(1 << 26)
#define DE_EDP_PSR_INT_HSW		(1 << 19)
#define DE_SPRITEC_FLIP_DONE_IVB	(1 << 14)
#define DE_PLANEC_FLIP_DONE_IVB		(1 << 13)
#define DE_PIPEC_VBLANK_IVB		(1 << 10)
#define DE_SPRITEB_FLIP_DONE_IVB	(1 << 9)
#define DE_PLANEB_FLIP_DONE_IVB		(1 << 8)
#define DE_PIPEB_VBLANK_IVB		(1 << 5)
#define DE_SPRITEA_FLIP_DONE_IVB	(1 << 4)
#define DE_PLANEA_FLIP_DONE_IVB		(1 << 3)
#define DE_PLANE_FLIP_DONE_IVB(plane)	(1 << (3 + 5 * (plane)))
#define DE_PIPEA_VBLANK_IVB		(1 << 0)
#define DE_PIPE_VBLANK_IVB(pipe)	(1 << ((pipe) * 5))

#define VLV_MASTER_IER			_MMIO(0x4400c) /* Gunit master IER */
#define   MASTER_INTERRUPT_ENABLE	(1 << 31)

#define DEISR   _MMIO(0x44000)
#define DEIMR   _MMIO(0x44004)
#define DEIIR   _MMIO(0x44008)
#define DEIER   _MMIO(0x4400c)

#define GTISR   _MMIO(0x44010)
#define GTIMR   _MMIO(0x44014)
#define GTIIR   _MMIO(0x44018)
#define GTIER   _MMIO(0x4401c)

#define GEN8_MASTER_IRQ			_MMIO(0x44200)
#define  GEN8_MASTER_IRQ_CONTROL	(1 << 31)
#define  GEN8_PCU_IRQ			(1 << 30)
#define  GEN8_DE_PCH_IRQ		(1 << 23)
#define  GEN8_DE_MISC_IRQ		(1 << 22)
#define  GEN8_DE_PORT_IRQ		(1 << 20)
#define  GEN8_DE_PIPE_C_IRQ		(1 << 18)
#define  GEN8_DE_PIPE_B_IRQ		(1 << 17)
#define  GEN8_DE_PIPE_A_IRQ		(1 << 16)
#define  GEN8_DE_PIPE_IRQ(pipe)		(1 << (16 + (pipe)))
#define  GEN8_GT_VECS_IRQ		(1 << 6)
#define  GEN8_GT_GUC_IRQ		(1 << 5)
#define  GEN8_GT_PM_IRQ			(1 << 4)
#define  GEN8_GT_VCS1_IRQ		(1 << 3) /* NB: VCS2 in bspec! */
#define  GEN8_GT_VCS0_IRQ		(1 << 2) /* NB: VCS1 in bpsec! */
#define  GEN8_GT_BCS_IRQ		(1 << 1)
#define  GEN8_GT_RCS_IRQ		(1 << 0)

#define GEN8_GT_ISR(which) _MMIO(0x44300 + (0x10 * (which)))
#define GEN8_GT_IMR(which) _MMIO(0x44304 + (0x10 * (which)))
#define GEN8_GT_IIR(which) _MMIO(0x44308 + (0x10 * (which)))
#define GEN8_GT_IER(which) _MMIO(0x4430c + (0x10 * (which)))

#define GEN8_RCS_IRQ_SHIFT 0
#define GEN8_BCS_IRQ_SHIFT 16
#define GEN8_VCS0_IRQ_SHIFT 0  /* NB: VCS1 in bspec! */
#define GEN8_VCS1_IRQ_SHIFT 16 /* NB: VCS2 in bpsec! */
#define GEN8_VECS_IRQ_SHIFT 0
#define GEN8_WD_IRQ_SHIFT 16

#define GEN8_DE_PIPE_ISR(pipe) _MMIO(0x44400 + (0x10 * (pipe)))
#define GEN8_DE_PIPE_IMR(pipe) _MMIO(0x44404 + (0x10 * (pipe)))
#define GEN8_DE_PIPE_IIR(pipe) _MMIO(0x44408 + (0x10 * (pipe)))
#define GEN8_DE_PIPE_IER(pipe) _MMIO(0x4440c + (0x10 * (pipe)))
#define  GEN8_PIPE_FIFO_UNDERRUN	(1 << 31)
#define  GEN8_PIPE_CDCLK_CRC_ERROR	(1 << 29)
#define  GEN8_PIPE_CDCLK_CRC_DONE	(1 << 28)
#define  GEN8_PIPE_CURSOR_FAULT		(1 << 10)
#define  GEN8_PIPE_SPRITE_FAULT		(1 << 9)
#define  GEN8_PIPE_PRIMARY_FAULT	(1 << 8)
#define  GEN8_PIPE_SPRITE_FLIP_DONE	(1 << 5)
#define  GEN8_PIPE_PRIMARY_FLIP_DONE	(1 << 4)
#define  GEN8_PIPE_SCAN_LINE_EVENT	(1 << 2)
#define  GEN8_PIPE_VSYNC		(1 << 1)
#define  GEN8_PIPE_VBLANK		(1 << 0)
#define  GEN9_PIPE_CURSOR_FAULT		(1 << 11)
#define  GEN9_PIPE_PLANE4_FAULT		(1 << 10)
#define  GEN9_PIPE_PLANE3_FAULT		(1 << 9)
#define  GEN9_PIPE_PLANE2_FAULT		(1 << 8)
#define  GEN9_PIPE_PLANE1_FAULT		(1 << 7)
#define  GEN9_PIPE_PLANE4_FLIP_DONE	(1 << 6)
#define  GEN9_PIPE_PLANE3_FLIP_DONE	(1 << 5)
#define  GEN9_PIPE_PLANE2_FLIP_DONE	(1 << 4)
#define  GEN9_PIPE_PLANE1_FLIP_DONE	(1 << 3)
#define  GEN9_PIPE_PLANE_FLIP_DONE(p)	(1 << (3 + (p)))
#define GEN8_DE_PIPE_IRQ_FAULT_ERRORS \
	(GEN8_PIPE_CURSOR_FAULT | \
	 GEN8_PIPE_SPRITE_FAULT | \
	 GEN8_PIPE_PRIMARY_FAULT)
#define GEN9_DE_PIPE_IRQ_FAULT_ERRORS \
	(GEN9_PIPE_CURSOR_FAULT | \
	 GEN9_PIPE_PLANE4_FAULT | \
	 GEN9_PIPE_PLANE3_FAULT | \
	 GEN9_PIPE_PLANE2_FAULT | \
	 GEN9_PIPE_PLANE1_FAULT)

#define GEN8_DE_PORT_ISR _MMIO(0x44440)
#define GEN8_DE_PORT_IMR _MMIO(0x44444)
#define GEN8_DE_PORT_IIR _MMIO(0x44448)
#define GEN8_DE_PORT_IER _MMIO(0x4444c)
#define  ICL_AUX_CHANNEL_E		(1 << 29)
#define  CNL_AUX_CHANNEL_F		(1 << 28)
#define  GEN9_AUX_CHANNEL_D		(1 << 27)
#define  GEN9_AUX_CHANNEL_C		(1 << 26)
#define  GEN9_AUX_CHANNEL_B		(1 << 25)
#define  BXT_DE_PORT_HP_DDIC		(1 << 5)
#define  BXT_DE_PORT_HP_DDIB		(1 << 4)
#define  BXT_DE_PORT_HP_DDIA		(1 << 3)
#define  BXT_DE_PORT_HOTPLUG_MASK	(BXT_DE_PORT_HP_DDIA | \
					 BXT_DE_PORT_HP_DDIB | \
					 BXT_DE_PORT_HP_DDIC)
#define  GEN8_PORT_DP_A_HOTPLUG		(1 << 3)
#define  BXT_DE_PORT_GMBUS		(1 << 1)
#define  GEN8_AUX_CHANNEL_A		(1 << 0)
#define  TGL_DE_PORT_AUX_DDIC		(1 << 2)
#define  TGL_DE_PORT_AUX_DDIB		(1 << 1)
#define  TGL_DE_PORT_AUX_DDIA		(1 << 0)

#define GEN8_DE_MISC_ISR _MMIO(0x44460)
#define GEN8_DE_MISC_IMR _MMIO(0x44464)
#define GEN8_DE_MISC_IIR _MMIO(0x44468)
#define GEN8_DE_MISC_IER _MMIO(0x4446c)
#define  GEN8_DE_MISC_GSE		(1 << 27)
#define  GEN8_DE_EDP_PSR		(1 << 19)

#define GEN8_PCU_ISR _MMIO(0x444e0)
#define GEN8_PCU_IMR _MMIO(0x444e4)
#define GEN8_PCU_IIR _MMIO(0x444e8)
#define GEN8_PCU_IER _MMIO(0x444ec)

#define GEN11_GU_MISC_ISR	_MMIO(0x444f0)
#define GEN11_GU_MISC_IMR	_MMIO(0x444f4)
#define GEN11_GU_MISC_IIR	_MMIO(0x444f8)
#define GEN11_GU_MISC_IER	_MMIO(0x444fc)
#define  GEN11_GU_MISC_GSE	(1 << 27)

#define GEN11_GFX_MSTR_IRQ		_MMIO(0x190010)
#define  GEN11_MASTER_IRQ		(1 << 31)
#define  GEN11_PCU_IRQ			(1 << 30)
#define  GEN11_GU_MISC_IRQ		(1 << 29)
#define  GEN11_DISPLAY_IRQ		(1 << 16)
#define  GEN11_GT_DW_IRQ(x)		(1 << (x))
#define  GEN11_GT_DW1_IRQ		(1 << 1)
#define  GEN11_GT_DW0_IRQ		(1 << 0)

#define GEN11_DISPLAY_INT_CTL		_MMIO(0x44200)
#define  GEN11_DISPLAY_IRQ_ENABLE	(1 << 31)
#define  GEN11_AUDIO_CODEC_IRQ		(1 << 24)
#define  GEN11_DE_PCH_IRQ		(1 << 23)
#define  GEN11_DE_MISC_IRQ		(1 << 22)
#define  GEN11_DE_HPD_IRQ		(1 << 21)
#define  GEN11_DE_PORT_IRQ		(1 << 20)
#define  GEN11_DE_PIPE_C		(1 << 18)
#define  GEN11_DE_PIPE_B		(1 << 17)
#define  GEN11_DE_PIPE_A		(1 << 16)

#define GEN11_DE_HPD_ISR		_MMIO(0x44470)
#define GEN11_DE_HPD_IMR		_MMIO(0x44474)
#define GEN11_DE_HPD_IIR		_MMIO(0x44478)
#define GEN11_DE_HPD_IER		_MMIO(0x4447c)
#define  GEN12_TC6_HOTPLUG			(1 << 21)
#define  GEN12_TC5_HOTPLUG			(1 << 20)
#define  GEN11_TC4_HOTPLUG			(1 << 19)
#define  GEN11_TC3_HOTPLUG			(1 << 18)
#define  GEN11_TC2_HOTPLUG			(1 << 17)
#define  GEN11_TC1_HOTPLUG			(1 << 16)
#define  GEN11_TC_HOTPLUG(tc_port)		(1 << ((tc_port) + 16))
#define  GEN11_DE_TC_HOTPLUG_MASK		(GEN12_TC6_HOTPLUG | \
						 GEN12_TC5_HOTPLUG | \
						 GEN11_TC4_HOTPLUG | \
						 GEN11_TC3_HOTPLUG | \
						 GEN11_TC2_HOTPLUG | \
						 GEN11_TC1_HOTPLUG)
#define  GEN12_TBT6_HOTPLUG			(1 << 5)
#define  GEN12_TBT5_HOTPLUG			(1 << 4)
#define  GEN11_TBT4_HOTPLUG			(1 << 3)
#define  GEN11_TBT3_HOTPLUG			(1 << 2)
#define  GEN11_TBT2_HOTPLUG			(1 << 1)
#define  GEN11_TBT1_HOTPLUG			(1 << 0)
#define  GEN11_TBT_HOTPLUG(tc_port)		(1 << (tc_port))
#define  GEN11_DE_TBT_HOTPLUG_MASK		(GEN12_TBT6_HOTPLUG | \
						 GEN12_TBT5_HOTPLUG | \
						 GEN11_TBT4_HOTPLUG | \
						 GEN11_TBT3_HOTPLUG | \
						 GEN11_TBT2_HOTPLUG | \
						 GEN11_TBT1_HOTPLUG)

#define GEN11_TBT_HOTPLUG_CTL				_MMIO(0x44030)
#define GEN11_TC_HOTPLUG_CTL				_MMIO(0x44038)
#define  GEN11_HOTPLUG_CTL_ENABLE(tc_port)		(8 << (tc_port) * 4)
#define  GEN11_HOTPLUG_CTL_LONG_DETECT(tc_port)		(2 << (tc_port) * 4)
#define  GEN11_HOTPLUG_CTL_SHORT_DETECT(tc_port)	(1 << (tc_port) * 4)
#define  GEN11_HOTPLUG_CTL_NO_DETECT(tc_port)		(0 << (tc_port) * 4)

#define GEN11_GT_INTR_DW0		_MMIO(0x190018)
#define  GEN11_CSME			(31)
#define  GEN11_GUNIT			(28)
#define  GEN11_GUC			(25)
#define  GEN11_WDPERF			(20)
#define  GEN11_KCR			(19)
#define  GEN11_GTPM			(16)
#define  GEN11_BCS			(15)
#define  GEN11_RCS0			(0)

#define GEN11_GT_INTR_DW1		_MMIO(0x19001c)
#define  GEN11_VECS(x)			(31 - (x))
#define  GEN11_VCS(x)			(x)

#define GEN11_GT_INTR_DW(x)		_MMIO(0x190018 + ((x) * 4))

#define GEN11_INTR_IDENTITY_REG0	_MMIO(0x190060)
#define GEN11_INTR_IDENTITY_REG1	_MMIO(0x190064)
#define  GEN11_INTR_DATA_VALID		(1 << 31)
#define  GEN11_INTR_ENGINE_CLASS(x)	(((x) & GENMASK(18, 16)) >> 16)
#define  GEN11_INTR_ENGINE_INSTANCE(x)	(((x) & GENMASK(25, 20)) >> 20)
#define  GEN11_INTR_ENGINE_INTR(x)	((x) & 0xffff)
/* irq instances for OTHER_CLASS */
#define OTHER_GUC_INSTANCE	0
#define OTHER_GTPM_INSTANCE	1

#define GEN11_INTR_IDENTITY_REG(x)	_MMIO(0x190060 + ((x) * 4))

#define GEN11_IIR_REG0_SELECTOR		_MMIO(0x190070)
#define GEN11_IIR_REG1_SELECTOR		_MMIO(0x190074)

#define GEN11_IIR_REG_SELECTOR(x)	_MMIO(0x190070 + ((x) * 4))

#define GEN11_RENDER_COPY_INTR_ENABLE	_MMIO(0x190030)
#define GEN11_VCS_VECS_INTR_ENABLE	_MMIO(0x190034)
#define GEN11_GUC_SG_INTR_ENABLE	_MMIO(0x190038)
#define GEN11_GPM_WGBOXPERF_INTR_ENABLE	_MMIO(0x19003c)
#define GEN11_CRYPTO_RSVD_INTR_ENABLE	_MMIO(0x190040)
#define GEN11_GUNIT_CSME_INTR_ENABLE	_MMIO(0x190044)

#define GEN11_RCS0_RSVD_INTR_MASK	_MMIO(0x190090)
#define GEN11_BCS_RSVD_INTR_MASK	_MMIO(0x1900a0)
#define GEN11_VCS0_VCS1_INTR_MASK	_MMIO(0x1900a8)
#define GEN11_VCS2_VCS3_INTR_MASK	_MMIO(0x1900ac)
#define GEN11_VECS0_VECS1_INTR_MASK	_MMIO(0x1900d0)
#define GEN11_GUC_SG_INTR_MASK		_MMIO(0x1900e8)
#define GEN11_GPM_WGBOXPERF_INTR_MASK	_MMIO(0x1900ec)
#define GEN11_CRYPTO_RSVD_INTR_MASK	_MMIO(0x1900f0)
#define GEN11_GUNIT_CSME_INTR_MASK	_MMIO(0x1900f4)

#define   ENGINE1_MASK			REG_GENMASK(31, 16)
#define   ENGINE0_MASK			REG_GENMASK(15, 0)

#define ILK_DISPLAY_CHICKEN2	_MMIO(0x42004)
/* Required on all Ironlake and Sandybridge according to the B-Spec. */
#define  ILK_ELPIN_409_SELECT	(1 << 25)
#define  ILK_DPARB_GATE	(1 << 22)
#define  ILK_VSDPFD_FULL	(1 << 21)
#define FUSE_STRAP			_MMIO(0x42014)
#define  ILK_INTERNAL_GRAPHICS_DISABLE	(1 << 31)
#define  ILK_INTERNAL_DISPLAY_DISABLE	(1 << 30)
#define  ILK_DISPLAY_DEBUG_DISABLE	(1 << 29)
#define  IVB_PIPE_C_DISABLE		(1 << 28)
#define  ILK_HDCP_DISABLE		(1 << 25)
#define  ILK_eDP_A_DISABLE		(1 << 24)
#define  HSW_CDCLK_LIMIT		(1 << 24)
#define  ILK_DESKTOP			(1 << 23)
#define  HSW_CPU_SSC_ENABLE		(1 << 21)

#define FUSE_STRAP3			_MMIO(0x42020)
#define  HSW_REF_CLK_SELECT		(1 << 1)

#define ILK_DSPCLK_GATE_D			_MMIO(0x42020)
#define   ILK_VRHUNIT_CLOCK_GATE_DISABLE	(1 << 28)
#define   ILK_DPFCUNIT_CLOCK_GATE_DISABLE	(1 << 9)
#define   ILK_DPFCRUNIT_CLOCK_GATE_DISABLE	(1 << 8)
#define   ILK_DPFDUNIT_CLOCK_GATE_ENABLE	(1 << 7)
#define   ILK_DPARBUNIT_CLOCK_GATE_ENABLE	(1 << 5)

#define IVB_CHICKEN3	_MMIO(0x4200c)
# define CHICKEN3_DGMG_REQ_OUT_FIX_DISABLE	(1 << 5)
# define CHICKEN3_DGMG_DONE_FIX_DISABLE		(1 << 2)

#define CHICKEN_PAR1_1		_MMIO(0x42080)
#define  SKL_DE_COMPRESSED_HASH_MODE	(1 << 15)
#define  DPA_MASK_VBLANK_SRD	(1 << 15)
#define  FORCE_ARB_IDLE_PLANES	(1 << 14)
#define  SKL_EDP_PSR_FIX_RDWRAP	(1 << 3)

#define CHICKEN_PAR2_1		_MMIO(0x42090)
#define  KVM_CONFIG_CHANGE_NOTIFICATION_SELECT	(1 << 14)

#define CHICKEN_MISC_2		_MMIO(0x42084)
#define  CNL_COMP_PWR_DOWN	(1 << 23)
#define  GLK_CL2_PWR_DOWN	(1 << 12)
#define  GLK_CL1_PWR_DOWN	(1 << 11)
#define  GLK_CL0_PWR_DOWN	(1 << 10)

#define CHICKEN_MISC_4		_MMIO(0x4208c)
#define   FBC_STRIDE_OVERRIDE	(1 << 13)
#define   FBC_STRIDE_MASK	0x1FFF

#define _CHICKEN_PIPESL_1_A	0x420b0
#define _CHICKEN_PIPESL_1_B	0x420b4
#define  HSW_FBCQ_DIS			(1 << 22)
#define  BDW_DPRS_MASK_VBLANK_SRD	(1 << 0)
#define CHICKEN_PIPESL_1(pipe) _MMIO_PIPE(pipe, _CHICKEN_PIPESL_1_A, _CHICKEN_PIPESL_1_B)

#define CHICKEN_TRANS_A		_MMIO(0x420c0)
#define CHICKEN_TRANS_B		_MMIO(0x420c4)
#define CHICKEN_TRANS_C		_MMIO(0x420c8)
#define CHICKEN_TRANS_EDP	_MMIO(0x420cc)
#define  VSC_DATA_SEL_SOFTWARE_CONTROL	(1 << 25) /* GLK and CNL+ */
#define  DDI_TRAINING_OVERRIDE_ENABLE	(1 << 19)
#define  DDI_TRAINING_OVERRIDE_VALUE	(1 << 18)
#define  DDIE_TRAINING_OVERRIDE_ENABLE	(1 << 17) /* CHICKEN_TRANS_A only */
#define  DDIE_TRAINING_OVERRIDE_VALUE	(1 << 16) /* CHICKEN_TRANS_A only */
#define  PSR2_ADD_VERTICAL_LINE_COUNT   (1 << 15)
#define  PSR2_VSC_ENABLE_PROG_HEADER    (1 << 12)

#define DISP_ARB_CTL	_MMIO(0x45000)
#define  DISP_FBC_MEMORY_WAKE		(1 << 31)
#define  DISP_TILE_SURFACE_SWIZZLING	(1 << 13)
#define  DISP_FBC_WM_DIS		(1 << 15)
#define DISP_ARB_CTL2	_MMIO(0x45004)
#define  DISP_DATA_PARTITION_5_6	(1 << 6)
#define  DISP_IPC_ENABLE		(1 << 3)
#define DBUF_CTL	_MMIO(0x45008)
#define DBUF_CTL_S1	_MMIO(0x45008)
#define DBUF_CTL_S2	_MMIO(0x44FE8)
#define  DBUF_POWER_REQUEST		(1 << 31)
#define  DBUF_POWER_STATE		(1 << 30)
#define GEN7_MSG_CTL	_MMIO(0x45010)
#define  WAIT_FOR_PCH_RESET_ACK		(1 << 1)
#define  WAIT_FOR_PCH_FLR_ACK		(1 << 0)
#define HSW_NDE_RSTWRN_OPT	_MMIO(0x46408)
#define  RESET_PCH_HANDSHAKE_ENABLE	(1 << 4)

#define GEN8_CHICKEN_DCPR_1		_MMIO(0x46430)
#define   SKL_SELECT_ALTERNATE_DC_EXIT	(1 << 30)
#define   MASK_WAKEMEM			(1 << 13)
#define   CNL_DDI_CLOCK_REG_ACCESS_ON	(1 << 7)

#define SKL_DFSM			_MMIO(0x51000)
#define SKL_DFSM_CDCLK_LIMIT_MASK	(3 << 23)
#define SKL_DFSM_CDCLK_LIMIT_675	(0 << 23)
#define SKL_DFSM_CDCLK_LIMIT_540	(1 << 23)
#define SKL_DFSM_CDCLK_LIMIT_450	(2 << 23)
#define SKL_DFSM_CDCLK_LIMIT_337_5	(3 << 23)
#define SKL_DFSM_PIPE_A_DISABLE		(1 << 30)
#define SKL_DFSM_PIPE_B_DISABLE		(1 << 21)
#define SKL_DFSM_PIPE_C_DISABLE		(1 << 28)
#define TGL_DFSM_PIPE_D_DISABLE		(1 << 22)

#define SKL_DSSM				_MMIO(0x51004)
#define CNL_DSSM_CDCLK_PLL_REFCLK_24MHz		(1 << 31)
#define ICL_DSSM_CDCLK_PLL_REFCLK_MASK		(7 << 29)
#define ICL_DSSM_CDCLK_PLL_REFCLK_24MHz		(0 << 29)
#define ICL_DSSM_CDCLK_PLL_REFCLK_19_2MHz	(1 << 29)
#define ICL_DSSM_CDCLK_PLL_REFCLK_38_4MHz	(2 << 29)

#define GEN7_FF_SLICE_CS_CHICKEN1	_MMIO(0x20e0)
#define   GEN9_FFSC_PERCTX_PREEMPT_CTRL	(1 << 14)

#define FF_SLICE_CS_CHICKEN2			_MMIO(0x20e4)
#define  GEN9_TSG_BARRIER_ACK_DISABLE		(1 << 8)
#define  GEN9_POOLED_EU_LOAD_BALANCING_FIX_DISABLE  (1 << 10)

#define GEN9_CS_DEBUG_MODE1		_MMIO(0x20ec)
#define GEN9_CTX_PREEMPT_REG		_MMIO(0x2248)
#define GEN8_CS_CHICKEN1		_MMIO(0x2580)
#define GEN9_PREEMPT_3D_OBJECT_LEVEL		(1 << 0)
#define GEN9_PREEMPT_GPGPU_LEVEL(hi, lo)	(((hi) << 2) | ((lo) << 1))
#define GEN9_PREEMPT_GPGPU_MID_THREAD_LEVEL	GEN9_PREEMPT_GPGPU_LEVEL(0, 0)
#define GEN9_PREEMPT_GPGPU_THREAD_GROUP_LEVEL	GEN9_PREEMPT_GPGPU_LEVEL(0, 1)
#define GEN9_PREEMPT_GPGPU_COMMAND_LEVEL	GEN9_PREEMPT_GPGPU_LEVEL(1, 0)
#define GEN9_PREEMPT_GPGPU_LEVEL_MASK		GEN9_PREEMPT_GPGPU_LEVEL(1, 1)

/* GEN7 chicken */
#define GEN7_COMMON_SLICE_CHICKEN1		_MMIO(0x7010)
  #define GEN7_CSC1_RHWO_OPT_DISABLE_IN_RCC	((1 << 10) | (1 << 26))
  #define GEN9_RHWO_OPTIMIZATION_DISABLE	(1 << 14)

#define COMMON_SLICE_CHICKEN2					_MMIO(0x7014)
  #define GEN9_PBE_COMPRESSED_HASH_SELECTION			(1 << 13)
  #define GEN9_DISABLE_GATHER_AT_SET_SHADER_COMMON_SLICE	(1 << 12)
  #define GEN8_SBE_DISABLE_REPLAY_BUF_OPTIMIZATION		(1 << 8)
  #define GEN8_CSC2_SBE_VUE_CACHE_CONSERVATIVE			(1 << 0)

#define GEN8_L3CNTLREG	_MMIO(0x7034)
  #define GEN8_ERRDETBCTRL (1 << 9)

#define GEN11_COMMON_SLICE_CHICKEN3		_MMIO(0x7304)
  #define GEN11_BLEND_EMB_FIX_DISABLE_IN_RCC	(1 << 11)

#define HIZ_CHICKEN					_MMIO(0x7018)
# define CHV_HZ_8X8_MODE_IN_1X				(1 << 15)
# define BDW_HIZ_POWER_COMPILER_CLOCK_GATING_DISABLE	(1 << 3)

#define GEN9_SLICE_COMMON_ECO_CHICKEN0		_MMIO(0x7308)
#define  DISABLE_PIXEL_MASK_CAMMING		(1 << 14)

#define GEN9_SLICE_COMMON_ECO_CHICKEN1		_MMIO(0x731c)
#define   GEN11_STATE_CACHE_REDIRECT_TO_CS	(1 << 11)

#define GEN7_SARCHKMD				_MMIO(0xB000)
#define GEN7_DISABLE_DEMAND_PREFETCH		(1 << 31)
#define GEN7_DISABLE_SAMPLER_PREFETCH           (1 << 30)

#define GEN7_L3SQCREG1				_MMIO(0xB010)
#define  VLV_B0_WA_L3SQCREG1_VALUE		0x00D30000

#define GEN8_L3SQCREG1				_MMIO(0xB100)
/*
 * Note that on CHV the following has an off-by-one error wrt. to BSpec.
 * Using the formula in BSpec leads to a hang, while the formula here works
 * fine and matches the formulas for all other platforms. A BSpec change
 * request has been filed to clarify this.
 */
#define  L3_GENERAL_PRIO_CREDITS(x)		(((x) >> 1) << 19)
#define  L3_HIGH_PRIO_CREDITS(x)		(((x) >> 1) << 14)
#define  L3_PRIO_CREDITS_MASK			((0x1f << 19) | (0x1f << 14))

#define GEN7_L3CNTLREG1				_MMIO(0xB01C)
#define  GEN7_WA_FOR_GEN7_L3_CONTROL			0x3C47FF8C
#define  GEN7_L3AGDIS				(1 << 19)
#define GEN7_L3CNTLREG2				_MMIO(0xB020)
#define GEN7_L3CNTLREG3				_MMIO(0xB024)

#define GEN7_L3_CHICKEN_MODE_REGISTER		_MMIO(0xB030)
#define   GEN7_WA_L3_CHICKEN_MODE		0x20000000
#define GEN10_L3_CHICKEN_MODE_REGISTER		_MMIO(0xB114)
#define   GEN11_I2M_WRITE_DISABLE		(1 << 28)

#define GEN7_L3SQCREG4				_MMIO(0xb034)
#define  L3SQ_URB_READ_CAM_MATCH_DISABLE	(1 << 27)

#define GEN11_SCRATCH2					_MMIO(0xb140)
#define  GEN11_COHERENT_PARTIAL_WRITE_MERGE_ENABLE	(1 << 19)

#define GEN8_L3SQCREG4				_MMIO(0xb118)
#define  GEN11_LQSC_CLEAN_EVICT_DISABLE		(1 << 6)
#define  GEN8_LQSC_RO_PERF_DIS			(1 << 27)
#define  GEN8_LQSC_FLUSH_COHERENT_LINES		(1 << 21)

/* GEN8 chicken */
#define HDC_CHICKEN0				_MMIO(0x7300)
#define CNL_HDC_CHICKEN0			_MMIO(0xE5F0)
#define ICL_HDC_MODE				_MMIO(0xE5F4)
#define  HDC_FORCE_CSR_NON_COHERENT_OVR_DISABLE	(1 << 15)
#define  HDC_FENCE_DEST_SLM_DISABLE		(1 << 14)
#define  HDC_DONOT_FETCH_MEM_WHEN_MASKED	(1 << 11)
#define  HDC_FORCE_CONTEXT_SAVE_RESTORE_NON_COHERENT	(1 << 5)
#define  HDC_FORCE_NON_COHERENT			(1 << 4)
#define  HDC_BARRIER_PERFORMANCE_DISABLE	(1 << 10)

#define GEN8_HDC_CHICKEN1			_MMIO(0x7304)

/* GEN9 chicken */
#define SLICE_ECO_CHICKEN0			_MMIO(0x7308)
#define   PIXEL_MASK_CAMMING_DISABLE		(1 << 14)

#define GEN9_WM_CHICKEN3			_MMIO(0x5588)
#define   GEN9_FACTOR_IN_CLR_VAL_HIZ		(1 << 9)

/* WaCatErrorRejectionIssue */
#define GEN7_SQ_CHICKEN_MBCUNIT_CONFIG		_MMIO(0x9030)
#define  GEN7_SQ_CHICKEN_MBCUNIT_SQINTMOB	(1 << 11)

#define HSW_SCRATCH1				_MMIO(0xb038)
#define  HSW_SCRATCH1_L3_DATA_ATOMICS_DISABLE	(1 << 27)

#define BDW_SCRATCH1					_MMIO(0xb11c)
#define  GEN9_LBS_SLA_RETRY_TIMER_DECREMENT_ENABLE	(1 << 2)

/*GEN11 chicken */
#define _PIPEA_CHICKEN				0x70038
#define _PIPEB_CHICKEN				0x71038
#define _PIPEC_CHICKEN				0x72038
#define PIPE_CHICKEN(pipe)			_MMIO_PIPE(pipe, _PIPEA_CHICKEN,\
							   _PIPEB_CHICKEN)
#define   PIXEL_ROUNDING_TRUNC_FB_PASSTHRU 	(1 << 15)
#define   PER_PIXEL_ALPHA_BYPASS_EN		(1 << 7)

/* PCH */

#define PCH_DISPLAY_BASE	0xc0000u

/* south display engine interrupt: IBX */
#define SDE_AUDIO_POWER_D	(1 << 27)
#define SDE_AUDIO_POWER_C	(1 << 26)
#define SDE_AUDIO_POWER_B	(1 << 25)
#define SDE_AUDIO_POWER_SHIFT	(25)
#define SDE_AUDIO_POWER_MASK	(7 << SDE_AUDIO_POWER_SHIFT)
#define SDE_GMBUS		(1 << 24)
#define SDE_AUDIO_HDCP_TRANSB	(1 << 23)
#define SDE_AUDIO_HDCP_TRANSA	(1 << 22)
#define SDE_AUDIO_HDCP_MASK	(3 << 22)
#define SDE_AUDIO_TRANSB	(1 << 21)
#define SDE_AUDIO_TRANSA	(1 << 20)
#define SDE_AUDIO_TRANS_MASK	(3 << 20)
#define SDE_POISON		(1 << 19)
/* 18 reserved */
#define SDE_FDI_RXB		(1 << 17)
#define SDE_FDI_RXA		(1 << 16)
#define SDE_FDI_MASK		(3 << 16)
#define SDE_AUXD		(1 << 15)
#define SDE_AUXC		(1 << 14)
#define SDE_AUXB		(1 << 13)
#define SDE_AUX_MASK		(7 << 13)
/* 12 reserved */
#define SDE_CRT_HOTPLUG         (1 << 11)
#define SDE_PORTD_HOTPLUG       (1 << 10)
#define SDE_PORTC_HOTPLUG       (1 << 9)
#define SDE_PORTB_HOTPLUG       (1 << 8)
#define SDE_SDVOB_HOTPLUG       (1 << 6)
#define SDE_HOTPLUG_MASK        (SDE_CRT_HOTPLUG | \
				 SDE_SDVOB_HOTPLUG |	\
				 SDE_PORTB_HOTPLUG |	\
				 SDE_PORTC_HOTPLUG |	\
				 SDE_PORTD_HOTPLUG)
#define SDE_TRANSB_CRC_DONE	(1 << 5)
#define SDE_TRANSB_CRC_ERR	(1 << 4)
#define SDE_TRANSB_FIFO_UNDER	(1 << 3)
#define SDE_TRANSA_CRC_DONE	(1 << 2)
#define SDE_TRANSA_CRC_ERR	(1 << 1)
#define SDE_TRANSA_FIFO_UNDER	(1 << 0)
#define SDE_TRANS_MASK		(0x3f)

/* south display engine interrupt: CPT - CNP */
#define SDE_AUDIO_POWER_D_CPT	(1 << 31)
#define SDE_AUDIO_POWER_C_CPT	(1 << 30)
#define SDE_AUDIO_POWER_B_CPT	(1 << 29)
#define SDE_AUDIO_POWER_SHIFT_CPT   29
#define SDE_AUDIO_POWER_MASK_CPT    (7 << 29)
#define SDE_AUXD_CPT		(1 << 27)
#define SDE_AUXC_CPT		(1 << 26)
#define SDE_AUXB_CPT		(1 << 25)
#define SDE_AUX_MASK_CPT	(7 << 25)
#define SDE_PORTE_HOTPLUG_SPT	(1 << 25)
#define SDE_PORTA_HOTPLUG_SPT	(1 << 24)
#define SDE_PORTD_HOTPLUG_CPT	(1 << 23)
#define SDE_PORTC_HOTPLUG_CPT	(1 << 22)
#define SDE_PORTB_HOTPLUG_CPT	(1 << 21)
#define SDE_CRT_HOTPLUG_CPT	(1 << 19)
#define SDE_SDVOB_HOTPLUG_CPT	(1 << 18)
#define SDE_HOTPLUG_MASK_CPT	(SDE_CRT_HOTPLUG_CPT |		\
				 SDE_SDVOB_HOTPLUG_CPT |	\
				 SDE_PORTD_HOTPLUG_CPT |	\
				 SDE_PORTC_HOTPLUG_CPT |	\
				 SDE_PORTB_HOTPLUG_CPT)
#define SDE_HOTPLUG_MASK_SPT	(SDE_PORTE_HOTPLUG_SPT |	\
				 SDE_PORTD_HOTPLUG_CPT |	\
				 SDE_PORTC_HOTPLUG_CPT |	\
				 SDE_PORTB_HOTPLUG_CPT |	\
				 SDE_PORTA_HOTPLUG_SPT)
#define SDE_GMBUS_CPT		(1 << 17)
#define SDE_ERROR_CPT		(1 << 16)
#define SDE_AUDIO_CP_REQ_C_CPT	(1 << 10)
#define SDE_AUDIO_CP_CHG_C_CPT	(1 << 9)
#define SDE_FDI_RXC_CPT		(1 << 8)
#define SDE_AUDIO_CP_REQ_B_CPT	(1 << 6)
#define SDE_AUDIO_CP_CHG_B_CPT	(1 << 5)
#define SDE_FDI_RXB_CPT		(1 << 4)
#define SDE_AUDIO_CP_REQ_A_CPT	(1 << 2)
#define SDE_AUDIO_CP_CHG_A_CPT	(1 << 1)
#define SDE_FDI_RXA_CPT		(1 << 0)
#define SDE_AUDIO_CP_REQ_CPT	(SDE_AUDIO_CP_REQ_C_CPT | \
				 SDE_AUDIO_CP_REQ_B_CPT | \
				 SDE_AUDIO_CP_REQ_A_CPT)
#define SDE_AUDIO_CP_CHG_CPT	(SDE_AUDIO_CP_CHG_C_CPT | \
				 SDE_AUDIO_CP_CHG_B_CPT | \
				 SDE_AUDIO_CP_CHG_A_CPT)
#define SDE_FDI_MASK_CPT	(SDE_FDI_RXC_CPT | \
				 SDE_FDI_RXB_CPT | \
				 SDE_FDI_RXA_CPT)

/* south display engine interrupt: ICP/TGP */
#define SDE_TC6_HOTPLUG_TGP		(1 << 29)
#define SDE_TC5_HOTPLUG_TGP		(1 << 28)
#define SDE_TC4_HOTPLUG_ICP		(1 << 27)
#define SDE_TC3_HOTPLUG_ICP		(1 << 26)
#define SDE_TC2_HOTPLUG_ICP		(1 << 25)
#define SDE_TC1_HOTPLUG_ICP		(1 << 24)
#define SDE_GMBUS_ICP			(1 << 23)
#define SDE_DDIC_HOTPLUG_TGP		(1 << 18)
#define SDE_DDIB_HOTPLUG_ICP		(1 << 17)
#define SDE_DDIA_HOTPLUG_ICP		(1 << 16)
#define SDE_TC_HOTPLUG_ICP(tc_port)	(1 << ((tc_port) + 24))
#define SDE_DDI_HOTPLUG_ICP(port)	(1 << ((port) + 16))
#define SDE_DDI_MASK_ICP		(SDE_DDIB_HOTPLUG_ICP |	\
					 SDE_DDIA_HOTPLUG_ICP)
#define SDE_TC_MASK_ICP			(SDE_TC4_HOTPLUG_ICP |	\
					 SDE_TC3_HOTPLUG_ICP |	\
					 SDE_TC2_HOTPLUG_ICP |	\
					 SDE_TC1_HOTPLUG_ICP)
#define SDE_DDI_MASK_TGP		(SDE_DDIC_HOTPLUG_TGP | \
					 SDE_DDI_MASK_ICP)
#define SDE_TC_MASK_TGP			(SDE_TC6_HOTPLUG_TGP |	\
					 SDE_TC5_HOTPLUG_TGP |	\
					 SDE_TC_MASK_ICP)

#define SDEISR  _MMIO(0xc4000)
#define SDEIMR  _MMIO(0xc4004)
#define SDEIIR  _MMIO(0xc4008)
#define SDEIER  _MMIO(0xc400c)

#define SERR_INT			_MMIO(0xc4040)
#define  SERR_INT_POISON		(1 << 31)
#define  SERR_INT_TRANS_FIFO_UNDERRUN(pipe)	(1 << ((pipe) * 3))

/* digital port hotplug */
#define PCH_PORT_HOTPLUG		_MMIO(0xc4030)	/* SHOTPLUG_CTL */
#define  PORTA_HOTPLUG_ENABLE		(1 << 28) /* LPT:LP+ & BXT */
#define  BXT_DDIA_HPD_INVERT            (1 << 27)
#define  PORTA_HOTPLUG_STATUS_MASK	(3 << 24) /* SPT+ & BXT */
#define  PORTA_HOTPLUG_NO_DETECT	(0 << 24) /* SPT+ & BXT */
#define  PORTA_HOTPLUG_SHORT_DETECT	(1 << 24) /* SPT+ & BXT */
#define  PORTA_HOTPLUG_LONG_DETECT	(2 << 24) /* SPT+ & BXT */
#define  PORTD_HOTPLUG_ENABLE		(1 << 20)
#define  PORTD_PULSE_DURATION_2ms	(0 << 18) /* pre-LPT */
#define  PORTD_PULSE_DURATION_4_5ms	(1 << 18) /* pre-LPT */
#define  PORTD_PULSE_DURATION_6ms	(2 << 18) /* pre-LPT */
#define  PORTD_PULSE_DURATION_100ms	(3 << 18) /* pre-LPT */
#define  PORTD_PULSE_DURATION_MASK	(3 << 18) /* pre-LPT */
#define  PORTD_HOTPLUG_STATUS_MASK	(3 << 16)
#define  PORTD_HOTPLUG_NO_DETECT	(0 << 16)
#define  PORTD_HOTPLUG_SHORT_DETECT	(1 << 16)
#define  PORTD_HOTPLUG_LONG_DETECT	(2 << 16)
#define  PORTC_HOTPLUG_ENABLE		(1 << 12)
#define  BXT_DDIC_HPD_INVERT            (1 << 11)
#define  PORTC_PULSE_DURATION_2ms	(0 << 10) /* pre-LPT */
#define  PORTC_PULSE_DURATION_4_5ms	(1 << 10) /* pre-LPT */
#define  PORTC_PULSE_DURATION_6ms	(2 << 10) /* pre-LPT */
#define  PORTC_PULSE_DURATION_100ms	(3 << 10) /* pre-LPT */
#define  PORTC_PULSE_DURATION_MASK	(3 << 10) /* pre-LPT */
#define  PORTC_HOTPLUG_STATUS_MASK	(3 << 8)
#define  PORTC_HOTPLUG_NO_DETECT	(0 << 8)
#define  PORTC_HOTPLUG_SHORT_DETECT	(1 << 8)
#define  PORTC_HOTPLUG_LONG_DETECT	(2 << 8)
#define  PORTB_HOTPLUG_ENABLE		(1 << 4)
#define  BXT_DDIB_HPD_INVERT            (1 << 3)
#define  PORTB_PULSE_DURATION_2ms	(0 << 2) /* pre-LPT */
#define  PORTB_PULSE_DURATION_4_5ms	(1 << 2) /* pre-LPT */
#define  PORTB_PULSE_DURATION_6ms	(2 << 2) /* pre-LPT */
#define  PORTB_PULSE_DURATION_100ms	(3 << 2) /* pre-LPT */
#define  PORTB_PULSE_DURATION_MASK	(3 << 2) /* pre-LPT */
#define  PORTB_HOTPLUG_STATUS_MASK	(3 << 0)
#define  PORTB_HOTPLUG_NO_DETECT	(0 << 0)
#define  PORTB_HOTPLUG_SHORT_DETECT	(1 << 0)
#define  PORTB_HOTPLUG_LONG_DETECT	(2 << 0)
#define  BXT_DDI_HPD_INVERT_MASK	(BXT_DDIA_HPD_INVERT | \
					BXT_DDIB_HPD_INVERT | \
					BXT_DDIC_HPD_INVERT)

#define PCH_PORT_HOTPLUG2		_MMIO(0xc403C)	/* SHOTPLUG_CTL2 SPT+ */
#define  PORTE_HOTPLUG_ENABLE		(1 << 4)
#define  PORTE_HOTPLUG_STATUS_MASK	(3 << 0)
#define  PORTE_HOTPLUG_NO_DETECT	(0 << 0)
#define  PORTE_HOTPLUG_SHORT_DETECT	(1 << 0)
#define  PORTE_HOTPLUG_LONG_DETECT	(2 << 0)

/* This register is a reuse of PCH_PORT_HOTPLUG register. The
 * functionality covered in PCH_PORT_HOTPLUG is split into
 * SHOTPLUG_CTL_DDI and SHOTPLUG_CTL_TC.
 */

#define SHOTPLUG_CTL_DDI			_MMIO(0xc4030)
#define   TGP_DDIC_HPD_ENABLE			(1 << 11)
#define   TGP_DDIC_HPD_STATUS_MASK		(3 << 8)
#define   TGP_DDIC_HPD_NO_DETECT		(0 << 8)
#define   TGP_DDIC_HPD_SHORT_DETECT		(1 << 8)
#define   TGP_DDIC_HPD_LONG_DETECT		(2 << 8)
#define   TGP_DDIC_HPD_SHORT_LONG_DETECT	(3 << 8)
#define   ICP_DDIB_HPD_ENABLE			(1 << 7)
#define   ICP_DDIB_HPD_STATUS_MASK		(3 << 4)
#define   ICP_DDIB_HPD_NO_DETECT		(0 << 4)
#define   ICP_DDIB_HPD_SHORT_DETECT		(1 << 4)
#define   ICP_DDIB_HPD_LONG_DETECT		(2 << 4)
#define   ICP_DDIB_HPD_SHORT_LONG_DETECT	(3 << 4)
#define   ICP_DDIA_HPD_ENABLE			(1 << 3)
#define   ICP_DDIA_HPD_OP_DRIVE_1		(1 << 2)
#define   ICP_DDIA_HPD_STATUS_MASK		(3 << 0)
#define   ICP_DDIA_HPD_NO_DETECT		(0 << 0)
#define   ICP_DDIA_HPD_SHORT_DETECT		(1 << 0)
#define   ICP_DDIA_HPD_LONG_DETECT		(2 << 0)
#define   ICP_DDIA_HPD_SHORT_LONG_DETECT	(3 << 0)

#define SHOTPLUG_CTL_TC				_MMIO(0xc4034)
#define   ICP_TC_HPD_ENABLE(tc_port)		(8 << (tc_port) * 4)
/* Icelake DSC Rate Control Range Parameter Registers */
#define DSCA_RC_RANGE_PARAMETERS_0		_MMIO(0x6B240)
#define DSCA_RC_RANGE_PARAMETERS_0_UDW		_MMIO(0x6B240 + 4)
#define DSCC_RC_RANGE_PARAMETERS_0		_MMIO(0x6BA40)
#define DSCC_RC_RANGE_PARAMETERS_0_UDW		_MMIO(0x6BA40 + 4)
#define _ICL_DSC0_RC_RANGE_PARAMETERS_0_PB	(0x78208)
#define _ICL_DSC0_RC_RANGE_PARAMETERS_0_UDW_PB	(0x78208 + 4)
#define _ICL_DSC1_RC_RANGE_PARAMETERS_0_PB	(0x78308)
#define _ICL_DSC1_RC_RANGE_PARAMETERS_0_UDW_PB	(0x78308 + 4)
#define _ICL_DSC0_RC_RANGE_PARAMETERS_0_PC	(0x78408)
#define _ICL_DSC0_RC_RANGE_PARAMETERS_0_UDW_PC	(0x78408 + 4)
#define _ICL_DSC1_RC_RANGE_PARAMETERS_0_PC	(0x78508)
#define _ICL_DSC1_RC_RANGE_PARAMETERS_0_UDW_PC	(0x78508 + 4)
#define ICL_DSC0_RC_RANGE_PARAMETERS_0(pipe)		_MMIO_PIPE((pipe) - PIPE_B, \
							_ICL_DSC0_RC_RANGE_PARAMETERS_0_PB, \
							_ICL_DSC0_RC_RANGE_PARAMETERS_0_PC)
#define ICL_DSC0_RC_RANGE_PARAMETERS_0_UDW(pipe)	_MMIO_PIPE((pipe) - PIPE_B, \
							_ICL_DSC0_RC_RANGE_PARAMETERS_0_UDW_PB, \
							_ICL_DSC0_RC_RANGE_PARAMETERS_0_UDW_PC)
#define ICL_DSC1_RC_RANGE_PARAMETERS_0(pipe)		_MMIO_PIPE((pipe) - PIPE_B, \
							_ICL_DSC1_RC_RANGE_PARAMETERS_0_PB, \
							_ICL_DSC1_RC_RANGE_PARAMETERS_0_PC)
#define ICL_DSC1_RC_RANGE_PARAMETERS_0_UDW(pipe)	_MMIO_PIPE((pipe) - PIPE_B, \
							_ICL_DSC1_RC_RANGE_PARAMETERS_0_UDW_PB, \
							_ICL_DSC1_RC_RANGE_PARAMETERS_0_UDW_PC)
#define RC_BPG_OFFSET_SHIFT			10
#define RC_MAX_QP_SHIFT				5
#define RC_MIN_QP_SHIFT				0

#define DSCA_RC_RANGE_PARAMETERS_1		_MMIO(0x6B248)
#define DSCA_RC_RANGE_PARAMETERS_1_UDW		_MMIO(0x6B248 + 4)
#define DSCC_RC_RANGE_PARAMETERS_1		_MMIO(0x6BA48)
#define DSCC_RC_RANGE_PARAMETERS_1_UDW		_MMIO(0x6BA48 + 4)
#define _ICL_DSC0_RC_RANGE_PARAMETERS_1_PB	(0x78210)
#define _ICL_DSC0_RC_RANGE_PARAMETERS_1_UDW_PB	(0x78210 + 4)
#define _ICL_DSC1_RC_RANGE_PARAMETERS_1_PB	(0x78310)
#define _ICL_DSC1_RC_RANGE_PARAMETERS_1_UDW_PB	(0x78310 + 4)
#define _ICL_DSC0_RC_RANGE_PARAMETERS_1_PC	(0x78410)
#define _ICL_DSC0_RC_RANGE_PARAMETERS_1_UDW_PC	(0x78410 + 4)
#define _ICL_DSC1_RC_RANGE_PARAMETERS_1_PC	(0x78510)
#define _ICL_DSC1_RC_RANGE_PARAMETERS_1_UDW_PC	(0x78510 + 4)
#define ICL_DSC0_RC_RANGE_PARAMETERS_1(pipe)		_MMIO_PIPE((pipe) - PIPE_B, \
							_ICL_DSC0_RC_RANGE_PARAMETERS_1_PB, \
							_ICL_DSC0_RC_RANGE_PARAMETERS_1_PC)
#define ICL_DSC0_RC_RANGE_PARAMETERS_1_UDW(pipe)	_MMIO_PIPE((pipe) - PIPE_B, \
							_ICL_DSC0_RC_RANGE_PARAMETERS_1_UDW_PB, \
							_ICL_DSC0_RC_RANGE_PARAMETERS_1_UDW_PC)
#define ICL_DSC1_RC_RANGE_PARAMETERS_1(pipe)		_MMIO_PIPE((pipe) - PIPE_B, \
							_ICL_DSC1_RC_RANGE_PARAMETERS_1_PB, \
							_ICL_DSC1_RC_RANGE_PARAMETERS_1_PC)
#define ICL_DSC1_RC_RANGE_PARAMETERS_1_UDW(pipe)	_MMIO_PIPE((pipe) - PIPE_B, \
							_ICL_DSC1_RC_RANGE_PARAMETERS_1_UDW_PB, \
							_ICL_DSC1_RC_RANGE_PARAMETERS_1_UDW_PC)

#define DSCA_RC_RANGE_PARAMETERS_2		_MMIO(0x6B250)
#define DSCA_RC_RANGE_PARAMETERS_2_UDW		_MMIO(0x6B250 + 4)
#define DSCC_RC_RANGE_PARAMETERS_2		_MMIO(0x6BA50)
#define DSCC_RC_RANGE_PARAMETERS_2_UDW		_MMIO(0x6BA50 + 4)
#define _ICL_DSC0_RC_RANGE_PARAMETERS_2_PB	(0x78218)
#define _ICL_DSC0_RC_RANGE_PARAMETERS_2_UDW_PB	(0x78218 + 4)
#define _ICL_DSC1_RC_RANGE_PARAMETERS_2_PB	(0x78318)
#define _ICL_DSC1_RC_RANGE_PARAMETERS_2_UDW_PB	(0x78318 + 4)
#define _ICL_DSC0_RC_RANGE_PARAMETERS_2_PC	(0x78418)
#define _ICL_DSC0_RC_RANGE_PARAMETERS_2_UDW_PC	(0x78418 + 4)
#define _ICL_DSC1_RC_RANGE_PARAMETERS_2_PC	(0x78518)
#define _ICL_DSC1_RC_RANGE_PARAMETERS_2_UDW_PC	(0x78518 + 4)
#define ICL_DSC0_RC_RANGE_PARAMETERS_2(pipe)		_MMIO_PIPE((pipe) - PIPE_B, \
							_ICL_DSC0_RC_RANGE_PARAMETERS_2_PB, \
							_ICL_DSC0_RC_RANGE_PARAMETERS_2_PC)
#define ICL_DSC0_RC_RANGE_PARAMETERS_2_UDW(pipe)	_MMIO_PIPE((pipe) - PIPE_B, \
							_ICL_DSC0_RC_RANGE_PARAMETERS_2_UDW_PB, \
							_ICL_DSC0_RC_RANGE_PARAMETERS_2_UDW_PC)
#define ICL_DSC1_RC_RANGE_PARAMETERS_2(pipe)		_MMIO_PIPE((pipe) - PIPE_B, \
							_ICL_DSC1_RC_RANGE_PARAMETERS_2_PB, \
							_ICL_DSC1_RC_RANGE_PARAMETERS_2_PC)
#define ICL_DSC1_RC_RANGE_PARAMETERS_2_UDW(pipe)	_MMIO_PIPE((pipe) - PIPE_B, \
							_ICL_DSC1_RC_RANGE_PARAMETERS_2_UDW_PB, \
							_ICL_DSC1_RC_RANGE_PARAMETERS_2_UDW_PC)

#define DSCA_RC_RANGE_PARAMETERS_3		_MMIO(0x6B258)
#define DSCA_RC_RANGE_PARAMETERS_3_UDW		_MMIO(0x6B258 + 4)
#define DSCC_RC_RANGE_PARAMETERS_3		_MMIO(0x6BA58)
#define DSCC_RC_RANGE_PARAMETERS_3_UDW		_MMIO(0x6BA58 + 4)
#define _ICL_DSC0_RC_RANGE_PARAMETERS_3_PB	(0x78220)
#define _ICL_DSC0_RC_RANGE_PARAMETERS_3_UDW_PB	(0x78220 + 4)
#define _ICL_DSC1_RC_RANGE_PARAMETERS_3_PB	(0x78320)
#define _ICL_DSC1_RC_RANGE_PARAMETERS_3_UDW_PB	(0x78320 + 4)
#define _ICL_DSC0_RC_RANGE_PARAMETERS_3_PC	(0x78420)
#define _ICL_DSC0_RC_RANGE_PARAMETERS_3_UDW_PC	(0x78420 + 4)
#define _ICL_DSC1_RC_RANGE_PARAMETERS_3_PC	(0x78520)
#define _ICL_DSC1_RC_RANGE_PARAMETERS_3_UDW_PC	(0x78520 + 4)
#define ICL_DSC0_RC_RANGE_PARAMETERS_3(pipe)		_MMIO_PIPE((pipe) - PIPE_B, \
							_ICL_DSC0_RC_RANGE_PARAMETERS_3_PB, \
							_ICL_DSC0_RC_RANGE_PARAMETERS_3_PC)
#define ICL_DSC0_RC_RANGE_PARAMETERS_3_UDW(pipe)	_MMIO_PIPE((pipe) - PIPE_B, \
							_ICL_DSC0_RC_RANGE_PARAMETERS_3_UDW_PB, \
							_ICL_DSC0_RC_RANGE_PARAMETERS_3_UDW_PC)
#define ICL_DSC1_RC_RANGE_PARAMETERS_3(pipe)		_MMIO_PIPE((pipe) - PIPE_B, \
							_ICL_DSC1_RC_RANGE_PARAMETERS_3_PB, \
							_ICL_DSC1_RC_RANGE_PARAMETERS_3_PC)
#define ICL_DSC1_RC_RANGE_PARAMETERS_3_UDW(pipe)	_MMIO_PIPE((pipe) - PIPE_B, \
							_ICL_DSC1_RC_RANGE_PARAMETERS_3_UDW_PB, \
							_ICL_DSC1_RC_RANGE_PARAMETERS_3_UDW_PC)

#define   ICP_TC_HPD_LONG_DETECT(tc_port)	(2 << (tc_port) * 4)
#define   ICP_TC_HPD_SHORT_DETECT(tc_port)	(1 << (tc_port) * 4)

#define ICP_DDI_HPD_ENABLE_MASK		(ICP_DDIB_HPD_ENABLE |	\
					 ICP_DDIA_HPD_ENABLE)
#define ICP_TC_HPD_ENABLE_MASK		(ICP_TC_HPD_ENABLE(PORT_TC4) | \
					 ICP_TC_HPD_ENABLE(PORT_TC3) | \
					 ICP_TC_HPD_ENABLE(PORT_TC2) | \
					 ICP_TC_HPD_ENABLE(PORT_TC1))
#define TGP_DDI_HPD_ENABLE_MASK		(TGP_DDIC_HPD_ENABLE |	\
					 ICP_DDI_HPD_ENABLE_MASK)
#define TGP_TC_HPD_ENABLE_MASK		(ICP_TC_HPD_ENABLE(PORT_TC6) | \
					 ICP_TC_HPD_ENABLE(PORT_TC5) | \
					 ICP_TC_HPD_ENABLE_MASK)

#define _PCH_DPLL_A              0xc6014
#define _PCH_DPLL_B              0xc6018
#define PCH_DPLL(pll) _MMIO((pll) == 0 ? _PCH_DPLL_A : _PCH_DPLL_B)

#define _PCH_FPA0                0xc6040
#define  FP_CB_TUNE		(0x3 << 22)
#define _PCH_FPA1                0xc6044
#define _PCH_FPB0                0xc6048
#define _PCH_FPB1                0xc604c
#define PCH_FP0(pll) _MMIO((pll) == 0 ? _PCH_FPA0 : _PCH_FPB0)
#define PCH_FP1(pll) _MMIO((pll) == 0 ? _PCH_FPA1 : _PCH_FPB1)

#define PCH_DPLL_TEST           _MMIO(0xc606c)

#define PCH_DREF_CONTROL        _MMIO(0xC6200)
#define  DREF_CONTROL_MASK      0x7fc3
#define  DREF_CPU_SOURCE_OUTPUT_DISABLE         (0 << 13)
#define  DREF_CPU_SOURCE_OUTPUT_DOWNSPREAD      (2 << 13)
#define  DREF_CPU_SOURCE_OUTPUT_NONSPREAD       (3 << 13)
#define  DREF_CPU_SOURCE_OUTPUT_MASK		(3 << 13)
#define  DREF_SSC_SOURCE_DISABLE                (0 << 11)
#define  DREF_SSC_SOURCE_ENABLE                 (2 << 11)
#define  DREF_SSC_SOURCE_MASK			(3 << 11)
#define  DREF_NONSPREAD_SOURCE_DISABLE          (0 << 9)
#define  DREF_NONSPREAD_CK505_ENABLE		(1 << 9)
#define  DREF_NONSPREAD_SOURCE_ENABLE           (2 << 9)
#define  DREF_NONSPREAD_SOURCE_MASK		(3 << 9)
#define  DREF_SUPERSPREAD_SOURCE_DISABLE        (0 << 7)
#define  DREF_SUPERSPREAD_SOURCE_ENABLE         (2 << 7)
#define  DREF_SUPERSPREAD_SOURCE_MASK		(3 << 7)
#define  DREF_SSC4_DOWNSPREAD                   (0 << 6)
#define  DREF_SSC4_CENTERSPREAD                 (1 << 6)
#define  DREF_SSC1_DISABLE                      (0 << 1)
#define  DREF_SSC1_ENABLE                       (1 << 1)
#define  DREF_SSC4_DISABLE                      (0)
#define  DREF_SSC4_ENABLE                       (1)

#define PCH_RAWCLK_FREQ         _MMIO(0xc6204)
#define  FDL_TP1_TIMER_SHIFT    12
#define  FDL_TP1_TIMER_MASK     (3 << 12)
#define  FDL_TP2_TIMER_SHIFT    10
#define  FDL_TP2_TIMER_MASK     (3 << 10)
#define  RAWCLK_FREQ_MASK       0x3ff
#define  CNP_RAWCLK_DIV_MASK	(0x3ff << 16)
#define  CNP_RAWCLK_DIV(div)	((div) << 16)
#define  CNP_RAWCLK_FRAC_MASK	(0xf << 26)
#define  CNP_RAWCLK_DEN(den)	((den) << 26)
#define  ICP_RAWCLK_NUM(num)	((num) << 11)

#define PCH_DPLL_TMR_CFG        _MMIO(0xc6208)

#define PCH_SSC4_PARMS          _MMIO(0xc6210)
#define PCH_SSC4_AUX_PARMS      _MMIO(0xc6214)

#define PCH_DPLL_SEL		_MMIO(0xc7000)
#define	 TRANS_DPLLB_SEL(pipe)		(1 << ((pipe) * 4))
#define	 TRANS_DPLLA_SEL(pipe)		0
#define  TRANS_DPLL_ENABLE(pipe)	(1 << ((pipe) * 4 + 3))

/* transcoder */

#define _PCH_TRANS_HTOTAL_A		0xe0000
#define  TRANS_HTOTAL_SHIFT		16
#define  TRANS_HACTIVE_SHIFT		0
#define _PCH_TRANS_HBLANK_A		0xe0004
#define  TRANS_HBLANK_END_SHIFT		16
#define  TRANS_HBLANK_START_SHIFT	0
#define _PCH_TRANS_HSYNC_A		0xe0008
#define  TRANS_HSYNC_END_SHIFT		16
#define  TRANS_HSYNC_START_SHIFT	0
#define _PCH_TRANS_VTOTAL_A		0xe000c
#define  TRANS_VTOTAL_SHIFT		16
#define  TRANS_VACTIVE_SHIFT		0
#define _PCH_TRANS_VBLANK_A		0xe0010
#define  TRANS_VBLANK_END_SHIFT		16
#define  TRANS_VBLANK_START_SHIFT	0
#define _PCH_TRANS_VSYNC_A		0xe0014
#define  TRANS_VSYNC_END_SHIFT		16
#define  TRANS_VSYNC_START_SHIFT	0
#define _PCH_TRANS_VSYNCSHIFT_A		0xe0028

#define _PCH_TRANSA_DATA_M1	0xe0030
#define _PCH_TRANSA_DATA_N1	0xe0034
#define _PCH_TRANSA_DATA_M2	0xe0038
#define _PCH_TRANSA_DATA_N2	0xe003c
#define _PCH_TRANSA_LINK_M1	0xe0040
#define _PCH_TRANSA_LINK_N1	0xe0044
#define _PCH_TRANSA_LINK_M2	0xe0048
#define _PCH_TRANSA_LINK_N2	0xe004c

/* Per-transcoder DIP controls (PCH) */
#define _VIDEO_DIP_CTL_A         0xe0200
#define _VIDEO_DIP_DATA_A        0xe0208
#define _VIDEO_DIP_GCP_A         0xe0210
#define  GCP_COLOR_INDICATION		(1 << 2)
#define  GCP_DEFAULT_PHASE_ENABLE	(1 << 1)
#define  GCP_AV_MUTE			(1 << 0)

#define _VIDEO_DIP_CTL_B         0xe1200
#define _VIDEO_DIP_DATA_B        0xe1208
#define _VIDEO_DIP_GCP_B         0xe1210

#define TVIDEO_DIP_CTL(pipe) _MMIO_PIPE(pipe, _VIDEO_DIP_CTL_A, _VIDEO_DIP_CTL_B)
#define TVIDEO_DIP_DATA(pipe) _MMIO_PIPE(pipe, _VIDEO_DIP_DATA_A, _VIDEO_DIP_DATA_B)
#define TVIDEO_DIP_GCP(pipe) _MMIO_PIPE(pipe, _VIDEO_DIP_GCP_A, _VIDEO_DIP_GCP_B)

/* Per-transcoder DIP controls (VLV) */
#define _VLV_VIDEO_DIP_CTL_A		(VLV_DISPLAY_BASE + 0x60200)
#define _VLV_VIDEO_DIP_DATA_A		(VLV_DISPLAY_BASE + 0x60208)
#define _VLV_VIDEO_DIP_GDCP_PAYLOAD_A	(VLV_DISPLAY_BASE + 0x60210)

#define _VLV_VIDEO_DIP_CTL_B		(VLV_DISPLAY_BASE + 0x61170)
#define _VLV_VIDEO_DIP_DATA_B		(VLV_DISPLAY_BASE + 0x61174)
#define _VLV_VIDEO_DIP_GDCP_PAYLOAD_B	(VLV_DISPLAY_BASE + 0x61178)

#define _CHV_VIDEO_DIP_CTL_C		(VLV_DISPLAY_BASE + 0x611f0)
#define _CHV_VIDEO_DIP_DATA_C		(VLV_DISPLAY_BASE + 0x611f4)
#define _CHV_VIDEO_DIP_GDCP_PAYLOAD_C	(VLV_DISPLAY_BASE + 0x611f8)

#define VLV_TVIDEO_DIP_CTL(pipe) \
	_MMIO_PIPE3((pipe), _VLV_VIDEO_DIP_CTL_A, \
	       _VLV_VIDEO_DIP_CTL_B, _CHV_VIDEO_DIP_CTL_C)
#define VLV_TVIDEO_DIP_DATA(pipe) \
	_MMIO_PIPE3((pipe), _VLV_VIDEO_DIP_DATA_A, \
	       _VLV_VIDEO_DIP_DATA_B, _CHV_VIDEO_DIP_DATA_C)
#define VLV_TVIDEO_DIP_GCP(pipe) \
	_MMIO_PIPE3((pipe), _VLV_VIDEO_DIP_GDCP_PAYLOAD_A, \
		_VLV_VIDEO_DIP_GDCP_PAYLOAD_B, _CHV_VIDEO_DIP_GDCP_PAYLOAD_C)

/* Haswell DIP controls */

#define _HSW_VIDEO_DIP_CTL_A		0x60200
#define _HSW_VIDEO_DIP_AVI_DATA_A	0x60220
#define _HSW_VIDEO_DIP_VS_DATA_A	0x60260
#define _HSW_VIDEO_DIP_SPD_DATA_A	0x602A0
#define _HSW_VIDEO_DIP_GMP_DATA_A	0x602E0
#define _HSW_VIDEO_DIP_VSC_DATA_A	0x60320
#define _GLK_VIDEO_DIP_DRM_DATA_A	0x60440
#define _HSW_VIDEO_DIP_AVI_ECC_A	0x60240
#define _HSW_VIDEO_DIP_VS_ECC_A		0x60280
#define _HSW_VIDEO_DIP_SPD_ECC_A	0x602C0
#define _HSW_VIDEO_DIP_GMP_ECC_A	0x60300
#define _HSW_VIDEO_DIP_VSC_ECC_A	0x60344
#define _HSW_VIDEO_DIP_GCP_A		0x60210

#define _HSW_VIDEO_DIP_CTL_B		0x61200
#define _HSW_VIDEO_DIP_AVI_DATA_B	0x61220
#define _HSW_VIDEO_DIP_VS_DATA_B	0x61260
#define _HSW_VIDEO_DIP_SPD_DATA_B	0x612A0
#define _HSW_VIDEO_DIP_GMP_DATA_B	0x612E0
#define _HSW_VIDEO_DIP_VSC_DATA_B	0x61320
#define _GLK_VIDEO_DIP_DRM_DATA_B	0x61440
#define _HSW_VIDEO_DIP_BVI_ECC_B	0x61240
#define _HSW_VIDEO_DIP_VS_ECC_B		0x61280
#define _HSW_VIDEO_DIP_SPD_ECC_B	0x612C0
#define _HSW_VIDEO_DIP_GMP_ECC_B	0x61300
#define _HSW_VIDEO_DIP_VSC_ECC_B	0x61344
#define _HSW_VIDEO_DIP_GCP_B		0x61210

/* Icelake PPS_DATA and _ECC DIP Registers.
 * These are available for transcoders B,C and eDP.
 * Adding the _A so as to reuse the _MMIO_TRANS2
 * definition, with which it offsets to the right location.
 */

#define _ICL_VIDEO_DIP_PPS_DATA_A	0x60350
#define _ICL_VIDEO_DIP_PPS_DATA_B	0x61350
#define _ICL_VIDEO_DIP_PPS_ECC_A	0x603D4
#define _ICL_VIDEO_DIP_PPS_ECC_B	0x613D4

#define HSW_TVIDEO_DIP_CTL(trans)		_MMIO_TRANS2(trans, _HSW_VIDEO_DIP_CTL_A)
#define HSW_TVIDEO_DIP_GCP(trans)		_MMIO_TRANS2(trans, _HSW_VIDEO_DIP_GCP_A)
#define HSW_TVIDEO_DIP_AVI_DATA(trans, i)	_MMIO_TRANS2(trans, _HSW_VIDEO_DIP_AVI_DATA_A + (i) * 4)
#define HSW_TVIDEO_DIP_VS_DATA(trans, i)	_MMIO_TRANS2(trans, _HSW_VIDEO_DIP_VS_DATA_A + (i) * 4)
#define HSW_TVIDEO_DIP_SPD_DATA(trans, i)	_MMIO_TRANS2(trans, _HSW_VIDEO_DIP_SPD_DATA_A + (i) * 4)
#define HSW_TVIDEO_DIP_GMP_DATA(trans, i)	_MMIO_TRANS2(trans, _HSW_VIDEO_DIP_GMP_DATA_A + (i) * 4)
#define HSW_TVIDEO_DIP_VSC_DATA(trans, i)	_MMIO_TRANS2(trans, _HSW_VIDEO_DIP_VSC_DATA_A + (i) * 4)
#define GLK_TVIDEO_DIP_DRM_DATA(trans, i)	_MMIO_TRANS2(trans, _GLK_VIDEO_DIP_DRM_DATA_A + (i) * 4)
#define ICL_VIDEO_DIP_PPS_DATA(trans, i)	_MMIO_TRANS2(trans, _ICL_VIDEO_DIP_PPS_DATA_A + (i) * 4)
#define ICL_VIDEO_DIP_PPS_ECC(trans, i)		_MMIO_TRANS2(trans, _ICL_VIDEO_DIP_PPS_ECC_A + (i) * 4)

#define _HSW_STEREO_3D_CTL_A		0x70020
#define   S3D_ENABLE			(1 << 31)
#define _HSW_STEREO_3D_CTL_B		0x71020

#define HSW_STEREO_3D_CTL(trans)	_MMIO_PIPE2(trans, _HSW_STEREO_3D_CTL_A)

#define _PCH_TRANS_HTOTAL_B          0xe1000
#define _PCH_TRANS_HBLANK_B          0xe1004
#define _PCH_TRANS_HSYNC_B           0xe1008
#define _PCH_TRANS_VTOTAL_B          0xe100c
#define _PCH_TRANS_VBLANK_B          0xe1010
#define _PCH_TRANS_VSYNC_B           0xe1014
#define _PCH_TRANS_VSYNCSHIFT_B 0xe1028

#define PCH_TRANS_HTOTAL(pipe)		_MMIO_PIPE(pipe, _PCH_TRANS_HTOTAL_A, _PCH_TRANS_HTOTAL_B)
#define PCH_TRANS_HBLANK(pipe)		_MMIO_PIPE(pipe, _PCH_TRANS_HBLANK_A, _PCH_TRANS_HBLANK_B)
#define PCH_TRANS_HSYNC(pipe)		_MMIO_PIPE(pipe, _PCH_TRANS_HSYNC_A, _PCH_TRANS_HSYNC_B)
#define PCH_TRANS_VTOTAL(pipe)		_MMIO_PIPE(pipe, _PCH_TRANS_VTOTAL_A, _PCH_TRANS_VTOTAL_B)
#define PCH_TRANS_VBLANK(pipe)		_MMIO_PIPE(pipe, _PCH_TRANS_VBLANK_A, _PCH_TRANS_VBLANK_B)
#define PCH_TRANS_VSYNC(pipe)		_MMIO_PIPE(pipe, _PCH_TRANS_VSYNC_A, _PCH_TRANS_VSYNC_B)
#define PCH_TRANS_VSYNCSHIFT(pipe)	_MMIO_PIPE(pipe, _PCH_TRANS_VSYNCSHIFT_A, _PCH_TRANS_VSYNCSHIFT_B)

#define _PCH_TRANSB_DATA_M1	0xe1030
#define _PCH_TRANSB_DATA_N1	0xe1034
#define _PCH_TRANSB_DATA_M2	0xe1038
#define _PCH_TRANSB_DATA_N2	0xe103c
#define _PCH_TRANSB_LINK_M1	0xe1040
#define _PCH_TRANSB_LINK_N1	0xe1044
#define _PCH_TRANSB_LINK_M2	0xe1048
#define _PCH_TRANSB_LINK_N2	0xe104c

#define PCH_TRANS_DATA_M1(pipe)	_MMIO_PIPE(pipe, _PCH_TRANSA_DATA_M1, _PCH_TRANSB_DATA_M1)
#define PCH_TRANS_DATA_N1(pipe)	_MMIO_PIPE(pipe, _PCH_TRANSA_DATA_N1, _PCH_TRANSB_DATA_N1)
#define PCH_TRANS_DATA_M2(pipe)	_MMIO_PIPE(pipe, _PCH_TRANSA_DATA_M2, _PCH_TRANSB_DATA_M2)
#define PCH_TRANS_DATA_N2(pipe)	_MMIO_PIPE(pipe, _PCH_TRANSA_DATA_N2, _PCH_TRANSB_DATA_N2)
#define PCH_TRANS_LINK_M1(pipe)	_MMIO_PIPE(pipe, _PCH_TRANSA_LINK_M1, _PCH_TRANSB_LINK_M1)
#define PCH_TRANS_LINK_N1(pipe)	_MMIO_PIPE(pipe, _PCH_TRANSA_LINK_N1, _PCH_TRANSB_LINK_N1)
#define PCH_TRANS_LINK_M2(pipe)	_MMIO_PIPE(pipe, _PCH_TRANSA_LINK_M2, _PCH_TRANSB_LINK_M2)
#define PCH_TRANS_LINK_N2(pipe)	_MMIO_PIPE(pipe, _PCH_TRANSA_LINK_N2, _PCH_TRANSB_LINK_N2)

#define _PCH_TRANSACONF              0xf0008
#define _PCH_TRANSBCONF              0xf1008
#define PCH_TRANSCONF(pipe)	_MMIO_PIPE(pipe, _PCH_TRANSACONF, _PCH_TRANSBCONF)
#define LPT_TRANSCONF		PCH_TRANSCONF(PIPE_A) /* lpt has only one transcoder */
#define  TRANS_DISABLE          (0 << 31)
#define  TRANS_ENABLE           (1 << 31)
#define  TRANS_STATE_MASK       (1 << 30)
#define  TRANS_STATE_DISABLE    (0 << 30)
#define  TRANS_STATE_ENABLE     (1 << 30)
#define  TRANS_FSYNC_DELAY_HB1  (0 << 27)
#define  TRANS_FSYNC_DELAY_HB2  (1 << 27)
#define  TRANS_FSYNC_DELAY_HB3  (2 << 27)
#define  TRANS_FSYNC_DELAY_HB4  (3 << 27)
#define  TRANS_INTERLACE_MASK   (7 << 21)
#define  TRANS_PROGRESSIVE      (0 << 21)
#define  TRANS_INTERLACED       (3 << 21)
#define  TRANS_LEGACY_INTERLACED_ILK (2 << 21)
#define  TRANS_8BPC             (0 << 5)
#define  TRANS_10BPC            (1 << 5)
#define  TRANS_6BPC             (2 << 5)
#define  TRANS_12BPC            (3 << 5)

#define _TRANSA_CHICKEN1	 0xf0060
#define _TRANSB_CHICKEN1	 0xf1060
#define TRANS_CHICKEN1(pipe)	_MMIO_PIPE(pipe, _TRANSA_CHICKEN1, _TRANSB_CHICKEN1)
#define  TRANS_CHICKEN1_HDMIUNIT_GC_DISABLE	(1 << 10)
#define  TRANS_CHICKEN1_DP0UNIT_GC_DISABLE	(1 << 4)
#define _TRANSA_CHICKEN2	 0xf0064
#define _TRANSB_CHICKEN2	 0xf1064
#define TRANS_CHICKEN2(pipe)	_MMIO_PIPE(pipe, _TRANSA_CHICKEN2, _TRANSB_CHICKEN2)
#define  TRANS_CHICKEN2_TIMING_OVERRIDE			(1 << 31)
#define  TRANS_CHICKEN2_FDI_POLARITY_REVERSED		(1 << 29)
#define  TRANS_CHICKEN2_FRAME_START_DELAY_MASK		(3 << 27)
#define  TRANS_CHICKEN2_DISABLE_DEEP_COLOR_COUNTER	(1 << 26)
#define  TRANS_CHICKEN2_DISABLE_DEEP_COLOR_MODESWITCH	(1 << 25)

#define SOUTH_CHICKEN1		_MMIO(0xc2000)
#define  FDIA_PHASE_SYNC_SHIFT_OVR	19
#define  FDIA_PHASE_SYNC_SHIFT_EN	18
#define  FDI_PHASE_SYNC_OVR(pipe) (1 << (FDIA_PHASE_SYNC_SHIFT_OVR - ((pipe) * 2)))
#define  FDI_PHASE_SYNC_EN(pipe) (1 << (FDIA_PHASE_SYNC_SHIFT_EN - ((pipe) * 2)))
#define  FDI_BC_BIFURCATION_SELECT	(1 << 12)
#define  CHASSIS_CLK_REQ_DURATION_MASK	(0xf << 8)
#define  CHASSIS_CLK_REQ_DURATION(x)	((x) << 8)
#define  SPT_PWM_GRANULARITY		(1 << 0)
#define SOUTH_CHICKEN2		_MMIO(0xc2004)
#define  FDI_MPHY_IOSFSB_RESET_STATUS	(1 << 13)
#define  FDI_MPHY_IOSFSB_RESET_CTL	(1 << 12)
#define  LPT_PWM_GRANULARITY		(1 << 5)
#define  DPLS_EDP_PPS_FIX_DIS		(1 << 0)

#define _FDI_RXA_CHICKEN        0xc200c
#define _FDI_RXB_CHICKEN        0xc2010
#define  FDI_RX_PHASE_SYNC_POINTER_OVR	(1 << 1)
#define  FDI_RX_PHASE_SYNC_POINTER_EN	(1 << 0)
#define FDI_RX_CHICKEN(pipe)	_MMIO_PIPE(pipe, _FDI_RXA_CHICKEN, _FDI_RXB_CHICKEN)

#define SOUTH_DSPCLK_GATE_D	_MMIO(0xc2020)
#define  PCH_GMBUSUNIT_CLOCK_GATE_DISABLE (1 << 31)
#define  PCH_DPLUNIT_CLOCK_GATE_DISABLE (1 << 30)
#define  PCH_DPLSUNIT_CLOCK_GATE_DISABLE (1 << 29)
#define  PCH_CPUNIT_CLOCK_GATE_DISABLE (1 << 14)
#define  CNP_PWM_CGE_GATING_DISABLE (1 << 13)
#define  PCH_LP_PARTITION_LEVEL_DISABLE  (1 << 12)

/* CPU: FDI_TX */
#define _FDI_TXA_CTL            0x60100
#define _FDI_TXB_CTL            0x61100
#define FDI_TX_CTL(pipe)	_MMIO_PIPE(pipe, _FDI_TXA_CTL, _FDI_TXB_CTL)
#define  FDI_TX_DISABLE         (0 << 31)
#define  FDI_TX_ENABLE          (1 << 31)
#define  FDI_LINK_TRAIN_PATTERN_1       (0 << 28)
#define  FDI_LINK_TRAIN_PATTERN_2       (1 << 28)
#define  FDI_LINK_TRAIN_PATTERN_IDLE    (2 << 28)
#define  FDI_LINK_TRAIN_NONE            (3 << 28)
#define  FDI_LINK_TRAIN_VOLTAGE_0_4V    (0 << 25)
#define  FDI_LINK_TRAIN_VOLTAGE_0_6V    (1 << 25)
#define  FDI_LINK_TRAIN_VOLTAGE_0_8V    (2 << 25)
#define  FDI_LINK_TRAIN_VOLTAGE_1_2V    (3 << 25)
#define  FDI_LINK_TRAIN_PRE_EMPHASIS_NONE (0 << 22)
#define  FDI_LINK_TRAIN_PRE_EMPHASIS_1_5X (1 << 22)
#define  FDI_LINK_TRAIN_PRE_EMPHASIS_2X   (2 << 22)
#define  FDI_LINK_TRAIN_PRE_EMPHASIS_3X   (3 << 22)
/* ILK always use 400mV 0dB for voltage swing and pre-emphasis level.
   SNB has different settings. */
/* SNB A-stepping */
#define  FDI_LINK_TRAIN_400MV_0DB_SNB_A		(0x38 << 22)
#define  FDI_LINK_TRAIN_400MV_6DB_SNB_A		(0x02 << 22)
#define  FDI_LINK_TRAIN_600MV_3_5DB_SNB_A	(0x01 << 22)
#define  FDI_LINK_TRAIN_800MV_0DB_SNB_A		(0x0 << 22)
/* SNB B-stepping */
#define  FDI_LINK_TRAIN_400MV_0DB_SNB_B		(0x0 << 22)
#define  FDI_LINK_TRAIN_400MV_6DB_SNB_B		(0x3a << 22)
#define  FDI_LINK_TRAIN_600MV_3_5DB_SNB_B	(0x39 << 22)
#define  FDI_LINK_TRAIN_800MV_0DB_SNB_B		(0x38 << 22)
#define  FDI_LINK_TRAIN_VOL_EMP_MASK		(0x3f << 22)
#define  FDI_DP_PORT_WIDTH_SHIFT		19
#define  FDI_DP_PORT_WIDTH_MASK			(7 << FDI_DP_PORT_WIDTH_SHIFT)
#define  FDI_DP_PORT_WIDTH(width)           (((width) - 1) << FDI_DP_PORT_WIDTH_SHIFT)
#define  FDI_TX_ENHANCE_FRAME_ENABLE    (1 << 18)
/* Ironlake: hardwired to 1 */
#define  FDI_TX_PLL_ENABLE              (1 << 14)

/* Ivybridge has different bits for lolz */
#define  FDI_LINK_TRAIN_PATTERN_1_IVB       (0 << 8)
#define  FDI_LINK_TRAIN_PATTERN_2_IVB       (1 << 8)
#define  FDI_LINK_TRAIN_PATTERN_IDLE_IVB    (2 << 8)
#define  FDI_LINK_TRAIN_NONE_IVB            (3 << 8)

/* both Tx and Rx */
#define  FDI_COMPOSITE_SYNC		(1 << 11)
#define  FDI_LINK_TRAIN_AUTO		(1 << 10)
#define  FDI_SCRAMBLING_ENABLE          (0 << 7)
#define  FDI_SCRAMBLING_DISABLE         (1 << 7)

/* FDI_RX, FDI_X is hard-wired to Transcoder_X */
#define _FDI_RXA_CTL             0xf000c
#define _FDI_RXB_CTL             0xf100c
#define FDI_RX_CTL(pipe)	_MMIO_PIPE(pipe, _FDI_RXA_CTL, _FDI_RXB_CTL)
#define  FDI_RX_ENABLE          (1 << 31)
/* train, dp width same as FDI_TX */
#define  FDI_FS_ERRC_ENABLE		(1 << 27)
#define  FDI_FE_ERRC_ENABLE		(1 << 26)
#define  FDI_RX_POLARITY_REVERSED_LPT	(1 << 16)
#define  FDI_8BPC                       (0 << 16)
#define  FDI_10BPC                      (1 << 16)
#define  FDI_6BPC                       (2 << 16)
#define  FDI_12BPC                      (3 << 16)
#define  FDI_RX_LINK_REVERSAL_OVERRIDE  (1 << 15)
#define  FDI_DMI_LINK_REVERSE_MASK      (1 << 14)
#define  FDI_RX_PLL_ENABLE              (1 << 13)
#define  FDI_FS_ERR_CORRECT_ENABLE      (1 << 11)
#define  FDI_FE_ERR_CORRECT_ENABLE      (1 << 10)
#define  FDI_FS_ERR_REPORT_ENABLE       (1 << 9)
#define  FDI_FE_ERR_REPORT_ENABLE       (1 << 8)
#define  FDI_RX_ENHANCE_FRAME_ENABLE    (1 << 6)
#define  FDI_PCDCLK	                (1 << 4)
/* CPT */
#define  FDI_AUTO_TRAINING			(1 << 10)
#define  FDI_LINK_TRAIN_PATTERN_1_CPT		(0 << 8)
#define  FDI_LINK_TRAIN_PATTERN_2_CPT		(1 << 8)
#define  FDI_LINK_TRAIN_PATTERN_IDLE_CPT	(2 << 8)
#define  FDI_LINK_TRAIN_NORMAL_CPT		(3 << 8)
#define  FDI_LINK_TRAIN_PATTERN_MASK_CPT	(3 << 8)

#define _FDI_RXA_MISC			0xf0010
#define _FDI_RXB_MISC			0xf1010
#define  FDI_RX_PWRDN_LANE1_MASK	(3 << 26)
#define  FDI_RX_PWRDN_LANE1_VAL(x)	((x) << 26)
#define  FDI_RX_PWRDN_LANE0_MASK	(3 << 24)
#define  FDI_RX_PWRDN_LANE0_VAL(x)	((x) << 24)
#define  FDI_RX_TP1_TO_TP2_48		(2 << 20)
#define  FDI_RX_TP1_TO_TP2_64		(3 << 20)
#define  FDI_RX_FDI_DELAY_90		(0x90 << 0)
#define FDI_RX_MISC(pipe)	_MMIO_PIPE(pipe, _FDI_RXA_MISC, _FDI_RXB_MISC)

#define _FDI_RXA_TUSIZE1        0xf0030
#define _FDI_RXA_TUSIZE2        0xf0038
#define _FDI_RXB_TUSIZE1        0xf1030
#define _FDI_RXB_TUSIZE2        0xf1038
#define FDI_RX_TUSIZE1(pipe)	_MMIO_PIPE(pipe, _FDI_RXA_TUSIZE1, _FDI_RXB_TUSIZE1)
#define FDI_RX_TUSIZE2(pipe)	_MMIO_PIPE(pipe, _FDI_RXA_TUSIZE2, _FDI_RXB_TUSIZE2)

/* FDI_RX interrupt register format */
#define FDI_RX_INTER_LANE_ALIGN         (1 << 10)
#define FDI_RX_SYMBOL_LOCK              (1 << 9) /* train 2 */
#define FDI_RX_BIT_LOCK                 (1 << 8) /* train 1 */
#define FDI_RX_TRAIN_PATTERN_2_FAIL     (1 << 7)
#define FDI_RX_FS_CODE_ERR              (1 << 6)
#define FDI_RX_FE_CODE_ERR              (1 << 5)
#define FDI_RX_SYMBOL_ERR_RATE_ABOVE    (1 << 4)
#define FDI_RX_HDCP_LINK_FAIL           (1 << 3)
#define FDI_RX_PIXEL_FIFO_OVERFLOW      (1 << 2)
#define FDI_RX_CROSS_CLOCK_OVERFLOW     (1 << 1)
#define FDI_RX_SYMBOL_QUEUE_OVERFLOW    (1 << 0)

#define _FDI_RXA_IIR            0xf0014
#define _FDI_RXA_IMR            0xf0018
#define _FDI_RXB_IIR            0xf1014
#define _FDI_RXB_IMR            0xf1018
#define FDI_RX_IIR(pipe)	_MMIO_PIPE(pipe, _FDI_RXA_IIR, _FDI_RXB_IIR)
#define FDI_RX_IMR(pipe)	_MMIO_PIPE(pipe, _FDI_RXA_IMR, _FDI_RXB_IMR)

#define FDI_PLL_CTL_1           _MMIO(0xfe000)
#define FDI_PLL_CTL_2           _MMIO(0xfe004)

#define PCH_LVDS	_MMIO(0xe1180)
#define  LVDS_DETECTED	(1 << 1)

#define _PCH_DP_B		0xe4100
#define PCH_DP_B		_MMIO(_PCH_DP_B)
#define _PCH_DPB_AUX_CH_CTL	0xe4110
#define _PCH_DPB_AUX_CH_DATA1	0xe4114
#define _PCH_DPB_AUX_CH_DATA2	0xe4118
#define _PCH_DPB_AUX_CH_DATA3	0xe411c
#define _PCH_DPB_AUX_CH_DATA4	0xe4120
#define _PCH_DPB_AUX_CH_DATA5	0xe4124

#define _PCH_DP_C		0xe4200
#define PCH_DP_C		_MMIO(_PCH_DP_C)
#define _PCH_DPC_AUX_CH_CTL	0xe4210
#define _PCH_DPC_AUX_CH_DATA1	0xe4214
#define _PCH_DPC_AUX_CH_DATA2	0xe4218
#define _PCH_DPC_AUX_CH_DATA3	0xe421c
#define _PCH_DPC_AUX_CH_DATA4	0xe4220
#define _PCH_DPC_AUX_CH_DATA5	0xe4224

#define _PCH_DP_D		0xe4300
#define PCH_DP_D		_MMIO(_PCH_DP_D)
#define _PCH_DPD_AUX_CH_CTL	0xe4310
#define _PCH_DPD_AUX_CH_DATA1	0xe4314
#define _PCH_DPD_AUX_CH_DATA2	0xe4318
#define _PCH_DPD_AUX_CH_DATA3	0xe431c
#define _PCH_DPD_AUX_CH_DATA4	0xe4320
#define _PCH_DPD_AUX_CH_DATA5	0xe4324

#define PCH_DP_AUX_CH_CTL(aux_ch)		_MMIO_PORT((aux_ch) - AUX_CH_B, _PCH_DPB_AUX_CH_CTL, _PCH_DPC_AUX_CH_CTL)
#define PCH_DP_AUX_CH_DATA(aux_ch, i)	_MMIO(_PORT((aux_ch) - AUX_CH_B, _PCH_DPB_AUX_CH_DATA1, _PCH_DPC_AUX_CH_DATA1) + (i) * 4) /* 5 registers */

/* CPT */
#define _TRANS_DP_CTL_A		0xe0300
#define _TRANS_DP_CTL_B		0xe1300
#define _TRANS_DP_CTL_C		0xe2300
#define TRANS_DP_CTL(pipe)	_MMIO_PIPE(pipe, _TRANS_DP_CTL_A, _TRANS_DP_CTL_B)
#define  TRANS_DP_OUTPUT_ENABLE	(1 << 31)
#define  TRANS_DP_PORT_SEL_MASK		(3 << 29)
#define  TRANS_DP_PORT_SEL_NONE		(3 << 29)
#define  TRANS_DP_PORT_SEL(port)	(((port) - PORT_B) << 29)
#define  TRANS_DP_AUDIO_ONLY	(1 << 26)
#define  TRANS_DP_ENH_FRAMING	(1 << 18)
#define  TRANS_DP_8BPC		(0 << 9)
#define  TRANS_DP_10BPC		(1 << 9)
#define  TRANS_DP_6BPC		(2 << 9)
#define  TRANS_DP_12BPC		(3 << 9)
#define  TRANS_DP_BPC_MASK	(3 << 9)
#define  TRANS_DP_VSYNC_ACTIVE_HIGH	(1 << 4)
#define  TRANS_DP_VSYNC_ACTIVE_LOW	0
#define  TRANS_DP_HSYNC_ACTIVE_HIGH	(1 << 3)
#define  TRANS_DP_HSYNC_ACTIVE_LOW	0
#define  TRANS_DP_SYNC_MASK	(3 << 3)

/* SNB eDP training params */
/* SNB A-stepping */
#define  EDP_LINK_TRAIN_400MV_0DB_SNB_A		(0x38 << 22)
#define  EDP_LINK_TRAIN_400MV_6DB_SNB_A		(0x02 << 22)
#define  EDP_LINK_TRAIN_600MV_3_5DB_SNB_A	(0x01 << 22)
#define  EDP_LINK_TRAIN_800MV_0DB_SNB_A		(0x0 << 22)
/* SNB B-stepping */
#define  EDP_LINK_TRAIN_400_600MV_0DB_SNB_B	(0x0 << 22)
#define  EDP_LINK_TRAIN_400MV_3_5DB_SNB_B	(0x1 << 22)
#define  EDP_LINK_TRAIN_400_600MV_6DB_SNB_B	(0x3a << 22)
#define  EDP_LINK_TRAIN_600_800MV_3_5DB_SNB_B	(0x39 << 22)
#define  EDP_LINK_TRAIN_800_1200MV_0DB_SNB_B	(0x38 << 22)
#define  EDP_LINK_TRAIN_VOL_EMP_MASK_SNB	(0x3f << 22)

/* IVB */
#define EDP_LINK_TRAIN_400MV_0DB_IVB		(0x24 << 22)
#define EDP_LINK_TRAIN_400MV_3_5DB_IVB		(0x2a << 22)
#define EDP_LINK_TRAIN_400MV_6DB_IVB		(0x2f << 22)
#define EDP_LINK_TRAIN_600MV_0DB_IVB		(0x30 << 22)
#define EDP_LINK_TRAIN_600MV_3_5DB_IVB		(0x36 << 22)
#define EDP_LINK_TRAIN_800MV_0DB_IVB		(0x38 << 22)
#define EDP_LINK_TRAIN_800MV_3_5DB_IVB		(0x3e << 22)

/* legacy values */
#define EDP_LINK_TRAIN_500MV_0DB_IVB		(0x00 << 22)
#define EDP_LINK_TRAIN_1000MV_0DB_IVB		(0x20 << 22)
#define EDP_LINK_TRAIN_500MV_3_5DB_IVB		(0x02 << 22)
#define EDP_LINK_TRAIN_1000MV_3_5DB_IVB		(0x22 << 22)
#define EDP_LINK_TRAIN_1000MV_6DB_IVB		(0x23 << 22)

#define  EDP_LINK_TRAIN_VOL_EMP_MASK_IVB	(0x3f << 22)

#define  VLV_PMWGICZ				_MMIO(0x1300a4)

#define  RC6_LOCATION				_MMIO(0xD40)
#define	   RC6_CTX_IN_DRAM			(1 << 0)
#define  RC6_CTX_BASE				_MMIO(0xD48)
#define    RC6_CTX_BASE_MASK			0xFFFFFFF0
#define  PWRCTX_MAXCNT_RCSUNIT			_MMIO(0x2054)
#define  PWRCTX_MAXCNT_VCSUNIT0			_MMIO(0x12054)
#define  PWRCTX_MAXCNT_BCSUNIT			_MMIO(0x22054)
#define  PWRCTX_MAXCNT_VECSUNIT			_MMIO(0x1A054)
#define  PWRCTX_MAXCNT_VCSUNIT1			_MMIO(0x1C054)
#define    IDLE_TIME_MASK			0xFFFFF
#define  FORCEWAKE				_MMIO(0xA18C)
#define  FORCEWAKE_VLV				_MMIO(0x1300b0)
#define  FORCEWAKE_ACK_VLV			_MMIO(0x1300b4)
#define  FORCEWAKE_MEDIA_VLV			_MMIO(0x1300b8)
#define  FORCEWAKE_ACK_MEDIA_VLV		_MMIO(0x1300bc)
#define  FORCEWAKE_ACK_HSW			_MMIO(0x130044)
#define  FORCEWAKE_ACK				_MMIO(0x130090)
#define  VLV_GTLC_WAKE_CTRL			_MMIO(0x130090)
#define   VLV_GTLC_RENDER_CTX_EXISTS		(1 << 25)
#define   VLV_GTLC_MEDIA_CTX_EXISTS		(1 << 24)
#define   VLV_GTLC_ALLOWWAKEREQ			(1 << 0)

#define  VLV_GTLC_PW_STATUS			_MMIO(0x130094)
#define   VLV_GTLC_ALLOWWAKEACK			(1 << 0)
#define   VLV_GTLC_ALLOWWAKEERR			(1 << 1)
#define   VLV_GTLC_PW_MEDIA_STATUS_MASK		(1 << 5)
#define   VLV_GTLC_PW_RENDER_STATUS_MASK	(1 << 7)
#define  FORCEWAKE_MT				_MMIO(0xa188) /* multi-threaded */
#define  FORCEWAKE_MEDIA_GEN9			_MMIO(0xa270)
#define  FORCEWAKE_MEDIA_VDBOX_GEN11(n)		_MMIO(0xa540 + (n) * 4)
#define  FORCEWAKE_MEDIA_VEBOX_GEN11(n)		_MMIO(0xa560 + (n) * 4)
#define  FORCEWAKE_RENDER_GEN9			_MMIO(0xa278)
#define  FORCEWAKE_BLITTER_GEN9			_MMIO(0xa188)
#define  FORCEWAKE_ACK_MEDIA_GEN9		_MMIO(0x0D88)
#define  FORCEWAKE_ACK_MEDIA_VDBOX_GEN11(n)	_MMIO(0x0D50 + (n) * 4)
#define  FORCEWAKE_ACK_MEDIA_VEBOX_GEN11(n)	_MMIO(0x0D70 + (n) * 4)
#define  FORCEWAKE_ACK_RENDER_GEN9		_MMIO(0x0D84)
#define  FORCEWAKE_ACK_BLITTER_GEN9		_MMIO(0x130044)
#define   FORCEWAKE_KERNEL			BIT(0)
#define   FORCEWAKE_USER			BIT(1)
#define   FORCEWAKE_KERNEL_FALLBACK		BIT(15)
#define  FORCEWAKE_MT_ACK			_MMIO(0x130040)
#define  ECOBUS					_MMIO(0xa180)
#define    FORCEWAKE_MT_ENABLE			(1 << 5)
#define  VLV_SPAREG2H				_MMIO(0xA194)
#define  GEN9_PWRGT_DOMAIN_STATUS		_MMIO(0xA2A0)
#define   GEN9_PWRGT_MEDIA_STATUS_MASK		(1 << 0)
#define   GEN9_PWRGT_RENDER_STATUS_MASK		(1 << 1)

#define  GTFIFODBG				_MMIO(0x120000)
#define    GT_FIFO_SBDEDICATE_FREE_ENTRY_CHV	(0x1f << 20)
#define    GT_FIFO_FREE_ENTRIES_CHV		(0x7f << 13)
#define    GT_FIFO_SBDROPERR			(1 << 6)
#define    GT_FIFO_BLOBDROPERR			(1 << 5)
#define    GT_FIFO_SB_READ_ABORTERR		(1 << 4)
#define    GT_FIFO_DROPERR			(1 << 3)
#define    GT_FIFO_OVFERR			(1 << 2)
#define    GT_FIFO_IAWRERR			(1 << 1)
#define    GT_FIFO_IARDERR			(1 << 0)

#define  GTFIFOCTL				_MMIO(0x120008)
#define    GT_FIFO_FREE_ENTRIES_MASK		0x7f
#define    GT_FIFO_NUM_RESERVED_ENTRIES		20
#define    GT_FIFO_CTL_BLOCK_ALL_POLICY_STALL	(1 << 12)
#define    GT_FIFO_CTL_RC6_POLICY_STALL		(1 << 11)

#define  HSW_IDICR				_MMIO(0x9008)
#define    IDIHASHMSK(x)			(((x) & 0x3f) << 16)
#define  HSW_EDRAM_CAP				_MMIO(0x120010)
#define    EDRAM_ENABLED			0x1
#define    EDRAM_NUM_BANKS(cap)			(((cap) >> 1) & 0xf)
#define    EDRAM_WAYS_IDX(cap)			(((cap) >> 5) & 0x7)
#define    EDRAM_SETS_IDX(cap)			(((cap) >> 8) & 0x3)

#define GEN6_UCGCTL1				_MMIO(0x9400)
# define GEN6_GAMUNIT_CLOCK_GATE_DISABLE		(1 << 22)
# define GEN6_EU_TCUNIT_CLOCK_GATE_DISABLE		(1 << 16)
# define GEN6_BLBUNIT_CLOCK_GATE_DISABLE		(1 << 5)
# define GEN6_CSUNIT_CLOCK_GATE_DISABLE			(1 << 7)

#define GEN6_UCGCTL2				_MMIO(0x9404)
# define GEN6_VFUNIT_CLOCK_GATE_DISABLE			(1 << 31)
# define GEN7_VDSUNIT_CLOCK_GATE_DISABLE		(1 << 30)
# define GEN7_TDLUNIT_CLOCK_GATE_DISABLE		(1 << 22)
# define GEN6_RCZUNIT_CLOCK_GATE_DISABLE		(1 << 13)
# define GEN6_RCPBUNIT_CLOCK_GATE_DISABLE		(1 << 12)
# define GEN6_RCCUNIT_CLOCK_GATE_DISABLE		(1 << 11)

#define GEN6_UCGCTL3				_MMIO(0x9408)
# define GEN6_OACSUNIT_CLOCK_GATE_DISABLE		(1 << 20)

#define GEN7_UCGCTL4				_MMIO(0x940c)
#define  GEN7_L3BANK2X_CLOCK_GATE_DISABLE	(1 << 25)
#define  GEN8_EU_GAUNIT_CLOCK_GATE_DISABLE	(1 << 14)

#define GEN6_RCGCTL1				_MMIO(0x9410)
#define GEN6_RCGCTL2				_MMIO(0x9414)
#define GEN6_RSTCTL				_MMIO(0x9420)

#define GEN8_UCGCTL6				_MMIO(0x9430)
#define   GEN8_GAPSUNIT_CLOCK_GATE_DISABLE	(1 << 24)
#define   GEN8_SDEUNIT_CLOCK_GATE_DISABLE	(1 << 14)
#define   GEN8_HDCUNIT_CLOCK_GATE_DISABLE_HDCREQ (1 << 28)

#define GEN6_GFXPAUSE				_MMIO(0xA000)
#define GEN6_RPNSWREQ				_MMIO(0xA008)
#define   GEN6_TURBO_DISABLE			(1 << 31)
#define   GEN6_FREQUENCY(x)			((x) << 25)
#define   HSW_FREQUENCY(x)			((x) << 24)
#define   GEN9_FREQUENCY(x)			((x) << 23)
#define   GEN6_OFFSET(x)			((x) << 19)
#define   GEN6_AGGRESSIVE_TURBO			(0 << 15)
#define GEN6_RC_VIDEO_FREQ			_MMIO(0xA00C)
#define GEN6_RC_CONTROL				_MMIO(0xA090)
#define   GEN6_RC_CTL_RC6pp_ENABLE		(1 << 16)
#define   GEN6_RC_CTL_RC6p_ENABLE		(1 << 17)
#define   GEN6_RC_CTL_RC6_ENABLE		(1 << 18)
#define   GEN6_RC_CTL_RC1e_ENABLE		(1 << 20)
#define   GEN6_RC_CTL_RC7_ENABLE		(1 << 22)
#define   VLV_RC_CTL_CTX_RST_PARALLEL		(1 << 24)
#define   GEN7_RC_CTL_TO_MODE			(1 << 28)
#define   GEN6_RC_CTL_EI_MODE(x)		((x) << 27)
#define   GEN6_RC_CTL_HW_ENABLE			(1 << 31)
#define GEN6_RP_DOWN_TIMEOUT			_MMIO(0xA010)
#define GEN6_RP_INTERRUPT_LIMITS		_MMIO(0xA014)
#define GEN6_RPSTAT1				_MMIO(0xA01C)
#define   GEN6_CAGF_SHIFT			8
#define   HSW_CAGF_SHIFT			7
#define   GEN9_CAGF_SHIFT			23
#define   GEN6_CAGF_MASK			(0x7f << GEN6_CAGF_SHIFT)
#define   HSW_CAGF_MASK				(0x7f << HSW_CAGF_SHIFT)
#define   GEN9_CAGF_MASK			(0x1ff << GEN9_CAGF_SHIFT)
#define GEN6_RP_CONTROL				_MMIO(0xA024)
#define   GEN6_RP_MEDIA_TURBO			(1 << 11)
#define   GEN6_RP_MEDIA_MODE_MASK		(3 << 9)
#define   GEN6_RP_MEDIA_HW_TURBO_MODE		(3 << 9)
#define   GEN6_RP_MEDIA_HW_NORMAL_MODE		(2 << 9)
#define   GEN6_RP_MEDIA_HW_MODE			(1 << 9)
#define   GEN6_RP_MEDIA_SW_MODE			(0 << 9)
#define   GEN6_RP_MEDIA_IS_GFX			(1 << 8)
#define   GEN6_RP_ENABLE			(1 << 7)
#define   GEN6_RP_UP_IDLE_MIN			(0x1 << 3)
#define   GEN6_RP_UP_BUSY_AVG			(0x2 << 3)
#define   GEN6_RP_UP_BUSY_CONT			(0x4 << 3)
#define   GEN6_RP_DOWN_IDLE_AVG			(0x2 << 0)
#define   GEN6_RP_DOWN_IDLE_CONT		(0x1 << 0)
#define GEN6_RP_UP_THRESHOLD			_MMIO(0xA02C)
#define GEN6_RP_DOWN_THRESHOLD			_MMIO(0xA030)
#define GEN6_RP_CUR_UP_EI			_MMIO(0xA050)
#define   GEN6_RP_EI_MASK			0xffffff
#define   GEN6_CURICONT_MASK			GEN6_RP_EI_MASK
#define GEN6_RP_CUR_UP				_MMIO(0xA054)
#define   GEN6_CURBSYTAVG_MASK			GEN6_RP_EI_MASK
#define GEN6_RP_PREV_UP				_MMIO(0xA058)
#define GEN6_RP_CUR_DOWN_EI			_MMIO(0xA05C)
#define   GEN6_CURIAVG_MASK			GEN6_RP_EI_MASK
#define GEN6_RP_CUR_DOWN			_MMIO(0xA060)
#define GEN6_RP_PREV_DOWN			_MMIO(0xA064)
#define GEN6_RP_UP_EI				_MMIO(0xA068)
#define GEN6_RP_DOWN_EI				_MMIO(0xA06C)
#define GEN6_RP_IDLE_HYSTERSIS			_MMIO(0xA070)
#define GEN6_RPDEUHWTC				_MMIO(0xA080)
#define GEN6_RPDEUC				_MMIO(0xA084)
#define GEN6_RPDEUCSW				_MMIO(0xA088)
#define GEN6_RC_STATE				_MMIO(0xA094)
#define   RC_SW_TARGET_STATE_SHIFT		16
#define   RC_SW_TARGET_STATE_MASK		(7 << RC_SW_TARGET_STATE_SHIFT)
#define GEN6_RC1_WAKE_RATE_LIMIT		_MMIO(0xA098)
#define GEN6_RC6_WAKE_RATE_LIMIT		_MMIO(0xA09C)
#define GEN6_RC6pp_WAKE_RATE_LIMIT		_MMIO(0xA0A0)
#define GEN10_MEDIA_WAKE_RATE_LIMIT		_MMIO(0xA0A0)
#define GEN6_RC_EVALUATION_INTERVAL		_MMIO(0xA0A8)
#define GEN6_RC_IDLE_HYSTERSIS			_MMIO(0xA0AC)
#define GEN6_RC_SLEEP				_MMIO(0xA0B0)
#define GEN6_RCUBMABDTMR			_MMIO(0xA0B0)
#define GEN6_RC1e_THRESHOLD			_MMIO(0xA0B4)
#define GEN6_RC6_THRESHOLD			_MMIO(0xA0B8)
#define GEN6_RC6p_THRESHOLD			_MMIO(0xA0BC)
#define VLV_RCEDATA				_MMIO(0xA0BC)
#define GEN6_RC6pp_THRESHOLD			_MMIO(0xA0C0)
#define GEN6_PMINTRMSK				_MMIO(0xA168)
#define   GEN8_PMINTR_DISABLE_REDIRECT_TO_GUC	(1 << 31)
#define   ARAT_EXPIRED_INTRMSK			(1 << 9)
#define GEN8_MISC_CTRL0				_MMIO(0xA180)
#define VLV_PWRDWNUPCTL				_MMIO(0xA294)
#define GEN9_MEDIA_PG_IDLE_HYSTERESIS		_MMIO(0xA0C4)
#define GEN9_RENDER_PG_IDLE_HYSTERESIS		_MMIO(0xA0C8)
#define GEN9_PG_ENABLE				_MMIO(0xA210)
#define GEN9_RENDER_PG_ENABLE			REG_BIT(0)
#define GEN9_MEDIA_PG_ENABLE			REG_BIT(1)
#define GEN11_MEDIA_SAMPLER_PG_ENABLE		REG_BIT(2)
#define GEN8_PUSHBUS_CONTROL			_MMIO(0xA248)
#define GEN8_PUSHBUS_ENABLE			_MMIO(0xA250)
#define GEN8_PUSHBUS_SHIFT			_MMIO(0xA25C)

#define VLV_CHICKEN_3				_MMIO(VLV_DISPLAY_BASE + 0x7040C)
#define  PIXEL_OVERLAP_CNT_MASK			(3 << 30)
#define  PIXEL_OVERLAP_CNT_SHIFT		30

#define GEN6_PMISR				_MMIO(0x44020)
#define GEN6_PMIMR				_MMIO(0x44024) /* rps_lock */
#define GEN6_PMIIR				_MMIO(0x44028)
#define GEN6_PMIER				_MMIO(0x4402C)
#define  GEN6_PM_MBOX_EVENT			(1 << 25)
#define  GEN6_PM_THERMAL_EVENT			(1 << 24)

/*
 * For Gen11 these are in the upper word of the GPM_WGBOXPERF
 * registers. Shifting is handled on accessing the imr and ier.
 */
#define  GEN6_PM_RP_DOWN_TIMEOUT		(1 << 6)
#define  GEN6_PM_RP_UP_THRESHOLD		(1 << 5)
#define  GEN6_PM_RP_DOWN_THRESHOLD		(1 << 4)
#define  GEN6_PM_RP_UP_EI_EXPIRED		(1 << 2)
#define  GEN6_PM_RP_DOWN_EI_EXPIRED		(1 << 1)
#define  GEN6_PM_RPS_EVENTS			(GEN6_PM_RP_UP_EI_EXPIRED   | \
						 GEN6_PM_RP_UP_THRESHOLD    | \
						 GEN6_PM_RP_DOWN_EI_EXPIRED | \
						 GEN6_PM_RP_DOWN_THRESHOLD  | \
						 GEN6_PM_RP_DOWN_TIMEOUT)

#define GEN7_GT_SCRATCH(i)			_MMIO(0x4F100 + (i) * 4)
#define GEN7_GT_SCRATCH_REG_NUM			8

#define VLV_GTLC_SURVIVABILITY_REG              _MMIO(0x130098)
#define VLV_GFX_CLK_STATUS_BIT			(1 << 3)
#define VLV_GFX_CLK_FORCE_ON_BIT		(1 << 2)

#define GEN6_GT_GFX_RC6_LOCKED			_MMIO(0x138104)
#define VLV_COUNTER_CONTROL			_MMIO(0x138104)
#define   VLV_COUNT_RANGE_HIGH			(1 << 15)
#define   VLV_MEDIA_RC0_COUNT_EN		(1 << 5)
#define   VLV_RENDER_RC0_COUNT_EN		(1 << 4)
#define   VLV_MEDIA_RC6_COUNT_EN		(1 << 1)
#define   VLV_RENDER_RC6_COUNT_EN		(1 << 0)
#define GEN6_GT_GFX_RC6				_MMIO(0x138108)
#define VLV_GT_RENDER_RC6			_MMIO(0x138108)
#define VLV_GT_MEDIA_RC6			_MMIO(0x13810C)

#define GEN6_GT_GFX_RC6p			_MMIO(0x13810C)
#define GEN6_GT_GFX_RC6pp			_MMIO(0x138110)
#define VLV_RENDER_C0_COUNT			_MMIO(0x138118)
#define VLV_MEDIA_C0_COUNT			_MMIO(0x13811C)

#define GEN6_PCODE_MAILBOX			_MMIO(0x138124)
#define   GEN6_PCODE_READY			(1 << 31)
#define   GEN6_PCODE_ERROR_MASK			0xFF
#define     GEN6_PCODE_SUCCESS			0x0
#define     GEN6_PCODE_ILLEGAL_CMD		0x1
#define     GEN6_PCODE_MIN_FREQ_TABLE_GT_RATIO_OUT_OF_RANGE 0x2
#define     GEN6_PCODE_TIMEOUT			0x3
#define     GEN6_PCODE_UNIMPLEMENTED_CMD	0xFF
#define     GEN7_PCODE_TIMEOUT			0x2
#define     GEN7_PCODE_ILLEGAL_DATA		0x3
#define     GEN7_PCODE_MIN_FREQ_TABLE_GT_RATIO_OUT_OF_RANGE 0x10
#define   GEN6_PCODE_WRITE_RC6VIDS		0x4
#define   GEN6_PCODE_READ_RC6VIDS		0x5
#define     GEN6_ENCODE_RC6_VID(mv)		(((mv) - 245) / 5)
#define     GEN6_DECODE_RC6_VID(vids)		(((vids) * 5) + 245)
#define   BDW_PCODE_DISPLAY_FREQ_CHANGE_REQ	0x18
#define   GEN9_PCODE_READ_MEM_LATENCY		0x6
#define     GEN9_MEM_LATENCY_LEVEL_MASK		0xFF
#define     GEN9_MEM_LATENCY_LEVEL_1_5_SHIFT	8
#define     GEN9_MEM_LATENCY_LEVEL_2_6_SHIFT	16
#define     GEN9_MEM_LATENCY_LEVEL_3_7_SHIFT	24
#define   SKL_PCODE_LOAD_HDCP_KEYS		0x5
#define   SKL_PCODE_CDCLK_CONTROL		0x7
#define     SKL_CDCLK_PREPARE_FOR_CHANGE	0x3
#define     SKL_CDCLK_READY_FOR_CHANGE		0x1
#define   GEN6_PCODE_WRITE_MIN_FREQ_TABLE	0x8
#define   GEN6_PCODE_READ_MIN_FREQ_TABLE	0x9
#define   GEN6_READ_OC_PARAMS			0xc
#define   ICL_PCODE_MEM_SUBSYSYSTEM_INFO	0xd
#define     ICL_PCODE_MEM_SS_READ_GLOBAL_INFO	(0x0 << 8)
#define     ICL_PCODE_MEM_SS_READ_QGV_POINT_INFO(point)	(((point) << 16) | (0x1 << 8))
#define   GEN6_PCODE_READ_D_COMP		0x10
#define   GEN6_PCODE_WRITE_D_COMP		0x11
#define   HSW_PCODE_DE_WRITE_FREQ_REQ		0x17
#define   DISPLAY_IPS_CONTROL			0x19
            /* See also IPS_CTL */
#define     IPS_PCODE_CONTROL			(1 << 30)
#define   HSW_PCODE_DYNAMIC_DUTY_CYCLE_CONTROL	0x1A
#define   GEN9_PCODE_SAGV_CONTROL		0x21
#define     GEN9_SAGV_DISABLE			0x0
#define     GEN9_SAGV_IS_DISABLED		0x1
#define     GEN9_SAGV_ENABLE			0x3
#define GEN6_PCODE_DATA				_MMIO(0x138128)
#define   GEN6_PCODE_FREQ_IA_RATIO_SHIFT	8
#define   GEN6_PCODE_FREQ_RING_RATIO_SHIFT	16
#define GEN6_PCODE_DATA1			_MMIO(0x13812C)

#define GEN6_GT_CORE_STATUS		_MMIO(0x138060)
#define   GEN6_CORE_CPD_STATE_MASK	(7 << 4)
#define   GEN6_RCn_MASK			7
#define   GEN6_RC0			0
#define   GEN6_RC3			2
#define   GEN6_RC6			3
#define   GEN6_RC7			4

#define GEN8_GT_SLICE_INFO		_MMIO(0x138064)
#define   GEN8_LSLICESTAT_MASK		0x7

#define CHV_POWER_SS0_SIG1		_MMIO(0xa720)
#define CHV_POWER_SS1_SIG1		_MMIO(0xa728)
#define   CHV_SS_PG_ENABLE		(1 << 1)
#define   CHV_EU08_PG_ENABLE		(1 << 9)
#define   CHV_EU19_PG_ENABLE		(1 << 17)
#define   CHV_EU210_PG_ENABLE		(1 << 25)

#define CHV_POWER_SS0_SIG2		_MMIO(0xa724)
#define CHV_POWER_SS1_SIG2		_MMIO(0xa72c)
#define   CHV_EU311_PG_ENABLE		(1 << 1)

#define GEN9_SLICE_PGCTL_ACK(slice)	_MMIO(0x804c + (slice) * 0x4)
#define GEN10_SLICE_PGCTL_ACK(slice)	_MMIO(0x804c + ((slice) / 3) * 0x34 + \
					      ((slice) % 3) * 0x4)
#define   GEN9_PGCTL_SLICE_ACK		(1 << 0)
#define   GEN9_PGCTL_SS_ACK(subslice)	(1 << (2 + (subslice) * 2))
#define   GEN10_PGCTL_VALID_SS_MASK(slice) ((slice) == 0 ? 0x7F : 0x1F)

#define GEN9_SS01_EU_PGCTL_ACK(slice)	_MMIO(0x805c + (slice) * 0x8)
#define GEN10_SS01_EU_PGCTL_ACK(slice)	_MMIO(0x805c + ((slice) / 3) * 0x30 + \
					      ((slice) % 3) * 0x8)
#define GEN9_SS23_EU_PGCTL_ACK(slice)	_MMIO(0x8060 + (slice) * 0x8)
#define GEN10_SS23_EU_PGCTL_ACK(slice)	_MMIO(0x8060 + ((slice) / 3) * 0x30 + \
					      ((slice) % 3) * 0x8)
#define   GEN9_PGCTL_SSA_EU08_ACK	(1 << 0)
#define   GEN9_PGCTL_SSA_EU19_ACK	(1 << 2)
#define   GEN9_PGCTL_SSA_EU210_ACK	(1 << 4)
#define   GEN9_PGCTL_SSA_EU311_ACK	(1 << 6)
#define   GEN9_PGCTL_SSB_EU08_ACK	(1 << 8)
#define   GEN9_PGCTL_SSB_EU19_ACK	(1 << 10)
#define   GEN9_PGCTL_SSB_EU210_ACK	(1 << 12)
#define   GEN9_PGCTL_SSB_EU311_ACK	(1 << 14)

#define GEN7_MISCCPCTL				_MMIO(0x9424)
#define   GEN7_DOP_CLOCK_GATE_ENABLE		(1 << 0)
#define   GEN8_DOP_CLOCK_GATE_CFCLK_ENABLE	(1 << 2)
#define   GEN8_DOP_CLOCK_GATE_GUC_ENABLE	(1 << 4)
#define   GEN8_DOP_CLOCK_GATE_MEDIA_ENABLE     (1 << 6)

#define GEN8_GARBCNTL				_MMIO(0xB004)
#define   GEN9_GAPS_TSV_CREDIT_DISABLE		(1 << 7)
#define   GEN11_ARBITRATION_PRIO_ORDER_MASK	(0x3f << 22)
#define   GEN11_HASH_CTRL_EXCL_MASK		(0x7f << 0)
#define   GEN11_HASH_CTRL_EXCL_BIT0		(1 << 0)

#define GEN11_GLBLINVL				_MMIO(0xB404)
#define   GEN11_BANK_HASH_ADDR_EXCL_MASK	(0x7f << 5)
#define   GEN11_BANK_HASH_ADDR_EXCL_BIT0	(1 << 5)

#define GEN10_DFR_RATIO_EN_AND_CHICKEN	_MMIO(0x9550)
#define   DFR_DISABLE			(1 << 9)

#define GEN11_GACB_PERF_CTRL			_MMIO(0x4B80)
#define   GEN11_HASH_CTRL_MASK			(0x3 << 12 | 0xf << 0)
#define   GEN11_HASH_CTRL_BIT0			(1 << 0)
#define   GEN11_HASH_CTRL_BIT4			(1 << 12)

#define GEN11_LSN_UNSLCVC				_MMIO(0xB43C)
#define   GEN11_LSN_UNSLCVC_GAFS_HALF_CL2_MAXALLOC	(1 << 9)
#define   GEN11_LSN_UNSLCVC_GAFS_HALF_SF_MAXALLOC	(1 << 7)

#define GEN10_SAMPLER_MODE		_MMIO(0xE18C)
#define   GEN11_SAMPLER_ENABLE_HEADLESS_MSG	REG_BIT(5)

/* IVYBRIDGE DPF */
#define GEN7_L3CDERRST1(slice)		_MMIO(0xB008 + (slice) * 0x200) /* L3CD Error Status 1 */
#define   GEN7_L3CDERRST1_ROW_MASK	(0x7ff << 14)
#define   GEN7_PARITY_ERROR_VALID	(1 << 13)
#define   GEN7_L3CDERRST1_BANK_MASK	(3 << 11)
#define   GEN7_L3CDERRST1_SUBBANK_MASK	(7 << 8)
#define GEN7_PARITY_ERROR_ROW(reg) \
		(((reg) & GEN7_L3CDERRST1_ROW_MASK) >> 14)
#define GEN7_PARITY_ERROR_BANK(reg) \
		(((reg) & GEN7_L3CDERRST1_BANK_MASK) >> 11)
#define GEN7_PARITY_ERROR_SUBBANK(reg) \
		(((reg) & GEN7_L3CDERRST1_SUBBANK_MASK) >> 8)
#define   GEN7_L3CDERRST1_ENABLE	(1 << 7)

#define GEN7_L3LOG(slice, i)		_MMIO(0xB070 + (slice) * 0x200 + (i) * 4)
#define GEN7_L3LOG_SIZE			0x80

#define GEN7_HALF_SLICE_CHICKEN1	_MMIO(0xe100) /* IVB GT1 + VLV */
#define GEN7_HALF_SLICE_CHICKEN1_GT2	_MMIO(0xf100)
#define   GEN7_MAX_PS_THREAD_DEP		(8 << 12)
#define   GEN7_SINGLE_SUBSCAN_DISPATCH_ENABLE	(1 << 10)
#define   GEN7_SBE_SS_CACHE_DISPATCH_PORT_SHARING_DISABLE	(1 << 4)
#define   GEN7_PSD_SINGLE_PORT_DISPATCH_ENABLE	(1 << 3)

#define GEN9_HALF_SLICE_CHICKEN5	_MMIO(0xe188)
#define   GEN9_DG_MIRROR_FIX_ENABLE	(1 << 5)
#define   GEN9_CCS_TLB_PREFETCH_ENABLE	(1 << 3)

#define GEN8_ROW_CHICKEN		_MMIO(0xe4f0)
#define   FLOW_CONTROL_ENABLE		(1 << 15)
#define   PARTIAL_INSTRUCTION_SHOOTDOWN_DISABLE	(1 << 8)
#define   STALL_DOP_GATING_DISABLE		(1 << 5)
#define   THROTTLE_12_5				(7 << 2)
#define   DISABLE_EARLY_EOT			(1 << 1)

#define GEN7_ROW_CHICKEN2		_MMIO(0xe4f4)
#define GEN7_ROW_CHICKEN2_GT2		_MMIO(0xf4f4)
#define   DOP_CLOCK_GATING_DISABLE	(1 << 0)
#define   PUSH_CONSTANT_DEREF_DISABLE	(1 << 8)
#define   GEN11_TDL_CLOCK_GATING_FIX_DISABLE	(1 << 1)

#define HSW_ROW_CHICKEN3		_MMIO(0xe49c)
#define  HSW_ROW_CHICKEN3_L3_GLOBAL_ATOMICS_DISABLE    (1 << 6)

#define HALF_SLICE_CHICKEN2		_MMIO(0xe180)
#define   GEN8_ST_PO_DISABLE		(1 << 13)

#define HALF_SLICE_CHICKEN3		_MMIO(0xe184)
#define   HSW_SAMPLE_C_PERFORMANCE	(1 << 9)
#define   GEN8_CENTROID_PIXEL_OPT_DIS	(1 << 8)
#define   GEN9_DISABLE_OCL_OOB_SUPPRESS_LOGIC	(1 << 5)
#define   CNL_FAST_ANISO_L1_BANKING_FIX	(1 << 4)
#define   GEN8_SAMPLER_POWER_BYPASS_DIS	(1 << 1)

#define GEN9_HALF_SLICE_CHICKEN7	_MMIO(0xe194)
#define   GEN9_SAMPLER_HASH_COMPRESSED_READ_ADDR	(1 << 8)
#define   GEN9_ENABLE_YV12_BUGFIX	(1 << 4)
#define   GEN9_ENABLE_GPGPU_PREEMPTION	(1 << 2)

/* Audio */
#define G4X_AUD_VID_DID			_MMIO(DISPLAY_MMIO_BASE(dev_priv) + 0x62020)
#define   INTEL_AUDIO_DEVCL		0x808629FB
#define   INTEL_AUDIO_DEVBLC		0x80862801
#define   INTEL_AUDIO_DEVCTG		0x80862802

#define G4X_AUD_CNTL_ST			_MMIO(0x620B4)
#define   G4X_ELDV_DEVCL_DEVBLC		(1 << 13)
#define   G4X_ELDV_DEVCTG		(1 << 14)
#define   G4X_ELD_ADDR_MASK		(0xf << 5)
#define   G4X_ELD_ACK			(1 << 4)
#define G4X_HDMIW_HDMIEDID		_MMIO(0x6210C)

#define _IBX_HDMIW_HDMIEDID_A		0xE2050
#define _IBX_HDMIW_HDMIEDID_B		0xE2150
#define IBX_HDMIW_HDMIEDID(pipe)	_MMIO_PIPE(pipe, _IBX_HDMIW_HDMIEDID_A, \
						  _IBX_HDMIW_HDMIEDID_B)
#define _IBX_AUD_CNTL_ST_A		0xE20B4
#define _IBX_AUD_CNTL_ST_B		0xE21B4
#define IBX_AUD_CNTL_ST(pipe)		_MMIO_PIPE(pipe, _IBX_AUD_CNTL_ST_A, \
						  _IBX_AUD_CNTL_ST_B)
#define   IBX_ELD_BUFFER_SIZE_MASK	(0x1f << 10)
#define   IBX_ELD_ADDRESS_MASK		(0x1f << 5)
#define   IBX_ELD_ACK			(1 << 4)
#define IBX_AUD_CNTL_ST2		_MMIO(0xE20C0)
#define   IBX_CP_READY(port)		((1 << 1) << (((port) - 1) * 4))
#define   IBX_ELD_VALID(port)		((1 << 0) << (((port) - 1) * 4))

#define _CPT_HDMIW_HDMIEDID_A		0xE5050
#define _CPT_HDMIW_HDMIEDID_B		0xE5150
#define CPT_HDMIW_HDMIEDID(pipe)	_MMIO_PIPE(pipe, _CPT_HDMIW_HDMIEDID_A, _CPT_HDMIW_HDMIEDID_B)
#define _CPT_AUD_CNTL_ST_A		0xE50B4
#define _CPT_AUD_CNTL_ST_B		0xE51B4
#define CPT_AUD_CNTL_ST(pipe)		_MMIO_PIPE(pipe, _CPT_AUD_CNTL_ST_A, _CPT_AUD_CNTL_ST_B)
#define CPT_AUD_CNTRL_ST2		_MMIO(0xE50C0)

#define _VLV_HDMIW_HDMIEDID_A		(VLV_DISPLAY_BASE + 0x62050)
#define _VLV_HDMIW_HDMIEDID_B		(VLV_DISPLAY_BASE + 0x62150)
#define VLV_HDMIW_HDMIEDID(pipe)	_MMIO_PIPE(pipe, _VLV_HDMIW_HDMIEDID_A, _VLV_HDMIW_HDMIEDID_B)
#define _VLV_AUD_CNTL_ST_A		(VLV_DISPLAY_BASE + 0x620B4)
#define _VLV_AUD_CNTL_ST_B		(VLV_DISPLAY_BASE + 0x621B4)
#define VLV_AUD_CNTL_ST(pipe)		_MMIO_PIPE(pipe, _VLV_AUD_CNTL_ST_A, _VLV_AUD_CNTL_ST_B)
#define VLV_AUD_CNTL_ST2		_MMIO(VLV_DISPLAY_BASE + 0x620C0)

/* These are the 4 32-bit write offset registers for each stream
 * output buffer.  It determines the offset from the
 * 3DSTATE_SO_BUFFERs that the next streamed vertex output goes to.
 */
#define GEN7_SO_WRITE_OFFSET(n)		_MMIO(0x5280 + (n) * 4)

#define _IBX_AUD_CONFIG_A		0xe2000
#define _IBX_AUD_CONFIG_B		0xe2100
#define IBX_AUD_CFG(pipe)		_MMIO_PIPE(pipe, _IBX_AUD_CONFIG_A, _IBX_AUD_CONFIG_B)
#define _CPT_AUD_CONFIG_A		0xe5000
#define _CPT_AUD_CONFIG_B		0xe5100
#define CPT_AUD_CFG(pipe)		_MMIO_PIPE(pipe, _CPT_AUD_CONFIG_A, _CPT_AUD_CONFIG_B)
#define _VLV_AUD_CONFIG_A		(VLV_DISPLAY_BASE + 0x62000)
#define _VLV_AUD_CONFIG_B		(VLV_DISPLAY_BASE + 0x62100)
#define VLV_AUD_CFG(pipe)		_MMIO_PIPE(pipe, _VLV_AUD_CONFIG_A, _VLV_AUD_CONFIG_B)

#define   AUD_CONFIG_N_VALUE_INDEX		(1 << 29)
#define   AUD_CONFIG_N_PROG_ENABLE		(1 << 28)
#define   AUD_CONFIG_UPPER_N_SHIFT		20
#define   AUD_CONFIG_UPPER_N_MASK		(0xff << 20)
#define   AUD_CONFIG_LOWER_N_SHIFT		4
#define   AUD_CONFIG_LOWER_N_MASK		(0xfff << 4)
#define   AUD_CONFIG_N_MASK			(AUD_CONFIG_UPPER_N_MASK | AUD_CONFIG_LOWER_N_MASK)
#define   AUD_CONFIG_N(n) \
	(((((n) >> 12) & 0xff) << AUD_CONFIG_UPPER_N_SHIFT) |	\
	 (((n) & 0xfff) << AUD_CONFIG_LOWER_N_SHIFT))
#define   AUD_CONFIG_PIXEL_CLOCK_HDMI_SHIFT	16
#define   AUD_CONFIG_PIXEL_CLOCK_HDMI_MASK	(0xf << 16)
#define   AUD_CONFIG_PIXEL_CLOCK_HDMI_25175	(0 << 16)
#define   AUD_CONFIG_PIXEL_CLOCK_HDMI_25200	(1 << 16)
#define   AUD_CONFIG_PIXEL_CLOCK_HDMI_27000	(2 << 16)
#define   AUD_CONFIG_PIXEL_CLOCK_HDMI_27027	(3 << 16)
#define   AUD_CONFIG_PIXEL_CLOCK_HDMI_54000	(4 << 16)
#define   AUD_CONFIG_PIXEL_CLOCK_HDMI_54054	(5 << 16)
#define   AUD_CONFIG_PIXEL_CLOCK_HDMI_74176	(6 << 16)
#define   AUD_CONFIG_PIXEL_CLOCK_HDMI_74250	(7 << 16)
#define   AUD_CONFIG_PIXEL_CLOCK_HDMI_148352	(8 << 16)
#define   AUD_CONFIG_PIXEL_CLOCK_HDMI_148500	(9 << 16)
#define   AUD_CONFIG_DISABLE_NCTS		(1 << 3)

/* HSW Audio */
#define _HSW_AUD_CONFIG_A		0x65000
#define _HSW_AUD_CONFIG_B		0x65100
#define HSW_AUD_CFG(trans)		_MMIO_TRANS(trans, _HSW_AUD_CONFIG_A, _HSW_AUD_CONFIG_B)

#define _HSW_AUD_MISC_CTRL_A		0x65010
#define _HSW_AUD_MISC_CTRL_B		0x65110
#define HSW_AUD_MISC_CTRL(trans)	_MMIO_TRANS(trans, _HSW_AUD_MISC_CTRL_A, _HSW_AUD_MISC_CTRL_B)

#define _HSW_AUD_M_CTS_ENABLE_A		0x65028
#define _HSW_AUD_M_CTS_ENABLE_B		0x65128
#define HSW_AUD_M_CTS_ENABLE(trans)	_MMIO_TRANS(trans, _HSW_AUD_M_CTS_ENABLE_A, _HSW_AUD_M_CTS_ENABLE_B)
#define   AUD_M_CTS_M_VALUE_INDEX	(1 << 21)
#define   AUD_M_CTS_M_PROG_ENABLE	(1 << 20)
#define   AUD_CONFIG_M_MASK		0xfffff

#define _HSW_AUD_DIP_ELD_CTRL_ST_A	0x650b4
#define _HSW_AUD_DIP_ELD_CTRL_ST_B	0x651b4
#define HSW_AUD_DIP_ELD_CTRL(trans)	_MMIO_TRANS(trans, _HSW_AUD_DIP_ELD_CTRL_ST_A, _HSW_AUD_DIP_ELD_CTRL_ST_B)

/* Audio Digital Converter */
#define _HSW_AUD_DIG_CNVT_1		0x65080
#define _HSW_AUD_DIG_CNVT_2		0x65180
#define AUD_DIG_CNVT(trans)		_MMIO_TRANS(trans, _HSW_AUD_DIG_CNVT_1, _HSW_AUD_DIG_CNVT_2)
#define DIP_PORT_SEL_MASK		0x3

#define _HSW_AUD_EDID_DATA_A		0x65050
#define _HSW_AUD_EDID_DATA_B		0x65150
#define HSW_AUD_EDID_DATA(trans)	_MMIO_TRANS(trans, _HSW_AUD_EDID_DATA_A, _HSW_AUD_EDID_DATA_B)

#define HSW_AUD_PIPE_CONV_CFG		_MMIO(0x6507c)
#define HSW_AUD_PIN_ELD_CP_VLD		_MMIO(0x650c0)
#define   AUDIO_INACTIVE(trans)		((1 << 3) << ((trans) * 4))
#define   AUDIO_OUTPUT_ENABLE(trans)	((1 << 2) << ((trans) * 4))
#define   AUDIO_CP_READY(trans)		((1 << 1) << ((trans) * 4))
#define   AUDIO_ELD_VALID(trans)	((1 << 0) << ((trans) * 4))

#define HSW_AUD_CHICKENBIT			_MMIO(0x65f10)
#define   SKL_AUD_CODEC_WAKE_SIGNAL		(1 << 15)

#define AUD_PIN_BUF_CTL		_MMIO(0x48414)
#define   AUD_PIN_BUF_ENABLE		REG_BIT(31)

#define AUD_FREQ_CNTRL			_MMIO(0x65900)

/*
 * HSW - ICL power wells
 *
 * Platforms have up to 3 power well control register sets, each set
 * controlling up to 16 power wells via a request/status HW flag tuple:
 * - main (HSW_PWR_WELL_CTL[1-4])
 * - AUX  (ICL_PWR_WELL_CTL_AUX[1-4])
 * - DDI  (ICL_PWR_WELL_CTL_DDI[1-4])
 * Each control register set consists of up to 4 registers used by different
 * sources that can request a power well to be enabled:
 * - BIOS   (HSW_PWR_WELL_CTL1/ICL_PWR_WELL_CTL_AUX1/ICL_PWR_WELL_CTL_DDI1)
 * - DRIVER (HSW_PWR_WELL_CTL2/ICL_PWR_WELL_CTL_AUX2/ICL_PWR_WELL_CTL_DDI2)
 * - KVMR   (HSW_PWR_WELL_CTL3)   (only in the main register set)
 * - DEBUG  (HSW_PWR_WELL_CTL4/ICL_PWR_WELL_CTL_AUX4/ICL_PWR_WELL_CTL_DDI4)
 */
#define HSW_PWR_WELL_CTL1			_MMIO(0x45400)
#define HSW_PWR_WELL_CTL2			_MMIO(0x45404)
#define HSW_PWR_WELL_CTL3			_MMIO(0x45408)
#define HSW_PWR_WELL_CTL4			_MMIO(0x4540C)
#define   HSW_PWR_WELL_CTL_REQ(pw_idx)		(0x2 << ((pw_idx) * 2))
#define   HSW_PWR_WELL_CTL_STATE(pw_idx)	(0x1 << ((pw_idx) * 2))

/* HSW/BDW power well */
#define   HSW_PW_CTL_IDX_GLOBAL			15

/* SKL/BXT/GLK/CNL power wells */
#define   SKL_PW_CTL_IDX_PW_2			15
#define   SKL_PW_CTL_IDX_PW_1			14
#define   CNL_PW_CTL_IDX_AUX_F			12
#define   CNL_PW_CTL_IDX_AUX_D			11
#define   GLK_PW_CTL_IDX_AUX_C			10
#define   GLK_PW_CTL_IDX_AUX_B			9
#define   GLK_PW_CTL_IDX_AUX_A			8
#define   CNL_PW_CTL_IDX_DDI_F			6
#define   SKL_PW_CTL_IDX_DDI_D			4
#define   SKL_PW_CTL_IDX_DDI_C			3
#define   SKL_PW_CTL_IDX_DDI_B			2
#define   SKL_PW_CTL_IDX_DDI_A_E		1
#define   GLK_PW_CTL_IDX_DDI_A			1
#define   SKL_PW_CTL_IDX_MISC_IO		0

/* ICL/TGL - power wells */
#define   TGL_PW_CTL_IDX_PW_5			4
#define   ICL_PW_CTL_IDX_PW_4			3
#define   ICL_PW_CTL_IDX_PW_3			2
#define   ICL_PW_CTL_IDX_PW_2			1
#define   ICL_PW_CTL_IDX_PW_1			0

#define ICL_PWR_WELL_CTL_AUX1			_MMIO(0x45440)
#define ICL_PWR_WELL_CTL_AUX2			_MMIO(0x45444)
#define ICL_PWR_WELL_CTL_AUX4			_MMIO(0x4544C)
#define   TGL_PW_CTL_IDX_AUX_TBT6		14
#define   TGL_PW_CTL_IDX_AUX_TBT5		13
#define   TGL_PW_CTL_IDX_AUX_TBT4		12
#define   ICL_PW_CTL_IDX_AUX_TBT4		11
#define   TGL_PW_CTL_IDX_AUX_TBT3		11
#define   ICL_PW_CTL_IDX_AUX_TBT3		10
#define   TGL_PW_CTL_IDX_AUX_TBT2		10
#define   ICL_PW_CTL_IDX_AUX_TBT2		9
#define   TGL_PW_CTL_IDX_AUX_TBT1		9
#define   ICL_PW_CTL_IDX_AUX_TBT1		8
#define   TGL_PW_CTL_IDX_AUX_TC6		8
#define   TGL_PW_CTL_IDX_AUX_TC5		7
#define   TGL_PW_CTL_IDX_AUX_TC4		6
#define   ICL_PW_CTL_IDX_AUX_F			5
#define   TGL_PW_CTL_IDX_AUX_TC3		5
#define   ICL_PW_CTL_IDX_AUX_E			4
#define   TGL_PW_CTL_IDX_AUX_TC2		4
#define   ICL_PW_CTL_IDX_AUX_D			3
#define   TGL_PW_CTL_IDX_AUX_TC1		3
#define   ICL_PW_CTL_IDX_AUX_C			2
#define   ICL_PW_CTL_IDX_AUX_B			1
#define   ICL_PW_CTL_IDX_AUX_A			0

#define ICL_PWR_WELL_CTL_DDI1			_MMIO(0x45450)
#define ICL_PWR_WELL_CTL_DDI2			_MMIO(0x45454)
#define ICL_PWR_WELL_CTL_DDI4			_MMIO(0x4545C)
#define   TGL_PW_CTL_IDX_DDI_TC6		8
#define   TGL_PW_CTL_IDX_DDI_TC5		7
#define   TGL_PW_CTL_IDX_DDI_TC4		6
#define   ICL_PW_CTL_IDX_DDI_F			5
#define   TGL_PW_CTL_IDX_DDI_TC3		5
#define   ICL_PW_CTL_IDX_DDI_E			4
#define   TGL_PW_CTL_IDX_DDI_TC2		4
#define   ICL_PW_CTL_IDX_DDI_D			3
#define   TGL_PW_CTL_IDX_DDI_TC1		3
#define   ICL_PW_CTL_IDX_DDI_C			2
#define   ICL_PW_CTL_IDX_DDI_B			1
#define   ICL_PW_CTL_IDX_DDI_A			0

/* HSW - power well misc debug registers */
#define HSW_PWR_WELL_CTL5			_MMIO(0x45410)
#define   HSW_PWR_WELL_ENABLE_SINGLE_STEP	(1 << 31)
#define   HSW_PWR_WELL_PWR_GATE_OVERRIDE	(1 << 20)
#define   HSW_PWR_WELL_FORCE_ON			(1 << 19)
#define HSW_PWR_WELL_CTL6			_MMIO(0x45414)

/* SKL Fuse Status */
enum skl_power_gate {
	SKL_PG0,
	SKL_PG1,
	SKL_PG2,
	ICL_PG3,
	ICL_PG4,
};

#define SKL_FUSE_STATUS				_MMIO(0x42000)
#define  SKL_FUSE_DOWNLOAD_STATUS		(1 << 31)
/*
 * PG0 is HW controlled, so doesn't have a corresponding power well control knob
 * SKL_DISP_PW1_IDX..SKL_DISP_PW2_IDX -> PG1..PG2
 */
#define  SKL_PW_CTL_IDX_TO_PG(pw_idx)		\
	((pw_idx) - SKL_PW_CTL_IDX_PW_1 + SKL_PG1)
/*
 * PG0 is HW controlled, so doesn't have a corresponding power well control knob
 * ICL_DISP_PW1_IDX..ICL_DISP_PW4_IDX -> PG1..PG4
 */
#define  ICL_PW_CTL_IDX_TO_PG(pw_idx)		\
	((pw_idx) - ICL_PW_CTL_IDX_PW_1 + SKL_PG1)
#define  SKL_FUSE_PG_DIST_STATUS(pg)		(1 << (27 - (pg)))

#define _CNL_AUX_REG_IDX(pw_idx)	((pw_idx) - GLK_PW_CTL_IDX_AUX_B)
#define _CNL_AUX_ANAOVRD1_B		0x162250
#define _CNL_AUX_ANAOVRD1_C		0x162210
#define _CNL_AUX_ANAOVRD1_D		0x1622D0
#define _CNL_AUX_ANAOVRD1_F		0x162A90
#define CNL_AUX_ANAOVRD1(pw_idx)	_MMIO(_PICK(_CNL_AUX_REG_IDX(pw_idx), \
						    _CNL_AUX_ANAOVRD1_B, \
						    _CNL_AUX_ANAOVRD1_C, \
						    _CNL_AUX_ANAOVRD1_D, \
						    _CNL_AUX_ANAOVRD1_F))
#define   CNL_AUX_ANAOVRD1_ENABLE	(1 << 16)
#define   CNL_AUX_ANAOVRD1_LDO_BYPASS	(1 << 23)

#define _ICL_AUX_REG_IDX(pw_idx)	((pw_idx) - ICL_PW_CTL_IDX_AUX_A)
#define _ICL_AUX_ANAOVRD1_A		0x162398
#define _ICL_AUX_ANAOVRD1_B		0x6C398
#define _TGL_AUX_ANAOVRD1_C		0x160398
#define ICL_AUX_ANAOVRD1(pw_idx)	_MMIO(_PICK(_ICL_AUX_REG_IDX(pw_idx), \
						    _ICL_AUX_ANAOVRD1_A, \
						    _ICL_AUX_ANAOVRD1_B, \
						    _TGL_AUX_ANAOVRD1_C))
#define   ICL_AUX_ANAOVRD1_LDO_BYPASS	(1 << 7)
#define   ICL_AUX_ANAOVRD1_ENABLE	(1 << 0)

/* HDCP Key Registers */
#define HDCP_KEY_CONF			_MMIO(0x66c00)
#define  HDCP_AKSV_SEND_TRIGGER		BIT(31)
#define  HDCP_CLEAR_KEYS_TRIGGER	BIT(30)
#define  HDCP_KEY_LOAD_TRIGGER		BIT(8)
#define HDCP_KEY_STATUS			_MMIO(0x66c04)
#define  HDCP_FUSE_IN_PROGRESS		BIT(7)
#define  HDCP_FUSE_ERROR		BIT(6)
#define  HDCP_FUSE_DONE			BIT(5)
#define  HDCP_KEY_LOAD_STATUS		BIT(1)
#define  HDCP_KEY_LOAD_DONE		BIT(0)
#define HDCP_AKSV_LO			_MMIO(0x66c10)
#define HDCP_AKSV_HI			_MMIO(0x66c14)

/* HDCP Repeater Registers */
#define HDCP_REP_CTL			_MMIO(0x66d00)
#define  HDCP_DDIB_REP_PRESENT		BIT(30)
#define  HDCP_DDIA_REP_PRESENT		BIT(29)
#define  HDCP_DDIC_REP_PRESENT		BIT(28)
#define  HDCP_DDID_REP_PRESENT		BIT(27)
#define  HDCP_DDIF_REP_PRESENT		BIT(26)
#define  HDCP_DDIE_REP_PRESENT		BIT(25)
#define  HDCP_DDIB_SHA1_M0		(1 << 20)
#define  HDCP_DDIA_SHA1_M0		(2 << 20)
#define  HDCP_DDIC_SHA1_M0		(3 << 20)
#define  HDCP_DDID_SHA1_M0		(4 << 20)
#define  HDCP_DDIF_SHA1_M0		(5 << 20)
#define  HDCP_DDIE_SHA1_M0		(6 << 20) /* Bspec says 5? */
#define  HDCP_SHA1_BUSY			BIT(16)
#define  HDCP_SHA1_READY		BIT(17)
#define  HDCP_SHA1_COMPLETE		BIT(18)
#define  HDCP_SHA1_V_MATCH		BIT(19)
#define  HDCP_SHA1_TEXT_32		(1 << 1)
#define  HDCP_SHA1_COMPLETE_HASH	(2 << 1)
#define  HDCP_SHA1_TEXT_24		(4 << 1)
#define  HDCP_SHA1_TEXT_16		(5 << 1)
#define  HDCP_SHA1_TEXT_8		(6 << 1)
#define  HDCP_SHA1_TEXT_0		(7 << 1)
#define HDCP_SHA_V_PRIME_H0		_MMIO(0x66d04)
#define HDCP_SHA_V_PRIME_H1		_MMIO(0x66d08)
#define HDCP_SHA_V_PRIME_H2		_MMIO(0x66d0C)
#define HDCP_SHA_V_PRIME_H3		_MMIO(0x66d10)
#define HDCP_SHA_V_PRIME_H4		_MMIO(0x66d14)
#define HDCP_SHA_V_PRIME(h)		_MMIO((0x66d04 + (h) * 4))
#define HDCP_SHA_TEXT			_MMIO(0x66d18)

/* HDCP Auth Registers */
#define _PORTA_HDCP_AUTHENC		0x66800
#define _PORTB_HDCP_AUTHENC		0x66500
#define _PORTC_HDCP_AUTHENC		0x66600
#define _PORTD_HDCP_AUTHENC		0x66700
#define _PORTE_HDCP_AUTHENC		0x66A00
#define _PORTF_HDCP_AUTHENC		0x66900
#define _PORT_HDCP_AUTHENC(port, x)	_MMIO(_PICK(port, \
					  _PORTA_HDCP_AUTHENC, \
					  _PORTB_HDCP_AUTHENC, \
					  _PORTC_HDCP_AUTHENC, \
					  _PORTD_HDCP_AUTHENC, \
					  _PORTE_HDCP_AUTHENC, \
					  _PORTF_HDCP_AUTHENC) + (x))
#define PORT_HDCP_CONF(port)		_PORT_HDCP_AUTHENC(port, 0x0)
#define  HDCP_CONF_CAPTURE_AN		BIT(0)
#define  HDCP_CONF_AUTH_AND_ENC		(BIT(1) | BIT(0))
#define PORT_HDCP_ANINIT(port)		_PORT_HDCP_AUTHENC(port, 0x4)
#define PORT_HDCP_ANLO(port)		_PORT_HDCP_AUTHENC(port, 0x8)
#define PORT_HDCP_ANHI(port)		_PORT_HDCP_AUTHENC(port, 0xC)
#define PORT_HDCP_BKSVLO(port)		_PORT_HDCP_AUTHENC(port, 0x10)
#define PORT_HDCP_BKSVHI(port)		_PORT_HDCP_AUTHENC(port, 0x14)
#define PORT_HDCP_RPRIME(port)		_PORT_HDCP_AUTHENC(port, 0x18)
#define PORT_HDCP_STATUS(port)		_PORT_HDCP_AUTHENC(port, 0x1C)
#define  HDCP_STATUS_STREAM_A_ENC	BIT(31)
#define  HDCP_STATUS_STREAM_B_ENC	BIT(30)
#define  HDCP_STATUS_STREAM_C_ENC	BIT(29)
#define  HDCP_STATUS_STREAM_D_ENC	BIT(28)
#define  HDCP_STATUS_AUTH		BIT(21)
#define  HDCP_STATUS_ENC		BIT(20)
#define  HDCP_STATUS_RI_MATCH		BIT(19)
#define  HDCP_STATUS_R0_READY		BIT(18)
#define  HDCP_STATUS_AN_READY		BIT(17)
#define  HDCP_STATUS_CIPHER		BIT(16)
#define  HDCP_STATUS_FRAME_CNT(x)	(((x) >> 8) & 0xff)

/* HDCP2.2 Registers */
#define _PORTA_HDCP2_BASE		0x66800
#define _PORTB_HDCP2_BASE		0x66500
#define _PORTC_HDCP2_BASE		0x66600
#define _PORTD_HDCP2_BASE		0x66700
#define _PORTE_HDCP2_BASE		0x66A00
#define _PORTF_HDCP2_BASE		0x66900
#define _PORT_HDCP2_BASE(port, x)	_MMIO(_PICK((port), \
					  _PORTA_HDCP2_BASE, \
					  _PORTB_HDCP2_BASE, \
					  _PORTC_HDCP2_BASE, \
					  _PORTD_HDCP2_BASE, \
					  _PORTE_HDCP2_BASE, \
					  _PORTF_HDCP2_BASE) + (x))

#define HDCP2_AUTH_DDI(port)		_PORT_HDCP2_BASE(port, 0x98)
#define   AUTH_LINK_AUTHENTICATED	BIT(31)
#define   AUTH_LINK_TYPE		BIT(30)
#define   AUTH_FORCE_CLR_INPUTCTR	BIT(19)
#define   AUTH_CLR_KEYS			BIT(18)

#define HDCP2_CTL_DDI(port)		_PORT_HDCP2_BASE(port, 0xB0)
#define   CTL_LINK_ENCRYPTION_REQ	BIT(31)

#define HDCP2_STATUS_DDI(port)		_PORT_HDCP2_BASE(port, 0xB4)
#define   STREAM_ENCRYPTION_STATUS_A	BIT(31)
#define   STREAM_ENCRYPTION_STATUS_B	BIT(30)
#define   STREAM_ENCRYPTION_STATUS_C	BIT(29)
#define   LINK_TYPE_STATUS		BIT(22)
#define   LINK_AUTH_STATUS		BIT(21)
#define   LINK_ENCRYPTION_STATUS	BIT(20)

/* Per-pipe DDI Function Control */
#define _TRANS_DDI_FUNC_CTL_A		0x60400
#define _TRANS_DDI_FUNC_CTL_B		0x61400
#define _TRANS_DDI_FUNC_CTL_C		0x62400
#define _TRANS_DDI_FUNC_CTL_D		0x63400
#define _TRANS_DDI_FUNC_CTL_EDP		0x6F400
#define _TRANS_DDI_FUNC_CTL_DSI0	0x6b400
#define _TRANS_DDI_FUNC_CTL_DSI1	0x6bc00
#define TRANS_DDI_FUNC_CTL(tran) _MMIO_TRANS2(tran, _TRANS_DDI_FUNC_CTL_A)

#define  TRANS_DDI_FUNC_ENABLE		(1 << 31)
/* Those bits are ignored by pipe EDP since it can only connect to DDI A */
#define  TRANS_DDI_PORT_SHIFT		28
#define  TGL_TRANS_DDI_PORT_SHIFT	27
#define  TRANS_DDI_PORT_MASK		(7 << TRANS_DDI_PORT_SHIFT)
#define  TGL_TRANS_DDI_PORT_MASK	(0xf << TGL_TRANS_DDI_PORT_SHIFT)
#define  TRANS_DDI_SELECT_PORT(x)	((x) << TRANS_DDI_PORT_SHIFT)
#define  TGL_TRANS_DDI_SELECT_PORT(x)	(((x) + 1) << TGL_TRANS_DDI_PORT_SHIFT)
#define  TRANS_DDI_FUNC_CTL_VAL_TO_PORT(val)	 (((val) & TRANS_DDI_PORT_MASK) >> TRANS_DDI_PORT_SHIFT)
#define  TGL_TRANS_DDI_FUNC_CTL_VAL_TO_PORT(val) ((((val) & TGL_TRANS_DDI_PORT_MASK) >> TGL_TRANS_DDI_PORT_SHIFT) - 1)
#define  TRANS_DDI_MODE_SELECT_MASK	(7 << 24)
#define  TRANS_DDI_MODE_SELECT_HDMI	(0 << 24)
#define  TRANS_DDI_MODE_SELECT_DVI	(1 << 24)
#define  TRANS_DDI_MODE_SELECT_DP_SST	(2 << 24)
#define  TRANS_DDI_MODE_SELECT_DP_MST	(3 << 24)
#define  TRANS_DDI_MODE_SELECT_FDI	(4 << 24)
#define  TRANS_DDI_BPC_MASK		(7 << 20)
#define  TRANS_DDI_BPC_8		(0 << 20)
#define  TRANS_DDI_BPC_10		(1 << 20)
#define  TRANS_DDI_BPC_6		(2 << 20)
#define  TRANS_DDI_BPC_12		(3 << 20)
#define  TRANS_DDI_PVSYNC		(1 << 17)
#define  TRANS_DDI_PHSYNC		(1 << 16)
#define  TRANS_DDI_EDP_INPUT_MASK	(7 << 12)
#define  TRANS_DDI_EDP_INPUT_A_ON	(0 << 12)
#define  TRANS_DDI_EDP_INPUT_A_ONOFF	(4 << 12)
#define  TRANS_DDI_EDP_INPUT_B_ONOFF	(5 << 12)
#define  TRANS_DDI_EDP_INPUT_C_ONOFF	(6 << 12)
#define  TRANS_DDI_HDCP_SIGNALLING	(1 << 9)
#define  TRANS_DDI_DP_VC_PAYLOAD_ALLOC	(1 << 8)
#define  TRANS_DDI_HDMI_SCRAMBLER_CTS_ENABLE (1 << 7)
#define  TRANS_DDI_HDMI_SCRAMBLER_RESET_FREQ (1 << 6)
#define  TRANS_DDI_BFI_ENABLE		(1 << 4)
#define  TRANS_DDI_HIGH_TMDS_CHAR_RATE	(1 << 4)
#define  TRANS_DDI_HDMI_SCRAMBLING	(1 << 0)
#define  TRANS_DDI_HDMI_SCRAMBLING_MASK (TRANS_DDI_HDMI_SCRAMBLER_CTS_ENABLE \
					| TRANS_DDI_HDMI_SCRAMBLER_RESET_FREQ \
					| TRANS_DDI_HDMI_SCRAMBLING)

#define _TRANS_DDI_FUNC_CTL2_A		0x60404
#define _TRANS_DDI_FUNC_CTL2_B		0x61404
#define _TRANS_DDI_FUNC_CTL2_C		0x62404
#define _TRANS_DDI_FUNC_CTL2_EDP	0x6f404
#define _TRANS_DDI_FUNC_CTL2_DSI0	0x6b404
#define _TRANS_DDI_FUNC_CTL2_DSI1	0x6bc04
#define TRANS_DDI_FUNC_CTL2(tran)	_MMIO_TRANS2(tran, \
						     _TRANS_DDI_FUNC_CTL2_A)
#define  PORT_SYNC_MODE_ENABLE			(1 << 4)
#define  PORT_SYNC_MODE_MASTER_SELECT(x)	((x) << 0)
#define  PORT_SYNC_MODE_MASTER_SELECT_MASK	(0x7 << 0)
#define  PORT_SYNC_MODE_MASTER_SELECT_SHIFT	0

/* DisplayPort Transport Control */
#define _DP_TP_CTL_A			0x64040
#define _DP_TP_CTL_B			0x64140
#define DP_TP_CTL(port) _MMIO_PORT(port, _DP_TP_CTL_A, _DP_TP_CTL_B)
#define  DP_TP_CTL_ENABLE			(1 << 31)
#define  DP_TP_CTL_FEC_ENABLE			(1 << 30)
#define  DP_TP_CTL_MODE_SST			(0 << 27)
#define  DP_TP_CTL_MODE_MST			(1 << 27)
#define  DP_TP_CTL_FORCE_ACT			(1 << 25)
#define  DP_TP_CTL_ENHANCED_FRAME_ENABLE	(1 << 18)
#define  DP_TP_CTL_FDI_AUTOTRAIN		(1 << 15)
#define  DP_TP_CTL_LINK_TRAIN_MASK		(7 << 8)
#define  DP_TP_CTL_LINK_TRAIN_PAT1		(0 << 8)
#define  DP_TP_CTL_LINK_TRAIN_PAT2		(1 << 8)
#define  DP_TP_CTL_LINK_TRAIN_PAT3		(4 << 8)
#define  DP_TP_CTL_LINK_TRAIN_PAT4		(5 << 8)
#define  DP_TP_CTL_LINK_TRAIN_IDLE		(2 << 8)
#define  DP_TP_CTL_LINK_TRAIN_NORMAL		(3 << 8)
#define  DP_TP_CTL_SCRAMBLE_DISABLE		(1 << 7)

/* DisplayPort Transport Status */
#define _DP_TP_STATUS_A			0x64044
#define _DP_TP_STATUS_B			0x64144
#define DP_TP_STATUS(port) _MMIO_PORT(port, _DP_TP_STATUS_A, _DP_TP_STATUS_B)
#define  DP_TP_STATUS_FEC_ENABLE_LIVE		(1 << 28)
#define  DP_TP_STATUS_IDLE_DONE			(1 << 25)
#define  DP_TP_STATUS_ACT_SENT			(1 << 24)
#define  DP_TP_STATUS_MODE_STATUS_MST		(1 << 23)
#define  DP_TP_STATUS_AUTOTRAIN_DONE		(1 << 12)
#define  DP_TP_STATUS_PAYLOAD_MAPPING_VC2	(3 << 8)
#define  DP_TP_STATUS_PAYLOAD_MAPPING_VC1	(3 << 4)
#define  DP_TP_STATUS_PAYLOAD_MAPPING_VC0	(3 << 0)

/* DDI Buffer Control */
#define _DDI_BUF_CTL_A				0x64000
#define _DDI_BUF_CTL_B				0x64100
#define DDI_BUF_CTL(port) _MMIO_PORT(port, _DDI_BUF_CTL_A, _DDI_BUF_CTL_B)
#define  DDI_BUF_CTL_ENABLE			(1 << 31)
#define  DDI_BUF_TRANS_SELECT(n)	((n) << 24)
#define  DDI_BUF_EMP_MASK			(0xf << 24)
#define  DDI_BUF_PORT_REVERSAL			(1 << 16)
#define  DDI_BUF_IS_IDLE			(1 << 7)
#define  DDI_A_4_LANES				(1 << 4)
#define  DDI_PORT_WIDTH(width)			(((width) - 1) << 1)
#define  DDI_PORT_WIDTH_MASK			(7 << 1)
#define  DDI_PORT_WIDTH_SHIFT			1
#define  DDI_INIT_DISPLAY_DETECTED		(1 << 0)

/* DDI Buffer Translations */
#define _DDI_BUF_TRANS_A		0x64E00
#define _DDI_BUF_TRANS_B		0x64E60
#define DDI_BUF_TRANS_LO(port, i)	_MMIO(_PORT(port, _DDI_BUF_TRANS_A, _DDI_BUF_TRANS_B) + (i) * 8)
#define  DDI_BUF_BALANCE_LEG_ENABLE	(1 << 31)
#define DDI_BUF_TRANS_HI(port, i)	_MMIO(_PORT(port, _DDI_BUF_TRANS_A, _DDI_BUF_TRANS_B) + (i) * 8 + 4)

/* Sideband Interface (SBI) is programmed indirectly, via
 * SBI_ADDR, which contains the register offset; and SBI_DATA,
 * which contains the payload */
#define SBI_ADDR			_MMIO(0xC6000)
#define SBI_DATA			_MMIO(0xC6004)
#define SBI_CTL_STAT			_MMIO(0xC6008)
#define  SBI_CTL_DEST_ICLK		(0x0 << 16)
#define  SBI_CTL_DEST_MPHY		(0x1 << 16)
#define  SBI_CTL_OP_IORD		(0x2 << 8)
#define  SBI_CTL_OP_IOWR		(0x3 << 8)
#define  SBI_CTL_OP_CRRD		(0x6 << 8)
#define  SBI_CTL_OP_CRWR		(0x7 << 8)
#define  SBI_RESPONSE_FAIL		(0x1 << 1)
#define  SBI_RESPONSE_SUCCESS		(0x0 << 1)
#define  SBI_BUSY			(0x1 << 0)
#define  SBI_READY			(0x0 << 0)

/* SBI offsets */
#define  SBI_SSCDIVINTPHASE			0x0200
#define  SBI_SSCDIVINTPHASE6			0x0600
#define   SBI_SSCDIVINTPHASE_DIVSEL_SHIFT	1
#define   SBI_SSCDIVINTPHASE_DIVSEL_MASK	(0x7f << 1)
#define   SBI_SSCDIVINTPHASE_DIVSEL(x)		((x) << 1)
#define   SBI_SSCDIVINTPHASE_INCVAL_SHIFT	8
#define   SBI_SSCDIVINTPHASE_INCVAL_MASK	(0x7f << 8)
#define   SBI_SSCDIVINTPHASE_INCVAL(x)		((x) << 8)
#define   SBI_SSCDIVINTPHASE_DIR(x)		((x) << 15)
#define   SBI_SSCDIVINTPHASE_PROPAGATE		(1 << 0)
#define  SBI_SSCDITHPHASE			0x0204
#define  SBI_SSCCTL				0x020c
#define  SBI_SSCCTL6				0x060C
#define   SBI_SSCCTL_PATHALT			(1 << 3)
#define   SBI_SSCCTL_DISABLE			(1 << 0)
#define  SBI_SSCAUXDIV6				0x0610
#define   SBI_SSCAUXDIV_FINALDIV2SEL_SHIFT	4
#define   SBI_SSCAUXDIV_FINALDIV2SEL_MASK	(1 << 4)
#define   SBI_SSCAUXDIV_FINALDIV2SEL(x)		((x) << 4)
#define  SBI_DBUFF0				0x2a00
#define  SBI_GEN0				0x1f00
#define   SBI_GEN0_CFG_BUFFENABLE_DISABLE	(1 << 0)

/* LPT PIXCLK_GATE */
#define PIXCLK_GATE			_MMIO(0xC6020)
#define  PIXCLK_GATE_UNGATE		(1 << 0)
#define  PIXCLK_GATE_GATE		(0 << 0)

/* SPLL */
#define SPLL_CTL			_MMIO(0x46020)
#define  SPLL_PLL_ENABLE		(1 << 31)
#define  SPLL_REF_BCLK			(0 << 28)
#define  SPLL_REF_MUXED_SSC		(1 << 28) /* CPU SSC if fused enabled, PCH SSC otherwise */
#define  SPLL_REF_NON_SSC_HSW		(2 << 28)
#define  SPLL_REF_PCH_SSC_BDW		(2 << 28)
#define  SPLL_REF_LCPLL			(3 << 28)
#define  SPLL_REF_MASK			(3 << 28)
#define  SPLL_FREQ_810MHz		(0 << 26)
#define  SPLL_FREQ_1350MHz		(1 << 26)
#define  SPLL_FREQ_2700MHz		(2 << 26)
#define  SPLL_FREQ_MASK			(3 << 26)

/* WRPLL */
#define _WRPLL_CTL1			0x46040
#define _WRPLL_CTL2			0x46060
#define WRPLL_CTL(pll)			_MMIO_PIPE(pll, _WRPLL_CTL1, _WRPLL_CTL2)
#define  WRPLL_PLL_ENABLE		(1 << 31)
#define  WRPLL_REF_BCLK			(0 << 28)
#define  WRPLL_REF_PCH_SSC		(1 << 28)
#define  WRPLL_REF_MUXED_SSC_BDW	(2 << 28) /* CPU SSC if fused enabled, PCH SSC otherwise */
#define  WRPLL_REF_SPECIAL_HSW		(2 << 28) /* muxed SSC (ULT), non-SSC (non-ULT) */
#define  WRPLL_REF_LCPLL		(3 << 28)
#define  WRPLL_REF_MASK			(3 << 28)
/* WRPLL divider programming */
#define  WRPLL_DIVIDER_REFERENCE(x)	((x) << 0)
#define  WRPLL_DIVIDER_REF_MASK		(0xff)
#define  WRPLL_DIVIDER_POST(x)		((x) << 8)
#define  WRPLL_DIVIDER_POST_MASK	(0x3f << 8)
#define  WRPLL_DIVIDER_POST_SHIFT	8
#define  WRPLL_DIVIDER_FEEDBACK(x)	((x) << 16)
#define  WRPLL_DIVIDER_FB_SHIFT		16
#define  WRPLL_DIVIDER_FB_MASK		(0xff << 16)

/* Port clock selection */
#define _PORT_CLK_SEL_A			0x46100
#define _PORT_CLK_SEL_B			0x46104
#define PORT_CLK_SEL(port) _MMIO_PORT(port, _PORT_CLK_SEL_A, _PORT_CLK_SEL_B)
#define  PORT_CLK_SEL_LCPLL_2700	(0 << 29)
#define  PORT_CLK_SEL_LCPLL_1350	(1 << 29)
#define  PORT_CLK_SEL_LCPLL_810		(2 << 29)
#define  PORT_CLK_SEL_SPLL		(3 << 29)
#define  PORT_CLK_SEL_WRPLL(pll)	(((pll) + 4) << 29)
#define  PORT_CLK_SEL_WRPLL1		(4 << 29)
#define  PORT_CLK_SEL_WRPLL2		(5 << 29)
#define  PORT_CLK_SEL_NONE		(7 << 29)
#define  PORT_CLK_SEL_MASK		(7 << 29)

/* On ICL+ this is the same as PORT_CLK_SEL, but all bits change. */
#define DDI_CLK_SEL(port)		PORT_CLK_SEL(port)
#define  DDI_CLK_SEL_NONE		(0x0 << 28)
#define  DDI_CLK_SEL_MG			(0x8 << 28)
#define  DDI_CLK_SEL_TBT_162		(0xC << 28)
#define  DDI_CLK_SEL_TBT_270		(0xD << 28)
#define  DDI_CLK_SEL_TBT_540		(0xE << 28)
#define  DDI_CLK_SEL_TBT_810		(0xF << 28)
#define  DDI_CLK_SEL_MASK		(0xF << 28)

/* Transcoder clock selection */
#define _TRANS_CLK_SEL_A		0x46140
#define _TRANS_CLK_SEL_B		0x46144
#define TRANS_CLK_SEL(tran) _MMIO_TRANS(tran, _TRANS_CLK_SEL_A, _TRANS_CLK_SEL_B)
/* For each transcoder, we need to select the corresponding port clock */
#define  TRANS_CLK_SEL_DISABLED		(0x0 << 29)
#define  TRANS_CLK_SEL_PORT(x)		(((x) + 1) << 29)
#define  TGL_TRANS_CLK_SEL_DISABLED	(0x0 << 28)
#define  TGL_TRANS_CLK_SEL_PORT(x)	(((x) + 1) << 28)


#define CDCLK_FREQ			_MMIO(0x46200)

#define _TRANSA_MSA_MISC		0x60410
#define _TRANSB_MSA_MISC		0x61410
#define _TRANSC_MSA_MISC		0x62410
#define _TRANS_EDP_MSA_MISC		0x6f410
#define TRANS_MSA_MISC(tran) _MMIO_TRANS2(tran, _TRANSA_MSA_MISC)

#define  TRANS_MSA_SYNC_CLK		(1 << 0)
#define  TRANS_MSA_SAMPLING_444		(2 << 1)
#define  TRANS_MSA_CLRSP_YCBCR		(2 << 3)
#define  TRANS_MSA_6_BPC		(0 << 5)
#define  TRANS_MSA_8_BPC		(1 << 5)
#define  TRANS_MSA_10_BPC		(2 << 5)
#define  TRANS_MSA_12_BPC		(3 << 5)
#define  TRANS_MSA_16_BPC		(4 << 5)
#define  TRANS_MSA_CEA_RANGE		(1 << 3)
#define  TRANS_MSA_USE_VSC_SDP		(1 << 14)

/* LCPLL Control */
#define LCPLL_CTL			_MMIO(0x130040)
#define  LCPLL_PLL_DISABLE		(1 << 31)
#define  LCPLL_PLL_LOCK			(1 << 30)
#define  LCPLL_REF_NON_SSC		(0 << 28)
#define  LCPLL_REF_BCLK			(2 << 28)
#define  LCPLL_REF_PCH_SSC		(3 << 28)
#define  LCPLL_REF_MASK			(3 << 28)
#define  LCPLL_CLK_FREQ_MASK		(3 << 26)
#define  LCPLL_CLK_FREQ_450		(0 << 26)
#define  LCPLL_CLK_FREQ_54O_BDW		(1 << 26)
#define  LCPLL_CLK_FREQ_337_5_BDW	(2 << 26)
#define  LCPLL_CLK_FREQ_675_BDW		(3 << 26)
#define  LCPLL_CD_CLOCK_DISABLE		(1 << 25)
#define  LCPLL_ROOT_CD_CLOCK_DISABLE	(1 << 24)
#define  LCPLL_CD2X_CLOCK_DISABLE	(1 << 23)
#define  LCPLL_POWER_DOWN_ALLOW		(1 << 22)
#define  LCPLL_CD_SOURCE_FCLK		(1 << 21)
#define  LCPLL_CD_SOURCE_FCLK_DONE	(1 << 19)

/*
 * SKL Clocks
 */

/* CDCLK_CTL */
#define CDCLK_CTL			_MMIO(0x46000)
#define  CDCLK_FREQ_SEL_MASK		(3 << 26)
#define  CDCLK_FREQ_450_432		(0 << 26)
#define  CDCLK_FREQ_540			(1 << 26)
#define  CDCLK_FREQ_337_308		(2 << 26)
#define  CDCLK_FREQ_675_617		(3 << 26)
#define  BXT_CDCLK_CD2X_DIV_SEL_MASK	(3 << 22)
#define  BXT_CDCLK_CD2X_DIV_SEL_1	(0 << 22)
#define  BXT_CDCLK_CD2X_DIV_SEL_1_5	(1 << 22)
#define  BXT_CDCLK_CD2X_DIV_SEL_2	(2 << 22)
#define  BXT_CDCLK_CD2X_DIV_SEL_4	(3 << 22)
#define  BXT_CDCLK_CD2X_PIPE(pipe)	((pipe) << 20)
#define  CDCLK_DIVMUX_CD_OVERRIDE	(1 << 19)
#define  BXT_CDCLK_CD2X_PIPE_NONE	BXT_CDCLK_CD2X_PIPE(3)
#define  ICL_CDCLK_CD2X_PIPE_NONE	(7 << 19)
#define  BXT_CDCLK_SSA_PRECHARGE_ENABLE	(1 << 16)
#define  CDCLK_FREQ_DECIMAL_MASK	(0x7ff)

/* LCPLL_CTL */
#define LCPLL1_CTL		_MMIO(0x46010)
#define LCPLL2_CTL		_MMIO(0x46014)
#define  LCPLL_PLL_ENABLE	(1 << 31)

/* DPLL control1 */
#define DPLL_CTRL1		_MMIO(0x6C058)
#define  DPLL_CTRL1_HDMI_MODE(id)		(1 << ((id) * 6 + 5))
#define  DPLL_CTRL1_SSC(id)			(1 << ((id) * 6 + 4))
#define  DPLL_CTRL1_LINK_RATE_MASK(id)		(7 << ((id) * 6 + 1))
#define  DPLL_CTRL1_LINK_RATE_SHIFT(id)		((id) * 6 + 1)
#define  DPLL_CTRL1_LINK_RATE(linkrate, id)	((linkrate) << ((id) * 6 + 1))
#define  DPLL_CTRL1_OVERRIDE(id)		(1 << ((id) * 6))
#define  DPLL_CTRL1_LINK_RATE_2700		0
#define  DPLL_CTRL1_LINK_RATE_1350		1
#define  DPLL_CTRL1_LINK_RATE_810		2
#define  DPLL_CTRL1_LINK_RATE_1620		3
#define  DPLL_CTRL1_LINK_RATE_1080		4
#define  DPLL_CTRL1_LINK_RATE_2160		5

/* DPLL control2 */
#define DPLL_CTRL2				_MMIO(0x6C05C)
#define  DPLL_CTRL2_DDI_CLK_OFF(port)		(1 << ((port) + 15))
#define  DPLL_CTRL2_DDI_CLK_SEL_MASK(port)	(3 << ((port) * 3 + 1))
#define  DPLL_CTRL2_DDI_CLK_SEL_SHIFT(port)    ((port) * 3 + 1)
#define  DPLL_CTRL2_DDI_CLK_SEL(clk, port)	((clk) << ((port) * 3 + 1))
#define  DPLL_CTRL2_DDI_SEL_OVERRIDE(port)     (1 << ((port) * 3))

/* DPLL Status */
#define DPLL_STATUS	_MMIO(0x6C060)
#define  DPLL_LOCK(id) (1 << ((id) * 8))

/* DPLL cfg */
#define _DPLL1_CFGCR1	0x6C040
#define _DPLL2_CFGCR1	0x6C048
#define _DPLL3_CFGCR1	0x6C050
#define  DPLL_CFGCR1_FREQ_ENABLE	(1 << 31)
#define  DPLL_CFGCR1_DCO_FRACTION_MASK	(0x7fff << 9)
#define  DPLL_CFGCR1_DCO_FRACTION(x)	((x) << 9)
#define  DPLL_CFGCR1_DCO_INTEGER_MASK	(0x1ff)

#define _DPLL1_CFGCR2	0x6C044
#define _DPLL2_CFGCR2	0x6C04C
#define _DPLL3_CFGCR2	0x6C054
#define  DPLL_CFGCR2_QDIV_RATIO_MASK	(0xff << 8)
#define  DPLL_CFGCR2_QDIV_RATIO(x)	((x) << 8)
#define  DPLL_CFGCR2_QDIV_MODE(x)	((x) << 7)
#define  DPLL_CFGCR2_KDIV_MASK		(3 << 5)
#define  DPLL_CFGCR2_KDIV(x)		((x) << 5)
#define  DPLL_CFGCR2_KDIV_5 (0 << 5)
#define  DPLL_CFGCR2_KDIV_2 (1 << 5)
#define  DPLL_CFGCR2_KDIV_3 (2 << 5)
#define  DPLL_CFGCR2_KDIV_1 (3 << 5)
#define  DPLL_CFGCR2_PDIV_MASK		(7 << 2)
#define  DPLL_CFGCR2_PDIV(x)		((x) << 2)
#define  DPLL_CFGCR2_PDIV_1 (0 << 2)
#define  DPLL_CFGCR2_PDIV_2 (1 << 2)
#define  DPLL_CFGCR2_PDIV_3 (2 << 2)
#define  DPLL_CFGCR2_PDIV_7 (4 << 2)
#define  DPLL_CFGCR2_CENTRAL_FREQ_MASK	(3)

#define DPLL_CFGCR1(id)	_MMIO_PIPE((id) - SKL_DPLL1, _DPLL1_CFGCR1, _DPLL2_CFGCR1)
#define DPLL_CFGCR2(id)	_MMIO_PIPE((id) - SKL_DPLL1, _DPLL1_CFGCR2, _DPLL2_CFGCR2)

/*
 * CNL Clocks
 */
#define DPCLKA_CFGCR0				_MMIO(0x6C200)
#define  DPCLKA_CFGCR0_DDI_CLK_OFF(port)	(1 << ((port) ==  PORT_F ? 23 : \
						      (port) + 10))
#define  DPCLKA_CFGCR0_DDI_CLK_SEL_SHIFT(port)	((port) == PORT_F ? 21 : \
						(port) * 2)
#define  DPCLKA_CFGCR0_DDI_CLK_SEL_MASK(port)	(3 << DPCLKA_CFGCR0_DDI_CLK_SEL_SHIFT(port))
#define  DPCLKA_CFGCR0_DDI_CLK_SEL(pll, port)	((pll) << DPCLKA_CFGCR0_DDI_CLK_SEL_SHIFT(port))

#define ICL_DPCLKA_CFGCR0			_MMIO(0x164280)
#define  ICL_DPCLKA_CFGCR0_DDI_CLK_OFF(phy)	(1 << _PICK(phy, 10, 11, 24))
#define  ICL_DPCLKA_CFGCR0_TC_CLK_OFF(tc_port)	(1 << ((tc_port) < PORT_TC4 ? \
						       (tc_port) + 12 : \
						       (tc_port) - PORT_TC4 + 21))
#define  ICL_DPCLKA_CFGCR0_DDI_CLK_SEL_SHIFT(phy)	((phy) * 2)
#define  ICL_DPCLKA_CFGCR0_DDI_CLK_SEL_MASK(phy)	(3 << ICL_DPCLKA_CFGCR0_DDI_CLK_SEL_SHIFT(phy))
#define  ICL_DPCLKA_CFGCR0_DDI_CLK_SEL(pll, phy)	((pll) << ICL_DPCLKA_CFGCR0_DDI_CLK_SEL_SHIFT(phy))

/* CNL PLL */
#define DPLL0_ENABLE		0x46010
#define DPLL1_ENABLE		0x46014
#define  PLL_ENABLE		(1 << 31)
#define  PLL_LOCK		(1 << 30)
#define  PLL_POWER_ENABLE	(1 << 27)
#define  PLL_POWER_STATE	(1 << 26)
#define CNL_DPLL_ENABLE(pll)	_MMIO_PLL(pll, DPLL0_ENABLE, DPLL1_ENABLE)

#define TBT_PLL_ENABLE		_MMIO(0x46020)

#define _MG_PLL1_ENABLE		0x46030
#define _MG_PLL2_ENABLE		0x46034
#define _MG_PLL3_ENABLE		0x46038
#define _MG_PLL4_ENABLE		0x4603C
/* Bits are the same as DPLL0_ENABLE */
#define MG_PLL_ENABLE(tc_port)	_MMIO_PORT((tc_port), _MG_PLL1_ENABLE, \
					   _MG_PLL2_ENABLE)

#define _MG_REFCLKIN_CTL_PORT1				0x16892C
#define _MG_REFCLKIN_CTL_PORT2				0x16992C
#define _MG_REFCLKIN_CTL_PORT3				0x16A92C
#define _MG_REFCLKIN_CTL_PORT4				0x16B92C
#define   MG_REFCLKIN_CTL_OD_2_MUX(x)			((x) << 8)
#define   MG_REFCLKIN_CTL_OD_2_MUX_MASK			(0x7 << 8)
#define MG_REFCLKIN_CTL(tc_port) _MMIO_PORT((tc_port), \
					    _MG_REFCLKIN_CTL_PORT1, \
					    _MG_REFCLKIN_CTL_PORT2)

#define _MG_CLKTOP2_CORECLKCTL1_PORT1			0x1688D8
#define _MG_CLKTOP2_CORECLKCTL1_PORT2			0x1698D8
#define _MG_CLKTOP2_CORECLKCTL1_PORT3			0x16A8D8
#define _MG_CLKTOP2_CORECLKCTL1_PORT4			0x16B8D8
#define   MG_CLKTOP2_CORECLKCTL1_B_DIVRATIO(x)		((x) << 16)
#define   MG_CLKTOP2_CORECLKCTL1_B_DIVRATIO_MASK	(0xff << 16)
#define   MG_CLKTOP2_CORECLKCTL1_A_DIVRATIO(x)		((x) << 8)
#define   MG_CLKTOP2_CORECLKCTL1_A_DIVRATIO_MASK	(0xff << 8)
#define MG_CLKTOP2_CORECLKCTL1(tc_port) _MMIO_PORT((tc_port), \
						   _MG_CLKTOP2_CORECLKCTL1_PORT1, \
						   _MG_CLKTOP2_CORECLKCTL1_PORT2)

#define _MG_CLKTOP2_HSCLKCTL_PORT1			0x1688D4
#define _MG_CLKTOP2_HSCLKCTL_PORT2			0x1698D4
#define _MG_CLKTOP2_HSCLKCTL_PORT3			0x16A8D4
#define _MG_CLKTOP2_HSCLKCTL_PORT4			0x16B8D4
#define   MG_CLKTOP2_HSCLKCTL_CORE_INPUTSEL(x)		((x) << 16)
#define   MG_CLKTOP2_HSCLKCTL_CORE_INPUTSEL_MASK	(0x1 << 16)
#define   MG_CLKTOP2_HSCLKCTL_TLINEDRV_CLKSEL(x)	((x) << 14)
#define   MG_CLKTOP2_HSCLKCTL_TLINEDRV_CLKSEL_MASK	(0x3 << 14)
#define   MG_CLKTOP2_HSCLKCTL_HSDIV_RATIO_MASK		(0x3 << 12)
#define   MG_CLKTOP2_HSCLKCTL_HSDIV_RATIO_2		(0 << 12)
#define   MG_CLKTOP2_HSCLKCTL_HSDIV_RATIO_3		(1 << 12)
#define   MG_CLKTOP2_HSCLKCTL_HSDIV_RATIO_5		(2 << 12)
#define   MG_CLKTOP2_HSCLKCTL_HSDIV_RATIO_7		(3 << 12)
#define   MG_CLKTOP2_HSCLKCTL_DSDIV_RATIO(x)		((x) << 8)
#define   MG_CLKTOP2_HSCLKCTL_DSDIV_RATIO_SHIFT		8
#define   MG_CLKTOP2_HSCLKCTL_DSDIV_RATIO_MASK		(0xf << 8)
#define MG_CLKTOP2_HSCLKCTL(tc_port) _MMIO_PORT((tc_port), \
						_MG_CLKTOP2_HSCLKCTL_PORT1, \
						_MG_CLKTOP2_HSCLKCTL_PORT2)

#define _MG_PLL_DIV0_PORT1				0x168A00
#define _MG_PLL_DIV0_PORT2				0x169A00
#define _MG_PLL_DIV0_PORT3				0x16AA00
#define _MG_PLL_DIV0_PORT4				0x16BA00
#define   MG_PLL_DIV0_FRACNEN_H				(1 << 30)
#define   MG_PLL_DIV0_FBDIV_FRAC_MASK			(0x3fffff << 8)
#define   MG_PLL_DIV0_FBDIV_FRAC_SHIFT			8
#define   MG_PLL_DIV0_FBDIV_FRAC(x)			((x) << 8)
#define   MG_PLL_DIV0_FBDIV_INT_MASK			(0xff << 0)
#define   MG_PLL_DIV0_FBDIV_INT(x)			((x) << 0)
#define MG_PLL_DIV0(tc_port) _MMIO_PORT((tc_port), _MG_PLL_DIV0_PORT1, \
					_MG_PLL_DIV0_PORT2)

#define _MG_PLL_DIV1_PORT1				0x168A04
#define _MG_PLL_DIV1_PORT2				0x169A04
#define _MG_PLL_DIV1_PORT3				0x16AA04
#define _MG_PLL_DIV1_PORT4				0x16BA04
#define   MG_PLL_DIV1_IREF_NDIVRATIO(x)			((x) << 16)
#define   MG_PLL_DIV1_DITHER_DIV_1			(0 << 12)
#define   MG_PLL_DIV1_DITHER_DIV_2			(1 << 12)
#define   MG_PLL_DIV1_DITHER_DIV_4			(2 << 12)
#define   MG_PLL_DIV1_DITHER_DIV_8			(3 << 12)
#define   MG_PLL_DIV1_NDIVRATIO(x)			((x) << 4)
#define   MG_PLL_DIV1_FBPREDIV_MASK			(0xf << 0)
#define   MG_PLL_DIV1_FBPREDIV(x)			((x) << 0)
#define MG_PLL_DIV1(tc_port) _MMIO_PORT((tc_port), _MG_PLL_DIV1_PORT1, \
					_MG_PLL_DIV1_PORT2)

#define _MG_PLL_LF_PORT1				0x168A08
#define _MG_PLL_LF_PORT2				0x169A08
#define _MG_PLL_LF_PORT3				0x16AA08
#define _MG_PLL_LF_PORT4				0x16BA08
#define   MG_PLL_LF_TDCTARGETCNT(x)			((x) << 24)
#define   MG_PLL_LF_AFCCNTSEL_256			(0 << 20)
#define   MG_PLL_LF_AFCCNTSEL_512			(1 << 20)
#define   MG_PLL_LF_GAINCTRL(x)				((x) << 16)
#define   MG_PLL_LF_INT_COEFF(x)			((x) << 8)
#define   MG_PLL_LF_PROP_COEFF(x)			((x) << 0)
#define MG_PLL_LF(tc_port) _MMIO_PORT((tc_port), _MG_PLL_LF_PORT1, \
				      _MG_PLL_LF_PORT2)

#define _MG_PLL_FRAC_LOCK_PORT1				0x168A0C
#define _MG_PLL_FRAC_LOCK_PORT2				0x169A0C
#define _MG_PLL_FRAC_LOCK_PORT3				0x16AA0C
#define _MG_PLL_FRAC_LOCK_PORT4				0x16BA0C
#define   MG_PLL_FRAC_LOCK_TRUELOCK_CRIT_32		(1 << 18)
#define   MG_PLL_FRAC_LOCK_EARLYLOCK_CRIT_32		(1 << 16)
#define   MG_PLL_FRAC_LOCK_LOCKTHRESH(x)		((x) << 11)
#define   MG_PLL_FRAC_LOCK_DCODITHEREN			(1 << 10)
#define   MG_PLL_FRAC_LOCK_FEEDFWRDCAL_EN		(1 << 8)
#define   MG_PLL_FRAC_LOCK_FEEDFWRDGAIN(x)		((x) << 0)
#define MG_PLL_FRAC_LOCK(tc_port) _MMIO_PORT((tc_port), \
					     _MG_PLL_FRAC_LOCK_PORT1, \
					     _MG_PLL_FRAC_LOCK_PORT2)

#define _MG_PLL_SSC_PORT1				0x168A10
#define _MG_PLL_SSC_PORT2				0x169A10
#define _MG_PLL_SSC_PORT3				0x16AA10
#define _MG_PLL_SSC_PORT4				0x16BA10
#define   MG_PLL_SSC_EN					(1 << 28)
#define   MG_PLL_SSC_TYPE(x)				((x) << 26)
#define   MG_PLL_SSC_STEPLENGTH(x)			((x) << 16)
#define   MG_PLL_SSC_STEPNUM(x)				((x) << 10)
#define   MG_PLL_SSC_FLLEN				(1 << 9)
#define   MG_PLL_SSC_STEPSIZE(x)			((x) << 0)
#define MG_PLL_SSC(tc_port) _MMIO_PORT((tc_port), _MG_PLL_SSC_PORT1, \
				       _MG_PLL_SSC_PORT2)

#define _MG_PLL_BIAS_PORT1				0x168A14
#define _MG_PLL_BIAS_PORT2				0x169A14
#define _MG_PLL_BIAS_PORT3				0x16AA14
#define _MG_PLL_BIAS_PORT4				0x16BA14
#define   MG_PLL_BIAS_BIAS_GB_SEL(x)			((x) << 30)
#define   MG_PLL_BIAS_BIAS_GB_SEL_MASK			(0x3 << 30)
#define   MG_PLL_BIAS_INIT_DCOAMP(x)			((x) << 24)
#define   MG_PLL_BIAS_INIT_DCOAMP_MASK			(0x3f << 24)
#define   MG_PLL_BIAS_BIAS_BONUS(x)			((x) << 16)
#define   MG_PLL_BIAS_BIAS_BONUS_MASK			(0xff << 16)
#define   MG_PLL_BIAS_BIASCAL_EN			(1 << 15)
#define   MG_PLL_BIAS_CTRIM(x)				((x) << 8)
#define   MG_PLL_BIAS_CTRIM_MASK			(0x1f << 8)
#define   MG_PLL_BIAS_VREF_RDAC(x)			((x) << 5)
#define   MG_PLL_BIAS_VREF_RDAC_MASK			(0x7 << 5)
#define   MG_PLL_BIAS_IREFTRIM(x)			((x) << 0)
#define   MG_PLL_BIAS_IREFTRIM_MASK			(0x1f << 0)
#define MG_PLL_BIAS(tc_port) _MMIO_PORT((tc_port), _MG_PLL_BIAS_PORT1, \
					_MG_PLL_BIAS_PORT2)

#define _MG_PLL_TDC_COLDST_BIAS_PORT1			0x168A18
#define _MG_PLL_TDC_COLDST_BIAS_PORT2			0x169A18
#define _MG_PLL_TDC_COLDST_BIAS_PORT3			0x16AA18
#define _MG_PLL_TDC_COLDST_BIAS_PORT4			0x16BA18
#define   MG_PLL_TDC_COLDST_IREFINT_EN			(1 << 27)
#define   MG_PLL_TDC_COLDST_REFBIAS_START_PULSE_W(x)	((x) << 17)
#define   MG_PLL_TDC_COLDST_COLDSTART			(1 << 16)
#define   MG_PLL_TDC_TDCOVCCORR_EN			(1 << 2)
#define   MG_PLL_TDC_TDCSEL(x)				((x) << 0)
#define MG_PLL_TDC_COLDST_BIAS(tc_port) _MMIO_PORT((tc_port), \
						   _MG_PLL_TDC_COLDST_BIAS_PORT1, \
						   _MG_PLL_TDC_COLDST_BIAS_PORT2)

#define _CNL_DPLL0_CFGCR0		0x6C000
#define _CNL_DPLL1_CFGCR0		0x6C080
#define  DPLL_CFGCR0_HDMI_MODE		(1 << 30)
#define  DPLL_CFGCR0_SSC_ENABLE		(1 << 29)
#define  DPLL_CFGCR0_SSC_ENABLE_ICL	(1 << 25)
#define  DPLL_CFGCR0_LINK_RATE_MASK	(0xf << 25)
#define  DPLL_CFGCR0_LINK_RATE_2700	(0 << 25)
#define  DPLL_CFGCR0_LINK_RATE_1350	(1 << 25)
#define  DPLL_CFGCR0_LINK_RATE_810	(2 << 25)
#define  DPLL_CFGCR0_LINK_RATE_1620	(3 << 25)
#define  DPLL_CFGCR0_LINK_RATE_1080	(4 << 25)
#define  DPLL_CFGCR0_LINK_RATE_2160	(5 << 25)
#define  DPLL_CFGCR0_LINK_RATE_3240	(6 << 25)
#define  DPLL_CFGCR0_LINK_RATE_4050	(7 << 25)
#define  DPLL_CFGCR0_DCO_FRACTION_MASK	(0x7fff << 10)
#define  DPLL_CFGCR0_DCO_FRACTION_SHIFT	(10)
#define  DPLL_CFGCR0_DCO_FRACTION(x)	((x) << 10)
#define  DPLL_CFGCR0_DCO_INTEGER_MASK	(0x3ff)
#define CNL_DPLL_CFGCR0(pll)		_MMIO_PLL(pll, _CNL_DPLL0_CFGCR0, _CNL_DPLL1_CFGCR0)

#define _CNL_DPLL0_CFGCR1		0x6C004
#define _CNL_DPLL1_CFGCR1		0x6C084
#define  DPLL_CFGCR1_QDIV_RATIO_MASK	(0xff << 10)
#define  DPLL_CFGCR1_QDIV_RATIO_SHIFT	(10)
#define  DPLL_CFGCR1_QDIV_RATIO(x)	((x) << 10)
#define  DPLL_CFGCR1_QDIV_MODE_SHIFT	(9)
#define  DPLL_CFGCR1_QDIV_MODE(x)	((x) << 9)
#define  DPLL_CFGCR1_KDIV_MASK		(7 << 6)
#define  DPLL_CFGCR1_KDIV_SHIFT		(6)
#define  DPLL_CFGCR1_KDIV(x)		((x) << 6)
#define  DPLL_CFGCR1_KDIV_1		(1 << 6)
#define  DPLL_CFGCR1_KDIV_2		(2 << 6)
#define  DPLL_CFGCR1_KDIV_3		(4 << 6)
#define  DPLL_CFGCR1_PDIV_MASK		(0xf << 2)
#define  DPLL_CFGCR1_PDIV_SHIFT		(2)
#define  DPLL_CFGCR1_PDIV(x)		((x) << 2)
#define  DPLL_CFGCR1_PDIV_2		(1 << 2)
#define  DPLL_CFGCR1_PDIV_3		(2 << 2)
#define  DPLL_CFGCR1_PDIV_5		(4 << 2)
#define  DPLL_CFGCR1_PDIV_7		(8 << 2)
#define  DPLL_CFGCR1_CENTRAL_FREQ	(3 << 0)
#define  DPLL_CFGCR1_CENTRAL_FREQ_8400	(3 << 0)
#define  TGL_DPLL_CFGCR1_CFSELOVRD_NORMAL_XTAL	(0 << 0)
#define CNL_DPLL_CFGCR1(pll)		_MMIO_PLL(pll, _CNL_DPLL0_CFGCR1, _CNL_DPLL1_CFGCR1)

#define _ICL_DPLL0_CFGCR0		0x164000
#define _ICL_DPLL1_CFGCR0		0x164080
#define ICL_DPLL_CFGCR0(pll)		_MMIO_PLL(pll, _ICL_DPLL0_CFGCR0, \
						  _ICL_DPLL1_CFGCR0)

#define _ICL_DPLL0_CFGCR1		0x164004
#define _ICL_DPLL1_CFGCR1		0x164084
#define ICL_DPLL_CFGCR1(pll)		_MMIO_PLL(pll, _ICL_DPLL0_CFGCR1, \
						  _ICL_DPLL1_CFGCR1)

#define _TGL_DPLL0_CFGCR0		0x164284
#define _TGL_DPLL1_CFGCR0		0x16428C
/* TODO: add DPLL4 */
#define _TGL_TBTPLL_CFGCR0		0x16429C
#define TGL_DPLL_CFGCR0(pll)		_MMIO_PLL3(pll, _TGL_DPLL0_CFGCR0, \
						  _TGL_DPLL1_CFGCR0, \
						  _TGL_TBTPLL_CFGCR0)

#define _TGL_DPLL0_CFGCR1		0x164288
#define _TGL_DPLL1_CFGCR1		0x164290
/* TODO: add DPLL4 */
#define _TGL_TBTPLL_CFGCR1		0x1642A0
#define TGL_DPLL_CFGCR1(pll)		_MMIO_PLL3(pll, _TGL_DPLL0_CFGCR1, \
						   _TGL_DPLL1_CFGCR1, \
						   _TGL_TBTPLL_CFGCR1)

/* BXT display engine PLL */
#define BXT_DE_PLL_CTL			_MMIO(0x6d000)
#define   BXT_DE_PLL_RATIO(x)		(x)	/* {60,65,100} * 19.2MHz */
#define   BXT_DE_PLL_RATIO_MASK		0xff

#define BXT_DE_PLL_ENABLE		_MMIO(0x46070)
#define   BXT_DE_PLL_PLL_ENABLE		(1 << 31)
#define   BXT_DE_PLL_LOCK		(1 << 30)
#define   CNL_CDCLK_PLL_RATIO(x)	(x)
#define   CNL_CDCLK_PLL_RATIO_MASK	0xff

/* GEN9 DC */
#define DC_STATE_EN			_MMIO(0x45504)
#define  DC_STATE_DISABLE		0
#define  DC_STATE_EN_UPTO_DC5		(1 << 0)
#define  DC_STATE_EN_DC9		(1 << 3)
#define  DC_STATE_EN_UPTO_DC6		(2 << 0)
#define  DC_STATE_EN_UPTO_DC5_DC6_MASK   0x3

#define  DC_STATE_DEBUG                  _MMIO(0x45520)
#define  DC_STATE_DEBUG_MASK_CORES	(1 << 0)
#define  DC_STATE_DEBUG_MASK_MEMORY_UP	(1 << 1)

#define BXT_P_CR_MC_BIOS_REQ_0_0_0	_MMIO(MCHBAR_MIRROR_BASE_SNB + 0x7114)
#define  BXT_REQ_DATA_MASK			0x3F
#define  BXT_DRAM_CHANNEL_ACTIVE_SHIFT		12
#define  BXT_DRAM_CHANNEL_ACTIVE_MASK		(0xF << 12)
#define  BXT_MEMORY_FREQ_MULTIPLIER_HZ		133333333

#define BXT_D_CR_DRP0_DUNIT8			0x1000
#define BXT_D_CR_DRP0_DUNIT9			0x1200
#define  BXT_D_CR_DRP0_DUNIT_START		8
#define  BXT_D_CR_DRP0_DUNIT_END		11
#define BXT_D_CR_DRP0_DUNIT(x)	_MMIO(MCHBAR_MIRROR_BASE_SNB + \
				      _PICK_EVEN((x) - 8, BXT_D_CR_DRP0_DUNIT8,\
						 BXT_D_CR_DRP0_DUNIT9))
#define  BXT_DRAM_RANK_MASK			0x3
#define  BXT_DRAM_RANK_SINGLE			0x1
#define  BXT_DRAM_RANK_DUAL			0x3
#define  BXT_DRAM_WIDTH_MASK			(0x3 << 4)
#define  BXT_DRAM_WIDTH_SHIFT			4
#define  BXT_DRAM_WIDTH_X8			(0x0 << 4)
#define  BXT_DRAM_WIDTH_X16			(0x1 << 4)
#define  BXT_DRAM_WIDTH_X32			(0x2 << 4)
#define  BXT_DRAM_WIDTH_X64			(0x3 << 4)
#define  BXT_DRAM_SIZE_MASK			(0x7 << 6)
#define  BXT_DRAM_SIZE_SHIFT			6
#define  BXT_DRAM_SIZE_4GBIT			(0x0 << 6)
#define  BXT_DRAM_SIZE_6GBIT			(0x1 << 6)
#define  BXT_DRAM_SIZE_8GBIT			(0x2 << 6)
#define  BXT_DRAM_SIZE_12GBIT			(0x3 << 6)
#define  BXT_DRAM_SIZE_16GBIT			(0x4 << 6)
#define  BXT_DRAM_TYPE_MASK			(0x7 << 22)
#define  BXT_DRAM_TYPE_SHIFT			22
#define  BXT_DRAM_TYPE_DDR3			(0x0 << 22)
#define  BXT_DRAM_TYPE_LPDDR3			(0x1 << 22)
#define  BXT_DRAM_TYPE_LPDDR4			(0x2 << 22)
#define  BXT_DRAM_TYPE_DDR4			(0x4 << 22)

#define SKL_MEMORY_FREQ_MULTIPLIER_HZ		266666666
#define SKL_MC_BIOS_DATA_0_0_0_MCHBAR_PCU	_MMIO(MCHBAR_MIRROR_BASE_SNB + 0x5E04)
#define  SKL_REQ_DATA_MASK			(0xF << 0)

#define SKL_MAD_INTER_CHANNEL_0_0_0_MCHBAR_MCMAIN _MMIO(MCHBAR_MIRROR_BASE_SNB + 0x5000)
#define  SKL_DRAM_DDR_TYPE_MASK			(0x3 << 0)
#define  SKL_DRAM_DDR_TYPE_DDR4			(0 << 0)
#define  SKL_DRAM_DDR_TYPE_DDR3			(1 << 0)
#define  SKL_DRAM_DDR_TYPE_LPDDR3		(2 << 0)
#define  SKL_DRAM_DDR_TYPE_LPDDR4		(3 << 0)

#define SKL_MAD_DIMM_CH0_0_0_0_MCHBAR_MCMAIN	_MMIO(MCHBAR_MIRROR_BASE_SNB + 0x500C)
#define SKL_MAD_DIMM_CH1_0_0_0_MCHBAR_MCMAIN	_MMIO(MCHBAR_MIRROR_BASE_SNB + 0x5010)
#define  SKL_DRAM_S_SHIFT			16
#define  SKL_DRAM_SIZE_MASK			0x3F
#define  SKL_DRAM_WIDTH_MASK			(0x3 << 8)
#define  SKL_DRAM_WIDTH_SHIFT			8
#define  SKL_DRAM_WIDTH_X8			(0x0 << 8)
#define  SKL_DRAM_WIDTH_X16			(0x1 << 8)
#define  SKL_DRAM_WIDTH_X32			(0x2 << 8)
#define  SKL_DRAM_RANK_MASK			(0x1 << 10)
#define  SKL_DRAM_RANK_SHIFT			10
#define  SKL_DRAM_RANK_1			(0x0 << 10)
#define  SKL_DRAM_RANK_2			(0x1 << 10)
#define  SKL_DRAM_RANK_MASK			(0x1 << 10)
#define  CNL_DRAM_SIZE_MASK			0x7F
#define  CNL_DRAM_WIDTH_MASK			(0x3 << 7)
#define  CNL_DRAM_WIDTH_SHIFT			7
#define  CNL_DRAM_WIDTH_X8			(0x0 << 7)
#define  CNL_DRAM_WIDTH_X16			(0x1 << 7)
#define  CNL_DRAM_WIDTH_X32			(0x2 << 7)
#define  CNL_DRAM_RANK_MASK			(0x3 << 9)
#define  CNL_DRAM_RANK_SHIFT			9
#define  CNL_DRAM_RANK_1			(0x0 << 9)
#define  CNL_DRAM_RANK_2			(0x1 << 9)
#define  CNL_DRAM_RANK_3			(0x2 << 9)
#define  CNL_DRAM_RANK_4			(0x3 << 9)

/* Please see hsw_read_dcomp() and hsw_write_dcomp() before using this register,
 * since on HSW we can't write to it using I915_WRITE. */
#define D_COMP_HSW			_MMIO(MCHBAR_MIRROR_BASE_SNB + 0x5F0C)
#define D_COMP_BDW			_MMIO(0x138144)
#define  D_COMP_RCOMP_IN_PROGRESS	(1 << 9)
#define  D_COMP_COMP_FORCE		(1 << 8)
#define  D_COMP_COMP_DISABLE		(1 << 0)

/* Pipe WM_LINETIME - watermark line time */
#define _PIPE_WM_LINETIME_A		0x45270
#define _PIPE_WM_LINETIME_B		0x45274
#define PIPE_WM_LINETIME(pipe) _MMIO_PIPE(pipe, _PIPE_WM_LINETIME_A, _PIPE_WM_LINETIME_B)
#define   PIPE_WM_LINETIME_MASK			(0x1ff)
#define   PIPE_WM_LINETIME_TIME(x)		((x))
#define   PIPE_WM_LINETIME_IPS_LINETIME_MASK	(0x1ff << 16)
#define   PIPE_WM_LINETIME_IPS_LINETIME(x)	((x) << 16)

/* SFUSE_STRAP */
#define SFUSE_STRAP			_MMIO(0xc2014)
#define  SFUSE_STRAP_FUSE_LOCK		(1 << 13)
#define  SFUSE_STRAP_RAW_FREQUENCY	(1 << 8)
#define  SFUSE_STRAP_DISPLAY_DISABLED	(1 << 7)
#define  SFUSE_STRAP_CRT_DISABLED	(1 << 6)
#define  SFUSE_STRAP_DDIF_DETECTED	(1 << 3)
#define  SFUSE_STRAP_DDIB_DETECTED	(1 << 2)
#define  SFUSE_STRAP_DDIC_DETECTED	(1 << 1)
#define  SFUSE_STRAP_DDID_DETECTED	(1 << 0)

#define WM_MISC				_MMIO(0x45260)
#define  WM_MISC_DATA_PARTITION_5_6	(1 << 0)

#define WM_DBG				_MMIO(0x45280)
#define  WM_DBG_DISALLOW_MULTIPLE_LP	(1 << 0)
#define  WM_DBG_DISALLOW_MAXFIFO	(1 << 1)
#define  WM_DBG_DISALLOW_SPRITE		(1 << 2)

/* pipe CSC */
#define _PIPE_A_CSC_COEFF_RY_GY	0x49010
#define _PIPE_A_CSC_COEFF_BY	0x49014
#define _PIPE_A_CSC_COEFF_RU_GU	0x49018
#define _PIPE_A_CSC_COEFF_BU	0x4901c
#define _PIPE_A_CSC_COEFF_RV_GV	0x49020
#define _PIPE_A_CSC_COEFF_BV	0x49024

#define _PIPE_A_CSC_MODE	0x49028
#define  ICL_CSC_ENABLE			(1 << 31)
#define  ICL_OUTPUT_CSC_ENABLE		(1 << 30)
#define  CSC_BLACK_SCREEN_OFFSET	(1 << 2)
#define  CSC_POSITION_BEFORE_GAMMA	(1 << 1)
#define  CSC_MODE_YUV_TO_RGB		(1 << 0)

#define _PIPE_A_CSC_PREOFF_HI	0x49030
#define _PIPE_A_CSC_PREOFF_ME	0x49034
#define _PIPE_A_CSC_PREOFF_LO	0x49038
#define _PIPE_A_CSC_POSTOFF_HI	0x49040
#define _PIPE_A_CSC_POSTOFF_ME	0x49044
#define _PIPE_A_CSC_POSTOFF_LO	0x49048

#define _PIPE_B_CSC_COEFF_RY_GY	0x49110
#define _PIPE_B_CSC_COEFF_BY	0x49114
#define _PIPE_B_CSC_COEFF_RU_GU	0x49118
#define _PIPE_B_CSC_COEFF_BU	0x4911c
#define _PIPE_B_CSC_COEFF_RV_GV	0x49120
#define _PIPE_B_CSC_COEFF_BV	0x49124
#define _PIPE_B_CSC_MODE	0x49128
#define _PIPE_B_CSC_PREOFF_HI	0x49130
#define _PIPE_B_CSC_PREOFF_ME	0x49134
#define _PIPE_B_CSC_PREOFF_LO	0x49138
#define _PIPE_B_CSC_POSTOFF_HI	0x49140
#define _PIPE_B_CSC_POSTOFF_ME	0x49144
#define _PIPE_B_CSC_POSTOFF_LO	0x49148

#define PIPE_CSC_COEFF_RY_GY(pipe)	_MMIO_PIPE(pipe, _PIPE_A_CSC_COEFF_RY_GY, _PIPE_B_CSC_COEFF_RY_GY)
#define PIPE_CSC_COEFF_BY(pipe)		_MMIO_PIPE(pipe, _PIPE_A_CSC_COEFF_BY, _PIPE_B_CSC_COEFF_BY)
#define PIPE_CSC_COEFF_RU_GU(pipe)	_MMIO_PIPE(pipe, _PIPE_A_CSC_COEFF_RU_GU, _PIPE_B_CSC_COEFF_RU_GU)
#define PIPE_CSC_COEFF_BU(pipe)		_MMIO_PIPE(pipe, _PIPE_A_CSC_COEFF_BU, _PIPE_B_CSC_COEFF_BU)
#define PIPE_CSC_COEFF_RV_GV(pipe)	_MMIO_PIPE(pipe, _PIPE_A_CSC_COEFF_RV_GV, _PIPE_B_CSC_COEFF_RV_GV)
#define PIPE_CSC_COEFF_BV(pipe)		_MMIO_PIPE(pipe, _PIPE_A_CSC_COEFF_BV, _PIPE_B_CSC_COEFF_BV)
#define PIPE_CSC_MODE(pipe)		_MMIO_PIPE(pipe, _PIPE_A_CSC_MODE, _PIPE_B_CSC_MODE)
#define PIPE_CSC_PREOFF_HI(pipe)	_MMIO_PIPE(pipe, _PIPE_A_CSC_PREOFF_HI, _PIPE_B_CSC_PREOFF_HI)
#define PIPE_CSC_PREOFF_ME(pipe)	_MMIO_PIPE(pipe, _PIPE_A_CSC_PREOFF_ME, _PIPE_B_CSC_PREOFF_ME)
#define PIPE_CSC_PREOFF_LO(pipe)	_MMIO_PIPE(pipe, _PIPE_A_CSC_PREOFF_LO, _PIPE_B_CSC_PREOFF_LO)
#define PIPE_CSC_POSTOFF_HI(pipe)	_MMIO_PIPE(pipe, _PIPE_A_CSC_POSTOFF_HI, _PIPE_B_CSC_POSTOFF_HI)
#define PIPE_CSC_POSTOFF_ME(pipe)	_MMIO_PIPE(pipe, _PIPE_A_CSC_POSTOFF_ME, _PIPE_B_CSC_POSTOFF_ME)
#define PIPE_CSC_POSTOFF_LO(pipe)	_MMIO_PIPE(pipe, _PIPE_A_CSC_POSTOFF_LO, _PIPE_B_CSC_POSTOFF_LO)

/* Pipe Output CSC */
#define _PIPE_A_OUTPUT_CSC_COEFF_RY_GY	0x49050
#define _PIPE_A_OUTPUT_CSC_COEFF_BY	0x49054
#define _PIPE_A_OUTPUT_CSC_COEFF_RU_GU	0x49058
#define _PIPE_A_OUTPUT_CSC_COEFF_BU	0x4905c
#define _PIPE_A_OUTPUT_CSC_COEFF_RV_GV	0x49060
#define _PIPE_A_OUTPUT_CSC_COEFF_BV	0x49064
#define _PIPE_A_OUTPUT_CSC_PREOFF_HI	0x49068
#define _PIPE_A_OUTPUT_CSC_PREOFF_ME	0x4906c
#define _PIPE_A_OUTPUT_CSC_PREOFF_LO	0x49070
#define _PIPE_A_OUTPUT_CSC_POSTOFF_HI	0x49074
#define _PIPE_A_OUTPUT_CSC_POSTOFF_ME	0x49078
#define _PIPE_A_OUTPUT_CSC_POSTOFF_LO	0x4907c

#define _PIPE_B_OUTPUT_CSC_COEFF_RY_GY	0x49150
#define _PIPE_B_OUTPUT_CSC_COEFF_BY	0x49154
#define _PIPE_B_OUTPUT_CSC_COEFF_RU_GU	0x49158
#define _PIPE_B_OUTPUT_CSC_COEFF_BU	0x4915c
#define _PIPE_B_OUTPUT_CSC_COEFF_RV_GV	0x49160
#define _PIPE_B_OUTPUT_CSC_COEFF_BV	0x49164
#define _PIPE_B_OUTPUT_CSC_PREOFF_HI	0x49168
#define _PIPE_B_OUTPUT_CSC_PREOFF_ME	0x4916c
#define _PIPE_B_OUTPUT_CSC_PREOFF_LO	0x49170
#define _PIPE_B_OUTPUT_CSC_POSTOFF_HI	0x49174
#define _PIPE_B_OUTPUT_CSC_POSTOFF_ME	0x49178
#define _PIPE_B_OUTPUT_CSC_POSTOFF_LO	0x4917c

#define PIPE_CSC_OUTPUT_COEFF_RY_GY(pipe)	_MMIO_PIPE(pipe,\
							   _PIPE_A_OUTPUT_CSC_COEFF_RY_GY,\
							   _PIPE_B_OUTPUT_CSC_COEFF_RY_GY)
#define PIPE_CSC_OUTPUT_COEFF_BY(pipe)		_MMIO_PIPE(pipe, \
							   _PIPE_A_OUTPUT_CSC_COEFF_BY, \
							   _PIPE_B_OUTPUT_CSC_COEFF_BY)
#define PIPE_CSC_OUTPUT_COEFF_RU_GU(pipe)	_MMIO_PIPE(pipe, \
							   _PIPE_A_OUTPUT_CSC_COEFF_RU_GU, \
							   _PIPE_B_OUTPUT_CSC_COEFF_RU_GU)
#define PIPE_CSC_OUTPUT_COEFF_BU(pipe)		_MMIO_PIPE(pipe, \
							   _PIPE_A_OUTPUT_CSC_COEFF_BU, \
							   _PIPE_B_OUTPUT_CSC_COEFF_BU)
#define PIPE_CSC_OUTPUT_COEFF_RV_GV(pipe)	_MMIO_PIPE(pipe, \
							   _PIPE_A_OUTPUT_CSC_COEFF_RV_GV, \
							   _PIPE_B_OUTPUT_CSC_COEFF_RV_GV)
#define PIPE_CSC_OUTPUT_COEFF_BV(pipe)		_MMIO_PIPE(pipe, \
							   _PIPE_A_OUTPUT_CSC_COEFF_BV, \
							   _PIPE_B_OUTPUT_CSC_COEFF_BV)
#define PIPE_CSC_OUTPUT_PREOFF_HI(pipe)		_MMIO_PIPE(pipe, \
							   _PIPE_A_OUTPUT_CSC_PREOFF_HI, \
							   _PIPE_B_OUTPUT_CSC_PREOFF_HI)
#define PIPE_CSC_OUTPUT_PREOFF_ME(pipe)		_MMIO_PIPE(pipe, \
							   _PIPE_A_OUTPUT_CSC_PREOFF_ME, \
							   _PIPE_B_OUTPUT_CSC_PREOFF_ME)
#define PIPE_CSC_OUTPUT_PREOFF_LO(pipe)		_MMIO_PIPE(pipe, \
							   _PIPE_A_OUTPUT_CSC_PREOFF_LO, \
							   _PIPE_B_OUTPUT_CSC_PREOFF_LO)
#define PIPE_CSC_OUTPUT_POSTOFF_HI(pipe)	_MMIO_PIPE(pipe, \
							   _PIPE_A_OUTPUT_CSC_POSTOFF_HI, \
							   _PIPE_B_OUTPUT_CSC_POSTOFF_HI)
#define PIPE_CSC_OUTPUT_POSTOFF_ME(pipe)	_MMIO_PIPE(pipe, \
							   _PIPE_A_OUTPUT_CSC_POSTOFF_ME, \
							   _PIPE_B_OUTPUT_CSC_POSTOFF_ME)
#define PIPE_CSC_OUTPUT_POSTOFF_LO(pipe)	_MMIO_PIPE(pipe, \
							   _PIPE_A_OUTPUT_CSC_POSTOFF_LO, \
							   _PIPE_B_OUTPUT_CSC_POSTOFF_LO)

/* pipe degamma/gamma LUTs on IVB+ */
#define _PAL_PREC_INDEX_A	0x4A400
#define _PAL_PREC_INDEX_B	0x4AC00
#define _PAL_PREC_INDEX_C	0x4B400
#define   PAL_PREC_10_12_BIT		(0 << 31)
#define   PAL_PREC_SPLIT_MODE		(1 << 31)
#define   PAL_PREC_AUTO_INCREMENT	(1 << 15)
#define   PAL_PREC_INDEX_VALUE_MASK	(0x3ff << 0)
#define   PAL_PREC_INDEX_VALUE(x)	((x) << 0)
#define _PAL_PREC_DATA_A	0x4A404
#define _PAL_PREC_DATA_B	0x4AC04
#define _PAL_PREC_DATA_C	0x4B404
#define _PAL_PREC_GC_MAX_A	0x4A410
#define _PAL_PREC_GC_MAX_B	0x4AC10
#define _PAL_PREC_GC_MAX_C	0x4B410
#define _PAL_PREC_EXT_GC_MAX_A	0x4A420
#define _PAL_PREC_EXT_GC_MAX_B	0x4AC20
#define _PAL_PREC_EXT_GC_MAX_C	0x4B420
#define _PAL_PREC_EXT2_GC_MAX_A	0x4A430
#define _PAL_PREC_EXT2_GC_MAX_B	0x4AC30
#define _PAL_PREC_EXT2_GC_MAX_C	0x4B430

#define PREC_PAL_INDEX(pipe)		_MMIO_PIPE(pipe, _PAL_PREC_INDEX_A, _PAL_PREC_INDEX_B)
#define PREC_PAL_DATA(pipe)		_MMIO_PIPE(pipe, _PAL_PREC_DATA_A, _PAL_PREC_DATA_B)
#define PREC_PAL_GC_MAX(pipe, i)	_MMIO(_PIPE(pipe, _PAL_PREC_GC_MAX_A, _PAL_PREC_GC_MAX_B) + (i) * 4)
#define PREC_PAL_EXT_GC_MAX(pipe, i)	_MMIO(_PIPE(pipe, _PAL_PREC_EXT_GC_MAX_A, _PAL_PREC_EXT_GC_MAX_B) + (i) * 4)
#define PREC_PAL_EXT2_GC_MAX(pipe, i)	_MMIO(_PIPE(pipe, _PAL_PREC_EXT2_GC_MAX_A, _PAL_PREC_EXT2_GC_MAX_B) + (i) * 4)

#define _PRE_CSC_GAMC_INDEX_A	0x4A484
#define _PRE_CSC_GAMC_INDEX_B	0x4AC84
#define _PRE_CSC_GAMC_INDEX_C	0x4B484
#define   PRE_CSC_GAMC_AUTO_INCREMENT	(1 << 10)
#define _PRE_CSC_GAMC_DATA_A	0x4A488
#define _PRE_CSC_GAMC_DATA_B	0x4AC88
#define _PRE_CSC_GAMC_DATA_C	0x4B488

#define PRE_CSC_GAMC_INDEX(pipe)	_MMIO_PIPE(pipe, _PRE_CSC_GAMC_INDEX_A, _PRE_CSC_GAMC_INDEX_B)
#define PRE_CSC_GAMC_DATA(pipe)		_MMIO_PIPE(pipe, _PRE_CSC_GAMC_DATA_A, _PRE_CSC_GAMC_DATA_B)

/* ICL Multi segmented gamma */
#define _PAL_PREC_MULTI_SEG_INDEX_A	0x4A408
#define _PAL_PREC_MULTI_SEG_INDEX_B	0x4AC08
#define  PAL_PREC_MULTI_SEGMENT_AUTO_INCREMENT		REG_BIT(15)
#define  PAL_PREC_MULTI_SEGMENT_INDEX_VALUE_MASK	REG_GENMASK(4, 0)

#define _PAL_PREC_MULTI_SEG_DATA_A	0x4A40C
#define _PAL_PREC_MULTI_SEG_DATA_B	0x4AC0C

#define PREC_PAL_MULTI_SEG_INDEX(pipe)	_MMIO_PIPE(pipe, \
					_PAL_PREC_MULTI_SEG_INDEX_A, \
					_PAL_PREC_MULTI_SEG_INDEX_B)
#define PREC_PAL_MULTI_SEG_DATA(pipe)	_MMIO_PIPE(pipe, \
					_PAL_PREC_MULTI_SEG_DATA_A, \
					_PAL_PREC_MULTI_SEG_DATA_B)

/* pipe CSC & degamma/gamma LUTs on CHV */
#define _CGM_PIPE_A_CSC_COEFF01	(VLV_DISPLAY_BASE + 0x67900)
#define _CGM_PIPE_A_CSC_COEFF23	(VLV_DISPLAY_BASE + 0x67904)
#define _CGM_PIPE_A_CSC_COEFF45	(VLV_DISPLAY_BASE + 0x67908)
#define _CGM_PIPE_A_CSC_COEFF67	(VLV_DISPLAY_BASE + 0x6790C)
#define _CGM_PIPE_A_CSC_COEFF8	(VLV_DISPLAY_BASE + 0x67910)
#define _CGM_PIPE_A_DEGAMMA	(VLV_DISPLAY_BASE + 0x66000)
#define _CGM_PIPE_A_GAMMA	(VLV_DISPLAY_BASE + 0x67000)
#define _CGM_PIPE_A_MODE	(VLV_DISPLAY_BASE + 0x67A00)
#define   CGM_PIPE_MODE_GAMMA	(1 << 2)
#define   CGM_PIPE_MODE_CSC	(1 << 1)
#define   CGM_PIPE_MODE_DEGAMMA	(1 << 0)

#define _CGM_PIPE_B_CSC_COEFF01	(VLV_DISPLAY_BASE + 0x69900)
#define _CGM_PIPE_B_CSC_COEFF23	(VLV_DISPLAY_BASE + 0x69904)
#define _CGM_PIPE_B_CSC_COEFF45	(VLV_DISPLAY_BASE + 0x69908)
#define _CGM_PIPE_B_CSC_COEFF67	(VLV_DISPLAY_BASE + 0x6990C)
#define _CGM_PIPE_B_CSC_COEFF8	(VLV_DISPLAY_BASE + 0x69910)
#define _CGM_PIPE_B_DEGAMMA	(VLV_DISPLAY_BASE + 0x68000)
#define _CGM_PIPE_B_GAMMA	(VLV_DISPLAY_BASE + 0x69000)
#define _CGM_PIPE_B_MODE	(VLV_DISPLAY_BASE + 0x69A00)

#define CGM_PIPE_CSC_COEFF01(pipe)	_MMIO_PIPE(pipe, _CGM_PIPE_A_CSC_COEFF01, _CGM_PIPE_B_CSC_COEFF01)
#define CGM_PIPE_CSC_COEFF23(pipe)	_MMIO_PIPE(pipe, _CGM_PIPE_A_CSC_COEFF23, _CGM_PIPE_B_CSC_COEFF23)
#define CGM_PIPE_CSC_COEFF45(pipe)	_MMIO_PIPE(pipe, _CGM_PIPE_A_CSC_COEFF45, _CGM_PIPE_B_CSC_COEFF45)
#define CGM_PIPE_CSC_COEFF67(pipe)	_MMIO_PIPE(pipe, _CGM_PIPE_A_CSC_COEFF67, _CGM_PIPE_B_CSC_COEFF67)
#define CGM_PIPE_CSC_COEFF8(pipe)	_MMIO_PIPE(pipe, _CGM_PIPE_A_CSC_COEFF8, _CGM_PIPE_B_CSC_COEFF8)
#define CGM_PIPE_DEGAMMA(pipe, i, w)	_MMIO(_PIPE(pipe, _CGM_PIPE_A_DEGAMMA, _CGM_PIPE_B_DEGAMMA) + (i) * 8 + (w) * 4)
#define CGM_PIPE_GAMMA(pipe, i, w)	_MMIO(_PIPE(pipe, _CGM_PIPE_A_GAMMA, _CGM_PIPE_B_GAMMA) + (i) * 8 + (w) * 4)
#define CGM_PIPE_MODE(pipe)		_MMIO_PIPE(pipe, _CGM_PIPE_A_MODE, _CGM_PIPE_B_MODE)

/* MIPI DSI registers */

#define _MIPI_PORT(port, a, c)	(((port) == PORT_A) ? a : c)	/* ports A and C only */
#define _MMIO_MIPI(port, a, c)	_MMIO(_MIPI_PORT(port, a, c))

/* Gen11 DSI */
#define _MMIO_DSI(tc, dsi0, dsi1)	_MMIO_TRANS((tc) - TRANSCODER_DSI_0, \
						    dsi0, dsi1)

#define MIPIO_TXESC_CLK_DIV1			_MMIO(0x160004)
#define  GLK_TX_ESC_CLK_DIV1_MASK			0x3FF
#define MIPIO_TXESC_CLK_DIV2			_MMIO(0x160008)
#define  GLK_TX_ESC_CLK_DIV2_MASK			0x3FF

#define _ICL_DSI_ESC_CLK_DIV0		0x6b090
#define _ICL_DSI_ESC_CLK_DIV1		0x6b890
#define ICL_DSI_ESC_CLK_DIV(port)	_MMIO_PORT((port),	\
							_ICL_DSI_ESC_CLK_DIV0, \
							_ICL_DSI_ESC_CLK_DIV1)
#define _ICL_DPHY_ESC_CLK_DIV0		0x162190
#define _ICL_DPHY_ESC_CLK_DIV1		0x6C190
#define ICL_DPHY_ESC_CLK_DIV(port)	_MMIO_PORT((port),	\
						_ICL_DPHY_ESC_CLK_DIV0, \
						_ICL_DPHY_ESC_CLK_DIV1)
#define  ICL_BYTE_CLK_PER_ESC_CLK_MASK		(0x1f << 16)
#define  ICL_BYTE_CLK_PER_ESC_CLK_SHIFT	16
#define  ICL_ESC_CLK_DIV_MASK			0x1ff
#define  ICL_ESC_CLK_DIV_SHIFT			0
#define DSI_MAX_ESC_CLK			20000		/* in KHz */

/* Gen4+ Timestamp and Pipe Frame time stamp registers */
#define GEN4_TIMESTAMP		_MMIO(0x2358)
#define ILK_TIMESTAMP_HI	_MMIO(0x70070)
#define IVB_TIMESTAMP_CTR	_MMIO(0x44070)

#define GEN9_TIMESTAMP_OVERRIDE				_MMIO(0x44074)
#define  GEN9_TIMESTAMP_OVERRIDE_US_COUNTER_DIVIDER_SHIFT	0
#define  GEN9_TIMESTAMP_OVERRIDE_US_COUNTER_DIVIDER_MASK	0x3ff
#define  GEN9_TIMESTAMP_OVERRIDE_US_COUNTER_DENOMINATOR_SHIFT	12
#define  GEN9_TIMESTAMP_OVERRIDE_US_COUNTER_DENOMINATOR_MASK	(0xf << 12)

#define _PIPE_FRMTMSTMP_A		0x70048
#define PIPE_FRMTMSTMP(pipe)		\
			_MMIO_PIPE2(pipe, _PIPE_FRMTMSTMP_A)

/* BXT MIPI clock controls */
#define BXT_MAX_VAR_OUTPUT_KHZ			39500

#define BXT_MIPI_CLOCK_CTL			_MMIO(0x46090)
#define  BXT_MIPI1_DIV_SHIFT			26
#define  BXT_MIPI2_DIV_SHIFT			10
#define  BXT_MIPI_DIV_SHIFT(port)		\
			_MIPI_PORT(port, BXT_MIPI1_DIV_SHIFT, \
					BXT_MIPI2_DIV_SHIFT)

/* TX control divider to select actual TX clock output from (8x/var) */
#define  BXT_MIPI1_TX_ESCLK_SHIFT		26
#define  BXT_MIPI2_TX_ESCLK_SHIFT		10
#define  BXT_MIPI_TX_ESCLK_SHIFT(port)		\
			_MIPI_PORT(port, BXT_MIPI1_TX_ESCLK_SHIFT, \
					BXT_MIPI2_TX_ESCLK_SHIFT)
#define  BXT_MIPI1_TX_ESCLK_FIXDIV_MASK		(0x3F << 26)
#define  BXT_MIPI2_TX_ESCLK_FIXDIV_MASK		(0x3F << 10)
#define  BXT_MIPI_TX_ESCLK_FIXDIV_MASK(port)	\
			_MIPI_PORT(port, BXT_MIPI1_TX_ESCLK_FIXDIV_MASK, \
					BXT_MIPI2_TX_ESCLK_FIXDIV_MASK)
#define  BXT_MIPI_TX_ESCLK_DIVIDER(port, val)	\
		(((val) & 0x3F) << BXT_MIPI_TX_ESCLK_SHIFT(port))
/* RX upper control divider to select actual RX clock output from 8x */
#define  BXT_MIPI1_RX_ESCLK_UPPER_SHIFT		21
#define  BXT_MIPI2_RX_ESCLK_UPPER_SHIFT		5
#define  BXT_MIPI_RX_ESCLK_UPPER_SHIFT(port)		\
			_MIPI_PORT(port, BXT_MIPI1_RX_ESCLK_UPPER_SHIFT, \
					BXT_MIPI2_RX_ESCLK_UPPER_SHIFT)
#define  BXT_MIPI1_RX_ESCLK_UPPER_FIXDIV_MASK		(3 << 21)
#define  BXT_MIPI2_RX_ESCLK_UPPER_FIXDIV_MASK		(3 << 5)
#define  BXT_MIPI_RX_ESCLK_UPPER_FIXDIV_MASK(port)	\
			_MIPI_PORT(port, BXT_MIPI1_RX_ESCLK_UPPER_FIXDIV_MASK, \
					BXT_MIPI2_RX_ESCLK_UPPER_FIXDIV_MASK)
#define  BXT_MIPI_RX_ESCLK_UPPER_DIVIDER(port, val)	\
		(((val) & 3) << BXT_MIPI_RX_ESCLK_UPPER_SHIFT(port))
/* 8/3X divider to select the actual 8/3X clock output from 8x */
#define  BXT_MIPI1_8X_BY3_SHIFT                19
#define  BXT_MIPI2_8X_BY3_SHIFT                3
#define  BXT_MIPI_8X_BY3_SHIFT(port)          \
			_MIPI_PORT(port, BXT_MIPI1_8X_BY3_SHIFT, \
					BXT_MIPI2_8X_BY3_SHIFT)
#define  BXT_MIPI1_8X_BY3_DIVIDER_MASK         (3 << 19)
#define  BXT_MIPI2_8X_BY3_DIVIDER_MASK         (3 << 3)
#define  BXT_MIPI_8X_BY3_DIVIDER_MASK(port)    \
			_MIPI_PORT(port, BXT_MIPI1_8X_BY3_DIVIDER_MASK, \
						BXT_MIPI2_8X_BY3_DIVIDER_MASK)
#define  BXT_MIPI_8X_BY3_DIVIDER(port, val)    \
			(((val) & 3) << BXT_MIPI_8X_BY3_SHIFT(port))
/* RX lower control divider to select actual RX clock output from 8x */
#define  BXT_MIPI1_RX_ESCLK_LOWER_SHIFT		16
#define  BXT_MIPI2_RX_ESCLK_LOWER_SHIFT		0
#define  BXT_MIPI_RX_ESCLK_LOWER_SHIFT(port)		\
			_MIPI_PORT(port, BXT_MIPI1_RX_ESCLK_LOWER_SHIFT, \
					BXT_MIPI2_RX_ESCLK_LOWER_SHIFT)
#define  BXT_MIPI1_RX_ESCLK_LOWER_FIXDIV_MASK		(3 << 16)
#define  BXT_MIPI2_RX_ESCLK_LOWER_FIXDIV_MASK		(3 << 0)
#define  BXT_MIPI_RX_ESCLK_LOWER_FIXDIV_MASK(port)	\
			_MIPI_PORT(port, BXT_MIPI1_RX_ESCLK_LOWER_FIXDIV_MASK, \
					BXT_MIPI2_RX_ESCLK_LOWER_FIXDIV_MASK)
#define  BXT_MIPI_RX_ESCLK_LOWER_DIVIDER(port, val)	\
		(((val) & 3) << BXT_MIPI_RX_ESCLK_LOWER_SHIFT(port))

#define RX_DIVIDER_BIT_1_2                     0x3
#define RX_DIVIDER_BIT_3_4                     0xC

/* BXT MIPI mode configure */
#define  _BXT_MIPIA_TRANS_HACTIVE			0x6B0F8
#define  _BXT_MIPIC_TRANS_HACTIVE			0x6B8F8
#define  BXT_MIPI_TRANS_HACTIVE(tc)	_MMIO_MIPI(tc, \
		_BXT_MIPIA_TRANS_HACTIVE, _BXT_MIPIC_TRANS_HACTIVE)

#define  _BXT_MIPIA_TRANS_VACTIVE			0x6B0FC
#define  _BXT_MIPIC_TRANS_VACTIVE			0x6B8FC
#define  BXT_MIPI_TRANS_VACTIVE(tc)	_MMIO_MIPI(tc, \
		_BXT_MIPIA_TRANS_VACTIVE, _BXT_MIPIC_TRANS_VACTIVE)

#define  _BXT_MIPIA_TRANS_VTOTAL			0x6B100
#define  _BXT_MIPIC_TRANS_VTOTAL			0x6B900
#define  BXT_MIPI_TRANS_VTOTAL(tc)	_MMIO_MIPI(tc, \
		_BXT_MIPIA_TRANS_VTOTAL, _BXT_MIPIC_TRANS_VTOTAL)

#define BXT_DSI_PLL_CTL			_MMIO(0x161000)
#define  BXT_DSI_PLL_PVD_RATIO_SHIFT	16
#define  BXT_DSI_PLL_PVD_RATIO_MASK	(3 << BXT_DSI_PLL_PVD_RATIO_SHIFT)
#define  BXT_DSI_PLL_PVD_RATIO_1	(1 << BXT_DSI_PLL_PVD_RATIO_SHIFT)
#define  BXT_DSIC_16X_BY1		(0 << 10)
#define  BXT_DSIC_16X_BY2		(1 << 10)
#define  BXT_DSIC_16X_BY3		(2 << 10)
#define  BXT_DSIC_16X_BY4		(3 << 10)
#define  BXT_DSIC_16X_MASK		(3 << 10)
#define  BXT_DSIA_16X_BY1		(0 << 8)
#define  BXT_DSIA_16X_BY2		(1 << 8)
#define  BXT_DSIA_16X_BY3		(2 << 8)
#define  BXT_DSIA_16X_BY4		(3 << 8)
#define  BXT_DSIA_16X_MASK		(3 << 8)
#define  BXT_DSI_FREQ_SEL_SHIFT		8
#define  BXT_DSI_FREQ_SEL_MASK		(0xF << BXT_DSI_FREQ_SEL_SHIFT)

#define BXT_DSI_PLL_RATIO_MAX		0x7D
#define BXT_DSI_PLL_RATIO_MIN		0x22
#define GLK_DSI_PLL_RATIO_MAX		0x6F
#define GLK_DSI_PLL_RATIO_MIN		0x22
#define BXT_DSI_PLL_RATIO_MASK		0xFF
#define BXT_REF_CLOCK_KHZ		19200

#define BXT_DSI_PLL_ENABLE		_MMIO(0x46080)
#define  BXT_DSI_PLL_DO_ENABLE		(1 << 31)
#define  BXT_DSI_PLL_LOCKED		(1 << 30)

#define _MIPIA_PORT_CTRL			(VLV_DISPLAY_BASE + 0x61190)
#define _MIPIC_PORT_CTRL			(VLV_DISPLAY_BASE + 0x61700)
#define MIPI_PORT_CTRL(port)	_MMIO_MIPI(port, _MIPIA_PORT_CTRL, _MIPIC_PORT_CTRL)

 /* BXT port control */
#define _BXT_MIPIA_PORT_CTRL				0x6B0C0
#define _BXT_MIPIC_PORT_CTRL				0x6B8C0
#define BXT_MIPI_PORT_CTRL(tc)	_MMIO_MIPI(tc, _BXT_MIPIA_PORT_CTRL, _BXT_MIPIC_PORT_CTRL)

/* ICL DSI MODE control */
#define _ICL_DSI_IO_MODECTL_0				0x6B094
#define _ICL_DSI_IO_MODECTL_1				0x6B894
#define ICL_DSI_IO_MODECTL(port)	_MMIO_PORT(port,	\
						    _ICL_DSI_IO_MODECTL_0, \
						    _ICL_DSI_IO_MODECTL_1)
#define  COMBO_PHY_MODE_DSI				(1 << 0)

/* Display Stream Splitter Control */
#define DSS_CTL1				_MMIO(0x67400)
#define  SPLITTER_ENABLE			(1 << 31)
#define  JOINER_ENABLE				(1 << 30)
#define  DUAL_LINK_MODE_INTERLEAVE		(1 << 24)
#define  DUAL_LINK_MODE_FRONTBACK		(0 << 24)
#define  OVERLAP_PIXELS_MASK			(0xf << 16)
#define  OVERLAP_PIXELS(pixels)			((pixels) << 16)
#define  LEFT_DL_BUF_TARGET_DEPTH_MASK		(0xfff << 0)
#define  LEFT_DL_BUF_TARGET_DEPTH(pixels)	((pixels) << 0)
#define  MAX_DL_BUFFER_TARGET_DEPTH		0x5a0

#define DSS_CTL2				_MMIO(0x67404)
#define  LEFT_BRANCH_VDSC_ENABLE		(1 << 31)
#define  RIGHT_BRANCH_VDSC_ENABLE		(1 << 15)
#define  RIGHT_DL_BUF_TARGET_DEPTH_MASK		(0xfff << 0)
#define  RIGHT_DL_BUF_TARGET_DEPTH(pixels)	((pixels) << 0)

#define _ICL_PIPE_DSS_CTL1_PB			0x78200
#define _ICL_PIPE_DSS_CTL1_PC			0x78400
#define ICL_PIPE_DSS_CTL1(pipe)			_MMIO_PIPE((pipe) - PIPE_B, \
							   _ICL_PIPE_DSS_CTL1_PB, \
							   _ICL_PIPE_DSS_CTL1_PC)
#define  BIG_JOINER_ENABLE			(1 << 29)
#define  MASTER_BIG_JOINER_ENABLE		(1 << 28)
#define  VGA_CENTERING_ENABLE			(1 << 27)

#define _ICL_PIPE_DSS_CTL2_PB			0x78204
#define _ICL_PIPE_DSS_CTL2_PC			0x78404
#define ICL_PIPE_DSS_CTL2(pipe)			_MMIO_PIPE((pipe) - PIPE_B, \
							   _ICL_PIPE_DSS_CTL2_PB, \
							   _ICL_PIPE_DSS_CTL2_PC)

#define BXT_P_DSI_REGULATOR_CFG			_MMIO(0x160020)
#define  STAP_SELECT					(1 << 0)

#define BXT_P_DSI_REGULATOR_TX_CTRL		_MMIO(0x160054)
#define  HS_IO_CTRL_SELECT				(1 << 0)

#define  DPI_ENABLE					(1 << 31) /* A + C */
#define  MIPIA_MIPI4DPHY_DELAY_COUNT_SHIFT		27
#define  MIPIA_MIPI4DPHY_DELAY_COUNT_MASK		(0xf << 27)
#define  DUAL_LINK_MODE_SHIFT				26
#define  DUAL_LINK_MODE_MASK				(1 << 26)
#define  DUAL_LINK_MODE_FRONT_BACK			(0 << 26)
#define  DUAL_LINK_MODE_PIXEL_ALTERNATIVE		(1 << 26)
#define  DITHERING_ENABLE				(1 << 25) /* A + C */
#define  FLOPPED_HSTX					(1 << 23)
#define  DE_INVERT					(1 << 19) /* XXX */
#define  MIPIA_FLISDSI_DELAY_COUNT_SHIFT		18
#define  MIPIA_FLISDSI_DELAY_COUNT_MASK			(0xf << 18)
#define  AFE_LATCHOUT					(1 << 17)
#define  LP_OUTPUT_HOLD					(1 << 16)
#define  MIPIC_FLISDSI_DELAY_COUNT_HIGH_SHIFT		15
#define  MIPIC_FLISDSI_DELAY_COUNT_HIGH_MASK		(1 << 15)
#define  MIPIC_MIPI4DPHY_DELAY_COUNT_SHIFT		11
#define  MIPIC_MIPI4DPHY_DELAY_COUNT_MASK		(0xf << 11)
#define  CSB_SHIFT					9
#define  CSB_MASK					(3 << 9)
#define  CSB_20MHZ					(0 << 9)
#define  CSB_10MHZ					(1 << 9)
#define  CSB_40MHZ					(2 << 9)
#define  BANDGAP_MASK					(1 << 8)
#define  BANDGAP_PNW_CIRCUIT				(0 << 8)
#define  BANDGAP_LNC_CIRCUIT				(1 << 8)
#define  MIPIC_FLISDSI_DELAY_COUNT_LOW_SHIFT		5
#define  MIPIC_FLISDSI_DELAY_COUNT_LOW_MASK		(7 << 5)
#define  TEARING_EFFECT_DELAY				(1 << 4) /* A + C */
#define  TEARING_EFFECT_SHIFT				2 /* A + C */
#define  TEARING_EFFECT_MASK				(3 << 2)
#define  TEARING_EFFECT_OFF				(0 << 2)
#define  TEARING_EFFECT_DSI				(1 << 2)
#define  TEARING_EFFECT_GPIO				(2 << 2)
#define  LANE_CONFIGURATION_SHIFT			0
#define  LANE_CONFIGURATION_MASK			(3 << 0)
#define  LANE_CONFIGURATION_4LANE			(0 << 0)
#define  LANE_CONFIGURATION_DUAL_LINK_A			(1 << 0)
#define  LANE_CONFIGURATION_DUAL_LINK_B			(2 << 0)

#define _MIPIA_TEARING_CTRL			(VLV_DISPLAY_BASE + 0x61194)
#define _MIPIC_TEARING_CTRL			(VLV_DISPLAY_BASE + 0x61704)
#define MIPI_TEARING_CTRL(port)			_MMIO_MIPI(port, _MIPIA_TEARING_CTRL, _MIPIC_TEARING_CTRL)
#define  TEARING_EFFECT_DELAY_SHIFT			0
#define  TEARING_EFFECT_DELAY_MASK			(0xffff << 0)

/* XXX: all bits reserved */
#define _MIPIA_AUTOPWG			(VLV_DISPLAY_BASE + 0x611a0)

/* MIPI DSI Controller and D-PHY registers */

#define _MIPIA_DEVICE_READY		(dev_priv->mipi_mmio_base + 0xb000)
#define _MIPIC_DEVICE_READY		(dev_priv->mipi_mmio_base + 0xb800)
#define MIPI_DEVICE_READY(port)		_MMIO_MIPI(port, _MIPIA_DEVICE_READY, _MIPIC_DEVICE_READY)
#define  BUS_POSSESSION					(1 << 3) /* set to give bus to receiver */
#define  ULPS_STATE_MASK				(3 << 1)
#define  ULPS_STATE_ENTER				(2 << 1)
#define  ULPS_STATE_EXIT				(1 << 1)
#define  ULPS_STATE_NORMAL_OPERATION			(0 << 1)
#define  DEVICE_READY					(1 << 0)

#define _MIPIA_INTR_STAT		(dev_priv->mipi_mmio_base + 0xb004)
#define _MIPIC_INTR_STAT		(dev_priv->mipi_mmio_base + 0xb804)
#define MIPI_INTR_STAT(port)		_MMIO_MIPI(port, _MIPIA_INTR_STAT, _MIPIC_INTR_STAT)
#define _MIPIA_INTR_EN			(dev_priv->mipi_mmio_base + 0xb008)
#define _MIPIC_INTR_EN			(dev_priv->mipi_mmio_base + 0xb808)
#define MIPI_INTR_EN(port)		_MMIO_MIPI(port, _MIPIA_INTR_EN, _MIPIC_INTR_EN)
#define  TEARING_EFFECT					(1 << 31)
#define  SPL_PKT_SENT_INTERRUPT				(1 << 30)
#define  GEN_READ_DATA_AVAIL				(1 << 29)
#define  LP_GENERIC_WR_FIFO_FULL			(1 << 28)
#define  HS_GENERIC_WR_FIFO_FULL			(1 << 27)
#define  RX_PROT_VIOLATION				(1 << 26)
#define  RX_INVALID_TX_LENGTH				(1 << 25)
#define  ACK_WITH_NO_ERROR				(1 << 24)
#define  TURN_AROUND_ACK_TIMEOUT			(1 << 23)
#define  LP_RX_TIMEOUT					(1 << 22)
#define  HS_TX_TIMEOUT					(1 << 21)
#define  DPI_FIFO_UNDERRUN				(1 << 20)
#define  LOW_CONTENTION					(1 << 19)
#define  HIGH_CONTENTION				(1 << 18)
#define  TXDSI_VC_ID_INVALID				(1 << 17)
#define  TXDSI_DATA_TYPE_NOT_RECOGNISED			(1 << 16)
#define  TXCHECKSUM_ERROR				(1 << 15)
#define  TXECC_MULTIBIT_ERROR				(1 << 14)
#define  TXECC_SINGLE_BIT_ERROR				(1 << 13)
#define  TXFALSE_CONTROL_ERROR				(1 << 12)
#define  RXDSI_VC_ID_INVALID				(1 << 11)
#define  RXDSI_DATA_TYPE_NOT_REGOGNISED			(1 << 10)
#define  RXCHECKSUM_ERROR				(1 << 9)
#define  RXECC_MULTIBIT_ERROR				(1 << 8)
#define  RXECC_SINGLE_BIT_ERROR				(1 << 7)
#define  RXFALSE_CONTROL_ERROR				(1 << 6)
#define  RXHS_RECEIVE_TIMEOUT_ERROR			(1 << 5)
#define  RX_LP_TX_SYNC_ERROR				(1 << 4)
#define  RXEXCAPE_MODE_ENTRY_ERROR			(1 << 3)
#define  RXEOT_SYNC_ERROR				(1 << 2)
#define  RXSOT_SYNC_ERROR				(1 << 1)
#define  RXSOT_ERROR					(1 << 0)

#define _MIPIA_DSI_FUNC_PRG		(dev_priv->mipi_mmio_base + 0xb00c)
#define _MIPIC_DSI_FUNC_PRG		(dev_priv->mipi_mmio_base + 0xb80c)
#define MIPI_DSI_FUNC_PRG(port)		_MMIO_MIPI(port, _MIPIA_DSI_FUNC_PRG, _MIPIC_DSI_FUNC_PRG)
#define  CMD_MODE_DATA_WIDTH_MASK			(7 << 13)
#define  CMD_MODE_NOT_SUPPORTED				(0 << 13)
#define  CMD_MODE_DATA_WIDTH_16_BIT			(1 << 13)
#define  CMD_MODE_DATA_WIDTH_9_BIT			(2 << 13)
#define  CMD_MODE_DATA_WIDTH_8_BIT			(3 << 13)
#define  CMD_MODE_DATA_WIDTH_OPTION1			(4 << 13)
#define  CMD_MODE_DATA_WIDTH_OPTION2			(5 << 13)
#define  VID_MODE_FORMAT_MASK				(0xf << 7)
#define  VID_MODE_NOT_SUPPORTED				(0 << 7)
#define  VID_MODE_FORMAT_RGB565				(1 << 7)
#define  VID_MODE_FORMAT_RGB666_PACKED			(2 << 7)
#define  VID_MODE_FORMAT_RGB666				(3 << 7)
#define  VID_MODE_FORMAT_RGB888				(4 << 7)
#define  CMD_MODE_CHANNEL_NUMBER_SHIFT			5
#define  CMD_MODE_CHANNEL_NUMBER_MASK			(3 << 5)
#define  VID_MODE_CHANNEL_NUMBER_SHIFT			3
#define  VID_MODE_CHANNEL_NUMBER_MASK			(3 << 3)
#define  DATA_LANES_PRG_REG_SHIFT			0
#define  DATA_LANES_PRG_REG_MASK			(7 << 0)

#define _MIPIA_HS_TX_TIMEOUT		(dev_priv->mipi_mmio_base + 0xb010)
#define _MIPIC_HS_TX_TIMEOUT		(dev_priv->mipi_mmio_base + 0xb810)
#define MIPI_HS_TX_TIMEOUT(port)	_MMIO_MIPI(port, _MIPIA_HS_TX_TIMEOUT, _MIPIC_HS_TX_TIMEOUT)
#define  HIGH_SPEED_TX_TIMEOUT_COUNTER_MASK		0xffffff

#define _MIPIA_LP_RX_TIMEOUT		(dev_priv->mipi_mmio_base + 0xb014)
#define _MIPIC_LP_RX_TIMEOUT		(dev_priv->mipi_mmio_base + 0xb814)
#define MIPI_LP_RX_TIMEOUT(port)	_MMIO_MIPI(port, _MIPIA_LP_RX_TIMEOUT, _MIPIC_LP_RX_TIMEOUT)
#define  LOW_POWER_RX_TIMEOUT_COUNTER_MASK		0xffffff

#define _MIPIA_TURN_AROUND_TIMEOUT	(dev_priv->mipi_mmio_base + 0xb018)
#define _MIPIC_TURN_AROUND_TIMEOUT	(dev_priv->mipi_mmio_base + 0xb818)
#define MIPI_TURN_AROUND_TIMEOUT(port)	_MMIO_MIPI(port, _MIPIA_TURN_AROUND_TIMEOUT, _MIPIC_TURN_AROUND_TIMEOUT)
#define  TURN_AROUND_TIMEOUT_MASK			0x3f

#define _MIPIA_DEVICE_RESET_TIMER	(dev_priv->mipi_mmio_base + 0xb01c)
#define _MIPIC_DEVICE_RESET_TIMER	(dev_priv->mipi_mmio_base + 0xb81c)
#define MIPI_DEVICE_RESET_TIMER(port)	_MMIO_MIPI(port, _MIPIA_DEVICE_RESET_TIMER, _MIPIC_DEVICE_RESET_TIMER)
#define  DEVICE_RESET_TIMER_MASK			0xffff

#define _MIPIA_DPI_RESOLUTION		(dev_priv->mipi_mmio_base + 0xb020)
#define _MIPIC_DPI_RESOLUTION		(dev_priv->mipi_mmio_base + 0xb820)
#define MIPI_DPI_RESOLUTION(port)	_MMIO_MIPI(port, _MIPIA_DPI_RESOLUTION, _MIPIC_DPI_RESOLUTION)
#define  VERTICAL_ADDRESS_SHIFT				16
#define  VERTICAL_ADDRESS_MASK				(0xffff << 16)
#define  HORIZONTAL_ADDRESS_SHIFT			0
#define  HORIZONTAL_ADDRESS_MASK			0xffff

#define _MIPIA_DBI_FIFO_THROTTLE	(dev_priv->mipi_mmio_base + 0xb024)
#define _MIPIC_DBI_FIFO_THROTTLE	(dev_priv->mipi_mmio_base + 0xb824)
#define MIPI_DBI_FIFO_THROTTLE(port)	_MMIO_MIPI(port, _MIPIA_DBI_FIFO_THROTTLE, _MIPIC_DBI_FIFO_THROTTLE)
#define  DBI_FIFO_EMPTY_HALF				(0 << 0)
#define  DBI_FIFO_EMPTY_QUARTER				(1 << 0)
#define  DBI_FIFO_EMPTY_7_LOCATIONS			(2 << 0)

/* regs below are bits 15:0 */
#define _MIPIA_HSYNC_PADDING_COUNT	(dev_priv->mipi_mmio_base + 0xb028)
#define _MIPIC_HSYNC_PADDING_COUNT	(dev_priv->mipi_mmio_base + 0xb828)
#define MIPI_HSYNC_PADDING_COUNT(port)	_MMIO_MIPI(port, _MIPIA_HSYNC_PADDING_COUNT, _MIPIC_HSYNC_PADDING_COUNT)

#define _MIPIA_HBP_COUNT		(dev_priv->mipi_mmio_base + 0xb02c)
#define _MIPIC_HBP_COUNT		(dev_priv->mipi_mmio_base + 0xb82c)
#define MIPI_HBP_COUNT(port)		_MMIO_MIPI(port, _MIPIA_HBP_COUNT, _MIPIC_HBP_COUNT)

#define _MIPIA_HFP_COUNT		(dev_priv->mipi_mmio_base + 0xb030)
#define _MIPIC_HFP_COUNT		(dev_priv->mipi_mmio_base + 0xb830)
#define MIPI_HFP_COUNT(port)		_MMIO_MIPI(port, _MIPIA_HFP_COUNT, _MIPIC_HFP_COUNT)

#define _MIPIA_HACTIVE_AREA_COUNT	(dev_priv->mipi_mmio_base + 0xb034)
#define _MIPIC_HACTIVE_AREA_COUNT	(dev_priv->mipi_mmio_base + 0xb834)
#define MIPI_HACTIVE_AREA_COUNT(port)	_MMIO_MIPI(port, _MIPIA_HACTIVE_AREA_COUNT, _MIPIC_HACTIVE_AREA_COUNT)

#define _MIPIA_VSYNC_PADDING_COUNT	(dev_priv->mipi_mmio_base + 0xb038)
#define _MIPIC_VSYNC_PADDING_COUNT	(dev_priv->mipi_mmio_base + 0xb838)
#define MIPI_VSYNC_PADDING_COUNT(port)	_MMIO_MIPI(port, _MIPIA_VSYNC_PADDING_COUNT, _MIPIC_VSYNC_PADDING_COUNT)

#define _MIPIA_VBP_COUNT		(dev_priv->mipi_mmio_base + 0xb03c)
#define _MIPIC_VBP_COUNT		(dev_priv->mipi_mmio_base + 0xb83c)
#define MIPI_VBP_COUNT(port)		_MMIO_MIPI(port, _MIPIA_VBP_COUNT, _MIPIC_VBP_COUNT)

#define _MIPIA_VFP_COUNT		(dev_priv->mipi_mmio_base + 0xb040)
#define _MIPIC_VFP_COUNT		(dev_priv->mipi_mmio_base + 0xb840)
#define MIPI_VFP_COUNT(port)		_MMIO_MIPI(port, _MIPIA_VFP_COUNT, _MIPIC_VFP_COUNT)

#define _MIPIA_HIGH_LOW_SWITCH_COUNT	(dev_priv->mipi_mmio_base + 0xb044)
#define _MIPIC_HIGH_LOW_SWITCH_COUNT	(dev_priv->mipi_mmio_base + 0xb844)
#define MIPI_HIGH_LOW_SWITCH_COUNT(port)	_MMIO_MIPI(port,	_MIPIA_HIGH_LOW_SWITCH_COUNT, _MIPIC_HIGH_LOW_SWITCH_COUNT)

/* regs above are bits 15:0 */

#define _MIPIA_DPI_CONTROL		(dev_priv->mipi_mmio_base + 0xb048)
#define _MIPIC_DPI_CONTROL		(dev_priv->mipi_mmio_base + 0xb848)
#define MIPI_DPI_CONTROL(port)		_MMIO_MIPI(port, _MIPIA_DPI_CONTROL, _MIPIC_DPI_CONTROL)
#define  DPI_LP_MODE					(1 << 6)
#define  BACKLIGHT_OFF					(1 << 5)
#define  BACKLIGHT_ON					(1 << 4)
#define  COLOR_MODE_OFF					(1 << 3)
#define  COLOR_MODE_ON					(1 << 2)
#define  TURN_ON					(1 << 1)
#define  SHUTDOWN					(1 << 0)

#define _MIPIA_DPI_DATA			(dev_priv->mipi_mmio_base + 0xb04c)
#define _MIPIC_DPI_DATA			(dev_priv->mipi_mmio_base + 0xb84c)
#define MIPI_DPI_DATA(port)		_MMIO_MIPI(port, _MIPIA_DPI_DATA, _MIPIC_DPI_DATA)
#define  COMMAND_BYTE_SHIFT				0
#define  COMMAND_BYTE_MASK				(0x3f << 0)

#define _MIPIA_INIT_COUNT		(dev_priv->mipi_mmio_base + 0xb050)
#define _MIPIC_INIT_COUNT		(dev_priv->mipi_mmio_base + 0xb850)
#define MIPI_INIT_COUNT(port)		_MMIO_MIPI(port, _MIPIA_INIT_COUNT, _MIPIC_INIT_COUNT)
#define  MASTER_INIT_TIMER_SHIFT			0
#define  MASTER_INIT_TIMER_MASK				(0xffff << 0)

#define _MIPIA_MAX_RETURN_PKT_SIZE	(dev_priv->mipi_mmio_base + 0xb054)
#define _MIPIC_MAX_RETURN_PKT_SIZE	(dev_priv->mipi_mmio_base + 0xb854)
#define MIPI_MAX_RETURN_PKT_SIZE(port)	_MMIO_MIPI(port, \
			_MIPIA_MAX_RETURN_PKT_SIZE, _MIPIC_MAX_RETURN_PKT_SIZE)
#define  MAX_RETURN_PKT_SIZE_SHIFT			0
#define  MAX_RETURN_PKT_SIZE_MASK			(0x3ff << 0)

#define _MIPIA_VIDEO_MODE_FORMAT	(dev_priv->mipi_mmio_base + 0xb058)
#define _MIPIC_VIDEO_MODE_FORMAT	(dev_priv->mipi_mmio_base + 0xb858)
#define MIPI_VIDEO_MODE_FORMAT(port)	_MMIO_MIPI(port, _MIPIA_VIDEO_MODE_FORMAT, _MIPIC_VIDEO_MODE_FORMAT)
#define  RANDOM_DPI_DISPLAY_RESOLUTION			(1 << 4)
#define  DISABLE_VIDEO_BTA				(1 << 3)
#define  IP_TG_CONFIG					(1 << 2)
#define  VIDEO_MODE_NON_BURST_WITH_SYNC_PULSE		(1 << 0)
#define  VIDEO_MODE_NON_BURST_WITH_SYNC_EVENTS		(2 << 0)
#define  VIDEO_MODE_BURST				(3 << 0)

#define _MIPIA_EOT_DISABLE		(dev_priv->mipi_mmio_base + 0xb05c)
#define _MIPIC_EOT_DISABLE		(dev_priv->mipi_mmio_base + 0xb85c)
#define MIPI_EOT_DISABLE(port)		_MMIO_MIPI(port, _MIPIA_EOT_DISABLE, _MIPIC_EOT_DISABLE)
#define  BXT_DEFEATURE_DPI_FIFO_CTR			(1 << 9)
#define  BXT_DPHY_DEFEATURE_EN				(1 << 8)
#define  LP_RX_TIMEOUT_ERROR_RECOVERY_DISABLE		(1 << 7)
#define  HS_RX_TIMEOUT_ERROR_RECOVERY_DISABLE		(1 << 6)
#define  LOW_CONTENTION_RECOVERY_DISABLE		(1 << 5)
#define  HIGH_CONTENTION_RECOVERY_DISABLE		(1 << 4)
#define  TXDSI_TYPE_NOT_RECOGNISED_ERROR_RECOVERY_DISABLE (1 << 3)
#define  TXECC_MULTIBIT_ERROR_RECOVERY_DISABLE		(1 << 2)
#define  CLOCKSTOP					(1 << 1)
#define  EOT_DISABLE					(1 << 0)

#define _MIPIA_LP_BYTECLK		(dev_priv->mipi_mmio_base + 0xb060)
#define _MIPIC_LP_BYTECLK		(dev_priv->mipi_mmio_base + 0xb860)
#define MIPI_LP_BYTECLK(port)		_MMIO_MIPI(port, _MIPIA_LP_BYTECLK, _MIPIC_LP_BYTECLK)
#define  LP_BYTECLK_SHIFT				0
#define  LP_BYTECLK_MASK				(0xffff << 0)

#define _MIPIA_TLPX_TIME_COUNT		(dev_priv->mipi_mmio_base + 0xb0a4)
#define _MIPIC_TLPX_TIME_COUNT		(dev_priv->mipi_mmio_base + 0xb8a4)
#define MIPI_TLPX_TIME_COUNT(port)	 _MMIO_MIPI(port, _MIPIA_TLPX_TIME_COUNT, _MIPIC_TLPX_TIME_COUNT)

#define _MIPIA_CLK_LANE_TIMING		(dev_priv->mipi_mmio_base + 0xb098)
#define _MIPIC_CLK_LANE_TIMING		(dev_priv->mipi_mmio_base + 0xb898)
#define MIPI_CLK_LANE_TIMING(port)	 _MMIO_MIPI(port, _MIPIA_CLK_LANE_TIMING, _MIPIC_CLK_LANE_TIMING)

/* bits 31:0 */
#define _MIPIA_LP_GEN_DATA		(dev_priv->mipi_mmio_base + 0xb064)
#define _MIPIC_LP_GEN_DATA		(dev_priv->mipi_mmio_base + 0xb864)
#define MIPI_LP_GEN_DATA(port)		_MMIO_MIPI(port, _MIPIA_LP_GEN_DATA, _MIPIC_LP_GEN_DATA)

/* bits 31:0 */
#define _MIPIA_HS_GEN_DATA		(dev_priv->mipi_mmio_base + 0xb068)
#define _MIPIC_HS_GEN_DATA		(dev_priv->mipi_mmio_base + 0xb868)
#define MIPI_HS_GEN_DATA(port)		_MMIO_MIPI(port, _MIPIA_HS_GEN_DATA, _MIPIC_HS_GEN_DATA)

#define _MIPIA_LP_GEN_CTRL		(dev_priv->mipi_mmio_base + 0xb06c)
#define _MIPIC_LP_GEN_CTRL		(dev_priv->mipi_mmio_base + 0xb86c)
#define MIPI_LP_GEN_CTRL(port)		_MMIO_MIPI(port, _MIPIA_LP_GEN_CTRL, _MIPIC_LP_GEN_CTRL)
#define _MIPIA_HS_GEN_CTRL		(dev_priv->mipi_mmio_base + 0xb070)
#define _MIPIC_HS_GEN_CTRL		(dev_priv->mipi_mmio_base + 0xb870)
#define MIPI_HS_GEN_CTRL(port)		_MMIO_MIPI(port, _MIPIA_HS_GEN_CTRL, _MIPIC_HS_GEN_CTRL)
#define  LONG_PACKET_WORD_COUNT_SHIFT			8
#define  LONG_PACKET_WORD_COUNT_MASK			(0xffff << 8)
#define  SHORT_PACKET_PARAM_SHIFT			8
#define  SHORT_PACKET_PARAM_MASK			(0xffff << 8)
#define  VIRTUAL_CHANNEL_SHIFT				6
#define  VIRTUAL_CHANNEL_MASK				(3 << 6)
#define  DATA_TYPE_SHIFT				0
#define  DATA_TYPE_MASK					(0x3f << 0)
/* data type values, see include/video/mipi_display.h */

#define _MIPIA_GEN_FIFO_STAT		(dev_priv->mipi_mmio_base + 0xb074)
#define _MIPIC_GEN_FIFO_STAT		(dev_priv->mipi_mmio_base + 0xb874)
#define MIPI_GEN_FIFO_STAT(port)	_MMIO_MIPI(port, _MIPIA_GEN_FIFO_STAT, _MIPIC_GEN_FIFO_STAT)
#define  DPI_FIFO_EMPTY					(1 << 28)
#define  DBI_FIFO_EMPTY					(1 << 27)
#define  LP_CTRL_FIFO_EMPTY				(1 << 26)
#define  LP_CTRL_FIFO_HALF_EMPTY			(1 << 25)
#define  LP_CTRL_FIFO_FULL				(1 << 24)
#define  HS_CTRL_FIFO_EMPTY				(1 << 18)
#define  HS_CTRL_FIFO_HALF_EMPTY			(1 << 17)
#define  HS_CTRL_FIFO_FULL				(1 << 16)
#define  LP_DATA_FIFO_EMPTY				(1 << 10)
#define  LP_DATA_FIFO_HALF_EMPTY			(1 << 9)
#define  LP_DATA_FIFO_FULL				(1 << 8)
#define  HS_DATA_FIFO_EMPTY				(1 << 2)
#define  HS_DATA_FIFO_HALF_EMPTY			(1 << 1)
#define  HS_DATA_FIFO_FULL				(1 << 0)

#define _MIPIA_HS_LS_DBI_ENABLE		(dev_priv->mipi_mmio_base + 0xb078)
#define _MIPIC_HS_LS_DBI_ENABLE		(dev_priv->mipi_mmio_base + 0xb878)
#define MIPI_HS_LP_DBI_ENABLE(port)	_MMIO_MIPI(port, _MIPIA_HS_LS_DBI_ENABLE, _MIPIC_HS_LS_DBI_ENABLE)
#define  DBI_HS_LP_MODE_MASK				(1 << 0)
#define  DBI_LP_MODE					(1 << 0)
#define  DBI_HS_MODE					(0 << 0)

#define _MIPIA_DPHY_PARAM		(dev_priv->mipi_mmio_base + 0xb080)
#define _MIPIC_DPHY_PARAM		(dev_priv->mipi_mmio_base + 0xb880)
#define MIPI_DPHY_PARAM(port)		_MMIO_MIPI(port, _MIPIA_DPHY_PARAM, _MIPIC_DPHY_PARAM)
#define  EXIT_ZERO_COUNT_SHIFT				24
#define  EXIT_ZERO_COUNT_MASK				(0x3f << 24)
#define  TRAIL_COUNT_SHIFT				16
#define  TRAIL_COUNT_MASK				(0x1f << 16)
#define  CLK_ZERO_COUNT_SHIFT				8
#define  CLK_ZERO_COUNT_MASK				(0xff << 8)
#define  PREPARE_COUNT_SHIFT				0
#define  PREPARE_COUNT_MASK				(0x3f << 0)

#define _ICL_DSI_T_INIT_MASTER_0	0x6b088
#define _ICL_DSI_T_INIT_MASTER_1	0x6b888
#define ICL_DSI_T_INIT_MASTER(port)	_MMIO_PORT(port,	\
						   _ICL_DSI_T_INIT_MASTER_0,\
						   _ICL_DSI_T_INIT_MASTER_1)

#define _DPHY_CLK_TIMING_PARAM_0	0x162180
#define _DPHY_CLK_TIMING_PARAM_1	0x6c180
#define DPHY_CLK_TIMING_PARAM(port)	_MMIO_PORT(port,	\
						   _DPHY_CLK_TIMING_PARAM_0,\
						   _DPHY_CLK_TIMING_PARAM_1)
#define _DSI_CLK_TIMING_PARAM_0		0x6b080
#define _DSI_CLK_TIMING_PARAM_1		0x6b880
#define DSI_CLK_TIMING_PARAM(port)	_MMIO_PORT(port,	\
						   _DSI_CLK_TIMING_PARAM_0,\
						   _DSI_CLK_TIMING_PARAM_1)
#define  CLK_PREPARE_OVERRIDE		(1 << 31)
#define  CLK_PREPARE(x)		((x) << 28)
#define  CLK_PREPARE_MASK		(0x7 << 28)
#define  CLK_PREPARE_SHIFT		28
#define  CLK_ZERO_OVERRIDE		(1 << 27)
#define  CLK_ZERO(x)			((x) << 20)
#define  CLK_ZERO_MASK			(0xf << 20)
#define  CLK_ZERO_SHIFT		20
#define  CLK_PRE_OVERRIDE		(1 << 19)
#define  CLK_PRE(x)			((x) << 16)
#define  CLK_PRE_MASK			(0x3 << 16)
#define  CLK_PRE_SHIFT			16
#define  CLK_POST_OVERRIDE		(1 << 15)
#define  CLK_POST(x)			((x) << 8)
#define  CLK_POST_MASK			(0x7 << 8)
#define  CLK_POST_SHIFT		8
#define  CLK_TRAIL_OVERRIDE		(1 << 7)
#define  CLK_TRAIL(x)			((x) << 0)
#define  CLK_TRAIL_MASK		(0xf << 0)
#define  CLK_TRAIL_SHIFT		0

#define _DPHY_DATA_TIMING_PARAM_0	0x162184
#define _DPHY_DATA_TIMING_PARAM_1	0x6c184
#define DPHY_DATA_TIMING_PARAM(port)	_MMIO_PORT(port,	\
						   _DPHY_DATA_TIMING_PARAM_0,\
						   _DPHY_DATA_TIMING_PARAM_1)
#define _DSI_DATA_TIMING_PARAM_0	0x6B084
#define _DSI_DATA_TIMING_PARAM_1	0x6B884
#define DSI_DATA_TIMING_PARAM(port)	_MMIO_PORT(port,	\
						   _DSI_DATA_TIMING_PARAM_0,\
						   _DSI_DATA_TIMING_PARAM_1)
#define  HS_PREPARE_OVERRIDE		(1 << 31)
#define  HS_PREPARE(x)			((x) << 24)
#define  HS_PREPARE_MASK		(0x7 << 24)
#define  HS_PREPARE_SHIFT		24
#define  HS_ZERO_OVERRIDE		(1 << 23)
#define  HS_ZERO(x)			((x) << 16)
#define  HS_ZERO_MASK			(0xf << 16)
#define  HS_ZERO_SHIFT			16
#define  HS_TRAIL_OVERRIDE		(1 << 15)
#define  HS_TRAIL(x)			((x) << 8)
#define  HS_TRAIL_MASK			(0x7 << 8)
#define  HS_TRAIL_SHIFT		8
#define  HS_EXIT_OVERRIDE		(1 << 7)
#define  HS_EXIT(x)			((x) << 0)
#define  HS_EXIT_MASK			(0x7 << 0)
#define  HS_EXIT_SHIFT			0

#define _DPHY_TA_TIMING_PARAM_0		0x162188
#define _DPHY_TA_TIMING_PARAM_1		0x6c188
#define DPHY_TA_TIMING_PARAM(port)	_MMIO_PORT(port,	\
						   _DPHY_TA_TIMING_PARAM_0,\
						   _DPHY_TA_TIMING_PARAM_1)
#define _DSI_TA_TIMING_PARAM_0		0x6b098
#define _DSI_TA_TIMING_PARAM_1		0x6b898
#define DSI_TA_TIMING_PARAM(port)	_MMIO_PORT(port,	\
						   _DSI_TA_TIMING_PARAM_0,\
						   _DSI_TA_TIMING_PARAM_1)
#define  TA_SURE_OVERRIDE		(1 << 31)
#define  TA_SURE(x)			((x) << 16)
#define  TA_SURE_MASK			(0x1f << 16)
#define  TA_SURE_SHIFT			16
#define  TA_GO_OVERRIDE		(1 << 15)
#define  TA_GO(x)			((x) << 8)
#define  TA_GO_MASK			(0xf << 8)
#define  TA_GO_SHIFT			8
#define  TA_GET_OVERRIDE		(1 << 7)
#define  TA_GET(x)			((x) << 0)
#define  TA_GET_MASK			(0xf << 0)
#define  TA_GET_SHIFT			0

/* DSI transcoder configuration */
#define _DSI_TRANS_FUNC_CONF_0		0x6b030
#define _DSI_TRANS_FUNC_CONF_1		0x6b830
#define DSI_TRANS_FUNC_CONF(tc)		_MMIO_DSI(tc,	\
						  _DSI_TRANS_FUNC_CONF_0,\
						  _DSI_TRANS_FUNC_CONF_1)
#define  OP_MODE_MASK			(0x3 << 28)
#define  OP_MODE_SHIFT			28
#define  CMD_MODE_NO_GATE		(0x0 << 28)
#define  CMD_MODE_TE_GATE		(0x1 << 28)
#define  VIDEO_MODE_SYNC_EVENT		(0x2 << 28)
#define  VIDEO_MODE_SYNC_PULSE		(0x3 << 28)
#define  LINK_READY			(1 << 20)
#define  PIX_FMT_MASK			(0x3 << 16)
#define  PIX_FMT_SHIFT			16
#define  PIX_FMT_RGB565			(0x0 << 16)
#define  PIX_FMT_RGB666_PACKED		(0x1 << 16)
#define  PIX_FMT_RGB666_LOOSE		(0x2 << 16)
#define  PIX_FMT_RGB888			(0x3 << 16)
#define  PIX_FMT_RGB101010		(0x4 << 16)
#define  PIX_FMT_RGB121212		(0x5 << 16)
#define  PIX_FMT_COMPRESSED		(0x6 << 16)
#define  BGR_TRANSMISSION		(1 << 15)
#define  PIX_VIRT_CHAN(x)		((x) << 12)
#define  PIX_VIRT_CHAN_MASK		(0x3 << 12)
#define  PIX_VIRT_CHAN_SHIFT		12
#define  PIX_BUF_THRESHOLD_MASK		(0x3 << 10)
#define  PIX_BUF_THRESHOLD_SHIFT	10
#define  PIX_BUF_THRESHOLD_1_4		(0x0 << 10)
#define  PIX_BUF_THRESHOLD_1_2		(0x1 << 10)
#define  PIX_BUF_THRESHOLD_3_4		(0x2 << 10)
#define  PIX_BUF_THRESHOLD_FULL		(0x3 << 10)
#define  CONTINUOUS_CLK_MASK		(0x3 << 8)
#define  CONTINUOUS_CLK_SHIFT		8
#define  CLK_ENTER_LP_AFTER_DATA	(0x0 << 8)
#define  CLK_HS_OR_LP			(0x2 << 8)
#define  CLK_HS_CONTINUOUS		(0x3 << 8)
#define  LINK_CALIBRATION_MASK		(0x3 << 4)
#define  LINK_CALIBRATION_SHIFT		4
#define  CALIBRATION_DISABLED		(0x0 << 4)
#define  CALIBRATION_ENABLED_INITIAL_ONLY	(0x2 << 4)
#define  CALIBRATION_ENABLED_INITIAL_PERIODIC	(0x3 << 4)
#define  BLANKING_PACKET_ENABLE		(1 << 2)
#define  S3D_ORIENTATION_LANDSCAPE	(1 << 1)
#define  EOTP_DISABLED			(1 << 0)

#define _DSI_CMD_RXCTL_0		0x6b0d4
#define _DSI_CMD_RXCTL_1		0x6b8d4
#define DSI_CMD_RXCTL(tc)		_MMIO_DSI(tc,	\
						  _DSI_CMD_RXCTL_0,\
						  _DSI_CMD_RXCTL_1)
#define  READ_UNLOADS_DW		(1 << 16)
#define  RECEIVED_UNASSIGNED_TRIGGER	(1 << 15)
#define  RECEIVED_ACKNOWLEDGE_TRIGGER	(1 << 14)
#define  RECEIVED_TEAR_EFFECT_TRIGGER	(1 << 13)
#define  RECEIVED_RESET_TRIGGER		(1 << 12)
#define  RECEIVED_PAYLOAD_WAS_LOST	(1 << 11)
#define  RECEIVED_CRC_WAS_LOST		(1 << 10)
#define  NUMBER_RX_PLOAD_DW_MASK	(0xff << 0)
#define  NUMBER_RX_PLOAD_DW_SHIFT	0

#define _DSI_CMD_TXCTL_0		0x6b0d0
#define _DSI_CMD_TXCTL_1		0x6b8d0
#define DSI_CMD_TXCTL(tc)		_MMIO_DSI(tc,	\
						  _DSI_CMD_TXCTL_0,\
						  _DSI_CMD_TXCTL_1)
#define  KEEP_LINK_IN_HS		(1 << 24)
#define  FREE_HEADER_CREDIT_MASK	(0x1f << 8)
#define  FREE_HEADER_CREDIT_SHIFT	0x8
#define  FREE_PLOAD_CREDIT_MASK		(0xff << 0)
#define  FREE_PLOAD_CREDIT_SHIFT	0
#define  MAX_HEADER_CREDIT		0x10
#define  MAX_PLOAD_CREDIT		0x40

#define _DSI_CMD_TXHDR_0		0x6b100
#define _DSI_CMD_TXHDR_1		0x6b900
#define DSI_CMD_TXHDR(tc)		_MMIO_DSI(tc,	\
						  _DSI_CMD_TXHDR_0,\
						  _DSI_CMD_TXHDR_1)
#define  PAYLOAD_PRESENT		(1 << 31)
#define  LP_DATA_TRANSFER		(1 << 30)
#define  VBLANK_FENCE			(1 << 29)
#define  PARAM_WC_MASK			(0xffff << 8)
#define  PARAM_WC_LOWER_SHIFT		8
#define  PARAM_WC_UPPER_SHIFT		16
#define  VC_MASK			(0x3 << 6)
#define  VC_SHIFT			6
#define  DT_MASK			(0x3f << 0)
#define  DT_SHIFT			0

#define _DSI_CMD_TXPYLD_0		0x6b104
#define _DSI_CMD_TXPYLD_1		0x6b904
#define DSI_CMD_TXPYLD(tc)		_MMIO_DSI(tc,	\
						  _DSI_CMD_TXPYLD_0,\
						  _DSI_CMD_TXPYLD_1)

#define _DSI_LP_MSG_0			0x6b0d8
#define _DSI_LP_MSG_1			0x6b8d8
#define DSI_LP_MSG(tc)			_MMIO_DSI(tc,	\
						  _DSI_LP_MSG_0,\
						  _DSI_LP_MSG_1)
#define  LPTX_IN_PROGRESS		(1 << 17)
#define  LINK_IN_ULPS			(1 << 16)
#define  LINK_ULPS_TYPE_LP11		(1 << 8)
#define  LINK_ENTER_ULPS		(1 << 0)

/* DSI timeout registers */
#define _DSI_HSTX_TO_0			0x6b044
#define _DSI_HSTX_TO_1			0x6b844
#define DSI_HSTX_TO(tc)			_MMIO_DSI(tc,	\
						  _DSI_HSTX_TO_0,\
						  _DSI_HSTX_TO_1)
#define  HSTX_TIMEOUT_VALUE_MASK	(0xffff << 16)
#define  HSTX_TIMEOUT_VALUE_SHIFT	16
#define  HSTX_TIMEOUT_VALUE(x)		((x) << 16)
#define  HSTX_TIMED_OUT			(1 << 0)

#define _DSI_LPRX_HOST_TO_0		0x6b048
#define _DSI_LPRX_HOST_TO_1		0x6b848
#define DSI_LPRX_HOST_TO(tc)		_MMIO_DSI(tc,	\
						  _DSI_LPRX_HOST_TO_0,\
						  _DSI_LPRX_HOST_TO_1)
#define  LPRX_TIMED_OUT			(1 << 16)
#define  LPRX_TIMEOUT_VALUE_MASK	(0xffff << 0)
#define  LPRX_TIMEOUT_VALUE_SHIFT	0
#define  LPRX_TIMEOUT_VALUE(x)		((x) << 0)

#define _DSI_PWAIT_TO_0			0x6b040
#define _DSI_PWAIT_TO_1			0x6b840
#define DSI_PWAIT_TO(tc)		_MMIO_DSI(tc,	\
						  _DSI_PWAIT_TO_0,\
						  _DSI_PWAIT_TO_1)
#define  PRESET_TIMEOUT_VALUE_MASK	(0xffff << 16)
#define  PRESET_TIMEOUT_VALUE_SHIFT	16
#define  PRESET_TIMEOUT_VALUE(x)	((x) << 16)
#define  PRESPONSE_TIMEOUT_VALUE_MASK	(0xffff << 0)
#define  PRESPONSE_TIMEOUT_VALUE_SHIFT	0
#define  PRESPONSE_TIMEOUT_VALUE(x)	((x) << 0)

#define _DSI_TA_TO_0			0x6b04c
#define _DSI_TA_TO_1			0x6b84c
#define DSI_TA_TO(tc)			_MMIO_DSI(tc,	\
						  _DSI_TA_TO_0,\
						  _DSI_TA_TO_1)
#define  TA_TIMED_OUT			(1 << 16)
#define  TA_TIMEOUT_VALUE_MASK		(0xffff << 0)
#define  TA_TIMEOUT_VALUE_SHIFT		0
#define  TA_TIMEOUT_VALUE(x)		((x) << 0)

/* bits 31:0 */
#define _MIPIA_DBI_BW_CTRL		(dev_priv->mipi_mmio_base + 0xb084)
#define _MIPIC_DBI_BW_CTRL		(dev_priv->mipi_mmio_base + 0xb884)
#define MIPI_DBI_BW_CTRL(port)		_MMIO_MIPI(port, _MIPIA_DBI_BW_CTRL, _MIPIC_DBI_BW_CTRL)

#define _MIPIA_CLK_LANE_SWITCH_TIME_CNT		(dev_priv->mipi_mmio_base + 0xb088)
#define _MIPIC_CLK_LANE_SWITCH_TIME_CNT		(dev_priv->mipi_mmio_base + 0xb888)
#define MIPI_CLK_LANE_SWITCH_TIME_CNT(port)	_MMIO_MIPI(port, _MIPIA_CLK_LANE_SWITCH_TIME_CNT, _MIPIC_CLK_LANE_SWITCH_TIME_CNT)
#define  LP_HS_SSW_CNT_SHIFT				16
#define  LP_HS_SSW_CNT_MASK				(0xffff << 16)
#define  HS_LP_PWR_SW_CNT_SHIFT				0
#define  HS_LP_PWR_SW_CNT_MASK				(0xffff << 0)

#define _MIPIA_STOP_STATE_STALL		(dev_priv->mipi_mmio_base + 0xb08c)
#define _MIPIC_STOP_STATE_STALL		(dev_priv->mipi_mmio_base + 0xb88c)
#define MIPI_STOP_STATE_STALL(port)	_MMIO_MIPI(port, _MIPIA_STOP_STATE_STALL, _MIPIC_STOP_STATE_STALL)
#define  STOP_STATE_STALL_COUNTER_SHIFT			0
#define  STOP_STATE_STALL_COUNTER_MASK			(0xff << 0)

#define _MIPIA_INTR_STAT_REG_1		(dev_priv->mipi_mmio_base + 0xb090)
#define _MIPIC_INTR_STAT_REG_1		(dev_priv->mipi_mmio_base + 0xb890)
#define MIPI_INTR_STAT_REG_1(port)	_MMIO_MIPI(port, _MIPIA_INTR_STAT_REG_1, _MIPIC_INTR_STAT_REG_1)
#define _MIPIA_INTR_EN_REG_1		(dev_priv->mipi_mmio_base + 0xb094)
#define _MIPIC_INTR_EN_REG_1		(dev_priv->mipi_mmio_base + 0xb894)
#define MIPI_INTR_EN_REG_1(port)	_MMIO_MIPI(port, _MIPIA_INTR_EN_REG_1, _MIPIC_INTR_EN_REG_1)
#define  RX_CONTENTION_DETECTED				(1 << 0)

/* XXX: only pipe A ?!? */
#define MIPIA_DBI_TYPEC_CTRL		(dev_priv->mipi_mmio_base + 0xb100)
#define  DBI_TYPEC_ENABLE				(1 << 31)
#define  DBI_TYPEC_WIP					(1 << 30)
#define  DBI_TYPEC_OPTION_SHIFT				28
#define  DBI_TYPEC_OPTION_MASK				(3 << 28)
#define  DBI_TYPEC_FREQ_SHIFT				24
#define  DBI_TYPEC_FREQ_MASK				(0xf << 24)
#define  DBI_TYPEC_OVERRIDE				(1 << 8)
#define  DBI_TYPEC_OVERRIDE_COUNTER_SHIFT		0
#define  DBI_TYPEC_OVERRIDE_COUNTER_MASK		(0xff << 0)


/* MIPI adapter registers */

#define _MIPIA_CTRL			(dev_priv->mipi_mmio_base + 0xb104)
#define _MIPIC_CTRL			(dev_priv->mipi_mmio_base + 0xb904)
#define MIPI_CTRL(port)			_MMIO_MIPI(port, _MIPIA_CTRL, _MIPIC_CTRL)
#define  ESCAPE_CLOCK_DIVIDER_SHIFT			5 /* A only */
#define  ESCAPE_CLOCK_DIVIDER_MASK			(3 << 5)
#define  ESCAPE_CLOCK_DIVIDER_1				(0 << 5)
#define  ESCAPE_CLOCK_DIVIDER_2				(1 << 5)
#define  ESCAPE_CLOCK_DIVIDER_4				(2 << 5)
#define  READ_REQUEST_PRIORITY_SHIFT			3
#define  READ_REQUEST_PRIORITY_MASK			(3 << 3)
#define  READ_REQUEST_PRIORITY_LOW			(0 << 3)
#define  READ_REQUEST_PRIORITY_HIGH			(3 << 3)
#define  RGB_FLIP_TO_BGR				(1 << 2)

#define  BXT_PIPE_SELECT_SHIFT				7
#define  BXT_PIPE_SELECT_MASK				(7 << 7)
#define  BXT_PIPE_SELECT(pipe)				((pipe) << 7)
#define  GLK_PHY_STATUS_PORT_READY			(1 << 31) /* RO */
#define  GLK_ULPS_NOT_ACTIVE				(1 << 30) /* RO */
#define  GLK_MIPIIO_RESET_RELEASED			(1 << 28)
#define  GLK_CLOCK_LANE_STOP_STATE			(1 << 27) /* RO */
#define  GLK_DATA_LANE_STOP_STATE			(1 << 26) /* RO */
#define  GLK_LP_WAKE					(1 << 22)
#define  GLK_LP11_LOW_PWR_MODE				(1 << 21)
#define  GLK_LP00_LOW_PWR_MODE				(1 << 20)
#define  GLK_FIREWALL_ENABLE				(1 << 16)
#define  BXT_PIXEL_OVERLAP_CNT_MASK			(0xf << 10)
#define  BXT_PIXEL_OVERLAP_CNT_SHIFT			10
#define  BXT_DSC_ENABLE					(1 << 3)
#define  BXT_RGB_FLIP					(1 << 2)
#define  GLK_MIPIIO_PORT_POWERED			(1 << 1) /* RO */
#define  GLK_MIPIIO_ENABLE				(1 << 0)

#define _MIPIA_DATA_ADDRESS		(dev_priv->mipi_mmio_base + 0xb108)
#define _MIPIC_DATA_ADDRESS		(dev_priv->mipi_mmio_base + 0xb908)
#define MIPI_DATA_ADDRESS(port)		_MMIO_MIPI(port, _MIPIA_DATA_ADDRESS, _MIPIC_DATA_ADDRESS)
#define  DATA_MEM_ADDRESS_SHIFT				5
#define  DATA_MEM_ADDRESS_MASK				(0x7ffffff << 5)
#define  DATA_VALID					(1 << 0)

#define _MIPIA_DATA_LENGTH		(dev_priv->mipi_mmio_base + 0xb10c)
#define _MIPIC_DATA_LENGTH		(dev_priv->mipi_mmio_base + 0xb90c)
#define MIPI_DATA_LENGTH(port)		_MMIO_MIPI(port, _MIPIA_DATA_LENGTH, _MIPIC_DATA_LENGTH)
#define  DATA_LENGTH_SHIFT				0
#define  DATA_LENGTH_MASK				(0xfffff << 0)

#define _MIPIA_COMMAND_ADDRESS		(dev_priv->mipi_mmio_base + 0xb110)
#define _MIPIC_COMMAND_ADDRESS		(dev_priv->mipi_mmio_base + 0xb910)
#define MIPI_COMMAND_ADDRESS(port)	_MMIO_MIPI(port, _MIPIA_COMMAND_ADDRESS, _MIPIC_COMMAND_ADDRESS)
#define  COMMAND_MEM_ADDRESS_SHIFT			5
#define  COMMAND_MEM_ADDRESS_MASK			(0x7ffffff << 5)
#define  AUTO_PWG_ENABLE				(1 << 2)
#define  MEMORY_WRITE_DATA_FROM_PIPE_RENDERING		(1 << 1)
#define  COMMAND_VALID					(1 << 0)

#define _MIPIA_COMMAND_LENGTH		(dev_priv->mipi_mmio_base + 0xb114)
#define _MIPIC_COMMAND_LENGTH		(dev_priv->mipi_mmio_base + 0xb914)
#define MIPI_COMMAND_LENGTH(port)	_MMIO_MIPI(port, _MIPIA_COMMAND_LENGTH, _MIPIC_COMMAND_LENGTH)
#define  COMMAND_LENGTH_SHIFT(n)			(8 * (n)) /* n: 0...3 */
#define  COMMAND_LENGTH_MASK(n)				(0xff << (8 * (n)))

#define _MIPIA_READ_DATA_RETURN0	(dev_priv->mipi_mmio_base + 0xb118)
#define _MIPIC_READ_DATA_RETURN0	(dev_priv->mipi_mmio_base + 0xb918)
#define MIPI_READ_DATA_RETURN(port, n) _MMIO(_MIPI(port, _MIPIA_READ_DATA_RETURN0, _MIPIC_READ_DATA_RETURN0) + 4 * (n)) /* n: 0...7 */

#define _MIPIA_READ_DATA_VALID		(dev_priv->mipi_mmio_base + 0xb138)
#define _MIPIC_READ_DATA_VALID		(dev_priv->mipi_mmio_base + 0xb938)
#define MIPI_READ_DATA_VALID(port)	_MMIO_MIPI(port, _MIPIA_READ_DATA_VALID, _MIPIC_READ_DATA_VALID)
#define  READ_DATA_VALID(n)				(1 << (n))

/* MOCS (Memory Object Control State) registers */
#define GEN9_LNCFCMOCS(i)	_MMIO(0xb020 + (i) * 4)	/* L3 Cache Control */

#define GEN9_GFX_MOCS(i)	_MMIO(0xc800 + (i) * 4)	/* Graphics MOCS registers */
#define GEN9_MFX0_MOCS(i)	_MMIO(0xc900 + (i) * 4)	/* Media 0 MOCS registers */
#define GEN9_MFX1_MOCS(i)	_MMIO(0xca00 + (i) * 4)	/* Media 1 MOCS registers */
#define GEN9_VEBOX_MOCS(i)	_MMIO(0xcb00 + (i) * 4)	/* Video MOCS registers */
#define GEN9_BLT_MOCS(i)	_MMIO(0xcc00 + (i) * 4)	/* Blitter MOCS registers */
/* Media decoder 2 MOCS registers */
#define GEN11_MFX2_MOCS(i)	_MMIO(0x10000 + (i) * 4)

#define GEN10_SCRATCH_LNCF2		_MMIO(0xb0a0)
#define   PMFLUSHDONE_LNICRSDROP	(1 << 20)
#define   PMFLUSH_GAPL3UNBLOCK		(1 << 21)
#define   PMFLUSHDONE_LNEBLK		(1 << 22)

#define GEN12_GLOBAL_MOCS(i)	_MMIO(0x4000 + (i) * 4) /* Global MOCS regs */

/* gamt regs */
#define GEN8_L3_LRA_1_GPGPU _MMIO(0x4dd4)
#define   GEN8_L3_LRA_1_GPGPU_DEFAULT_VALUE_BDW  0x67F1427F /* max/min for LRA1/2 */
#define   GEN8_L3_LRA_1_GPGPU_DEFAULT_VALUE_CHV  0x5FF101FF /* max/min for LRA1/2 */
#define   GEN9_L3_LRA_1_GPGPU_DEFAULT_VALUE_SKL  0x67F1427F /*    "        " */
#define   GEN9_L3_LRA_1_GPGPU_DEFAULT_VALUE_BXT  0x5FF101FF /*    "        " */

#define MMCD_MISC_CTRL		_MMIO(0x4ddc) /* skl+ */
#define  MMCD_PCLA		(1 << 31)
#define  MMCD_HOTSPOT_EN	(1 << 27)

#define _ICL_PHY_MISC_A		0x64C00
#define _ICL_PHY_MISC_B		0x64C04
#define ICL_PHY_MISC(port)	_MMIO_PORT(port, _ICL_PHY_MISC_A, \
						 _ICL_PHY_MISC_B)
#define  ICL_PHY_MISC_MUX_DDID			(1 << 28)
#define  ICL_PHY_MISC_DE_IO_COMP_PWR_DOWN	(1 << 23)

/* Icelake Display Stream Compression Registers */
#define DSCA_PICTURE_PARAMETER_SET_0		_MMIO(0x6B200)
#define DSCC_PICTURE_PARAMETER_SET_0		_MMIO(0x6BA00)
#define _ICL_DSC0_PICTURE_PARAMETER_SET_0_PB	0x78270
#define _ICL_DSC1_PICTURE_PARAMETER_SET_0_PB	0x78370
#define _ICL_DSC0_PICTURE_PARAMETER_SET_0_PC	0x78470
#define _ICL_DSC1_PICTURE_PARAMETER_SET_0_PC	0x78570
#define ICL_DSC0_PICTURE_PARAMETER_SET_0(pipe)	_MMIO_PIPE((pipe) - PIPE_B, \
							   _ICL_DSC0_PICTURE_PARAMETER_SET_0_PB, \
							   _ICL_DSC0_PICTURE_PARAMETER_SET_0_PC)
#define ICL_DSC1_PICTURE_PARAMETER_SET_0(pipe)	_MMIO_PIPE((pipe) - PIPE_B, \
							   _ICL_DSC1_PICTURE_PARAMETER_SET_0_PB, \
							   _ICL_DSC1_PICTURE_PARAMETER_SET_0_PC)
#define  DSC_VBR_ENABLE			(1 << 19)
#define  DSC_422_ENABLE			(1 << 18)
#define  DSC_COLOR_SPACE_CONVERSION	(1 << 17)
#define  DSC_BLOCK_PREDICTION		(1 << 16)
#define  DSC_LINE_BUF_DEPTH_SHIFT	12
#define  DSC_BPC_SHIFT			8
#define  DSC_VER_MIN_SHIFT		4
#define  DSC_VER_MAJ			(0x1 << 0)

#define DSCA_PICTURE_PARAMETER_SET_1		_MMIO(0x6B204)
#define DSCC_PICTURE_PARAMETER_SET_1		_MMIO(0x6BA04)
#define _ICL_DSC0_PICTURE_PARAMETER_SET_1_PB	0x78274
#define _ICL_DSC1_PICTURE_PARAMETER_SET_1_PB	0x78374
#define _ICL_DSC0_PICTURE_PARAMETER_SET_1_PC	0x78474
#define _ICL_DSC1_PICTURE_PARAMETER_SET_1_PC	0x78574
#define ICL_DSC0_PICTURE_PARAMETER_SET_1(pipe)	_MMIO_PIPE((pipe) - PIPE_B, \
							   _ICL_DSC0_PICTURE_PARAMETER_SET_1_PB, \
							   _ICL_DSC0_PICTURE_PARAMETER_SET_1_PC)
#define ICL_DSC1_PICTURE_PARAMETER_SET_1(pipe)	_MMIO_PIPE((pipe) - PIPE_B, \
							   _ICL_DSC1_PICTURE_PARAMETER_SET_1_PB, \
							   _ICL_DSC1_PICTURE_PARAMETER_SET_1_PC)
#define  DSC_BPP(bpp)				((bpp) << 0)

#define DSCA_PICTURE_PARAMETER_SET_2		_MMIO(0x6B208)
#define DSCC_PICTURE_PARAMETER_SET_2		_MMIO(0x6BA08)
#define _ICL_DSC0_PICTURE_PARAMETER_SET_2_PB	0x78278
#define _ICL_DSC1_PICTURE_PARAMETER_SET_2_PB	0x78378
#define _ICL_DSC0_PICTURE_PARAMETER_SET_2_PC	0x78478
#define _ICL_DSC1_PICTURE_PARAMETER_SET_2_PC	0x78578
#define ICL_DSC0_PICTURE_PARAMETER_SET_2(pipe)	_MMIO_PIPE((pipe) - PIPE_B, \
							   _ICL_DSC0_PICTURE_PARAMETER_SET_2_PB, \
							   _ICL_DSC0_PICTURE_PARAMETER_SET_2_PC)
#define ICL_DSC1_PICTURE_PARAMETER_SET_2(pipe)	_MMIO_PIPE((pipe) - PIPE_B, \
					    _ICL_DSC1_PICTURE_PARAMETER_SET_2_PB, \
					    _ICL_DSC1_PICTURE_PARAMETER_SET_2_PC)
#define  DSC_PIC_WIDTH(pic_width)	((pic_width) << 16)
#define  DSC_PIC_HEIGHT(pic_height)	((pic_height) << 0)

#define DSCA_PICTURE_PARAMETER_SET_3		_MMIO(0x6B20C)
#define DSCC_PICTURE_PARAMETER_SET_3		_MMIO(0x6BA0C)
#define _ICL_DSC0_PICTURE_PARAMETER_SET_3_PB	0x7827C
#define _ICL_DSC1_PICTURE_PARAMETER_SET_3_PB	0x7837C
#define _ICL_DSC0_PICTURE_PARAMETER_SET_3_PC	0x7847C
#define _ICL_DSC1_PICTURE_PARAMETER_SET_3_PC	0x7857C
#define ICL_DSC0_PICTURE_PARAMETER_SET_3(pipe)	_MMIO_PIPE((pipe) - PIPE_B, \
							   _ICL_DSC0_PICTURE_PARAMETER_SET_3_PB, \
							   _ICL_DSC0_PICTURE_PARAMETER_SET_3_PC)
#define ICL_DSC1_PICTURE_PARAMETER_SET_3(pipe)	_MMIO_PIPE((pipe) - PIPE_B, \
							   _ICL_DSC1_PICTURE_PARAMETER_SET_3_PB, \
							   _ICL_DSC1_PICTURE_PARAMETER_SET_3_PC)
#define  DSC_SLICE_WIDTH(slice_width)   ((slice_width) << 16)
#define  DSC_SLICE_HEIGHT(slice_height) ((slice_height) << 0)

#define DSCA_PICTURE_PARAMETER_SET_4		_MMIO(0x6B210)
#define DSCC_PICTURE_PARAMETER_SET_4		_MMIO(0x6BA10)
#define _ICL_DSC0_PICTURE_PARAMETER_SET_4_PB	0x78280
#define _ICL_DSC1_PICTURE_PARAMETER_SET_4_PB	0x78380
#define _ICL_DSC0_PICTURE_PARAMETER_SET_4_PC	0x78480
#define _ICL_DSC1_PICTURE_PARAMETER_SET_4_PC	0x78580
#define ICL_DSC0_PICTURE_PARAMETER_SET_4(pipe)	_MMIO_PIPE((pipe) - PIPE_B, \
							   _ICL_DSC0_PICTURE_PARAMETER_SET_4_PB, \
							   _ICL_DSC0_PICTURE_PARAMETER_SET_4_PC)
#define ICL_DSC1_PICTURE_PARAMETER_SET_4(pipe)	_MMIO_PIPE((pipe) - PIPE_B, \
							   _ICL_DSC1_PICTURE_PARAMETER_SET_4_PB, \
							   _ICL_DSC1_PICTURE_PARAMETER_SET_4_PC)
#define  DSC_INITIAL_DEC_DELAY(dec_delay)       ((dec_delay) << 16)
#define  DSC_INITIAL_XMIT_DELAY(xmit_delay)     ((xmit_delay) << 0)

#define DSCA_PICTURE_PARAMETER_SET_5		_MMIO(0x6B214)
#define DSCC_PICTURE_PARAMETER_SET_5		_MMIO(0x6BA14)
#define _ICL_DSC0_PICTURE_PARAMETER_SET_5_PB	0x78284
#define _ICL_DSC1_PICTURE_PARAMETER_SET_5_PB	0x78384
#define _ICL_DSC0_PICTURE_PARAMETER_SET_5_PC	0x78484
#define _ICL_DSC1_PICTURE_PARAMETER_SET_5_PC	0x78584
#define ICL_DSC0_PICTURE_PARAMETER_SET_5(pipe)	_MMIO_PIPE((pipe) - PIPE_B, \
							   _ICL_DSC0_PICTURE_PARAMETER_SET_5_PB, \
							   _ICL_DSC0_PICTURE_PARAMETER_SET_5_PC)
#define ICL_DSC1_PICTURE_PARAMETER_SET_5(pipe)	_MMIO_PIPE((pipe) - PIPE_B, \
							   _ICL_DSC1_PICTURE_PARAMETER_SET_5_PB, \
							   _ICL_DSC1_PICTURE_PARAMETER_SET_5_PC)
#define  DSC_SCALE_DEC_INT(scale_dec)	((scale_dec) << 16)
#define  DSC_SCALE_INC_INT(scale_inc)		((scale_inc) << 0)

#define DSCA_PICTURE_PARAMETER_SET_6		_MMIO(0x6B218)
#define DSCC_PICTURE_PARAMETER_SET_6		_MMIO(0x6BA18)
#define _ICL_DSC0_PICTURE_PARAMETER_SET_6_PB	0x78288
#define _ICL_DSC1_PICTURE_PARAMETER_SET_6_PB	0x78388
#define _ICL_DSC0_PICTURE_PARAMETER_SET_6_PC	0x78488
#define _ICL_DSC1_PICTURE_PARAMETER_SET_6_PC	0x78588
#define ICL_DSC0_PICTURE_PARAMETER_SET_6(pipe)	_MMIO_PIPE((pipe) - PIPE_B, \
							   _ICL_DSC0_PICTURE_PARAMETER_SET_6_PB, \
							   _ICL_DSC0_PICTURE_PARAMETER_SET_6_PC)
#define ICL_DSC1_PICTURE_PARAMETER_SET_6(pipe)	_MMIO_PIPE((pipe) - PIPE_B, \
							   _ICL_DSC1_PICTURE_PARAMETER_SET_6_PB, \
							   _ICL_DSC1_PICTURE_PARAMETER_SET_6_PC)
#define  DSC_FLATNESS_MAX_QP(max_qp)		((max_qp) << 24)
#define  DSC_FLATNESS_MIN_QP(min_qp)		((min_qp) << 16)
#define  DSC_FIRST_LINE_BPG_OFFSET(offset)	((offset) << 8)
#define  DSC_INITIAL_SCALE_VALUE(value)		((value) << 0)

#define DSCA_PICTURE_PARAMETER_SET_7		_MMIO(0x6B21C)
#define DSCC_PICTURE_PARAMETER_SET_7		_MMIO(0x6BA1C)
#define _ICL_DSC0_PICTURE_PARAMETER_SET_7_PB	0x7828C
#define _ICL_DSC1_PICTURE_PARAMETER_SET_7_PB	0x7838C
#define _ICL_DSC0_PICTURE_PARAMETER_SET_7_PC	0x7848C
#define _ICL_DSC1_PICTURE_PARAMETER_SET_7_PC	0x7858C
#define ICL_DSC0_PICTURE_PARAMETER_SET_7(pipe)	_MMIO_PIPE((pipe) - PIPE_B, \
							    _ICL_DSC0_PICTURE_PARAMETER_SET_7_PB, \
							    _ICL_DSC0_PICTURE_PARAMETER_SET_7_PC)
#define ICL_DSC1_PICTURE_PARAMETER_SET_7(pipe)	_MMIO_PIPE((pipe) - PIPE_B, \
							    _ICL_DSC1_PICTURE_PARAMETER_SET_7_PB, \
							    _ICL_DSC1_PICTURE_PARAMETER_SET_7_PC)
#define  DSC_NFL_BPG_OFFSET(bpg_offset)		((bpg_offset) << 16)
#define  DSC_SLICE_BPG_OFFSET(bpg_offset)	((bpg_offset) << 0)

#define DSCA_PICTURE_PARAMETER_SET_8		_MMIO(0x6B220)
#define DSCC_PICTURE_PARAMETER_SET_8		_MMIO(0x6BA20)
#define _ICL_DSC0_PICTURE_PARAMETER_SET_8_PB	0x78290
#define _ICL_DSC1_PICTURE_PARAMETER_SET_8_PB	0x78390
#define _ICL_DSC0_PICTURE_PARAMETER_SET_8_PC	0x78490
#define _ICL_DSC1_PICTURE_PARAMETER_SET_8_PC	0x78590
#define ICL_DSC0_PICTURE_PARAMETER_SET_8(pipe)	_MMIO_PIPE((pipe) - PIPE_B, \
							   _ICL_DSC0_PICTURE_PARAMETER_SET_8_PB, \
							   _ICL_DSC0_PICTURE_PARAMETER_SET_8_PC)
#define ICL_DSC1_PICTURE_PARAMETER_SET_8(pipe)	_MMIO_PIPE((pipe) - PIPE_B, \
							   _ICL_DSC1_PICTURE_PARAMETER_SET_8_PB, \
							   _ICL_DSC1_PICTURE_PARAMETER_SET_8_PC)
#define  DSC_INITIAL_OFFSET(initial_offset)		((initial_offset) << 16)
#define  DSC_FINAL_OFFSET(final_offset)			((final_offset) << 0)

#define DSCA_PICTURE_PARAMETER_SET_9		_MMIO(0x6B224)
#define DSCC_PICTURE_PARAMETER_SET_9		_MMIO(0x6BA24)
#define _ICL_DSC0_PICTURE_PARAMETER_SET_9_PB	0x78294
#define _ICL_DSC1_PICTURE_PARAMETER_SET_9_PB	0x78394
#define _ICL_DSC0_PICTURE_PARAMETER_SET_9_PC	0x78494
#define _ICL_DSC1_PICTURE_PARAMETER_SET_9_PC	0x78594
#define ICL_DSC0_PICTURE_PARAMETER_SET_9(pipe)	_MMIO_PIPE((pipe) - PIPE_B, \
							   _ICL_DSC0_PICTURE_PARAMETER_SET_9_PB, \
							   _ICL_DSC0_PICTURE_PARAMETER_SET_9_PC)
#define ICL_DSC1_PICTURE_PARAMETER_SET_9(pipe)	_MMIO_PIPE((pipe) - PIPE_B, \
							   _ICL_DSC1_PICTURE_PARAMETER_SET_9_PB, \
							   _ICL_DSC1_PICTURE_PARAMETER_SET_9_PC)
#define  DSC_RC_EDGE_FACTOR(rc_edge_fact)	((rc_edge_fact) << 16)
#define  DSC_RC_MODEL_SIZE(rc_model_size)	((rc_model_size) << 0)

#define DSCA_PICTURE_PARAMETER_SET_10		_MMIO(0x6B228)
#define DSCC_PICTURE_PARAMETER_SET_10		_MMIO(0x6BA28)
#define _ICL_DSC0_PICTURE_PARAMETER_SET_10_PB	0x78298
#define _ICL_DSC1_PICTURE_PARAMETER_SET_10_PB	0x78398
#define _ICL_DSC0_PICTURE_PARAMETER_SET_10_PC	0x78498
#define _ICL_DSC1_PICTURE_PARAMETER_SET_10_PC	0x78598
#define ICL_DSC0_PICTURE_PARAMETER_SET_10(pipe)	_MMIO_PIPE((pipe) - PIPE_B, \
							   _ICL_DSC0_PICTURE_PARAMETER_SET_10_PB, \
							   _ICL_DSC0_PICTURE_PARAMETER_SET_10_PC)
#define ICL_DSC1_PICTURE_PARAMETER_SET_10(pipe)	_MMIO_PIPE((pipe) - PIPE_B, \
							   _ICL_DSC1_PICTURE_PARAMETER_SET_10_PB, \
							   _ICL_DSC1_PICTURE_PARAMETER_SET_10_PC)
#define  DSC_RC_TARGET_OFF_LOW(rc_tgt_off_low)		((rc_tgt_off_low) << 20)
#define  DSC_RC_TARGET_OFF_HIGH(rc_tgt_off_high)	((rc_tgt_off_high) << 16)
#define  DSC_RC_QUANT_INC_LIMIT1(lim)			((lim) << 8)
#define  DSC_RC_QUANT_INC_LIMIT0(lim)			((lim) << 0)

#define DSCA_PICTURE_PARAMETER_SET_11		_MMIO(0x6B22C)
#define DSCC_PICTURE_PARAMETER_SET_11		_MMIO(0x6BA2C)
#define _ICL_DSC0_PICTURE_PARAMETER_SET_11_PB	0x7829C
#define _ICL_DSC1_PICTURE_PARAMETER_SET_11_PB	0x7839C
#define _ICL_DSC0_PICTURE_PARAMETER_SET_11_PC	0x7849C
#define _ICL_DSC1_PICTURE_PARAMETER_SET_11_PC	0x7859C
#define ICL_DSC0_PICTURE_PARAMETER_SET_11(pipe)	_MMIO_PIPE((pipe) - PIPE_B, \
							   _ICL_DSC0_PICTURE_PARAMETER_SET_11_PB, \
							   _ICL_DSC0_PICTURE_PARAMETER_SET_11_PC)
#define ICL_DSC1_PICTURE_PARAMETER_SET_11(pipe)	_MMIO_PIPE((pipe) - PIPE_B, \
							   _ICL_DSC1_PICTURE_PARAMETER_SET_11_PB, \
							   _ICL_DSC1_PICTURE_PARAMETER_SET_11_PC)

#define DSCA_PICTURE_PARAMETER_SET_12		_MMIO(0x6B260)
#define DSCC_PICTURE_PARAMETER_SET_12		_MMIO(0x6BA60)
#define _ICL_DSC0_PICTURE_PARAMETER_SET_12_PB	0x782A0
#define _ICL_DSC1_PICTURE_PARAMETER_SET_12_PB	0x783A0
#define _ICL_DSC0_PICTURE_PARAMETER_SET_12_PC	0x784A0
#define _ICL_DSC1_PICTURE_PARAMETER_SET_12_PC	0x785A0
#define ICL_DSC0_PICTURE_PARAMETER_SET_12(pipe)	_MMIO_PIPE((pipe) - PIPE_B, \
							   _ICL_DSC0_PICTURE_PARAMETER_SET_12_PB, \
							   _ICL_DSC0_PICTURE_PARAMETER_SET_12_PC)
#define ICL_DSC1_PICTURE_PARAMETER_SET_12(pipe)	_MMIO_PIPE((pipe) - PIPE_B, \
							   _ICL_DSC1_PICTURE_PARAMETER_SET_12_PB, \
							   _ICL_DSC1_PICTURE_PARAMETER_SET_12_PC)

#define DSCA_PICTURE_PARAMETER_SET_13		_MMIO(0x6B264)
#define DSCC_PICTURE_PARAMETER_SET_13		_MMIO(0x6BA64)
#define _ICL_DSC0_PICTURE_PARAMETER_SET_13_PB	0x782A4
#define _ICL_DSC1_PICTURE_PARAMETER_SET_13_PB	0x783A4
#define _ICL_DSC0_PICTURE_PARAMETER_SET_13_PC	0x784A4
#define _ICL_DSC1_PICTURE_PARAMETER_SET_13_PC	0x785A4
#define ICL_DSC0_PICTURE_PARAMETER_SET_13(pipe)	_MMIO_PIPE((pipe) - PIPE_B, \
							   _ICL_DSC0_PICTURE_PARAMETER_SET_13_PB, \
							   _ICL_DSC0_PICTURE_PARAMETER_SET_13_PC)
#define ICL_DSC1_PICTURE_PARAMETER_SET_13(pipe)	_MMIO_PIPE((pipe) - PIPE_B, \
							   _ICL_DSC1_PICTURE_PARAMETER_SET_13_PB, \
							   _ICL_DSC1_PICTURE_PARAMETER_SET_13_PC)

#define DSCA_PICTURE_PARAMETER_SET_14		_MMIO(0x6B268)
#define DSCC_PICTURE_PARAMETER_SET_14		_MMIO(0x6BA68)
#define _ICL_DSC0_PICTURE_PARAMETER_SET_14_PB	0x782A8
#define _ICL_DSC1_PICTURE_PARAMETER_SET_14_PB	0x783A8
#define _ICL_DSC0_PICTURE_PARAMETER_SET_14_PC	0x784A8
#define _ICL_DSC1_PICTURE_PARAMETER_SET_14_PC	0x785A8
#define ICL_DSC0_PICTURE_PARAMETER_SET_14(pipe)	_MMIO_PIPE((pipe) - PIPE_B, \
							   _ICL_DSC0_PICTURE_PARAMETER_SET_14_PB, \
							   _ICL_DSC0_PICTURE_PARAMETER_SET_14_PC)
#define ICL_DSC1_PICTURE_PARAMETER_SET_14(pipe)	_MMIO_PIPE((pipe) - PIPE_B, \
							   _ICL_DSC1_PICTURE_PARAMETER_SET_14_PB, \
							   _ICL_DSC1_PICTURE_PARAMETER_SET_14_PC)

#define DSCA_PICTURE_PARAMETER_SET_15		_MMIO(0x6B26C)
#define DSCC_PICTURE_PARAMETER_SET_15		_MMIO(0x6BA6C)
#define _ICL_DSC0_PICTURE_PARAMETER_SET_15_PB	0x782AC
#define _ICL_DSC1_PICTURE_PARAMETER_SET_15_PB	0x783AC
#define _ICL_DSC0_PICTURE_PARAMETER_SET_15_PC	0x784AC
#define _ICL_DSC1_PICTURE_PARAMETER_SET_15_PC	0x785AC
#define ICL_DSC0_PICTURE_PARAMETER_SET_15(pipe)	_MMIO_PIPE((pipe) - PIPE_B, \
							   _ICL_DSC0_PICTURE_PARAMETER_SET_15_PB, \
							   _ICL_DSC0_PICTURE_PARAMETER_SET_15_PC)
#define ICL_DSC1_PICTURE_PARAMETER_SET_15(pipe)	_MMIO_PIPE((pipe) - PIPE_B, \
							   _ICL_DSC1_PICTURE_PARAMETER_SET_15_PB, \
							   _ICL_DSC1_PICTURE_PARAMETER_SET_15_PC)

#define DSCA_PICTURE_PARAMETER_SET_16		_MMIO(0x6B270)
#define DSCC_PICTURE_PARAMETER_SET_16		_MMIO(0x6BA70)
#define _ICL_DSC0_PICTURE_PARAMETER_SET_16_PB	0x782B0
#define _ICL_DSC1_PICTURE_PARAMETER_SET_16_PB	0x783B0
#define _ICL_DSC0_PICTURE_PARAMETER_SET_16_PC	0x784B0
#define _ICL_DSC1_PICTURE_PARAMETER_SET_16_PC	0x785B0
#define ICL_DSC0_PICTURE_PARAMETER_SET_16(pipe)	_MMIO_PIPE((pipe) - PIPE_B, \
							   _ICL_DSC0_PICTURE_PARAMETER_SET_16_PB, \
							   _ICL_DSC0_PICTURE_PARAMETER_SET_16_PC)
#define ICL_DSC1_PICTURE_PARAMETER_SET_16(pipe)	_MMIO_PIPE((pipe) - PIPE_B, \
							   _ICL_DSC1_PICTURE_PARAMETER_SET_16_PB, \
							   _ICL_DSC1_PICTURE_PARAMETER_SET_16_PC)
#define  DSC_SLICE_ROW_PER_FRAME(slice_row_per_frame)	((slice_row_per_frame) << 20)
#define  DSC_SLICE_PER_LINE(slice_per_line)		((slice_per_line) << 16)
#define  DSC_SLICE_CHUNK_SIZE(slice_chunk_size)		((slice_chunk_size) << 0)

/* Icelake Rate Control Buffer Threshold Registers */
#define DSCA_RC_BUF_THRESH_0			_MMIO(0x6B230)
#define DSCA_RC_BUF_THRESH_0_UDW		_MMIO(0x6B230 + 4)
#define DSCC_RC_BUF_THRESH_0			_MMIO(0x6BA30)
#define DSCC_RC_BUF_THRESH_0_UDW		_MMIO(0x6BA30 + 4)
#define _ICL_DSC0_RC_BUF_THRESH_0_PB		(0x78254)
#define _ICL_DSC0_RC_BUF_THRESH_0_UDW_PB	(0x78254 + 4)
#define _ICL_DSC1_RC_BUF_THRESH_0_PB		(0x78354)
#define _ICL_DSC1_RC_BUF_THRESH_0_UDW_PB	(0x78354 + 4)
#define _ICL_DSC0_RC_BUF_THRESH_0_PC		(0x78454)
#define _ICL_DSC0_RC_BUF_THRESH_0_UDW_PC	(0x78454 + 4)
#define _ICL_DSC1_RC_BUF_THRESH_0_PC		(0x78554)
#define _ICL_DSC1_RC_BUF_THRESH_0_UDW_PC	(0x78554 + 4)
#define ICL_DSC0_RC_BUF_THRESH_0(pipe)		_MMIO_PIPE((pipe) - PIPE_B, \
						_ICL_DSC0_RC_BUF_THRESH_0_PB, \
						_ICL_DSC0_RC_BUF_THRESH_0_PC)
#define ICL_DSC0_RC_BUF_THRESH_0_UDW(pipe)	_MMIO_PIPE((pipe) - PIPE_B, \
						_ICL_DSC0_RC_BUF_THRESH_0_UDW_PB, \
						_ICL_DSC0_RC_BUF_THRESH_0_UDW_PC)
#define ICL_DSC1_RC_BUF_THRESH_0(pipe)		_MMIO_PIPE((pipe) - PIPE_B, \
						_ICL_DSC1_RC_BUF_THRESH_0_PB, \
						_ICL_DSC1_RC_BUF_THRESH_0_PC)
#define ICL_DSC1_RC_BUF_THRESH_0_UDW(pipe)	_MMIO_PIPE((pipe) - PIPE_B, \
						_ICL_DSC1_RC_BUF_THRESH_0_UDW_PB, \
						_ICL_DSC1_RC_BUF_THRESH_0_UDW_PC)

#define DSCA_RC_BUF_THRESH_1			_MMIO(0x6B238)
#define DSCA_RC_BUF_THRESH_1_UDW		_MMIO(0x6B238 + 4)
#define DSCC_RC_BUF_THRESH_1			_MMIO(0x6BA38)
#define DSCC_RC_BUF_THRESH_1_UDW		_MMIO(0x6BA38 + 4)
#define _ICL_DSC0_RC_BUF_THRESH_1_PB		(0x7825C)
#define _ICL_DSC0_RC_BUF_THRESH_1_UDW_PB	(0x7825C + 4)
#define _ICL_DSC1_RC_BUF_THRESH_1_PB		(0x7835C)
#define _ICL_DSC1_RC_BUF_THRESH_1_UDW_PB	(0x7835C + 4)
#define _ICL_DSC0_RC_BUF_THRESH_1_PC		(0x7845C)
#define _ICL_DSC0_RC_BUF_THRESH_1_UDW_PC	(0x7845C + 4)
#define _ICL_DSC1_RC_BUF_THRESH_1_PC		(0x7855C)
#define _ICL_DSC1_RC_BUF_THRESH_1_UDW_PC	(0x7855C + 4)
#define ICL_DSC0_RC_BUF_THRESH_1(pipe)		_MMIO_PIPE((pipe) - PIPE_B, \
						_ICL_DSC0_RC_BUF_THRESH_1_PB, \
						_ICL_DSC0_RC_BUF_THRESH_1_PC)
#define ICL_DSC0_RC_BUF_THRESH_1_UDW(pipe)	_MMIO_PIPE((pipe) - PIPE_B, \
						_ICL_DSC0_RC_BUF_THRESH_1_UDW_PB, \
						_ICL_DSC0_RC_BUF_THRESH_1_UDW_PC)
#define ICL_DSC1_RC_BUF_THRESH_1(pipe)		_MMIO_PIPE((pipe) - PIPE_B, \
						_ICL_DSC1_RC_BUF_THRESH_1_PB, \
						_ICL_DSC1_RC_BUF_THRESH_1_PC)
#define ICL_DSC1_RC_BUF_THRESH_1_UDW(pipe)	_MMIO_PIPE((pipe) - PIPE_B, \
						_ICL_DSC1_RC_BUF_THRESH_1_UDW_PB, \
						_ICL_DSC1_RC_BUF_THRESH_1_UDW_PC)

#define PORT_TX_DFLEXDPSP(fia)			_MMIO_FIA((fia), 0x008A0)
#define   MODULAR_FIA_MASK			(1 << 4)
#define   TC_LIVE_STATE_TBT(tc_port)		(1 << ((tc_port) * 8 + 6))
#define   TC_LIVE_STATE_TC(tc_port)		(1 << ((tc_port) * 8 + 5))
#define   DP_LANE_ASSIGNMENT_SHIFT(tc_port)	((tc_port) * 8)
#define   DP_LANE_ASSIGNMENT_MASK(tc_port)	(0xf << ((tc_port) * 8))
#define   DP_LANE_ASSIGNMENT(tc_port, x)	((x) << ((tc_port) * 8))

#define PORT_TX_DFLEXDPPMS(fia)			_MMIO_FIA((fia), 0x00890)
#define   DP_PHY_MODE_STATUS_COMPLETED(tc_port)		(1 << (tc_port))

#define PORT_TX_DFLEXDPCSSS(fia)		_MMIO_FIA((fia), 0x00894)
#define   DP_PHY_MODE_STATUS_NOT_SAFE(tc_port)		(1 << (tc_port))

#endif /* _I915_REG_H_ */<|MERGE_RESOLUTION|>--- conflicted
+++ resolved
@@ -7216,13 +7216,10 @@
 #define BXT_CSR_DC3_DC5_COUNT	_MMIO(0x80038)
 #define TGL_DMC_DEBUG_DC5_COUNT	_MMIO(0x101084)
 #define TGL_DMC_DEBUG_DC6_COUNT	_MMIO(0x101088)
-<<<<<<< HEAD
-=======
 
 /* Display Internal Timeout Register */
 #define RM_TIMEOUT		_MMIO(0x42060)
 #define  MMIO_TIMEOUT_US(us)	((us) << 0)
->>>>>>> 00dc9e7d
 
 /* interrupts */
 #define DE_MASTER_IRQ_CONTROL   (1 << 31)
