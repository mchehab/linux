--- conflicted
+++ resolved
@@ -6276,10 +6276,7 @@
 	ALC269_FIXUP_LEMOTE_A190X,
 	ALC256_FIXUP_INTEL_NUC8_RUGGED,
 	ALC255_FIXUP_XIAOMI_HEADSET_MIC,
-<<<<<<< HEAD
-=======
 	ALC274_FIXUP_HP_MIC,
->>>>>>> 46bbf461
 };
 
 static const struct hda_fixup alc269_fixups[] = {
@@ -7659,8 +7656,6 @@
 		.chained = true,
 		.chain_id = ALC289_FIXUP_ASUS_GA401
 	},
-<<<<<<< HEAD
-=======
 	[ALC274_FIXUP_HP_MIC] = {
 		.type = HDA_FIXUP_VERBS,
 		.v.verbs = (const struct hda_verb[]) {
@@ -7669,7 +7664,6 @@
 			{ }
 		},
 	},
->>>>>>> 46bbf461
 };
 
 static const struct snd_pci_quirk alc269_fixup_tbl[] = {
@@ -8148,10 +8142,7 @@
 	{.id = ALC256_FIXUP_MEDION_HEADSET_NO_PRESENCE, .name = "alc256-medion-headset"},
 	{.id = ALC298_FIXUP_SAMSUNG_HEADPHONE_VERY_QUIET, .name = "alc298-samsung-headphone"},
 	{.id = ALC255_FIXUP_XIAOMI_HEADSET_MIC, .name = "alc255-xiaomi-headset"},
-<<<<<<< HEAD
-=======
 	{.id = ALC274_FIXUP_HP_MIC, .name = "alc274-hp-mic-detect"},
->>>>>>> 46bbf461
 	{}
 };
 #define ALC225_STANDARD_PINS \
