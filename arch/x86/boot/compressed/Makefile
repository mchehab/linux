# SPDX-License-Identifier: GPL-2.0
#
# linux/arch/x86/boot/compressed/Makefile
#
# create a compressed vmlinux image from the original vmlinux
#
# vmlinuz is:
#	decompression code (*.o)
#	asm globals (piggy.S), including:
#		vmlinux.bin.(gz|bz2|lzma|...)
#
# vmlinux.bin is:
#	vmlinux stripped of debugging and comments
# vmlinux.bin.all is:
#	vmlinux.bin + vmlinux.relocs
# vmlinux.bin.(gz|bz2|lzma|...) is:
#	(see scripts/Makefile.lib size_append)
#	compressed vmlinux.bin.all + u32 size of vmlinux.bin.all

# Sanitizer runtimes are unavailable and cannot be linked for early boot code.
KASAN_SANITIZE			:= n
KCSAN_SANITIZE			:= n
OBJECT_FILES_NON_STANDARD	:= y

# Prevents link failures: __sanitizer_cov_trace_pc() is not linked in.
KCOV_INSTRUMENT		:= n

targets := vmlinux vmlinux.bin vmlinux.bin.gz vmlinux.bin.bz2 vmlinux.bin.lzma \
	vmlinux.bin.xz vmlinux.bin.lzo vmlinux.bin.lz4 vmlinux.bin.zst

KBUILD_CFLAGS := -m$(BITS) -O2
KBUILD_CFLAGS += -fno-strict-aliasing -fPIE
KBUILD_CFLAGS += -DDISABLE_BRANCH_PROFILING
cflags-$(CONFIG_X86_32) := -march=i386
cflags-$(CONFIG_X86_64) := -mcmodel=small -mno-red-zone
KBUILD_CFLAGS += $(cflags-y)
KBUILD_CFLAGS += -mno-mmx -mno-sse
KBUILD_CFLAGS += -ffreestanding
KBUILD_CFLAGS += -fno-stack-protector
KBUILD_CFLAGS += $(call cc-disable-warning, address-of-packed-member)
KBUILD_CFLAGS += $(call cc-disable-warning, gnu)
KBUILD_CFLAGS += -Wno-pointer-sign
KBUILD_CFLAGS += $(call cc-option,-fmacro-prefix-map=$(srctree)/=)
KBUILD_CFLAGS += -fno-asynchronous-unwind-tables
KBUILD_CFLAGS += -D__DISABLE_EXPORTS
# Disable relocation relaxation in case the link is not PIE.
KBUILD_CFLAGS += $(call as-option,-Wa$(comma)-mrelax-relocations=no)
<<<<<<< HEAD
=======
KBUILD_CFLAGS += -include $(srctree)/include/linux/hidden.h

# sev-es.c indirectly inludes inat-table.h which is generated during
# compilation and stored in $(objtree). Add the directory to the includes so
# that the compiler finds it even with out-of-tree builds (make O=/some/path).
CFLAGS_sev-es.o += -I$(objtree)/arch/x86/lib/
>>>>>>> 11811d61

KBUILD_AFLAGS  := $(KBUILD_CFLAGS) -D__ASSEMBLY__
GCOV_PROFILE := n
UBSAN_SANITIZE :=n

KBUILD_LDFLAGS := -m elf_$(UTS_MACHINE)
KBUILD_LDFLAGS += $(call ld-option,--no-ld-generated-unwind-info)
# Compressed kernel should be built as PIE since it may be loaded at any
# address by the bootloader.
LDFLAGS_vmlinux := -pie $(call ld-option, --no-dynamic-linker)
LDFLAGS_vmlinux += $(call ld-option, --orphan-handling=warn)
LDFLAGS_vmlinux += -T

hostprogs	:= mkpiggy
HOST_EXTRACFLAGS += -I$(srctree)/tools/include

sed-voffset := -e 's/^\([0-9a-fA-F]*\) [ABCDGRSTVW] \(_text\|__bss_start\|_end\)$$/\#define VO_\2 _AC(0x\1,UL)/p'

quiet_cmd_voffset = VOFFSET $@
      cmd_voffset = $(NM) $< | sed -n $(sed-voffset) > $@

targets += ../voffset.h

$(obj)/../voffset.h: vmlinux FORCE
	$(call if_changed,voffset)

$(obj)/misc.o: $(obj)/../voffset.h

vmlinux-objs-y := $(obj)/vmlinux.lds $(obj)/kernel_info.o $(obj)/head_$(BITS).o \
	$(obj)/misc.o $(obj)/string.o $(obj)/cmdline.o $(obj)/error.o \
	$(obj)/piggy.o $(obj)/cpuflags.o

vmlinux-objs-$(CONFIG_EARLY_PRINTK) += $(obj)/early_serial_console.o
vmlinux-objs-$(CONFIG_RANDOMIZE_BASE) += $(obj)/kaslr.o
ifdef CONFIG_X86_64
	vmlinux-objs-y += $(obj)/ident_map_64.o
	vmlinux-objs-y += $(obj)/idt_64.o $(obj)/idt_handlers_64.o
	vmlinux-objs-y += $(obj)/mem_encrypt.o
	vmlinux-objs-y += $(obj)/pgtable_64.o
	vmlinux-objs-$(CONFIG_AMD_MEM_ENCRYPT) += $(obj)/sev-es.o
endif

vmlinux-objs-$(CONFIG_ACPI) += $(obj)/acpi.o

vmlinux-objs-$(CONFIG_EFI_MIXED) += $(obj)/efi_thunk_$(BITS).o
efi-obj-$(CONFIG_EFI_STUB) = $(objtree)/drivers/firmware/efi/libstub/lib.a

$(obj)/vmlinux: $(vmlinux-objs-y) $(efi-obj-y) FORCE
	$(call if_changed,ld)

OBJCOPYFLAGS_vmlinux.bin :=  -R .comment -S
$(obj)/vmlinux.bin: vmlinux FORCE
	$(call if_changed,objcopy)

targets += $(patsubst $(obj)/%,%,$(vmlinux-objs-y)) vmlinux.bin.all vmlinux.relocs

CMD_RELOCS = arch/x86/tools/relocs
quiet_cmd_relocs = RELOCS  $@
      cmd_relocs = $(CMD_RELOCS) $< > $@;$(CMD_RELOCS) --abs-relocs $<
$(obj)/vmlinux.relocs: vmlinux FORCE
	$(call if_changed,relocs)

vmlinux.bin.all-y := $(obj)/vmlinux.bin
vmlinux.bin.all-$(CONFIG_X86_NEED_RELOCS) += $(obj)/vmlinux.relocs

$(obj)/vmlinux.bin.gz: $(vmlinux.bin.all-y) FORCE
	$(call if_changed,gzip)
$(obj)/vmlinux.bin.bz2: $(vmlinux.bin.all-y) FORCE
	$(call if_changed,bzip2)
$(obj)/vmlinux.bin.lzma: $(vmlinux.bin.all-y) FORCE
	$(call if_changed,lzma)
$(obj)/vmlinux.bin.xz: $(vmlinux.bin.all-y) FORCE
	$(call if_changed,xzkern)
$(obj)/vmlinux.bin.lzo: $(vmlinux.bin.all-y) FORCE
	$(call if_changed,lzo)
$(obj)/vmlinux.bin.lz4: $(vmlinux.bin.all-y) FORCE
	$(call if_changed,lz4)
$(obj)/vmlinux.bin.zst: $(vmlinux.bin.all-y) FORCE
	$(call if_changed,zstd22)

suffix-$(CONFIG_KERNEL_GZIP)	:= gz
suffix-$(CONFIG_KERNEL_BZIP2)	:= bz2
suffix-$(CONFIG_KERNEL_LZMA)	:= lzma
suffix-$(CONFIG_KERNEL_XZ)	:= xz
suffix-$(CONFIG_KERNEL_LZO) 	:= lzo
suffix-$(CONFIG_KERNEL_LZ4) 	:= lz4
suffix-$(CONFIG_KERNEL_ZSTD)	:= zst

quiet_cmd_mkpiggy = MKPIGGY $@
      cmd_mkpiggy = $(obj)/mkpiggy $< > $@

targets += piggy.S
$(obj)/piggy.S: $(obj)/vmlinux.bin.$(suffix-y) $(obj)/mkpiggy FORCE
	$(call if_changed,mkpiggy)<|MERGE_RESOLUTION|>--- conflicted
+++ resolved
@@ -45,15 +45,12 @@
 KBUILD_CFLAGS += -D__DISABLE_EXPORTS
 # Disable relocation relaxation in case the link is not PIE.
 KBUILD_CFLAGS += $(call as-option,-Wa$(comma)-mrelax-relocations=no)
-<<<<<<< HEAD
-=======
 KBUILD_CFLAGS += -include $(srctree)/include/linux/hidden.h
 
 # sev-es.c indirectly inludes inat-table.h which is generated during
 # compilation and stored in $(objtree). Add the directory to the includes so
 # that the compiler finds it even with out-of-tree builds (make O=/some/path).
 CFLAGS_sev-es.o += -I$(objtree)/arch/x86/lib/
->>>>>>> 11811d61
 
 KBUILD_AFLAGS  := $(KBUILD_CFLAGS) -D__ASSEMBLY__
 GCOV_PROFILE := n
