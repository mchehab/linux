--- conflicted
+++ resolved
@@ -8,11 +8,7 @@
 obj-y		+= head.o cpu-probe.o cacheinfo.o env.o setup.o entry.o genex.o \
 		   traps.o irq.o idle.o process.o dma.o mem.o io.o reset.o switch.o \
 		   elf.o syscall.o signal.o time.o topology.o inst.o ptrace.o vdso.o \
-<<<<<<< HEAD
-		   alternative.o unaligned.o unwind.o
-=======
 		   alternative.o unwind.o
->>>>>>> 282db109
 
 obj-$(CONFIG_ACPI)		+= acpi.o
 obj-$(CONFIG_EFI) 		+= efi.o
