--- conflicted
+++ resolved
@@ -267,14 +267,8 @@
 {
 	struct vhost_flush_struct flush;
 
-<<<<<<< HEAD
-	if (dev->worker.vtsk) {
-		init_completion(&flush.wait_event);
-		vhost_work_init(&flush.work, vhost_flush_work);
-=======
 	init_completion(&flush.wait_event);
 	vhost_work_init(&flush.work, vhost_flush_work);
->>>>>>> fbdf30bf
 
 	if (vhost_vq_work_queue(vq, &flush.work))
 		wait_for_completion(&flush.wait_event);
@@ -290,18 +284,6 @@
  */
 static void vhost_worker_flush(struct vhost_worker *worker)
 {
-<<<<<<< HEAD
-	if (!dev->worker.vtsk)
-		return;
-
-	if (!test_and_set_bit(VHOST_WORK_QUEUED, &work->flags)) {
-		/* We can only add the work to the list after we're
-		 * sure it was not in the list.
-		 * test_and_set_bit() implies a memory barrier.
-		 */
-		llist_add(&work->node, &dev->worker.work_list);
-		vhost_task_wake(dev->worker.vtsk);
-=======
 	struct vhost_flush_struct flush;
 
 	init_completion(&flush.wait_event);
@@ -324,7 +306,6 @@
 		}
 		vhost_worker_flush(worker);
 		mutex_unlock(&worker->mutex);
->>>>>>> fbdf30bf
 	}
 }
 EXPORT_SYMBOL_GPL(vhost_dev_flush);
@@ -332,9 +313,6 @@
 /* A lockless hint for busy polling code to exit the loop */
 bool vhost_vq_has_work(struct vhost_virtqueue *vq)
 {
-<<<<<<< HEAD
-	return !llist_empty(&dev->worker.work_list);
-=======
 	struct vhost_worker *worker;
 	bool has_work = false;
 
@@ -345,7 +323,6 @@
 	rcu_read_unlock();
 
 	return has_work;
->>>>>>> fbdf30bf
 }
 EXPORT_SYMBOL_GPL(vhost_vq_has_work);
 
@@ -540,11 +517,6 @@
 	dev->umem = NULL;
 	dev->iotlb = NULL;
 	dev->mm = NULL;
-<<<<<<< HEAD
-	memset(&dev->worker, 0, sizeof(dev->worker));
-	init_llist_head(&dev->worker.work_list);
-=======
->>>>>>> fbdf30bf
 	dev->iov_limit = iov_limit;
 	dev->weight = weight;
 	dev->byte_weight = byte_weight;
@@ -619,15 +591,6 @@
 static void vhost_worker_destroy(struct vhost_dev *dev,
 				 struct vhost_worker *worker)
 {
-<<<<<<< HEAD
-	if (!dev->worker.vtsk)
-		return;
-
-	WARN_ON(!llist_empty(&dev->worker.work_list));
-	vhost_task_stop(dev->worker.vtsk);
-	dev->worker.kcov_handle = 0;
-	dev->worker.vtsk = NULL;
-=======
 	if (!worker)
 		return;
 
@@ -635,7 +598,6 @@
 	xa_erase(&dev->worker_xa, worker->id);
 	vhost_task_stop(worker->vtsk);
 	kfree(worker);
->>>>>>> fbdf30bf
 }
 
 static void vhost_workers_free(struct vhost_dev *dev)
@@ -659,21 +621,9 @@
 
 static struct vhost_worker *vhost_worker_create(struct vhost_dev *dev)
 {
+	struct vhost_worker *worker;
 	struct vhost_task *vtsk;
 	char name[TASK_COMM_LEN];
-<<<<<<< HEAD
-
-	snprintf(name, sizeof(name), "vhost-%d", current->pid);
-
-	vtsk = vhost_task_create(vhost_worker, &dev->worker, name);
-	if (!vtsk)
-		return -ENOMEM;
-
-	dev->worker.kcov_handle = kcov_common_handle();
-	dev->worker.vtsk = vtsk;
-	vhost_task_start(vtsk);
-	return 0;
-=======
 	int ret;
 	u32 id;
 
@@ -908,7 +858,6 @@
 	}
 
 	return ret;
->>>>>>> fbdf30bf
 }
 EXPORT_SYMBOL_GPL(vhost_worker_ioctl);
 
