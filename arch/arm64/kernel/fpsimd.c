// SPDX-License-Identifier: GPL-2.0-only
/*
 * FP/SIMD context switching and fault handling
 *
 * Copyright (C) 2012 ARM Ltd.
 * Author: Catalin Marinas <catalin.marinas@arm.com>
 */

#include <linux/bitmap.h>
#include <linux/bitops.h>
#include <linux/bottom_half.h>
#include <linux/bug.h>
#include <linux/cache.h>
#include <linux/compat.h>
#include <linux/compiler.h>
#include <linux/cpu.h>
#include <linux/cpu_pm.h>
#include <linux/kernel.h>
#include <linux/linkage.h>
#include <linux/irqflags.h>
#include <linux/init.h>
#include <linux/percpu.h>
#include <linux/prctl.h>
#include <linux/preempt.h>
#include <linux/ptrace.h>
#include <linux/sched/signal.h>
#include <linux/sched/task_stack.h>
#include <linux/signal.h>
#include <linux/slab.h>
#include <linux/stddef.h>
#include <linux/sysctl.h>
#include <linux/swab.h>

#include <asm/esr.h>
#include <asm/exception.h>
#include <asm/fpsimd.h>
#include <asm/cpufeature.h>
#include <asm/cputype.h>
#include <asm/neon.h>
#include <asm/processor.h>
#include <asm/simd.h>
#include <asm/sigcontext.h>
#include <asm/sysreg.h>
#include <asm/traps.h>
#include <asm/virt.h>

#define FPEXC_IOF	(1 << 0)
#define FPEXC_DZF	(1 << 1)
#define FPEXC_OFF	(1 << 2)
#define FPEXC_UFF	(1 << 3)
#define FPEXC_IXF	(1 << 4)
#define FPEXC_IDF	(1 << 7)

/*
 * (Note: in this discussion, statements about FPSIMD apply equally to SVE.)
 *
 * In order to reduce the number of times the FPSIMD state is needlessly saved
 * and restored, we need to keep track of two things:
 * (a) for each task, we need to remember which CPU was the last one to have
 *     the task's FPSIMD state loaded into its FPSIMD registers;
 * (b) for each CPU, we need to remember which task's userland FPSIMD state has
 *     been loaded into its FPSIMD registers most recently, or whether it has
 *     been used to perform kernel mode NEON in the meantime.
 *
 * For (a), we add a fpsimd_cpu field to thread_struct, which gets updated to
 * the id of the current CPU every time the state is loaded onto a CPU. For (b),
 * we add the per-cpu variable 'fpsimd_last_state' (below), which contains the
 * address of the userland FPSIMD state of the task that was loaded onto the CPU
 * the most recently, or NULL if kernel mode NEON has been performed after that.
 *
 * With this in place, we no longer have to restore the next FPSIMD state right
 * when switching between tasks. Instead, we can defer this check to userland
 * resume, at which time we verify whether the CPU's fpsimd_last_state and the
 * task's fpsimd_cpu are still mutually in sync. If this is the case, we
 * can omit the FPSIMD restore.
 *
 * As an optimization, we use the thread_info flag TIF_FOREIGN_FPSTATE to
 * indicate whether or not the userland FPSIMD state of the current task is
 * present in the registers. The flag is set unless the FPSIMD registers of this
 * CPU currently contain the most recent userland FPSIMD state of the current
 * task.
 *
 * In order to allow softirq handlers to use FPSIMD, kernel_neon_begin() may
 * save the task's FPSIMD context back to task_struct from softirq context.
 * To prevent this from racing with the manipulation of the task's FPSIMD state
 * from task context and thereby corrupting the state, it is necessary to
 * protect any manipulation of a task's fpsimd_state or TIF_FOREIGN_FPSTATE
 * flag with {, __}get_cpu_fpsimd_context(). This will still allow softirqs to
 * run but prevent them to use FPSIMD.
 *
 * For a certain task, the sequence may look something like this:
 * - the task gets scheduled in; if both the task's fpsimd_cpu field
 *   contains the id of the current CPU, and the CPU's fpsimd_last_state per-cpu
 *   variable points to the task's fpsimd_state, the TIF_FOREIGN_FPSTATE flag is
 *   cleared, otherwise it is set;
 *
 * - the task returns to userland; if TIF_FOREIGN_FPSTATE is set, the task's
 *   userland FPSIMD state is copied from memory to the registers, the task's
 *   fpsimd_cpu field is set to the id of the current CPU, the current
 *   CPU's fpsimd_last_state pointer is set to this task's fpsimd_state and the
 *   TIF_FOREIGN_FPSTATE flag is cleared;
 *
 * - the task executes an ordinary syscall; upon return to userland, the
 *   TIF_FOREIGN_FPSTATE flag will still be cleared, so no FPSIMD state is
 *   restored;
 *
 * - the task executes a syscall which executes some NEON instructions; this is
 *   preceded by a call to kernel_neon_begin(), which copies the task's FPSIMD
 *   register contents to memory, clears the fpsimd_last_state per-cpu variable
 *   and sets the TIF_FOREIGN_FPSTATE flag;
 *
 * - the task gets preempted after kernel_neon_end() is called; as we have not
 *   returned from the 2nd syscall yet, TIF_FOREIGN_FPSTATE is still set so
 *   whatever is in the FPSIMD registers is not saved to memory, but discarded.
 */
struct fpsimd_last_state_struct {
	struct user_fpsimd_state *st;
	void *sve_state;
	unsigned int sve_vl;
};

static DEFINE_PER_CPU(struct fpsimd_last_state_struct, fpsimd_last_state);

/* Default VL for tasks that don't set it explicitly: */
static int __sve_default_vl = -1;

static int get_sve_default_vl(void)
{
	return READ_ONCE(__sve_default_vl);
}

#ifdef CONFIG_ARM64_SVE

static void set_sve_default_vl(int val)
{
	WRITE_ONCE(__sve_default_vl, val);
}

/* Maximum supported vector length across all CPUs (initially poisoned) */
int __ro_after_init sve_max_vl = SVE_VL_MIN;
int __ro_after_init sve_max_virtualisable_vl = SVE_VL_MIN;

/*
 * Set of available vector lengths,
 * where length vq encoded as bit __vq_to_bit(vq):
 */
__ro_after_init DECLARE_BITMAP(sve_vq_map, SVE_VQ_MAX);
/* Set of vector lengths present on at least one cpu: */
static __ro_after_init DECLARE_BITMAP(sve_vq_partial_map, SVE_VQ_MAX);

static void __percpu *efi_sve_state;

#else /* ! CONFIG_ARM64_SVE */

/* Dummy declaration for code that will be optimised out: */
extern __ro_after_init DECLARE_BITMAP(sve_vq_map, SVE_VQ_MAX);
extern __ro_after_init DECLARE_BITMAP(sve_vq_partial_map, SVE_VQ_MAX);
extern void __percpu *efi_sve_state;

#endif /* ! CONFIG_ARM64_SVE */

DEFINE_PER_CPU(bool, fpsimd_context_busy);
EXPORT_PER_CPU_SYMBOL(fpsimd_context_busy);

static void __get_cpu_fpsimd_context(void)
{
	bool busy = __this_cpu_xchg(fpsimd_context_busy, true);

	WARN_ON(busy);
}

/*
 * Claim ownership of the CPU FPSIMD context for use by the calling context.
 *
 * The caller may freely manipulate the FPSIMD context metadata until
 * put_cpu_fpsimd_context() is called.
 *
 * The double-underscore version must only be called if you know the task
 * can't be preempted.
 */
static void get_cpu_fpsimd_context(void)
{
	local_bh_disable();
	__get_cpu_fpsimd_context();
}

static void __put_cpu_fpsimd_context(void)
{
	bool busy = __this_cpu_xchg(fpsimd_context_busy, false);

	WARN_ON(!busy); /* No matching get_cpu_fpsimd_context()? */
}

/*
 * Release the CPU FPSIMD context.
 *
 * Must be called from a context in which get_cpu_fpsimd_context() was
 * previously called, with no call to put_cpu_fpsimd_context() in the
 * meantime.
 */
static void put_cpu_fpsimd_context(void)
{
	__put_cpu_fpsimd_context();
	local_bh_enable();
}

static bool have_cpu_fpsimd_context(void)
{
	return !preemptible() && __this_cpu_read(fpsimd_context_busy);
}

/*
 * Call __sve_free() directly only if you know task can't be scheduled
 * or preempted.
 */
static void __sve_free(struct task_struct *task)
{
	kfree(task->thread.sve_state);
	task->thread.sve_state = NULL;
}

static void sve_free(struct task_struct *task)
{
	WARN_ON(test_tsk_thread_flag(task, TIF_SVE));

	__sve_free(task);
}

/*
 * TIF_SVE controls whether a task can use SVE without trapping while
 * in userspace, and also the way a task's FPSIMD/SVE state is stored
 * in thread_struct.
 *
 * The kernel uses this flag to track whether a user task is actively
 * using SVE, and therefore whether full SVE register state needs to
 * be tracked.  If not, the cheaper FPSIMD context handling code can
 * be used instead of the more costly SVE equivalents.
 *
 *  * TIF_SVE set:
 *
 *    The task can execute SVE instructions while in userspace without
 *    trapping to the kernel.
 *
 *    When stored, Z0-Z31 (incorporating Vn in bits[127:0] or the
 *    corresponding Zn), P0-P15 and FFR are encoded in in
 *    task->thread.sve_state, formatted appropriately for vector
 *    length task->thread.sve_vl.
 *
 *    task->thread.sve_state must point to a valid buffer at least
 *    sve_state_size(task) bytes in size.
 *
 *    During any syscall, the kernel may optionally clear TIF_SVE and
 *    discard the vector state except for the FPSIMD subset.
 *
 *  * TIF_SVE clear:
 *
 *    An attempt by the user task to execute an SVE instruction causes
 *    do_sve_acc() to be called, which does some preparation and then
 *    sets TIF_SVE.
 *
 *    When stored, FPSIMD registers V0-V31 are encoded in
 *    task->thread.uw.fpsimd_state; bits [max : 128] for each of Z0-Z31 are
 *    logically zero but not stored anywhere; P0-P15 and FFR are not
 *    stored and have unspecified values from userspace's point of
 *    view.  For hygiene purposes, the kernel zeroes them on next use,
 *    but userspace is discouraged from relying on this.
 *
 *    task->thread.sve_state does not need to be non-NULL, valid or any
 *    particular size: it must not be dereferenced.
 *
 *  * FPSR and FPCR are always stored in task->thread.uw.fpsimd_state
 *    irrespective of whether TIF_SVE is clear or set, since these are
 *    not vector length dependent.
 */

/*
 * Update current's FPSIMD/SVE registers from thread_struct.
 *
 * This function should be called only when the FPSIMD/SVE state in
 * thread_struct is known to be up to date, when preparing to enter
 * userspace.
 */
static void task_fpsimd_load(void)
{
	WARN_ON(!system_supports_fpsimd());
	WARN_ON(!have_cpu_fpsimd_context());

	if (IS_ENABLED(CONFIG_ARM64_SVE) && test_thread_flag(TIF_SVE))
		sve_load_state(sve_pffr(&current->thread),
			       &current->thread.uw.fpsimd_state.fpsr,
			       sve_vq_from_vl(current->thread.sve_vl) - 1);
	else
		fpsimd_load_state(&current->thread.uw.fpsimd_state);
}

/*
 * Ensure FPSIMD/SVE storage in memory for the loaded context is up to
 * date with respect to the CPU registers.
 */
static void fpsimd_save(void)
{
	struct fpsimd_last_state_struct const *last =
		this_cpu_ptr(&fpsimd_last_state);
	/* set by fpsimd_bind_task_to_cpu() or fpsimd_bind_state_to_cpu() */

	WARN_ON(!system_supports_fpsimd());
	WARN_ON(!have_cpu_fpsimd_context());

	if (!test_thread_flag(TIF_FOREIGN_FPSTATE)) {
		if (IS_ENABLED(CONFIG_ARM64_SVE) &&
		    test_thread_flag(TIF_SVE)) {
			if (WARN_ON(sve_get_vl() != last->sve_vl)) {
				/*
				 * Can't save the user regs, so current would
				 * re-enter user with corrupt state.
				 * There's no way to recover, so kill it:
				 */
				force_signal_inject(SIGKILL, SI_KERNEL, 0, 0);
				return;
			}

			sve_save_state((char *)last->sve_state +
						sve_ffr_offset(last->sve_vl),
				       &last->st->fpsr);
		} else
			fpsimd_save_state(last->st);
	}
}

/*
 * All vector length selection from userspace comes through here.
 * We're on a slow path, so some sanity-checks are included.
 * If things go wrong there's a bug somewhere, but try to fall back to a
 * safe choice.
 */
static unsigned int find_supported_vector_length(unsigned int vl)
{
	int bit;
	int max_vl = sve_max_vl;

	if (WARN_ON(!sve_vl_valid(vl)))
		vl = SVE_VL_MIN;

	if (WARN_ON(!sve_vl_valid(max_vl)))
		max_vl = SVE_VL_MIN;

	if (vl > max_vl)
		vl = max_vl;

	bit = find_next_bit(sve_vq_map, SVE_VQ_MAX,
			    __vq_to_bit(sve_vq_from_vl(vl)));
	return sve_vl_from_vq(__bit_to_vq(bit));
}

#if defined(CONFIG_ARM64_SVE) && defined(CONFIG_SYSCTL)

static int sve_proc_do_default_vl(struct ctl_table *table, int write,
				  void *buffer, size_t *lenp, loff_t *ppos)
{
	int ret;
	int vl = get_sve_default_vl();
	struct ctl_table tmp_table = {
		.data = &vl,
		.maxlen = sizeof(vl),
	};

	ret = proc_dointvec(&tmp_table, write, buffer, lenp, ppos);
	if (ret || !write)
		return ret;

	/* Writing -1 has the special meaning "set to max": */
	if (vl == -1)
		vl = sve_max_vl;

	if (!sve_vl_valid(vl))
		return -EINVAL;

	set_sve_default_vl(find_supported_vector_length(vl));
	return 0;
}

static struct ctl_table sve_default_vl_table[] = {
	{
		.procname	= "sve_default_vector_length",
		.mode		= 0644,
		.proc_handler	= sve_proc_do_default_vl,
	},
	{ }
};

static int __init sve_sysctl_init(void)
{
	if (system_supports_sve())
		if (!register_sysctl("abi", sve_default_vl_table))
			return -EINVAL;

	return 0;
}

#else /* ! (CONFIG_ARM64_SVE && CONFIG_SYSCTL) */
static int __init sve_sysctl_init(void) { return 0; }
#endif /* ! (CONFIG_ARM64_SVE && CONFIG_SYSCTL) */

#define ZREG(sve_state, vq, n) ((char *)(sve_state) +		\
	(SVE_SIG_ZREG_OFFSET(vq, n) - SVE_SIG_REGS_OFFSET))

#ifdef CONFIG_CPU_BIG_ENDIAN
static __uint128_t arm64_cpu_to_le128(__uint128_t x)
{
	u64 a = swab64(x);
	u64 b = swab64(x >> 64);

	return ((__uint128_t)a << 64) | b;
}
#else
static __uint128_t arm64_cpu_to_le128(__uint128_t x)
{
	return x;
}
#endif

#define arm64_le128_to_cpu(x) arm64_cpu_to_le128(x)

static void __fpsimd_to_sve(void *sst, struct user_fpsimd_state const *fst,
			    unsigned int vq)
{
	unsigned int i;
	__uint128_t *p;

	for (i = 0; i < SVE_NUM_ZREGS; ++i) {
		p = (__uint128_t *)ZREG(sst, vq, i);
		*p = arm64_cpu_to_le128(fst->vregs[i]);
	}
}

/*
 * Transfer the FPSIMD state in task->thread.uw.fpsimd_state to
 * task->thread.sve_state.
 *
 * Task can be a non-runnable task, or current.  In the latter case,
 * the caller must have ownership of the cpu FPSIMD context before calling
 * this function.
 * task->thread.sve_state must point to at least sve_state_size(task)
 * bytes of allocated kernel memory.
 * task->thread.uw.fpsimd_state must be up to date before calling this
 * function.
 */
static void fpsimd_to_sve(struct task_struct *task)
{
	unsigned int vq;
	void *sst = task->thread.sve_state;
	struct user_fpsimd_state const *fst = &task->thread.uw.fpsimd_state;

	if (!system_supports_sve())
		return;

	vq = sve_vq_from_vl(task->thread.sve_vl);
	__fpsimd_to_sve(sst, fst, vq);
}

/*
 * Transfer the SVE state in task->thread.sve_state to
 * task->thread.uw.fpsimd_state.
 *
 * Task can be a non-runnable task, or current.  In the latter case,
 * the caller must have ownership of the cpu FPSIMD context before calling
 * this function.
 * task->thread.sve_state must point to at least sve_state_size(task)
 * bytes of allocated kernel memory.
 * task->thread.sve_state must be up to date before calling this function.
 */
static void sve_to_fpsimd(struct task_struct *task)
{
	unsigned int vq;
	void const *sst = task->thread.sve_state;
	struct user_fpsimd_state *fst = &task->thread.uw.fpsimd_state;
	unsigned int i;
	__uint128_t const *p;

	if (!system_supports_sve())
		return;

	vq = sve_vq_from_vl(task->thread.sve_vl);
	for (i = 0; i < SVE_NUM_ZREGS; ++i) {
		p = (__uint128_t const *)ZREG(sst, vq, i);
		fst->vregs[i] = arm64_le128_to_cpu(*p);
	}
}

#ifdef CONFIG_ARM64_SVE

/*
 * Return how many bytes of memory are required to store the full SVE
 * state for task, given task's currently configured vector length.
 */
size_t sve_state_size(struct task_struct const *task)
{
	return SVE_SIG_REGS_SIZE(sve_vq_from_vl(task->thread.sve_vl));
}

/*
 * Ensure that task->thread.sve_state is allocated and sufficiently large.
 *
 * This function should be used only in preparation for replacing
 * task->thread.sve_state with new data.  The memory is always zeroed
 * here to prevent stale data from showing through: this is done in
 * the interest of testability and predictability: except in the
 * do_sve_acc() case, there is no ABI requirement to hide stale data
 * written previously be task.
 */
void sve_alloc(struct task_struct *task)
{
	if (task->thread.sve_state) {
		memset(task->thread.sve_state, 0, sve_state_size(current));
		return;
	}

	/* This is a small allocation (maximum ~8KB) and Should Not Fail. */
	task->thread.sve_state =
		kzalloc(sve_state_size(task), GFP_KERNEL);

	/*
	 * If future SVE revisions can have larger vectors though,
	 * this may cease to be true:
	 */
	BUG_ON(!task->thread.sve_state);
}


/*
 * Ensure that task->thread.sve_state is up to date with respect to
 * the user task, irrespective of when SVE is in use or not.
 *
 * This should only be called by ptrace.  task must be non-runnable.
 * task->thread.sve_state must point to at least sve_state_size(task)
 * bytes of allocated kernel memory.
 */
void fpsimd_sync_to_sve(struct task_struct *task)
{
	if (!test_tsk_thread_flag(task, TIF_SVE))
		fpsimd_to_sve(task);
}

/*
 * Ensure that task->thread.uw.fpsimd_state is up to date with respect to
 * the user task, irrespective of whether SVE is in use or not.
 *
 * This should only be called by ptrace.  task must be non-runnable.
 * task->thread.sve_state must point to at least sve_state_size(task)
 * bytes of allocated kernel memory.
 */
void sve_sync_to_fpsimd(struct task_struct *task)
{
	if (test_tsk_thread_flag(task, TIF_SVE))
		sve_to_fpsimd(task);
}

/*
 * Ensure that task->thread.sve_state is up to date with respect to
 * the task->thread.uw.fpsimd_state.
 *
 * This should only be called by ptrace to merge new FPSIMD register
 * values into a task for which SVE is currently active.
 * task must be non-runnable.
 * task->thread.sve_state must point to at least sve_state_size(task)
 * bytes of allocated kernel memory.
 * task->thread.uw.fpsimd_state must already have been initialised with
 * the new FPSIMD register values to be merged in.
 */
void sve_sync_from_fpsimd_zeropad(struct task_struct *task)
{
	unsigned int vq;
	void *sst = task->thread.sve_state;
	struct user_fpsimd_state const *fst = &task->thread.uw.fpsimd_state;

	if (!test_tsk_thread_flag(task, TIF_SVE))
		return;

	vq = sve_vq_from_vl(task->thread.sve_vl);

	memset(sst, 0, SVE_SIG_REGS_SIZE(vq));
	__fpsimd_to_sve(sst, fst, vq);
}

int sve_set_vector_length(struct task_struct *task,
			  unsigned long vl, unsigned long flags)
{
	if (flags & ~(unsigned long)(PR_SVE_VL_INHERIT |
				     PR_SVE_SET_VL_ONEXEC))
		return -EINVAL;

	if (!sve_vl_valid(vl))
		return -EINVAL;

	/*
	 * Clamp to the maximum vector length that VL-agnostic SVE code can
	 * work with.  A flag may be assigned in the future to allow setting
	 * of larger vector lengths without confusing older software.
	 */
	if (vl > SVE_VL_ARCH_MAX)
		vl = SVE_VL_ARCH_MAX;

	vl = find_supported_vector_length(vl);

	if (flags & (PR_SVE_VL_INHERIT |
		     PR_SVE_SET_VL_ONEXEC))
		task->thread.sve_vl_onexec = vl;
	else
		/* Reset VL to system default on next exec: */
		task->thread.sve_vl_onexec = 0;

	/* Only actually set the VL if not deferred: */
	if (flags & PR_SVE_SET_VL_ONEXEC)
		goto out;

	if (vl == task->thread.sve_vl)
		goto out;

	/*
	 * To ensure the FPSIMD bits of the SVE vector registers are preserved,
	 * write any live register state back to task_struct, and convert to a
	 * non-SVE thread.
	 */
	if (task == current) {
		get_cpu_fpsimd_context();

		fpsimd_save();
	}

	fpsimd_flush_task_state(task);
	if (test_and_clear_tsk_thread_flag(task, TIF_SVE))
		sve_to_fpsimd(task);

	if (task == current)
		put_cpu_fpsimd_context();

	/*
	 * Force reallocation of task SVE state to the correct size
	 * on next use:
	 */
	sve_free(task);

	task->thread.sve_vl = vl;

out:
	update_tsk_thread_flag(task, TIF_SVE_VL_INHERIT,
			       flags & PR_SVE_VL_INHERIT);

	return 0;
}

/*
 * Encode the current vector length and flags for return.
 * This is only required for prctl(): ptrace has separate fields
 *
 * flags are as for sve_set_vector_length().
 */
static int sve_prctl_status(unsigned long flags)
{
	int ret;

	if (flags & PR_SVE_SET_VL_ONEXEC)
		ret = current->thread.sve_vl_onexec;
	else
		ret = current->thread.sve_vl;

	if (test_thread_flag(TIF_SVE_VL_INHERIT))
		ret |= PR_SVE_VL_INHERIT;

	return ret;
}

/* PR_SVE_SET_VL */
int sve_set_current_vl(unsigned long arg)
{
	unsigned long vl, flags;
	int ret;

	vl = arg & PR_SVE_VL_LEN_MASK;
	flags = arg & ~vl;

	if (!system_supports_sve() || is_compat_task())
		return -EINVAL;

	ret = sve_set_vector_length(current, vl, flags);
	if (ret)
		return ret;

	return sve_prctl_status(flags);
}

/* PR_SVE_GET_VL */
int sve_get_current_vl(void)
{
	if (!system_supports_sve() || is_compat_task())
		return -EINVAL;

	return sve_prctl_status(0);
}

static void sve_probe_vqs(DECLARE_BITMAP(map, SVE_VQ_MAX))
{
	unsigned int vq, vl;
	unsigned long zcr;

	bitmap_zero(map, SVE_VQ_MAX);

	zcr = ZCR_ELx_LEN_MASK;
	zcr = read_sysreg_s(SYS_ZCR_EL1) & ~zcr;

	for (vq = SVE_VQ_MAX; vq >= SVE_VQ_MIN; --vq) {
		write_sysreg_s(zcr | (vq - 1), SYS_ZCR_EL1); /* self-syncing */
		vl = sve_get_vl();
		vq = sve_vq_from_vl(vl); /* skip intervening lengths */
		set_bit(__vq_to_bit(vq), map);
	}
}

/*
 * Initialise the set of known supported VQs for the boot CPU.
 * This is called during kernel boot, before secondary CPUs are brought up.
 */
void __init sve_init_vq_map(void)
{
	sve_probe_vqs(sve_vq_map);
	bitmap_copy(sve_vq_partial_map, sve_vq_map, SVE_VQ_MAX);
}

/*
 * If we haven't committed to the set of supported VQs yet, filter out
 * those not supported by the current CPU.
 * This function is called during the bring-up of early secondary CPUs only.
 */
void sve_update_vq_map(void)
{
	DECLARE_BITMAP(tmp_map, SVE_VQ_MAX);

	sve_probe_vqs(tmp_map);
	bitmap_and(sve_vq_map, sve_vq_map, tmp_map, SVE_VQ_MAX);
	bitmap_or(sve_vq_partial_map, sve_vq_partial_map, tmp_map, SVE_VQ_MAX);
}

/*
 * Check whether the current CPU supports all VQs in the committed set.
 * This function is called during the bring-up of late secondary CPUs only.
 */
int sve_verify_vq_map(void)
{
	DECLARE_BITMAP(tmp_map, SVE_VQ_MAX);
	unsigned long b;

	sve_probe_vqs(tmp_map);

	bitmap_complement(tmp_map, tmp_map, SVE_VQ_MAX);
	if (bitmap_intersects(tmp_map, sve_vq_map, SVE_VQ_MAX)) {
		pr_warn("SVE: cpu%d: Required vector length(s) missing\n",
			smp_processor_id());
		return -EINVAL;
	}

	if (!IS_ENABLED(CONFIG_KVM) || !is_hyp_mode_available())
		return 0;

	/*
	 * For KVM, it is necessary to ensure that this CPU doesn't
	 * support any vector length that guests may have probed as
	 * unsupported.
	 */

	/* Recover the set of supported VQs: */
	bitmap_complement(tmp_map, tmp_map, SVE_VQ_MAX);
	/* Find VQs supported that are not globally supported: */
	bitmap_andnot(tmp_map, tmp_map, sve_vq_map, SVE_VQ_MAX);

	/* Find the lowest such VQ, if any: */
	b = find_last_bit(tmp_map, SVE_VQ_MAX);
	if (b >= SVE_VQ_MAX)
		return 0; /* no mismatches */

	/*
	 * Mismatches above sve_max_virtualisable_vl are fine, since
	 * no guest is allowed to configure ZCR_EL2.LEN to exceed this:
	 */
	if (sve_vl_from_vq(__bit_to_vq(b)) <= sve_max_virtualisable_vl) {
		pr_warn("SVE: cpu%d: Unsupported vector length(s) present\n",
			smp_processor_id());
		return -EINVAL;
	}

	return 0;
}

static void __init sve_efi_setup(void)
{
	if (!IS_ENABLED(CONFIG_EFI))
		return;

	/*
	 * alloc_percpu() warns and prints a backtrace if this goes wrong.
	 * This is evidence of a crippled system and we are returning void,
	 * so no attempt is made to handle this situation here.
	 */
	if (!sve_vl_valid(sve_max_vl))
		goto fail;

	efi_sve_state = __alloc_percpu(
		SVE_SIG_REGS_SIZE(sve_vq_from_vl(sve_max_vl)), SVE_VQ_BYTES);
	if (!efi_sve_state)
		goto fail;

	return;

fail:
	panic("Cannot allocate percpu memory for EFI SVE save/restore");
}

/*
 * Enable SVE for EL1.
 * Intended for use by the cpufeatures code during CPU boot.
 */
void sve_kernel_enable(const struct arm64_cpu_capabilities *__always_unused p)
{
	write_sysreg(read_sysreg(CPACR_EL1) | CPACR_EL1_ZEN_EL1EN, CPACR_EL1);
	isb();
}

/*
 * Read the pseudo-ZCR used by cpufeatures to identify the supported SVE
 * vector length.
 *
 * Use only if SVE is present.
 * This function clobbers the SVE vector length.
 */
u64 read_zcr_features(void)
{
	u64 zcr;
	unsigned int vq_max;

	/*
	 * Set the maximum possible VL, and write zeroes to all other
	 * bits to see if they stick.
	 */
	sve_kernel_enable(NULL);
	write_sysreg_s(ZCR_ELx_LEN_MASK, SYS_ZCR_EL1);

	zcr = read_sysreg_s(SYS_ZCR_EL1);
	zcr &= ~(u64)ZCR_ELx_LEN_MASK; /* find sticky 1s outside LEN field */
	vq_max = sve_vq_from_vl(sve_get_vl());
	zcr |= vq_max - 1; /* set LEN field to maximum effective value */

	return zcr;
}

void __init sve_setup(void)
{
	u64 zcr;
	DECLARE_BITMAP(tmp_map, SVE_VQ_MAX);
	unsigned long b;

	if (!system_supports_sve())
		return;

	/*
	 * The SVE architecture mandates support for 128-bit vectors,
	 * so sve_vq_map must have at least SVE_VQ_MIN set.
	 * If something went wrong, at least try to patch it up:
	 */
	if (WARN_ON(!test_bit(__vq_to_bit(SVE_VQ_MIN), sve_vq_map)))
		set_bit(__vq_to_bit(SVE_VQ_MIN), sve_vq_map);

	zcr = read_sanitised_ftr_reg(SYS_ZCR_EL1);
	sve_max_vl = sve_vl_from_vq((zcr & ZCR_ELx_LEN_MASK) + 1);

	/*
	 * Sanity-check that the max VL we determined through CPU features
	 * corresponds properly to sve_vq_map.  If not, do our best:
	 */
	if (WARN_ON(sve_max_vl != find_supported_vector_length(sve_max_vl)))
		sve_max_vl = find_supported_vector_length(sve_max_vl);

	/*
	 * For the default VL, pick the maximum supported value <= 64.
	 * VL == 64 is guaranteed not to grow the signal frame.
	 */
	set_sve_default_vl(find_supported_vector_length(64));

	bitmap_andnot(tmp_map, sve_vq_partial_map, sve_vq_map,
		      SVE_VQ_MAX);

	b = find_last_bit(tmp_map, SVE_VQ_MAX);
	if (b >= SVE_VQ_MAX)
		/* No non-virtualisable VLs found */
		sve_max_virtualisable_vl = SVE_VQ_MAX;
	else if (WARN_ON(b == SVE_VQ_MAX - 1))
		/* No virtualisable VLs?  This is architecturally forbidden. */
		sve_max_virtualisable_vl = SVE_VQ_MIN;
	else /* b + 1 < SVE_VQ_MAX */
		sve_max_virtualisable_vl = sve_vl_from_vq(__bit_to_vq(b + 1));

	if (sve_max_virtualisable_vl > sve_max_vl)
		sve_max_virtualisable_vl = sve_max_vl;

	pr_info("SVE: maximum available vector length %u bytes per vector\n",
		sve_max_vl);
	pr_info("SVE: default vector length %u bytes per vector\n",
		get_sve_default_vl());

	/* KVM decides whether to support mismatched systems. Just warn here: */
	if (sve_max_virtualisable_vl < sve_max_vl)
		pr_warn("SVE: unvirtualisable vector lengths present\n");

	sve_efi_setup();
}

/*
 * Called from the put_task_struct() path, which cannot get here
 * unless dead_task is really dead and not schedulable.
 */
void fpsimd_release_task(struct task_struct *dead_task)
{
	__sve_free(dead_task);
}

#endif /* CONFIG_ARM64_SVE */

/*
 * Trapped SVE access
 *
 * Storage is allocated for the full SVE state, the current FPSIMD
 * register contents are migrated across, and the access trap is
 * disabled.
 *
 * TIF_SVE should be clear on entry: otherwise, fpsimd_restore_current_state()
 * would have disabled the SVE access trap for userspace during
 * ret_to_user, making an SVE access trap impossible in that case.
 */
void do_sve_acc(unsigned int esr, struct pt_regs *regs)
{
	/* Even if we chose not to use SVE, the hardware could still trap: */
	if (unlikely(!system_supports_sve()) || WARN_ON(is_compat_task())) {
		force_signal_inject(SIGILL, ILL_ILLOPC, regs->pc, 0);
		return;
	}

	sve_alloc(current);

	get_cpu_fpsimd_context();

	if (test_and_set_thread_flag(TIF_SVE))
		WARN_ON(1); /* SVE access shouldn't have trapped */

	/*
	 * Convert the FPSIMD state to SVE, zeroing all the state that
	 * is not shared with FPSIMD. If (as is likely) the current
	 * state is live in the registers then do this there and
	 * update our metadata for the current task including
	 * disabling the trap, otherwise update our in-memory copy.
	 */
	if (!test_thread_flag(TIF_FOREIGN_FPSTATE)) {
<<<<<<< HEAD
		sve_set_vq(sve_vq_from_vl(current->thread.sve_vl) - 1);
		sve_flush_live();
=======
		unsigned long vq_minus_one =
			sve_vq_from_vl(current->thread.sve_vl) - 1;
		sve_set_vq(vq_minus_one);
		sve_flush_live(vq_minus_one);
>>>>>>> 11e4b63a
		fpsimd_bind_task_to_cpu();
	} else {
		fpsimd_to_sve(current);
	}

	put_cpu_fpsimd_context();
}

/*
 * Trapped FP/ASIMD access.
 */
void do_fpsimd_acc(unsigned int esr, struct pt_regs *regs)
{
	/* TODO: implement lazy context saving/restoring */
	WARN_ON(1);
}

/*
 * Raise a SIGFPE for the current process.
 */
void do_fpsimd_exc(unsigned int esr, struct pt_regs *regs)
{
	unsigned int si_code = FPE_FLTUNK;

	if (esr & ESR_ELx_FP_EXC_TFV) {
		if (esr & FPEXC_IOF)
			si_code = FPE_FLTINV;
		else if (esr & FPEXC_DZF)
			si_code = FPE_FLTDIV;
		else if (esr & FPEXC_OFF)
			si_code = FPE_FLTOVF;
		else if (esr & FPEXC_UFF)
			si_code = FPE_FLTUND;
		else if (esr & FPEXC_IXF)
			si_code = FPE_FLTRES;
	}

	send_sig_fault(SIGFPE, si_code,
		       (void __user *)instruction_pointer(regs),
		       current);
}

void fpsimd_thread_switch(struct task_struct *next)
{
	bool wrong_task, wrong_cpu;

	if (!system_supports_fpsimd())
		return;

	__get_cpu_fpsimd_context();

	/* Save unsaved fpsimd state, if any: */
	fpsimd_save();

	/*
	 * Fix up TIF_FOREIGN_FPSTATE to correctly describe next's
	 * state.  For kernel threads, FPSIMD registers are never loaded
	 * and wrong_task and wrong_cpu will always be true.
	 */
	wrong_task = __this_cpu_read(fpsimd_last_state.st) !=
					&next->thread.uw.fpsimd_state;
	wrong_cpu = next->thread.fpsimd_cpu != smp_processor_id();

	update_tsk_thread_flag(next, TIF_FOREIGN_FPSTATE,
			       wrong_task || wrong_cpu);

	__put_cpu_fpsimd_context();
}

void fpsimd_flush_thread(void)
{
	int vl, supported_vl;

	if (!system_supports_fpsimd())
		return;

	get_cpu_fpsimd_context();

	fpsimd_flush_task_state(current);
	memset(&current->thread.uw.fpsimd_state, 0,
	       sizeof(current->thread.uw.fpsimd_state));

	if (system_supports_sve()) {
		clear_thread_flag(TIF_SVE);
		sve_free(current);

		/*
		 * Reset the task vector length as required.
		 * This is where we ensure that all user tasks have a valid
		 * vector length configured: no kernel task can become a user
		 * task without an exec and hence a call to this function.
		 * By the time the first call to this function is made, all
		 * early hardware probing is complete, so __sve_default_vl
		 * should be valid.
		 * If a bug causes this to go wrong, we make some noise and
		 * try to fudge thread.sve_vl to a safe value here.
		 */
		vl = current->thread.sve_vl_onexec ?
			current->thread.sve_vl_onexec : get_sve_default_vl();

		if (WARN_ON(!sve_vl_valid(vl)))
			vl = SVE_VL_MIN;

		supported_vl = find_supported_vector_length(vl);
		if (WARN_ON(supported_vl != vl))
			vl = supported_vl;

		current->thread.sve_vl = vl;

		/*
		 * If the task is not set to inherit, ensure that the vector
		 * length will be reset by a subsequent exec:
		 */
		if (!test_thread_flag(TIF_SVE_VL_INHERIT))
			current->thread.sve_vl_onexec = 0;
	}

	put_cpu_fpsimd_context();
}

/*
 * Save the userland FPSIMD state of 'current' to memory, but only if the state
 * currently held in the registers does in fact belong to 'current'
 */
void fpsimd_preserve_current_state(void)
{
	if (!system_supports_fpsimd())
		return;

	get_cpu_fpsimd_context();
	fpsimd_save();
	put_cpu_fpsimd_context();
}

/*
 * Like fpsimd_preserve_current_state(), but ensure that
 * current->thread.uw.fpsimd_state is updated so that it can be copied to
 * the signal frame.
 */
void fpsimd_signal_preserve_current_state(void)
{
	fpsimd_preserve_current_state();
	if (test_thread_flag(TIF_SVE))
		sve_to_fpsimd(current);
}

/*
 * Associate current's FPSIMD context with this cpu
 * The caller must have ownership of the cpu FPSIMD context before calling
 * this function.
 */
void fpsimd_bind_task_to_cpu(void)
{
	struct fpsimd_last_state_struct *last =
		this_cpu_ptr(&fpsimd_last_state);

	WARN_ON(!system_supports_fpsimd());
	last->st = &current->thread.uw.fpsimd_state;
	last->sve_state = current->thread.sve_state;
	last->sve_vl = current->thread.sve_vl;
	current->thread.fpsimd_cpu = smp_processor_id();

	if (system_supports_sve()) {
		/* Toggle SVE trapping for userspace if needed */
		if (test_thread_flag(TIF_SVE))
			sve_user_enable();
		else
			sve_user_disable();

		/* Serialised by exception return to user */
	}
}

void fpsimd_bind_state_to_cpu(struct user_fpsimd_state *st, void *sve_state,
			      unsigned int sve_vl)
{
	struct fpsimd_last_state_struct *last =
		this_cpu_ptr(&fpsimd_last_state);

	WARN_ON(!system_supports_fpsimd());
	WARN_ON(!in_softirq() && !irqs_disabled());

	last->st = st;
	last->sve_state = sve_state;
	last->sve_vl = sve_vl;
}

/*
 * Load the userland FPSIMD state of 'current' from memory, but only if the
 * FPSIMD state already held in the registers is /not/ the most recent FPSIMD
 * state of 'current'
 */
void fpsimd_restore_current_state(void)
{
	/*
	 * For the tasks that were created before we detected the absence of
	 * FP/SIMD, the TIF_FOREIGN_FPSTATE could be set via fpsimd_thread_switch(),
	 * e.g, init. This could be then inherited by the children processes.
	 * If we later detect that the system doesn't support FP/SIMD,
	 * we must clear the flag for  all the tasks to indicate that the
	 * FPSTATE is clean (as we can't have one) to avoid looping for ever in
	 * do_notify_resume().
	 */
	if (!system_supports_fpsimd()) {
		clear_thread_flag(TIF_FOREIGN_FPSTATE);
		return;
	}

	get_cpu_fpsimd_context();

	if (test_and_clear_thread_flag(TIF_FOREIGN_FPSTATE)) {
		task_fpsimd_load();
		fpsimd_bind_task_to_cpu();
	}

	put_cpu_fpsimd_context();
}

/*
 * Load an updated userland FPSIMD state for 'current' from memory and set the
 * flag that indicates that the FPSIMD register contents are the most recent
 * FPSIMD state of 'current'
 */
void fpsimd_update_current_state(struct user_fpsimd_state const *state)
{
	if (WARN_ON(!system_supports_fpsimd()))
		return;

	get_cpu_fpsimd_context();

	current->thread.uw.fpsimd_state = *state;
	if (test_thread_flag(TIF_SVE))
		fpsimd_to_sve(current);

	task_fpsimd_load();
	fpsimd_bind_task_to_cpu();

	clear_thread_flag(TIF_FOREIGN_FPSTATE);

	put_cpu_fpsimd_context();
}

/*
 * Invalidate live CPU copies of task t's FPSIMD state
 *
 * This function may be called with preemption enabled.  The barrier()
 * ensures that the assignment to fpsimd_cpu is visible to any
 * preemption/softirq that could race with set_tsk_thread_flag(), so
 * that TIF_FOREIGN_FPSTATE cannot be spuriously re-cleared.
 *
 * The final barrier ensures that TIF_FOREIGN_FPSTATE is seen set by any
 * subsequent code.
 */
void fpsimd_flush_task_state(struct task_struct *t)
{
	t->thread.fpsimd_cpu = NR_CPUS;
	/*
	 * If we don't support fpsimd, bail out after we have
	 * reset the fpsimd_cpu for this task and clear the
	 * FPSTATE.
	 */
	if (!system_supports_fpsimd())
		return;
	barrier();
	set_tsk_thread_flag(t, TIF_FOREIGN_FPSTATE);

	barrier();
}

/*
 * Invalidate any task's FPSIMD state that is present on this cpu.
 * The FPSIMD context should be acquired with get_cpu_fpsimd_context()
 * before calling this function.
 */
static void fpsimd_flush_cpu_state(void)
{
	WARN_ON(!system_supports_fpsimd());
	__this_cpu_write(fpsimd_last_state.st, NULL);
	set_thread_flag(TIF_FOREIGN_FPSTATE);
}

/*
 * Save the FPSIMD state to memory and invalidate cpu view.
 * This function must be called with preemption disabled.
 */
void fpsimd_save_and_flush_cpu_state(void)
{
	if (!system_supports_fpsimd())
		return;
	WARN_ON(preemptible());
	__get_cpu_fpsimd_context();
	fpsimd_save();
	fpsimd_flush_cpu_state();
	__put_cpu_fpsimd_context();
}

#ifdef CONFIG_KERNEL_MODE_NEON

/*
 * Kernel-side NEON support functions
 */

/*
 * kernel_neon_begin(): obtain the CPU FPSIMD registers for use by the calling
 * context
 *
 * Must not be called unless may_use_simd() returns true.
 * Task context in the FPSIMD registers is saved back to memory as necessary.
 *
 * A matching call to kernel_neon_end() must be made before returning from the
 * calling context.
 *
 * The caller may freely use the FPSIMD registers until kernel_neon_end() is
 * called.
 */
void kernel_neon_begin(void)
{
	if (WARN_ON(!system_supports_fpsimd()))
		return;

	BUG_ON(!may_use_simd());

	get_cpu_fpsimd_context();

	/* Save unsaved fpsimd state, if any: */
	fpsimd_save();

	/* Invalidate any task state remaining in the fpsimd regs: */
	fpsimd_flush_cpu_state();
}
EXPORT_SYMBOL(kernel_neon_begin);

/*
 * kernel_neon_end(): give the CPU FPSIMD registers back to the current task
 *
 * Must be called from a context in which kernel_neon_begin() was previously
 * called, with no call to kernel_neon_end() in the meantime.
 *
 * The caller must not use the FPSIMD registers after this function is called,
 * unless kernel_neon_begin() is called again in the meantime.
 */
void kernel_neon_end(void)
{
	if (!system_supports_fpsimd())
		return;

	put_cpu_fpsimd_context();
}
EXPORT_SYMBOL(kernel_neon_end);

#ifdef CONFIG_EFI

static DEFINE_PER_CPU(struct user_fpsimd_state, efi_fpsimd_state);
static DEFINE_PER_CPU(bool, efi_fpsimd_state_used);
static DEFINE_PER_CPU(bool, efi_sve_state_used);

/*
 * EFI runtime services support functions
 *
 * The ABI for EFI runtime services allows EFI to use FPSIMD during the call.
 * This means that for EFI (and only for EFI), we have to assume that FPSIMD
 * is always used rather than being an optional accelerator.
 *
 * These functions provide the necessary support for ensuring FPSIMD
 * save/restore in the contexts from which EFI is used.
 *
 * Do not use them for any other purpose -- if tempted to do so, you are
 * either doing something wrong or you need to propose some refactoring.
 */

/*
 * __efi_fpsimd_begin(): prepare FPSIMD for making an EFI runtime services call
 */
void __efi_fpsimd_begin(void)
{
	if (!system_supports_fpsimd())
		return;

	WARN_ON(preemptible());

	if (may_use_simd()) {
		kernel_neon_begin();
	} else {
		/*
		 * If !efi_sve_state, SVE can't be in use yet and doesn't need
		 * preserving:
		 */
		if (system_supports_sve() && likely(efi_sve_state)) {
			char *sve_state = this_cpu_ptr(efi_sve_state);

			__this_cpu_write(efi_sve_state_used, true);

			sve_save_state(sve_state + sve_ffr_offset(sve_max_vl),
				       &this_cpu_ptr(&efi_fpsimd_state)->fpsr);
		} else {
			fpsimd_save_state(this_cpu_ptr(&efi_fpsimd_state));
		}

		__this_cpu_write(efi_fpsimd_state_used, true);
	}
}

/*
 * __efi_fpsimd_end(): clean up FPSIMD after an EFI runtime services call
 */
void __efi_fpsimd_end(void)
{
	if (!system_supports_fpsimd())
		return;

	if (!__this_cpu_xchg(efi_fpsimd_state_used, false)) {
		kernel_neon_end();
	} else {
		if (system_supports_sve() &&
		    likely(__this_cpu_read(efi_sve_state_used))) {
			char const *sve_state = this_cpu_ptr(efi_sve_state);

			sve_load_state(sve_state + sve_ffr_offset(sve_max_vl),
				       &this_cpu_ptr(&efi_fpsimd_state)->fpsr,
				       sve_vq_from_vl(sve_get_vl()) - 1);

			__this_cpu_write(efi_sve_state_used, false);
		} else {
			fpsimd_load_state(this_cpu_ptr(&efi_fpsimd_state));
		}
	}
}

#endif /* CONFIG_EFI */

#endif /* CONFIG_KERNEL_MODE_NEON */

#ifdef CONFIG_CPU_PM
static int fpsimd_cpu_pm_notifier(struct notifier_block *self,
				  unsigned long cmd, void *v)
{
	switch (cmd) {
	case CPU_PM_ENTER:
		fpsimd_save_and_flush_cpu_state();
		break;
	case CPU_PM_EXIT:
		break;
	case CPU_PM_ENTER_FAILED:
	default:
		return NOTIFY_DONE;
	}
	return NOTIFY_OK;
}

static struct notifier_block fpsimd_cpu_pm_notifier_block = {
	.notifier_call = fpsimd_cpu_pm_notifier,
};

static void __init fpsimd_pm_init(void)
{
	cpu_pm_register_notifier(&fpsimd_cpu_pm_notifier_block);
}

#else
static inline void fpsimd_pm_init(void) { }
#endif /* CONFIG_CPU_PM */

#ifdef CONFIG_HOTPLUG_CPU
static int fpsimd_cpu_dead(unsigned int cpu)
{
	per_cpu(fpsimd_last_state.st, cpu) = NULL;
	return 0;
}

static inline void fpsimd_hotplug_init(void)
{
	cpuhp_setup_state_nocalls(CPUHP_ARM64_FPSIMD_DEAD, "arm64/fpsimd:dead",
				  NULL, fpsimd_cpu_dead);
}

#else
static inline void fpsimd_hotplug_init(void) { }
#endif

/*
 * FP/SIMD support code initialisation.
 */
static int __init fpsimd_init(void)
{
	if (cpu_have_named_feature(FP)) {
		fpsimd_pm_init();
		fpsimd_hotplug_init();
	} else {
		pr_notice("Floating-point is not implemented\n");
	}

	if (!cpu_have_named_feature(ASIMD))
		pr_notice("Advanced SIMD is not implemented\n");

	return sve_sysctl_init();
}
core_initcall(fpsimd_init);<|MERGE_RESOLUTION|>--- conflicted
+++ resolved
@@ -957,15 +957,10 @@
 	 * disabling the trap, otherwise update our in-memory copy.
 	 */
 	if (!test_thread_flag(TIF_FOREIGN_FPSTATE)) {
-<<<<<<< HEAD
-		sve_set_vq(sve_vq_from_vl(current->thread.sve_vl) - 1);
-		sve_flush_live();
-=======
 		unsigned long vq_minus_one =
 			sve_vq_from_vl(current->thread.sve_vl) - 1;
 		sve_set_vq(vq_minus_one);
 		sve_flush_live(vq_minus_one);
->>>>>>> 11e4b63a
 		fpsimd_bind_task_to_cpu();
 	} else {
 		fpsimd_to_sve(current);
