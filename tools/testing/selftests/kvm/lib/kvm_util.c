--- conflicted
+++ resolved
@@ -354,17 +354,9 @@
 	 * N pages) will be: N/x+N/x^2+N/x^3+... which is definitely smaller
 	 * than N/x*2.
 	 */
-<<<<<<< HEAD
-	uint64_t vcpu_pages = (DEFAULT_STACK_PGS + num_percpu_pages) * nr_vcpus;
-	uint64_t extra_pg_pages = (extra_mem_pages + vcpu_pages) / PTES_PER_MIN_PAGE * 2;
-	uint64_t pages = DEFAULT_GUEST_PHY_PAGES + extra_mem_pages + vcpu_pages + extra_pg_pages;
-	struct kvm_vm *vm;
-	int i;
-=======
 	vcpu_pages = (DEFAULT_STACK_PGS + num_percpu_pages) * nr_vcpus;
 	extra_pg_pages = (slot0_mem_pages + extra_mem_pages + vcpu_pages) / PTES_PER_MIN_PAGE * 2;
 	pages = slot0_mem_pages + vcpu_pages + extra_pg_pages;
->>>>>>> 6efe5e3c
 
 	TEST_ASSERT(nr_vcpus <= kvm_check_cap(KVM_CAP_MAX_VCPUS),
 		    "nr_vcpus = %d too large for host, max-vcpus = %d",
