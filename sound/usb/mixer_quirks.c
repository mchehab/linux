--- conflicted
+++ resolved
@@ -2824,13 +2824,6 @@
 	if (ctl_idx >= device->ncontrols)
 		return -EINVAL;
 
-<<<<<<< HEAD
-	group = &snd_pioneer_djm_option_groups[group_index];
-	count = group->count;
-	if (info->value.enumerated.item >= count)
-		info->value.enumerated.item = count - 1;
-	name = group->options[info->value.enumerated.item].name;
-=======
 	ctl = &device->controls[ctl_idx];
 	noptions = ctl->noptions;
 	if (info->value.enumerated.item >= noptions)
@@ -2841,7 +2834,6 @@
 	if (!name)
 		return -EINVAL;
 
->>>>>>> cf9de7b3
 	strscpy(info->value.enumerated.name, name, sizeof(info->value.enumerated.name));
 	info->type = SNDRV_CTL_ELEM_TYPE_ENUMERATED;
 	info->count = 1;
