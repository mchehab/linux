// SPDX-License-Identifier: GPL-2.0-only
/*
 * Syscall interface to knfsd.
 *
 * Copyright (C) 1995, 1996 Olaf Kirch <okir@monad.swb.de>
 */

#include <linux/slab.h>
#include <linux/namei.h>
#include <linux/ctype.h>

#include <linux/sunrpc/svcsock.h>
#include <linux/lockd/lockd.h>
#include <linux/sunrpc/addr.h>
#include <linux/sunrpc/gss_api.h>
#include <linux/sunrpc/gss_krb5_enctypes.h>
#include <linux/sunrpc/rpc_pipe_fs.h>
#include <linux/module.h>
#include <linux/fsnotify.h>

#include "idmap.h"
#include "nfsd.h"
#include "cache.h"
#include "state.h"
#include "netns.h"
#include "pnfs.h"

/*
 *	We have a single directory with several nodes in it.
 */
enum {
	NFSD_Root = 1,
	NFSD_List,
	NFSD_Export_features,
	NFSD_Fh,
	NFSD_FO_UnlockIP,
	NFSD_FO_UnlockFS,
	NFSD_Threads,
	NFSD_Pool_Threads,
	NFSD_Pool_Stats,
	NFSD_Reply_Cache_Stats,
	NFSD_Versions,
	NFSD_Ports,
	NFSD_MaxBlkSize,
	NFSD_MaxConnections,
	NFSD_SupportedEnctypes,
	/*
	 * The below MUST come last.  Otherwise we leave a hole in nfsd_files[]
	 * with !CONFIG_NFSD_V4 and simple_fill_super() goes oops
	 */
#ifdef CONFIG_NFSD_V4
	NFSD_Leasetime,
	NFSD_Gracetime,
	NFSD_RecoveryDir,
	NFSD_V4EndGrace,
#endif
	NFSD_MaxReserved
};

/*
 * write() for these nodes.
 */
static ssize_t write_filehandle(struct file *file, char *buf, size_t size);
static ssize_t write_unlock_ip(struct file *file, char *buf, size_t size);
static ssize_t write_unlock_fs(struct file *file, char *buf, size_t size);
static ssize_t write_threads(struct file *file, char *buf, size_t size);
static ssize_t write_pool_threads(struct file *file, char *buf, size_t size);
static ssize_t write_versions(struct file *file, char *buf, size_t size);
static ssize_t write_ports(struct file *file, char *buf, size_t size);
static ssize_t write_maxblksize(struct file *file, char *buf, size_t size);
static ssize_t write_maxconn(struct file *file, char *buf, size_t size);
#ifdef CONFIG_NFSD_V4
static ssize_t write_leasetime(struct file *file, char *buf, size_t size);
static ssize_t write_gracetime(struct file *file, char *buf, size_t size);
static ssize_t write_recoverydir(struct file *file, char *buf, size_t size);
static ssize_t write_v4_end_grace(struct file *file, char *buf, size_t size);
#endif

static ssize_t (*const write_op[])(struct file *, char *, size_t) = {
	[NFSD_Fh] = write_filehandle,
	[NFSD_FO_UnlockIP] = write_unlock_ip,
	[NFSD_FO_UnlockFS] = write_unlock_fs,
	[NFSD_Threads] = write_threads,
	[NFSD_Pool_Threads] = write_pool_threads,
	[NFSD_Versions] = write_versions,
	[NFSD_Ports] = write_ports,
	[NFSD_MaxBlkSize] = write_maxblksize,
	[NFSD_MaxConnections] = write_maxconn,
#ifdef CONFIG_NFSD_V4
	[NFSD_Leasetime] = write_leasetime,
	[NFSD_Gracetime] = write_gracetime,
	[NFSD_RecoveryDir] = write_recoverydir,
	[NFSD_V4EndGrace] = write_v4_end_grace,
#endif
};

static ssize_t nfsctl_transaction_write(struct file *file, const char __user *buf, size_t size, loff_t *pos)
{
	ino_t ino =  file_inode(file)->i_ino;
	char *data;
	ssize_t rv;

	if (ino >= ARRAY_SIZE(write_op) || !write_op[ino])
		return -EINVAL;

	data = simple_transaction_get(file, buf, size);
	if (IS_ERR(data))
		return PTR_ERR(data);

	rv =  write_op[ino](file, data, size);
	if (rv >= 0) {
		simple_transaction_set(file, rv);
		rv = size;
	}
	return rv;
}

static ssize_t nfsctl_transaction_read(struct file *file, char __user *buf, size_t size, loff_t *pos)
{
	if (! file->private_data) {
		/* An attempt to read a transaction file without writing
		 * causes a 0-byte write so that the file can return
		 * state information
		 */
		ssize_t rv = nfsctl_transaction_write(file, buf, 0, pos);
		if (rv < 0)
			return rv;
	}
	return simple_transaction_read(file, buf, size, pos);
}

static const struct file_operations transaction_ops = {
	.write		= nfsctl_transaction_write,
	.read		= nfsctl_transaction_read,
	.release	= simple_transaction_release,
	.llseek		= default_llseek,
};

static int exports_net_open(struct net *net, struct file *file)
{
	int err;
	struct seq_file *seq;
	struct nfsd_net *nn = net_generic(net, nfsd_net_id);

	err = seq_open(file, &nfs_exports_op);
	if (err)
		return err;

	seq = file->private_data;
	seq->private = nn->svc_export_cache;
	return 0;
}

static int exports_proc_open(struct inode *inode, struct file *file)
{
	return exports_net_open(current->nsproxy->net_ns, file);
}

static const struct file_operations exports_proc_operations = {
	.open		= exports_proc_open,
	.read		= seq_read,
	.llseek		= seq_lseek,
	.release	= seq_release,
};

static int exports_nfsd_open(struct inode *inode, struct file *file)
{
	return exports_net_open(inode->i_sb->s_fs_info, file);
}

static const struct file_operations exports_nfsd_operations = {
	.open		= exports_nfsd_open,
	.read		= seq_read,
	.llseek		= seq_lseek,
	.release	= seq_release,
};

static int export_features_show(struct seq_file *m, void *v)
{
	seq_printf(m, "0x%x 0x%x\n", NFSEXP_ALLFLAGS, NFSEXP_SECINFO_FLAGS);
	return 0;
}

static int export_features_open(struct inode *inode, struct file *file)
{
	return single_open(file, export_features_show, NULL);
}

static const struct file_operations export_features_operations = {
	.open		= export_features_open,
	.read		= seq_read,
	.llseek		= seq_lseek,
	.release	= single_release,
};

#if defined(CONFIG_SUNRPC_GSS) || defined(CONFIG_SUNRPC_GSS_MODULE)
static int supported_enctypes_show(struct seq_file *m, void *v)
{
	seq_printf(m, KRB5_SUPPORTED_ENCTYPES);
	return 0;
}

static int supported_enctypes_open(struct inode *inode, struct file *file)
{
	return single_open(file, supported_enctypes_show, NULL);
}

static const struct file_operations supported_enctypes_ops = {
	.open		= supported_enctypes_open,
	.read		= seq_read,
	.llseek		= seq_lseek,
	.release	= single_release,
};
#endif /* CONFIG_SUNRPC_GSS or CONFIG_SUNRPC_GSS_MODULE */

static const struct file_operations pool_stats_operations = {
	.open		= nfsd_pool_stats_open,
	.read		= seq_read,
	.llseek		= seq_lseek,
	.release	= nfsd_pool_stats_release,
};

static const struct file_operations reply_cache_stats_operations = {
	.open		= nfsd_reply_cache_stats_open,
	.read		= seq_read,
	.llseek		= seq_lseek,
	.release	= single_release,
};

/*----------------------------------------------------------------------------*/
/*
 * payload - write methods
 */

static inline struct net *netns(struct file *file)
{
	return file_inode(file)->i_sb->s_fs_info;
}

/**
 * write_unlock_ip - Release all locks used by a client
 *
 * Experimental.
 *
 * Input:
 *			buf:	'\n'-terminated C string containing a
 *				presentation format IP address
 *			size:	length of C string in @buf
 * Output:
 *	On success:	returns zero if all specified locks were released;
 *			returns one if one or more locks were not released
 *	On error:	return code is negative errno value
 */
static ssize_t write_unlock_ip(struct file *file, char *buf, size_t size)
{
	struct sockaddr_storage address;
	struct sockaddr *sap = (struct sockaddr *)&address;
	size_t salen = sizeof(address);
	char *fo_path;
	struct net *net = netns(file);

	/* sanity check */
	if (size == 0)
		return -EINVAL;

	if (buf[size-1] != '\n')
		return -EINVAL;

	fo_path = buf;
	if (qword_get(&buf, fo_path, size) < 0)
		return -EINVAL;

	if (rpc_pton(net, fo_path, size, sap, salen) == 0)
		return -EINVAL;

	return nlmsvc_unlock_all_by_ip(sap);
}

/**
 * write_unlock_fs - Release all locks on a local file system
 *
 * Experimental.
 *
 * Input:
 *			buf:	'\n'-terminated C string containing the
 *				absolute pathname of a local file system
 *			size:	length of C string in @buf
 * Output:
 *	On success:	returns zero if all specified locks were released;
 *			returns one if one or more locks were not released
 *	On error:	return code is negative errno value
 */
static ssize_t write_unlock_fs(struct file *file, char *buf, size_t size)
{
	struct path path;
	char *fo_path;
	int error;

	/* sanity check */
	if (size == 0)
		return -EINVAL;

	if (buf[size-1] != '\n')
		return -EINVAL;

	fo_path = buf;
	if (qword_get(&buf, fo_path, size) < 0)
		return -EINVAL;

	error = kern_path(fo_path, 0, &path);
	if (error)
		return error;

	/*
	 * XXX: Needs better sanity checking.  Otherwise we could end up
	 * releasing locks on the wrong file system.
	 *
	 * For example:
	 * 1.  Does the path refer to a directory?
	 * 2.  Is that directory a mount point, or
	 * 3.  Is that directory the root of an exported file system?
	 */
	error = nlmsvc_unlock_all_by_sb(path.dentry->d_sb);

	path_put(&path);
	return error;
}

/**
 * write_filehandle - Get a variable-length NFS file handle by path
 *
 * On input, the buffer contains a '\n'-terminated C string comprised of
 * three alphanumeric words separated by whitespace.  The string may
 * contain escape sequences.
 *
 * Input:
 *			buf:
 *				domain:		client domain name
 *				path:		export pathname
 *				maxsize:	numeric maximum size of
 *						@buf
 *			size:	length of C string in @buf
 * Output:
 *	On success:	passed-in buffer filled with '\n'-terminated C
 *			string containing a ASCII hex text version
 *			of the NFS file handle;
 *			return code is the size in bytes of the string
 *	On error:	return code is negative errno value
 */
static ssize_t write_filehandle(struct file *file, char *buf, size_t size)
{
	char *dname, *path;
	int uninitialized_var(maxsize);
	char *mesg = buf;
	int len;
	struct auth_domain *dom;
	struct knfsd_fh fh;

	if (size == 0)
		return -EINVAL;

	if (buf[size-1] != '\n')
		return -EINVAL;
	buf[size-1] = 0;

	dname = mesg;
	len = qword_get(&mesg, dname, size);
	if (len <= 0)
		return -EINVAL;
	
	path = dname+len+1;
	len = qword_get(&mesg, path, size);
	if (len <= 0)
		return -EINVAL;

	len = get_int(&mesg, &maxsize);
	if (len)
		return len;

	if (maxsize < NFS_FHSIZE)
		return -EINVAL;
	maxsize = min(maxsize, NFS3_FHSIZE);

	if (qword_get(&mesg, mesg, size)>0)
		return -EINVAL;

	/* we have all the words, they are in buf.. */
	dom = unix_domain_find(dname);
	if (!dom)
		return -ENOMEM;

	len = exp_rootfh(netns(file), dom, path, &fh,  maxsize);
	auth_domain_put(dom);
	if (len)
		return len;
	
	mesg = buf;
	len = SIMPLE_TRANSACTION_LIMIT;
	qword_addhex(&mesg, &len, (char*)&fh.fh_base, fh.fh_size);
	mesg[-1] = '\n';
	return mesg - buf;	
}

/**
 * write_threads - Start NFSD, or report the current number of running threads
 *
 * Input:
 *			buf:		ignored
 *			size:		zero
 * Output:
 *	On success:	passed-in buffer filled with '\n'-terminated C
 *			string numeric value representing the number of
 *			running NFSD threads;
 *			return code is the size in bytes of the string
 *	On error:	return code is zero
 *
 * OR
 *
 * Input:
 *			buf:		C string containing an unsigned
 *					integer value representing the
 *					number of NFSD threads to start
 *			size:		non-zero length of C string in @buf
 * Output:
 *	On success:	NFS service is started;
 *			passed-in buffer filled with '\n'-terminated C
 *			string numeric value representing the number of
 *			running NFSD threads;
 *			return code is the size in bytes of the string
 *	On error:	return code is zero or a negative errno value
 */
static ssize_t write_threads(struct file *file, char *buf, size_t size)
{
	char *mesg = buf;
	int rv;
	struct net *net = netns(file);

	if (size > 0) {
		int newthreads;
		rv = get_int(&mesg, &newthreads);
		if (rv)
			return rv;
		if (newthreads < 0)
			return -EINVAL;
		rv = nfsd_svc(newthreads, net, file->f_cred);
		if (rv < 0)
			return rv;
	} else
		rv = nfsd_nrthreads(net);

	return scnprintf(buf, SIMPLE_TRANSACTION_LIMIT, "%d\n", rv);
}

/**
 * write_pool_threads - Set or report the current number of threads per pool
 *
 * Input:
 *			buf:		ignored
 *			size:		zero
 *
 * OR
 *
 * Input:
 * 			buf:		C string containing whitespace-
 * 					separated unsigned integer values
 *					representing the number of NFSD
 *					threads to start in each pool
 *			size:		non-zero length of C string in @buf
 * Output:
 *	On success:	passed-in buffer filled with '\n'-terminated C
 *			string containing integer values representing the
 *			number of NFSD threads in each pool;
 *			return code is the size in bytes of the string
 *	On error:	return code is zero or a negative errno value
 */
static ssize_t write_pool_threads(struct file *file, char *buf, size_t size)
{
	/* if size > 0, look for an array of number of threads per node
	 * and apply them  then write out number of threads per node as reply
	 */
	char *mesg = buf;
	int i;
	int rv;
	int len;
	int npools;
	int *nthreads;
	struct net *net = netns(file);

	mutex_lock(&nfsd_mutex);
	npools = nfsd_nrpools(net);
	if (npools == 0) {
		/*
		 * NFS is shut down.  The admin can start it by
		 * writing to the threads file but NOT the pool_threads
		 * file, sorry.  Report zero threads.
		 */
		mutex_unlock(&nfsd_mutex);
		strcpy(buf, "0\n");
		return strlen(buf);
	}

	nthreads = kcalloc(npools, sizeof(int), GFP_KERNEL);
	rv = -ENOMEM;
	if (nthreads == NULL)
		goto out_free;

	if (size > 0) {
		for (i = 0; i < npools; i++) {
			rv = get_int(&mesg, &nthreads[i]);
			if (rv == -ENOENT)
				break;		/* fewer numbers than pools */
			if (rv)
				goto out_free;	/* syntax error */
			rv = -EINVAL;
			if (nthreads[i] < 0)
				goto out_free;
		}
		rv = nfsd_set_nrthreads(i, nthreads, net);
		if (rv)
			goto out_free;
	}

	rv = nfsd_get_nrthreads(npools, nthreads, net);
	if (rv)
		goto out_free;

	mesg = buf;
	size = SIMPLE_TRANSACTION_LIMIT;
	for (i = 0; i < npools && size > 0; i++) {
		snprintf(mesg, size, "%d%c", nthreads[i], (i == npools-1 ? '\n' : ' '));
		len = strlen(mesg);
		size -= len;
		mesg += len;
	}
	rv = mesg - buf;
out_free:
	kfree(nthreads);
	mutex_unlock(&nfsd_mutex);
	return rv;
}

static ssize_t
nfsd_print_version_support(struct nfsd_net *nn, char *buf, int remaining,
		const char *sep, unsigned vers, int minor)
{
	const char *format = minor < 0 ? "%s%c%u" : "%s%c%u.%u";
	bool supported = !!nfsd_vers(nn, vers, NFSD_TEST);

	if (vers == 4 && minor >= 0 &&
	    !nfsd_minorversion(nn, minor, NFSD_TEST))
		supported = false;
	if (minor == 0 && supported)
		/*
		 * special case for backward compatability.
		 * +4.0 is never reported, it is implied by
		 * +4, unless -4.0 is present.
		 */
		return 0;
	return snprintf(buf, remaining, format, sep,
			supported ? '+' : '-', vers, minor);
}

static ssize_t __write_versions(struct file *file, char *buf, size_t size)
{
	char *mesg = buf;
	char *vers, *minorp, sign;
	int len, num, remaining;
	ssize_t tlen = 0;
	char *sep;
	struct nfsd_net *nn = net_generic(netns(file), nfsd_net_id);

	if (size>0) {
		if (nn->nfsd_serv)
			/* Cannot change versions without updating
			 * nn->nfsd_serv->sv_xdrsize, and reallocing
			 * rq_argp and rq_resp
			 */
			return -EBUSY;
		if (buf[size-1] != '\n')
			return -EINVAL;
		buf[size-1] = 0;

		vers = mesg;
		len = qword_get(&mesg, vers, size);
		if (len <= 0) return -EINVAL;
		do {
			enum vers_op cmd;
			unsigned minor;
			sign = *vers;
			if (sign == '+' || sign == '-')
				num = simple_strtol((vers+1), &minorp, 0);
			else
				num = simple_strtol(vers, &minorp, 0);
			if (*minorp == '.') {
				if (num != 4)
					return -EINVAL;
				if (kstrtouint(minorp+1, 0, &minor) < 0)
					return -EINVAL;
			}

			cmd = sign == '-' ? NFSD_CLEAR : NFSD_SET;
			switch(num) {
			case 2:
			case 3:
				nfsd_vers(nn, num, cmd);
				break;
			case 4:
				if (*minorp == '.') {
					if (nfsd_minorversion(nn, minor, cmd) < 0)
						return -EINVAL;
				} else if ((cmd == NFSD_SET) != nfsd_vers(nn, num, NFSD_TEST)) {
					/*
					 * Either we have +4 and no minors are enabled,
					 * or we have -4 and at least one minor is enabled.
					 * In either case, propagate 'cmd' to all minors.
					 */
					minor = 0;
					while (nfsd_minorversion(nn, minor, cmd) >= 0)
						minor++;
				}
				break;
			default:
				return -EINVAL;
			}
			vers += len + 1;
		} while ((len = qword_get(&mesg, vers, size)) > 0);
		/* If all get turned off, turn them back on, as
		 * having no versions is BAD
		 */
		nfsd_reset_versions(nn);
	}

	/* Now write current state into reply buffer */
	len = 0;
	sep = "";
	remaining = SIMPLE_TRANSACTION_LIMIT;
	for (num=2 ; num <= 4 ; num++) {
		int minor;
		if (!nfsd_vers(nn, num, NFSD_AVAIL))
			continue;

		minor = -1;
		do {
			len = nfsd_print_version_support(nn, buf, remaining,
					sep, num, minor);
			if (len >= remaining)
				goto out;
			remaining -= len;
			buf += len;
			tlen += len;
			minor++;
			if (len)
				sep = " ";
		} while (num == 4 && minor <= NFSD_SUPPORTED_MINOR_VERSION);
	}
out:
	len = snprintf(buf, remaining, "\n");
	if (len >= remaining)
		return -EINVAL;
	return tlen + len;
}

/**
 * write_versions - Set or report the available NFS protocol versions
 *
 * Input:
 *			buf:		ignored
 *			size:		zero
 * Output:
 *	On success:	passed-in buffer filled with '\n'-terminated C
 *			string containing positive or negative integer
 *			values representing the current status of each
 *			protocol version;
 *			return code is the size in bytes of the string
 *	On error:	return code is zero or a negative errno value
 *
 * OR
 *
 * Input:
 * 			buf:		C string containing whitespace-
 * 					separated positive or negative
 * 					integer values representing NFS
 * 					protocol versions to enable ("+n")
 * 					or disable ("-n")
 *			size:		non-zero length of C string in @buf
 * Output:
 *	On success:	status of zero or more protocol versions has
 *			been updated; passed-in buffer filled with
 *			'\n'-terminated C string containing positive
 *			or negative integer values representing the
 *			current status of each protocol version;
 *			return code is the size in bytes of the string
 *	On error:	return code is zero or a negative errno value
 */
static ssize_t write_versions(struct file *file, char *buf, size_t size)
{
	ssize_t rv;

	mutex_lock(&nfsd_mutex);
	rv = __write_versions(file, buf, size);
	mutex_unlock(&nfsd_mutex);
	return rv;
}

/*
 * Zero-length write.  Return a list of NFSD's current listener
 * transports.
 */
static ssize_t __write_ports_names(char *buf, struct net *net)
{
	struct nfsd_net *nn = net_generic(net, nfsd_net_id);

	if (nn->nfsd_serv == NULL)
		return 0;
	return svc_xprt_names(nn->nfsd_serv, buf, SIMPLE_TRANSACTION_LIMIT);
}

/*
 * A single 'fd' number was written, in which case it must be for
 * a socket of a supported family/protocol, and we use it as an
 * nfsd listener.
 */
static ssize_t __write_ports_addfd(char *buf, struct net *net, const struct cred *cred)
{
	char *mesg = buf;
	int fd, err;
	struct nfsd_net *nn = net_generic(net, nfsd_net_id);

	err = get_int(&mesg, &fd);
	if (err != 0 || fd < 0)
		return -EINVAL;

	if (svc_alien_sock(net, fd)) {
		printk(KERN_ERR "%s: socket net is different to NFSd's one\n", __func__);
		return -EINVAL;
	}

	err = nfsd_create_serv(net);
	if (err != 0)
		return err;

	err = svc_addsock(nn->nfsd_serv, fd, buf, SIMPLE_TRANSACTION_LIMIT, cred);
	if (err < 0) {
		nfsd_destroy(net);
		return err;
	}

	/* Decrease the count, but don't shut down the service */
	nn->nfsd_serv->sv_nrthreads--;
	return err;
}

/*
 * A transport listener is added by writing it's transport name and
 * a port number.
 */
static ssize_t __write_ports_addxprt(char *buf, struct net *net, const struct cred *cred)
{
	char transport[16];
	struct svc_xprt *xprt;
	int port, err;
	struct nfsd_net *nn = net_generic(net, nfsd_net_id);

	if (sscanf(buf, "%15s %5u", transport, &port) != 2)
		return -EINVAL;

	if (port < 1 || port > USHRT_MAX)
		return -EINVAL;

	err = nfsd_create_serv(net);
	if (err != 0)
		return err;

	err = svc_create_xprt(nn->nfsd_serv, transport, net,
				PF_INET, port, SVC_SOCK_ANONYMOUS, cred);
	if (err < 0)
		goto out_err;

	err = svc_create_xprt(nn->nfsd_serv, transport, net,
				PF_INET6, port, SVC_SOCK_ANONYMOUS, cred);
	if (err < 0 && err != -EAFNOSUPPORT)
		goto out_close;

	/* Decrease the count, but don't shut down the service */
	nn->nfsd_serv->sv_nrthreads--;
	return 0;
out_close:
	xprt = svc_find_xprt(nn->nfsd_serv, transport, net, PF_INET, port);
	if (xprt != NULL) {
		svc_close_xprt(xprt);
		svc_xprt_put(xprt);
	}
out_err:
	nfsd_destroy(net);
	return err;
}

static ssize_t __write_ports(struct file *file, char *buf, size_t size,
			     struct net *net)
{
	if (size == 0)
		return __write_ports_names(buf, net);

	if (isdigit(buf[0]))
		return __write_ports_addfd(buf, net, file->f_cred);

	if (isalpha(buf[0]))
		return __write_ports_addxprt(buf, net, file->f_cred);

	return -EINVAL;
}

/**
 * write_ports - Pass a socket file descriptor or transport name to listen on
 *
 * Input:
 *			buf:		ignored
 *			size:		zero
 * Output:
 *	On success:	passed-in buffer filled with a '\n'-terminated C
 *			string containing a whitespace-separated list of
 *			named NFSD listeners;
 *			return code is the size in bytes of the string
 *	On error:	return code is zero or a negative errno value
 *
 * OR
 *
 * Input:
 *			buf:		C string containing an unsigned
 *					integer value representing a bound
 *					but unconnected socket that is to be
 *					used as an NFSD listener; listen(3)
 *					must be called for a SOCK_STREAM
 *					socket, otherwise it is ignored
 *			size:		non-zero length of C string in @buf
 * Output:
 *	On success:	NFS service is started;
 *			passed-in buffer filled with a '\n'-terminated C
 *			string containing a unique alphanumeric name of
 *			the listener;
 *			return code is the size in bytes of the string
 *	On error:	return code is a negative errno value
 *
 * OR
 *
 * Input:
 *			buf:		C string containing a transport
 *					name and an unsigned integer value
 *					representing the port to listen on,
 *					separated by whitespace
 *			size:		non-zero length of C string in @buf
 * Output:
 *	On success:	returns zero; NFS service is started
 *	On error:	return code is a negative errno value
 */
static ssize_t write_ports(struct file *file, char *buf, size_t size)
{
	ssize_t rv;

	mutex_lock(&nfsd_mutex);
	rv = __write_ports(file, buf, size, netns(file));
	mutex_unlock(&nfsd_mutex);
	return rv;
}


int nfsd_max_blksize;

/**
 * write_maxblksize - Set or report the current NFS blksize
 *
 * Input:
 *			buf:		ignored
 *			size:		zero
 *
 * OR
 *
 * Input:
 * 			buf:		C string containing an unsigned
 * 					integer value representing the new
 * 					NFS blksize
 *			size:		non-zero length of C string in @buf
 * Output:
 *	On success:	passed-in buffer filled with '\n'-terminated C string
 *			containing numeric value of the current NFS blksize
 *			setting;
 *			return code is the size in bytes of the string
 *	On error:	return code is zero or a negative errno value
 */
static ssize_t write_maxblksize(struct file *file, char *buf, size_t size)
{
	char *mesg = buf;
	struct nfsd_net *nn = net_generic(netns(file), nfsd_net_id);

	if (size > 0) {
		int bsize;
		int rv = get_int(&mesg, &bsize);
		if (rv)
			return rv;
		/* force bsize into allowed range and
		 * required alignment.
		 */
		bsize = max_t(int, bsize, 1024);
		bsize = min_t(int, bsize, NFSSVC_MAXBLKSIZE);
		bsize &= ~(1024-1);
		mutex_lock(&nfsd_mutex);
		if (nn->nfsd_serv) {
			mutex_unlock(&nfsd_mutex);
			return -EBUSY;
		}
		nfsd_max_blksize = bsize;
		mutex_unlock(&nfsd_mutex);
	}

	return scnprintf(buf, SIMPLE_TRANSACTION_LIMIT, "%d\n",
							nfsd_max_blksize);
}

/**
 * write_maxconn - Set or report the current max number of connections
 *
 * Input:
 *			buf:		ignored
 *			size:		zero
 * OR
 *
 * Input:
 * 			buf:		C string containing an unsigned
 * 					integer value representing the new
 * 					number of max connections
 *			size:		non-zero length of C string in @buf
 * Output:
 *	On success:	passed-in buffer filled with '\n'-terminated C string
 *			containing numeric value of max_connections setting
 *			for this net namespace;
 *			return code is the size in bytes of the string
 *	On error:	return code is zero or a negative errno value
 */
static ssize_t write_maxconn(struct file *file, char *buf, size_t size)
{
	char *mesg = buf;
	struct nfsd_net *nn = net_generic(netns(file), nfsd_net_id);
	unsigned int maxconn = nn->max_connections;

	if (size > 0) {
		int rv = get_uint(&mesg, &maxconn);

		if (rv)
			return rv;
		nn->max_connections = maxconn;
	}

	return scnprintf(buf, SIMPLE_TRANSACTION_LIMIT, "%u\n", maxconn);
}

#ifdef CONFIG_NFSD_V4
static ssize_t __nfsd4_write_time(struct file *file, char *buf, size_t size,
				  time_t *time, struct nfsd_net *nn)
{
	char *mesg = buf;
	int rv, i;

	if (size > 0) {
		if (nn->nfsd_serv)
			return -EBUSY;
		rv = get_int(&mesg, &i);
		if (rv)
			return rv;
		/*
		 * Some sanity checking.  We don't have a reason for
		 * these particular numbers, but problems with the
		 * extremes are:
		 *	- Too short: the briefest network outage may
		 *	  cause clients to lose all their locks.  Also,
		 *	  the frequent polling may be wasteful.
		 *	- Too long: do you really want reboot recovery
		 *	  to take more than an hour?  Or to make other
		 *	  clients wait an hour before being able to
		 *	  revoke a dead client's locks?
		 */
		if (i < 10 || i > 3600)
			return -EINVAL;
		*time = i;
	}

	return scnprintf(buf, SIMPLE_TRANSACTION_LIMIT, "%ld\n", *time);
}

static ssize_t nfsd4_write_time(struct file *file, char *buf, size_t size,
				time_t *time, struct nfsd_net *nn)
{
	ssize_t rv;

	mutex_lock(&nfsd_mutex);
	rv = __nfsd4_write_time(file, buf, size, time, nn);
	mutex_unlock(&nfsd_mutex);
	return rv;
}

/**
 * write_leasetime - Set or report the current NFSv4 lease time
 *
 * Input:
 *			buf:		ignored
 *			size:		zero
 *
 * OR
 *
 * Input:
 *			buf:		C string containing an unsigned
 *					integer value representing the new
 *					NFSv4 lease expiry time
 *			size:		non-zero length of C string in @buf
 * Output:
 *	On success:	passed-in buffer filled with '\n'-terminated C
 *			string containing unsigned integer value of the
 *			current lease expiry time;
 *			return code is the size in bytes of the string
 *	On error:	return code is zero or a negative errno value
 */
static ssize_t write_leasetime(struct file *file, char *buf, size_t size)
{
	struct nfsd_net *nn = net_generic(netns(file), nfsd_net_id);
	return nfsd4_write_time(file, buf, size, &nn->nfsd4_lease, nn);
}

/**
 * write_gracetime - Set or report current NFSv4 grace period time
 *
 * As above, but sets the time of the NFSv4 grace period.
 *
 * Note this should never be set to less than the *previous*
 * lease-period time, but we don't try to enforce this.  (In the common
 * case (a new boot), we don't know what the previous lease time was
 * anyway.)
 */
static ssize_t write_gracetime(struct file *file, char *buf, size_t size)
{
	struct nfsd_net *nn = net_generic(netns(file), nfsd_net_id);
	return nfsd4_write_time(file, buf, size, &nn->nfsd4_grace, nn);
}

static ssize_t __write_recoverydir(struct file *file, char *buf, size_t size,
				   struct nfsd_net *nn)
{
	char *mesg = buf;
	char *recdir;
	int len, status;

	if (size > 0) {
		if (nn->nfsd_serv)
			return -EBUSY;
		if (size > PATH_MAX || buf[size-1] != '\n')
			return -EINVAL;
		buf[size-1] = 0;

		recdir = mesg;
		len = qword_get(&mesg, recdir, size);
		if (len <= 0)
			return -EINVAL;

		status = nfs4_reset_recoverydir(recdir);
		if (status)
			return status;
	}

	return scnprintf(buf, SIMPLE_TRANSACTION_LIMIT, "%s\n",
							nfs4_recoverydir());
}

/**
 * write_recoverydir - Set or report the pathname of the recovery directory
 *
 * Input:
 *			buf:		ignored
 *			size:		zero
 *
 * OR
 *
 * Input:
 *			buf:		C string containing the pathname
 *					of the directory on a local file
 *					system containing permanent NFSv4
 *					recovery data
 *			size:		non-zero length of C string in @buf
 * Output:
 *	On success:	passed-in buffer filled with '\n'-terminated C string
 *			containing the current recovery pathname setting;
 *			return code is the size in bytes of the string
 *	On error:	return code is zero or a negative errno value
 */
static ssize_t write_recoverydir(struct file *file, char *buf, size_t size)
{
	ssize_t rv;
	struct nfsd_net *nn = net_generic(netns(file), nfsd_net_id);

	mutex_lock(&nfsd_mutex);
	rv = __write_recoverydir(file, buf, size, nn);
	mutex_unlock(&nfsd_mutex);
	return rv;
}

/**
 * write_v4_end_grace - release grace period for nfsd's v4.x lock manager
 *
 * Input:
 *			buf:		ignored
 *			size:		zero
 * OR
 *
 * Input:
 * 			buf:		any value
 *			size:		non-zero length of C string in @buf
 * Output:
 *			passed-in buffer filled with "Y" or "N" with a newline
 *			and NULL-terminated C string. This indicates whether
 *			the grace period has ended in the current net
 *			namespace. Return code is the size in bytes of the
 *			string. Writing a string that starts with 'Y', 'y', or
 *			'1' to the file will end the grace period for nfsd's v4
 *			lock manager.
 */
static ssize_t write_v4_end_grace(struct file *file, char *buf, size_t size)
{
	struct nfsd_net *nn = net_generic(netns(file), nfsd_net_id);

	if (size > 0) {
		switch(buf[0]) {
		case 'Y':
		case 'y':
		case '1':
			if (!nn->nfsd_serv)
				return -EBUSY;
			nfsd4_end_grace(nn);
			break;
		default:
			return -EINVAL;
		}
	}

	return scnprintf(buf, SIMPLE_TRANSACTION_LIMIT, "%c\n",
			 nn->grace_ended ? 'Y' : 'N');
}

#endif

/*----------------------------------------------------------------------------*/
/*
 *	populating the filesystem.
 */

/* Basically copying rpc_get_inode. */
static struct inode *nfsd_get_inode(struct super_block *sb, umode_t mode)
{
	struct inode *inode = new_inode(sb);
	if (!inode)
		return NULL;
	/* Following advice from simple_fill_super documentation: */
	inode->i_ino = iunique(sb, NFSD_MaxReserved);
	inode->i_mode = mode;
	inode->i_atime = inode->i_mtime = inode->i_ctime = current_time(inode);
	switch (mode & S_IFMT) {
	case S_IFDIR:
		inode->i_fop = &simple_dir_operations;
		inode->i_op = &simple_dir_inode_operations;
		inc_nlink(inode);
	default:
		break;
	}
	return inode;
}

static int __nfsd_mkdir(struct inode *dir, struct dentry *dentry, umode_t mode)
{
	struct inode *inode;

	inode = nfsd_get_inode(dir->i_sb, mode);
	if (!inode)
		return -ENOMEM;
	d_add(dentry, inode);
	inc_nlink(dir);
	fsnotify_mkdir(dir, dentry);
	return 0;
}

static struct dentry *nfsd_mkdir(struct dentry *parent, struct nfsdfs_client *ncl, char *name)
{
	struct inode *dir = parent->d_inode;
	struct dentry *dentry;
	int ret = -ENOMEM;

	inode_lock(dir);
	dentry = d_alloc_name(parent, name);
	if (!dentry)
		goto out_err;
	ret = __nfsd_mkdir(d_inode(parent), dentry, S_IFDIR | 0600);
	if (ret)
		goto out_err;
	if (ncl) {
		d_inode(dentry)->i_private = ncl;
		kref_get(&ncl->cl_ref);
	}
out:
	inode_unlock(dir);
	return dentry;
out_err:
	dentry = ERR_PTR(ret);
	goto out;
}

static void clear_ncl(struct inode *inode)
{
	struct nfsdfs_client *ncl = inode->i_private;

	inode->i_private = NULL;
	synchronize_rcu();
	kref_put(&ncl->cl_ref, ncl->cl_release);
}


static struct nfsdfs_client *__get_nfsdfs_client(struct inode *inode)
{
	struct nfsdfs_client *nc = inode->i_private;

	if (nc)
		kref_get(&nc->cl_ref);
	return nc;
}

struct nfsdfs_client *get_nfsdfs_client(struct inode *inode)
{
	struct nfsdfs_client *nc;

	rcu_read_lock();
	nc = __get_nfsdfs_client(inode);
	rcu_read_unlock();
	return nc;
}
/* from __rpc_unlink */
static void nfsdfs_remove_file(struct inode *dir, struct dentry *dentry)
{
	int ret;

	clear_ncl(d_inode(dentry));
	dget(dentry);
	ret = simple_unlink(dir, dentry);
	d_delete(dentry);
	dput(dentry);
	WARN_ON_ONCE(ret);
}

static void nfsdfs_remove_files(struct dentry *root)
{
	struct dentry *dentry, *tmp;

	list_for_each_entry_safe(dentry, tmp, &root->d_subdirs, d_child) {
		if (!simple_positive(dentry)) {
			WARN_ON_ONCE(1); /* I think this can't happen? */
			continue;
		}
		nfsdfs_remove_file(d_inode(root), dentry);
	}
}

/* XXX: cut'n'paste from simple_fill_super; figure out if we could share
 * code instead. */
static  int nfsdfs_create_files(struct dentry *root,
					const struct tree_descr *files)
{
	struct inode *dir = d_inode(root);
	struct inode *inode;
	struct dentry *dentry;
	int i;

	inode_lock(dir);
	for (i = 0; files->name && files->name[0]; i++, files++) {
		if (!files->name)
			continue;
		dentry = d_alloc_name(root, files->name);
		if (!dentry)
			goto out;
		inode = nfsd_get_inode(d_inode(root)->i_sb,
					S_IFREG | files->mode);
		if (!inode) {
			dput(dentry);
			goto out;
		}
		inode->i_fop = files->ops;
		inode->i_private = __get_nfsdfs_client(dir);
		d_add(dentry, inode);
		fsnotify_create(dir, dentry);
	}
	inode_unlock(dir);
	return 0;
out:
	nfsdfs_remove_files(root);
	inode_unlock(dir);
	return -ENOMEM;
}

/* on success, returns positive number unique to that client. */
struct dentry *nfsd_client_mkdir(struct nfsd_net *nn,
		struct nfsdfs_client *ncl, u32 id,
		const struct tree_descr *files)
{
	struct dentry *dentry;
	char name[11];
	int ret;

	sprintf(name, "%u", id);

	dentry = nfsd_mkdir(nn->nfsd_client_dir, ncl, name);
	if (IS_ERR(dentry)) /* XXX: tossing errors? */
		return NULL;
	ret = nfsdfs_create_files(dentry, files);
	if (ret) {
		nfsd_client_rmdir(dentry);
		return NULL;
	}
	return dentry;
}

/* Taken from __rpc_rmdir: */
void nfsd_client_rmdir(struct dentry *dentry)
{
	struct inode *dir = d_inode(dentry->d_parent);
	struct inode *inode = d_inode(dentry);
	int ret;

	inode_lock(dir);
	nfsdfs_remove_files(dentry);
	clear_ncl(inode);
	dget(dentry);
	ret = simple_rmdir(dir, dentry);
	WARN_ON_ONCE(ret);
	d_delete(dentry);
	inode_unlock(dir);
}

static int nfsd_fill_super(struct super_block * sb, void * data, int silent)
{
	struct nfsd_net *nn = net_generic(current->nsproxy->net_ns,
							nfsd_net_id);
	struct dentry *dentry;
	int ret;

	static const struct tree_descr nfsd_files[] = {
		[NFSD_List] = {"exports", &exports_nfsd_operations, S_IRUGO},
		[NFSD_Export_features] = {"export_features",
					&export_features_operations, S_IRUGO},
		[NFSD_FO_UnlockIP] = {"unlock_ip",
					&transaction_ops, S_IWUSR|S_IRUSR},
		[NFSD_FO_UnlockFS] = {"unlock_filesystem",
					&transaction_ops, S_IWUSR|S_IRUSR},
		[NFSD_Fh] = {"filehandle", &transaction_ops, S_IWUSR|S_IRUSR},
		[NFSD_Threads] = {"threads", &transaction_ops, S_IWUSR|S_IRUSR},
		[NFSD_Pool_Threads] = {"pool_threads", &transaction_ops, S_IWUSR|S_IRUSR},
		[NFSD_Pool_Stats] = {"pool_stats", &pool_stats_operations, S_IRUGO},
		[NFSD_Reply_Cache_Stats] = {"reply_cache_stats", &reply_cache_stats_operations, S_IRUGO},
		[NFSD_Versions] = {"versions", &transaction_ops, S_IWUSR|S_IRUSR},
		[NFSD_Ports] = {"portlist", &transaction_ops, S_IWUSR|S_IRUGO},
		[NFSD_MaxBlkSize] = {"max_block_size", &transaction_ops, S_IWUSR|S_IRUGO},
		[NFSD_MaxConnections] = {"max_connections", &transaction_ops, S_IWUSR|S_IRUGO},
#if defined(CONFIG_SUNRPC_GSS) || defined(CONFIG_SUNRPC_GSS_MODULE)
		[NFSD_SupportedEnctypes] = {"supported_krb5_enctypes", &supported_enctypes_ops, S_IRUGO},
#endif /* CONFIG_SUNRPC_GSS or CONFIG_SUNRPC_GSS_MODULE */
#ifdef CONFIG_NFSD_V4
		[NFSD_Leasetime] = {"nfsv4leasetime", &transaction_ops, S_IWUSR|S_IRUSR},
		[NFSD_Gracetime] = {"nfsv4gracetime", &transaction_ops, S_IWUSR|S_IRUSR},
		[NFSD_RecoveryDir] = {"nfsv4recoverydir", &transaction_ops, S_IWUSR|S_IRUSR},
		[NFSD_V4EndGrace] = {"v4_end_grace", &transaction_ops, S_IWUSR|S_IRUGO},
#endif
		/* last one */ {""}
	};
	get_net(sb->s_fs_info);
	ret = simple_fill_super(sb, 0x6e667364, nfsd_files);
	if (ret)
		return ret;
	dentry = nfsd_mkdir(sb->s_root, NULL, "clients");
	if (IS_ERR(dentry))
		return PTR_ERR(dentry);
	nn->nfsd_client_dir = dentry;
	return 0;

}

static struct dentry *nfsd_mount(struct file_system_type *fs_type,
	int flags, const char *dev_name, void *data)
{
	struct net *net = current->nsproxy->net_ns;
	return mount_ns(fs_type, flags, data, net, net->user_ns, nfsd_fill_super);
}

static void nfsd_umount(struct super_block *sb)
{
	struct net *net = sb->s_fs_info;

	kill_litter_super(sb);
	put_net(net);
}

static struct file_system_type nfsd_fs_type = {
	.owner		= THIS_MODULE,
	.name		= "nfsd",
	.mount		= nfsd_mount,
	.kill_sb	= nfsd_umount,
};
MODULE_ALIAS_FS("nfsd");

#ifdef CONFIG_PROC_FS
static int create_proc_exports_entry(void)
{
	struct proc_dir_entry *entry;

	entry = proc_mkdir("fs/nfs", NULL);
	if (!entry)
		return -ENOMEM;
	entry = proc_create("exports", 0, entry,
				 &exports_proc_operations);
	if (!entry) {
		remove_proc_entry("fs/nfs", NULL);
		return -ENOMEM;
	}
	return 0;
}
#else /* CONFIG_PROC_FS */
static int create_proc_exports_entry(void)
{
	return 0;
}
#endif

unsigned int nfsd_net_id;

static __net_init int nfsd_init_net(struct net *net)
{
	int retval;
	struct vfsmount *mnt;
	struct nfsd_net *nn = net_generic(net, nfsd_net_id);

	retval = nfsd_export_init(net);
	if (retval)
		goto out_export_error;
	retval = nfsd_idmap_init(net);
	if (retval)
		goto out_idmap_error;
	nn->nfsd_versions = NULL;
	nn->nfsd4_minorversions = NULL;
<<<<<<< HEAD
=======
	retval = nfsd_reply_cache_init(nn);
	if (retval)
		goto out_drc_error;
>>>>>>> 4ff96fb5
	nn->nfsd4_lease = 90;	/* default lease time */
	nn->nfsd4_grace = 90;
	nn->somebody_reclaimed = false;
	nn->track_reclaim_completes = false;
	nn->clverifier_counter = prandom_u32();
	nn->clientid_base = prandom_u32();
	nn->clientid_counter = nn->clientid_base + 1;
	nn->s2s_cp_cl_id = nn->clientid_counter++;

	atomic_set(&nn->ntf_refcnt, 0);
	init_waitqueue_head(&nn->ntf_wq);

	mnt =  vfs_kern_mount(&nfsd_fs_type, SB_KERNMOUNT, "nfsd", NULL);
	if (IS_ERR(mnt)) {
		retval = PTR_ERR(mnt);
		goto out_mount_err;
	}
	nn->nfsd_mnt = mnt;
	return 0;

out_mount_err:
	nfsd_reply_cache_shutdown(nn);
out_drc_error:
	nfsd_idmap_shutdown(net);
out_idmap_error:
	nfsd_export_shutdown(net);
out_export_error:
	return retval;
}

static __net_exit void nfsd_exit_net(struct net *net)
{
	struct nfsd_net *nn = net_generic(net, nfsd_net_id);

	mntput(nn->nfsd_mnt);
	nfsd_reply_cache_shutdown(nn);
	nfsd_idmap_shutdown(net);
	nfsd_export_shutdown(net);
	nfsd_netns_free_versions(net_generic(net, nfsd_net_id));
}

static struct pernet_operations nfsd_net_ops = {
	.init = nfsd_init_net,
	.exit = nfsd_exit_net,
	.id   = &nfsd_net_id,
	.size = sizeof(struct nfsd_net),
};

static int __init init_nfsd(void)
{
	int retval;
	printk(KERN_INFO "Installing knfsd (copyright (C) 1996 okir@monad.swb.de).\n");

	retval = register_pernet_subsys(&nfsd_net_ops);
	if (retval < 0)
		return retval;
	retval = register_cld_notifier();
	if (retval)
		goto out_unregister_pernet;
	retval = nfsd4_init_slabs();
	if (retval)
		goto out_unregister_notifier;
	retval = nfsd4_init_pnfs();
	if (retval)
		goto out_free_slabs;
	retval = nfsd_fault_inject_init(); /* nfsd fault injection controls */
	if (retval)
		goto out_exit_pnfs;
	nfsd_stat_init();	/* Statistics */
	nfsd_lockd_init();	/* lockd->nfsd callbacks */
	retval = create_proc_exports_entry();
	if (retval)
		goto out_free_lockd;
	retval = register_filesystem(&nfsd_fs_type);
	if (retval)
		goto out_free_all;
	return 0;
out_free_all:
	remove_proc_entry("fs/nfs/exports", NULL);
	remove_proc_entry("fs/nfs", NULL);
out_free_lockd:
	nfsd_lockd_shutdown();
	nfsd_stat_shutdown();
	nfsd_fault_inject_cleanup();
out_exit_pnfs:
	nfsd4_exit_pnfs();
out_free_slabs:
	nfsd4_free_slabs();
out_unregister_notifier:
	unregister_cld_notifier();
out_unregister_pernet:
	unregister_pernet_subsys(&nfsd_net_ops);
	return retval;
}

static void __exit exit_nfsd(void)
{
	remove_proc_entry("fs/nfs/exports", NULL);
	remove_proc_entry("fs/nfs", NULL);
	nfsd_stat_shutdown();
	nfsd_lockd_shutdown();
	nfsd4_free_slabs();
	nfsd4_exit_pnfs();
	nfsd_fault_inject_cleanup();
	unregister_filesystem(&nfsd_fs_type);
	unregister_cld_notifier();
	unregister_pernet_subsys(&nfsd_net_ops);
}

MODULE_AUTHOR("Olaf Kirch <okir@monad.swb.de>");
MODULE_LICENSE("GPL");
module_init(init_nfsd)
module_exit(exit_nfsd)<|MERGE_RESOLUTION|>--- conflicted
+++ resolved
@@ -1446,12 +1446,9 @@
 		goto out_idmap_error;
 	nn->nfsd_versions = NULL;
 	nn->nfsd4_minorversions = NULL;
-<<<<<<< HEAD
-=======
 	retval = nfsd_reply_cache_init(nn);
 	if (retval)
 		goto out_drc_error;
->>>>>>> 4ff96fb5
 	nn->nfsd4_lease = 90;	/* default lease time */
 	nn->nfsd4_grace = 90;
 	nn->somebody_reclaimed = false;
