--- conflicted
+++ resolved
@@ -1,12 +1,9 @@
 #!/bin/bash
 # SPDX-License-Identifier: (GPL-2.0 OR BSD-3-Clause)
 
-<<<<<<< HEAD
-=======
 # Kselftest framework requirement - SKIP code is 4.
 ksft_skip=4
 
 [ -f /dev/tpmrm0 ] || exit $ksft_skip
 
->>>>>>> 4775cbe7
 python -m unittest -v tpm2_tests.SpaceTest