// SPDX-License-Identifier: GPL-2.0-only
/*
 * builtin-top.c
 *
 * Builtin top command: Display a continuously updated profile of
 * any workload, CPU or specific PID.
 *
 * Copyright (C) 2008, Red Hat Inc, Ingo Molnar <mingo@redhat.com>
 *		 2011, Red Hat Inc, Arnaldo Carvalho de Melo <acme@redhat.com>
 *
 * Improvements and fixes by:
 *
 *   Arjan van de Ven <arjan@linux.intel.com>
 *   Yanmin Zhang <yanmin.zhang@intel.com>
 *   Wu Fengguang <fengguang.wu@intel.com>
 *   Mike Galbraith <efault@gmx.de>
 *   Paul Mackerras <paulus@samba.org>
 */
#include "builtin.h"

#include "perf.h"

#include "util/annotate.h"
#include "util/bpf-event.h"
#include "util/config.h"
#include "util/color.h"
#include "util/dso.h"
#include "util/evlist.h"
#include "util/evsel.h"
#include "util/evsel_config.h"
#include "util/event.h"
#include "util/machine.h"
#include "util/map.h"
#include "util/mmap.h"
#include "util/session.h"
#include "util/symbol.h"
#include "util/synthetic-events.h"
#include "util/top.h"
#include "util/util.h"
#include <linux/rbtree.h>
#include <subcmd/parse-options.h>
#include "util/parse-events.h"
#include "util/callchain.h"
#include "util/cpumap.h"
#include "util/sort.h"
#include "util/string2.h"
#include "util/term.h"
#include "util/intlist.h"
#include "util/parse-branch-options.h"
#include "arch/common.h"
#include "ui/ui.h"

#include "util/debug.h"
#include "util/ordered-events.h"

#include <assert.h>
#include <elf.h>
#include <fcntl.h>

#include <stdio.h>
#include <termios.h>
#include <unistd.h>
#include <inttypes.h>

#include <errno.h>
#include <time.h>
#include <sched.h>
#include <signal.h>

#include <sys/syscall.h>
#include <sys/ioctl.h>
#include <poll.h>
#include <sys/prctl.h>
#include <sys/wait.h>
#include <sys/uio.h>
#include <sys/utsname.h>
#include <sys/mman.h>

#include <linux/stringify.h>
#include <linux/time64.h>
#include <linux/types.h>
#include <linux/err.h>

#include <linux/ctype.h>
#include <perf/mmap.h>

static volatile int done;
static volatile int resize;

#define HEADER_LINE_NR  5

static void perf_top__update_print_entries(struct perf_top *top)
{
	top->print_entries = top->winsize.ws_row - HEADER_LINE_NR;
}

static void winch_sig(int sig __maybe_unused)
{
	resize = 1;
}

static void perf_top__resize(struct perf_top *top)
{
	get_term_dimensions(&top->winsize);
	perf_top__update_print_entries(top);
}

static int perf_top__parse_source(struct perf_top *top, struct hist_entry *he)
{
	struct evsel *evsel;
	struct symbol *sym;
	struct annotation *notes;
	struct map *map;
	int err = -1;

	if (!he || !he->ms.sym)
		return -1;

	evsel = hists_to_evsel(he->hists);

	sym = he->ms.sym;
	map = he->ms.map;

	/*
	 * We can't annotate with just /proc/kallsyms
	 */
	if (map->dso->symtab_type == DSO_BINARY_TYPE__KALLSYMS &&
	    !dso__is_kcore(map->dso)) {
		pr_err("Can't annotate %s: No vmlinux file was found in the "
		       "path\n", sym->name);
		sleep(1);
		return -1;
	}

	notes = symbol__annotation(sym);
	pthread_mutex_lock(&notes->lock);

	if (!symbol__hists(sym, top->evlist->core.nr_entries)) {
		pthread_mutex_unlock(&notes->lock);
		pr_err("Not enough memory for annotating '%s' symbol!\n",
		       sym->name);
		sleep(1);
		return err;
	}

	err = symbol__annotate(&he->ms, evsel, 0, &top->annotation_opts, NULL);
	if (err == 0) {
		top->sym_filter_entry = he;
	} else {
		char msg[BUFSIZ];
		symbol__strerror_disassemble(&he->ms, err, msg, sizeof(msg));
		pr_err("Couldn't annotate %s: %s\n", sym->name, msg);
	}

	pthread_mutex_unlock(&notes->lock);
	return err;
}

static void __zero_source_counters(struct hist_entry *he)
{
	struct symbol *sym = he->ms.sym;
	symbol__annotate_zero_histograms(sym);
}

static void ui__warn_map_erange(struct map *map, struct symbol *sym, u64 ip)
{
	struct utsname uts;
	int err = uname(&uts);

	ui__warning("Out of bounds address found:\n\n"
		    "Addr:   %" PRIx64 "\n"
		    "DSO:    %s %c\n"
		    "Map:    %" PRIx64 "-%" PRIx64 "\n"
		    "Symbol: %" PRIx64 "-%" PRIx64 " %c %s\n"
		    "Arch:   %s\n"
		    "Kernel: %s\n"
		    "Tools:  %s\n\n"
		    "Not all samples will be on the annotation output.\n\n"
		    "Please report to linux-kernel@vger.kernel.org\n",
		    ip, map->dso->long_name, dso__symtab_origin(map->dso),
		    map->start, map->end, sym->start, sym->end,
		    sym->binding == STB_GLOBAL ? 'g' :
		    sym->binding == STB_LOCAL  ? 'l' : 'w', sym->name,
		    err ? "[unknown]" : uts.machine,
		    err ? "[unknown]" : uts.release, perf_version_string);
	if (use_browser <= 0)
		sleep(5);

	map->erange_warned = true;
}

static void perf_top__record_precise_ip(struct perf_top *top,
					struct hist_entry *he,
					struct perf_sample *sample,
					struct evsel *evsel, u64 ip)
{
	struct annotation *notes;
	struct symbol *sym = he->ms.sym;
	int err = 0;

	if (sym == NULL || (use_browser == 0 &&
			    (top->sym_filter_entry == NULL ||
			     top->sym_filter_entry->ms.sym != sym)))
		return;

	notes = symbol__annotation(sym);

	if (pthread_mutex_trylock(&notes->lock))
		return;

	err = hist_entry__inc_addr_samples(he, sample, evsel, ip);

	pthread_mutex_unlock(&notes->lock);

	if (unlikely(err)) {
		/*
		 * This function is now called with he->hists->lock held.
		 * Release it before going to sleep.
		 */
		pthread_mutex_unlock(&he->hists->lock);

		if (err == -ERANGE && !he->ms.map->erange_warned)
			ui__warn_map_erange(he->ms.map, sym, ip);
		else if (err == -ENOMEM) {
			pr_err("Not enough memory for annotating '%s' symbol!\n",
			       sym->name);
			sleep(1);
		}

		pthread_mutex_lock(&he->hists->lock);
	}
}

static void perf_top__show_details(struct perf_top *top)
{
	struct hist_entry *he = top->sym_filter_entry;
	struct evsel *evsel;
	struct annotation *notes;
	struct symbol *symbol;
	int more;

	if (!he)
		return;

	evsel = hists_to_evsel(he->hists);

	symbol = he->ms.sym;
	notes = symbol__annotation(symbol);

	pthread_mutex_lock(&notes->lock);

	symbol__calc_percent(symbol, evsel);

	if (notes->src == NULL)
		goto out_unlock;

	printf("Showing %s for %s\n", perf_evsel__name(top->sym_evsel), symbol->name);
	printf("  Events  Pcnt (>=%d%%)\n", top->annotation_opts.min_pcnt);

	more = symbol__annotate_printf(&he->ms, top->sym_evsel, &top->annotation_opts);

	if (top->evlist->enabled) {
		if (top->zero)
			symbol__annotate_zero_histogram(symbol, top->sym_evsel->idx);
		else
			symbol__annotate_decay_histogram(symbol, top->sym_evsel->idx);
	}
	if (more != 0)
		printf("%d lines not displayed, maybe increase display entries [e]\n", more);
out_unlock:
	pthread_mutex_unlock(&notes->lock);
}

static void perf_top__resort_hists(struct perf_top *t)
{
	struct evlist *evlist = t->evlist;
	struct evsel *pos;

	evlist__for_each_entry(evlist, pos) {
		struct hists *hists = evsel__hists(pos);

		/*
		 * unlink existing entries so that they can be linked
		 * in a correct order in hists__match() below.
		 */
		hists__unlink(hists);

		if (evlist->enabled) {
			if (t->zero) {
				hists__delete_entries(hists);
			} else {
				hists__decay_entries(hists, t->hide_user_symbols,
						     t->hide_kernel_symbols);
			}
		}

		hists__collapse_resort(hists, NULL);

		/* Non-group events are considered as leader */
		if (symbol_conf.event_group &&
		    !perf_evsel__is_group_leader(pos)) {
			struct hists *leader_hists = evsel__hists(pos->leader);

			hists__match(leader_hists, hists);
			hists__link(leader_hists, hists);
		}
	}

	evlist__for_each_entry(evlist, pos) {
		perf_evsel__output_resort(pos, NULL);
	}
}

static void perf_top__print_sym_table(struct perf_top *top)
{
	char bf[160];
	int printed = 0;
	const int win_width = top->winsize.ws_col - 1;
	struct evsel *evsel = top->sym_evsel;
	struct hists *hists = evsel__hists(evsel);

	puts(CONSOLE_CLEAR);

	perf_top__header_snprintf(top, bf, sizeof(bf));
	printf("%s\n", bf);

	printf("%-*.*s\n", win_width, win_width, graph_dotted_line);

	if (!top->record_opts.overwrite &&
	    (hists->stats.nr_lost_warned !=
	    hists->stats.nr_events[PERF_RECORD_LOST])) {
		hists->stats.nr_lost_warned =
			      hists->stats.nr_events[PERF_RECORD_LOST];
		color_fprintf(stdout, PERF_COLOR_RED,
			      "WARNING: LOST %d chunks, Check IO/CPU overload",
			      hists->stats.nr_lost_warned);
		++printed;
	}

	if (top->sym_filter_entry) {
		perf_top__show_details(top);
		return;
	}

	perf_top__resort_hists(top);

	hists__output_recalc_col_len(hists, top->print_entries - printed);
	putchar('\n');
	hists__fprintf(hists, false, top->print_entries - printed, win_width,
		       top->min_percent, stdout, !symbol_conf.use_callchain);
}

static void prompt_integer(int *target, const char *msg)
{
	char *buf = malloc(0), *p;
	size_t dummy = 0;
	int tmp;

	fprintf(stdout, "\n%s: ", msg);
	if (getline(&buf, &dummy, stdin) < 0)
		return;

	p = strchr(buf, '\n');
	if (p)
		*p = 0;

	p = buf;
	while(*p) {
		if (!isdigit(*p))
			goto out_free;
		p++;
	}
	tmp = strtoul(buf, NULL, 10);
	*target = tmp;
out_free:
	free(buf);
}

static void prompt_percent(int *target, const char *msg)
{
	int tmp = 0;

	prompt_integer(&tmp, msg);
	if (tmp >= 0 && tmp <= 100)
		*target = tmp;
}

static void perf_top__prompt_symbol(struct perf_top *top, const char *msg)
{
	char *buf = malloc(0), *p;
	struct hist_entry *syme = top->sym_filter_entry, *n, *found = NULL;
	struct hists *hists = evsel__hists(top->sym_evsel);
	struct rb_node *next;
	size_t dummy = 0;

	/* zero counters of active symbol */
	if (syme) {
		__zero_source_counters(syme);
		top->sym_filter_entry = NULL;
	}

	fprintf(stdout, "\n%s: ", msg);
	if (getline(&buf, &dummy, stdin) < 0)
		goto out_free;

	p = strchr(buf, '\n');
	if (p)
		*p = 0;

	next = rb_first_cached(&hists->entries);
	while (next) {
		n = rb_entry(next, struct hist_entry, rb_node);
		if (n->ms.sym && !strcmp(buf, n->ms.sym->name)) {
			found = n;
			break;
		}
		next = rb_next(&n->rb_node);
	}

	if (!found) {
		fprintf(stderr, "Sorry, %s is not active.\n", buf);
		sleep(1);
	} else
		perf_top__parse_source(top, found);

out_free:
	free(buf);
}

static void perf_top__print_mapped_keys(struct perf_top *top)
{
	char *name = NULL;

	if (top->sym_filter_entry) {
		struct symbol *sym = top->sym_filter_entry->ms.sym;
		name = sym->name;
	}

	fprintf(stdout, "\nMapped keys:\n");
	fprintf(stdout, "\t[d]     display refresh delay.             \t(%d)\n", top->delay_secs);
	fprintf(stdout, "\t[e]     display entries (lines).           \t(%d)\n", top->print_entries);

	if (top->evlist->core.nr_entries > 1)
		fprintf(stdout, "\t[E]     active event counter.              \t(%s)\n", perf_evsel__name(top->sym_evsel));

	fprintf(stdout, "\t[f]     profile display filter (count).    \t(%d)\n", top->count_filter);

	fprintf(stdout, "\t[F]     annotate display filter (percent). \t(%d%%)\n", top->annotation_opts.min_pcnt);
	fprintf(stdout, "\t[s]     annotate symbol.                   \t(%s)\n", name?: "NULL");
	fprintf(stdout, "\t[S]     stop annotation.\n");

	fprintf(stdout,
		"\t[K]     hide kernel symbols.             \t(%s)\n",
		top->hide_kernel_symbols ? "yes" : "no");
	fprintf(stdout,
		"\t[U]     hide user symbols.               \t(%s)\n",
		top->hide_user_symbols ? "yes" : "no");
	fprintf(stdout, "\t[z]     toggle sample zeroing.             \t(%d)\n", top->zero ? 1 : 0);
	fprintf(stdout, "\t[qQ]    quit.\n");
}

static int perf_top__key_mapped(struct perf_top *top, int c)
{
	switch (c) {
		case 'd':
		case 'e':
		case 'f':
		case 'z':
		case 'q':
		case 'Q':
		case 'K':
		case 'U':
		case 'F':
		case 's':
		case 'S':
			return 1;
		case 'E':
			return top->evlist->core.nr_entries > 1 ? 1 : 0;
		default:
			break;
	}

	return 0;
}

static bool perf_top__handle_keypress(struct perf_top *top, int c)
{
	bool ret = true;

	if (!perf_top__key_mapped(top, c)) {
		struct pollfd stdin_poll = { .fd = 0, .events = POLLIN };
		struct termios save;

		perf_top__print_mapped_keys(top);
		fprintf(stdout, "\nEnter selection, or unmapped key to continue: ");
		fflush(stdout);

		set_term_quiet_input(&save);

		poll(&stdin_poll, 1, -1);
		c = getc(stdin);

		tcsetattr(0, TCSAFLUSH, &save);
		if (!perf_top__key_mapped(top, c))
			return ret;
	}

	switch (c) {
		case 'd':
			prompt_integer(&top->delay_secs, "Enter display delay");
			if (top->delay_secs < 1)
				top->delay_secs = 1;
			break;
		case 'e':
			prompt_integer(&top->print_entries, "Enter display entries (lines)");
			if (top->print_entries == 0) {
				perf_top__resize(top);
				signal(SIGWINCH, winch_sig);
			} else {
				signal(SIGWINCH, SIG_DFL);
			}
			break;
		case 'E':
			if (top->evlist->core.nr_entries > 1) {
				/* Select 0 as the default event: */
				int counter = 0;

				fprintf(stderr, "\nAvailable events:");

				evlist__for_each_entry(top->evlist, top->sym_evsel)
					fprintf(stderr, "\n\t%d %s", top->sym_evsel->idx, perf_evsel__name(top->sym_evsel));

				prompt_integer(&counter, "Enter details event counter");

				if (counter >= top->evlist->core.nr_entries) {
					top->sym_evsel = evlist__first(top->evlist);
					fprintf(stderr, "Sorry, no such event, using %s.\n", perf_evsel__name(top->sym_evsel));
					sleep(1);
					break;
				}
				evlist__for_each_entry(top->evlist, top->sym_evsel)
					if (top->sym_evsel->idx == counter)
						break;
			} else
				top->sym_evsel = evlist__first(top->evlist);
			break;
		case 'f':
			prompt_integer(&top->count_filter, "Enter display event count filter");
			break;
		case 'F':
			prompt_percent(&top->annotation_opts.min_pcnt,
				       "Enter details display event filter (percent)");
			break;
		case 'K':
			top->hide_kernel_symbols = !top->hide_kernel_symbols;
			break;
		case 'q':
		case 'Q':
			printf("exiting.\n");
			if (top->dump_symtab)
				perf_session__fprintf_dsos(top->session, stderr);
			ret = false;
			break;
		case 's':
			perf_top__prompt_symbol(top, "Enter details symbol");
			break;
		case 'S':
			if (!top->sym_filter_entry)
				break;
			else {
				struct hist_entry *syme = top->sym_filter_entry;

				top->sym_filter_entry = NULL;
				__zero_source_counters(syme);
			}
			break;
		case 'U':
			top->hide_user_symbols = !top->hide_user_symbols;
			break;
		case 'z':
			top->zero = !top->zero;
			break;
		default:
			break;
	}

	return ret;
}

static void perf_top__sort_new_samples(void *arg)
{
	struct perf_top *t = arg;

	if (t->evlist->selected != NULL)
		t->sym_evsel = t->evlist->selected;

	perf_top__resort_hists(t);

	if (t->lost || t->drop)
		pr_warning("Too slow to read ring buffer (change period (-c/-F) or limit CPUs (-C)\n");
}

static void stop_top(void)
{
	session_done = 1;
	done = 1;
}

static void *display_thread_tui(void *arg)
{
	struct evsel *pos;
	struct perf_top *top = arg;
	const char *help = "For a higher level overview, try: perf top --sort comm,dso";
	struct hist_browser_timer hbt = {
		.timer		= perf_top__sort_new_samples,
		.arg		= top,
		.refresh	= top->delay_secs,
	};

	/* In order to read symbols from other namespaces perf to  needs to call
	 * setns(2).  This isn't permitted if the struct_fs has multiple users.
	 * unshare(2) the fs so that we may continue to setns into namespaces
	 * that we're observing.
	 */
	unshare(CLONE_FS);

	prctl(PR_SET_NAME, "perf-top-UI", 0, 0, 0);

	perf_top__sort_new_samples(top);

	/*
	 * Initialize the uid_filter_str, in the future the TUI will allow
	 * Zooming in/out UIDs. For now just use whatever the user passed
	 * via --uid.
	 */
	evlist__for_each_entry(top->evlist, pos) {
		struct hists *hists = evsel__hists(pos);
		hists->uid_filter_str = top->record_opts.target.uid_str;
	}

	perf_evlist__tui_browse_hists(top->evlist, help, &hbt,
				      top->min_percent,
				      &top->session->header.env,
				      !top->record_opts.overwrite,
				      &top->annotation_opts);

	stop_top();
	return NULL;
}

static void display_sig(int sig __maybe_unused)
{
	stop_top();
}

static void display_setup_sig(void)
{
	signal(SIGSEGV, sighandler_dump_stack);
	signal(SIGFPE, sighandler_dump_stack);
	signal(SIGINT,  display_sig);
	signal(SIGQUIT, display_sig);
	signal(SIGTERM, display_sig);
}

static void *display_thread(void *arg)
{
	struct pollfd stdin_poll = { .fd = 0, .events = POLLIN };
	struct termios save;
	struct perf_top *top = arg;
	int delay_msecs, c;

	/* In order to read symbols from other namespaces perf to  needs to call
	 * setns(2).  This isn't permitted if the struct_fs has multiple users.
	 * unshare(2) the fs so that we may continue to setns into namespaces
	 * that we're observing.
	 */
	unshare(CLONE_FS);

	prctl(PR_SET_NAME, "perf-top-UI", 0, 0, 0);

	display_setup_sig();
	pthread__unblock_sigwinch();
repeat:
	delay_msecs = top->delay_secs * MSEC_PER_SEC;
	set_term_quiet_input(&save);
	/* trash return*/
	getc(stdin);

	while (!done) {
		perf_top__print_sym_table(top);
		/*
		 * Either timeout expired or we got an EINTR due to SIGWINCH,
		 * refresh screen in both cases.
		 */
		switch (poll(&stdin_poll, 1, delay_msecs)) {
		case 0:
			continue;
		case -1:
			if (errno == EINTR)
				continue;
			__fallthrough;
		default:
			c = getc(stdin);
			tcsetattr(0, TCSAFLUSH, &save);

			if (perf_top__handle_keypress(top, c))
				goto repeat;
			stop_top();
		}
	}

	tcsetattr(0, TCSAFLUSH, &save);
	return NULL;
}

static int hist_iter__top_callback(struct hist_entry_iter *iter,
				   struct addr_location *al, bool single,
				   void *arg)
{
	struct perf_top *top = arg;
	struct hist_entry *he = iter->he;
	struct evsel *evsel = iter->evsel;

	if (perf_hpp_list.sym && single)
		perf_top__record_precise_ip(top, he, iter->sample, evsel, al->addr);

	hist__account_cycles(iter->sample->branch_stack, al, iter->sample,
		     !(top->record_opts.branch_stack & PERF_SAMPLE_BRANCH_ANY),
		     NULL);
	return 0;
}

static void perf_event__process_sample(struct perf_tool *tool,
				       const union perf_event *event,
				       struct evsel *evsel,
				       struct perf_sample *sample,
				       struct machine *machine)
{
	struct perf_top *top = container_of(tool, struct perf_top, tool);
	struct addr_location al;
	int err;

	if (!machine && perf_guest) {
		static struct intlist *seen;

		if (!seen)
			seen = intlist__new(NULL);

		if (!intlist__has_entry(seen, sample->pid)) {
			pr_err("Can't find guest [%d]'s kernel information\n",
				sample->pid);
			intlist__add(seen, sample->pid);
		}
		return;
	}

	if (!machine) {
		pr_err("%u unprocessable samples recorded.\r",
		       top->session->evlist->stats.nr_unprocessable_samples++);
		return;
	}

	if (event->header.misc & PERF_RECORD_MISC_EXACT_IP)
		top->exact_samples++;

	if (machine__resolve(machine, &al, sample) < 0)
		return;

	if (!machine->kptr_restrict_warned &&
	    symbol_conf.kptr_restrict &&
	    al.cpumode == PERF_RECORD_MISC_KERNEL) {
		if (!perf_evlist__exclude_kernel(top->session->evlist)) {
			ui__warning(
"Kernel address maps (/proc/{kallsyms,modules}) are restricted.\n\n"
"Check /proc/sys/kernel/kptr_restrict and /proc/sys/kernel/perf_event_paranoid.\n\n"
"Kernel%s samples will not be resolved.\n",
			  al.map && map__has_symbols(al.map) ?
			  " modules" : "");
			if (use_browser <= 0)
				sleep(5);
		}
		machine->kptr_restrict_warned = true;
	}

	if (al.sym == NULL && al.map != NULL) {
		const char *msg = "Kernel samples will not be resolved.\n";
		/*
		 * As we do lazy loading of symtabs we only will know if the
		 * specified vmlinux file is invalid when we actually have a
		 * hit in kernel space and then try to load it. So if we get
		 * here and there are _no_ symbols in the DSO backing the
		 * kernel map, bail out.
		 *
		 * We may never get here, for instance, if we use -K/
		 * --hide-kernel-symbols, even if the user specifies an
		 * invalid --vmlinux ;-)
		 */
		if (!machine->kptr_restrict_warned && !top->vmlinux_warned &&
		    __map__is_kernel(al.map) && map__has_symbols(al.map)) {
			if (symbol_conf.vmlinux_name) {
				char serr[256];
				dso__strerror_load(al.map->dso, serr, sizeof(serr));
				ui__warning("The %s file can't be used: %s\n%s",
					    symbol_conf.vmlinux_name, serr, msg);
			} else {
				ui__warning("A vmlinux file was not found.\n%s",
					    msg);
			}

			if (use_browser <= 0)
				sleep(5);
			top->vmlinux_warned = true;
		}
	}

	if (al.sym == NULL || !al.sym->idle) {
		struct hists *hists = evsel__hists(evsel);
		struct hist_entry_iter iter = {
			.evsel		= evsel,
			.sample 	= sample,
			.add_entry_cb 	= hist_iter__top_callback,
		};

		if (symbol_conf.cumulate_callchain)
			iter.ops = &hist_iter_cumulative;
		else
			iter.ops = &hist_iter_normal;

		pthread_mutex_lock(&hists->lock);

		err = hist_entry_iter__add(&iter, &al, top->max_stack, top);
		if (err < 0)
			pr_err("Problem incrementing symbol period, skipping event\n");

		pthread_mutex_unlock(&hists->lock);
	}

	addr_location__put(&al);
}

static void
perf_top__process_lost(struct perf_top *top, union perf_event *event,
		       struct evsel *evsel)
{
	struct hists *hists = evsel__hists(evsel);

	top->lost += event->lost.lost;
	top->lost_total += event->lost.lost;
	hists->stats.total_lost += event->lost.lost;
}

static void
perf_top__process_lost_samples(struct perf_top *top,
			       union perf_event *event,
			       struct evsel *evsel)
{
	struct hists *hists = evsel__hists(evsel);

	top->lost += event->lost_samples.lost;
	top->lost_total += event->lost_samples.lost;
	hists->stats.total_lost_samples += event->lost_samples.lost;
}

static u64 last_timestamp;

static void perf_top__mmap_read_idx(struct perf_top *top, int idx)
{
	struct record_opts *opts = &top->record_opts;
	struct evlist *evlist = top->evlist;
	struct mmap *md;
	union perf_event *event;

	md = opts->overwrite ? &evlist->overwrite_mmap[idx] : &evlist->mmap[idx];
	if (perf_mmap__read_init(&md->core) < 0)
		return;

	while ((event = perf_mmap__read_event(&md->core)) != NULL) {
		int ret;

		ret = perf_evlist__parse_sample_timestamp(evlist, event, &last_timestamp);
		if (ret && ret != -1)
			break;

		ret = ordered_events__queue(top->qe.in, event, last_timestamp, 0);
		if (ret)
			break;

		perf_mmap__consume(&md->core);

		if (top->qe.rotate) {
			pthread_mutex_lock(&top->qe.mutex);
			top->qe.rotate = false;
			pthread_cond_signal(&top->qe.cond);
			pthread_mutex_unlock(&top->qe.mutex);
		}
	}

	perf_mmap__read_done(&md->core);
}

static void perf_top__mmap_read(struct perf_top *top)
{
	bool overwrite = top->record_opts.overwrite;
	struct evlist *evlist = top->evlist;
	int i;

	if (overwrite)
		perf_evlist__toggle_bkw_mmap(evlist, BKW_MMAP_DATA_PENDING);

	for (i = 0; i < top->evlist->core.nr_mmaps; i++)
		perf_top__mmap_read_idx(top, i);

	if (overwrite) {
		perf_evlist__toggle_bkw_mmap(evlist, BKW_MMAP_EMPTY);
		perf_evlist__toggle_bkw_mmap(evlist, BKW_MMAP_RUNNING);
	}
}

/*
 * Check per-event overwrite term.
 * perf top should support consistent term for all events.
 * - All events don't have per-event term
 *   E.g. "cpu/cpu-cycles/,cpu/instructions/"
 *   Nothing change, return 0.
 * - All events have same per-event term
 *   E.g. "cpu/cpu-cycles,no-overwrite/,cpu/instructions,no-overwrite/
 *   Using the per-event setting to replace the opts->overwrite if
 *   they are different, then return 0.
 * - Events have different per-event term
 *   E.g. "cpu/cpu-cycles,overwrite/,cpu/instructions,no-overwrite/"
 *   Return -1
 * - Some of the event set per-event term, but some not.
 *   E.g. "cpu/cpu-cycles/,cpu/instructions,no-overwrite/"
 *   Return -1
 */
static int perf_top__overwrite_check(struct perf_top *top)
{
	struct record_opts *opts = &top->record_opts;
	struct evlist *evlist = top->evlist;
	struct perf_evsel_config_term *term;
	struct list_head *config_terms;
	struct evsel *evsel;
	int set, overwrite = -1;

	evlist__for_each_entry(evlist, evsel) {
		set = -1;
		config_terms = &evsel->config_terms;
		list_for_each_entry(term, config_terms, list) {
			if (term->type == PERF_EVSEL__CONFIG_TERM_OVERWRITE)
				set = term->val.overwrite ? 1 : 0;
		}

		/* no term for current and previous event (likely) */
		if ((overwrite < 0) && (set < 0))
			continue;

		/* has term for both current and previous event, compare */
		if ((overwrite >= 0) && (set >= 0) && (overwrite != set))
			return -1;

		/* no term for current event but has term for previous one */
		if ((overwrite >= 0) && (set < 0))
			return -1;

		/* has term for current event */
		if ((overwrite < 0) && (set >= 0)) {
			/* if it's first event, set overwrite */
			if (evsel == evlist__first(evlist))
				overwrite = set;
			else
				return -1;
		}
	}

	if ((overwrite >= 0) && (opts->overwrite != overwrite))
		opts->overwrite = overwrite;

	return 0;
}

static int perf_top_overwrite_fallback(struct perf_top *top,
				       struct evsel *evsel)
{
	struct record_opts *opts = &top->record_opts;
	struct evlist *evlist = top->evlist;
	struct evsel *counter;

	if (!opts->overwrite)
		return 0;

	/* only fall back when first event fails */
	if (evsel != evlist__first(evlist))
		return 0;

	evlist__for_each_entry(evlist, counter)
		counter->core.attr.write_backward = false;
	opts->overwrite = false;
	pr_debug2("fall back to non-overwrite mode\n");
	return 1;
}

static int perf_top__start_counters(struct perf_top *top)
{
	char msg[BUFSIZ];
	struct evsel *counter;
	struct evlist *evlist = top->evlist;
	struct record_opts *opts = &top->record_opts;

	if (perf_top__overwrite_check(top)) {
		ui__error("perf top only support consistent per-event "
			  "overwrite setting for all events\n");
		goto out_err;
	}

	perf_evlist__config(evlist, opts, &callchain_param);

	evlist__for_each_entry(evlist, counter) {
try_again:
		if (evsel__open(counter, top->evlist->core.cpus,
				     top->evlist->core.threads) < 0) {

			/*
			 * Specially handle overwrite fall back.
			 * Because perf top is the only tool which has
			 * overwrite mode by default, support
			 * both overwrite and non-overwrite mode, and
			 * require consistent mode for all events.
			 *
			 * May move it to generic code with more tools
			 * have similar attribute.
			 */
			if (perf_missing_features.write_backward &&
			    perf_top_overwrite_fallback(top, counter))
				goto try_again;

			if (perf_evsel__fallback(counter, errno, msg, sizeof(msg))) {
				if (verbose > 0)
					ui__warning("%s\n", msg);
				goto try_again;
			}

			perf_evsel__open_strerror(counter, &opts->target,
						  errno, msg, sizeof(msg));
			ui__error("%s\n", msg);
			goto out_err;
		}
	}

	if (evlist__mmap(evlist, opts->mmap_pages) < 0) {
		ui__error("Failed to mmap with %d (%s)\n",
			    errno, str_error_r(errno, msg, sizeof(msg)));
		goto out_err;
	}

	return 0;

out_err:
	return -1;
}

static int callchain_param__setup_sample_type(struct callchain_param *callchain)
{
	if (callchain->mode != CHAIN_NONE) {
		if (callchain_register_param(callchain) < 0) {
			ui__error("Can't register callchain params.\n");
			return -EINVAL;
		}
	}

	return 0;
}

static struct ordered_events *rotate_queues(struct perf_top *top)
{
	struct ordered_events *in = top->qe.in;

	if (top->qe.in == &top->qe.data[1])
		top->qe.in = &top->qe.data[0];
	else
		top->qe.in = &top->qe.data[1];

	return in;
}

static void *process_thread(void *arg)
{
	struct perf_top *top = arg;

	while (!done) {
		struct ordered_events *out, *in = top->qe.in;

		if (!in->nr_events) {
			usleep(100);
			continue;
		}

		out = rotate_queues(top);

		pthread_mutex_lock(&top->qe.mutex);
		top->qe.rotate = true;
		pthread_cond_wait(&top->qe.cond, &top->qe.mutex);
		pthread_mutex_unlock(&top->qe.mutex);

		if (ordered_events__flush(out, OE_FLUSH__TOP))
			pr_err("failed to process events\n");
	}

	return NULL;
}

/*
 * Allow only 'top->delay_secs' seconds behind samples.
 */
static int should_drop(struct ordered_event *qevent, struct perf_top *top)
{
	union perf_event *event = qevent->event;
	u64 delay_timestamp;

	if (event->header.type != PERF_RECORD_SAMPLE)
		return false;

	delay_timestamp = qevent->timestamp + top->delay_secs * NSEC_PER_SEC;
	return delay_timestamp < last_timestamp;
}

static int deliver_event(struct ordered_events *qe,
			 struct ordered_event *qevent)
{
	struct perf_top *top = qe->data;
	struct evlist *evlist = top->evlist;
	struct perf_session *session = top->session;
	union perf_event *event = qevent->event;
	struct perf_sample sample;
	struct evsel *evsel;
	struct machine *machine;
	int ret = -1;

	if (should_drop(qevent, top)) {
		top->drop++;
		top->drop_total++;
		return 0;
	}

	ret = perf_evlist__parse_sample(evlist, event, &sample);
	if (ret) {
		pr_err("Can't parse sample, err = %d\n", ret);
		goto next_event;
	}

	evsel = perf_evlist__id2evsel(session->evlist, sample.id);
	assert(evsel != NULL);

	if (event->header.type == PERF_RECORD_SAMPLE) {
		if (evswitch__discard(&top->evswitch, evsel))
			return 0;
		++top->samples;
	}

	switch (sample.cpumode) {
	case PERF_RECORD_MISC_USER:
		++top->us_samples;
		if (top->hide_user_symbols)
			goto next_event;
		machine = &session->machines.host;
		break;
	case PERF_RECORD_MISC_KERNEL:
		++top->kernel_samples;
		if (top->hide_kernel_symbols)
			goto next_event;
		machine = &session->machines.host;
		break;
	case PERF_RECORD_MISC_GUEST_KERNEL:
		++top->guest_kernel_samples;
		machine = perf_session__find_machine(session,
						     sample.pid);
		break;
	case PERF_RECORD_MISC_GUEST_USER:
		++top->guest_us_samples;
		/*
		 * TODO: we don't process guest user from host side
		 * except simple counting.
		 */
		goto next_event;
	default:
		if (event->header.type == PERF_RECORD_SAMPLE)
			goto next_event;
		machine = &session->machines.host;
		break;
	}

	if (event->header.type == PERF_RECORD_SAMPLE) {
		perf_event__process_sample(&top->tool, event, evsel,
					   &sample, machine);
	} else if (event->header.type == PERF_RECORD_LOST) {
		perf_top__process_lost(top, event, evsel);
	} else if (event->header.type == PERF_RECORD_LOST_SAMPLES) {
		perf_top__process_lost_samples(top, event, evsel);
	} else if (event->header.type < PERF_RECORD_MAX) {
		hists__inc_nr_events(evsel__hists(evsel), event->header.type);
		machine__process_event(machine, event, &sample);
	} else
		++session->evlist->stats.nr_unknown_events;

	ret = 0;
next_event:
	return ret;
}

static void init_process_thread(struct perf_top *top)
{
	ordered_events__init(&top->qe.data[0], deliver_event, top);
	ordered_events__init(&top->qe.data[1], deliver_event, top);
	ordered_events__set_copy_on_queue(&top->qe.data[0], true);
	ordered_events__set_copy_on_queue(&top->qe.data[1], true);
	top->qe.in = &top->qe.data[0];
	pthread_mutex_init(&top->qe.mutex, NULL);
	pthread_cond_init(&top->qe.cond, NULL);
}

static int __cmd_top(struct perf_top *top)
{
	struct record_opts *opts = &top->record_opts;
	pthread_t thread, thread_process;
	int ret;

	if (!top->annotation_opts.objdump_path) {
		ret = perf_env__lookup_objdump(&top->session->header.env,
					       &top->annotation_opts.objdump_path);
		if (ret)
			return ret;
	}

	ret = callchain_param__setup_sample_type(&callchain_param);
	if (ret)
		return ret;

	if (perf_session__register_idle_thread(top->session) < 0)
		return ret;

	if (top->nr_threads_synthesize > 1)
		perf_set_multithreaded();

	init_process_thread(top);

	if (opts->record_namespaces)
		top->tool.namespace_events = true;

	ret = perf_event__synthesize_bpf_events(top->session, perf_event__process,
						&top->session->machines.host,
						&top->record_opts);
	if (ret < 0)
		pr_debug("Couldn't synthesize BPF events: Pre-existing BPF programs won't have symbols resolved.\n");

	machine__synthesize_threads(&top->session->machines.host, &opts->target,
				    top->evlist->core.threads, false,
				    top->nr_threads_synthesize);

	if (top->nr_threads_synthesize > 1)
		perf_set_singlethreaded();

	if (perf_hpp_list.socket) {
		ret = perf_env__read_cpu_topology_map(&perf_env);
		if (ret < 0) {
			char errbuf[BUFSIZ];
			const char *err = str_error_r(-ret, errbuf, sizeof(errbuf));

			ui__error("Could not read the CPU topology map: %s\n", err);
			return ret;
		}
	}

	ret = perf_top__start_counters(top);
	if (ret)
		return ret;

	top->session->evlist = top->evlist;
	perf_session__set_id_hdr_size(top->session);

	/*
	 * When perf is starting the traced process, all the events (apart from
	 * group members) have enable_on_exec=1 set, so don't spoil it by
	 * prematurely enabling them.
	 *
	 * XXX 'top' still doesn't start workloads like record, trace, but should,
	 * so leave the check here.
	 */
        if (!target__none(&opts->target))
		evlist__enable(top->evlist);

	ret = -1;
	if (pthread_create(&thread_process, NULL, process_thread, top)) {
		ui__error("Could not create process thread.\n");
		return ret;
	}

	if (pthread_create(&thread, NULL, (use_browser > 0 ? display_thread_tui :
							    display_thread), top)) {
		ui__error("Could not create display thread.\n");
		goto out_join_thread;
	}

	if (top->realtime_prio) {
		struct sched_param param;

		param.sched_priority = top->realtime_prio;
		if (sched_setscheduler(0, SCHED_FIFO, &param)) {
			ui__error("Could not set realtime priority.\n");
			goto out_join;
		}
	}

	/* Wait for a minimal set of events before starting the snapshot */
	evlist__poll(top->evlist, 100);

	perf_top__mmap_read(top);

	while (!done) {
		u64 hits = top->samples;

		perf_top__mmap_read(top);

		if (opts->overwrite || (hits == top->samples))
			ret = evlist__poll(top->evlist, 100);

		if (resize) {
			perf_top__resize(top);
			resize = 0;
		}
	}

	ret = 0;
out_join:
	pthread_join(thread, NULL);
out_join_thread:
	pthread_cond_signal(&top->qe.cond);
	pthread_join(thread_process, NULL);
	return ret;
}

static int
callchain_opt(const struct option *opt, const char *arg, int unset)
{
	symbol_conf.use_callchain = true;
	return record_callchain_opt(opt, arg, unset);
}

static int
parse_callchain_opt(const struct option *opt, const char *arg, int unset)
{
	struct callchain_param *callchain = opt->value;

	callchain->enabled = !unset;
	callchain->record_mode = CALLCHAIN_FP;

	/*
	 * --no-call-graph
	 */
	if (unset) {
		symbol_conf.use_callchain = false;
		callchain->record_mode = CALLCHAIN_NONE;
		return 0;
	}

	return parse_callchain_top_opt(arg);
}

static int perf_top_config(const char *var, const char *value, void *cb __maybe_unused)
{
	if (!strcmp(var, "top.call-graph")) {
		var = "call-graph.record-mode";
		return perf_default_config(var, value, cb);
	}
	if (!strcmp(var, "top.children")) {
		symbol_conf.cumulate_callchain = perf_config_bool(var, value);
		return 0;
	}

	return 0;
}

static int
parse_percent_limit(const struct option *opt, const char *arg,
		    int unset __maybe_unused)
{
	struct perf_top *top = opt->value;

	top->min_percent = strtof(arg, NULL);
	return 0;
}

const char top_callchain_help[] = CALLCHAIN_RECORD_HELP CALLCHAIN_REPORT_HELP
	"\n\t\t\t\tDefault: fp,graph,0.5,caller,function";

int cmd_top(int argc, const char **argv)
{
	char errbuf[BUFSIZ];
	struct perf_top top = {
		.count_filter	     = 5,
		.delay_secs	     = 2,
		.record_opts = {
			.mmap_pages	= UINT_MAX,
			.user_freq	= UINT_MAX,
			.user_interval	= ULLONG_MAX,
			.freq		= 4000, /* 4 KHz */
			.target		= {
				.uses_mmap   = true,
			},
			/*
			 * FIXME: This will lose PERF_RECORD_MMAP and other metadata
			 * when we pause, fix that and reenable. Probably using a
			 * separate evlist with a dummy event, i.e. a non-overwrite
			 * ring buffer just for metadata events, while PERF_RECORD_SAMPLE
			 * stays in overwrite mode. -acme
			 * */
			.overwrite	= 0,
			.sample_time	= true,
			.sample_time_set = true,
		},
		.max_stack	     = sysctl__max_stack(),
		.annotation_opts     = annotation__default_options,
		.nr_threads_synthesize = UINT_MAX,
	};
	struct record_opts *opts = &top.record_opts;
	struct target *target = &opts->target;
	const struct option options[] = {
	OPT_CALLBACK('e', "event", &top.evlist, "event",
		     "event selector. use 'perf list' to list available events",
		     parse_events_option),
	OPT_U64('c', "count", &opts->user_interval, "event period to sample"),
	OPT_STRING('p', "pid", &target->pid, "pid",
		    "profile events on existing process id"),
	OPT_STRING('t', "tid", &target->tid, "tid",
		    "profile events on existing thread id"),
	OPT_BOOLEAN('a', "all-cpus", &target->system_wide,
			    "system-wide collection from all CPUs"),
	OPT_STRING('C', "cpu", &target->cpu_list, "cpu",
		    "list of cpus to monitor"),
	OPT_STRING('k', "vmlinux", &symbol_conf.vmlinux_name,
		   "file", "vmlinux pathname"),
	OPT_BOOLEAN(0, "ignore-vmlinux", &symbol_conf.ignore_vmlinux,
		    "don't load vmlinux even if found"),
	OPT_STRING(0, "kallsyms", &symbol_conf.kallsyms_name,
		   "file", "kallsyms pathname"),
	OPT_BOOLEAN('K', "hide_kernel_symbols", &top.hide_kernel_symbols,
		    "hide kernel symbols"),
	OPT_CALLBACK('m', "mmap-pages", &opts->mmap_pages, "pages",
		     "number of mmap data pages",
		     perf_evlist__parse_mmap_pages),
	OPT_INTEGER('r', "realtime", &top.realtime_prio,
		    "collect data with this RT SCHED_FIFO priority"),
	OPT_INTEGER('d', "delay", &top.delay_secs,
		    "number of seconds to delay between refreshes"),
	OPT_BOOLEAN('D', "dump-symtab", &top.dump_symtab,
			    "dump the symbol table used for profiling"),
	OPT_INTEGER('f', "count-filter", &top.count_filter,
		    "only display functions with more events than this"),
	OPT_BOOLEAN(0, "group", &opts->group,
			    "put the counters into a counter group"),
	OPT_BOOLEAN('i', "no-inherit", &opts->no_inherit,
		    "child tasks do not inherit counters"),
	OPT_STRING(0, "sym-annotate", &top.sym_filter, "symbol name",
		    "symbol to annotate"),
	OPT_BOOLEAN('z', "zero", &top.zero, "zero history across updates"),
	OPT_CALLBACK('F', "freq", &top.record_opts, "freq or 'max'",
		     "profile at this frequency",
		      record__parse_freq),
	OPT_INTEGER('E', "entries", &top.print_entries,
		    "display this many functions"),
	OPT_BOOLEAN('U', "hide_user_symbols", &top.hide_user_symbols,
		    "hide user symbols"),
	OPT_BOOLEAN(0, "tui", &top.use_tui, "Use the TUI interface"),
	OPT_BOOLEAN(0, "stdio", &top.use_stdio, "Use the stdio interface"),
	OPT_INCR('v', "verbose", &verbose,
		    "be more verbose (show counter open errors, etc)"),
	OPT_STRING('s', "sort", &sort_order, "key[,key2...]",
		   "sort by key(s): pid, comm, dso, symbol, parent, cpu, srcline, ..."
		   " Please refer the man page for the complete list."),
	OPT_STRING(0, "fields", &field_order, "key[,keys...]",
		   "output field(s): overhead, period, sample plus all of sort keys"),
	OPT_BOOLEAN('n', "show-nr-samples", &symbol_conf.show_nr_samples,
		    "Show a column with the number of samples"),
	OPT_CALLBACK_NOOPT('g', NULL, &callchain_param,
			   NULL, "enables call-graph recording and display",
			   &callchain_opt),
	OPT_CALLBACK(0, "call-graph", &callchain_param,
		     "record_mode[,record_size],print_type,threshold[,print_limit],order,sort_key[,branch]",
		     top_callchain_help, &parse_callchain_opt),
	OPT_BOOLEAN(0, "children", &symbol_conf.cumulate_callchain,
		    "Accumulate callchains of children and show total overhead as well"),
	OPT_INTEGER(0, "max-stack", &top.max_stack,
		    "Set the maximum stack depth when parsing the callchain. "
		    "Default: kernel.perf_event_max_stack or " __stringify(PERF_MAX_STACK_DEPTH)),
	OPT_CALLBACK(0, "ignore-callees", NULL, "regex",
		   "ignore callees of these functions in call graphs",
		   report_parse_ignore_callees_opt),
	OPT_BOOLEAN(0, "show-total-period", &symbol_conf.show_total_period,
		    "Show a column with the sum of periods"),
	OPT_STRING(0, "dsos", &symbol_conf.dso_list_str, "dso[,dso...]",
		   "only consider symbols in these dsos"),
	OPT_STRING(0, "comms", &symbol_conf.comm_list_str, "comm[,comm...]",
		   "only consider symbols in these comms"),
	OPT_STRING(0, "symbols", &symbol_conf.sym_list_str, "symbol[,symbol...]",
		   "only consider these symbols"),
	OPT_BOOLEAN(0, "source", &top.annotation_opts.annotate_src,
		    "Interleave source code with assembly code (default)"),
	OPT_BOOLEAN(0, "asm-raw", &top.annotation_opts.show_asm_raw,
		    "Display raw encoding of assembly instructions (default)"),
	OPT_BOOLEAN(0, "demangle-kernel", &symbol_conf.demangle_kernel,
		    "Enable kernel symbol demangling"),
	OPT_BOOLEAN(0, "no-bpf-event", &top.record_opts.no_bpf_event, "do not record bpf events"),
	OPT_STRING(0, "objdump", &top.annotation_opts.objdump_path, "path",
		    "objdump binary to use for disassembly and annotations"),
	OPT_STRING('M', "disassembler-style", &top.annotation_opts.disassembler_style, "disassembler style",
		   "Specify disassembler style (e.g. -M intel for intel syntax)"),
	OPT_STRING('u', "uid", &target->uid_str, "user", "user to profile"),
	OPT_CALLBACK(0, "percent-limit", &top, "percent",
		     "Don't show entries under that percent", parse_percent_limit),
	OPT_CALLBACK(0, "percentage", NULL, "relative|absolute",
		     "How to display percentage of filtered entries", parse_filter_percentage),
	OPT_STRING('w', "column-widths", &symbol_conf.col_width_list_str,
		   "width[,width...]",
		   "don't try to adjust column width, use these fixed values"),
	OPT_UINTEGER(0, "proc-map-timeout", &proc_map_timeout,
			"per thread proc mmap processing timeout in ms"),
	OPT_CALLBACK_NOOPT('b', "branch-any", &opts->branch_stack,
		     "branch any", "sample any taken branches",
		     parse_branch_stack),
	OPT_CALLBACK('j', "branch-filter", &opts->branch_stack,
		     "branch filter mask", "branch stack filter modes",
		     parse_branch_stack),
	OPT_BOOLEAN(0, "raw-trace", &symbol_conf.raw_trace,
		    "Show raw trace event output (do not use print fmt or plugins)"),
	OPT_BOOLEAN(0, "hierarchy", &symbol_conf.report_hierarchy,
		    "Show entries in a hierarchy"),
	OPT_BOOLEAN(0, "overwrite", &top.record_opts.overwrite,
		    "Use a backward ring buffer, default: no"),
	OPT_BOOLEAN(0, "force", &symbol_conf.force, "don't complain, do it"),
	OPT_UINTEGER(0, "num-thread-synthesize", &top.nr_threads_synthesize,
			"number of thread to run event synthesize"),
	OPT_BOOLEAN(0, "namespaces", &opts->record_namespaces,
		    "Record namespaces events"),
	OPTS_EVSWITCH(&top.evswitch),
	OPT_END()
	};
	struct evlist *sb_evlist = NULL;
	const char * const top_usage[] = {
		"perf top [<options>]",
		NULL
	};
	int status = hists__init();

	if (status < 0)
		return status;

	top.annotation_opts.min_pcnt = 5;
	top.annotation_opts.context  = 4;

	top.evlist = evlist__new();
	if (top.evlist == NULL)
		return -ENOMEM;

	status = perf_config(perf_top_config, &top);
	if (status)
		return status;
	/*
	 * Since the per arch annotation init routine may need the cpuid, read
	 * it here, since we are not getting this from the perf.data header.
	 */
	status = perf_env__read_cpuid(&perf_env);
	if (status) {
<<<<<<< HEAD
		pr_err("Couldn't read the cpuid for this machine: %s\n",
		       str_error_r(errno, errbuf, sizeof(errbuf)));
		goto out_delete_evlist;
=======
		/*
		 * Some arches do not provide a get_cpuid(), so just use pr_debug, otherwise
		 * warn the user explicitely.
		 */
		eprintf(status == ENOSYS ? 1 : 0, verbose,
			"Couldn't read the cpuid for this machine: %s\n",
			str_error_r(errno, errbuf, sizeof(errbuf)));
>>>>>>> a7196caf
	}
	top.evlist->env = &perf_env;

	argc = parse_options(argc, argv, options, top_usage, 0);
	if (argc)
		usage_with_options(top_usage, options);

	if (!top.evlist->core.nr_entries &&
	    perf_evlist__add_default(top.evlist) < 0) {
		pr_err("Not enough memory for event selector list\n");
		goto out_delete_evlist;
	}

	status = evswitch__init(&top.evswitch, top.evlist, stderr);
	if (status)
		goto out_delete_evlist;

	if (symbol_conf.report_hierarchy) {
		/* disable incompatible options */
		symbol_conf.event_group = false;
		symbol_conf.cumulate_callchain = false;

		if (field_order) {
			pr_err("Error: --hierarchy and --fields options cannot be used together\n");
			parse_options_usage(top_usage, options, "fields", 0);
			parse_options_usage(NULL, options, "hierarchy", 0);
			goto out_delete_evlist;
		}
	}

	if (opts->branch_stack && callchain_param.enabled)
		symbol_conf.show_branchflag_count = true;

	sort__mode = SORT_MODE__TOP;
	/* display thread wants entries to be collapsed in a different tree */
	perf_hpp_list.need_collapse = 1;

	if (top.use_stdio)
		use_browser = 0;
	else if (top.use_tui)
		use_browser = 1;

	setup_browser(false);

	if (setup_sorting(top.evlist) < 0) {
		if (sort_order)
			parse_options_usage(top_usage, options, "s", 1);
		if (field_order)
			parse_options_usage(sort_order ? NULL : top_usage,
					    options, "fields", 0);
		goto out_delete_evlist;
	}

	status = target__validate(target);
	if (status) {
		target__strerror(target, status, errbuf, BUFSIZ);
		ui__warning("%s\n", errbuf);
	}

	status = target__parse_uid(target);
	if (status) {
		int saved_errno = errno;

		target__strerror(target, status, errbuf, BUFSIZ);
		ui__error("%s\n", errbuf);

		status = -saved_errno;
		goto out_delete_evlist;
	}

	if (target__none(target))
		target->system_wide = true;

	if (perf_evlist__create_maps(top.evlist, target) < 0) {
		ui__error("Couldn't create thread/CPU maps: %s\n",
			  errno == ENOENT ? "No such process" : str_error_r(errno, errbuf, sizeof(errbuf)));
		goto out_delete_evlist;
	}

	if (top.delay_secs < 1)
		top.delay_secs = 1;

	if (record_opts__config(opts)) {
		status = -EINVAL;
		goto out_delete_evlist;
	}

	top.sym_evsel = evlist__first(top.evlist);

	if (!callchain_param.enabled) {
		symbol_conf.cumulate_callchain = false;
		perf_hpp__cancel_cumulate();
	}

	if (symbol_conf.cumulate_callchain && !callchain_param.order_set)
		callchain_param.order = ORDER_CALLER;

	status = symbol__annotation_init();
	if (status < 0)
		goto out_delete_evlist;

	annotation_config__init();

	symbol_conf.try_vmlinux_path = (symbol_conf.vmlinux_name == NULL);
	status = symbol__init(NULL);
	if (status < 0)
		goto out_delete_evlist;

	sort__setup_elide(stdout);

	get_term_dimensions(&top.winsize);
	if (top.print_entries == 0) {
		perf_top__update_print_entries(&top);
		signal(SIGWINCH, winch_sig);
	}

	top.session = perf_session__new(NULL, false, NULL);
	if (IS_ERR(top.session)) {
		status = PTR_ERR(top.session);
		goto out_delete_evlist;
	}

	if (!top.record_opts.no_bpf_event)
		bpf_event__add_sb_event(&sb_evlist, &perf_env);

	if (perf_evlist__start_sb_thread(sb_evlist, target)) {
		pr_debug("Couldn't start the BPF side band thread:\nBPF programs starting from now on won't be annotatable\n");
		opts->no_bpf_event = true;
	}

	status = __cmd_top(&top);

	if (!opts->no_bpf_event)
		perf_evlist__stop_sb_thread(sb_evlist);

out_delete_evlist:
	evlist__delete(top.evlist);
	perf_session__delete(top.session);

	return status;
}<|MERGE_RESOLUTION|>--- conflicted
+++ resolved
@@ -1568,11 +1568,6 @@
 	 */
 	status = perf_env__read_cpuid(&perf_env);
 	if (status) {
-<<<<<<< HEAD
-		pr_err("Couldn't read the cpuid for this machine: %s\n",
-		       str_error_r(errno, errbuf, sizeof(errbuf)));
-		goto out_delete_evlist;
-=======
 		/*
 		 * Some arches do not provide a get_cpuid(), so just use pr_debug, otherwise
 		 * warn the user explicitely.
@@ -1580,7 +1575,6 @@
 		eprintf(status == ENOSYS ? 1 : 0, verbose,
 			"Couldn't read the cpuid for this machine: %s\n",
 			str_error_r(errno, errbuf, sizeof(errbuf)));
->>>>>>> a7196caf
 	}
 	top.evlist->env = &perf_env;
 
