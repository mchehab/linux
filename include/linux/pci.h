--- conflicted
+++ resolved
@@ -998,30 +998,11 @@
 	return __pci_enable_wake(dev, state, false, enable);
 }
 
-<<<<<<< HEAD
 /* PCI Virtual Channel */
 int pci_save_vc_state(struct pci_dev *dev);
 void pci_restore_vc_state(struct pci_dev *dev);
 void pci_allocate_vc_save_buffers(struct pci_dev *dev);
 
-#define PCI_EXP_IDO_REQUEST	(1<<0)
-#define PCI_EXP_IDO_COMPLETION	(1<<1)
-void pci_enable_ido(struct pci_dev *dev, unsigned long type);
-void pci_disable_ido(struct pci_dev *dev, unsigned long type);
-
-enum pci_obff_signal_type {
-	PCI_EXP_OBFF_SIGNAL_L0 = 0,
-	PCI_EXP_OBFF_SIGNAL_ALWAYS = 1,
-};
-int pci_enable_obff(struct pci_dev *dev, enum pci_obff_signal_type);
-void pci_disable_obff(struct pci_dev *dev);
-
-int pci_enable_ltr(struct pci_dev *dev);
-void pci_disable_ltr(struct pci_dev *dev);
-int pci_set_ltr(struct pci_dev *dev, int snoop_lat_ns, int nosnoop_lat_ns);
-
-=======
->>>>>>> 0b950f0f
 /* For use by arch with custom probe code */
 void set_pcie_port_type(struct pci_dev *pdev);
 void set_pcie_hotplug_bridge(struct pci_dev *pdev);
