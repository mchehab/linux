--- conflicted
+++ resolved
@@ -1535,75 +1535,6 @@
 	return num_of_cache_types;
 }
 
-<<<<<<< HEAD
-static bool kfd_ignore_crat(void)
-{
-	bool ret;
-
-	if (ignore_crat)
-		return true;
-
-	ret = true;
-
-	return ret;
-}
-
-/*
- * kfd_create_crat_image_acpi - Allocates memory for CRAT image and
- * copies CRAT from ACPI (if available).
- * NOTE: Call kfd_destroy_crat_image to free CRAT image memory
- *
- *	@crat_image: CRAT read from ACPI. If no CRAT in ACPI then
- *		     crat_image will be NULL
- *	@size: [OUT] size of crat_image
- *
- *	Return 0 if successful else return error code
- */
-int kfd_create_crat_image_acpi(void **crat_image, size_t *size)
-{
-	struct acpi_table_header *crat_table;
-	acpi_status status;
-	void *pcrat_image;
-	int rc = 0;
-
-	if (!crat_image)
-		return -EINVAL;
-
-	*crat_image = NULL;
-
-	if (kfd_ignore_crat()) {
-		pr_info("CRAT table disabled by module option\n");
-		return -ENODATA;
-	}
-
-	/* Fetch the CRAT table from ACPI */
-	status = acpi_get_table(CRAT_SIGNATURE, 0, &crat_table);
-	if (status == AE_NOT_FOUND) {
-		pr_info("CRAT table not found\n");
-		return -ENODATA;
-	} else if (ACPI_FAILURE(status)) {
-		const char *err = acpi_format_exception(status);
-
-		pr_err("CRAT table error: %s\n", err);
-		return -EINVAL;
-	}
-
-	pcrat_image = kvmalloc(crat_table->length, GFP_KERNEL);
-	if (!pcrat_image) {
-		rc = -ENOMEM;
-		goto out;
-	}
-
-	memcpy(pcrat_image, crat_table, crat_table->length);
-	*crat_image = pcrat_image;
-	*size = crat_table->length;
-out:
-	acpi_put_table(crat_table);
-	return rc;
-}
-
-=======
->>>>>>> aad2c2fb
 /* Memory required to create Virtual CRAT.
  * Since there is no easy way to predict the amount of memory required, the
  * following amount is allocated for GPU Virtual CRAT. This is
