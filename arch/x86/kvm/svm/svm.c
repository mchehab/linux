--- conflicted
+++ resolved
@@ -188,8 +188,6 @@
 static int vgif = true;
 module_param(vgif, int, 0444);
 
-<<<<<<< HEAD
-=======
 /*
  * enable / disable AVIC.  Because the defaults differ for APICv
  * support between VMX and SVM we cannot use module_param_named.
@@ -197,7 +195,6 @@
 static bool avic;
 module_param(avic, bool, 0444);
 
->>>>>>> e48bf29c
 bool __read_mostly dump_invalid_vmcb;
 module_param(dump_invalid_vmcb, bool, 0644);
 
@@ -954,8 +951,6 @@
 	void *iopm_va;
 	int r;
 	unsigned int order = get_order(IOPM_SIZE);
-<<<<<<< HEAD
-=======
 
 	/*
 	 * NX is required for shadow paging and for NPT if the NX huge pages
@@ -966,7 +961,6 @@
 		return -EOPNOTSUPP;
 	}
 	kvm_enable_efer_bits(EFER_NX);
->>>>>>> e48bf29c
 
 	iopm_pages = alloc_pages(GFP_KERNEL, order);
 
@@ -1022,11 +1016,8 @@
 	/* Note, SEV setup consumes npt_enabled. */
 	sev_hardware_setup();
 
-<<<<<<< HEAD
-=======
 	svm_hv_hardware_setup();
 
->>>>>>> e48bf29c
 	svm_adjust_mmio_mask();
 
 	for_each_possible_cpu(cpu) {
@@ -1040,15 +1031,7 @@
 			nrips = false;
 	}
 
-<<<<<<< HEAD
-	if (avic) {
-		if (!npt_enabled || !boot_cpu_has(X86_FEATURE_AVIC)) {
-			avic = false;
-		} else {
-			pr_info("AVIC enabled\n");
-=======
 	enable_apicv = avic = avic && npt_enabled && boot_cpu_has(X86_FEATURE_AVIC);
->>>>>>> e48bf29c
 
 	if (enable_apicv) {
 		pr_info("AVIC enabled\n");
@@ -1121,17 +1104,8 @@
 {
 	struct vcpu_svm *svm = to_svm(vcpu);
 
-<<<<<<< HEAD
-	if (is_guest_mode(vcpu)) {
-		/* Write L1's TSC offset.  */
-		g_tsc_offset = svm->vmcb->control.tsc_offset -
-			       svm->vmcb01.ptr->control.tsc_offset;
-		svm->vmcb01.ptr->control.tsc_offset = offset;
-	}
-=======
 	return svm->nested.ctl.tsc_offset;
 }
->>>>>>> e48bf29c
 
 static u64 svm_get_l2_tsc_multiplier(struct kvm_vcpu *vcpu)
 {
@@ -1147,14 +1121,11 @@
 	vmcb_mark_dirty(svm->vmcb, VMCB_INTERCEPTS);
 }
 
-<<<<<<< HEAD
-=======
 static void svm_write_tsc_multiplier(struct kvm_vcpu *vcpu, u64 multiplier)
 {
 	wrmsrl(MSR_AMD64_TSC_RATIO, multiplier);
 }
 
->>>>>>> e48bf29c
 /* Evaluate instruction intercepts that depend on guest CPUID features. */
 static void svm_recalc_instruction_intercepts(struct kvm_vcpu *vcpu,
 					      struct vcpu_svm *svm)
@@ -2128,7 +2099,6 @@
 	svm->next_rip = svm->vmcb->control.exit_info_2;
 
 	return kvm_fast_pio(vcpu, size, port, in);
-<<<<<<< HEAD
 }
 
 static int nmi_interception(struct kvm_vcpu *vcpu)
@@ -2144,23 +2114,6 @@
 
 static int vmload_vmsave_interception(struct kvm_vcpu *vcpu, bool vmload)
 {
-=======
-}
-
-static int nmi_interception(struct kvm_vcpu *vcpu)
-{
-	return 1;
-}
-
-static int intr_interception(struct kvm_vcpu *vcpu)
-{
-	++vcpu->stat.irq_exits;
-	return 1;
-}
-
-static int vmload_vmsave_interception(struct kvm_vcpu *vcpu, bool vmload)
-{
->>>>>>> e48bf29c
 	struct vcpu_svm *svm = to_svm(vcpu);
 	struct vmcb *vmcb12;
 	struct kvm_host_map map;
@@ -2367,7 +2320,6 @@
 {
 	gva_t gva = kvm_rax_read(vcpu);
 	u32 asid = kvm_rcx_read(vcpu);
-<<<<<<< HEAD
 
 	/* FIXME: Handle an address size prefix. */
 	if (!is_long_mode(vcpu))
@@ -2375,15 +2327,6 @@
 
 	trace_kvm_invlpga(to_svm(vcpu)->vmcb->save.rip, asid, gva);
 
-=======
-
-	/* FIXME: Handle an address size prefix. */
-	if (!is_long_mode(vcpu))
-		gva = (u32)gva;
-
-	trace_kvm_invlpga(to_svm(vcpu)->vmcb->save.rip, asid, gva);
-
->>>>>>> e48bf29c
 	/* Let's treat INVLPGA the same as INVLPG (can be optimized!) */
 	kvm_mmu_invlpg(vcpu, gva);
 
@@ -2481,7 +2424,6 @@
 {
 	if (!static_cpu_has(X86_FEATURE_DECODEASSISTS))
 		return kvm_emulate_instruction(vcpu, 0);
-<<<<<<< HEAD
 
 	kvm_mmu_invlpg(vcpu, to_svm(vcpu)->vmcb->control.exit_info_1);
 	return kvm_skip_emulated_instruction(vcpu);
@@ -2494,20 +2436,6 @@
 
 static int rsm_interception(struct kvm_vcpu *vcpu)
 {
-=======
-
-	kvm_mmu_invlpg(vcpu, to_svm(vcpu)->vmcb->control.exit_info_1);
-	return kvm_skip_emulated_instruction(vcpu);
-}
-
-static int emulate_on_interception(struct kvm_vcpu *vcpu)
-{
-	return kvm_emulate_instruction(vcpu, 0);
-}
-
-static int rsm_interception(struct kvm_vcpu *vcpu)
-{
->>>>>>> e48bf29c
 	return kvm_emulate_instruction_from_buffer(vcpu, rsm_ins_bytes, 2);
 }
 
@@ -3937,15 +3865,12 @@
 	svm->next_rip = 0;
 	if (is_guest_mode(vcpu)) {
 		nested_sync_control_from_vmcb02(svm);
-<<<<<<< HEAD
-=======
 
 		/* Track VMRUNs that have made past consistency checking */
 		if (svm->nested.nested_run_pending &&
 		    svm->vmcb->control.exit_code != SVM_EXIT_ERR)
                         ++vcpu->stat.nested_run;
 
->>>>>>> e48bf29c
 		svm->nested.nested_run_pending = 0;
 	}
 
