--- conflicted
+++ resolved
@@ -25,11 +25,8 @@
 	x25_hdlc_proto settings;
 	bool up;
 	spinlock_t up_lock; /* Protects "up" */
-<<<<<<< HEAD
-=======
 	struct sk_buff_head rx_queue;
 	struct tasklet_struct rx_tasklet;
->>>>>>> 11e4b63a
 };
 
 static int x25_ioctl(struct net_device *dev, struct ifreq *ifr);
@@ -363,11 +360,8 @@
 		memcpy(&state(hdlc)->settings, &new_settings, size);
 		state(hdlc)->up = false;
 		spin_lock_init(&state(hdlc)->up_lock);
-<<<<<<< HEAD
-=======
 		skb_queue_head_init(&state(hdlc)->rx_queue);
 		tasklet_setup(&state(hdlc)->rx_tasklet, x25_rx_queue_kick);
->>>>>>> 11e4b63a
 
 		/* There's no header_ops so hard_header_len should be 0. */
 		dev->hard_header_len = 0;
