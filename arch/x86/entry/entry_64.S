/* SPDX-License-Identifier: GPL-2.0 */
/*
 *  linux/arch/x86_64/entry.S
 *
 *  Copyright (C) 1991, 1992  Linus Torvalds
 *  Copyright (C) 2000, 2001, 2002  Andi Kleen SuSE Labs
 *  Copyright (C) 2000  Pavel Machek <pavel@suse.cz>
 *
 * entry.S contains the system-call and fault low-level handling routines.
 *
 * Some of this is documented in Documentation/x86/entry_64.rst
 *
 * A note on terminology:
 * - iret frame:	Architecture defined interrupt frame from SS to RIP
 *			at the top of the kernel process stack.
 *
 * Some macro usage:
 * - SYM_FUNC_START/END:Define functions in the symbol table.
 * - idtentry:		Define exception entry points.
 */
#include <linux/linkage.h>
#include <asm/segment.h>
#include <asm/cache.h>
#include <asm/errno.h>
#include <asm/asm-offsets.h>
#include <asm/msr.h>
#include <asm/unistd.h>
#include <asm/thread_info.h>
#include <asm/hw_irq.h>
#include <asm/page_types.h>
#include <asm/irqflags.h>
#include <asm/paravirt.h>
#include <asm/percpu.h>
#include <asm/asm.h>
#include <asm/smap.h>
#include <asm/pgtable_types.h>
#include <asm/export.h>
#include <asm/frame.h>
#include <asm/trapnr.h>
#include <asm/nospec-branch.h>
#include <linux/err.h>

#include "calling.h"

.code64
.section .entry.text, "ax"

#ifdef CONFIG_PARAVIRT
SYM_CODE_START(native_usergs_sysret64)
	UNWIND_HINT_EMPTY
	swapgs
	sysretq
SYM_CODE_END(native_usergs_sysret64)
#endif /* CONFIG_PARAVIRT */

/*
 * 64-bit SYSCALL instruction entry. Up to 6 arguments in registers.
 *
 * This is the only entry point used for 64-bit system calls.  The
 * hardware interface is reasonably well designed and the register to
 * argument mapping Linux uses fits well with the registers that are
 * available when SYSCALL is used.
 *
 * SYSCALL instructions can be found inlined in libc implementations as
 * well as some other programs and libraries.  There are also a handful
 * of SYSCALL instructions in the vDSO used, for example, as a
 * clock_gettimeofday fallback.
 *
 * 64-bit SYSCALL saves rip to rcx, clears rflags.RF, then saves rflags to r11,
 * then loads new ss, cs, and rip from previously programmed MSRs.
 * rflags gets masked by a value from another MSR (so CLD and CLAC
 * are not needed). SYSCALL does not save anything on the stack
 * and does not change rsp.
 *
 * Registers on entry:
 * rax  system call number
 * rcx  return address
 * r11  saved rflags (note: r11 is callee-clobbered register in C ABI)
 * rdi  arg0
 * rsi  arg1
 * rdx  arg2
 * r10  arg3 (needs to be moved to rcx to conform to C ABI)
 * r8   arg4
 * r9   arg5
 * (note: r12-r15, rbp, rbx are callee-preserved in C ABI)
 *
 * Only called from user space.
 *
 * When user can change pt_regs->foo always force IRET. That is because
 * it deals with uncanonical addresses better. SYSRET has trouble
 * with them due to bugs in both AMD and Intel CPUs.
 */

SYM_CODE_START(entry_SYSCALL_64)
	UNWIND_HINT_EMPTY

	swapgs
	/* tss.sp2 is scratch space. */
	movq	%rsp, PER_CPU_VAR(cpu_tss_rw + TSS_sp2)
	SWITCH_TO_KERNEL_CR3 scratch_reg=%rsp
	movq	PER_CPU_VAR(cpu_current_top_of_stack), %rsp

	/* Construct struct pt_regs on stack */
	pushq	$__USER_DS				/* pt_regs->ss */
	pushq	PER_CPU_VAR(cpu_tss_rw + TSS_sp2)	/* pt_regs->sp */
	pushq	%r11					/* pt_regs->flags */
	pushq	$__USER_CS				/* pt_regs->cs */
	pushq	%rcx					/* pt_regs->ip */
SYM_INNER_LABEL(entry_SYSCALL_64_after_hwframe, SYM_L_GLOBAL)
	pushq	%rax					/* pt_regs->orig_ax */

	PUSH_AND_CLEAR_REGS rax=$-ENOSYS

	/* IRQs are off. */
	movq	%rax, %rdi
	movq	%rsp, %rsi
	call	do_syscall_64		/* returns with IRQs disabled */

	/*
	 * Try to use SYSRET instead of IRET if we're returning to
	 * a completely clean 64-bit userspace context.  If we're not,
	 * go to the slow exit path.
	 */
	movq	RCX(%rsp), %rcx
	movq	RIP(%rsp), %r11

	cmpq	%rcx, %r11	/* SYSRET requires RCX == RIP */
	jne	swapgs_restore_regs_and_return_to_usermode

	/*
	 * On Intel CPUs, SYSRET with non-canonical RCX/RIP will #GP
	 * in kernel space.  This essentially lets the user take over
	 * the kernel, since userspace controls RSP.
	 *
	 * If width of "canonical tail" ever becomes variable, this will need
	 * to be updated to remain correct on both old and new CPUs.
	 *
	 * Change top bits to match most significant bit (47th or 56th bit
	 * depending on paging mode) in the address.
	 */
#ifdef CONFIG_X86_5LEVEL
	ALTERNATIVE "shl $(64 - 48), %rcx; sar $(64 - 48), %rcx", \
		"shl $(64 - 57), %rcx; sar $(64 - 57), %rcx", X86_FEATURE_LA57
#else
	shl	$(64 - (__VIRTUAL_MASK_SHIFT+1)), %rcx
	sar	$(64 - (__VIRTUAL_MASK_SHIFT+1)), %rcx
#endif

	/* If this changed %rcx, it was not canonical */
	cmpq	%rcx, %r11
	jne	swapgs_restore_regs_and_return_to_usermode

	cmpq	$__USER_CS, CS(%rsp)		/* CS must match SYSRET */
	jne	swapgs_restore_regs_and_return_to_usermode

	movq	R11(%rsp), %r11
	cmpq	%r11, EFLAGS(%rsp)		/* R11 == RFLAGS */
	jne	swapgs_restore_regs_and_return_to_usermode

	/*
	 * SYSCALL clears RF when it saves RFLAGS in R11 and SYSRET cannot
	 * restore RF properly. If the slowpath sets it for whatever reason, we
	 * need to restore it correctly.
	 *
	 * SYSRET can restore TF, but unlike IRET, restoring TF results in a
	 * trap from userspace immediately after SYSRET.  This would cause an
	 * infinite loop whenever #DB happens with register state that satisfies
	 * the opportunistic SYSRET conditions.  For example, single-stepping
	 * this user code:
	 *
	 *           movq	$stuck_here, %rcx
	 *           pushfq
	 *           popq %r11
	 *   stuck_here:
	 *
	 * would never get past 'stuck_here'.
	 */
	testq	$(X86_EFLAGS_RF|X86_EFLAGS_TF), %r11
	jnz	swapgs_restore_regs_and_return_to_usermode

	/* nothing to check for RSP */

	cmpq	$__USER_DS, SS(%rsp)		/* SS must match SYSRET */
	jne	swapgs_restore_regs_and_return_to_usermode

	/*
	 * We win! This label is here just for ease of understanding
	 * perf profiles. Nothing jumps here.
	 */
syscall_return_via_sysret:
	/* rcx and r11 are already restored (see code above) */
	POP_REGS pop_rdi=0 skip_r11rcx=1

	/*
	 * Now all regs are restored except RSP and RDI.
	 * Save old stack pointer and switch to trampoline stack.
	 */
	movq	%rsp, %rdi
	movq	PER_CPU_VAR(cpu_tss_rw + TSS_sp0), %rsp
	UNWIND_HINT_EMPTY

	pushq	RSP-RDI(%rdi)	/* RSP */
	pushq	(%rdi)		/* RDI */

	/*
	 * We are on the trampoline stack.  All regs except RDI are live.
	 * We can do future final exit work right here.
	 */
	STACKLEAK_ERASE_NOCLOBBER

	SWITCH_TO_USER_CR3_STACK scratch_reg=%rdi

	popq	%rdi
	popq	%rsp
	USERGS_SYSRET64
SYM_CODE_END(entry_SYSCALL_64)

/*
 * %rdi: prev task
 * %rsi: next task
 */
<<<<<<< HEAD
=======
.pushsection .text, "ax"
>>>>>>> 4775cbe7
SYM_FUNC_START(__switch_to_asm)
	/*
	 * Save callee-saved registers
	 * This must match the order in inactive_task_frame
	 */
	pushq	%rbp
	pushq	%rbx
	pushq	%r12
	pushq	%r13
	pushq	%r14
	pushq	%r15

	/* switch stack */
	movq	%rsp, TASK_threadsp(%rdi)
	movq	TASK_threadsp(%rsi), %rsp

#ifdef CONFIG_STACKPROTECTOR
	movq	TASK_stack_canary(%rsi), %rbx
	movq	%rbx, PER_CPU_VAR(fixed_percpu_data) + stack_canary_offset
#endif

#ifdef CONFIG_RETPOLINE
	/*
	 * When switching from a shallower to a deeper call stack
	 * the RSB may either underflow or use entries populated
	 * with userspace addresses. On CPUs where those concerns
	 * exist, overwrite the RSB with entries which capture
	 * speculative execution to prevent attack.
	 */
	FILL_RETURN_BUFFER %r12, RSB_CLEAR_LOOPS, X86_FEATURE_RSB_CTXSW
#endif

	/* restore callee-saved registers */
	popq	%r15
	popq	%r14
	popq	%r13
	popq	%r12
	popq	%rbx
	popq	%rbp

	jmp	__switch_to
SYM_FUNC_END(__switch_to_asm)
<<<<<<< HEAD
=======
.popsection
>>>>>>> 4775cbe7

/*
 * A newly forked process directly context switches into this address.
 *
 * rax: prev task we switched from
 * rbx: kernel thread func (NULL for user thread)
 * r12: kernel thread arg
 */
.pushsection .text, "ax"
SYM_CODE_START(ret_from_fork)
	UNWIND_HINT_EMPTY
	movq	%rax, %rdi
	call	schedule_tail			/* rdi: 'prev' task parameter */

	testq	%rbx, %rbx			/* from kernel_thread? */
	jnz	1f				/* kernel threads are uncommon */

2:
	UNWIND_HINT_REGS
	movq	%rsp, %rdi
	call	syscall_return_slowpath	/* returns with IRQs disabled */
	jmp	swapgs_restore_regs_and_return_to_usermode

1:
	/* kernel thread */
	UNWIND_HINT_EMPTY
	movq	%r12, %rdi
	CALL_NOSPEC rbx
	/*
	 * A kernel thread is allowed to return here after successfully
	 * calling do_execve().  Exit to userspace to complete the execve()
	 * syscall.
	 */
	movq	$0, RAX(%rsp)
	jmp	2b
SYM_CODE_END(ret_from_fork)
.popsection

.macro DEBUG_ENTRY_ASSERT_IRQS_OFF
#ifdef CONFIG_DEBUG_ENTRY
	pushq %rax
	SAVE_FLAGS(CLBR_RAX)
	testl $X86_EFLAGS_IF, %eax
	jz .Lokay_\@
	ud2
.Lokay_\@:
	popq %rax
#endif
.endm

/**
 * idtentry_body - Macro to emit code calling the C function
 * @cfunc:		C function to be called
 * @has_error_code:	Hardware pushed error code on stack
 */
.macro idtentry_body cfunc has_error_code:req

	call	error_entry
	UNWIND_HINT_REGS

	movq	%rsp, %rdi			/* pt_regs pointer into 1st argument*/

	.if \has_error_code == 1
		movq	ORIG_RAX(%rsp), %rsi	/* get error code into 2nd argument*/
		movq	$-1, ORIG_RAX(%rsp)	/* no syscall to restart */
	.endif

	call	\cfunc

	jmp	error_return
.endm

/**
 * idtentry - Macro to generate entry stubs for simple IDT entries
 * @vector:		Vector number
 * @asmsym:		ASM symbol for the entry point
 * @cfunc:		C function to be called
 * @has_error_code:	Hardware pushed error code on stack
 *
 * The macro emits code to set up the kernel context for straight forward
 * and simple IDT entries. No IST stack, no paranoid entry checks.
 */
.macro idtentry vector asmsym cfunc has_error_code:req
SYM_CODE_START(\asmsym)
	UNWIND_HINT_IRET_REGS offset=\has_error_code*8
	ASM_CLAC

	.if \has_error_code == 0
		pushq	$-1			/* ORIG_RAX: no syscall to restart */
	.endif

	.if \vector == X86_TRAP_BP
		/*
		 * If coming from kernel space, create a 6-word gap to allow the
		 * int3 handler to emulate a call instruction.
		 */
		testb	$3, CS-ORIG_RAX(%rsp)
		jnz	.Lfrom_usermode_no_gap_\@
		.rept	6
		pushq	5*8(%rsp)
		.endr
		UNWIND_HINT_IRET_REGS offset=8
.Lfrom_usermode_no_gap_\@:
	.endif

	idtentry_body \cfunc \has_error_code

_ASM_NOKPROBE(\asmsym)
SYM_CODE_END(\asmsym)
.endm

/*
 * Interrupt entry/exit.
 *
 + The interrupt stubs push (vector) onto the stack, which is the error_code
 * position of idtentry exceptions, and jump to one of the two idtentry points
 * (common/spurious).
 *
 * common_interrupt is a hotpath, align it to a cache line
 */
.macro idtentry_irq vector cfunc
	.p2align CONFIG_X86_L1_CACHE_SHIFT
	idtentry \vector asm_\cfunc \cfunc has_error_code=1
.endm

/*
 * System vectors which invoke their handlers directly and are not
 * going through the regular common device interrupt handling code.
 */
.macro idtentry_sysvec vector cfunc
	idtentry \vector asm_\cfunc \cfunc has_error_code=0
.endm

/**
 * idtentry_mce_db - Macro to generate entry stubs for #MC and #DB
 * @vector:		Vector number
 * @asmsym:		ASM symbol for the entry point
 * @cfunc:		C function to be called
 *
 * The macro emits code to set up the kernel context for #MC and #DB
 *
 * If the entry comes from user space it uses the normal entry path
 * including the return to user space work and preemption checks on
 * exit.
 *
 * If hits in kernel mode then it needs to go through the paranoid
 * entry as the exception can hit any random state. No preemption
 * check on exit to keep the paranoid path simple.
 */
<<<<<<< HEAD
SYM_CODE_START(interrupt_entry)
	UNWIND_HINT_IRET_REGS offset=16
=======
.macro idtentry_mce_db vector asmsym cfunc
SYM_CODE_START(\asmsym)
	UNWIND_HINT_IRET_REGS
>>>>>>> 4775cbe7
	ASM_CLAC

	pushq	$-1			/* ORIG_RAX: no syscall to restart */

	/*
	 * If the entry is from userspace, switch stacks and treat it as
	 * a normal entry.
	 */
	testb	$3, CS-ORIG_RAX(%rsp)
	jnz	.Lfrom_usermode_switch_stack_\@

	/*
	 * paranoid_entry returns SWAPGS flag for paranoid_exit in EBX.
	 * EBX == 0 -> SWAPGS, EBX == 1 -> no SWAPGS
	 */
	call	paranoid_entry

<<<<<<< HEAD
	 /*
	  * We have RDI, return address, and orig_ax on the stack on
	  * top of the IRET frame. That means offset=24
	  */
	UNWIND_HINT_IRET_REGS base=%rdi offset=24

	pushq	7*8(%rdi)		/* regs->ss */
	pushq	6*8(%rdi)		/* regs->rsp */
	pushq	5*8(%rdi)		/* regs->eflags */
	pushq	4*8(%rdi)		/* regs->cs */
	pushq	3*8(%rdi)		/* regs->ip */
	UNWIND_HINT_IRET_REGS
	pushq	2*8(%rdi)		/* regs->orig_ax */
	pushq	8(%rdi)			/* return address */
=======
	UNWIND_HINT_REGS
>>>>>>> 4775cbe7

	movq	%rsp, %rdi		/* pt_regs pointer */

	call	\cfunc

	jmp	paranoid_exit

	/* Switch to the regular task stack and use the noist entry point */
.Lfrom_usermode_switch_stack_\@:
	idtentry_body noist_\cfunc, has_error_code=0

_ASM_NOKPROBE(\asmsym)
SYM_CODE_END(\asmsym)
.endm

/*
 * Double fault entry. Straight paranoid. No checks from which context
 * this comes because for the espfix induced #DF this would do the wrong
 * thing.
 */
.macro idtentry_df vector asmsym cfunc
SYM_CODE_START(\asmsym)
	UNWIND_HINT_IRET_REGS offset=8
	ASM_CLAC

	/*
	 * paranoid_entry returns SWAPGS flag for paranoid_exit in EBX.
	 * EBX == 0 -> SWAPGS, EBX == 1 -> no SWAPGS
	 */
	call	paranoid_entry
	UNWIND_HINT_REGS

	movq	%rsp, %rdi		/* pt_regs pointer into first argument */
	movq	ORIG_RAX(%rsp), %rsi	/* get error code into 2nd argument*/
	movq	$-1, ORIG_RAX(%rsp)	/* no syscall to restart */
	call	\cfunc

	jmp	paranoid_exit

_ASM_NOKPROBE(\asmsym)
SYM_CODE_END(\asmsym)
.endm

/*
 * Include the defines which emit the idt entries which are shared
 * shared between 32 and 64 bit and emit the __irqentry_text_* markers
 * so the stacktrace boundary checks work.
 */
	.align 16
	.globl __irqentry_text_start
__irqentry_text_start:

#include <asm/idtentry.h>

	.align 16
	.globl __irqentry_text_end
__irqentry_text_end:

SYM_CODE_START_LOCAL(common_interrupt_return)
SYM_INNER_LABEL(swapgs_restore_regs_and_return_to_usermode, SYM_L_GLOBAL)
#ifdef CONFIG_DEBUG_ENTRY
	/* Assert that pt_regs indicates user mode. */
	testb	$3, CS(%rsp)
	jnz	1f
	ud2
1:
#endif
	POP_REGS pop_rdi=0

	/*
	 * The stack is now user RDI, orig_ax, RIP, CS, EFLAGS, RSP, SS.
	 * Save old stack pointer and switch to trampoline stack.
	 */
	movq	%rsp, %rdi
	movq	PER_CPU_VAR(cpu_tss_rw + TSS_sp0), %rsp
	UNWIND_HINT_EMPTY

	/* Copy the IRET frame to the trampoline stack. */
	pushq	6*8(%rdi)	/* SS */
	pushq	5*8(%rdi)	/* RSP */
	pushq	4*8(%rdi)	/* EFLAGS */
	pushq	3*8(%rdi)	/* CS */
	pushq	2*8(%rdi)	/* RIP */

	/* Push user RDI on the trampoline stack. */
	pushq	(%rdi)

	/*
	 * We are on the trampoline stack.  All regs except RDI are live.
	 * We can do future final exit work right here.
	 */
	STACKLEAK_ERASE_NOCLOBBER

	SWITCH_TO_USER_CR3_STACK scratch_reg=%rdi

	/* Restore RDI. */
	popq	%rdi
	SWAPGS
	INTERRUPT_RETURN


SYM_INNER_LABEL(restore_regs_and_return_to_kernel, SYM_L_GLOBAL)
#ifdef CONFIG_DEBUG_ENTRY
	/* Assert that pt_regs indicates kernel mode. */
	testb	$3, CS(%rsp)
	jz	1f
	ud2
1:
#endif
	POP_REGS
	addq	$8, %rsp	/* skip regs->orig_ax */
	/*
	 * ARCH_HAS_MEMBARRIER_SYNC_CORE rely on IRET core serialization
	 * when returning from IPI handler.
	 */
	INTERRUPT_RETURN

SYM_INNER_LABEL_ALIGN(native_iret, SYM_L_GLOBAL)
	UNWIND_HINT_IRET_REGS
	/*
	 * Are we returning to a stack segment from the LDT?  Note: in
	 * 64-bit mode SS:RSP on the exception stack is always valid.
	 */
#ifdef CONFIG_X86_ESPFIX64
	testb	$4, (SS-RIP)(%rsp)
	jnz	native_irq_return_ldt
#endif

SYM_INNER_LABEL(native_irq_return_iret, SYM_L_GLOBAL)
	/*
	 * This may fault.  Non-paranoid faults on return to userspace are
	 * handled by fixup_bad_iret.  These include #SS, #GP, and #NP.
	 * Double-faults due to espfix64 are handled in exc_double_fault.
	 * Other faults here are fatal.
	 */
	iretq

#ifdef CONFIG_X86_ESPFIX64
native_irq_return_ldt:
	/*
	 * We are running with user GSBASE.  All GPRs contain their user
	 * values.  We have a percpu ESPFIX stack that is eight slots
	 * long (see ESPFIX_STACK_SIZE).  espfix_waddr points to the bottom
	 * of the ESPFIX stack.
	 *
	 * We clobber RAX and RDI in this code.  We stash RDI on the
	 * normal stack and RAX on the ESPFIX stack.
	 *
	 * The ESPFIX stack layout we set up looks like this:
	 *
	 * --- top of ESPFIX stack ---
	 * SS
	 * RSP
	 * RFLAGS
	 * CS
	 * RIP  <-- RSP points here when we're done
	 * RAX  <-- espfix_waddr points here
	 * --- bottom of ESPFIX stack ---
	 */

	pushq	%rdi				/* Stash user RDI */
	SWAPGS					/* to kernel GS */
	SWITCH_TO_KERNEL_CR3 scratch_reg=%rdi	/* to kernel CR3 */

	movq	PER_CPU_VAR(espfix_waddr), %rdi
	movq	%rax, (0*8)(%rdi)		/* user RAX */
	movq	(1*8)(%rsp), %rax		/* user RIP */
	movq	%rax, (1*8)(%rdi)
	movq	(2*8)(%rsp), %rax		/* user CS */
	movq	%rax, (2*8)(%rdi)
	movq	(3*8)(%rsp), %rax		/* user RFLAGS */
	movq	%rax, (3*8)(%rdi)
	movq	(5*8)(%rsp), %rax		/* user SS */
	movq	%rax, (5*8)(%rdi)
	movq	(4*8)(%rsp), %rax		/* user RSP */
	movq	%rax, (4*8)(%rdi)
	/* Now RAX == RSP. */

	andl	$0xffff0000, %eax		/* RAX = (RSP & 0xffff0000) */

	/*
	 * espfix_stack[31:16] == 0.  The page tables are set up such that
	 * (espfix_stack | (X & 0xffff0000)) points to a read-only alias of
	 * espfix_waddr for any X.  That is, there are 65536 RO aliases of
	 * the same page.  Set up RSP so that RSP[31:16] contains the
	 * respective 16 bits of the /userspace/ RSP and RSP nonetheless
	 * still points to an RO alias of the ESPFIX stack.
	 */
	orq	PER_CPU_VAR(espfix_stack), %rax

	SWITCH_TO_USER_CR3_STACK scratch_reg=%rdi
	SWAPGS					/* to user GS */
	popq	%rdi				/* Restore user RDI */

	movq	%rax, %rsp
	UNWIND_HINT_IRET_REGS offset=8

	/*
	 * At this point, we cannot write to the stack any more, but we can
	 * still read.
	 */
	popq	%rax				/* Restore user RAX */

	/*
	 * RSP now points to an ordinary IRET frame, except that the page
	 * is read-only and RSP[31:16] are preloaded with the userspace
	 * values.  We can now IRET back to userspace.
	 */
	jmp	native_irq_return_iret
#endif
SYM_CODE_END(common_interrupt_return)
_ASM_NOKPROBE(common_interrupt_return)

/*
 * Reload gs selector with exception handling
 * edi:  new selector
 *
 * Is in entry.text as it shouldn't be instrumented.
 */
SYM_FUNC_START(asm_load_gs_index)
	FRAME_BEGIN
	swapgs
.Lgs_change:
	movl	%edi, %gs
2:	ALTERNATIVE "", "mfence", X86_BUG_SWAPGS_FENCE
	swapgs
	FRAME_END
	ret
SYM_FUNC_END(asm_load_gs_index)
EXPORT_SYMBOL(asm_load_gs_index)

	_ASM_EXTABLE(.Lgs_change, .Lbad_gs)
	.section .fixup, "ax"
	/* running with kernelgs */
SYM_CODE_START_LOCAL_NOALIGN(.Lbad_gs)
	swapgs					/* switch back to user gs */
.macro ZAP_GS
	/* This can't be a string because the preprocessor needs to see it. */
	movl $__USER_DS, %eax
	movl %eax, %gs
.endm
	ALTERNATIVE "", "ZAP_GS", X86_BUG_NULL_SEG
	xorl	%eax, %eax
	movl	%eax, %gs
	jmp	2b
SYM_CODE_END(.Lbad_gs)
	.previous

/*
 * rdi: New stack pointer points to the top word of the stack
 * rsi: Function pointer
 * rdx: Function argument (can be NULL if none)
 */
SYM_FUNC_START(asm_call_on_stack)
	/*
	 * Save the frame pointer unconditionally. This allows the ORC
	 * unwinder to handle the stack switch.
	 */
	pushq		%rbp
	mov		%rsp, %rbp

	/*
	 * The unwinder relies on the word at the top of the new stack
	 * page linking back to the previous RSP.
	 */
	mov		%rsp, (%rdi)
	mov		%rdi, %rsp
	/* Move the argument to the right place */
	mov		%rdx, %rdi

1:
	.pushsection .discard.instr_begin
	.long 1b - .
	.popsection

	CALL_NOSPEC	rsi

2:
	.pushsection .discard.instr_end
	.long 2b - .
	.popsection

	/* Restore the previous stack pointer from RBP. */
	leaveq
	ret
SYM_FUNC_END(asm_call_on_stack)

#ifdef CONFIG_XEN_PV
/*
 * A note on the "critical region" in our callback handler.
 * We want to avoid stacking callback handlers due to events occurring
 * during handling of the last event. To do this, we keep events disabled
 * until we've done all processing. HOWEVER, we must enable events before
 * popping the stack frame (can't be done atomically) and so it would still
 * be possible to get enough handler activations to overflow the stack.
 * Although unlikely, bugs of that kind are hard to track down, so we'd
 * like to avoid the possibility.
 * So, on entry to the handler we detect whether we interrupted an
 * existing activation in its critical region -- if so, we pop the current
 * activation and restart the handler using the previous one.
 *
 * C calling convention: exc_xen_hypervisor_callback(struct *pt_regs)
 */
SYM_CODE_START_LOCAL(exc_xen_hypervisor_callback)

/*
 * Since we don't modify %rdi, evtchn_do_upall(struct *pt_regs) will
 * see the correct pointer to the pt_regs
 */
	UNWIND_HINT_FUNC
	movq	%rdi, %rsp			/* we don't return, adjust the stack frame */
	UNWIND_HINT_REGS

	call	xen_pv_evtchn_do_upcall

	jmp	error_return
SYM_CODE_END(exc_xen_hypervisor_callback)

/*
 * Hypervisor uses this for application faults while it executes.
 * We get here for two reasons:
 *  1. Fault while reloading DS, ES, FS or GS
 *  2. Fault while executing IRET
 * Category 1 we do not need to fix up as Xen has already reloaded all segment
 * registers that could be reloaded and zeroed the others.
 * Category 2 we fix up by killing the current process. We cannot use the
 * normal Linux return path in this case because if we use the IRET hypercall
 * to pop the stack frame we end up in an infinite loop of failsafe callbacks.
 * We distinguish between categories by comparing each saved segment register
 * with its current contents: any discrepancy means we in category 1.
 */
SYM_CODE_START(xen_failsafe_callback)
	UNWIND_HINT_EMPTY
	movl	%ds, %ecx
	cmpw	%cx, 0x10(%rsp)
	jne	1f
	movl	%es, %ecx
	cmpw	%cx, 0x18(%rsp)
	jne	1f
	movl	%fs, %ecx
	cmpw	%cx, 0x20(%rsp)
	jne	1f
	movl	%gs, %ecx
	cmpw	%cx, 0x28(%rsp)
	jne	1f
	/* All segments match their saved values => Category 2 (Bad IRET). */
	movq	(%rsp), %rcx
	movq	8(%rsp), %r11
	addq	$0x30, %rsp
	pushq	$0				/* RIP */
	UNWIND_HINT_IRET_REGS offset=8
	jmp	asm_exc_general_protection
1:	/* Segment mismatch => Category 1 (Bad segment). Retry the IRET. */
	movq	(%rsp), %rcx
	movq	8(%rsp), %r11
	addq	$0x30, %rsp
	UNWIND_HINT_IRET_REGS
	pushq	$-1 /* orig_ax = -1 => not a system call */
	PUSH_AND_CLEAR_REGS
	ENCODE_FRAME_POINTER
	jmp	error_return
SYM_CODE_END(xen_failsafe_callback)
#endif /* CONFIG_XEN_PV */

/*
 * Save all registers in pt_regs, and switch gs if needed.
 * Use slow, but surefire "are we in kernel?" check.
 * Return: ebx=0: need swapgs on exit, ebx=1: otherwise
 */
SYM_CODE_START_LOCAL(paranoid_entry)
	UNWIND_HINT_FUNC
	cld
	PUSH_AND_CLEAR_REGS save_ret=1
	ENCODE_FRAME_POINTER 8
	movl	$1, %ebx
	movl	$MSR_GS_BASE, %ecx
	rdmsr
	testl	%edx, %edx
	js	1f				/* negative -> in kernel */
	SWAPGS
	xorl	%ebx, %ebx

1:
	/*
	 * Always stash CR3 in %r14.  This value will be restored,
	 * verbatim, at exit.  Needed if paranoid_entry interrupted
	 * another entry that already switched to the user CR3 value
	 * but has not yet returned to userspace.
	 *
	 * This is also why CS (stashed in the "iret frame" by the
	 * hardware at entry) can not be used: this may be a return
	 * to kernel code, but with a user CR3 value.
	 */
	SAVE_AND_SWITCH_TO_KERNEL_CR3 scratch_reg=%rax save_reg=%r14

	/*
	 * The above SAVE_AND_SWITCH_TO_KERNEL_CR3 macro doesn't do an
	 * unconditional CR3 write, even in the PTI case.  So do an lfence
	 * to prevent GS speculation, regardless of whether PTI is enabled.
	 */
	FENCE_SWAPGS_KERNEL_ENTRY

	ret
SYM_CODE_END(paranoid_entry)

/*
 * "Paranoid" exit path from exception stack.  This is invoked
 * only on return from non-NMI IST interrupts that came
 * from kernel space.
 *
 * We may be returning to very strange contexts (e.g. very early
 * in syscall entry), so checking for preemption here would
 * be complicated.  Fortunately, we there's no good reason
 * to try to handle preemption here.
 *
 * On entry, ebx is "no swapgs" flag (1: don't need swapgs, 0: need it)
 */
SYM_CODE_START_LOCAL(paranoid_exit)
	UNWIND_HINT_REGS
	testl	%ebx, %ebx			/* swapgs needed? */
	jnz	.Lparanoid_exit_no_swapgs
	/* Always restore stashed CR3 value (see paranoid_entry) */
	RESTORE_CR3	scratch_reg=%rbx save_reg=%r14
	SWAPGS_UNSAFE_STACK
	jmp	restore_regs_and_return_to_kernel
.Lparanoid_exit_no_swapgs:
	/* Always restore stashed CR3 value (see paranoid_entry) */
	RESTORE_CR3	scratch_reg=%rbx save_reg=%r14
	jmp restore_regs_and_return_to_kernel
SYM_CODE_END(paranoid_exit)

/*
 * Save all registers in pt_regs, and switch GS if needed.
 */
SYM_CODE_START_LOCAL(error_entry)
	UNWIND_HINT_FUNC
	cld
	PUSH_AND_CLEAR_REGS save_ret=1
	ENCODE_FRAME_POINTER 8
	testb	$3, CS+8(%rsp)
	jz	.Lerror_kernelspace

	/*
	 * We entered from user mode or we're pretending to have entered
	 * from user mode due to an IRET fault.
	 */
	SWAPGS
	FENCE_SWAPGS_USER_ENTRY
	/* We have user CR3.  Change to kernel CR3. */
	SWITCH_TO_KERNEL_CR3 scratch_reg=%rax

.Lerror_entry_from_usermode_after_swapgs:
	/* Put us onto the real thread stack. */
	popq	%r12				/* save return addr in %12 */
	movq	%rsp, %rdi			/* arg0 = pt_regs pointer */
	call	sync_regs
	movq	%rax, %rsp			/* switch stack */
	ENCODE_FRAME_POINTER
	pushq	%r12
	ret

.Lerror_entry_done_lfence:
	FENCE_SWAPGS_KERNEL_ENTRY
.Lerror_entry_done:
	ret

	/*
	 * There are two places in the kernel that can potentially fault with
	 * usergs. Handle them here.  B stepping K8s sometimes report a
	 * truncated RIP for IRET exceptions returning to compat mode. Check
	 * for these here too.
	 */
.Lerror_kernelspace:
	leaq	native_irq_return_iret(%rip), %rcx
	cmpq	%rcx, RIP+8(%rsp)
	je	.Lerror_bad_iret
	movl	%ecx, %eax			/* zero extend */
	cmpq	%rax, RIP+8(%rsp)
	je	.Lbstep_iret
	cmpq	$.Lgs_change, RIP+8(%rsp)
	jne	.Lerror_entry_done_lfence

	/*
	 * hack: .Lgs_change can fail with user gsbase.  If this happens, fix up
	 * gsbase and proceed.  We'll fix up the exception and land in
	 * .Lgs_change's error handler with kernel gsbase.
	 */
	SWAPGS
	FENCE_SWAPGS_USER_ENTRY
	jmp .Lerror_entry_done

.Lbstep_iret:
	/* Fix truncated RIP */
	movq	%rcx, RIP+8(%rsp)
	/* fall through */

.Lerror_bad_iret:
	/*
	 * We came from an IRET to user mode, so we have user
	 * gsbase and CR3.  Switch to kernel gsbase and CR3:
	 */
	SWAPGS
	FENCE_SWAPGS_USER_ENTRY
	SWITCH_TO_KERNEL_CR3 scratch_reg=%rax

	/*
	 * Pretend that the exception came from user mode: set up pt_regs
	 * as if we faulted immediately after IRET.
	 */
	mov	%rsp, %rdi
	call	fixup_bad_iret
	mov	%rax, %rsp
	jmp	.Lerror_entry_from_usermode_after_swapgs
SYM_CODE_END(error_entry)

SYM_CODE_START_LOCAL(error_return)
	UNWIND_HINT_REGS
	DEBUG_ENTRY_ASSERT_IRQS_OFF
	testb	$3, CS(%rsp)
	jz	restore_regs_and_return_to_kernel
	jmp	swapgs_restore_regs_and_return_to_usermode
SYM_CODE_END(error_return)

/*
 * Runs on exception stack.  Xen PV does not go through this path at all,
 * so we can use real assembly here.
 *
 * Registers:
 *	%r14: Used to save/restore the CR3 of the interrupted context
 *	      when PAGE_TABLE_ISOLATION is in use.  Do not clobber.
 */
SYM_CODE_START(asm_exc_nmi)
	UNWIND_HINT_IRET_REGS

	/*
	 * We allow breakpoints in NMIs. If a breakpoint occurs, then
	 * the iretq it performs will take us out of NMI context.
	 * This means that we can have nested NMIs where the next
	 * NMI is using the top of the stack of the previous NMI. We
	 * can't let it execute because the nested NMI will corrupt the
	 * stack of the previous NMI. NMI handlers are not re-entrant
	 * anyway.
	 *
	 * To handle this case we do the following:
	 *  Check the a special location on the stack that contains
	 *  a variable that is set when NMIs are executing.
	 *  The interrupted task's stack is also checked to see if it
	 *  is an NMI stack.
	 *  If the variable is not set and the stack is not the NMI
	 *  stack then:
	 *    o Set the special variable on the stack
	 *    o Copy the interrupt frame into an "outermost" location on the
	 *      stack
	 *    o Copy the interrupt frame into an "iret" location on the stack
	 *    o Continue processing the NMI
	 *  If the variable is set or the previous stack is the NMI stack:
	 *    o Modify the "iret" location to jump to the repeat_nmi
	 *    o return back to the first NMI
	 *
	 * Now on exit of the first NMI, we first clear the stack variable
	 * The NMI stack will tell any nested NMIs at that point that it is
	 * nested. Then we pop the stack normally with iret, and if there was
	 * a nested NMI that updated the copy interrupt stack frame, a
	 * jump will be made to the repeat_nmi code that will handle the second
	 * NMI.
	 *
	 * However, espfix prevents us from directly returning to userspace
	 * with a single IRET instruction.  Similarly, IRET to user mode
	 * can fault.  We therefore handle NMIs from user space like
	 * other IST entries.
	 */

	ASM_CLAC

	/* Use %rdx as our temp variable throughout */
	pushq	%rdx

	testb	$3, CS-RIP+8(%rsp)
	jz	.Lnmi_from_kernel

	/*
	 * NMI from user mode.  We need to run on the thread stack, but we
	 * can't go through the normal entry paths: NMIs are masked, and
	 * we don't want to enable interrupts, because then we'll end
	 * up in an awkward situation in which IRQs are on but NMIs
	 * are off.
	 *
	 * We also must not push anything to the stack before switching
	 * stacks lest we corrupt the "NMI executing" variable.
	 */

	swapgs
	cld
	FENCE_SWAPGS_USER_ENTRY
	SWITCH_TO_KERNEL_CR3 scratch_reg=%rdx
	movq	%rsp, %rdx
	movq	PER_CPU_VAR(cpu_current_top_of_stack), %rsp
	UNWIND_HINT_IRET_REGS base=%rdx offset=8
	pushq	5*8(%rdx)	/* pt_regs->ss */
	pushq	4*8(%rdx)	/* pt_regs->rsp */
	pushq	3*8(%rdx)	/* pt_regs->flags */
	pushq	2*8(%rdx)	/* pt_regs->cs */
	pushq	1*8(%rdx)	/* pt_regs->rip */
	UNWIND_HINT_IRET_REGS
	pushq   $-1		/* pt_regs->orig_ax */
	PUSH_AND_CLEAR_REGS rdx=(%rdx)
	ENCODE_FRAME_POINTER

	/*
	 * At this point we no longer need to worry about stack damage
	 * due to nesting -- we're on the normal thread stack and we're
	 * done with the NMI stack.
	 */

	movq	%rsp, %rdi
	movq	$-1, %rsi
	call	exc_nmi

	/*
	 * Return back to user mode.  We must *not* do the normal exit
	 * work, because we don't want to enable interrupts.
	 */
	jmp	swapgs_restore_regs_and_return_to_usermode

.Lnmi_from_kernel:
	/*
	 * Here's what our stack frame will look like:
	 * +---------------------------------------------------------+
	 * | original SS                                             |
	 * | original Return RSP                                     |
	 * | original RFLAGS                                         |
	 * | original CS                                             |
	 * | original RIP                                            |
	 * +---------------------------------------------------------+
	 * | temp storage for rdx                                    |
	 * +---------------------------------------------------------+
	 * | "NMI executing" variable                                |
	 * +---------------------------------------------------------+
	 * | iret SS          } Copied from "outermost" frame        |
	 * | iret Return RSP  } on each loop iteration; overwritten  |
	 * | iret RFLAGS      } by a nested NMI to force another     |
	 * | iret CS          } iteration if needed.                 |
	 * | iret RIP         }                                      |
	 * +---------------------------------------------------------+
	 * | outermost SS          } initialized in first_nmi;       |
	 * | outermost Return RSP  } will not be changed before      |
	 * | outermost RFLAGS      } NMI processing is done.         |
	 * | outermost CS          } Copied to "iret" frame on each  |
	 * | outermost RIP         } iteration.                      |
	 * +---------------------------------------------------------+
	 * | pt_regs                                                 |
	 * +---------------------------------------------------------+
	 *
	 * The "original" frame is used by hardware.  Before re-enabling
	 * NMIs, we need to be done with it, and we need to leave enough
	 * space for the asm code here.
	 *
	 * We return by executing IRET while RSP points to the "iret" frame.
	 * That will either return for real or it will loop back into NMI
	 * processing.
	 *
	 * The "outermost" frame is copied to the "iret" frame on each
	 * iteration of the loop, so each iteration starts with the "iret"
	 * frame pointing to the final return target.
	 */

	/*
	 * Determine whether we're a nested NMI.
	 *
	 * If we interrupted kernel code between repeat_nmi and
	 * end_repeat_nmi, then we are a nested NMI.  We must not
	 * modify the "iret" frame because it's being written by
	 * the outer NMI.  That's okay; the outer NMI handler is
	 * about to about to call exc_nmi() anyway, so we can just
	 * resume the outer NMI.
	 */

	movq	$repeat_nmi, %rdx
	cmpq	8(%rsp), %rdx
	ja	1f
	movq	$end_repeat_nmi, %rdx
	cmpq	8(%rsp), %rdx
	ja	nested_nmi_out
1:

	/*
	 * Now check "NMI executing".  If it's set, then we're nested.
	 * This will not detect if we interrupted an outer NMI just
	 * before IRET.
	 */
	cmpl	$1, -8(%rsp)
	je	nested_nmi

	/*
	 * Now test if the previous stack was an NMI stack.  This covers
	 * the case where we interrupt an outer NMI after it clears
	 * "NMI executing" but before IRET.  We need to be careful, though:
	 * there is one case in which RSP could point to the NMI stack
	 * despite there being no NMI active: naughty userspace controls
	 * RSP at the very beginning of the SYSCALL targets.  We can
	 * pull a fast one on naughty userspace, though: we program
	 * SYSCALL to mask DF, so userspace cannot cause DF to be set
	 * if it controls the kernel's RSP.  We set DF before we clear
	 * "NMI executing".
	 */
	lea	6*8(%rsp), %rdx
	/* Compare the NMI stack (rdx) with the stack we came from (4*8(%rsp)) */
	cmpq	%rdx, 4*8(%rsp)
	/* If the stack pointer is above the NMI stack, this is a normal NMI */
	ja	first_nmi

	subq	$EXCEPTION_STKSZ, %rdx
	cmpq	%rdx, 4*8(%rsp)
	/* If it is below the NMI stack, it is a normal NMI */
	jb	first_nmi

	/* Ah, it is within the NMI stack. */

	testb	$(X86_EFLAGS_DF >> 8), (3*8 + 1)(%rsp)
	jz	first_nmi	/* RSP was user controlled. */

	/* This is a nested NMI. */

nested_nmi:
	/*
	 * Modify the "iret" frame to point to repeat_nmi, forcing another
	 * iteration of NMI handling.
	 */
	subq	$8, %rsp
	leaq	-10*8(%rsp), %rdx
	pushq	$__KERNEL_DS
	pushq	%rdx
	pushfq
	pushq	$__KERNEL_CS
	pushq	$repeat_nmi

	/* Put stack back */
	addq	$(6*8), %rsp

nested_nmi_out:
	popq	%rdx

	/* We are returning to kernel mode, so this cannot result in a fault. */
	iretq

first_nmi:
	/* Restore rdx. */
	movq	(%rsp), %rdx

	/* Make room for "NMI executing". */
	pushq	$0

	/* Leave room for the "iret" frame */
	subq	$(5*8), %rsp

	/* Copy the "original" frame to the "outermost" frame */
	.rept 5
	pushq	11*8(%rsp)
	.endr
	UNWIND_HINT_IRET_REGS

	/* Everything up to here is safe from nested NMIs */

#ifdef CONFIG_DEBUG_ENTRY
	/*
	 * For ease of testing, unmask NMIs right away.  Disabled by
	 * default because IRET is very expensive.
	 */
	pushq	$0		/* SS */
	pushq	%rsp		/* RSP (minus 8 because of the previous push) */
	addq	$8, (%rsp)	/* Fix up RSP */
	pushfq			/* RFLAGS */
	pushq	$__KERNEL_CS	/* CS */
	pushq	$1f		/* RIP */
	iretq			/* continues at repeat_nmi below */
	UNWIND_HINT_IRET_REGS
1:
#endif

repeat_nmi:
	/*
	 * If there was a nested NMI, the first NMI's iret will return
	 * here. But NMIs are still enabled and we can take another
	 * nested NMI. The nested NMI checks the interrupted RIP to see
	 * if it is between repeat_nmi and end_repeat_nmi, and if so
	 * it will just return, as we are about to repeat an NMI anyway.
	 * This makes it safe to copy to the stack frame that a nested
	 * NMI will update.
	 *
	 * RSP is pointing to "outermost RIP".  gsbase is unknown, but, if
	 * we're repeating an NMI, gsbase has the same value that it had on
	 * the first iteration.  paranoid_entry will load the kernel
	 * gsbase if needed before we call exc_nmi().  "NMI executing"
	 * is zero.
	 */
	movq	$1, 10*8(%rsp)		/* Set "NMI executing". */

	/*
	 * Copy the "outermost" frame to the "iret" frame.  NMIs that nest
	 * here must not modify the "iret" frame while we're writing to
	 * it or it will end up containing garbage.
	 */
	addq	$(10*8), %rsp
	.rept 5
	pushq	-6*8(%rsp)
	.endr
	subq	$(5*8), %rsp
end_repeat_nmi:

	/*
	 * Everything below this point can be preempted by a nested NMI.
	 * If this happens, then the inner NMI will change the "iret"
	 * frame to point back to repeat_nmi.
	 */
	pushq	$-1				/* ORIG_RAX: no syscall to restart */

	/*
	 * Use paranoid_entry to handle SWAPGS, but no need to use paranoid_exit
	 * as we should not be calling schedule in NMI context.
	 * Even with normal interrupts enabled. An NMI should not be
	 * setting NEED_RESCHED or anything that normal interrupts and
	 * exceptions might do.
	 */
	call	paranoid_entry
	UNWIND_HINT_REGS

	movq	%rsp, %rdi
	movq	$-1, %rsi
	call	exc_nmi

	/* Always restore stashed CR3 value (see paranoid_entry) */
	RESTORE_CR3 scratch_reg=%r15 save_reg=%r14

	testl	%ebx, %ebx			/* swapgs needed? */
	jnz	nmi_restore
nmi_swapgs:
	SWAPGS_UNSAFE_STACK
nmi_restore:
	POP_REGS

	/*
	 * Skip orig_ax and the "outermost" frame to point RSP at the "iret"
	 * at the "iret" frame.
	 */
	addq	$6*8, %rsp

	/*
	 * Clear "NMI executing".  Set DF first so that we can easily
	 * distinguish the remaining code between here and IRET from
	 * the SYSCALL entry and exit paths.
	 *
	 * We arguably should just inspect RIP instead, but I (Andy) wrote
	 * this code when I had the misapprehension that Xen PV supported
	 * NMIs, and Xen PV would break that approach.
	 */
	std
	movq	$0, 5*8(%rsp)		/* clear "NMI executing" */

	/*
	 * iretq reads the "iret" frame and exits the NMI stack in a
	 * single instruction.  We are returning to kernel mode, so this
	 * cannot result in a fault.  Similarly, we don't need to worry
	 * about espfix64 on the way back to kernel mode.
	 */
	iretq
SYM_CODE_END(asm_exc_nmi)

#ifndef CONFIG_IA32_EMULATION
/*
 * This handles SYSCALL from 32-bit code.  There is no way to program
 * MSRs to fully disable 32-bit SYSCALL.
 */
SYM_CODE_START(ignore_sysret)
	UNWIND_HINT_EMPTY
	mov	$-ENOSYS, %eax
	sysretl
SYM_CODE_END(ignore_sysret)
#endif

.pushsection .text, "ax"
SYM_CODE_START(rewind_stack_do_exit)
	UNWIND_HINT_FUNC
	/* Prevent any naive code from trying to unwind to our caller. */
	xorl	%ebp, %ebp

	movq	PER_CPU_VAR(cpu_current_top_of_stack), %rax
	leaq	-PTREGS_SIZE(%rax), %rsp
	UNWIND_HINT_REGS

	call	do_exit
SYM_CODE_END(rewind_stack_do_exit)
.popsection<|MERGE_RESOLUTION|>--- conflicted
+++ resolved
@@ -219,10 +219,7 @@
  * %rdi: prev task
  * %rsi: next task
  */
-<<<<<<< HEAD
-=======
 .pushsection .text, "ax"
->>>>>>> 4775cbe7
 SYM_FUNC_START(__switch_to_asm)
 	/*
 	 * Save callee-saved registers
@@ -265,10 +262,7 @@
 
 	jmp	__switch_to
 SYM_FUNC_END(__switch_to_asm)
-<<<<<<< HEAD
-=======
 .popsection
->>>>>>> 4775cbe7
 
 /*
  * A newly forked process directly context switches into this address.
@@ -418,14 +412,9 @@
  * entry as the exception can hit any random state. No preemption
  * check on exit to keep the paranoid path simple.
  */
-<<<<<<< HEAD
-SYM_CODE_START(interrupt_entry)
-	UNWIND_HINT_IRET_REGS offset=16
-=======
 .macro idtentry_mce_db vector asmsym cfunc
 SYM_CODE_START(\asmsym)
 	UNWIND_HINT_IRET_REGS
->>>>>>> 4775cbe7
 	ASM_CLAC
 
 	pushq	$-1			/* ORIG_RAX: no syscall to restart */
@@ -443,24 +432,7 @@
 	 */
 	call	paranoid_entry
 
-<<<<<<< HEAD
-	 /*
-	  * We have RDI, return address, and orig_ax on the stack on
-	  * top of the IRET frame. That means offset=24
-	  */
-	UNWIND_HINT_IRET_REGS base=%rdi offset=24
-
-	pushq	7*8(%rdi)		/* regs->ss */
-	pushq	6*8(%rdi)		/* regs->rsp */
-	pushq	5*8(%rdi)		/* regs->eflags */
-	pushq	4*8(%rdi)		/* regs->cs */
-	pushq	3*8(%rdi)		/* regs->ip */
-	UNWIND_HINT_IRET_REGS
-	pushq	2*8(%rdi)		/* regs->orig_ax */
-	pushq	8(%rdi)			/* return address */
-=======
 	UNWIND_HINT_REGS
->>>>>>> 4775cbe7
 
 	movq	%rsp, %rdi		/* pt_regs pointer */
 
