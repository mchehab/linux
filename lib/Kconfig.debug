# SPDX-License-Identifier: GPL-2.0-only
menu "Kernel hacking"

menu "printk and dmesg options"

config PRINTK_TIME
	bool "Show timing information on printks"
	depends on PRINTK
	help
	  Selecting this option causes time stamps of the printk()
	  messages to be added to the output of the syslog() system
	  call and at the console.

	  The timestamp is always recorded internally, and exported
	  to /dev/kmsg. This flag just specifies if the timestamp should
	  be included, not that the timestamp is recorded.

	  The behavior is also controlled by the kernel command line
	  parameter printk.time=1. See Documentation/admin-guide/kernel-parameters.rst

config PRINTK_CALLER
	bool "Show caller information on printks"
	depends on PRINTK
	help
	  Selecting this option causes printk() to add a caller "thread id" (if
	  in task context) or a caller "processor id" (if not in task context)
	  to every message.

	  This option is intended for environments where multiple threads
	  concurrently call printk() for many times, for it is difficult to
	  interpret without knowing where these lines (or sometimes individual
	  line which was divided into multiple lines due to race) came from.

	  Since toggling after boot makes the code racy, currently there is
	  no option to enable/disable at the kernel command line parameter or
	  sysfs interface.

config STACKTRACE_BUILD_ID
	bool "Show build ID information in stacktraces"
	depends on PRINTK
	help
	  Selecting this option adds build ID information for symbols in
	  stacktraces printed with the printk format '%p[SR]b'.

	  This option is intended for distros where debuginfo is not easily
	  accessible but can be downloaded given the build ID of the vmlinux or
	  kernel module where the function is located.

config CONSOLE_LOGLEVEL_DEFAULT
	int "Default console loglevel (1-15)"
	range 1 15
	default "7"
	help
	  Default loglevel to determine what will be printed on the console.

	  Setting a default here is equivalent to passing in loglevel=<x> in
	  the kernel bootargs. loglevel=<x> continues to override whatever
	  value is specified here as well.

	  Note: This does not affect the log level of un-prefixed printk()
	  usage in the kernel. That is controlled by the MESSAGE_LOGLEVEL_DEFAULT
	  option.

config CONSOLE_LOGLEVEL_QUIET
	int "quiet console loglevel (1-15)"
	range 1 15
	default "4"
	help
	  loglevel to use when "quiet" is passed on the kernel commandline.

	  When "quiet" is passed on the kernel commandline this loglevel
	  will be used as the loglevel. IOW passing "quiet" will be the
	  equivalent of passing "loglevel=<CONSOLE_LOGLEVEL_QUIET>"

config MESSAGE_LOGLEVEL_DEFAULT
	int "Default message log level (1-7)"
	range 1 7
	default "4"
	help
	  Default log level for printk statements with no specified priority.

	  This was hard-coded to KERN_WARNING since at least 2.6.10 but folks
	  that are auditing their logs closely may want to set it to a lower
	  priority.

	  Note: This does not affect what message level gets printed on the console
	  by default. To change that, use loglevel=<x> in the kernel bootargs,
	  or pick a different CONSOLE_LOGLEVEL_DEFAULT configuration value.

config BOOT_PRINTK_DELAY
	bool "Delay each boot printk message by N milliseconds"
	depends on DEBUG_KERNEL && PRINTK && GENERIC_CALIBRATE_DELAY
	help
	  This build option allows you to read kernel boot messages
	  by inserting a short delay after each one.  The delay is
	  specified in milliseconds on the kernel command line,
	  using "boot_delay=N".

	  It is likely that you would also need to use "lpj=M" to preset
	  the "loops per jiffie" value.
	  See a previous boot log for the "lpj" value to use for your
	  system, and then set "lpj=M" before setting "boot_delay=N".
	  NOTE:  Using this option may adversely affect SMP systems.
	  I.e., processors other than the first one may not boot up.
	  BOOT_PRINTK_DELAY also may cause LOCKUP_DETECTOR to detect
	  what it believes to be lockup conditions.

config DYNAMIC_DEBUG
	bool "Enable dynamic printk() support"
	default n
	depends on PRINTK
	depends on (DEBUG_FS || PROC_FS)
	select DYNAMIC_DEBUG_CORE
	help

	  Compiles debug level messages into the kernel, which would not
	  otherwise be available at runtime. These messages can then be
	  enabled/disabled based on various levels of scope - per source file,
	  function, module, format string, and line number. This mechanism
	  implicitly compiles in all pr_debug() and dev_dbg() calls, which
	  enlarges the kernel text size by about 2%.

	  If a source file is compiled with DEBUG flag set, any
	  pr_debug() calls in it are enabled by default, but can be
	  disabled at runtime as below.  Note that DEBUG flag is
	  turned on by many CONFIG_*DEBUG* options.

	  Usage:

	  Dynamic debugging is controlled via the 'dynamic_debug/control' file,
	  which is contained in the 'debugfs' filesystem or procfs.
	  Thus, the debugfs or procfs filesystem must first be mounted before
	  making use of this feature.
	  We refer the control file as: <debugfs>/dynamic_debug/control. This
	  file contains a list of the debug statements that can be enabled. The
	  format for each line of the file is:

		filename:lineno [module]function flags format

	  filename : source file of the debug statement
	  lineno : line number of the debug statement
	  module : module that contains the debug statement
	  function : function that contains the debug statement
	  flags : '=p' means the line is turned 'on' for printing
	  format : the format used for the debug statement

	  From a live system:

		nullarbor:~ # cat <debugfs>/dynamic_debug/control
		# filename:lineno [module]function flags format
		fs/aio.c:222 [aio]__put_ioctx =_ "__put_ioctx:\040freeing\040%p\012"
		fs/aio.c:248 [aio]ioctx_alloc =_ "ENOMEM:\040nr_events\040too\040high\012"
		fs/aio.c:1770 [aio]sys_io_cancel =_ "calling\040cancel\012"

	  Example usage:

		// enable the message at line 1603 of file svcsock.c
		nullarbor:~ # echo -n 'file svcsock.c line 1603 +p' >
						<debugfs>/dynamic_debug/control

		// enable all the messages in file svcsock.c
		nullarbor:~ # echo -n 'file svcsock.c +p' >
						<debugfs>/dynamic_debug/control

		// enable all the messages in the NFS server module
		nullarbor:~ # echo -n 'module nfsd +p' >
						<debugfs>/dynamic_debug/control

		// enable all 12 messages in the function svc_process()
		nullarbor:~ # echo -n 'func svc_process +p' >
						<debugfs>/dynamic_debug/control

		// disable all 12 messages in the function svc_process()
		nullarbor:~ # echo -n 'func svc_process -p' >
						<debugfs>/dynamic_debug/control

	  See Documentation/admin-guide/dynamic-debug-howto.rst for additional
	  information.

config DYNAMIC_DEBUG_CORE
	bool "Enable core function of dynamic debug support"
	depends on PRINTK
	depends on (DEBUG_FS || PROC_FS)
	help
	  Enable core functional support of dynamic debug. It is useful
	  when you want to tie dynamic debug to your kernel modules with
	  DYNAMIC_DEBUG_MODULE defined for each of them, especially for
	  the case of embedded system where the kernel image size is
	  sensitive for people.

config SYMBOLIC_ERRNAME
	bool "Support symbolic error names in printf"
	default y if PRINTK
	help
	  If you say Y here, the kernel's printf implementation will
	  be able to print symbolic error names such as ENOSPC instead
	  of the number 28. It makes the kernel image slightly larger
	  (about 3KB), but can make the kernel logs easier to read.

config DEBUG_BUGVERBOSE
	bool "Verbose BUG() reporting (adds 70K)" if DEBUG_KERNEL && EXPERT
	depends on BUG && (GENERIC_BUG || HAVE_DEBUG_BUGVERBOSE)
	default y
	help
	  Say Y here to make BUG() panics output the file name and line number
	  of the BUG call as well as the EIP and oops trace.  This aids
	  debugging but costs about 70-100K of memory.

endmenu # "printk and dmesg options"

config DEBUG_KERNEL
	bool "Kernel debugging"
	help
	  Say Y here if you are developing drivers or trying to debug and
	  identify kernel problems.

config DEBUG_MISC
	bool "Miscellaneous debug code"
	default DEBUG_KERNEL
	depends on DEBUG_KERNEL
	help
	  Say Y here if you need to enable miscellaneous debug code that should
	  be under a more specific debug option but isn't.

menu "Compile-time checks and compiler options"

config DEBUG_INFO
	bool
	help
	  A kernel debug info option other than "None" has been selected
	  in the "Debug information" choice below, indicating that debug
	  information will be generated for build targets.

# Clang is known to generate .{s,u}leb128 with symbol deltas with DWARF5, which
# some targets may not support: https://sourceware.org/bugzilla/show_bug.cgi?id=27215
config AS_HAS_NON_CONST_LEB128
	def_bool $(as-instr,.uleb128 .Lexpr_end4 - .Lexpr_start3\n.Lexpr_start3:\n.Lexpr_end4:)

choice
	prompt "Debug information"
	depends on DEBUG_KERNEL
	help
	  Selecting something other than "None" results in a kernel image
	  that will include debugging info resulting in a larger kernel image.
	  This adds debug symbols to the kernel and modules (gcc -g), and
	  is needed if you intend to use kernel crashdump or binary object
	  tools like crash, kgdb, LKCD, gdb, etc on the kernel.

	  Choose which version of DWARF debug info to emit. If unsure,
	  select "Toolchain default".

config DEBUG_INFO_NONE
	bool "Disable debug information"
	help
	  Do not build the kernel with debugging information, which will
	  result in a faster and smaller build.

config DEBUG_INFO_DWARF_TOOLCHAIN_DEFAULT
	bool "Rely on the toolchain's implicit default DWARF version"
	select DEBUG_INFO
	depends on !CC_IS_CLANG || AS_IS_LLVM || CLANG_VERSION < 140000 || (AS_IS_GNU && AS_VERSION >= 23502 && AS_HAS_NON_CONST_LEB128)
	help
	  The implicit default version of DWARF debug info produced by a
	  toolchain changes over time.

	  This can break consumers of the debug info that haven't upgraded to
	  support newer revisions, and prevent testing newer versions, but
	  those should be less common scenarios.

config DEBUG_INFO_DWARF4
	bool "Generate DWARF Version 4 debuginfo"
	select DEBUG_INFO
	depends on !CC_IS_CLANG || AS_IS_LLVM || (AS_IS_GNU && AS_VERSION >= 23502)
	help
	  Generate DWARF v4 debug info. This requires gcc 4.5+, binutils 2.35.2
	  if using clang without clang's integrated assembler, and gdb 7.0+.

	  If you have consumers of DWARF debug info that are not ready for
	  newer revisions of DWARF, you may wish to choose this or have your
	  config select this.

config DEBUG_INFO_DWARF5
	bool "Generate DWARF Version 5 debuginfo"
	select DEBUG_INFO
	depends on !CC_IS_CLANG || AS_IS_LLVM || (AS_IS_GNU && AS_VERSION >= 23502 && AS_HAS_NON_CONST_LEB128)
	help
	  Generate DWARF v5 debug info. Requires binutils 2.35.2, gcc 5.0+ (gcc
	  5.0+ accepts the -gdwarf-5 flag but only had partial support for some
	  draft features until 7.0), and gdb 8.0+.

	  Changes to the structure of debug info in Version 5 allow for around
	  15-18% savings in resulting image and debug info section sizes as
	  compared to DWARF Version 4. DWARF Version 5 standardizes previous
	  extensions such as accelerators for symbol indexing and the format
	  for fission (.dwo/.dwp) files. Users may not want to select this
	  config if they rely on tooling that has not yet been updated to
	  support DWARF Version 5.

endchoice # "Debug information"

if DEBUG_INFO

config DEBUG_INFO_REDUCED
	bool "Reduce debugging information"
	help
	  If you say Y here gcc is instructed to generate less debugging
	  information for structure types. This means that tools that
	  need full debugging information (like kgdb or systemtap) won't
	  be happy. But if you merely need debugging information to
	  resolve line numbers there is no loss. Advantage is that
	  build directory object sizes shrink dramatically over a full
	  DEBUG_INFO build and compile times are reduced too.
	  Only works with newer gcc versions.

choice
	prompt "Compressed Debug information"
	help
	  Compress the resulting debug info. Results in smaller debug info sections,
	  but requires that consumers are able to decompress the results.

	  If unsure, choose DEBUG_INFO_COMPRESSED_NONE.

config DEBUG_INFO_COMPRESSED_NONE
	bool "Don't compress debug information"
	help
	  Don't compress debug info sections.

config DEBUG_INFO_COMPRESSED_ZLIB
	bool "Compress debugging information with zlib"
	depends on $(cc-option,-gz=zlib)
	depends on $(ld-option,--compress-debug-sections=zlib)
	help
	  Compress the debug information using zlib.  Requires GCC 5.0+ or Clang
	  5.0+, binutils 2.26+, and zlib.

	  Users of dpkg-deb via scripts/package/builddeb may find an increase in
	  size of their debug .deb packages with this config set, due to the
	  debug info being compressed with zlib, then the object files being
	  recompressed with a different compression scheme. But this is still
	  preferable to setting $KDEB_COMPRESS to "none" which would be even
	  larger.

config DEBUG_INFO_COMPRESSED_ZSTD
	bool "Compress debugging information with zstd"
	depends on $(cc-option,-gz=zstd)
	depends on $(ld-option,--compress-debug-sections=zstd)
	help
	  Compress the debug information using zstd.  This may provide better
	  compression than zlib, for about the same time costs, but requires newer
	  toolchain support.  Requires GCC 13.0+ or Clang 16.0+, binutils 2.40+, and
	  zstd.

endchoice # "Compressed Debug information"

config DEBUG_INFO_SPLIT
	bool "Produce split debuginfo in .dwo files"
	depends on $(cc-option,-gsplit-dwarf)
	help
	  Generate debug info into separate .dwo files. This significantly
	  reduces the build directory size for builds with DEBUG_INFO,
	  because it stores the information only once on disk in .dwo
	  files instead of multiple times in object files and executables.
	  In addition the debug information is also compressed.

	  Requires recent gcc (4.7+) and recent gdb/binutils.
	  Any tool that packages or reads debug information would need
	  to know about the .dwo files and include them.
	  Incompatible with older versions of ccache.

config DEBUG_INFO_BTF
	bool "Generate BTF typeinfo"
	depends on !DEBUG_INFO_SPLIT && !DEBUG_INFO_REDUCED
	depends on !GCC_PLUGIN_RANDSTRUCT || COMPILE_TEST
	depends on BPF_SYSCALL
	depends on !DEBUG_INFO_DWARF5 || PAHOLE_VERSION >= 121
	help
	  Generate deduplicated BTF type information from DWARF debug info.
	  Turning this on expects presence of pahole tool, which will convert
	  DWARF type info into equivalent deduplicated BTF type info.

config PAHOLE_HAS_SPLIT_BTF
	def_bool PAHOLE_VERSION >= 119

config PAHOLE_HAS_BTF_TAG
	def_bool PAHOLE_VERSION >= 123
	depends on CC_IS_CLANG
	help
	  Decide whether pahole emits btf_tag attributes (btf_type_tag and
	  btf_decl_tag) or not. Currently only clang compiler implements
	  these attributes, so make the config depend on CC_IS_CLANG.

config PAHOLE_HAS_LANG_EXCLUDE
	def_bool PAHOLE_VERSION >= 124
	help
	  Support for the --lang_exclude flag which makes pahole exclude
	  compilation units from the supplied language. Used in Kbuild to
	  omit Rust CUs which are not supported in version 1.24 of pahole,
	  otherwise it would emit malformed kernel and module binaries when
	  using DEBUG_INFO_BTF_MODULES.

config DEBUG_INFO_BTF_MODULES
	def_bool y
	depends on DEBUG_INFO_BTF && MODULES && PAHOLE_HAS_SPLIT_BTF
	help
	  Generate compact split BTF type information for kernel modules.

config MODULE_ALLOW_BTF_MISMATCH
	bool "Allow loading modules with non-matching BTF type info"
	depends on DEBUG_INFO_BTF_MODULES
	help
	  For modules whose split BTF does not match vmlinux, load without
	  BTF rather than refusing to load. The default behavior with
	  module BTF enabled is to reject modules with such mismatches;
	  this option will still load module BTF where possible but ignore
	  it when a mismatch is found.

config GDB_SCRIPTS
	bool "Provide GDB scripts for kernel debugging"
	help
	  This creates the required links to GDB helper scripts in the
	  build directory. If you load vmlinux into gdb, the helper
	  scripts will be automatically imported by gdb as well, and
	  additional functions are available to analyze a Linux kernel
	  instance. See Documentation/dev-tools/gdb-kernel-debugging.rst
	  for further details.

endif # DEBUG_INFO

config FRAME_WARN
	int "Warn for stack frames larger than"
	range 0 8192
	default 0 if KMSAN
	default 2048 if GCC_PLUGIN_LATENT_ENTROPY
	default 2048 if PARISC
	default 1536 if (!64BIT && XTENSA)
	default 1280 if KASAN && !64BIT
	default 1024 if !64BIT
	default 2048 if 64BIT
	help
	  Tell the compiler to warn at build time for stack frames larger than this.
	  Setting this too low will cause a lot of warnings.
	  Setting it to 0 disables the warning.

config STRIP_ASM_SYMS
	bool "Strip assembler-generated symbols during link"
	default n
	help
	  Strip internal assembler-generated symbols during a link (symbols
	  that look like '.Lxxx') so they don't pollute the output of
	  get_wchan() and suchlike.

config READABLE_ASM
	bool "Generate readable assembler code"
	depends on DEBUG_KERNEL
	depends on CC_IS_GCC
	help
	  Disable some compiler optimizations that tend to generate human unreadable
	  assembler output. This may make the kernel slightly slower, but it helps
	  to keep kernel developers who have to stare a lot at assembler listings
	  sane.

config HEADERS_INSTALL
	bool "Install uapi headers to usr/include"
	depends on !UML
	help
	  This option will install uapi headers (headers exported to user-space)
	  into the usr/include directory for use during the kernel build.
	  This is unneeded for building the kernel itself, but needed for some
	  user-space program samples. It is also needed by some features such
	  as uapi header sanity checks.

config DEBUG_SECTION_MISMATCH
	bool "Enable full Section mismatch analysis"
	depends on CC_IS_GCC
	help
	  The section mismatch analysis checks if there are illegal
	  references from one section to another section.
	  During linktime or runtime, some sections are dropped;
	  any use of code/data previously in these sections would
	  most likely result in an oops.
	  In the code, functions and variables are annotated with
	  __init,, etc. (see the full list in include/linux/init.h),
	  which results in the code/data being placed in specific sections.
	  The section mismatch analysis is always performed after a full
	  kernel build, and enabling this option causes the following
	  additional step to occur:
	  - Add the option -fno-inline-functions-called-once to gcc commands.
	    When inlining a function annotated with __init in a non-init
	    function, we would lose the section information and thus
	    the analysis would not catch the illegal reference.
	    This option tells gcc to inline less (but it does result in
	    a larger kernel).

config SECTION_MISMATCH_WARN_ONLY
	bool "Make section mismatch errors non-fatal"
	default y
	help
	  If you say N here, the build process will fail if there are any
	  section mismatch, instead of just throwing warnings.

	  If unsure, say Y.

config DEBUG_FORCE_FUNCTION_ALIGN_64B
	bool "Force all function address 64B aligned"
	depends on EXPERT && (X86_64 || ARM64 || PPC32 || PPC64 || ARC)
	select FUNCTION_ALIGNMENT_64B
	help
	  There are cases that a commit from one domain changes the function
	  address alignment of other domains, and cause magic performance
	  bump (regression or improvement). Enable this option will help to
	  verify if the bump is caused by function alignment changes, while
	  it will slightly increase the kernel size and affect icache usage.

	  It is mainly for debug and performance tuning use.

#
# Select this config option from the architecture Kconfig, if it
# is preferred to always offer frame pointers as a config
# option on the architecture (regardless of KERNEL_DEBUG):
#
config ARCH_WANT_FRAME_POINTERS
	bool

config FRAME_POINTER
	bool "Compile the kernel with frame pointers"
	depends on DEBUG_KERNEL && (M68K || UML || SUPERH) || ARCH_WANT_FRAME_POINTERS
	default y if (DEBUG_INFO && UML) || ARCH_WANT_FRAME_POINTERS
	help
	  If you say Y here the resulting kernel image will be slightly
	  larger and slower, but it gives very useful debugging information
	  in case of kernel bugs. (precise oopses/stacktraces/warnings)

config OBJTOOL
	bool

config STACK_VALIDATION
	bool "Compile-time stack metadata validation"
	depends on HAVE_STACK_VALIDATION && UNWINDER_FRAME_POINTER
	select OBJTOOL
	default n
	help
	  Validate frame pointer rules at compile-time.  This helps ensure that
	  runtime stack traces are more reliable.

	  For more information, see
	  tools/objtool/Documentation/objtool.txt.

config NOINSTR_VALIDATION
	bool
	depends on HAVE_NOINSTR_VALIDATION && DEBUG_ENTRY
	select OBJTOOL
	default y

config VMLINUX_MAP
	bool "Generate vmlinux.map file when linking"
	depends on EXPERT
	help
	  Selecting this option will pass "-Map=vmlinux.map" to ld
	  when linking vmlinux. That file can be useful for verifying
	  and debugging magic section games, and for seeing which
	  pieces of code get eliminated with
	  CONFIG_LD_DEAD_CODE_DATA_ELIMINATION.

config DEBUG_FORCE_WEAK_PER_CPU
	bool "Force weak per-cpu definitions"
	depends on DEBUG_KERNEL
	help
	  s390 and alpha require percpu variables in modules to be
	  defined weak to work around addressing range issue which
	  puts the following two restrictions on percpu variable
	  definitions.

	  1. percpu symbols must be unique whether static or not
	  2. percpu variables can't be defined inside a function

	  To ensure that generic code follows the above rules, this
	  option forces all percpu variables to be defined as weak.

endmenu # "Compiler options"

menu "Generic Kernel Debugging Instruments"

config MAGIC_SYSRQ
	bool "Magic SysRq key"
	depends on !UML
	help
	  If you say Y here, you will have some control over the system even
	  if the system crashes for example during kernel debugging (e.g., you
	  will be able to flush the buffer cache to disk, reboot the system
	  immediately or dump some status information). This is accomplished
	  by pressing various keys while holding SysRq (Alt+PrintScreen). It
	  also works on a serial console (on PC hardware at least), if you
	  send a BREAK and then within 5 seconds a command keypress. The
	  keys are documented in <file:Documentation/admin-guide/sysrq.rst>.
	  Don't say Y unless you really know what this hack does.

config MAGIC_SYSRQ_DEFAULT_ENABLE
	hex "Enable magic SysRq key functions by default"
	depends on MAGIC_SYSRQ
	default 0x1
	help
	  Specifies which SysRq key functions are enabled by default.
	  This may be set to 1 or 0 to enable or disable them all, or
	  to a bitmask as described in Documentation/admin-guide/sysrq.rst.

config MAGIC_SYSRQ_SERIAL
	bool "Enable magic SysRq key over serial"
	depends on MAGIC_SYSRQ
	default y
	help
	  Many embedded boards have a disconnected TTL level serial which can
	  generate some garbage that can lead to spurious false sysrq detects.
	  This option allows you to decide whether you want to enable the
	  magic SysRq key.

config MAGIC_SYSRQ_SERIAL_SEQUENCE
	string "Char sequence that enables magic SysRq over serial"
	depends on MAGIC_SYSRQ_SERIAL
	default ""
	help
	  Specifies a sequence of characters that can follow BREAK to enable
	  SysRq on a serial console.

	  If unsure, leave an empty string and the option will not be enabled.

config DEBUG_FS
	bool "Debug Filesystem"
	help
	  debugfs is a virtual file system that kernel developers use to put
	  debugging files into.  Enable this option to be able to read and
	  write to these files.

	  For detailed documentation on the debugfs API, see
	  Documentation/filesystems/.

	  If unsure, say N.

choice
	prompt "Debugfs default access"
	depends on DEBUG_FS
	default DEBUG_FS_ALLOW_ALL
	help
	  This selects the default access restrictions for debugfs.
	  It can be overridden with kernel command line option
	  debugfs=[on,no-mount,off]. The restrictions apply for API access
	  and filesystem registration.

config DEBUG_FS_ALLOW_ALL
	bool "Access normal"
	help
	  No restrictions apply. Both API and filesystem registration
	  is on. This is the normal default operation.

config DEBUG_FS_DISALLOW_MOUNT
	bool "Do not register debugfs as filesystem"
	help
	  The API is open but filesystem is not loaded. Clients can still do
	  their work and read with debug tools that do not need
	  debugfs filesystem.

config DEBUG_FS_ALLOW_NONE
	bool "No access"
	help
	  Access is off. Clients get -PERM when trying to create nodes in
	  debugfs tree and debugfs is not registered as a filesystem.
	  Client can then back-off or continue without debugfs access.

endchoice

source "lib/Kconfig.kgdb"
source "lib/Kconfig.ubsan"
source "lib/Kconfig.kcsan"

endmenu

menu "Networking Debugging"

source "net/Kconfig.debug"

endmenu # "Networking Debugging"

menu "Memory Debugging"

source "mm/Kconfig.debug"

config DEBUG_OBJECTS
	bool "Debug object operations"
	depends on DEBUG_KERNEL
	help
	  If you say Y here, additional code will be inserted into the
	  kernel to track the life time of various objects and validate
	  the operations on those objects.

config DEBUG_OBJECTS_SELFTEST
	bool "Debug objects selftest"
	depends on DEBUG_OBJECTS
	help
	  This enables the selftest of the object debug code.

config DEBUG_OBJECTS_FREE
	bool "Debug objects in freed memory"
	depends on DEBUG_OBJECTS
	help
	  This enables checks whether a k/v free operation frees an area
	  which contains an object which has not been deactivated
	  properly. This can make kmalloc/kfree-intensive workloads
	  much slower.

config DEBUG_OBJECTS_TIMERS
	bool "Debug timer objects"
	depends on DEBUG_OBJECTS
	help
	  If you say Y here, additional code will be inserted into the
	  timer routines to track the life time of timer objects and
	  validate the timer operations.

config DEBUG_OBJECTS_WORK
	bool "Debug work objects"
	depends on DEBUG_OBJECTS
	help
	  If you say Y here, additional code will be inserted into the
	  work queue routines to track the life time of work objects and
	  validate the work operations.

config DEBUG_OBJECTS_RCU_HEAD
	bool "Debug RCU callbacks objects"
	depends on DEBUG_OBJECTS
	help
	  Enable this to turn on debugging of RCU list heads (call_rcu() usage).

config DEBUG_OBJECTS_PERCPU_COUNTER
	bool "Debug percpu counter objects"
	depends on DEBUG_OBJECTS
	help
	  If you say Y here, additional code will be inserted into the
	  percpu counter routines to track the life time of percpu counter
	  objects and validate the percpu counter operations.

config DEBUG_OBJECTS_ENABLE_DEFAULT
	int "debug_objects bootup default value (0-1)"
	range 0 1
	default "1"
	depends on DEBUG_OBJECTS
	help
	  Debug objects boot parameter default value

config SHRINKER_DEBUG
	bool "Enable shrinker debugging support"
	depends on DEBUG_FS
	help
	  Say Y to enable the shrinker debugfs interface which provides
	  visibility into the kernel memory shrinkers subsystem.
	  Disable it to avoid an extra memory footprint.

<<<<<<< HEAD
config HAVE_DEBUG_KMEMLEAK
	bool

config DEBUG_KMEMLEAK
	bool "Kernel memory leak detector"
	depends on DEBUG_KERNEL && HAVE_DEBUG_KMEMLEAK
	select DEBUG_FS
	select STACKTRACE if STACKTRACE_SUPPORT
	select KALLSYMS
	select CRC32
	select STACKDEPOT
	select STACKDEPOT_ALWAYS_INIT if !DEBUG_KMEMLEAK_DEFAULT_OFF
	help
	  Say Y here if you want to enable the memory leak
	  detector. The memory allocation/freeing is traced in a way
	  similar to the Boehm's conservative garbage collector, the
	  difference being that the orphan objects are not freed but
	  only shown in /sys/kernel/debug/kmemleak. Enabling this
	  feature will introduce an overhead to memory
	  allocations. See Documentation/dev-tools/kmemleak.rst for more
	  details.

	  Enabling DEBUG_SLAB or SLUB_DEBUG may increase the chances
	  of finding leaks due to the slab objects poisoning.

	  In order to access the kmemleak file, debugfs needs to be
	  mounted (usually at /sys/kernel/debug).

config DEBUG_KMEMLEAK_MEM_POOL_SIZE
	int "Kmemleak memory pool size"
	depends on DEBUG_KMEMLEAK
	range 200 1000000
	default 16000
	help
	  Kmemleak must track all the memory allocations to avoid
	  reporting false positives. Since memory may be allocated or
	  freed before kmemleak is fully initialised, use a static pool
	  of metadata objects to track such callbacks. After kmemleak is
	  fully initialised, this memory pool acts as an emergency one
	  if slab allocations fail.

config DEBUG_KMEMLEAK_TEST
	tristate "Simple test for the kernel memory leak detector"
	depends on DEBUG_KMEMLEAK && m
	help
	  This option enables a module that explicitly leaks memory.

	  If unsure, say N.

config DEBUG_KMEMLEAK_DEFAULT_OFF
	bool "Default kmemleak to off"
	depends on DEBUG_KMEMLEAK
	help
	  Say Y here to disable kmemleak by default. It can then be enabled
	  on the command line via kmemleak=on.

config DEBUG_KMEMLEAK_AUTO_SCAN
	bool "Enable kmemleak auto scan thread on boot up"
	default y
	depends on DEBUG_KMEMLEAK
	help
	  Depending on the cpu, kmemleak scan may be cpu intensive and can
	  stall user tasks at times. This option enables/disables automatic
	  kmemleak scan at boot up.

	  Say N here to disable kmemleak auto scan thread to stop automatic
	  scanning. Disabling this option disables automatic reporting of
	  memory leaks.

	  If unsure, say Y.

=======
>>>>>>> 282db109
config DEBUG_STACK_USAGE
	bool "Stack utilization instrumentation"
	depends on DEBUG_KERNEL && !IA64
	help
	  Enables the display of the minimum amount of free stack which each
	  task has ever had available in the sysrq-T and sysrq-P debug output.

	  This option will slow down process creation somewhat.

config SCHED_STACK_END_CHECK
	bool "Detect stack corruption on calls to schedule()"
	depends on DEBUG_KERNEL
	default n
	help
	  This option checks for a stack overrun on calls to schedule().
	  If the stack end location is found to be over written always panic as
	  the content of the corrupted region can no longer be trusted.
	  This is to ensure no erroneous behaviour occurs which could result in
	  data corruption or a sporadic crash at a later stage once the region
	  is examined. The runtime overhead introduced is minimal.

config ARCH_HAS_DEBUG_VM_PGTABLE
	bool
	help
	  An architecture should select this when it can successfully
	  build and run DEBUG_VM_PGTABLE.

config DEBUG_VM_IRQSOFF
	def_bool DEBUG_VM && !PREEMPT_RT

config DEBUG_VM
	bool "Debug VM"
	depends on DEBUG_KERNEL
	help
	  Enable this to turn on extended checks in the virtual-memory system
	  that may impact performance.

	  If unsure, say N.

config DEBUG_VM_MAPLE_TREE
	bool "Debug VM maple trees"
	depends on DEBUG_VM
	select DEBUG_MAPLE_TREE
	help
	  Enable VM maple tree debugging information and extra validations.

	  If unsure, say N.

config DEBUG_VM_RB
	bool "Debug VM red-black trees"
	depends on DEBUG_VM
	help
	  Enable VM red-black tree debugging information and extra validations.

	  If unsure, say N.

config DEBUG_VM_PGFLAGS
	bool "Debug page-flags operations"
	depends on DEBUG_VM
	help
	  Enables extra validation on page flags operations.

	  If unsure, say N.

config DEBUG_VM_PGTABLE
	bool "Debug arch page table for semantics compliance"
	depends on MMU
	depends on ARCH_HAS_DEBUG_VM_PGTABLE
	default y if DEBUG_VM
	help
	  This option provides a debug method which can be used to test
	  architecture page table helper functions on various platforms in
	  verifying if they comply with expected generic MM semantics. This
	  will help architecture code in making sure that any changes or
	  new additions of these helpers still conform to expected
	  semantics of the generic MM. Platforms will have to opt in for
	  this through ARCH_HAS_DEBUG_VM_PGTABLE.

	  If unsure, say N.

config ARCH_HAS_DEBUG_VIRTUAL
	bool

config DEBUG_VIRTUAL
	bool "Debug VM translations"
	depends on DEBUG_KERNEL && ARCH_HAS_DEBUG_VIRTUAL
	help
	  Enable some costly sanity checks in virtual to page code. This can
	  catch mistakes with virt_to_page() and friends.

	  If unsure, say N.

config DEBUG_NOMMU_REGIONS
	bool "Debug the global anon/private NOMMU mapping region tree"
	depends on DEBUG_KERNEL && !MMU
	help
	  This option causes the global tree of anonymous and private mapping
	  regions to be regularly checked for invalid topology.

config DEBUG_MEMORY_INIT
	bool "Debug memory initialisation" if EXPERT
	default !EXPERT
	help
	  Enable this for additional checks during memory initialisation.
	  The sanity checks verify aspects of the VM such as the memory model
	  and other information provided by the architecture. Verbose
	  information will be printed at KERN_DEBUG loglevel depending
	  on the mminit_loglevel= command-line option.

	  If unsure, say Y

config MEMORY_NOTIFIER_ERROR_INJECT
	tristate "Memory hotplug notifier error injection module"
	depends on MEMORY_HOTPLUG && NOTIFIER_ERROR_INJECTION
	help
	  This option provides the ability to inject artificial errors to
	  memory hotplug notifier chain callbacks.  It is controlled through
	  debugfs interface under /sys/kernel/debug/notifier-error-inject/memory

	  If the notifier call chain should be failed with some events
	  notified, write the error code to "actions/<notifier event>/error".

	  Example: Inject memory hotplug offline error (-12 == -ENOMEM)

	  # cd /sys/kernel/debug/notifier-error-inject/memory
	  # echo -12 > actions/MEM_GOING_OFFLINE/error
	  # echo offline > /sys/devices/system/memory/memoryXXX/state
	  bash: echo: write error: Cannot allocate memory

	  To compile this code as a module, choose M here: the module will
	  be called memory-notifier-error-inject.

	  If unsure, say N.

config DEBUG_PER_CPU_MAPS
	bool "Debug access to per_cpu maps"
	depends on DEBUG_KERNEL
	depends on SMP
	help
	  Say Y to verify that the per_cpu map being accessed has
	  been set up. This adds a fair amount of code to kernel memory
	  and decreases performance.

	  Say N if unsure.

config DEBUG_KMAP_LOCAL
	bool "Debug kmap_local temporary mappings"
	depends on DEBUG_KERNEL && KMAP_LOCAL
	help
	  This option enables additional error checking for the kmap_local
	  infrastructure.  Disable for production use.

config ARCH_SUPPORTS_KMAP_LOCAL_FORCE_MAP
	bool

config DEBUG_KMAP_LOCAL_FORCE_MAP
	bool "Enforce kmap_local temporary mappings"
	depends on DEBUG_KERNEL && ARCH_SUPPORTS_KMAP_LOCAL_FORCE_MAP
	select KMAP_LOCAL
	select DEBUG_KMAP_LOCAL
	help
	  This option enforces temporary mappings through the kmap_local
	  mechanism for non-highmem pages and on non-highmem systems.
	  Disable this for production systems!

config DEBUG_HIGHMEM
	bool "Highmem debugging"
	depends on DEBUG_KERNEL && HIGHMEM
	select DEBUG_KMAP_LOCAL_FORCE_MAP if ARCH_SUPPORTS_KMAP_LOCAL_FORCE_MAP
	select DEBUG_KMAP_LOCAL
	help
	  This option enables additional error checking for high memory
	  systems.  Disable for production systems.

config HAVE_DEBUG_STACKOVERFLOW
	bool

config DEBUG_STACKOVERFLOW
	bool "Check for stack overflows"
	depends on DEBUG_KERNEL && HAVE_DEBUG_STACKOVERFLOW
	help
	  Say Y here if you want to check for overflows of kernel, IRQ
	  and exception stacks (if your architecture uses them). This
	  option will show detailed messages if free stack space drops
	  below a certain limit.

	  These kinds of bugs usually occur when call-chains in the
	  kernel get too deep, especially when interrupts are
	  involved.

	  Use this in cases where you see apparently random memory
	  corruption, especially if it appears in 'struct thread_info'

	  If in doubt, say "N".

source "lib/Kconfig.kasan"
source "lib/Kconfig.kfence"
source "lib/Kconfig.kmsan"

endmenu # "Memory Debugging"

config DEBUG_SHIRQ
	bool "Debug shared IRQ handlers"
	depends on DEBUG_KERNEL
	help
	  Enable this to generate a spurious interrupt just before a shared
	  interrupt handler is deregistered (generating one when registering
	  is currently disabled). Drivers need to handle this correctly. Some
	  don't and need to be caught.

menu "Debug Oops, Lockups and Hangs"

config PANIC_ON_OOPS
	bool "Panic on Oops"
	help
	  Say Y here to enable the kernel to panic when it oopses. This
	  has the same effect as setting oops=panic on the kernel command
	  line.

	  This feature is useful to ensure that the kernel does not do
	  anything erroneous after an oops which could result in data
	  corruption or other issues.

	  Say N if unsure.

config PANIC_ON_OOPS_VALUE
	int
	range 0 1
	default 0 if !PANIC_ON_OOPS
	default 1 if PANIC_ON_OOPS

config PANIC_TIMEOUT
	int "panic timeout"
	default 0
	help
	  Set the timeout value (in seconds) until a reboot occurs when
	  the kernel panics. If n = 0, then we wait forever. A timeout
	  value n > 0 will wait n seconds before rebooting, while a timeout
	  value n < 0 will reboot immediately.

config LOCKUP_DETECTOR
	bool

config SOFTLOCKUP_DETECTOR
	bool "Detect Soft Lockups"
	depends on DEBUG_KERNEL && !S390
	select LOCKUP_DETECTOR
	help
	  Say Y here to enable the kernel to act as a watchdog to detect
	  soft lockups.

	  Softlockups are bugs that cause the kernel to loop in kernel
	  mode for more than 20 seconds, without giving other tasks a
	  chance to run.  The current stack trace is displayed upon
	  detection and the system will stay locked up.

config BOOTPARAM_SOFTLOCKUP_PANIC
	bool "Panic (Reboot) On Soft Lockups"
	depends on SOFTLOCKUP_DETECTOR
	help
	  Say Y here to enable the kernel to panic on "soft lockups",
	  which are bugs that cause the kernel to loop in kernel
	  mode for more than 20 seconds (configurable using the watchdog_thresh
	  sysctl), without giving other tasks a chance to run.

	  The panic can be used in combination with panic_timeout,
	  to cause the system to reboot automatically after a
	  lockup has been detected. This feature is useful for
	  high-availability systems that have uptime guarantees and
	  where a lockup must be resolved ASAP.

	  Say N if unsure.

config HARDLOCKUP_DETECTOR_PERF
	bool
	select SOFTLOCKUP_DETECTOR

#
# Enables a timestamp based low pass filter to compensate for perf based
# hard lockup detection which runs too fast due to turbo modes.
#
config HARDLOCKUP_CHECK_TIMESTAMP
	bool

#
# arch/ can define HAVE_HARDLOCKUP_DETECTOR_ARCH to provide their own hard
# lockup detector rather than the perf based detector.
#
config HARDLOCKUP_DETECTOR
	bool "Detect Hard Lockups"
	depends on DEBUG_KERNEL && !S390
	depends on HAVE_HARDLOCKUP_DETECTOR_PERF || HAVE_HARDLOCKUP_DETECTOR_ARCH
	select LOCKUP_DETECTOR
	select HARDLOCKUP_DETECTOR_PERF if HAVE_HARDLOCKUP_DETECTOR_PERF
	help
	  Say Y here to enable the kernel to act as a watchdog to detect
	  hard lockups.

	  Hardlockups are bugs that cause the CPU to loop in kernel mode
	  for more than 10 seconds, without letting other interrupts have a
	  chance to run.  The current stack trace is displayed upon detection
	  and the system will stay locked up.

config BOOTPARAM_HARDLOCKUP_PANIC
	bool "Panic (Reboot) On Hard Lockups"
	depends on HARDLOCKUP_DETECTOR
	help
	  Say Y here to enable the kernel to panic on "hard lockups",
	  which are bugs that cause the kernel to loop in kernel
	  mode with interrupts disabled for more than 10 seconds (configurable
	  using the watchdog_thresh sysctl).

	  Say N if unsure.

config DETECT_HUNG_TASK
	bool "Detect Hung Tasks"
	depends on DEBUG_KERNEL
	default SOFTLOCKUP_DETECTOR
	help
	  Say Y here to enable the kernel to detect "hung tasks",
	  which are bugs that cause the task to be stuck in
	  uninterruptible "D" state indefinitely.

	  When a hung task is detected, the kernel will print the
	  current stack trace (which you should report), but the
	  task will stay in uninterruptible state. If lockdep is
	  enabled then all held locks will also be reported. This
	  feature has negligible overhead.

config DEFAULT_HUNG_TASK_TIMEOUT
	int "Default timeout for hung task detection (in seconds)"
	depends on DETECT_HUNG_TASK
	default 120
	help
	  This option controls the default timeout (in seconds) used
	  to determine when a task has become non-responsive and should
	  be considered hung.

	  It can be adjusted at runtime via the kernel.hung_task_timeout_secs
	  sysctl or by writing a value to
	  /proc/sys/kernel/hung_task_timeout_secs.

	  A timeout of 0 disables the check.  The default is two minutes.
	  Keeping the default should be fine in most cases.

config BOOTPARAM_HUNG_TASK_PANIC
	bool "Panic (Reboot) On Hung Tasks"
	depends on DETECT_HUNG_TASK
	help
	  Say Y here to enable the kernel to panic on "hung tasks",
	  which are bugs that cause the kernel to leave a task stuck
	  in uninterruptible "D" state.

	  The panic can be used in combination with panic_timeout,
	  to cause the system to reboot automatically after a
	  hung task has been detected. This feature is useful for
	  high-availability systems that have uptime guarantees and
	  where a hung tasks must be resolved ASAP.

	  Say N if unsure.

config WQ_WATCHDOG
	bool "Detect Workqueue Stalls"
	depends on DEBUG_KERNEL
	help
	  Say Y here to enable stall detection on workqueues.  If a
	  worker pool doesn't make forward progress on a pending work
	  item for over a given amount of time, 30s by default, a
	  warning message is printed along with dump of workqueue
	  state.  This can be configured through kernel parameter
	  "workqueue.watchdog_thresh" and its sysfs counterpart.

config TEST_LOCKUP
	tristate "Test module to generate lockups"
	depends on m
	help
	  This builds the "test_lockup" module that helps to make sure
	  that watchdogs and lockup detectors are working properly.

	  Depending on module parameters it could emulate soft or hard
	  lockup, "hung task", or locking arbitrary lock for a long time.
	  Also it could generate series of lockups with cooling-down periods.

	  If unsure, say N.

endmenu # "Debug lockups and hangs"

menu "Scheduler Debugging"

config SCHED_DEBUG
	bool "Collect scheduler debugging info"
	depends on DEBUG_KERNEL && PROC_FS
	default y
	help
	  If you say Y here, the /sys/kernel/debug/sched file will be provided
	  that can help debug the scheduler. The runtime overhead of this
	  option is minimal.

config SCHED_INFO
	bool
	default n

config SCHEDSTATS
	bool "Collect scheduler statistics"
	depends on DEBUG_KERNEL && PROC_FS
	select SCHED_INFO
	help
	  If you say Y here, additional code will be inserted into the
	  scheduler and related routines to collect statistics about
	  scheduler behavior and provide them in /proc/schedstat.  These
	  stats may be useful for both tuning and debugging the scheduler
	  If you aren't debugging the scheduler or trying to tune a specific
	  application, you can say N to avoid the very slight overhead
	  this adds.

endmenu

config DEBUG_TIMEKEEPING
	bool "Enable extra timekeeping sanity checking"
	help
	  This option will enable additional timekeeping sanity checks
	  which may be helpful when diagnosing issues where timekeeping
	  problems are suspected.

	  This may include checks in the timekeeping hotpaths, so this
	  option may have a (very small) performance impact to some
	  workloads.

	  If unsure, say N.

config DEBUG_PREEMPT
	bool "Debug preemptible kernel"
	depends on DEBUG_KERNEL && PREEMPTION && TRACE_IRQFLAGS_SUPPORT
	help
	  If you say Y here then the kernel will use a debug variant of the
	  commonly used smp_processor_id() function and will print warnings
	  if kernel code uses it in a preemption-unsafe way. Also, the kernel
	  will detect preemption count underflows.

	  This option has potential to introduce high runtime overhead,
	  depending on workload as it triggers debugging routines for each
	  this_cpu operation. It should only be used for debugging purposes.

menu "Lock Debugging (spinlocks, mutexes, etc...)"

config LOCK_DEBUGGING_SUPPORT
	bool
	depends on TRACE_IRQFLAGS_SUPPORT && STACKTRACE_SUPPORT && LOCKDEP_SUPPORT
	default y

config PROVE_LOCKING
	bool "Lock debugging: prove locking correctness"
	depends on DEBUG_KERNEL && LOCK_DEBUGGING_SUPPORT
	select LOCKDEP
	select DEBUG_SPINLOCK
	select DEBUG_MUTEXES if !PREEMPT_RT
	select DEBUG_RT_MUTEXES if RT_MUTEXES
	select DEBUG_RWSEMS
	select DEBUG_WW_MUTEX_SLOWPATH
	select DEBUG_LOCK_ALLOC
	select PREEMPT_COUNT if !ARCH_NO_PREEMPT
	select TRACE_IRQFLAGS
	default n
	help
	 This feature enables the kernel to prove that all locking
	 that occurs in the kernel runtime is mathematically
	 correct: that under no circumstance could an arbitrary (and
	 not yet triggered) combination of observed locking
	 sequences (on an arbitrary number of CPUs, running an
	 arbitrary number of tasks and interrupt contexts) cause a
	 deadlock.

	 In short, this feature enables the kernel to report locking
	 related deadlocks before they actually occur.

	 The proof does not depend on how hard and complex a
	 deadlock scenario would be to trigger: how many
	 participant CPUs, tasks and irq-contexts would be needed
	 for it to trigger. The proof also does not depend on
	 timing: if a race and a resulting deadlock is possible
	 theoretically (no matter how unlikely the race scenario
	 is), it will be proven so and will immediately be
	 reported by the kernel (once the event is observed that
	 makes the deadlock theoretically possible).

	 If a deadlock is impossible (i.e. the locking rules, as
	 observed by the kernel, are mathematically correct), the
	 kernel reports nothing.

	 NOTE: this feature can also be enabled for rwlocks, mutexes
	 and rwsems - in which case all dependencies between these
	 different locking variants are observed and mapped too, and
	 the proof of observed correctness is also maintained for an
	 arbitrary combination of these separate locking variants.

	 For more details, see Documentation/locking/lockdep-design.rst.

config PROVE_RAW_LOCK_NESTING
	bool "Enable raw_spinlock - spinlock nesting checks"
	depends on PROVE_LOCKING
	default n
	help
	 Enable the raw_spinlock vs. spinlock nesting checks which ensure
	 that the lock nesting rules for PREEMPT_RT enabled kernels are
	 not violated.

	 NOTE: There are known nesting problems. So if you enable this
	 option expect lockdep splats until these problems have been fully
	 addressed which is work in progress. This config switch allows to
	 identify and analyze these problems. It will be removed and the
	 check permanently enabled once the main issues have been fixed.

	 If unsure, select N.

config LOCK_STAT
	bool "Lock usage statistics"
	depends on DEBUG_KERNEL && LOCK_DEBUGGING_SUPPORT
	select LOCKDEP
	select DEBUG_SPINLOCK
	select DEBUG_MUTEXES if !PREEMPT_RT
	select DEBUG_RT_MUTEXES if RT_MUTEXES
	select DEBUG_LOCK_ALLOC
	default n
	help
	 This feature enables tracking lock contention points

	 For more details, see Documentation/locking/lockstat.rst

	 This also enables lock events required by "perf lock",
	 subcommand of perf.
	 If you want to use "perf lock", you also need to turn on
	 CONFIG_EVENT_TRACING.

	 CONFIG_LOCK_STAT defines "contended" and "acquired" lock events.
	 (CONFIG_LOCKDEP defines "acquire" and "release" events.)

config DEBUG_RT_MUTEXES
	bool "RT Mutex debugging, deadlock detection"
	depends on DEBUG_KERNEL && RT_MUTEXES
	help
	 This allows rt mutex semantics violations and rt mutex related
	 deadlocks (lockups) to be detected and reported automatically.

config DEBUG_SPINLOCK
	bool "Spinlock and rw-lock debugging: basic checks"
	depends on DEBUG_KERNEL
	select UNINLINE_SPIN_UNLOCK
	help
	  Say Y here and build SMP to catch missing spinlock initialization
	  and certain other kinds of spinlock errors commonly made.  This is
	  best used in conjunction with the NMI watchdog so that spinlock
	  deadlocks are also debuggable.

config DEBUG_MUTEXES
	bool "Mutex debugging: basic checks"
	depends on DEBUG_KERNEL && !PREEMPT_RT
	help
	 This feature allows mutex semantics violations to be detected and
	 reported.

config DEBUG_WW_MUTEX_SLOWPATH
	bool "Wait/wound mutex debugging: Slowpath testing"
	depends on DEBUG_KERNEL && LOCK_DEBUGGING_SUPPORT
	select DEBUG_LOCK_ALLOC
	select DEBUG_SPINLOCK
	select DEBUG_MUTEXES if !PREEMPT_RT
	select DEBUG_RT_MUTEXES if PREEMPT_RT
	help
	 This feature enables slowpath testing for w/w mutex users by
	 injecting additional -EDEADLK wound/backoff cases. Together with
	 the full mutex checks enabled with (CONFIG_PROVE_LOCKING) this
	 will test all possible w/w mutex interface abuse with the
	 exception of simply not acquiring all the required locks.
	 Note that this feature can introduce significant overhead, so
	 it really should not be enabled in a production or distro kernel,
	 even a debug kernel.  If you are a driver writer, enable it.  If
	 you are a distro, do not.

config DEBUG_RWSEMS
	bool "RW Semaphore debugging: basic checks"
	depends on DEBUG_KERNEL
	help
	  This debugging feature allows mismatched rw semaphore locks
	  and unlocks to be detected and reported.

config DEBUG_LOCK_ALLOC
	bool "Lock debugging: detect incorrect freeing of live locks"
	depends on DEBUG_KERNEL && LOCK_DEBUGGING_SUPPORT
	select DEBUG_SPINLOCK
	select DEBUG_MUTEXES if !PREEMPT_RT
	select DEBUG_RT_MUTEXES if RT_MUTEXES
	select LOCKDEP
	help
	 This feature will check whether any held lock (spinlock, rwlock,
	 mutex or rwsem) is incorrectly freed by the kernel, via any of the
	 memory-freeing routines (kfree(), kmem_cache_free(), free_pages(),
	 vfree(), etc.), whether a live lock is incorrectly reinitialized via
	 spin_lock_init()/mutex_init()/etc., or whether there is any lock
	 held during task exit.

config LOCKDEP
	bool
	depends on DEBUG_KERNEL && LOCK_DEBUGGING_SUPPORT
	select STACKTRACE
	select KALLSYMS
	select KALLSYMS_ALL

config LOCKDEP_SMALL
	bool

config LOCKDEP_BITS
	int "Bitsize for MAX_LOCKDEP_ENTRIES"
	depends on LOCKDEP && !LOCKDEP_SMALL
	range 10 30
	default 15
	help
	  Try increasing this value if you hit "BUG: MAX_LOCKDEP_ENTRIES too low!" message.

config LOCKDEP_CHAINS_BITS
	int "Bitsize for MAX_LOCKDEP_CHAINS"
	depends on LOCKDEP && !LOCKDEP_SMALL
	range 10 30
	default 16
	help
	  Try increasing this value if you hit "BUG: MAX_LOCKDEP_CHAINS too low!" message.

config LOCKDEP_STACK_TRACE_BITS
	int "Bitsize for MAX_STACK_TRACE_ENTRIES"
	depends on LOCKDEP && !LOCKDEP_SMALL
	range 10 30
	default 19
	help
	  Try increasing this value if you hit "BUG: MAX_STACK_TRACE_ENTRIES too low!" message.

config LOCKDEP_STACK_TRACE_HASH_BITS
	int "Bitsize for STACK_TRACE_HASH_SIZE"
	depends on LOCKDEP && !LOCKDEP_SMALL
	range 10 30
	default 14
	help
	  Try increasing this value if you need large MAX_STACK_TRACE_ENTRIES.

config LOCKDEP_CIRCULAR_QUEUE_BITS
	int "Bitsize for elements in circular_queue struct"
	depends on LOCKDEP
	range 10 30
	default 12
	help
	  Try increasing this value if you hit "lockdep bfs error:-1" warning due to __cq_enqueue() failure.

config DEBUG_LOCKDEP
	bool "Lock dependency engine debugging"
	depends on DEBUG_KERNEL && LOCKDEP
	select DEBUG_IRQFLAGS
	help
	  If you say Y here, the lock dependency engine will do
	  additional runtime checks to debug itself, at the price
	  of more runtime overhead.

config DEBUG_ATOMIC_SLEEP
	bool "Sleep inside atomic section checking"
	select PREEMPT_COUNT
	depends on DEBUG_KERNEL
	depends on !ARCH_NO_PREEMPT
	help
	  If you say Y here, various routines which may sleep will become very
	  noisy if they are called inside atomic sections: when a spinlock is
	  held, inside an rcu read side critical section, inside preempt disabled
	  sections, inside an interrupt, etc...

config DEBUG_LOCKING_API_SELFTESTS
	bool "Locking API boot-time self-tests"
	depends on DEBUG_KERNEL
	help
	  Say Y here if you want the kernel to run a short self-test during
	  bootup. The self-test checks whether common types of locking bugs
	  are detected by debugging mechanisms or not. (if you disable
	  lock debugging then those bugs won't be detected of course.)
	  The following locking APIs are covered: spinlocks, rwlocks,
	  mutexes and rwsems.

config LOCK_TORTURE_TEST
	tristate "torture tests for locking"
	depends on DEBUG_KERNEL
	select TORTURE_TEST
	help
	  This option provides a kernel module that runs torture tests
	  on kernel locking primitives.  The kernel module may be built
	  after the fact on the running kernel to be tested, if desired.

	  Say Y here if you want kernel locking-primitive torture tests
	  to be built into the kernel.
	  Say M if you want these torture tests to build as a module.
	  Say N if you are unsure.

config WW_MUTEX_SELFTEST
	tristate "Wait/wound mutex selftests"
	help
	  This option provides a kernel module that runs tests on the
	  on the struct ww_mutex locking API.

	  It is recommended to enable DEBUG_WW_MUTEX_SLOWPATH in conjunction
	  with this test harness.

	  Say M if you want these self tests to build as a module.
	  Say N if you are unsure.

config SCF_TORTURE_TEST
	tristate "torture tests for smp_call_function*()"
	depends on DEBUG_KERNEL
	select TORTURE_TEST
	help
	  This option provides a kernel module that runs torture tests
	  on the smp_call_function() family of primitives.  The kernel
	  module may be built after the fact on the running kernel to
	  be tested, if desired.

config CSD_LOCK_WAIT_DEBUG
	bool "Debugging for csd_lock_wait(), called from smp_call_function*()"
	depends on DEBUG_KERNEL
	depends on 64BIT
	default n
	help
	  This option enables debug prints when CPUs are slow to respond
	  to the smp_call_function*() IPI wrappers.  These debug prints
	  include the IPI handler function currently executing (if any)
	  and relevant stack traces.

endmenu # lock debugging

config TRACE_IRQFLAGS
	depends on TRACE_IRQFLAGS_SUPPORT
	bool
	help
	  Enables hooks to interrupt enabling and disabling for
	  either tracing or lock debugging.

config TRACE_IRQFLAGS_NMI
	def_bool y
	depends on TRACE_IRQFLAGS
	depends on TRACE_IRQFLAGS_NMI_SUPPORT

config NMI_CHECK_CPU
	bool "Debugging for CPUs failing to respond to backtrace requests"
	depends on DEBUG_KERNEL
	depends on X86
	default n
	help
	  Enables debug prints when a CPU fails to respond to a given
	  backtrace NMI.  These prints provide some reasons why a CPU
	  might legitimately be failing to respond, for example, if it
	  is offline of if ignore_nmis is set.

config DEBUG_IRQFLAGS
	bool "Debug IRQ flag manipulation"
	help
	  Enables checks for potentially unsafe enabling or disabling of
	  interrupts, such as calling raw_local_irq_restore() when interrupts
	  are enabled.

config STACKTRACE
	bool "Stack backtrace support"
	depends on STACKTRACE_SUPPORT
	help
	  This option causes the kernel to create a /proc/pid/stack for
	  every process, showing its current stack trace.
	  It is also used by various kernel debugging features that require
	  stack trace generation.

config WARN_ALL_UNSEEDED_RANDOM
	bool "Warn for all uses of unseeded randomness"
	default n
	help
	  Some parts of the kernel contain bugs relating to their use of
	  cryptographically secure random numbers before it's actually possible
	  to generate those numbers securely. This setting ensures that these
	  flaws don't go unnoticed, by enabling a message, should this ever
	  occur. This will allow people with obscure setups to know when things
	  are going wrong, so that they might contact developers about fixing
	  it.

	  Unfortunately, on some models of some architectures getting
	  a fully seeded CRNG is extremely difficult, and so this can
	  result in dmesg getting spammed for a surprisingly long
	  time.  This is really bad from a security perspective, and
	  so architecture maintainers really need to do what they can
	  to get the CRNG seeded sooner after the system is booted.
	  However, since users cannot do anything actionable to
	  address this, by default this option is disabled.

	  Say Y here if you want to receive warnings for all uses of
	  unseeded randomness.  This will be of use primarily for
	  those developers interested in improving the security of
	  Linux kernels running on their architecture (or
	  subarchitecture).

config DEBUG_KOBJECT
	bool "kobject debugging"
	depends on DEBUG_KERNEL
	help
	  If you say Y here, some extra kobject debugging messages will be sent
	  to the syslog.

config DEBUG_KOBJECT_RELEASE
	bool "kobject release debugging"
	depends on DEBUG_OBJECTS_TIMERS
	help
	  kobjects are reference counted objects.  This means that their
	  last reference count put is not predictable, and the kobject can
	  live on past the point at which a driver decides to drop its
	  initial reference to the kobject gained on allocation.  An
	  example of this would be a struct device which has just been
	  unregistered.

	  However, some buggy drivers assume that after such an operation,
	  the memory backing the kobject can be immediately freed.  This
	  goes completely against the principles of a refcounted object.

	  If you say Y here, the kernel will delay the release of kobjects
	  on the last reference count to improve the visibility of this
	  kind of kobject release bug.

config HAVE_DEBUG_BUGVERBOSE
	bool

menu "Debug kernel data structures"

config DEBUG_LIST
	bool "Debug linked list manipulation"
	depends on DEBUG_KERNEL || BUG_ON_DATA_CORRUPTION
	help
	  Enable this to turn on extended checks in the linked-list
	  walking routines.

	  If unsure, say N.

config DEBUG_PLIST
	bool "Debug priority linked list manipulation"
	depends on DEBUG_KERNEL
	help
	  Enable this to turn on extended checks in the priority-ordered
	  linked-list (plist) walking routines.  This checks the entire
	  list multiple times during each manipulation.

	  If unsure, say N.

config DEBUG_SG
	bool "Debug SG table operations"
	depends on DEBUG_KERNEL
	help
	  Enable this to turn on checks on scatter-gather tables. This can
	  help find problems with drivers that do not properly initialize
	  their sg tables.

	  If unsure, say N.

config DEBUG_NOTIFIERS
	bool "Debug notifier call chains"
	depends on DEBUG_KERNEL
	help
	  Enable this to turn on sanity checking for notifier call chains.
	  This is most useful for kernel developers to make sure that
	  modules properly unregister themselves from notifier chains.
	  This is a relatively cheap check but if you care about maximum
	  performance, say N.

config BUG_ON_DATA_CORRUPTION
	bool "Trigger a BUG when data corruption is detected"
	select DEBUG_LIST
	help
	  Select this option if the kernel should BUG when it encounters
	  data corruption in kernel memory structures when they get checked
	  for validity.

	  If unsure, say N.

config DEBUG_MAPLE_TREE
	bool "Debug maple trees"
	depends on DEBUG_KERNEL
	help
	  Enable maple tree debugging information and extra validations.

	  If unsure, say N.

endmenu

config DEBUG_CREDENTIALS
	bool "Debug credential management"
	depends on DEBUG_KERNEL
	help
	  Enable this to turn on some debug checking for credential
	  management.  The additional code keeps track of the number of
	  pointers from task_structs to any given cred struct, and checks to
	  see that this number never exceeds the usage count of the cred
	  struct.

	  Furthermore, if SELinux is enabled, this also checks that the
	  security pointer in the cred struct is never seen to be invalid.

	  If unsure, say N.

source "kernel/rcu/Kconfig.debug"

config DEBUG_WQ_FORCE_RR_CPU
	bool "Force round-robin CPU selection for unbound work items"
	depends on DEBUG_KERNEL
	default n
	help
	  Workqueue used to implicitly guarantee that work items queued
	  without explicit CPU specified are put on the local CPU.  This
	  guarantee is no longer true and while local CPU is still
	  preferred work items may be put on foreign CPUs.  Kernel
	  parameter "workqueue.debug_force_rr_cpu" is added to force
	  round-robin CPU selection to flush out usages which depend on the
	  now broken guarantee.  This config option enables the debug
	  feature by default.  When enabled, memory and cache locality will
	  be impacted.

config CPU_HOTPLUG_STATE_CONTROL
	bool "Enable CPU hotplug state control"
	depends on DEBUG_KERNEL
	depends on HOTPLUG_CPU
	default n
	help
	  Allows to write steps between "offline" and "online" to the CPUs
	  sysfs target file so states can be stepped granular. This is a debug
	  option for now as the hotplug machinery cannot be stopped and
	  restarted at arbitrary points yet.

	  Say N if your are unsure.

config LATENCYTOP
	bool "Latency measuring infrastructure"
	depends on DEBUG_KERNEL
	depends on STACKTRACE_SUPPORT
	depends on PROC_FS
	depends on FRAME_POINTER || MIPS || PPC || S390 || MICROBLAZE || ARM || ARC || X86
	select KALLSYMS
	select KALLSYMS_ALL
	select STACKTRACE
	select SCHEDSTATS
	help
	  Enable this option if you want to use the LatencyTOP tool
	  to find out which userspace is blocking on what kernel operations.

config DEBUG_CGROUP_REF
	bool "Disable inlining of cgroup css reference count functions"
	depends on DEBUG_KERNEL
	depends on CGROUPS
	depends on KPROBES
	default n
	help
	  Force cgroup css reference count functions to not be inlined so
	  that they can be kprobed for debugging.

source "kernel/trace/Kconfig"

config PROVIDE_OHCI1394_DMA_INIT
	bool "Remote debugging over FireWire early on boot"
	depends on PCI && X86
	help
	  If you want to debug problems which hang or crash the kernel early
	  on boot and the crashing machine has a FireWire port, you can use
	  this feature to remotely access the memory of the crashed machine
	  over FireWire. This employs remote DMA as part of the OHCI1394
	  specification which is now the standard for FireWire controllers.

	  With remote DMA, you can monitor the printk buffer remotely using
	  firescope and access all memory below 4GB using fireproxy from gdb.
	  Even controlling a kernel debugger is possible using remote DMA.

	  Usage:

	  If ohci1394_dma=early is used as boot parameter, it will initialize
	  all OHCI1394 controllers which are found in the PCI config space.

	  As all changes to the FireWire bus such as enabling and disabling
	  devices cause a bus reset and thereby disable remote DMA for all
	  devices, be sure to have the cable plugged and FireWire enabled on
	  the debugging host before booting the debug target for debugging.

	  This code (~1k) is freed after boot. By then, the firewire stack
	  in charge of the OHCI-1394 controllers should be used instead.

	  See Documentation/core-api/debugging-via-ohci1394.rst for more information.

source "samples/Kconfig"

config ARCH_HAS_DEVMEM_IS_ALLOWED
	bool

config STRICT_DEVMEM
	bool "Filter access to /dev/mem"
	depends on MMU && DEVMEM
	depends on ARCH_HAS_DEVMEM_IS_ALLOWED || GENERIC_LIB_DEVMEM_IS_ALLOWED
	default y if PPC || X86 || ARM64
	help
	  If this option is disabled, you allow userspace (root) access to all
	  of memory, including kernel and userspace memory. Accidental
	  access to this is obviously disastrous, but specific access can
	  be used by people debugging the kernel. Note that with PAT support
	  enabled, even in this case there are restrictions on /dev/mem
	  use due to the cache aliasing requirements.

	  If this option is switched on, and IO_STRICT_DEVMEM=n, the /dev/mem
	  file only allows userspace access to PCI space and the BIOS code and
	  data regions.  This is sufficient for dosemu and X and all common
	  users of /dev/mem.

	  If in doubt, say Y.

config IO_STRICT_DEVMEM
	bool "Filter I/O access to /dev/mem"
	depends on STRICT_DEVMEM
	help
	  If this option is disabled, you allow userspace (root) access to all
	  io-memory regardless of whether a driver is actively using that
	  range.  Accidental access to this is obviously disastrous, but
	  specific access can be used by people debugging kernel drivers.

	  If this option is switched on, the /dev/mem file only allows
	  userspace access to *idle* io-memory ranges (see /proc/iomem) This
	  may break traditional users of /dev/mem (dosemu, legacy X, etc...)
	  if the driver using a given range cannot be disabled.

	  If in doubt, say Y.

menu "$(SRCARCH) Debugging"

source "arch/$(SRCARCH)/Kconfig.debug"

endmenu

menu "Kernel Testing and Coverage"

source "lib/kunit/Kconfig"

config NOTIFIER_ERROR_INJECTION
	tristate "Notifier error injection"
	depends on DEBUG_KERNEL
	select DEBUG_FS
	help
	  This option provides the ability to inject artificial errors to
	  specified notifier chain callbacks. It is useful to test the error
	  handling of notifier call chain failures.

	  Say N if unsure.

config PM_NOTIFIER_ERROR_INJECT
	tristate "PM notifier error injection module"
	depends on PM && NOTIFIER_ERROR_INJECTION
	default m if PM_DEBUG
	help
	  This option provides the ability to inject artificial errors to
	  PM notifier chain callbacks.  It is controlled through debugfs
	  interface /sys/kernel/debug/notifier-error-inject/pm

	  If the notifier call chain should be failed with some events
	  notified, write the error code to "actions/<notifier event>/error".

	  Example: Inject PM suspend error (-12 = -ENOMEM)

	  # cd /sys/kernel/debug/notifier-error-inject/pm/
	  # echo -12 > actions/PM_SUSPEND_PREPARE/error
	  # echo mem > /sys/power/state
	  bash: echo: write error: Cannot allocate memory

	  To compile this code as a module, choose M here: the module will
	  be called pm-notifier-error-inject.

	  If unsure, say N.

config OF_RECONFIG_NOTIFIER_ERROR_INJECT
	tristate "OF reconfig notifier error injection module"
	depends on OF_DYNAMIC && NOTIFIER_ERROR_INJECTION
	help
	  This option provides the ability to inject artificial errors to
	  OF reconfig notifier chain callbacks.  It is controlled
	  through debugfs interface under
	  /sys/kernel/debug/notifier-error-inject/OF-reconfig/

	  If the notifier call chain should be failed with some events
	  notified, write the error code to "actions/<notifier event>/error".

	  To compile this code as a module, choose M here: the module will
	  be called of-reconfig-notifier-error-inject.

	  If unsure, say N.

config NETDEV_NOTIFIER_ERROR_INJECT
	tristate "Netdev notifier error injection module"
	depends on NET && NOTIFIER_ERROR_INJECTION
	help
	  This option provides the ability to inject artificial errors to
	  netdevice notifier chain callbacks.  It is controlled through debugfs
	  interface /sys/kernel/debug/notifier-error-inject/netdev

	  If the notifier call chain should be failed with some events
	  notified, write the error code to "actions/<notifier event>/error".

	  Example: Inject netdevice mtu change error (-22 = -EINVAL)

	  # cd /sys/kernel/debug/notifier-error-inject/netdev
	  # echo -22 > actions/NETDEV_CHANGEMTU/error
	  # ip link set eth0 mtu 1024
	  RTNETLINK answers: Invalid argument

	  To compile this code as a module, choose M here: the module will
	  be called netdev-notifier-error-inject.

	  If unsure, say N.

config FUNCTION_ERROR_INJECTION
	bool "Fault-injections of functions"
	depends on HAVE_FUNCTION_ERROR_INJECTION && KPROBES
	help
	  Add fault injections into various functions that are annotated with
	  ALLOW_ERROR_INJECTION() in the kernel. BPF may also modify the return
	  value of these functions. This is useful to test error paths of code.

	  If unsure, say N

config FAULT_INJECTION
	bool "Fault-injection framework"
	depends on DEBUG_KERNEL
	help
	  Provide fault-injection framework.
	  For more details, see Documentation/fault-injection/.

config FAILSLAB
	bool "Fault-injection capability for kmalloc"
	depends on FAULT_INJECTION
	depends on SLAB || SLUB
	help
	  Provide fault-injection capability for kmalloc.

config FAIL_PAGE_ALLOC
	bool "Fault-injection capability for alloc_pages()"
	depends on FAULT_INJECTION
	help
	  Provide fault-injection capability for alloc_pages().

config FAULT_INJECTION_USERCOPY
	bool "Fault injection capability for usercopy functions"
	depends on FAULT_INJECTION
	help
	  Provides fault-injection capability to inject failures
	  in usercopy functions (copy_from_user(), get_user(), ...).

config FAIL_MAKE_REQUEST
	bool "Fault-injection capability for disk IO"
	depends on FAULT_INJECTION && BLOCK
	help
	  Provide fault-injection capability for disk IO.

config FAIL_IO_TIMEOUT
	bool "Fault-injection capability for faking disk interrupts"
	depends on FAULT_INJECTION && BLOCK
	help
	  Provide fault-injection capability on end IO handling. This
	  will make the block layer "forget" an interrupt as configured,
	  thus exercising the error handling.

	  Only works with drivers that use the generic timeout handling,
	  for others it won't do anything.

config FAIL_FUTEX
	bool "Fault-injection capability for futexes"
	select DEBUG_FS
	depends on FAULT_INJECTION && FUTEX
	help
	  Provide fault-injection capability for futexes.

config FAULT_INJECTION_DEBUG_FS
	bool "Debugfs entries for fault-injection capabilities"
	depends on FAULT_INJECTION && SYSFS && DEBUG_FS
	help
	  Enable configuration of fault-injection capabilities via debugfs.

config FAIL_FUNCTION
	bool "Fault-injection capability for functions"
	depends on FAULT_INJECTION_DEBUG_FS && FUNCTION_ERROR_INJECTION
	help
	  Provide function-based fault-injection capability.
	  This will allow you to override a specific function with a return
	  with given return value. As a result, function caller will see
	  an error value and have to handle it. This is useful to test the
	  error handling in various subsystems.

config FAIL_MMC_REQUEST
	bool "Fault-injection capability for MMC IO"
	depends on FAULT_INJECTION_DEBUG_FS && MMC
	help
	  Provide fault-injection capability for MMC IO.
	  This will make the mmc core return data errors. This is
	  useful to test the error handling in the mmc block device
	  and to test how the mmc host driver handles retries from
	  the block device.

config FAIL_SUNRPC
	bool "Fault-injection capability for SunRPC"
	depends on FAULT_INJECTION_DEBUG_FS && SUNRPC_DEBUG
	help
	  Provide fault-injection capability for SunRPC and
	  its consumers.

config FAULT_INJECTION_STACKTRACE_FILTER
	bool "stacktrace filter for fault-injection capabilities"
	depends on FAULT_INJECTION_DEBUG_FS && STACKTRACE_SUPPORT
	select STACKTRACE
	depends on FRAME_POINTER || MIPS || PPC || S390 || MICROBLAZE || ARM || ARC || X86
	help
	  Provide stacktrace filter for fault-injection capabilities

config ARCH_HAS_KCOV
	bool
	help
	  An architecture should select this when it can successfully
	  build and run with CONFIG_KCOV. This typically requires
	  disabling instrumentation for some early boot code.

config CC_HAS_SANCOV_TRACE_PC
	def_bool $(cc-option,-fsanitize-coverage=trace-pc)


config KCOV
	bool "Code coverage for fuzzing"
	depends on ARCH_HAS_KCOV
	depends on CC_HAS_SANCOV_TRACE_PC || GCC_PLUGINS
	depends on !ARCH_WANTS_NO_INSTR || HAVE_NOINSTR_HACK || \
		   GCC_VERSION >= 120000 || CLANG_VERSION >= 130000
	select DEBUG_FS
	select GCC_PLUGIN_SANCOV if !CC_HAS_SANCOV_TRACE_PC
	select OBJTOOL if HAVE_NOINSTR_HACK
	help
	  KCOV exposes kernel code coverage information in a form suitable
	  for coverage-guided fuzzing (randomized testing).

	  If RANDOMIZE_BASE is enabled, PC values will not be stable across
	  different machines and across reboots. If you need stable PC values,
	  disable RANDOMIZE_BASE.

	  For more details, see Documentation/dev-tools/kcov.rst.

config KCOV_ENABLE_COMPARISONS
	bool "Enable comparison operands collection by KCOV"
	depends on KCOV
	depends on $(cc-option,-fsanitize-coverage=trace-cmp)
	help
	  KCOV also exposes operands of every comparison in the instrumented
	  code along with operand sizes and PCs of the comparison instructions.
	  These operands can be used by fuzzing engines to improve the quality
	  of fuzzing coverage.

config KCOV_INSTRUMENT_ALL
	bool "Instrument all code by default"
	depends on KCOV
	default y
	help
	  If you are doing generic system call fuzzing (like e.g. syzkaller),
	  then you will want to instrument the whole kernel and you should
	  say y here. If you are doing more targeted fuzzing (like e.g.
	  filesystem fuzzing with AFL) then you will want to enable coverage
	  for more specific subsets of files, and should say n here.

config KCOV_IRQ_AREA_SIZE
	hex "Size of interrupt coverage collection area in words"
	depends on KCOV
	default 0x40000
	help
	  KCOV uses preallocated per-cpu areas to collect coverage from
	  soft interrupts. This specifies the size of those areas in the
	  number of unsigned long words.

menuconfig RUNTIME_TESTING_MENU
	bool "Runtime Testing"
	def_bool y

if RUNTIME_TESTING_MENU

config TEST_DHRY
	tristate "Dhrystone benchmark test"
	help
	  Enable this to include the Dhrystone 2.1 benchmark.  This test
	  calculates the number of Dhrystones per second, and the number of
	  DMIPS (Dhrystone MIPS) obtained when the Dhrystone score is divided
	  by 1757 (the number of Dhrystones per second obtained on the VAX
	  11/780, nominally a 1 MIPS machine).

	  To run the benchmark, it needs to be enabled explicitly, either from
	  the kernel command line (when built-in), or from userspace (when
	  built-in or modular.

	  Run once during kernel boot:

	      test_dhry.run

	  Set number of iterations from kernel command line:

	      test_dhry.iterations=<n>

	  Set number of iterations from userspace:

	      echo <n> > /sys/module/test_dhry/parameters/iterations

	  Trigger manual run from userspace:

	      echo y > /sys/module/test_dhry/parameters/run

	  If the number of iterations is <= 0, the test will devise a suitable
	  number of iterations (test runs for at least 2s) automatically.
	  This process takes ca. 4s.

	  If unsure, say N.

config LKDTM
	tristate "Linux Kernel Dump Test Tool Module"
	depends on DEBUG_FS
	help
	This module enables testing of the different dumping mechanisms by
	inducing system failures at predefined crash points.
	If you don't need it: say N
	Choose M here to compile this code as a module. The module will be
	called lkdtm.

	Documentation on how to use the module can be found in
	Documentation/fault-injection/provoke-crashes.rst

config CPUMASK_KUNIT_TEST
	tristate "KUnit test for cpumask" if !KUNIT_ALL_TESTS
	depends on KUNIT
	default KUNIT_ALL_TESTS
	help
	  Enable to turn on cpumask tests, running at boot or module load time.

	  For more information on KUnit and unit tests in general, please refer
	  to the KUnit documentation in Documentation/dev-tools/kunit/.

	  If unsure, say N.

config TEST_LIST_SORT
	tristate "Linked list sorting test" if !KUNIT_ALL_TESTS
	depends on KUNIT
	default KUNIT_ALL_TESTS
	help
	  Enable this to turn on 'list_sort()' function test. This test is
	  executed only once during system boot (so affects only boot time),
	  or at module load time.

	  If unsure, say N.

config TEST_MIN_HEAP
	tristate "Min heap test"
	depends on DEBUG_KERNEL || m
	help
	  Enable this to turn on min heap function tests. This test is
	  executed only once during system boot (so affects only boot time),
	  or at module load time.

	  If unsure, say N.

config TEST_SORT
	tristate "Array-based sort test" if !KUNIT_ALL_TESTS
	depends on KUNIT
	default KUNIT_ALL_TESTS
	help
	  This option enables the self-test function of 'sort()' at boot,
	  or at module load time.

	  If unsure, say N.

config TEST_DIV64
	tristate "64bit/32bit division and modulo test"
	depends on DEBUG_KERNEL || m
	help
	  Enable this to turn on 'do_div()' function test. This test is
	  executed only once during system boot (so affects only boot time),
	  or at module load time.

	  If unsure, say N.

config KPROBES_SANITY_TEST
	tristate "Kprobes sanity tests" if !KUNIT_ALL_TESTS
	depends on DEBUG_KERNEL
	depends on KPROBES
	depends on KUNIT
	select STACKTRACE if ARCH_CORRECT_STACKTRACE_ON_KRETPROBE
	default KUNIT_ALL_TESTS
	help
	  This option provides for testing basic kprobes functionality on
	  boot. Samples of kprobe and kretprobe are inserted and
	  verified for functionality.

	  Say N if you are unsure.

config FPROBE_SANITY_TEST
	bool "Self test for fprobe"
	depends on DEBUG_KERNEL
	depends on FPROBE
	depends on KUNIT=y
	help
	  This option will enable testing the fprobe when the system boot.
	  A series of tests are made to verify that the fprobe is functioning
	  properly.

	  Say N if you are unsure.

config BACKTRACE_SELF_TEST
	tristate "Self test for the backtrace code"
	depends on DEBUG_KERNEL
	help
	  This option provides a kernel module that can be used to test
	  the kernel stack backtrace code. This option is not useful
	  for distributions or general kernels, but only for kernel
	  developers working on architecture code.

	  Note that if you want to also test saved backtraces, you will
	  have to enable STACKTRACE as well.

	  Say N if you are unsure.

config TEST_REF_TRACKER
	tristate "Self test for reference tracker"
	depends on DEBUG_KERNEL && STACKTRACE_SUPPORT
	select REF_TRACKER
	help
	  This option provides a kernel module performing tests
	  using reference tracker infrastructure.

	  Say N if you are unsure.

config RBTREE_TEST
	tristate "Red-Black tree test"
	depends on DEBUG_KERNEL
	help
	  A benchmark measuring the performance of the rbtree library.
	  Also includes rbtree invariant checks.

config REED_SOLOMON_TEST
	tristate "Reed-Solomon library test"
	depends on DEBUG_KERNEL || m
	select REED_SOLOMON
	select REED_SOLOMON_ENC16
	select REED_SOLOMON_DEC16
	help
	  This option enables the self-test function of rslib at boot,
	  or at module load time.

	  If unsure, say N.

config INTERVAL_TREE_TEST
	tristate "Interval tree test"
	depends on DEBUG_KERNEL
	select INTERVAL_TREE
	help
	  A benchmark measuring the performance of the interval tree library

config PERCPU_TEST
	tristate "Per cpu operations test"
	depends on m && DEBUG_KERNEL
	help
	  Enable this option to build test module which validates per-cpu
	  operations.

	  If unsure, say N.

config ATOMIC64_SELFTEST
	tristate "Perform an atomic64_t self-test"
	help
	  Enable this option to test the atomic64_t functions at boot or
	  at module load time.

	  If unsure, say N.

config ASYNC_RAID6_TEST
	tristate "Self test for hardware accelerated raid6 recovery"
	depends on ASYNC_RAID6_RECOV
	select ASYNC_MEMCPY
	help
	  This is a one-shot self test that permutes through the
	  recovery of all the possible two disk failure scenarios for a
	  N-disk array.  Recovery is performed with the asynchronous
	  raid6 recovery routines, and will optionally use an offload
	  engine if one is available.

	  If unsure, say N.

config TEST_HEXDUMP
	tristate "Test functions located in the hexdump module at runtime"

config STRING_SELFTEST
	tristate "Test string functions at runtime"

config TEST_STRING_HELPERS
	tristate "Test functions located in the string_helpers module at runtime"

config TEST_KSTRTOX
	tristate "Test kstrto*() family of functions at runtime"

config TEST_PRINTF
	tristate "Test printf() family of functions at runtime"

config TEST_SCANF
	tristate "Test scanf() family of functions at runtime"

config TEST_BITMAP
	tristate "Test bitmap_*() family of functions at runtime"
	help
	  Enable this option to test the bitmap functions at boot.

	  If unsure, say N.

config TEST_UUID
	tristate "Test functions located in the uuid module at runtime"

config TEST_XARRAY
	tristate "Test the XArray code at runtime"

config TEST_MAPLE_TREE
	depends on DEBUG_KERNEL
	select DEBUG_MAPLE_TREE
	tristate "Test the Maple Tree code at runtime"

config TEST_RHASHTABLE
	tristate "Perform selftest on resizable hash table"
	help
	  Enable this option to test the rhashtable functions at boot.

	  If unsure, say N.

config TEST_IDA
	tristate "Perform selftest on IDA functions"

config TEST_PARMAN
	tristate "Perform selftest on priority array manager"
	depends on PARMAN
	help
	  Enable this option to test priority array manager on boot
	  (or module load).

	  If unsure, say N.

config TEST_IRQ_TIMINGS
	bool "IRQ timings selftest"
	depends on IRQ_TIMINGS
	help
	  Enable this option to test the irq timings code on boot.

	  If unsure, say N.

config TEST_LKM
	tristate "Test module loading with 'hello world' module"
	depends on m
	help
	  This builds the "test_module" module that emits "Hello, world"
	  on printk when loaded. It is designed to be used for basic
	  evaluation of the module loading subsystem (for example when
	  validating module verification). It lacks any extra dependencies,
	  and will not normally be loaded by the system unless explicitly
	  requested by name.

	  If unsure, say N.

config TEST_BITOPS
	tristate "Test module for compilation of bitops operations"
	depends on m
	help
	  This builds the "test_bitops" module that is much like the
	  TEST_LKM module except that it does a basic exercise of the
	  set/clear_bit macros and get_count_order/long to make sure there are
	  no compiler warnings from C=1 sparse checker or -Wextra
	  compilations. It has no dependencies and doesn't run or load unless
	  explicitly requested by name.  for example: modprobe test_bitops.

	  If unsure, say N.

config TEST_VMALLOC
	tristate "Test module for stress/performance analysis of vmalloc allocator"
	default n
       depends on MMU
	depends on m
	help
	  This builds the "test_vmalloc" module that should be used for
	  stress and performance analysis. So, any new change for vmalloc
	  subsystem can be evaluated from performance and stability point
	  of view.

	  If unsure, say N.

config TEST_USER_COPY
	tristate "Test user/kernel boundary protections"
	depends on m
	help
	  This builds the "test_user_copy" module that runs sanity checks
	  on the copy_to/from_user infrastructure, making sure basic
	  user/kernel boundary testing is working. If it fails to load,
	  a regression has been detected in the user/kernel memory boundary
	  protections.

	  If unsure, say N.

config TEST_BPF
	tristate "Test BPF filter functionality"
	depends on m && NET
	help
	  This builds the "test_bpf" module that runs various test vectors
	  against the BPF interpreter or BPF JIT compiler depending on the
	  current setting. This is in particular useful for BPF JIT compiler
	  development, but also to run regression tests against changes in
	  the interpreter code. It also enables test stubs for eBPF maps and
	  verifier used by user space verifier testsuite.

	  If unsure, say N.

config TEST_BLACKHOLE_DEV
	tristate "Test blackhole netdev functionality"
	depends on m && NET
	help
	  This builds the "test_blackhole_dev" module that validates the
	  data path through this blackhole netdev.

	  If unsure, say N.

config FIND_BIT_BENCHMARK
	tristate "Test find_bit functions"
	help
	  This builds the "test_find_bit" module that measure find_*_bit()
	  functions performance.

	  If unsure, say N.

config TEST_FIRMWARE
	tristate "Test firmware loading via userspace interface"
	depends on FW_LOADER
	help
	  This builds the "test_firmware" module that creates a userspace
	  interface for testing firmware loading. This can be used to
	  control the triggering of firmware loading without needing an
	  actual firmware-using device. The contents can be rechecked by
	  userspace.

	  If unsure, say N.

config TEST_SYSCTL
	tristate "sysctl test driver"
	depends on PROC_SYSCTL
	help
	  This builds the "test_sysctl" module. This driver enables to test the
	  proc sysctl interfaces available to drivers safely without affecting
	  production knobs which might alter system functionality.

	  If unsure, say N.

config BITFIELD_KUNIT
	tristate "KUnit test bitfield functions at runtime" if !KUNIT_ALL_TESTS
	depends on KUNIT
	default KUNIT_ALL_TESTS
	help
	  Enable this option to test the bitfield functions at boot.

	  KUnit tests run during boot and output the results to the debug log
	  in TAP format (http://testanything.org/). Only useful for kernel devs
	  running the KUnit test harness, and not intended for inclusion into a
	  production build.

	  For more information on KUnit and unit tests in general please refer
	  to the KUnit documentation in Documentation/dev-tools/kunit/.

	  If unsure, say N.

config HASH_KUNIT_TEST
	tristate "KUnit Test for integer hash functions" if !KUNIT_ALL_TESTS
	depends on KUNIT
	default KUNIT_ALL_TESTS
	help
	  Enable this option to test the kernel's string (<linux/stringhash.h>), and
	  integer (<linux/hash.h>) hash functions on boot.

	  KUnit tests run during boot and output the results to the debug log
	  in TAP format (https://testanything.org/). Only useful for kernel devs
	  running the KUnit test harness, and not intended for inclusion into a
	  production build.

	  For more information on KUnit and unit tests in general please refer
	  to the KUnit documentation in Documentation/dev-tools/kunit/.

	  This is intended to help people writing architecture-specific
	  optimized versions. If unsure, say N.

config RESOURCE_KUNIT_TEST
	tristate "KUnit test for resource API" if !KUNIT_ALL_TESTS
	depends on KUNIT
	default KUNIT_ALL_TESTS
	help
	  This builds the resource API unit test.
	  Tests the logic of API provided by resource.c and ioport.h.
	  For more information on KUnit and unit tests in general please refer
	  to the KUnit documentation in Documentation/dev-tools/kunit/.

	  If unsure, say N.

config SYSCTL_KUNIT_TEST
	tristate "KUnit test for sysctl" if !KUNIT_ALL_TESTS
	depends on KUNIT
	default KUNIT_ALL_TESTS
	help
	  This builds the proc sysctl unit test, which runs on boot.
	  Tests the API contract and implementation correctness of sysctl.
	  For more information on KUnit and unit tests in general please refer
	  to the KUnit documentation in Documentation/dev-tools/kunit/.

	  If unsure, say N.

config LIST_KUNIT_TEST
	tristate "KUnit Test for Kernel Linked-list structures" if !KUNIT_ALL_TESTS
	depends on KUNIT
	default KUNIT_ALL_TESTS
	help
	  This builds the linked list KUnit test suite.
	  It tests that the API and basic functionality of the list_head type
	  and associated macros.

	  KUnit tests run during boot and output the results to the debug log
	  in TAP format (https://testanything.org/). Only useful for kernel devs
	  running the KUnit test harness, and not intended for inclusion into a
	  production build.

	  For more information on KUnit and unit tests in general please refer
	  to the KUnit documentation in Documentation/dev-tools/kunit/.

	  If unsure, say N.

config HASHTABLE_KUNIT_TEST
	tristate "KUnit Test for Kernel Hashtable structures" if !KUNIT_ALL_TESTS
	depends on KUNIT
	default KUNIT_ALL_TESTS
	help
	  This builds the hashtable KUnit test suite.
	  It tests the basic functionality of the API defined in
	  include/linux/hashtable.h. For more information on KUnit and
	  unit tests in general please refer to the KUnit documentation
	  in Documentation/dev-tools/kunit/.

	  If unsure, say N.

config LINEAR_RANGES_TEST
	tristate "KUnit test for linear_ranges"
	depends on KUNIT
	select LINEAR_RANGES
	help
	  This builds the linear_ranges unit test, which runs on boot.
	  Tests the linear_ranges logic correctness.
	  For more information on KUnit and unit tests in general please refer
	  to the KUnit documentation in Documentation/dev-tools/kunit/.

	  If unsure, say N.

config CMDLINE_KUNIT_TEST
	tristate "KUnit test for cmdline API" if !KUNIT_ALL_TESTS
	depends on KUNIT
	default KUNIT_ALL_TESTS
	help
	  This builds the cmdline API unit test.
	  Tests the logic of API provided by cmdline.c.
	  For more information on KUnit and unit tests in general please refer
	  to the KUnit documentation in Documentation/dev-tools/kunit/.

	  If unsure, say N.

config BITS_TEST
	tristate "KUnit test for bits.h" if !KUNIT_ALL_TESTS
	depends on KUNIT
	default KUNIT_ALL_TESTS
	help
	  This builds the bits unit test.
	  Tests the logic of macros defined in bits.h.
	  For more information on KUnit and unit tests in general please refer
	  to the KUnit documentation in Documentation/dev-tools/kunit/.

	  If unsure, say N.

config SLUB_KUNIT_TEST
	tristate "KUnit test for SLUB cache error detection" if !KUNIT_ALL_TESTS
	depends on SLUB_DEBUG && KUNIT
	default KUNIT_ALL_TESTS
	help
	  This builds SLUB allocator unit test.
	  Tests SLUB cache debugging functionality.
	  For more information on KUnit and unit tests in general please refer
	  to the KUnit documentation in Documentation/dev-tools/kunit/.

	  If unsure, say N.

config RATIONAL_KUNIT_TEST
	tristate "KUnit test for rational.c" if !KUNIT_ALL_TESTS
	depends on KUNIT && RATIONAL
	default KUNIT_ALL_TESTS
	help
	  This builds the rational math unit test.
	  For more information on KUnit and unit tests in general please refer
	  to the KUnit documentation in Documentation/dev-tools/kunit/.

	  If unsure, say N.

config MEMCPY_KUNIT_TEST
	tristate "Test memcpy(), memmove(), and memset() functions at runtime" if !KUNIT_ALL_TESTS
	depends on KUNIT
	default KUNIT_ALL_TESTS
	help
	  Builds unit tests for memcpy(), memmove(), and memset() functions.
	  For more information on KUnit and unit tests in general please refer
	  to the KUnit documentation in Documentation/dev-tools/kunit/.

	  If unsure, say N.

config MEMCPY_SLOW_KUNIT_TEST
	bool "Include exhaustive memcpy tests"
	depends on MEMCPY_KUNIT_TEST
	default y
	help
	  Some memcpy tests are quite exhaustive in checking for overlaps
	  and bit ranges. These can be very slow, so they are split out
	  as a separate config, in case they need to be disabled.

config IS_SIGNED_TYPE_KUNIT_TEST
	tristate "Test is_signed_type() macro" if !KUNIT_ALL_TESTS
	depends on KUNIT
	default KUNIT_ALL_TESTS
	help
	  Builds unit tests for the is_signed_type() macro.

	  For more information on KUnit and unit tests in general please refer
	  to the KUnit documentation in Documentation/dev-tools/kunit/.

	  If unsure, say N.

config OVERFLOW_KUNIT_TEST
	tristate "Test check_*_overflow() functions at runtime" if !KUNIT_ALL_TESTS
	depends on KUNIT
	default KUNIT_ALL_TESTS
	help
	  Builds unit tests for the check_*_overflow(), size_*(), allocation, and
	  related functions.

	  For more information on KUnit and unit tests in general please refer
	  to the KUnit documentation in Documentation/dev-tools/kunit/.

	  If unsure, say N.

config STACKINIT_KUNIT_TEST
	tristate "Test level of stack variable initialization" if !KUNIT_ALL_TESTS
	depends on KUNIT
	default KUNIT_ALL_TESTS
	help
	  Test if the kernel is zero-initializing stack variables and
	  padding. Coverage is controlled by compiler flags,
	  CONFIG_INIT_STACK_ALL_PATTERN, CONFIG_INIT_STACK_ALL_ZERO,
	  CONFIG_GCC_PLUGIN_STRUCTLEAK, CONFIG_GCC_PLUGIN_STRUCTLEAK_BYREF,
	  or CONFIG_GCC_PLUGIN_STRUCTLEAK_BYREF_ALL.

config FORTIFY_KUNIT_TEST
	tristate "Test fortified str*() and mem*() function internals at runtime" if !KUNIT_ALL_TESTS
	depends on KUNIT && FORTIFY_SOURCE
	default KUNIT_ALL_TESTS
	help
	  Builds unit tests for checking internals of FORTIFY_SOURCE as used
	  by the str*() and mem*() family of functions. For testing runtime
	  traps of FORTIFY_SOURCE, see LKDTM's "FORTIFY_*" tests.

config HW_BREAKPOINT_KUNIT_TEST
	bool "Test hw_breakpoint constraints accounting" if !KUNIT_ALL_TESTS
	depends on HAVE_HW_BREAKPOINT
	depends on KUNIT=y
	default KUNIT_ALL_TESTS
	help
	  Tests for hw_breakpoint constraints accounting.

	  If unsure, say N.

config STRSCPY_KUNIT_TEST
	tristate "Test strscpy*() family of functions at runtime" if !KUNIT_ALL_TESTS
	depends on KUNIT
	default KUNIT_ALL_TESTS

config SIPHASH_KUNIT_TEST
	tristate "Perform selftest on siphash functions" if !KUNIT_ALL_TESTS
	depends on KUNIT
	default KUNIT_ALL_TESTS
	help
	  Enable this option to test the kernel's siphash (<linux/siphash.h>) hash
	  functions on boot (or module load).

	  This is intended to help people writing architecture-specific
	  optimized versions.  If unsure, say N.

config TEST_UDELAY
	tristate "udelay test driver"
	help
	  This builds the "udelay_test" module that helps to make sure
	  that udelay() is working properly.

	  If unsure, say N.

config TEST_STATIC_KEYS
	tristate "Test static keys"
	depends on m
	help
	  Test the static key interfaces.

	  If unsure, say N.

config TEST_DYNAMIC_DEBUG
	tristate "Test DYNAMIC_DEBUG"
	depends on DYNAMIC_DEBUG
	help
	  This module registers a tracer callback to count enabled
	  pr_debugs in a 'do_debugging' function, then alters their
	  enablements, calls the function, and compares counts.

	  If unsure, say N.

config TEST_KMOD
	tristate "kmod stress tester"
	depends on m
	depends on NETDEVICES && NET_CORE && INET # for TUN
	depends on BLOCK
	depends on PAGE_SIZE_LESS_THAN_256KB # for BTRFS
	select TEST_LKM
	select XFS_FS
	select TUN
	select BTRFS_FS
	help
	  Test the kernel's module loading mechanism: kmod. kmod implements
	  support to load modules using the Linux kernel's usermode helper.
	  This test provides a series of tests against kmod.

	  Although technically you can either build test_kmod as a module or
	  into the kernel we disallow building it into the kernel since
	  it stress tests request_module() and this will very likely cause
	  some issues by taking over precious threads available from other
	  module load requests, ultimately this could be fatal.

	  To run tests run:

	  tools/testing/selftests/kmod/kmod.sh --help

	  If unsure, say N.

config TEST_DEBUG_VIRTUAL
	tristate "Test CONFIG_DEBUG_VIRTUAL feature"
	depends on DEBUG_VIRTUAL
	help
	  Test the kernel's ability to detect incorrect calls to
	  virt_to_phys() done against the non-linear part of the
	  kernel's virtual address map.

	  If unsure, say N.

config TEST_MEMCAT_P
	tristate "Test memcat_p() helper function"
	help
	  Test the memcat_p() helper for correctly merging two
	  pointer arrays together.

	  If unsure, say N.

config TEST_LIVEPATCH
	tristate "Test livepatching"
	default n
	depends on DYNAMIC_DEBUG
	depends on LIVEPATCH
	depends on m
	help
	  Test kernel livepatching features for correctness.  The tests will
	  load test modules that will be livepatched in various scenarios.

	  To run all the livepatching tests:

	  make -C tools/testing/selftests TARGETS=livepatch run_tests

	  Alternatively, individual tests may be invoked:

	  tools/testing/selftests/livepatch/test-callbacks.sh
	  tools/testing/selftests/livepatch/test-livepatch.sh
	  tools/testing/selftests/livepatch/test-shadow-vars.sh

	  If unsure, say N.

config TEST_OBJAGG
	tristate "Perform selftest on object aggreration manager"
	default n
	depends on OBJAGG
	help
	  Enable this option to test object aggregation manager on boot
	  (or module load).

config TEST_MEMINIT
	tristate "Test heap/page initialization"
	help
	  Test if the kernel is zero-initializing heap and page allocations.
	  This can be useful to test init_on_alloc and init_on_free features.

	  If unsure, say N.

config TEST_HMM
	tristate "Test HMM (Heterogeneous Memory Management)"
	depends on TRANSPARENT_HUGEPAGE
	depends on DEVICE_PRIVATE
	select HMM_MIRROR
	select MMU_NOTIFIER
	help
	  This is a pseudo device driver solely for testing HMM.
	  Say M here if you want to build the HMM test module.
	  Doing so will allow you to run tools/testing/selftest/vm/hmm-tests.

	  If unsure, say N.

config TEST_FREE_PAGES
	tristate "Test freeing pages"
	help
	  Test that a memory leak does not occur due to a race between
	  freeing a block of pages and a speculative page reference.
	  Loading this module is safe if your kernel has the bug fixed.
	  If the bug is not fixed, it will leak gigabytes of memory and
	  probably OOM your system.

config TEST_FPU
	tristate "Test floating point operations in kernel space"
	depends on X86 && !KCOV_INSTRUMENT_ALL
	help
	  Enable this option to add /sys/kernel/debug/selftest_helpers/test_fpu
	  which will trigger a sequence of floating point operations. This is used
	  for self-testing floating point control register setting in
	  kernel_fpu_begin().

	  If unsure, say N.

config TEST_CLOCKSOURCE_WATCHDOG
	tristate "Test clocksource watchdog in kernel space"
	depends on CLOCKSOURCE_WATCHDOG
	help
	  Enable this option to create a kernel module that will trigger
	  a test of the clocksource watchdog.  This module may be loaded
	  via modprobe or insmod in which case it will run upon being
	  loaded, or it may be built in, in which case it will run
	  shortly after boot.

	  If unsure, say N.

endif # RUNTIME_TESTING_MENU

config ARCH_USE_MEMTEST
	bool
	help
	  An architecture should select this when it uses early_memtest()
	  during boot process.

config MEMTEST
	bool "Memtest"
	depends on ARCH_USE_MEMTEST
	help
	  This option adds a kernel parameter 'memtest', which allows memtest
	  to be set and executed.
	        memtest=0, mean disabled; -- default
	        memtest=1, mean do 1 test pattern;
	        ...
	        memtest=17, mean do 17 test patterns.
	  If you are unsure how to answer this question, answer N.



config HYPERV_TESTING
	bool "Microsoft Hyper-V driver testing"
	default n
	depends on HYPERV && DEBUG_FS
	help
	  Select this option to enable Hyper-V vmbus testing.

endmenu # "Kernel Testing and Coverage"

menu "Rust hacking"

config RUST_DEBUG_ASSERTIONS
	bool "Debug assertions"
	depends on RUST
	help
	  Enables rustc's `-Cdebug-assertions` codegen option.

	  This flag lets you turn `cfg(debug_assertions)` conditional
	  compilation on or off. This can be used to enable extra debugging
	  code in development but not in production. For example, it controls
	  the behavior of the standard library's `debug_assert!` macro.

	  Note that this will apply to all Rust code, including `core`.

	  If unsure, say N.

config RUST_OVERFLOW_CHECKS
	bool "Overflow checks"
	default y
	depends on RUST
	help
	  Enables rustc's `-Coverflow-checks` codegen option.

	  This flag allows you to control the behavior of runtime integer
	  overflow. When overflow-checks are enabled, a Rust panic will occur
	  on overflow.

	  Note that this will apply to all Rust code, including `core`.

	  If unsure, say Y.

config RUST_BUILD_ASSERT_ALLOW
	bool "Allow unoptimized build-time assertions"
	depends on RUST
	help
	  Controls how are `build_error!` and `build_assert!` handled during build.

	  If calls to them exist in the binary, it may indicate a violated invariant
	  or that the optimizer failed to verify the invariant during compilation.

	  This should not happen, thus by default the build is aborted. However,
	  as an escape hatch, you can choose Y here to ignore them during build
	  and let the check be carried at runtime (with `panic!` being called if
	  the check fails).

	  If unsure, say N.

endmenu # "Rust"

endmenu # Kernel hacking<|MERGE_RESOLUTION|>--- conflicted
+++ resolved
@@ -752,80 +752,6 @@
 	  visibility into the kernel memory shrinkers subsystem.
 	  Disable it to avoid an extra memory footprint.
 
-<<<<<<< HEAD
-config HAVE_DEBUG_KMEMLEAK
-	bool
-
-config DEBUG_KMEMLEAK
-	bool "Kernel memory leak detector"
-	depends on DEBUG_KERNEL && HAVE_DEBUG_KMEMLEAK
-	select DEBUG_FS
-	select STACKTRACE if STACKTRACE_SUPPORT
-	select KALLSYMS
-	select CRC32
-	select STACKDEPOT
-	select STACKDEPOT_ALWAYS_INIT if !DEBUG_KMEMLEAK_DEFAULT_OFF
-	help
-	  Say Y here if you want to enable the memory leak
-	  detector. The memory allocation/freeing is traced in a way
-	  similar to the Boehm's conservative garbage collector, the
-	  difference being that the orphan objects are not freed but
-	  only shown in /sys/kernel/debug/kmemleak. Enabling this
-	  feature will introduce an overhead to memory
-	  allocations. See Documentation/dev-tools/kmemleak.rst for more
-	  details.
-
-	  Enabling DEBUG_SLAB or SLUB_DEBUG may increase the chances
-	  of finding leaks due to the slab objects poisoning.
-
-	  In order to access the kmemleak file, debugfs needs to be
-	  mounted (usually at /sys/kernel/debug).
-
-config DEBUG_KMEMLEAK_MEM_POOL_SIZE
-	int "Kmemleak memory pool size"
-	depends on DEBUG_KMEMLEAK
-	range 200 1000000
-	default 16000
-	help
-	  Kmemleak must track all the memory allocations to avoid
-	  reporting false positives. Since memory may be allocated or
-	  freed before kmemleak is fully initialised, use a static pool
-	  of metadata objects to track such callbacks. After kmemleak is
-	  fully initialised, this memory pool acts as an emergency one
-	  if slab allocations fail.
-
-config DEBUG_KMEMLEAK_TEST
-	tristate "Simple test for the kernel memory leak detector"
-	depends on DEBUG_KMEMLEAK && m
-	help
-	  This option enables a module that explicitly leaks memory.
-
-	  If unsure, say N.
-
-config DEBUG_KMEMLEAK_DEFAULT_OFF
-	bool "Default kmemleak to off"
-	depends on DEBUG_KMEMLEAK
-	help
-	  Say Y here to disable kmemleak by default. It can then be enabled
-	  on the command line via kmemleak=on.
-
-config DEBUG_KMEMLEAK_AUTO_SCAN
-	bool "Enable kmemleak auto scan thread on boot up"
-	default y
-	depends on DEBUG_KMEMLEAK
-	help
-	  Depending on the cpu, kmemleak scan may be cpu intensive and can
-	  stall user tasks at times. This option enables/disables automatic
-	  kmemleak scan at boot up.
-
-	  Say N here to disable kmemleak auto scan thread to stop automatic
-	  scanning. Disabling this option disables automatic reporting of
-	  memory leaks.
-
-	  If unsure, say Y.
-
-=======
->>>>>>> 282db109
 config DEBUG_STACK_USAGE
 	bool "Stack utilization instrumentation"
 	depends on DEBUG_KERNEL && !IA64
