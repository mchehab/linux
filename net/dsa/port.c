// SPDX-License-Identifier: GPL-2.0-or-later
/*
 * Handling of a single switch port
 *
 * Copyright (c) 2017 Savoir-faire Linux Inc.
 *	Vivien Didelot <vivien.didelot@savoirfairelinux.com>
 */

#include <linux/if_bridge.h>
#include <linux/netdevice.h>
#include <linux/notifier.h>
#include <linux/of_mdio.h>
#include <linux/of_net.h>

#include "dsa.h"
#include "port.h"
#include "slave.h"
#include "switch.h"
#include "tag_8021q.h"

/**
 * dsa_port_notify - Notify the switching fabric of changes to a port
 * @dp: port on which change occurred
 * @e: event, must be of type DSA_NOTIFIER_*
 * @v: event-specific value.
 *
 * Notify all switches in the DSA tree that this port's switch belongs to,
 * including this switch itself, of an event. Allows the other switches to
 * reconfigure themselves for cross-chip operations. Can also be used to
 * reconfigure ports without net_devices (CPU ports, DSA links) whenever
 * a user port's state changes.
 */
static int dsa_port_notify(const struct dsa_port *dp, unsigned long e, void *v)
{
	return dsa_tree_notify(dp->ds->dst, e, v);
}

static void dsa_port_notify_bridge_fdb_flush(const struct dsa_port *dp, u16 vid)
{
	struct net_device *brport_dev = dsa_port_to_bridge_port(dp);
	struct switchdev_notifier_fdb_info info = {
		.vid = vid,
	};

	/* When the port becomes standalone it has already left the bridge.
	 * Don't notify the bridge in that case.
	 */
	if (!brport_dev)
		return;

	call_switchdev_notifiers(SWITCHDEV_FDB_FLUSH_TO_BRIDGE,
				 brport_dev, &info.info, NULL);
}

static void dsa_port_fast_age(const struct dsa_port *dp)
{
	struct dsa_switch *ds = dp->ds;

	if (!ds->ops->port_fast_age)
		return;

	ds->ops->port_fast_age(ds, dp->index);

	/* flush all VLANs */
	dsa_port_notify_bridge_fdb_flush(dp, 0);
}

static int dsa_port_vlan_fast_age(const struct dsa_port *dp, u16 vid)
{
	struct dsa_switch *ds = dp->ds;
	int err;

	if (!ds->ops->port_vlan_fast_age)
		return -EOPNOTSUPP;

	err = ds->ops->port_vlan_fast_age(ds, dp->index, vid);

	if (!err)
		dsa_port_notify_bridge_fdb_flush(dp, vid);

	return err;
}

static int dsa_port_msti_fast_age(const struct dsa_port *dp, u16 msti)
{
	DECLARE_BITMAP(vids, VLAN_N_VID) = { 0 };
	int err, vid;

	err = br_mst_get_info(dsa_port_bridge_dev_get(dp), msti, vids);
	if (err)
		return err;

	for_each_set_bit(vid, vids, VLAN_N_VID) {
		err = dsa_port_vlan_fast_age(dp, vid);
		if (err)
			return err;
	}

	return 0;
}

static bool dsa_port_can_configure_learning(struct dsa_port *dp)
{
	struct switchdev_brport_flags flags = {
		.mask = BR_LEARNING,
	};
	struct dsa_switch *ds = dp->ds;
	int err;

	if (!ds->ops->port_bridge_flags || !ds->ops->port_pre_bridge_flags)
		return false;

	err = ds->ops->port_pre_bridge_flags(ds, dp->index, flags, NULL);
	return !err;
}

bool dsa_port_supports_hwtstamp(struct dsa_port *dp)
{
	struct dsa_switch *ds = dp->ds;
	struct ifreq ifr = {};
	int err;

	if (!ds->ops->port_hwtstamp_get || !ds->ops->port_hwtstamp_set)
		return false;

	/* "See through" shim implementations of the "get" method.
	 * Since we can't cook up a complete ioctl request structure, this will
	 * fail in copy_to_user() with -EFAULT, which hopefully is enough to
	 * detect a valid implementation.
	 */
	err = ds->ops->port_hwtstamp_get(ds, dp->index, &ifr);
	return err != -EOPNOTSUPP;
}

int dsa_port_set_state(struct dsa_port *dp, u8 state, bool do_fast_age)
{
	struct dsa_switch *ds = dp->ds;
	int port = dp->index;

	if (!ds->ops->port_stp_state_set)
		return -EOPNOTSUPP;

	ds->ops->port_stp_state_set(ds, port, state);

	if (!dsa_port_can_configure_learning(dp) ||
	    (do_fast_age && dp->learning)) {
		/* Fast age FDB entries or flush appropriate forwarding database
		 * for the given port, if we are moving it from Learning or
		 * Forwarding state, to Disabled or Blocking or Listening state.
		 * Ports that were standalone before the STP state change don't
		 * need to fast age the FDB, since address learning is off in
		 * standalone mode.
		 */

		if ((dp->stp_state == BR_STATE_LEARNING ||
		     dp->stp_state == BR_STATE_FORWARDING) &&
		    (state == BR_STATE_DISABLED ||
		     state == BR_STATE_BLOCKING ||
		     state == BR_STATE_LISTENING))
			dsa_port_fast_age(dp);
	}

	dp->stp_state = state;

	return 0;
}

static void dsa_port_set_state_now(struct dsa_port *dp, u8 state,
				   bool do_fast_age)
{
	struct dsa_switch *ds = dp->ds;
	int err;

	err = dsa_port_set_state(dp, state, do_fast_age);
	if (err && err != -EOPNOTSUPP) {
		dev_err(ds->dev, "port %d failed to set STP state %u: %pe\n",
			dp->index, state, ERR_PTR(err));
	}
}

int dsa_port_set_mst_state(struct dsa_port *dp,
			   const struct switchdev_mst_state *state,
			   struct netlink_ext_ack *extack)
{
	struct dsa_switch *ds = dp->ds;
	u8 prev_state;
	int err;

	if (!ds->ops->port_mst_state_set)
		return -EOPNOTSUPP;

	err = br_mst_get_state(dsa_port_to_bridge_port(dp), state->msti,
			       &prev_state);
	if (err)
		return err;

	err = ds->ops->port_mst_state_set(ds, dp->index, state);
	if (err)
		return err;

	if (!(dp->learning &&
	      (prev_state == BR_STATE_LEARNING ||
	       prev_state == BR_STATE_FORWARDING) &&
	      (state->state == BR_STATE_DISABLED ||
	       state->state == BR_STATE_BLOCKING ||
	       state->state == BR_STATE_LISTENING)))
		return 0;

	err = dsa_port_msti_fast_age(dp, state->msti);
	if (err)
		NL_SET_ERR_MSG_MOD(extack,
				   "Unable to flush associated VLANs");

	return 0;
}

int dsa_port_enable_rt(struct dsa_port *dp, struct phy_device *phy)
{
	struct dsa_switch *ds = dp->ds;
	int port = dp->index;
	int err;

	if (ds->ops->port_enable) {
		err = ds->ops->port_enable(ds, port, phy);
		if (err)
			return err;
	}

	if (!dp->bridge)
		dsa_port_set_state_now(dp, BR_STATE_FORWARDING, false);

	if (dp->pl)
		phylink_start(dp->pl);

	return 0;
}

int dsa_port_enable(struct dsa_port *dp, struct phy_device *phy)
{
	int err;

	rtnl_lock();
	err = dsa_port_enable_rt(dp, phy);
	rtnl_unlock();

	return err;
}

void dsa_port_disable_rt(struct dsa_port *dp)
{
	struct dsa_switch *ds = dp->ds;
	int port = dp->index;

	if (dp->pl)
		phylink_stop(dp->pl);

	if (!dp->bridge)
		dsa_port_set_state_now(dp, BR_STATE_DISABLED, false);

	if (ds->ops->port_disable)
		ds->ops->port_disable(ds, port);
}

void dsa_port_disable(struct dsa_port *dp)
{
	rtnl_lock();
	dsa_port_disable_rt(dp);
	rtnl_unlock();
}

static void dsa_port_reset_vlan_filtering(struct dsa_port *dp,
					  struct dsa_bridge bridge)
{
	struct netlink_ext_ack extack = {0};
	bool change_vlan_filtering = false;
	struct dsa_switch *ds = dp->ds;
	struct dsa_port *other_dp;
	bool vlan_filtering;
	int err;

	if (ds->needs_standalone_vlan_filtering &&
	    !br_vlan_enabled(bridge.dev)) {
		change_vlan_filtering = true;
		vlan_filtering = true;
	} else if (!ds->needs_standalone_vlan_filtering &&
		   br_vlan_enabled(bridge.dev)) {
		change_vlan_filtering = true;
		vlan_filtering = false;
	}

	/* If the bridge was vlan_filtering, the bridge core doesn't trigger an
	 * event for changing vlan_filtering setting upon slave ports leaving
	 * it. That is a good thing, because that lets us handle it and also
	 * handle the case where the switch's vlan_filtering setting is global
	 * (not per port). When that happens, the correct moment to trigger the
	 * vlan_filtering callback is only when the last port leaves the last
	 * VLAN-aware bridge.
	 */
	if (change_vlan_filtering && ds->vlan_filtering_is_global) {
		dsa_switch_for_each_port(other_dp, ds) {
			struct net_device *br = dsa_port_bridge_dev_get(other_dp);

			if (br && br_vlan_enabled(br)) {
				change_vlan_filtering = false;
				break;
			}
		}
	}

	if (!change_vlan_filtering)
		return;

	err = dsa_port_vlan_filtering(dp, vlan_filtering, &extack);
	if (extack._msg) {
		dev_err(ds->dev, "port %d: %s\n", dp->index,
			extack._msg);
	}
	if (err && err != -EOPNOTSUPP) {
		dev_err(ds->dev,
			"port %d failed to reset VLAN filtering to %d: %pe\n",
		       dp->index, vlan_filtering, ERR_PTR(err));
	}
}

static int dsa_port_inherit_brport_flags(struct dsa_port *dp,
					 struct netlink_ext_ack *extack)
{
	const unsigned long mask = BR_LEARNING | BR_FLOOD | BR_MCAST_FLOOD |
				   BR_BCAST_FLOOD | BR_PORT_LOCKED;
	struct net_device *brport_dev = dsa_port_to_bridge_port(dp);
	int flag, err;

	for_each_set_bit(flag, &mask, 32) {
		struct switchdev_brport_flags flags = {0};

		flags.mask = BIT(flag);

		if (br_port_flag_is_set(brport_dev, BIT(flag)))
			flags.val = BIT(flag);

		err = dsa_port_bridge_flags(dp, flags, extack);
		if (err && err != -EOPNOTSUPP)
			return err;
	}

	return 0;
}

static void dsa_port_clear_brport_flags(struct dsa_port *dp)
{
	const unsigned long val = BR_FLOOD | BR_MCAST_FLOOD | BR_BCAST_FLOOD;
	const unsigned long mask = BR_LEARNING | BR_FLOOD | BR_MCAST_FLOOD |
				   BR_BCAST_FLOOD | BR_PORT_LOCKED;
	int flag, err;

	for_each_set_bit(flag, &mask, 32) {
		struct switchdev_brport_flags flags = {0};

		flags.mask = BIT(flag);
		flags.val = val & BIT(flag);

		err = dsa_port_bridge_flags(dp, flags, NULL);
		if (err && err != -EOPNOTSUPP)
			dev_err(dp->ds->dev,
				"failed to clear bridge port flag %lu: %pe\n",
				flags.val, ERR_PTR(err));
	}
}

static int dsa_port_switchdev_sync_attrs(struct dsa_port *dp,
					 struct netlink_ext_ack *extack)
{
	struct net_device *brport_dev = dsa_port_to_bridge_port(dp);
	struct net_device *br = dsa_port_bridge_dev_get(dp);
	int err;

	err = dsa_port_inherit_brport_flags(dp, extack);
	if (err)
		return err;

	err = dsa_port_set_state(dp, br_port_get_stp_state(brport_dev), false);
	if (err && err != -EOPNOTSUPP)
		return err;

	err = dsa_port_vlan_filtering(dp, br_vlan_enabled(br), extack);
	if (err && err != -EOPNOTSUPP)
		return err;

	err = dsa_port_ageing_time(dp, br_get_ageing_time(br));
	if (err && err != -EOPNOTSUPP)
		return err;

	return 0;
}

static void dsa_port_switchdev_unsync_attrs(struct dsa_port *dp,
					    struct dsa_bridge bridge)
{
	/* Configure the port for standalone mode (no address learning,
	 * flood everything).
	 * The bridge only emits SWITCHDEV_ATTR_ID_PORT_BRIDGE_FLAGS events
	 * when the user requests it through netlink or sysfs, but not
	 * automatically at port join or leave, so we need to handle resetting
	 * the brport flags ourselves. But we even prefer it that way, because
	 * otherwise, some setups might never get the notification they need,
	 * for example, when a port leaves a LAG that offloads the bridge,
	 * it becomes standalone, but as far as the bridge is concerned, no
	 * port ever left.
	 */
	dsa_port_clear_brport_flags(dp);

	/* Port left the bridge, put in BR_STATE_DISABLED by the bridge layer,
	 * so allow it to be in BR_STATE_FORWARDING to be kept functional
	 */
	dsa_port_set_state_now(dp, BR_STATE_FORWARDING, true);

	dsa_port_reset_vlan_filtering(dp, bridge);

	/* Ageing time may be global to the switch chip, so don't change it
	 * here because we have no good reason (or value) to change it to.
	 */
}

static int dsa_port_bridge_create(struct dsa_port *dp,
				  struct net_device *br,
				  struct netlink_ext_ack *extack)
{
	struct dsa_switch *ds = dp->ds;
	struct dsa_bridge *bridge;

	bridge = dsa_tree_bridge_find(ds->dst, br);
	if (bridge) {
		refcount_inc(&bridge->refcount);
		dp->bridge = bridge;
		return 0;
	}

	bridge = kzalloc(sizeof(*bridge), GFP_KERNEL);
	if (!bridge)
		return -ENOMEM;

	refcount_set(&bridge->refcount, 1);

	bridge->dev = br;

	bridge->num = dsa_bridge_num_get(br, ds->max_num_bridges);
	if (ds->max_num_bridges && !bridge->num) {
		NL_SET_ERR_MSG_MOD(extack,
				   "Range of offloadable bridges exceeded");
		kfree(bridge);
		return -EOPNOTSUPP;
	}

	dp->bridge = bridge;

	return 0;
}

static void dsa_port_bridge_destroy(struct dsa_port *dp,
				    const struct net_device *br)
{
	struct dsa_bridge *bridge = dp->bridge;

	dp->bridge = NULL;

	if (!refcount_dec_and_test(&bridge->refcount))
		return;

	if (bridge->num)
		dsa_bridge_num_put(br, bridge->num);

	kfree(bridge);
}

static bool dsa_port_supports_mst(struct dsa_port *dp)
{
	struct dsa_switch *ds = dp->ds;

	return ds->ops->vlan_msti_set &&
		ds->ops->port_mst_state_set &&
		ds->ops->port_vlan_fast_age &&
		dsa_port_can_configure_learning(dp);
}

int dsa_port_bridge_join(struct dsa_port *dp, struct net_device *br,
			 struct netlink_ext_ack *extack)
{
	struct dsa_notifier_bridge_info info = {
		.dp = dp,
		.extack = extack,
	};
	struct net_device *dev = dp->slave;
	struct net_device *brport_dev;
	int err;

	if (br_mst_enabled(br) && !dsa_port_supports_mst(dp))
		return -EOPNOTSUPP;

	/* Here the interface is already bridged. Reflect the current
	 * configuration so that drivers can program their chips accordingly.
	 */
	err = dsa_port_bridge_create(dp, br, extack);
	if (err)
		return err;

	brport_dev = dsa_port_to_bridge_port(dp);

	info.bridge = *dp->bridge;
	err = dsa_broadcast(DSA_NOTIFIER_BRIDGE_JOIN, &info);
	if (err)
		goto out_rollback;

	/* Drivers which support bridge TX forwarding should set this */
	dp->bridge->tx_fwd_offload = info.tx_fwd_offload;

	err = switchdev_bridge_port_offload(brport_dev, dev, dp,
					    &dsa_slave_switchdev_notifier,
					    &dsa_slave_switchdev_blocking_notifier,
					    dp->bridge->tx_fwd_offload, extack);
	if (err)
		goto out_rollback_unbridge;

	err = dsa_port_switchdev_sync_attrs(dp, extack);
	if (err)
		goto out_rollback_unoffload;

	return 0;

out_rollback_unoffload:
	switchdev_bridge_port_unoffload(brport_dev, dp,
					&dsa_slave_switchdev_notifier,
					&dsa_slave_switchdev_blocking_notifier);
	dsa_flush_workqueue();
out_rollback_unbridge:
	dsa_broadcast(DSA_NOTIFIER_BRIDGE_LEAVE, &info);
out_rollback:
	dsa_port_bridge_destroy(dp, br);
	return err;
}

void dsa_port_pre_bridge_leave(struct dsa_port *dp, struct net_device *br)
{
	struct net_device *brport_dev = dsa_port_to_bridge_port(dp);

	/* Don't try to unoffload something that is not offloaded */
	if (!brport_dev)
		return;

	switchdev_bridge_port_unoffload(brport_dev, dp,
					&dsa_slave_switchdev_notifier,
					&dsa_slave_switchdev_blocking_notifier);

	dsa_flush_workqueue();
}

void dsa_port_bridge_leave(struct dsa_port *dp, struct net_device *br)
{
	struct dsa_notifier_bridge_info info = {
		.dp = dp,
	};
	int err;

	/* If the port could not be offloaded to begin with, then
	 * there is nothing to do.
	 */
	if (!dp->bridge)
		return;

	info.bridge = *dp->bridge;

	/* Here the port is already unbridged. Reflect the current configuration
	 * so that drivers can program their chips accordingly.
	 */
	dsa_port_bridge_destroy(dp, br);

	err = dsa_broadcast(DSA_NOTIFIER_BRIDGE_LEAVE, &info);
	if (err)
		dev_err(dp->ds->dev,
			"port %d failed to notify DSA_NOTIFIER_BRIDGE_LEAVE: %pe\n",
			dp->index, ERR_PTR(err));

	dsa_port_switchdev_unsync_attrs(dp, info.bridge);
}

int dsa_port_lag_change(struct dsa_port *dp,
			struct netdev_lag_lower_state_info *linfo)
{
	struct dsa_notifier_lag_info info = {
		.dp = dp,
	};
	bool tx_enabled;

	if (!dp->lag)
		return 0;

	/* On statically configured aggregates (e.g. loadbalance
	 * without LACP) ports will always be tx_enabled, even if the
	 * link is down. Thus we require both link_up and tx_enabled
	 * in order to include it in the tx set.
	 */
	tx_enabled = linfo->link_up && linfo->tx_enabled;

	if (tx_enabled == dp->lag_tx_enabled)
		return 0;

	dp->lag_tx_enabled = tx_enabled;

	return dsa_port_notify(dp, DSA_NOTIFIER_LAG_CHANGE, &info);
}

static int dsa_port_lag_create(struct dsa_port *dp,
			       struct net_device *lag_dev)
{
	struct dsa_switch *ds = dp->ds;
	struct dsa_lag *lag;

	lag = dsa_tree_lag_find(ds->dst, lag_dev);
	if (lag) {
		refcount_inc(&lag->refcount);
		dp->lag = lag;
		return 0;
	}

	lag = kzalloc(sizeof(*lag), GFP_KERNEL);
	if (!lag)
		return -ENOMEM;

	refcount_set(&lag->refcount, 1);
	mutex_init(&lag->fdb_lock);
	INIT_LIST_HEAD(&lag->fdbs);
	lag->dev = lag_dev;
	dsa_lag_map(ds->dst, lag);
	dp->lag = lag;

	return 0;
}

static void dsa_port_lag_destroy(struct dsa_port *dp)
{
	struct dsa_lag *lag = dp->lag;

	dp->lag = NULL;
	dp->lag_tx_enabled = false;

	if (!refcount_dec_and_test(&lag->refcount))
		return;

	WARN_ON(!list_empty(&lag->fdbs));
	dsa_lag_unmap(dp->ds->dst, lag);
	kfree(lag);
}

int dsa_port_lag_join(struct dsa_port *dp, struct net_device *lag_dev,
		      struct netdev_lag_upper_info *uinfo,
		      struct netlink_ext_ack *extack)
{
	struct dsa_notifier_lag_info info = {
		.dp = dp,
		.info = uinfo,
		.extack = extack,
	};
	struct net_device *bridge_dev;
	int err;

	err = dsa_port_lag_create(dp, lag_dev);
	if (err)
		goto err_lag_create;

	info.lag = *dp->lag;
	err = dsa_port_notify(dp, DSA_NOTIFIER_LAG_JOIN, &info);
	if (err)
		goto err_lag_join;

	bridge_dev = netdev_master_upper_dev_get(lag_dev);
	if (!bridge_dev || !netif_is_bridge_master(bridge_dev))
		return 0;

	err = dsa_port_bridge_join(dp, bridge_dev, extack);
	if (err)
		goto err_bridge_join;

	return 0;

err_bridge_join:
	dsa_port_notify(dp, DSA_NOTIFIER_LAG_LEAVE, &info);
err_lag_join:
	dsa_port_lag_destroy(dp);
err_lag_create:
	return err;
}

void dsa_port_pre_lag_leave(struct dsa_port *dp, struct net_device *lag_dev)
{
	struct net_device *br = dsa_port_bridge_dev_get(dp);

	if (br)
		dsa_port_pre_bridge_leave(dp, br);
}

void dsa_port_lag_leave(struct dsa_port *dp, struct net_device *lag_dev)
{
	struct net_device *br = dsa_port_bridge_dev_get(dp);
	struct dsa_notifier_lag_info info = {
		.dp = dp,
	};
	int err;

	if (!dp->lag)
		return;

	/* Port might have been part of a LAG that in turn was
	 * attached to a bridge.
	 */
	if (br)
		dsa_port_bridge_leave(dp, br);

	info.lag = *dp->lag;

	dsa_port_lag_destroy(dp);

	err = dsa_port_notify(dp, DSA_NOTIFIER_LAG_LEAVE, &info);
	if (err)
		dev_err(dp->ds->dev,
			"port %d failed to notify DSA_NOTIFIER_LAG_LEAVE: %pe\n",
			dp->index, ERR_PTR(err));
}

/* Must be called under rcu_read_lock() */
static bool dsa_port_can_apply_vlan_filtering(struct dsa_port *dp,
					      bool vlan_filtering,
					      struct netlink_ext_ack *extack)
{
	struct dsa_switch *ds = dp->ds;
	struct dsa_port *other_dp;
	int err;

	/* VLAN awareness was off, so the question is "can we turn it on".
	 * We may have had 8021q uppers, those need to go. Make sure we don't
	 * enter an inconsistent state: deny changing the VLAN awareness state
	 * as long as we have 8021q uppers.
	 */
	if (vlan_filtering && dsa_port_is_user(dp)) {
		struct net_device *br = dsa_port_bridge_dev_get(dp);
		struct net_device *upper_dev, *slave = dp->slave;
		struct list_head *iter;

		netdev_for_each_upper_dev_rcu(slave, upper_dev, iter) {
			struct bridge_vlan_info br_info;
			u16 vid;

			if (!is_vlan_dev(upper_dev))
				continue;

			vid = vlan_dev_vlan_id(upper_dev);

			/* br_vlan_get_info() returns -EINVAL or -ENOENT if the
			 * device, respectively the VID is not found, returning
			 * 0 means success, which is a failure for us here.
			 */
			err = br_vlan_get_info(br, vid, &br_info);
			if (err == 0) {
				NL_SET_ERR_MSG_MOD(extack,
						   "Must first remove VLAN uppers having VIDs also present in bridge");
				return false;
			}
		}
	}

	if (!ds->vlan_filtering_is_global)
		return true;

	/* For cases where enabling/disabling VLAN awareness is global to the
	 * switch, we need to handle the case where multiple bridges span
	 * different ports of the same switch device and one of them has a
	 * different setting than what is being requested.
	 */
	dsa_switch_for_each_port(other_dp, ds) {
		struct net_device *other_br = dsa_port_bridge_dev_get(other_dp);

		/* If it's the same bridge, it also has same
		 * vlan_filtering setting => no need to check
		 */
		if (!other_br || other_br == dsa_port_bridge_dev_get(dp))
			continue;

		if (br_vlan_enabled(other_br) != vlan_filtering) {
			NL_SET_ERR_MSG_MOD(extack,
					   "VLAN filtering is a global setting");
			return false;
		}
	}
	return true;
}

int dsa_port_vlan_filtering(struct dsa_port *dp, bool vlan_filtering,
			    struct netlink_ext_ack *extack)
{
	bool old_vlan_filtering = dsa_port_is_vlan_filtering(dp);
	struct dsa_switch *ds = dp->ds;
	bool apply;
	int err;

	if (!ds->ops->port_vlan_filtering)
		return -EOPNOTSUPP;

	/* We are called from dsa_slave_switchdev_blocking_event(),
	 * which is not under rcu_read_lock(), unlike
	 * dsa_slave_switchdev_event().
	 */
	rcu_read_lock();
	apply = dsa_port_can_apply_vlan_filtering(dp, vlan_filtering, extack);
	rcu_read_unlock();
	if (!apply)
		return -EINVAL;

	if (dsa_port_is_vlan_filtering(dp) == vlan_filtering)
		return 0;

	err = ds->ops->port_vlan_filtering(ds, dp->index, vlan_filtering,
					   extack);
	if (err)
		return err;

	if (ds->vlan_filtering_is_global) {
		struct dsa_port *other_dp;

		ds->vlan_filtering = vlan_filtering;

		dsa_switch_for_each_user_port(other_dp, ds) {
			struct net_device *slave = other_dp->slave;

			/* We might be called in the unbind path, so not
			 * all slave devices might still be registered.
			 */
			if (!slave)
				continue;

			err = dsa_slave_manage_vlan_filtering(slave,
							      vlan_filtering);
			if (err)
				goto restore;
		}
	} else {
		dp->vlan_filtering = vlan_filtering;

		err = dsa_slave_manage_vlan_filtering(dp->slave,
						      vlan_filtering);
		if (err)
			goto restore;
	}

	return 0;

restore:
	ds->ops->port_vlan_filtering(ds, dp->index, old_vlan_filtering, NULL);

	if (ds->vlan_filtering_is_global)
		ds->vlan_filtering = old_vlan_filtering;
	else
		dp->vlan_filtering = old_vlan_filtering;

	return err;
}

/* This enforces legacy behavior for switch drivers which assume they can't
 * receive VLAN configuration when enslaved to a bridge with vlan_filtering=0
 */
bool dsa_port_skip_vlan_configuration(struct dsa_port *dp)
{
	struct net_device *br = dsa_port_bridge_dev_get(dp);
	struct dsa_switch *ds = dp->ds;

	if (!br)
		return false;

	return !ds->configure_vlan_while_not_filtering && !br_vlan_enabled(br);
}

int dsa_port_ageing_time(struct dsa_port *dp, clock_t ageing_clock)
{
	unsigned long ageing_jiffies = clock_t_to_jiffies(ageing_clock);
	unsigned int ageing_time = jiffies_to_msecs(ageing_jiffies);
	struct dsa_notifier_ageing_time_info info;
	int err;

	info.ageing_time = ageing_time;

	err = dsa_port_notify(dp, DSA_NOTIFIER_AGEING_TIME, &info);
	if (err)
		return err;

	dp->ageing_time = ageing_time;

	return 0;
}

int dsa_port_mst_enable(struct dsa_port *dp, bool on,
			struct netlink_ext_ack *extack)
{
	if (on && !dsa_port_supports_mst(dp)) {
		NL_SET_ERR_MSG_MOD(extack, "Hardware does not support MST");
		return -EINVAL;
	}

	return 0;
}

int dsa_port_pre_bridge_flags(const struct dsa_port *dp,
			      struct switchdev_brport_flags flags,
			      struct netlink_ext_ack *extack)
{
	struct dsa_switch *ds = dp->ds;

	if (!ds->ops->port_pre_bridge_flags)
		return -EINVAL;

	return ds->ops->port_pre_bridge_flags(ds, dp->index, flags, extack);
}

int dsa_port_bridge_flags(struct dsa_port *dp,
			  struct switchdev_brport_flags flags,
			  struct netlink_ext_ack *extack)
{
	struct dsa_switch *ds = dp->ds;
	int err;

	if (!ds->ops->port_bridge_flags)
		return -EOPNOTSUPP;

	err = ds->ops->port_bridge_flags(ds, dp->index, flags, extack);
	if (err)
		return err;

	if (flags.mask & BR_LEARNING) {
		bool learning = flags.val & BR_LEARNING;

		if (learning == dp->learning)
			return 0;

		if ((dp->learning && !learning) &&
		    (dp->stp_state == BR_STATE_LEARNING ||
		     dp->stp_state == BR_STATE_FORWARDING))
			dsa_port_fast_age(dp);

		dp->learning = learning;
	}

	return 0;
}

void dsa_port_set_host_flood(struct dsa_port *dp, bool uc, bool mc)
{
	struct dsa_switch *ds = dp->ds;

	if (ds->ops->port_set_host_flood)
		ds->ops->port_set_host_flood(ds, dp->index, uc, mc);
}

int dsa_port_vlan_msti(struct dsa_port *dp,
		       const struct switchdev_vlan_msti *msti)
{
	struct dsa_switch *ds = dp->ds;

	if (!ds->ops->vlan_msti_set)
		return -EOPNOTSUPP;

	return ds->ops->vlan_msti_set(ds, *dp->bridge, msti);
}

int dsa_port_mtu_change(struct dsa_port *dp, int new_mtu)
{
	struct dsa_notifier_mtu_info info = {
		.dp = dp,
		.mtu = new_mtu,
	};

	return dsa_port_notify(dp, DSA_NOTIFIER_MTU, &info);
}

int dsa_port_fdb_add(struct dsa_port *dp, const unsigned char *addr,
		     u16 vid)
{
	struct dsa_notifier_fdb_info info = {
		.dp = dp,
		.addr = addr,
		.vid = vid,
		.db = {
			.type = DSA_DB_BRIDGE,
			.bridge = *dp->bridge,
		},
	};

	/* Refcounting takes bridge.num as a key, and should be global for all
	 * bridges in the absence of FDB isolation, and per bridge otherwise.
	 * Force the bridge.num to zero here in the absence of FDB isolation.
	 */
	if (!dp->ds->fdb_isolation)
		info.db.bridge.num = 0;

	return dsa_port_notify(dp, DSA_NOTIFIER_FDB_ADD, &info);
}

int dsa_port_fdb_del(struct dsa_port *dp, const unsigned char *addr,
		     u16 vid)
{
	struct dsa_notifier_fdb_info info = {
		.dp = dp,
		.addr = addr,
		.vid = vid,
		.db = {
			.type = DSA_DB_BRIDGE,
			.bridge = *dp->bridge,
		},
	};

	if (!dp->ds->fdb_isolation)
		info.db.bridge.num = 0;

	return dsa_port_notify(dp, DSA_NOTIFIER_FDB_DEL, &info);
}

static int dsa_port_host_fdb_add(struct dsa_port *dp,
				 const unsigned char *addr, u16 vid,
				 struct dsa_db db)
{
	struct dsa_notifier_fdb_info info = {
		.dp = dp,
		.addr = addr,
		.vid = vid,
		.db = db,
	};

	return dsa_port_notify(dp, DSA_NOTIFIER_HOST_FDB_ADD, &info);
}

int dsa_port_standalone_host_fdb_add(struct dsa_port *dp,
				     const unsigned char *addr, u16 vid)
{
	struct dsa_db db = {
		.type = DSA_DB_PORT,
		.dp = dp,
	};

	return dsa_port_host_fdb_add(dp, addr, vid, db);
}

int dsa_port_bridge_host_fdb_add(struct dsa_port *dp,
				 const unsigned char *addr, u16 vid)
{
	struct net_device *master = dsa_port_to_master(dp);
	struct dsa_db db = {
		.type = DSA_DB_BRIDGE,
		.bridge = *dp->bridge,
	};
	int err;

	if (!dp->ds->fdb_isolation)
		db.bridge.num = 0;

	/* Avoid a call to __dev_set_promiscuity() on the master, which
	 * requires rtnl_lock(), since we can't guarantee that is held here,
	 * and we can't take it either.
	 */
	if (master->priv_flags & IFF_UNICAST_FLT) {
		err = dev_uc_add(master, addr);
		if (err)
			return err;
	}

	return dsa_port_host_fdb_add(dp, addr, vid, db);
}

static int dsa_port_host_fdb_del(struct dsa_port *dp,
				 const unsigned char *addr, u16 vid,
				 struct dsa_db db)
{
	struct dsa_notifier_fdb_info info = {
		.dp = dp,
		.addr = addr,
		.vid = vid,
		.db = db,
	};

	return dsa_port_notify(dp, DSA_NOTIFIER_HOST_FDB_DEL, &info);
}

int dsa_port_standalone_host_fdb_del(struct dsa_port *dp,
				     const unsigned char *addr, u16 vid)
{
	struct dsa_db db = {
		.type = DSA_DB_PORT,
		.dp = dp,
	};

	return dsa_port_host_fdb_del(dp, addr, vid, db);
}

int dsa_port_bridge_host_fdb_del(struct dsa_port *dp,
				 const unsigned char *addr, u16 vid)
{
	struct net_device *master = dsa_port_to_master(dp);
	struct dsa_db db = {
		.type = DSA_DB_BRIDGE,
		.bridge = *dp->bridge,
	};
	int err;

	if (!dp->ds->fdb_isolation)
		db.bridge.num = 0;

	if (master->priv_flags & IFF_UNICAST_FLT) {
		err = dev_uc_del(master, addr);
		if (err)
			return err;
	}

	return dsa_port_host_fdb_del(dp, addr, vid, db);
}

int dsa_port_lag_fdb_add(struct dsa_port *dp, const unsigned char *addr,
			 u16 vid)
{
	struct dsa_notifier_lag_fdb_info info = {
		.lag = dp->lag,
		.addr = addr,
		.vid = vid,
		.db = {
			.type = DSA_DB_BRIDGE,
			.bridge = *dp->bridge,
		},
	};

	if (!dp->ds->fdb_isolation)
		info.db.bridge.num = 0;

	return dsa_port_notify(dp, DSA_NOTIFIER_LAG_FDB_ADD, &info);
}

int dsa_port_lag_fdb_del(struct dsa_port *dp, const unsigned char *addr,
			 u16 vid)
{
	struct dsa_notifier_lag_fdb_info info = {
		.lag = dp->lag,
		.addr = addr,
		.vid = vid,
		.db = {
			.type = DSA_DB_BRIDGE,
			.bridge = *dp->bridge,
		},
	};

	if (!dp->ds->fdb_isolation)
		info.db.bridge.num = 0;

	return dsa_port_notify(dp, DSA_NOTIFIER_LAG_FDB_DEL, &info);
}

int dsa_port_fdb_dump(struct dsa_port *dp, dsa_fdb_dump_cb_t *cb, void *data)
{
	struct dsa_switch *ds = dp->ds;
	int port = dp->index;

	if (!ds->ops->port_fdb_dump)
		return -EOPNOTSUPP;

	return ds->ops->port_fdb_dump(ds, port, cb, data);
}

int dsa_port_mdb_add(const struct dsa_port *dp,
		     const struct switchdev_obj_port_mdb *mdb)
{
	struct dsa_notifier_mdb_info info = {
		.dp = dp,
		.mdb = mdb,
		.db = {
			.type = DSA_DB_BRIDGE,
			.bridge = *dp->bridge,
		},
	};

	if (!dp->ds->fdb_isolation)
		info.db.bridge.num = 0;

	return dsa_port_notify(dp, DSA_NOTIFIER_MDB_ADD, &info);
}

int dsa_port_mdb_del(const struct dsa_port *dp,
		     const struct switchdev_obj_port_mdb *mdb)
{
	struct dsa_notifier_mdb_info info = {
		.dp = dp,
		.mdb = mdb,
		.db = {
			.type = DSA_DB_BRIDGE,
			.bridge = *dp->bridge,
		},
	};

	if (!dp->ds->fdb_isolation)
		info.db.bridge.num = 0;

	return dsa_port_notify(dp, DSA_NOTIFIER_MDB_DEL, &info);
}

static int dsa_port_host_mdb_add(const struct dsa_port *dp,
				 const struct switchdev_obj_port_mdb *mdb,
				 struct dsa_db db)
{
	struct dsa_notifier_mdb_info info = {
		.dp = dp,
		.mdb = mdb,
		.db = db,
	};

	return dsa_port_notify(dp, DSA_NOTIFIER_HOST_MDB_ADD, &info);
}

int dsa_port_standalone_host_mdb_add(const struct dsa_port *dp,
				     const struct switchdev_obj_port_mdb *mdb)
{
	struct dsa_db db = {
		.type = DSA_DB_PORT,
		.dp = dp,
	};

	return dsa_port_host_mdb_add(dp, mdb, db);
}

int dsa_port_bridge_host_mdb_add(const struct dsa_port *dp,
				 const struct switchdev_obj_port_mdb *mdb)
{
	struct net_device *master = dsa_port_to_master(dp);
	struct dsa_db db = {
		.type = DSA_DB_BRIDGE,
		.bridge = *dp->bridge,
	};
	int err;

	if (!dp->ds->fdb_isolation)
		db.bridge.num = 0;

	err = dev_mc_add(master, mdb->addr);
	if (err)
		return err;

	return dsa_port_host_mdb_add(dp, mdb, db);
}

static int dsa_port_host_mdb_del(const struct dsa_port *dp,
				 const struct switchdev_obj_port_mdb *mdb,
				 struct dsa_db db)
{
	struct dsa_notifier_mdb_info info = {
		.dp = dp,
		.mdb = mdb,
		.db = db,
	};

	return dsa_port_notify(dp, DSA_NOTIFIER_HOST_MDB_DEL, &info);
}

int dsa_port_standalone_host_mdb_del(const struct dsa_port *dp,
				     const struct switchdev_obj_port_mdb *mdb)
{
	struct dsa_db db = {
		.type = DSA_DB_PORT,
		.dp = dp,
	};

	return dsa_port_host_mdb_del(dp, mdb, db);
}

int dsa_port_bridge_host_mdb_del(const struct dsa_port *dp,
				 const struct switchdev_obj_port_mdb *mdb)
{
	struct net_device *master = dsa_port_to_master(dp);
	struct dsa_db db = {
		.type = DSA_DB_BRIDGE,
		.bridge = *dp->bridge,
	};
	int err;

	if (!dp->ds->fdb_isolation)
		db.bridge.num = 0;

	err = dev_mc_del(master, mdb->addr);
	if (err)
		return err;

	return dsa_port_host_mdb_del(dp, mdb, db);
}

int dsa_port_vlan_add(struct dsa_port *dp,
		      const struct switchdev_obj_port_vlan *vlan,
		      struct netlink_ext_ack *extack)
{
	struct dsa_notifier_vlan_info info = {
		.dp = dp,
		.vlan = vlan,
		.extack = extack,
	};

	return dsa_port_notify(dp, DSA_NOTIFIER_VLAN_ADD, &info);
}

int dsa_port_vlan_del(struct dsa_port *dp,
		      const struct switchdev_obj_port_vlan *vlan)
{
	struct dsa_notifier_vlan_info info = {
		.dp = dp,
		.vlan = vlan,
	};

	return dsa_port_notify(dp, DSA_NOTIFIER_VLAN_DEL, &info);
}

int dsa_port_host_vlan_add(struct dsa_port *dp,
			   const struct switchdev_obj_port_vlan *vlan,
			   struct netlink_ext_ack *extack)
{
	struct net_device *master = dsa_port_to_master(dp);
	struct dsa_notifier_vlan_info info = {
		.dp = dp,
		.vlan = vlan,
		.extack = extack,
	};
	int err;

	err = dsa_port_notify(dp, DSA_NOTIFIER_HOST_VLAN_ADD, &info);
	if (err && err != -EOPNOTSUPP)
		return err;

	vlan_vid_add(master, htons(ETH_P_8021Q), vlan->vid);

	return err;
}

int dsa_port_host_vlan_del(struct dsa_port *dp,
			   const struct switchdev_obj_port_vlan *vlan)
{
	struct net_device *master = dsa_port_to_master(dp);
	struct dsa_notifier_vlan_info info = {
		.dp = dp,
		.vlan = vlan,
	};
	int err;

	err = dsa_port_notify(dp, DSA_NOTIFIER_HOST_VLAN_DEL, &info);
	if (err && err != -EOPNOTSUPP)
		return err;

	vlan_vid_del(master, htons(ETH_P_8021Q), vlan->vid);

	return err;
}

int dsa_port_mrp_add(const struct dsa_port *dp,
		     const struct switchdev_obj_mrp *mrp)
{
	struct dsa_switch *ds = dp->ds;

	if (!ds->ops->port_mrp_add)
		return -EOPNOTSUPP;

	return ds->ops->port_mrp_add(ds, dp->index, mrp);
}

int dsa_port_mrp_del(const struct dsa_port *dp,
		     const struct switchdev_obj_mrp *mrp)
{
	struct dsa_switch *ds = dp->ds;

	if (!ds->ops->port_mrp_del)
		return -EOPNOTSUPP;

	return ds->ops->port_mrp_del(ds, dp->index, mrp);
}

int dsa_port_mrp_add_ring_role(const struct dsa_port *dp,
			       const struct switchdev_obj_ring_role_mrp *mrp)
{
	struct dsa_switch *ds = dp->ds;

	if (!ds->ops->port_mrp_add_ring_role)
		return -EOPNOTSUPP;

	return ds->ops->port_mrp_add_ring_role(ds, dp->index, mrp);
}

int dsa_port_mrp_del_ring_role(const struct dsa_port *dp,
			       const struct switchdev_obj_ring_role_mrp *mrp)
{
	struct dsa_switch *ds = dp->ds;

	if (!ds->ops->port_mrp_del_ring_role)
		return -EOPNOTSUPP;

	return ds->ops->port_mrp_del_ring_role(ds, dp->index, mrp);
}

static int dsa_port_assign_master(struct dsa_port *dp,
				  struct net_device *master,
				  struct netlink_ext_ack *extack,
				  bool fail_on_err)
{
	struct dsa_switch *ds = dp->ds;
	int port = dp->index, err;

	err = ds->ops->port_change_master(ds, port, master, extack);
	if (err && !fail_on_err)
		dev_err(ds->dev, "port %d failed to assign master %s: %pe\n",
			port, master->name, ERR_PTR(err));

	if (err && fail_on_err)
		return err;

	dp->cpu_dp = master->dsa_ptr;
	dp->cpu_port_in_lag = netif_is_lag_master(master);

	return 0;
}

/* Change the dp->cpu_dp affinity for a user port. Note that both cross-chip
 * notifiers and drivers have implicit assumptions about user-to-CPU-port
 * mappings, so we unfortunately cannot delay the deletion of the objects
 * (switchdev, standalone addresses, standalone VLANs) on the old CPU port
 * until the new CPU port has been set up. So we need to completely tear down
 * the old CPU port before changing it, and restore it on errors during the
 * bringup of the new one.
 */
int dsa_port_change_master(struct dsa_port *dp, struct net_device *master,
			   struct netlink_ext_ack *extack)
{
	struct net_device *bridge_dev = dsa_port_bridge_dev_get(dp);
	struct net_device *old_master = dsa_port_to_master(dp);
	struct net_device *dev = dp->slave;
	struct dsa_switch *ds = dp->ds;
	bool vlan_filtering;
	int err, tmp;

	/* Bridges may hold host FDB, MDB and VLAN objects. These need to be
	 * migrated, so dynamically unoffload and later reoffload the bridge
	 * port.
	 */
	if (bridge_dev) {
		dsa_port_pre_bridge_leave(dp, bridge_dev);
		dsa_port_bridge_leave(dp, bridge_dev);
	}

	/* The port might still be VLAN filtering even if it's no longer
	 * under a bridge, either due to ds->vlan_filtering_is_global or
	 * ds->needs_standalone_vlan_filtering. In turn this means VLANs
	 * on the CPU port.
	 */
	vlan_filtering = dsa_port_is_vlan_filtering(dp);
	if (vlan_filtering) {
		err = dsa_slave_manage_vlan_filtering(dev, false);
		if (err) {
			NL_SET_ERR_MSG_MOD(extack,
					   "Failed to remove standalone VLANs");
			goto rewind_old_bridge;
		}
	}

	/* Standalone addresses, and addresses of upper interfaces like
	 * VLAN, LAG, HSR need to be migrated.
	 */
	dsa_slave_unsync_ha(dev);

	err = dsa_port_assign_master(dp, master, extack, true);
	if (err)
		goto rewind_old_addrs;

	dsa_slave_sync_ha(dev);

	if (vlan_filtering) {
		err = dsa_slave_manage_vlan_filtering(dev, true);
		if (err) {
			NL_SET_ERR_MSG_MOD(extack,
					   "Failed to restore standalone VLANs");
			goto rewind_new_addrs;
		}
	}

	if (bridge_dev) {
		err = dsa_port_bridge_join(dp, bridge_dev, extack);
		if (err && err == -EOPNOTSUPP) {
			NL_SET_ERR_MSG_MOD(extack,
					   "Failed to reoffload bridge");
			goto rewind_new_vlan;
		}
	}

	return 0;

rewind_new_vlan:
	if (vlan_filtering)
		dsa_slave_manage_vlan_filtering(dev, false);

rewind_new_addrs:
	dsa_slave_unsync_ha(dev);

	dsa_port_assign_master(dp, old_master, NULL, false);

/* Restore the objects on the old CPU port */
rewind_old_addrs:
	dsa_slave_sync_ha(dev);

	if (vlan_filtering) {
		tmp = dsa_slave_manage_vlan_filtering(dev, true);
		if (tmp) {
			dev_err(ds->dev,
				"port %d failed to restore standalone VLANs: %pe\n",
				dp->index, ERR_PTR(tmp));
		}
	}

rewind_old_bridge:
	if (bridge_dev) {
		tmp = dsa_port_bridge_join(dp, bridge_dev, extack);
		if (tmp) {
			dev_err(ds->dev,
				"port %d failed to rejoin bridge %s: %pe\n",
				dp->index, bridge_dev->name, ERR_PTR(tmp));
		}
	}

	return err;
}

void dsa_port_set_tag_protocol(struct dsa_port *cpu_dp,
			       const struct dsa_device_ops *tag_ops)
{
	cpu_dp->rcv = tag_ops->rcv;
	cpu_dp->tag_ops = tag_ops;
}

static struct phy_device *dsa_port_get_phy_device(struct dsa_port *dp)
{
	struct device_node *phy_dn;
	struct phy_device *phydev;

	phy_dn = of_parse_phandle(dp->dn, "phy-handle", 0);
	if (!phy_dn)
		return NULL;

	phydev = of_phy_find_device(phy_dn);
	if (!phydev) {
		of_node_put(phy_dn);
		return ERR_PTR(-EPROBE_DEFER);
	}

	of_node_put(phy_dn);
	return phydev;
}

static void dsa_port_phylink_validate(struct phylink_config *config,
				      unsigned long *supported,
				      struct phylink_link_state *state)
{
	/* Skip call for drivers which don't yet set mac_capabilities,
	 * since validating in that case would mean their PHY will advertise
	 * nothing. In turn, skipping validation makes them advertise
	 * everything that the PHY supports, so those drivers should be
	 * converted ASAP.
	 */
	if (config->mac_capabilities)
		phylink_generic_validate(config, supported, state);
}

static struct phylink_pcs *
dsa_port_phylink_mac_select_pcs(struct phylink_config *config,
				phy_interface_t interface)
{
	struct dsa_port *dp = container_of(config, struct dsa_port, pl_config);
	struct phylink_pcs *pcs = ERR_PTR(-EOPNOTSUPP);
	struct dsa_switch *ds = dp->ds;

	if (ds->ops->phylink_mac_select_pcs)
		pcs = ds->ops->phylink_mac_select_pcs(ds, dp->index, interface);

	return pcs;
}

static int dsa_port_phylink_mac_prepare(struct phylink_config *config,
					unsigned int mode,
					phy_interface_t interface)
{
	struct dsa_port *dp = container_of(config, struct dsa_port, pl_config);
	struct dsa_switch *ds = dp->ds;
	int err = 0;

	if (ds->ops->phylink_mac_prepare)
		err = ds->ops->phylink_mac_prepare(ds, dp->index, mode,
						   interface);

	return err;
}

static void dsa_port_phylink_mac_config(struct phylink_config *config,
					unsigned int mode,
					const struct phylink_link_state *state)
{
	struct dsa_port *dp = container_of(config, struct dsa_port, pl_config);
	struct dsa_switch *ds = dp->ds;

	if (!ds->ops->phylink_mac_config)
		return;

	ds->ops->phylink_mac_config(ds, dp->index, mode, state);
}

static int dsa_port_phylink_mac_finish(struct phylink_config *config,
				       unsigned int mode,
				       phy_interface_t interface)
{
	struct dsa_port *dp = container_of(config, struct dsa_port, pl_config);
	struct dsa_switch *ds = dp->ds;
	int err = 0;

	if (ds->ops->phylink_mac_finish)
		err = ds->ops->phylink_mac_finish(ds, dp->index, mode,
						  interface);

	return err;
}

static void dsa_port_phylink_mac_link_down(struct phylink_config *config,
					   unsigned int mode,
					   phy_interface_t interface)
{
	struct dsa_port *dp = container_of(config, struct dsa_port, pl_config);
	struct phy_device *phydev = NULL;
	struct dsa_switch *ds = dp->ds;

	if (dsa_port_is_user(dp))
		phydev = dp->slave->phydev;

	if (!ds->ops->phylink_mac_link_down) {
		if (ds->ops->adjust_link && phydev)
			ds->ops->adjust_link(ds, dp->index, phydev);
		return;
	}

	ds->ops->phylink_mac_link_down(ds, dp->index, mode, interface);
}

static void dsa_port_phylink_mac_link_up(struct phylink_config *config,
					 struct phy_device *phydev,
					 unsigned int mode,
					 phy_interface_t interface,
					 int speed, int duplex,
					 bool tx_pause, bool rx_pause)
{
	struct dsa_port *dp = container_of(config, struct dsa_port, pl_config);
	struct dsa_switch *ds = dp->ds;

	if (!ds->ops->phylink_mac_link_up) {
		if (ds->ops->adjust_link && phydev)
			ds->ops->adjust_link(ds, dp->index, phydev);
		return;
	}

	ds->ops->phylink_mac_link_up(ds, dp->index, mode, interface, phydev,
				     speed, duplex, tx_pause, rx_pause);
}

static const struct phylink_mac_ops dsa_port_phylink_mac_ops = {
	.validate = dsa_port_phylink_validate,
	.mac_select_pcs = dsa_port_phylink_mac_select_pcs,
	.mac_prepare = dsa_port_phylink_mac_prepare,
	.mac_config = dsa_port_phylink_mac_config,
	.mac_finish = dsa_port_phylink_mac_finish,
	.mac_link_down = dsa_port_phylink_mac_link_down,
	.mac_link_up = dsa_port_phylink_mac_link_up,
};

int dsa_port_phylink_create(struct dsa_port *dp)
{
	struct dsa_switch *ds = dp->ds;
	phy_interface_t mode;
	struct phylink *pl;
	int err;

	err = of_get_phy_mode(dp->dn, &mode);
	if (err)
		mode = PHY_INTERFACE_MODE_NA;

<<<<<<< HEAD
	/* Presence of phylink_mac_link_state or phylink_mac_an_restart is
	 * an indicator of a legacy phylink driver.
	 */
	if (ds->ops->phylink_mac_link_state ||
	    ds->ops->phylink_mac_an_restart)
		dp->pl_config.legacy_pre_march2020 = true;

=======
>>>>>>> aad2c2fb
	if (ds->ops->phylink_get_caps) {
		ds->ops->phylink_get_caps(ds, dp->index, &dp->pl_config);
	} else {
		/* For legacy drivers */
<<<<<<< HEAD
		__set_bit(PHY_INTERFACE_MODE_INTERNAL,
			  dp->pl_config.supported_interfaces);
		__set_bit(PHY_INTERFACE_MODE_GMII,
			  dp->pl_config.supported_interfaces);
=======
		if (mode != PHY_INTERFACE_MODE_NA) {
			__set_bit(mode, dp->pl_config.supported_interfaces);
		} else {
			__set_bit(PHY_INTERFACE_MODE_INTERNAL,
				  dp->pl_config.supported_interfaces);
			__set_bit(PHY_INTERFACE_MODE_GMII,
				  dp->pl_config.supported_interfaces);
		}
>>>>>>> aad2c2fb
	}

	pl = phylink_create(&dp->pl_config, of_fwnode_handle(dp->dn),
			    mode, &dsa_port_phylink_mac_ops);
	if (IS_ERR(pl)) {
		pr_err("error creating PHYLINK: %ld\n", PTR_ERR(pl));
		return PTR_ERR(pl);
	}

	dp->pl = pl;

	return 0;
}

void dsa_port_phylink_destroy(struct dsa_port *dp)
{
	phylink_destroy(dp->pl);
	dp->pl = NULL;
}

static int dsa_shared_port_setup_phy_of(struct dsa_port *dp, bool enable)
{
	struct dsa_switch *ds = dp->ds;
	struct phy_device *phydev;
	int port = dp->index;
	int err = 0;

	phydev = dsa_port_get_phy_device(dp);
	if (!phydev)
		return 0;

	if (IS_ERR(phydev))
		return PTR_ERR(phydev);

	if (enable) {
		err = genphy_resume(phydev);
		if (err < 0)
			goto err_put_dev;

		err = genphy_read_status(phydev);
		if (err < 0)
			goto err_put_dev;
	} else {
		err = genphy_suspend(phydev);
		if (err < 0)
			goto err_put_dev;
	}

	if (ds->ops->adjust_link)
		ds->ops->adjust_link(ds, port, phydev);

	dev_dbg(ds->dev, "enabled port's phy: %s", phydev_name(phydev));

err_put_dev:
	put_device(&phydev->mdio.dev);
	return err;
}

static int dsa_shared_port_fixed_link_register_of(struct dsa_port *dp)
{
	struct device_node *dn = dp->dn;
	struct dsa_switch *ds = dp->ds;
	struct phy_device *phydev;
	int port = dp->index;
	phy_interface_t mode;
	int err;

	err = of_phy_register_fixed_link(dn);
	if (err) {
		dev_err(ds->dev,
			"failed to register the fixed PHY of port %d\n",
			port);
		return err;
	}

	phydev = of_phy_find_device(dn);

	err = of_get_phy_mode(dn, &mode);
	if (err)
		mode = PHY_INTERFACE_MODE_NA;
	phydev->interface = mode;

	genphy_read_status(phydev);

	if (ds->ops->adjust_link)
		ds->ops->adjust_link(ds, port, phydev);

	put_device(&phydev->mdio.dev);

	return 0;
}

static int dsa_shared_port_phylink_register(struct dsa_port *dp)
{
	struct dsa_switch *ds = dp->ds;
	struct device_node *port_dn = dp->dn;
	int err;

	dp->pl_config.dev = ds->dev;
	dp->pl_config.type = PHYLINK_DEV;

	err = dsa_port_phylink_create(dp);
	if (err)
		return err;

	err = phylink_of_phy_connect(dp->pl, port_dn, 0);
	if (err && err != -ENODEV) {
		pr_err("could not attach to PHY: %d\n", err);
		goto err_phy_connect;
	}

	return 0;

err_phy_connect:
	dsa_port_phylink_destroy(dp);
	return err;
}

/* During the initial DSA driver migration to OF, port nodes were sometimes
 * added to device trees with no indication of how they should operate from a
 * link management perspective (phy-handle, fixed-link, etc). Additionally, the
 * phy-mode may be absent. The interpretation of these port OF nodes depends on
 * their type.
 *
 * User ports with no phy-handle or fixed-link are expected to connect to an
 * internal PHY located on the ds->slave_mii_bus at an MDIO address equal to
 * the port number. This description is still actively supported.
 *
 * Shared (CPU and DSA) ports with no phy-handle or fixed-link are expected to
 * operate at the maximum speed that their phy-mode is capable of. If the
 * phy-mode is absent, they are expected to operate using the phy-mode
 * supported by the port that gives the highest link speed. It is unspecified
 * if the port should use flow control or not, half duplex or full duplex, or
 * if the phy-mode is a SERDES link, whether in-band autoneg is expected to be
 * enabled or not.
 *
 * In the latter case of shared ports, omitting the link management description
 * from the firmware node is deprecated and strongly discouraged. DSA uses
 * phylink, which rejects the firmware nodes of these ports for lacking
 * required properties.
 *
 * For switches in this table, DSA will skip enforcing validation and will
 * later omit registering a phylink instance for the shared ports, if they lack
 * a fixed-link, a phy-handle, or a managed = "in-band-status" property.
 * It becomes the responsibility of the driver to ensure that these ports
 * operate at the maximum speed (whatever this means) and will interoperate
 * with the DSA master or other cascade port, since phylink methods will not be
 * invoked for them.
 *
 * If you are considering expanding this table for newly introduced switches,
 * think again. It is OK to remove switches from this table if there aren't DT
 * blobs in circulation which rely on defaulting the shared ports.
 */
static const char * const dsa_switches_apply_workarounds[] = {
#if IS_ENABLED(CONFIG_NET_DSA_XRS700X)
	"arrow,xrs7003e",
	"arrow,xrs7003f",
	"arrow,xrs7004e",
	"arrow,xrs7004f",
#endif
#if IS_ENABLED(CONFIG_B53)
	"brcm,bcm5325",
	"brcm,bcm53115",
	"brcm,bcm53125",
	"brcm,bcm53128",
	"brcm,bcm5365",
	"brcm,bcm5389",
	"brcm,bcm5395",
	"brcm,bcm5397",
	"brcm,bcm5398",
	"brcm,bcm53010-srab",
	"brcm,bcm53011-srab",
	"brcm,bcm53012-srab",
	"brcm,bcm53018-srab",
	"brcm,bcm53019-srab",
	"brcm,bcm5301x-srab",
	"brcm,bcm11360-srab",
	"brcm,bcm58522-srab",
	"brcm,bcm58525-srab",
	"brcm,bcm58535-srab",
	"brcm,bcm58622-srab",
	"brcm,bcm58623-srab",
	"brcm,bcm58625-srab",
	"brcm,bcm88312-srab",
	"brcm,cygnus-srab",
	"brcm,nsp-srab",
	"brcm,omega-srab",
	"brcm,bcm3384-switch",
	"brcm,bcm6328-switch",
	"brcm,bcm6368-switch",
	"brcm,bcm63xx-switch",
#endif
#if IS_ENABLED(CONFIG_NET_DSA_BCM_SF2)
	"brcm,bcm7445-switch-v4.0",
	"brcm,bcm7278-switch-v4.0",
	"brcm,bcm7278-switch-v4.8",
#endif
#if IS_ENABLED(CONFIG_NET_DSA_LANTIQ_GSWIP)
	"lantiq,xrx200-gswip",
	"lantiq,xrx300-gswip",
	"lantiq,xrx330-gswip",
#endif
#if IS_ENABLED(CONFIG_NET_DSA_MV88E6060)
	"marvell,mv88e6060",
#endif
#if IS_ENABLED(CONFIG_NET_DSA_MV88E6XXX)
	"marvell,mv88e6085",
	"marvell,mv88e6190",
	"marvell,mv88e6250",
#endif
#if IS_ENABLED(CONFIG_NET_DSA_MICROCHIP_KSZ_COMMON)
	"microchip,ksz8765",
	"microchip,ksz8794",
	"microchip,ksz8795",
	"microchip,ksz8863",
	"microchip,ksz8873",
	"microchip,ksz9477",
	"microchip,ksz9897",
	"microchip,ksz9893",
	"microchip,ksz9563",
	"microchip,ksz8563",
	"microchip,ksz9567",
#endif
#if IS_ENABLED(CONFIG_NET_DSA_SMSC_LAN9303_MDIO)
	"smsc,lan9303-mdio",
#endif
#if IS_ENABLED(CONFIG_NET_DSA_SMSC_LAN9303_I2C)
	"smsc,lan9303-i2c",
#endif
	NULL,
};

static void dsa_shared_port_validate_of(struct dsa_port *dp,
					bool *missing_phy_mode,
					bool *missing_link_description)
{
	struct device_node *dn = dp->dn, *phy_np;
	struct dsa_switch *ds = dp->ds;
	phy_interface_t mode;

	*missing_phy_mode = false;
	*missing_link_description = false;

	if (of_get_phy_mode(dn, &mode)) {
		*missing_phy_mode = true;
		dev_err(ds->dev,
			"OF node %pOF of %s port %d lacks the required \"phy-mode\" property\n",
			dn, dsa_port_is_cpu(dp) ? "CPU" : "DSA", dp->index);
	}

	/* Note: of_phy_is_fixed_link() also returns true for
	 * managed = "in-band-status"
	 */
	if (of_phy_is_fixed_link(dn))
		return;

	phy_np = of_parse_phandle(dn, "phy-handle", 0);
	if (phy_np) {
		of_node_put(phy_np);
		return;
	}

	*missing_link_description = true;

	dev_err(ds->dev,
		"OF node %pOF of %s port %d lacks the required \"phy-handle\", \"fixed-link\" or \"managed\" properties\n",
		dn, dsa_port_is_cpu(dp) ? "CPU" : "DSA", dp->index);
}

int dsa_shared_port_link_register_of(struct dsa_port *dp)
{
	struct dsa_switch *ds = dp->ds;
	bool missing_link_description;
	bool missing_phy_mode;
	int port = dp->index;

	dsa_shared_port_validate_of(dp, &missing_phy_mode,
				    &missing_link_description);

	if ((missing_phy_mode || missing_link_description) &&
	    !of_device_compatible_match(ds->dev->of_node,
					dsa_switches_apply_workarounds))
		return -EINVAL;

	if (!ds->ops->adjust_link) {
		if (missing_link_description) {
			dev_warn(ds->dev,
				 "Skipping phylink registration for %s port %d\n",
				 dsa_port_is_cpu(dp) ? "CPU" : "DSA", dp->index);
		} else {
			if (ds->ops->phylink_mac_link_down)
				ds->ops->phylink_mac_link_down(ds, port,
					MLO_AN_FIXED, PHY_INTERFACE_MODE_NA);

			return dsa_shared_port_phylink_register(dp);
		}
		return 0;
	}

	dev_warn(ds->dev,
		 "Using legacy PHYLIB callbacks. Please migrate to PHYLINK!\n");

	if (of_phy_is_fixed_link(dp->dn))
		return dsa_shared_port_fixed_link_register_of(dp);
	else
		return dsa_shared_port_setup_phy_of(dp, true);
}

void dsa_shared_port_link_unregister_of(struct dsa_port *dp)
{
	struct dsa_switch *ds = dp->ds;

	if (!ds->ops->adjust_link && dp->pl) {
		rtnl_lock();
		phylink_disconnect_phy(dp->pl);
		rtnl_unlock();
		dsa_port_phylink_destroy(dp);
		return;
	}

	if (of_phy_is_fixed_link(dp->dn))
		of_phy_deregister_fixed_link(dp->dn);
	else
		dsa_shared_port_setup_phy_of(dp, false);
}

int dsa_port_hsr_join(struct dsa_port *dp, struct net_device *hsr)
{
	struct dsa_switch *ds = dp->ds;
	int err;

	if (!ds->ops->port_hsr_join)
		return -EOPNOTSUPP;

	dp->hsr_dev = hsr;

	err = ds->ops->port_hsr_join(ds, dp->index, hsr);
	if (err)
		dp->hsr_dev = NULL;

	return err;
}

void dsa_port_hsr_leave(struct dsa_port *dp, struct net_device *hsr)
{
	struct dsa_switch *ds = dp->ds;
	int err;

	dp->hsr_dev = NULL;

	if (ds->ops->port_hsr_leave) {
		err = ds->ops->port_hsr_leave(ds, dp->index, hsr);
		if (err)
			dev_err(dp->ds->dev,
				"port %d failed to leave HSR %s: %pe\n",
				dp->index, hsr->name, ERR_PTR(err));
	}
}

int dsa_port_tag_8021q_vlan_add(struct dsa_port *dp, u16 vid, bool broadcast)
{
	struct dsa_notifier_tag_8021q_vlan_info info = {
		.dp = dp,
		.vid = vid,
	};

	if (broadcast)
		return dsa_broadcast(DSA_NOTIFIER_TAG_8021Q_VLAN_ADD, &info);

	return dsa_port_notify(dp, DSA_NOTIFIER_TAG_8021Q_VLAN_ADD, &info);
}

void dsa_port_tag_8021q_vlan_del(struct dsa_port *dp, u16 vid, bool broadcast)
{
	struct dsa_notifier_tag_8021q_vlan_info info = {
		.dp = dp,
		.vid = vid,
	};
	int err;

	if (broadcast)
		err = dsa_broadcast(DSA_NOTIFIER_TAG_8021Q_VLAN_DEL, &info);
	else
		err = dsa_port_notify(dp, DSA_NOTIFIER_TAG_8021Q_VLAN_DEL, &info);
	if (err)
		dev_err(dp->ds->dev,
			"port %d failed to notify tag_8021q VLAN %d deletion: %pe\n",
			dp->index, vid, ERR_PTR(err));
}<|MERGE_RESOLUTION|>--- conflicted
+++ resolved
@@ -1686,26 +1686,10 @@
 	if (err)
 		mode = PHY_INTERFACE_MODE_NA;
 
-<<<<<<< HEAD
-	/* Presence of phylink_mac_link_state or phylink_mac_an_restart is
-	 * an indicator of a legacy phylink driver.
-	 */
-	if (ds->ops->phylink_mac_link_state ||
-	    ds->ops->phylink_mac_an_restart)
-		dp->pl_config.legacy_pre_march2020 = true;
-
-=======
->>>>>>> aad2c2fb
 	if (ds->ops->phylink_get_caps) {
 		ds->ops->phylink_get_caps(ds, dp->index, &dp->pl_config);
 	} else {
 		/* For legacy drivers */
-<<<<<<< HEAD
-		__set_bit(PHY_INTERFACE_MODE_INTERNAL,
-			  dp->pl_config.supported_interfaces);
-		__set_bit(PHY_INTERFACE_MODE_GMII,
-			  dp->pl_config.supported_interfaces);
-=======
 		if (mode != PHY_INTERFACE_MODE_NA) {
 			__set_bit(mode, dp->pl_config.supported_interfaces);
 		} else {
@@ -1714,7 +1698,6 @@
 			__set_bit(PHY_INTERFACE_MODE_GMII,
 				  dp->pl_config.supported_interfaces);
 		}
->>>>>>> aad2c2fb
 	}
 
 	pl = phylink_create(&dp->pl_config, of_fwnode_handle(dp->dn),
