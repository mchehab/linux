// SPDX-License-Identifier: GPL-2.0-or-later
/*
 * Universal Interface for Intel High Definition Audio Codec
 *
 * HD audio interface patch for Realtek ALC codecs
 *
 * Copyright (c) 2004 Kailang Yang <kailang@realtek.com.tw>
 *                    PeiSen Hou <pshou@realtek.com.tw>
 *                    Takashi Iwai <tiwai@suse.de>
 *                    Jonathan Woithe <jwoithe@just42.net>
 */

#include <linux/init.h>
#include <linux/delay.h>
#include <linux/slab.h>
#include <linux/pci.h>
#include <linux/dmi.h>
#include <linux/module.h>
#include <linux/input.h>
#include <linux/leds.h>
#include <sound/core.h>
#include <sound/jack.h>
#include <sound/hda_codec.h>
#include "hda_local.h"
#include "hda_auto_parser.h"
#include "hda_jack.h"
#include "hda_generic.h"

/* keep halting ALC5505 DSP, for power saving */
#define HALT_REALTEK_ALC5505

/* extra amp-initialization sequence types */
enum {
	ALC_INIT_UNDEFINED,
	ALC_INIT_NONE,
	ALC_INIT_DEFAULT,
};

enum {
	ALC_HEADSET_MODE_UNKNOWN,
	ALC_HEADSET_MODE_UNPLUGGED,
	ALC_HEADSET_MODE_HEADSET,
	ALC_HEADSET_MODE_MIC,
	ALC_HEADSET_MODE_HEADPHONE,
};

enum {
	ALC_HEADSET_TYPE_UNKNOWN,
	ALC_HEADSET_TYPE_CTIA,
	ALC_HEADSET_TYPE_OMTP,
};

enum {
	ALC_KEY_MICMUTE_INDEX,
};

struct alc_customize_define {
	unsigned int  sku_cfg;
	unsigned char port_connectivity;
	unsigned char check_sum;
	unsigned char customization;
	unsigned char external_amp;
	unsigned int  enable_pcbeep:1;
	unsigned int  platform_type:1;
	unsigned int  swap:1;
	unsigned int  override:1;
	unsigned int  fixup:1; /* Means that this sku is set by driver, not read from hw */
};

struct alc_coef_led {
	unsigned int idx;
	unsigned int mask;
	unsigned int on;
	unsigned int off;
};

struct alc_spec {
	struct hda_gen_spec gen; /* must be at head */

	/* codec parameterization */
	struct alc_customize_define cdefine;
	unsigned int parse_flags; /* flag for snd_hda_parse_pin_defcfg() */

	/* GPIO bits */
	unsigned int gpio_mask;
	unsigned int gpio_dir;
	unsigned int gpio_data;
	bool gpio_write_delay;	/* add a delay before writing gpio_data */

	/* mute LED for HP laptops, see vref_mute_led_set() */
	int mute_led_polarity;
	int micmute_led_polarity;
	hda_nid_t mute_led_nid;
	hda_nid_t cap_mute_led_nid;

	unsigned int gpio_mute_led_mask;
	unsigned int gpio_mic_led_mask;
	struct alc_coef_led mute_led_coef;
	struct alc_coef_led mic_led_coef;

	hda_nid_t headset_mic_pin;
	hda_nid_t headphone_mic_pin;
	int current_headset_mode;
	int current_headset_type;

	/* hooks */
	void (*init_hook)(struct hda_codec *codec);
#ifdef CONFIG_PM
	void (*power_hook)(struct hda_codec *codec);
#endif
	void (*shutup)(struct hda_codec *codec);
	void (*reboot_notify)(struct hda_codec *codec);

	int init_amp;
	int codec_variant;	/* flag for other variants */
	unsigned int has_alc5505_dsp:1;
	unsigned int no_depop_delay:1;
	unsigned int done_hp_init:1;
	unsigned int no_shutup_pins:1;
	unsigned int ultra_low_power:1;
	unsigned int has_hs_key:1;

	/* for PLL fix */
	hda_nid_t pll_nid;
	unsigned int pll_coef_idx, pll_coef_bit;
	unsigned int coef0;
	struct input_dev *kb_dev;
	u8 alc_mute_keycode_map[1];
};

/*
 * COEF access helper functions
 */

static int alc_read_coefex_idx(struct hda_codec *codec, hda_nid_t nid,
			       unsigned int coef_idx)
{
	unsigned int val;

	snd_hda_codec_write(codec, nid, 0, AC_VERB_SET_COEF_INDEX, coef_idx);
	val = snd_hda_codec_read(codec, nid, 0, AC_VERB_GET_PROC_COEF, 0);
	return val;
}

#define alc_read_coef_idx(codec, coef_idx) \
	alc_read_coefex_idx(codec, 0x20, coef_idx)

static void alc_write_coefex_idx(struct hda_codec *codec, hda_nid_t nid,
				 unsigned int coef_idx, unsigned int coef_val)
{
	snd_hda_codec_write(codec, nid, 0, AC_VERB_SET_COEF_INDEX, coef_idx);
	snd_hda_codec_write(codec, nid, 0, AC_VERB_SET_PROC_COEF, coef_val);
}

#define alc_write_coef_idx(codec, coef_idx, coef_val) \
	alc_write_coefex_idx(codec, 0x20, coef_idx, coef_val)

static void alc_update_coefex_idx(struct hda_codec *codec, hda_nid_t nid,
				  unsigned int coef_idx, unsigned int mask,
				  unsigned int bits_set)
{
	unsigned int val = alc_read_coefex_idx(codec, nid, coef_idx);

	if (val != -1)
		alc_write_coefex_idx(codec, nid, coef_idx,
				     (val & ~mask) | bits_set);
}

#define alc_update_coef_idx(codec, coef_idx, mask, bits_set)	\
	alc_update_coefex_idx(codec, 0x20, coef_idx, mask, bits_set)

/* a special bypass for COEF 0; read the cached value at the second time */
static unsigned int alc_get_coef0(struct hda_codec *codec)
{
	struct alc_spec *spec = codec->spec;

	if (!spec->coef0)
		spec->coef0 = alc_read_coef_idx(codec, 0);
	return spec->coef0;
}

/* coef writes/updates batch */
struct coef_fw {
	unsigned char nid;
	unsigned char idx;
	unsigned short mask;
	unsigned short val;
};

#define UPDATE_COEFEX(_nid, _idx, _mask, _val) \
	{ .nid = (_nid), .idx = (_idx), .mask = (_mask), .val = (_val) }
#define WRITE_COEFEX(_nid, _idx, _val) UPDATE_COEFEX(_nid, _idx, -1, _val)
#define WRITE_COEF(_idx, _val) WRITE_COEFEX(0x20, _idx, _val)
#define UPDATE_COEF(_idx, _mask, _val) UPDATE_COEFEX(0x20, _idx, _mask, _val)

static void alc_process_coef_fw(struct hda_codec *codec,
				const struct coef_fw *fw)
{
	for (; fw->nid; fw++) {
		if (fw->mask == (unsigned short)-1)
			alc_write_coefex_idx(codec, fw->nid, fw->idx, fw->val);
		else
			alc_update_coefex_idx(codec, fw->nid, fw->idx,
					      fw->mask, fw->val);
	}
}

/*
 * GPIO setup tables, used in initialization
 */

/* Enable GPIO mask and set output */
static void alc_setup_gpio(struct hda_codec *codec, unsigned int mask)
{
	struct alc_spec *spec = codec->spec;

	spec->gpio_mask |= mask;
	spec->gpio_dir |= mask;
	spec->gpio_data |= mask;
}

static void alc_write_gpio_data(struct hda_codec *codec)
{
	struct alc_spec *spec = codec->spec;

	snd_hda_codec_write(codec, 0x01, 0, AC_VERB_SET_GPIO_DATA,
			    spec->gpio_data);
}

static void alc_update_gpio_data(struct hda_codec *codec, unsigned int mask,
				 bool on)
{
	struct alc_spec *spec = codec->spec;
	unsigned int oldval = spec->gpio_data;

	if (on)
		spec->gpio_data |= mask;
	else
		spec->gpio_data &= ~mask;
	if (oldval != spec->gpio_data)
		alc_write_gpio_data(codec);
}

static void alc_write_gpio(struct hda_codec *codec)
{
	struct alc_spec *spec = codec->spec;

	if (!spec->gpio_mask)
		return;

	snd_hda_codec_write(codec, codec->core.afg, 0,
			    AC_VERB_SET_GPIO_MASK, spec->gpio_mask);
	snd_hda_codec_write(codec, codec->core.afg, 0,
			    AC_VERB_SET_GPIO_DIRECTION, spec->gpio_dir);
	if (spec->gpio_write_delay)
		msleep(1);
	alc_write_gpio_data(codec);
}

static void alc_fixup_gpio(struct hda_codec *codec, int action,
			   unsigned int mask)
{
	if (action == HDA_FIXUP_ACT_PRE_PROBE)
		alc_setup_gpio(codec, mask);
}

static void alc_fixup_gpio1(struct hda_codec *codec,
			    const struct hda_fixup *fix, int action)
{
	alc_fixup_gpio(codec, action, 0x01);
}

static void alc_fixup_gpio2(struct hda_codec *codec,
			    const struct hda_fixup *fix, int action)
{
	alc_fixup_gpio(codec, action, 0x02);
}

static void alc_fixup_gpio3(struct hda_codec *codec,
			    const struct hda_fixup *fix, int action)
{
	alc_fixup_gpio(codec, action, 0x03);
}

static void alc_fixup_gpio4(struct hda_codec *codec,
			    const struct hda_fixup *fix, int action)
{
	alc_fixup_gpio(codec, action, 0x04);
}

static void alc_fixup_micmute_led(struct hda_codec *codec,
				  const struct hda_fixup *fix, int action)
{
	if (action == HDA_FIXUP_ACT_PROBE)
		snd_hda_gen_add_micmute_led_cdev(codec, NULL);
}

/*
 * Fix hardware PLL issue
 * On some codecs, the analog PLL gating control must be off while
 * the default value is 1.
 */
static void alc_fix_pll(struct hda_codec *codec)
{
	struct alc_spec *spec = codec->spec;

	if (spec->pll_nid)
		alc_update_coefex_idx(codec, spec->pll_nid, spec->pll_coef_idx,
				      1 << spec->pll_coef_bit, 0);
}

static void alc_fix_pll_init(struct hda_codec *codec, hda_nid_t nid,
			     unsigned int coef_idx, unsigned int coef_bit)
{
	struct alc_spec *spec = codec->spec;
	spec->pll_nid = nid;
	spec->pll_coef_idx = coef_idx;
	spec->pll_coef_bit = coef_bit;
	alc_fix_pll(codec);
}

/* update the master volume per volume-knob's unsol event */
static void alc_update_knob_master(struct hda_codec *codec,
				   struct hda_jack_callback *jack)
{
	unsigned int val;
	struct snd_kcontrol *kctl;
	struct snd_ctl_elem_value *uctl;

	kctl = snd_hda_find_mixer_ctl(codec, "Master Playback Volume");
	if (!kctl)
		return;
	uctl = kzalloc(sizeof(*uctl), GFP_KERNEL);
	if (!uctl)
		return;
	val = snd_hda_codec_read(codec, jack->nid, 0,
				 AC_VERB_GET_VOLUME_KNOB_CONTROL, 0);
	val &= HDA_AMP_VOLMASK;
	uctl->value.integer.value[0] = val;
	uctl->value.integer.value[1] = val;
	kctl->put(kctl, uctl);
	kfree(uctl);
}

static void alc880_unsol_event(struct hda_codec *codec, unsigned int res)
{
	/* For some reason, the res given from ALC880 is broken.
	   Here we adjust it properly. */
	snd_hda_jack_unsol_event(codec, res >> 2);
}

/* Change EAPD to verb control */
static void alc_fill_eapd_coef(struct hda_codec *codec)
{
	int coef;

	coef = alc_get_coef0(codec);

	switch (codec->core.vendor_id) {
	case 0x10ec0262:
		alc_update_coef_idx(codec, 0x7, 0, 1<<5);
		break;
	case 0x10ec0267:
	case 0x10ec0268:
		alc_update_coef_idx(codec, 0x7, 0, 1<<13);
		break;
	case 0x10ec0269:
		if ((coef & 0x00f0) == 0x0010)
			alc_update_coef_idx(codec, 0xd, 0, 1<<14);
		if ((coef & 0x00f0) == 0x0020)
			alc_update_coef_idx(codec, 0x4, 1<<15, 0);
		if ((coef & 0x00f0) == 0x0030)
			alc_update_coef_idx(codec, 0x10, 1<<9, 0);
		break;
	case 0x10ec0280:
	case 0x10ec0284:
	case 0x10ec0290:
	case 0x10ec0292:
		alc_update_coef_idx(codec, 0x4, 1<<15, 0);
		break;
	case 0x10ec0225:
	case 0x10ec0295:
	case 0x10ec0299:
		alc_update_coef_idx(codec, 0x67, 0xf000, 0x3000);
		/* fallthrough */
	case 0x10ec0215:
	case 0x10ec0233:
	case 0x10ec0235:
	case 0x10ec0236:
	case 0x10ec0245:
	case 0x10ec0255:
	case 0x10ec0256:
	case 0x10ec0257:
	case 0x10ec0282:
	case 0x10ec0283:
	case 0x10ec0286:
	case 0x10ec0287:
	case 0x10ec0288:
	case 0x10ec0285:
	case 0x10ec0298:
	case 0x10ec0289:
	case 0x10ec0300:
		alc_update_coef_idx(codec, 0x10, 1<<9, 0);
		break;
	case 0x10ec0275:
		alc_update_coef_idx(codec, 0xe, 0, 1<<0);
		break;
	case 0x10ec0293:
		alc_update_coef_idx(codec, 0xa, 1<<13, 0);
		break;
	case 0x10ec0234:
	case 0x10ec0274:
	case 0x10ec0294:
	case 0x10ec0700:
	case 0x10ec0701:
	case 0x10ec0703:
	case 0x10ec0711:
		alc_update_coef_idx(codec, 0x10, 1<<15, 0);
		break;
	case 0x10ec0662:
		if ((coef & 0x00f0) == 0x0030)
			alc_update_coef_idx(codec, 0x4, 1<<10, 0); /* EAPD Ctrl */
		break;
	case 0x10ec0272:
	case 0x10ec0273:
	case 0x10ec0663:
	case 0x10ec0665:
	case 0x10ec0670:
	case 0x10ec0671:
	case 0x10ec0672:
		alc_update_coef_idx(codec, 0xd, 0, 1<<14); /* EAPD Ctrl */
		break;
	case 0x10ec0222:
	case 0x10ec0623:
		alc_update_coef_idx(codec, 0x19, 1<<13, 0);
		break;
	case 0x10ec0668:
		alc_update_coef_idx(codec, 0x7, 3<<13, 0);
		break;
	case 0x10ec0867:
		alc_update_coef_idx(codec, 0x4, 1<<10, 0);
		break;
	case 0x10ec0888:
		if ((coef & 0x00f0) == 0x0020 || (coef & 0x00f0) == 0x0030)
			alc_update_coef_idx(codec, 0x7, 1<<5, 0);
		break;
	case 0x10ec0892:
		alc_update_coef_idx(codec, 0x7, 1<<5, 0);
		break;
	case 0x10ec0899:
	case 0x10ec0900:
	case 0x10ec0b00:
	case 0x10ec1168:
	case 0x10ec1220:
		alc_update_coef_idx(codec, 0x7, 1<<1, 0);
		break;
	}
}

/* additional initialization for ALC888 variants */
static void alc888_coef_init(struct hda_codec *codec)
{
	switch (alc_get_coef0(codec) & 0x00f0) {
	/* alc888-VA */
	case 0x00:
	/* alc888-VB */
	case 0x10:
		alc_update_coef_idx(codec, 7, 0, 0x2030); /* Turn EAPD to High */
		break;
	}
}

/* turn on/off EAPD control (only if available) */
static void set_eapd(struct hda_codec *codec, hda_nid_t nid, int on)
{
	if (get_wcaps_type(get_wcaps(codec, nid)) != AC_WID_PIN)
		return;
	if (snd_hda_query_pin_caps(codec, nid) & AC_PINCAP_EAPD)
		snd_hda_codec_write(codec, nid, 0, AC_VERB_SET_EAPD_BTLENABLE,
				    on ? 2 : 0);
}

/* turn on/off EAPD controls of the codec */
static void alc_auto_setup_eapd(struct hda_codec *codec, bool on)
{
	/* We currently only handle front, HP */
	static const hda_nid_t pins[] = {
		0x0f, 0x10, 0x14, 0x15, 0x17, 0
	};
	const hda_nid_t *p;
	for (p = pins; *p; p++)
		set_eapd(codec, *p, on);
}

static int find_ext_mic_pin(struct hda_codec *codec);

static void alc_headset_mic_no_shutup(struct hda_codec *codec)
{
	const struct hda_pincfg *pin;
	int mic_pin = find_ext_mic_pin(codec);
	int i;

	/* don't shut up pins when unloading the driver; otherwise it breaks
	 * the default pin setup at the next load of the driver
	 */
	if (codec->bus->shutdown)
		return;

	snd_array_for_each(&codec->init_pins, i, pin) {
		/* use read here for syncing after issuing each verb */
		if (pin->nid != mic_pin)
			snd_hda_codec_read(codec, pin->nid, 0,
					AC_VERB_SET_PIN_WIDGET_CONTROL, 0);
	}

	codec->pins_shutup = 1;
}

static void alc_shutup_pins(struct hda_codec *codec)
{
	struct alc_spec *spec = codec->spec;

	switch (codec->core.vendor_id) {
	case 0x10ec0283:
	case 0x10ec0286:
	case 0x10ec0288:
	case 0x10ec0298:
		alc_headset_mic_no_shutup(codec);
		break;
	default:
		if (!spec->no_shutup_pins)
			snd_hda_shutup_pins(codec);
		break;
	}
}

/* generic shutup callback;
 * just turning off EAPD and a little pause for avoiding pop-noise
 */
static void alc_eapd_shutup(struct hda_codec *codec)
{
	struct alc_spec *spec = codec->spec;

	alc_auto_setup_eapd(codec, false);
	if (!spec->no_depop_delay)
		msleep(200);
	alc_shutup_pins(codec);
}

/* generic EAPD initialization */
static void alc_auto_init_amp(struct hda_codec *codec, int type)
{
	alc_auto_setup_eapd(codec, true);
	alc_write_gpio(codec);
	switch (type) {
	case ALC_INIT_DEFAULT:
		switch (codec->core.vendor_id) {
		case 0x10ec0260:
			alc_update_coefex_idx(codec, 0x1a, 7, 0, 0x2010);
			break;
		case 0x10ec0880:
		case 0x10ec0882:
		case 0x10ec0883:
		case 0x10ec0885:
			alc_update_coef_idx(codec, 7, 0, 0x2030);
			break;
		case 0x10ec0888:
			alc888_coef_init(codec);
			break;
		}
		break;
	}
}

/* get a primary headphone pin if available */
static hda_nid_t alc_get_hp_pin(struct alc_spec *spec)
{
	if (spec->gen.autocfg.hp_pins[0])
		return spec->gen.autocfg.hp_pins[0];
	if (spec->gen.autocfg.line_out_type == AC_JACK_HP_OUT)
		return spec->gen.autocfg.line_out_pins[0];
	return 0;
}

/*
 * Realtek SSID verification
 */

/* Could be any non-zero and even value. When used as fixup, tells
 * the driver to ignore any present sku defines.
 */
#define ALC_FIXUP_SKU_IGNORE (2)

static void alc_fixup_sku_ignore(struct hda_codec *codec,
				 const struct hda_fixup *fix, int action)
{
	struct alc_spec *spec = codec->spec;
	if (action == HDA_FIXUP_ACT_PRE_PROBE) {
		spec->cdefine.fixup = 1;
		spec->cdefine.sku_cfg = ALC_FIXUP_SKU_IGNORE;
	}
}

static void alc_fixup_no_depop_delay(struct hda_codec *codec,
				    const struct hda_fixup *fix, int action)
{
	struct alc_spec *spec = codec->spec;

	if (action == HDA_FIXUP_ACT_PROBE) {
		spec->no_depop_delay = 1;
		codec->depop_delay = 0;
	}
}

static int alc_auto_parse_customize_define(struct hda_codec *codec)
{
	unsigned int ass, tmp, i;
	unsigned nid = 0;
	struct alc_spec *spec = codec->spec;

	spec->cdefine.enable_pcbeep = 1; /* assume always enabled */

	if (spec->cdefine.fixup) {
		ass = spec->cdefine.sku_cfg;
		if (ass == ALC_FIXUP_SKU_IGNORE)
			return -1;
		goto do_sku;
	}

	if (!codec->bus->pci)
		return -1;
	ass = codec->core.subsystem_id & 0xffff;
	if (ass != codec->bus->pci->subsystem_device && (ass & 1))
		goto do_sku;

	nid = 0x1d;
	if (codec->core.vendor_id == 0x10ec0260)
		nid = 0x17;
	ass = snd_hda_codec_get_pincfg(codec, nid);

	if (!(ass & 1)) {
		codec_info(codec, "%s: SKU not ready 0x%08x\n",
			   codec->core.chip_name, ass);
		return -1;
	}

	/* check sum */
	tmp = 0;
	for (i = 1; i < 16; i++) {
		if ((ass >> i) & 1)
			tmp++;
	}
	if (((ass >> 16) & 0xf) != tmp)
		return -1;

	spec->cdefine.port_connectivity = ass >> 30;
	spec->cdefine.enable_pcbeep = (ass & 0x100000) >> 20;
	spec->cdefine.check_sum = (ass >> 16) & 0xf;
	spec->cdefine.customization = ass >> 8;
do_sku:
	spec->cdefine.sku_cfg = ass;
	spec->cdefine.external_amp = (ass & 0x38) >> 3;
	spec->cdefine.platform_type = (ass & 0x4) >> 2;
	spec->cdefine.swap = (ass & 0x2) >> 1;
	spec->cdefine.override = ass & 0x1;

	codec_dbg(codec, "SKU: Nid=0x%x sku_cfg=0x%08x\n",
		   nid, spec->cdefine.sku_cfg);
	codec_dbg(codec, "SKU: port_connectivity=0x%x\n",
		   spec->cdefine.port_connectivity);
	codec_dbg(codec, "SKU: enable_pcbeep=0x%x\n", spec->cdefine.enable_pcbeep);
	codec_dbg(codec, "SKU: check_sum=0x%08x\n", spec->cdefine.check_sum);
	codec_dbg(codec, "SKU: customization=0x%08x\n", spec->cdefine.customization);
	codec_dbg(codec, "SKU: external_amp=0x%x\n", spec->cdefine.external_amp);
	codec_dbg(codec, "SKU: platform_type=0x%x\n", spec->cdefine.platform_type);
	codec_dbg(codec, "SKU: swap=0x%x\n", spec->cdefine.swap);
	codec_dbg(codec, "SKU: override=0x%x\n", spec->cdefine.override);

	return 0;
}

/* return the position of NID in the list, or -1 if not found */
static int find_idx_in_nid_list(hda_nid_t nid, const hda_nid_t *list, int nums)
{
	int i;
	for (i = 0; i < nums; i++)
		if (list[i] == nid)
			return i;
	return -1;
}
/* return true if the given NID is found in the list */
static bool found_in_nid_list(hda_nid_t nid, const hda_nid_t *list, int nums)
{
	return find_idx_in_nid_list(nid, list, nums) >= 0;
}

/* check subsystem ID and set up device-specific initialization;
 * return 1 if initialized, 0 if invalid SSID
 */
/* 32-bit subsystem ID for BIOS loading in HD Audio codec.
 *	31 ~ 16 :	Manufacture ID
 *	15 ~ 8	:	SKU ID
 *	7  ~ 0	:	Assembly ID
 *	port-A --> pin 39/41, port-E --> pin 14/15, port-D --> pin 35/36
 */
static int alc_subsystem_id(struct hda_codec *codec, const hda_nid_t *ports)
{
	unsigned int ass, tmp, i;
	unsigned nid;
	struct alc_spec *spec = codec->spec;

	if (spec->cdefine.fixup) {
		ass = spec->cdefine.sku_cfg;
		if (ass == ALC_FIXUP_SKU_IGNORE)
			return 0;
		goto do_sku;
	}

	ass = codec->core.subsystem_id & 0xffff;
	if (codec->bus->pci &&
	    ass != codec->bus->pci->subsystem_device && (ass & 1))
		goto do_sku;

	/* invalid SSID, check the special NID pin defcfg instead */
	/*
	 * 31~30	: port connectivity
	 * 29~21	: reserve
	 * 20		: PCBEEP input
	 * 19~16	: Check sum (15:1)
	 * 15~1		: Custom
	 * 0		: override
	*/
	nid = 0x1d;
	if (codec->core.vendor_id == 0x10ec0260)
		nid = 0x17;
	ass = snd_hda_codec_get_pincfg(codec, nid);
	codec_dbg(codec,
		  "realtek: No valid SSID, checking pincfg 0x%08x for NID 0x%x\n",
		   ass, nid);
	if (!(ass & 1))
		return 0;
	if ((ass >> 30) != 1)	/* no physical connection */
		return 0;

	/* check sum */
	tmp = 0;
	for (i = 1; i < 16; i++) {
		if ((ass >> i) & 1)
			tmp++;
	}
	if (((ass >> 16) & 0xf) != tmp)
		return 0;
do_sku:
	codec_dbg(codec, "realtek: Enabling init ASM_ID=0x%04x CODEC_ID=%08x\n",
		   ass & 0xffff, codec->core.vendor_id);
	/*
	 * 0 : override
	 * 1 :	Swap Jack
	 * 2 : 0 --> Desktop, 1 --> Laptop
	 * 3~5 : External Amplifier control
	 * 7~6 : Reserved
	*/
	tmp = (ass & 0x38) >> 3;	/* external Amp control */
	if (spec->init_amp == ALC_INIT_UNDEFINED) {
		switch (tmp) {
		case 1:
			alc_setup_gpio(codec, 0x01);
			break;
		case 3:
			alc_setup_gpio(codec, 0x02);
			break;
		case 7:
			alc_setup_gpio(codec, 0x03);
			break;
		case 5:
		default:
			spec->init_amp = ALC_INIT_DEFAULT;
			break;
		}
	}

	/* is laptop or Desktop and enable the function "Mute internal speaker
	 * when the external headphone out jack is plugged"
	 */
	if (!(ass & 0x8000))
		return 1;
	/*
	 * 10~8 : Jack location
	 * 12~11: Headphone out -> 00: PortA, 01: PortE, 02: PortD, 03: Resvered
	 * 14~13: Resvered
	 * 15   : 1 --> enable the function "Mute internal speaker
	 *	        when the external headphone out jack is plugged"
	 */
	if (!alc_get_hp_pin(spec)) {
		hda_nid_t nid;
		tmp = (ass >> 11) & 0x3;	/* HP to chassis */
		nid = ports[tmp];
		if (found_in_nid_list(nid, spec->gen.autocfg.line_out_pins,
				      spec->gen.autocfg.line_outs))
			return 1;
		spec->gen.autocfg.hp_pins[0] = nid;
	}
	return 1;
}

/* Check the validity of ALC subsystem-id
 * ports contains an array of 4 pin NIDs for port-A, E, D and I */
static void alc_ssid_check(struct hda_codec *codec, const hda_nid_t *ports)
{
	if (!alc_subsystem_id(codec, ports)) {
		struct alc_spec *spec = codec->spec;
		if (spec->init_amp == ALC_INIT_UNDEFINED) {
			codec_dbg(codec,
				  "realtek: Enable default setup for auto mode as fallback\n");
			spec->init_amp = ALC_INIT_DEFAULT;
		}
	}
}

/*
 */

static void alc_fixup_inv_dmic(struct hda_codec *codec,
			       const struct hda_fixup *fix, int action)
{
	struct alc_spec *spec = codec->spec;

	spec->gen.inv_dmic_split = 1;
}


static int alc_build_controls(struct hda_codec *codec)
{
	int err;

	err = snd_hda_gen_build_controls(codec);
	if (err < 0)
		return err;

	snd_hda_apply_fixup(codec, HDA_FIXUP_ACT_BUILD);
	return 0;
}


/*
 * Common callbacks
 */

static void alc_pre_init(struct hda_codec *codec)
{
	alc_fill_eapd_coef(codec);
}

#define is_s3_resume(codec) \
	((codec)->core.dev.power.power_state.event == PM_EVENT_RESUME)
#define is_s4_resume(codec) \
	((codec)->core.dev.power.power_state.event == PM_EVENT_RESTORE)

static int alc_init(struct hda_codec *codec)
{
	struct alc_spec *spec = codec->spec;

	/* hibernation resume needs the full chip initialization */
	if (is_s4_resume(codec))
		alc_pre_init(codec);

	if (spec->init_hook)
		spec->init_hook(codec);

	spec->gen.skip_verbs = 1; /* applied in below */
	snd_hda_gen_init(codec);
	alc_fix_pll(codec);
	alc_auto_init_amp(codec, spec->init_amp);
	snd_hda_apply_verbs(codec); /* apply verbs here after own init */

	snd_hda_apply_fixup(codec, HDA_FIXUP_ACT_INIT);

	return 0;
}

static inline void alc_shutup(struct hda_codec *codec)
{
	struct alc_spec *spec = codec->spec;

	if (!snd_hda_get_bool_hint(codec, "shutup"))
		return; /* disabled explicitly by hints */

	if (spec && spec->shutup)
		spec->shutup(codec);
	else
		alc_shutup_pins(codec);
}

static void alc_reboot_notify(struct hda_codec *codec)
{
	struct alc_spec *spec = codec->spec;

	if (spec && spec->reboot_notify)
		spec->reboot_notify(codec);
	else
		alc_shutup(codec);
}

#define alc_free	snd_hda_gen_free

#ifdef CONFIG_PM
static void alc_power_eapd(struct hda_codec *codec)
{
	alc_auto_setup_eapd(codec, false);
}

static int alc_suspend(struct hda_codec *codec)
{
	struct alc_spec *spec = codec->spec;
	alc_shutup(codec);
	if (spec && spec->power_hook)
		spec->power_hook(codec);
	return 0;
}
#endif

#ifdef CONFIG_PM
static int alc_resume(struct hda_codec *codec)
{
	struct alc_spec *spec = codec->spec;

	if (!spec->no_depop_delay)
		msleep(150); /* to avoid pop noise */
	codec->patch_ops.init(codec);
	snd_hda_regmap_sync(codec);
	hda_call_check_power_status(codec, 0x01);
	return 0;
}
#endif

/*
 */
static const struct hda_codec_ops alc_patch_ops = {
	.build_controls = alc_build_controls,
	.build_pcms = snd_hda_gen_build_pcms,
	.init = alc_init,
	.free = alc_free,
	.unsol_event = snd_hda_jack_unsol_event,
#ifdef CONFIG_PM
	.resume = alc_resume,
	.suspend = alc_suspend,
	.check_power_status = snd_hda_gen_check_power_status,
#endif
	.reboot_notify = alc_reboot_notify,
};


#define alc_codec_rename(codec, name) snd_hda_codec_set_name(codec, name)

/*
 * Rename codecs appropriately from COEF value or subvendor id
 */
struct alc_codec_rename_table {
	unsigned int vendor_id;
	unsigned short coef_mask;
	unsigned short coef_bits;
	const char *name;
};

struct alc_codec_rename_pci_table {
	unsigned int codec_vendor_id;
	unsigned short pci_subvendor;
	unsigned short pci_subdevice;
	const char *name;
};

static const struct alc_codec_rename_table rename_tbl[] = {
	{ 0x10ec0221, 0xf00f, 0x1003, "ALC231" },
	{ 0x10ec0269, 0xfff0, 0x3010, "ALC277" },
	{ 0x10ec0269, 0xf0f0, 0x2010, "ALC259" },
	{ 0x10ec0269, 0xf0f0, 0x3010, "ALC258" },
	{ 0x10ec0269, 0x00f0, 0x0010, "ALC269VB" },
	{ 0x10ec0269, 0xffff, 0xa023, "ALC259" },
	{ 0x10ec0269, 0xffff, 0x6023, "ALC281X" },
	{ 0x10ec0269, 0x00f0, 0x0020, "ALC269VC" },
	{ 0x10ec0269, 0x00f0, 0x0030, "ALC269VD" },
	{ 0x10ec0662, 0xffff, 0x4020, "ALC656" },
	{ 0x10ec0887, 0x00f0, 0x0030, "ALC887-VD" },
	{ 0x10ec0888, 0x00f0, 0x0030, "ALC888-VD" },
	{ 0x10ec0888, 0xf0f0, 0x3020, "ALC886" },
	{ 0x10ec0899, 0x2000, 0x2000, "ALC899" },
	{ 0x10ec0892, 0xffff, 0x8020, "ALC661" },
	{ 0x10ec0892, 0xffff, 0x8011, "ALC661" },
	{ 0x10ec0892, 0xffff, 0x4011, "ALC656" },
	{ } /* terminator */
};

static const struct alc_codec_rename_pci_table rename_pci_tbl[] = {
	{ 0x10ec0280, 0x1028, 0, "ALC3220" },
	{ 0x10ec0282, 0x1028, 0, "ALC3221" },
	{ 0x10ec0283, 0x1028, 0, "ALC3223" },
	{ 0x10ec0288, 0x1028, 0, "ALC3263" },
	{ 0x10ec0292, 0x1028, 0, "ALC3226" },
	{ 0x10ec0293, 0x1028, 0, "ALC3235" },
	{ 0x10ec0255, 0x1028, 0, "ALC3234" },
	{ 0x10ec0668, 0x1028, 0, "ALC3661" },
	{ 0x10ec0275, 0x1028, 0, "ALC3260" },
	{ 0x10ec0899, 0x1028, 0, "ALC3861" },
	{ 0x10ec0298, 0x1028, 0, "ALC3266" },
	{ 0x10ec0236, 0x1028, 0, "ALC3204" },
	{ 0x10ec0256, 0x1028, 0, "ALC3246" },
	{ 0x10ec0225, 0x1028, 0, "ALC3253" },
	{ 0x10ec0295, 0x1028, 0, "ALC3254" },
	{ 0x10ec0299, 0x1028, 0, "ALC3271" },
	{ 0x10ec0670, 0x1025, 0, "ALC669X" },
	{ 0x10ec0676, 0x1025, 0, "ALC679X" },
	{ 0x10ec0282, 0x1043, 0, "ALC3229" },
	{ 0x10ec0233, 0x1043, 0, "ALC3236" },
	{ 0x10ec0280, 0x103c, 0, "ALC3228" },
	{ 0x10ec0282, 0x103c, 0, "ALC3227" },
	{ 0x10ec0286, 0x103c, 0, "ALC3242" },
	{ 0x10ec0290, 0x103c, 0, "ALC3241" },
	{ 0x10ec0668, 0x103c, 0, "ALC3662" },
	{ 0x10ec0283, 0x17aa, 0, "ALC3239" },
	{ 0x10ec0292, 0x17aa, 0, "ALC3232" },
	{ } /* terminator */
};

static int alc_codec_rename_from_preset(struct hda_codec *codec)
{
	const struct alc_codec_rename_table *p;
	const struct alc_codec_rename_pci_table *q;

	for (p = rename_tbl; p->vendor_id; p++) {
		if (p->vendor_id != codec->core.vendor_id)
			continue;
		if ((alc_get_coef0(codec) & p->coef_mask) == p->coef_bits)
			return alc_codec_rename(codec, p->name);
	}

	if (!codec->bus->pci)
		return 0;
	for (q = rename_pci_tbl; q->codec_vendor_id; q++) {
		if (q->codec_vendor_id != codec->core.vendor_id)
			continue;
		if (q->pci_subvendor != codec->bus->pci->subsystem_vendor)
			continue;
		if (!q->pci_subdevice ||
		    q->pci_subdevice == codec->bus->pci->subsystem_device)
			return alc_codec_rename(codec, q->name);
	}

	return 0;
}


/*
 * Digital-beep handlers
 */
#ifdef CONFIG_SND_HDA_INPUT_BEEP

/* additional beep mixers; private_value will be overwritten */
static const struct snd_kcontrol_new alc_beep_mixer[] = {
	HDA_CODEC_VOLUME("Beep Playback Volume", 0, 0, HDA_INPUT),
	HDA_CODEC_MUTE_BEEP("Beep Playback Switch", 0, 0, HDA_INPUT),
};

/* set up and create beep controls */
static int set_beep_amp(struct alc_spec *spec, hda_nid_t nid,
			int idx, int dir)
{
	struct snd_kcontrol_new *knew;
	unsigned int beep_amp = HDA_COMPOSE_AMP_VAL(nid, 3, idx, dir);
	int i;

	for (i = 0; i < ARRAY_SIZE(alc_beep_mixer); i++) {
		knew = snd_hda_gen_add_kctl(&spec->gen, NULL,
					    &alc_beep_mixer[i]);
		if (!knew)
			return -ENOMEM;
		knew->private_value = beep_amp;
	}
	return 0;
}

static const struct snd_pci_quirk beep_white_list[] = {
	SND_PCI_QUIRK(0x1043, 0x103c, "ASUS", 1),
	SND_PCI_QUIRK(0x1043, 0x115d, "ASUS", 1),
	SND_PCI_QUIRK(0x1043, 0x829f, "ASUS", 1),
	SND_PCI_QUIRK(0x1043, 0x8376, "EeePC", 1),
	SND_PCI_QUIRK(0x1043, 0x83ce, "EeePC", 1),
	SND_PCI_QUIRK(0x1043, 0x831a, "EeePC", 1),
	SND_PCI_QUIRK(0x1043, 0x834a, "EeePC", 1),
	SND_PCI_QUIRK(0x1458, 0xa002, "GA-MA790X", 1),
	SND_PCI_QUIRK(0x8086, 0xd613, "Intel", 1),
	/* blacklist -- no beep available */
	SND_PCI_QUIRK(0x17aa, 0x309e, "Lenovo ThinkCentre M73", 0),
	SND_PCI_QUIRK(0x17aa, 0x30a3, "Lenovo ThinkCentre M93", 0),
	{}
};

static inline int has_cdefine_beep(struct hda_codec *codec)
{
	struct alc_spec *spec = codec->spec;
	const struct snd_pci_quirk *q;
	q = snd_pci_quirk_lookup(codec->bus->pci, beep_white_list);
	if (q)
		return q->value;
	return spec->cdefine.enable_pcbeep;
}
#else
#define set_beep_amp(spec, nid, idx, dir)	0
#define has_cdefine_beep(codec)		0
#endif

/* parse the BIOS configuration and set up the alc_spec */
/* return 1 if successful, 0 if the proper config is not found,
 * or a negative error code
 */
static int alc_parse_auto_config(struct hda_codec *codec,
				 const hda_nid_t *ignore_nids,
				 const hda_nid_t *ssid_nids)
{
	struct alc_spec *spec = codec->spec;
	struct auto_pin_cfg *cfg = &spec->gen.autocfg;
	int err;

	err = snd_hda_parse_pin_defcfg(codec, cfg, ignore_nids,
				       spec->parse_flags);
	if (err < 0)
		return err;

	if (ssid_nids)
		alc_ssid_check(codec, ssid_nids);

	err = snd_hda_gen_parse_auto_config(codec, cfg);
	if (err < 0)
		return err;

	return 1;
}

/* common preparation job for alc_spec */
static int alc_alloc_spec(struct hda_codec *codec, hda_nid_t mixer_nid)
{
	struct alc_spec *spec = kzalloc(sizeof(*spec), GFP_KERNEL);
	int err;

	if (!spec)
		return -ENOMEM;
	codec->spec = spec;
	snd_hda_gen_spec_init(&spec->gen);
	spec->gen.mixer_nid = mixer_nid;
	spec->gen.own_eapd_ctl = 1;
	codec->single_adc_amp = 1;
	/* FIXME: do we need this for all Realtek codec models? */
	codec->spdif_status_reset = 1;
	codec->patch_ops = alc_patch_ops;

	err = alc_codec_rename_from_preset(codec);
	if (err < 0) {
		kfree(spec);
		return err;
	}
	return 0;
}

static int alc880_parse_auto_config(struct hda_codec *codec)
{
	static const hda_nid_t alc880_ignore[] = { 0x1d, 0 };
	static const hda_nid_t alc880_ssids[] = { 0x15, 0x1b, 0x14, 0 };
	return alc_parse_auto_config(codec, alc880_ignore, alc880_ssids);
}

/*
 * ALC880 fix-ups
 */
enum {
	ALC880_FIXUP_GPIO1,
	ALC880_FIXUP_GPIO2,
	ALC880_FIXUP_MEDION_RIM,
	ALC880_FIXUP_LG,
	ALC880_FIXUP_LG_LW25,
	ALC880_FIXUP_W810,
	ALC880_FIXUP_EAPD_COEF,
	ALC880_FIXUP_TCL_S700,
	ALC880_FIXUP_VOL_KNOB,
	ALC880_FIXUP_FUJITSU,
	ALC880_FIXUP_F1734,
	ALC880_FIXUP_UNIWILL,
	ALC880_FIXUP_UNIWILL_DIG,
	ALC880_FIXUP_Z71V,
	ALC880_FIXUP_ASUS_W5A,
	ALC880_FIXUP_3ST_BASE,
	ALC880_FIXUP_3ST,
	ALC880_FIXUP_3ST_DIG,
	ALC880_FIXUP_5ST_BASE,
	ALC880_FIXUP_5ST,
	ALC880_FIXUP_5ST_DIG,
	ALC880_FIXUP_6ST_BASE,
	ALC880_FIXUP_6ST,
	ALC880_FIXUP_6ST_DIG,
	ALC880_FIXUP_6ST_AUTOMUTE,
};

/* enable the volume-knob widget support on NID 0x21 */
static void alc880_fixup_vol_knob(struct hda_codec *codec,
				  const struct hda_fixup *fix, int action)
{
	if (action == HDA_FIXUP_ACT_PROBE)
		snd_hda_jack_detect_enable_callback(codec, 0x21,
						    alc_update_knob_master);
}

static const struct hda_fixup alc880_fixups[] = {
	[ALC880_FIXUP_GPIO1] = {
		.type = HDA_FIXUP_FUNC,
		.v.func = alc_fixup_gpio1,
	},
	[ALC880_FIXUP_GPIO2] = {
		.type = HDA_FIXUP_FUNC,
		.v.func = alc_fixup_gpio2,
	},
	[ALC880_FIXUP_MEDION_RIM] = {
		.type = HDA_FIXUP_VERBS,
		.v.verbs = (const struct hda_verb[]) {
			{ 0x20, AC_VERB_SET_COEF_INDEX, 0x07 },
			{ 0x20, AC_VERB_SET_PROC_COEF,  0x3060 },
			{ }
		},
		.chained = true,
		.chain_id = ALC880_FIXUP_GPIO2,
	},
	[ALC880_FIXUP_LG] = {
		.type = HDA_FIXUP_PINS,
		.v.pins = (const struct hda_pintbl[]) {
			/* disable bogus unused pins */
			{ 0x16, 0x411111f0 },
			{ 0x18, 0x411111f0 },
			{ 0x1a, 0x411111f0 },
			{ }
		}
	},
	[ALC880_FIXUP_LG_LW25] = {
		.type = HDA_FIXUP_PINS,
		.v.pins = (const struct hda_pintbl[]) {
			{ 0x1a, 0x0181344f }, /* line-in */
			{ 0x1b, 0x0321403f }, /* headphone */
			{ }
		}
	},
	[ALC880_FIXUP_W810] = {
		.type = HDA_FIXUP_PINS,
		.v.pins = (const struct hda_pintbl[]) {
			/* disable bogus unused pins */
			{ 0x17, 0x411111f0 },
			{ }
		},
		.chained = true,
		.chain_id = ALC880_FIXUP_GPIO2,
	},
	[ALC880_FIXUP_EAPD_COEF] = {
		.type = HDA_FIXUP_VERBS,
		.v.verbs = (const struct hda_verb[]) {
			/* change to EAPD mode */
			{ 0x20, AC_VERB_SET_COEF_INDEX, 0x07 },
			{ 0x20, AC_VERB_SET_PROC_COEF,  0x3060 },
			{}
		},
	},
	[ALC880_FIXUP_TCL_S700] = {
		.type = HDA_FIXUP_VERBS,
		.v.verbs = (const struct hda_verb[]) {
			/* change to EAPD mode */
			{ 0x20, AC_VERB_SET_COEF_INDEX, 0x07 },
			{ 0x20, AC_VERB_SET_PROC_COEF,  0x3070 },
			{}
		},
		.chained = true,
		.chain_id = ALC880_FIXUP_GPIO2,
	},
	[ALC880_FIXUP_VOL_KNOB] = {
		.type = HDA_FIXUP_FUNC,
		.v.func = alc880_fixup_vol_knob,
	},
	[ALC880_FIXUP_FUJITSU] = {
		/* override all pins as BIOS on old Amilo is broken */
		.type = HDA_FIXUP_PINS,
		.v.pins = (const struct hda_pintbl[]) {
			{ 0x14, 0x0121401f }, /* HP */
			{ 0x15, 0x99030120 }, /* speaker */
			{ 0x16, 0x99030130 }, /* bass speaker */
			{ 0x17, 0x411111f0 }, /* N/A */
			{ 0x18, 0x411111f0 }, /* N/A */
			{ 0x19, 0x01a19950 }, /* mic-in */
			{ 0x1a, 0x411111f0 }, /* N/A */
			{ 0x1b, 0x411111f0 }, /* N/A */
			{ 0x1c, 0x411111f0 }, /* N/A */
			{ 0x1d, 0x411111f0 }, /* N/A */
			{ 0x1e, 0x01454140 }, /* SPDIF out */
			{ }
		},
		.chained = true,
		.chain_id = ALC880_FIXUP_VOL_KNOB,
	},
	[ALC880_FIXUP_F1734] = {
		/* almost compatible with FUJITSU, but no bass and SPDIF */
		.type = HDA_FIXUP_PINS,
		.v.pins = (const struct hda_pintbl[]) {
			{ 0x14, 0x0121401f }, /* HP */
			{ 0x15, 0x99030120 }, /* speaker */
			{ 0x16, 0x411111f0 }, /* N/A */
			{ 0x17, 0x411111f0 }, /* N/A */
			{ 0x18, 0x411111f0 }, /* N/A */
			{ 0x19, 0x01a19950 }, /* mic-in */
			{ 0x1a, 0x411111f0 }, /* N/A */
			{ 0x1b, 0x411111f0 }, /* N/A */
			{ 0x1c, 0x411111f0 }, /* N/A */
			{ 0x1d, 0x411111f0 }, /* N/A */
			{ 0x1e, 0x411111f0 }, /* N/A */
			{ }
		},
		.chained = true,
		.chain_id = ALC880_FIXUP_VOL_KNOB,
	},
	[ALC880_FIXUP_UNIWILL] = {
		/* need to fix HP and speaker pins to be parsed correctly */
		.type = HDA_FIXUP_PINS,
		.v.pins = (const struct hda_pintbl[]) {
			{ 0x14, 0x0121411f }, /* HP */
			{ 0x15, 0x99030120 }, /* speaker */
			{ 0x16, 0x99030130 }, /* bass speaker */
			{ }
		},
	},
	[ALC880_FIXUP_UNIWILL_DIG] = {
		.type = HDA_FIXUP_PINS,
		.v.pins = (const struct hda_pintbl[]) {
			/* disable bogus unused pins */
			{ 0x17, 0x411111f0 },
			{ 0x19, 0x411111f0 },
			{ 0x1b, 0x411111f0 },
			{ 0x1f, 0x411111f0 },
			{ }
		}
	},
	[ALC880_FIXUP_Z71V] = {
		.type = HDA_FIXUP_PINS,
		.v.pins = (const struct hda_pintbl[]) {
			/* set up the whole pins as BIOS is utterly broken */
			{ 0x14, 0x99030120 }, /* speaker */
			{ 0x15, 0x0121411f }, /* HP */
			{ 0x16, 0x411111f0 }, /* N/A */
			{ 0x17, 0x411111f0 }, /* N/A */
			{ 0x18, 0x01a19950 }, /* mic-in */
			{ 0x19, 0x411111f0 }, /* N/A */
			{ 0x1a, 0x01813031 }, /* line-in */
			{ 0x1b, 0x411111f0 }, /* N/A */
			{ 0x1c, 0x411111f0 }, /* N/A */
			{ 0x1d, 0x411111f0 }, /* N/A */
			{ 0x1e, 0x0144111e }, /* SPDIF */
			{ }
		}
	},
	[ALC880_FIXUP_ASUS_W5A] = {
		.type = HDA_FIXUP_PINS,
		.v.pins = (const struct hda_pintbl[]) {
			/* set up the whole pins as BIOS is utterly broken */
			{ 0x14, 0x0121411f }, /* HP */
			{ 0x15, 0x411111f0 }, /* N/A */
			{ 0x16, 0x411111f0 }, /* N/A */
			{ 0x17, 0x411111f0 }, /* N/A */
			{ 0x18, 0x90a60160 }, /* mic */
			{ 0x19, 0x411111f0 }, /* N/A */
			{ 0x1a, 0x411111f0 }, /* N/A */
			{ 0x1b, 0x411111f0 }, /* N/A */
			{ 0x1c, 0x411111f0 }, /* N/A */
			{ 0x1d, 0x411111f0 }, /* N/A */
			{ 0x1e, 0xb743111e }, /* SPDIF out */
			{ }
		},
		.chained = true,
		.chain_id = ALC880_FIXUP_GPIO1,
	},
	[ALC880_FIXUP_3ST_BASE] = {
		.type = HDA_FIXUP_PINS,
		.v.pins = (const struct hda_pintbl[]) {
			{ 0x14, 0x01014010 }, /* line-out */
			{ 0x15, 0x411111f0 }, /* N/A */
			{ 0x16, 0x411111f0 }, /* N/A */
			{ 0x17, 0x411111f0 }, /* N/A */
			{ 0x18, 0x01a19c30 }, /* mic-in */
			{ 0x19, 0x0121411f }, /* HP */
			{ 0x1a, 0x01813031 }, /* line-in */
			{ 0x1b, 0x02a19c40 }, /* front-mic */
			{ 0x1c, 0x411111f0 }, /* N/A */
			{ 0x1d, 0x411111f0 }, /* N/A */
			/* 0x1e is filled in below */
			{ 0x1f, 0x411111f0 }, /* N/A */
			{ }
		}
	},
	[ALC880_FIXUP_3ST] = {
		.type = HDA_FIXUP_PINS,
		.v.pins = (const struct hda_pintbl[]) {
			{ 0x1e, 0x411111f0 }, /* N/A */
			{ }
		},
		.chained = true,
		.chain_id = ALC880_FIXUP_3ST_BASE,
	},
	[ALC880_FIXUP_3ST_DIG] = {
		.type = HDA_FIXUP_PINS,
		.v.pins = (const struct hda_pintbl[]) {
			{ 0x1e, 0x0144111e }, /* SPDIF */
			{ }
		},
		.chained = true,
		.chain_id = ALC880_FIXUP_3ST_BASE,
	},
	[ALC880_FIXUP_5ST_BASE] = {
		.type = HDA_FIXUP_PINS,
		.v.pins = (const struct hda_pintbl[]) {
			{ 0x14, 0x01014010 }, /* front */
			{ 0x15, 0x411111f0 }, /* N/A */
			{ 0x16, 0x01011411 }, /* CLFE */
			{ 0x17, 0x01016412 }, /* surr */
			{ 0x18, 0x01a19c30 }, /* mic-in */
			{ 0x19, 0x0121411f }, /* HP */
			{ 0x1a, 0x01813031 }, /* line-in */
			{ 0x1b, 0x02a19c40 }, /* front-mic */
			{ 0x1c, 0x411111f0 }, /* N/A */
			{ 0x1d, 0x411111f0 }, /* N/A */
			/* 0x1e is filled in below */
			{ 0x1f, 0x411111f0 }, /* N/A */
			{ }
		}
	},
	[ALC880_FIXUP_5ST] = {
		.type = HDA_FIXUP_PINS,
		.v.pins = (const struct hda_pintbl[]) {
			{ 0x1e, 0x411111f0 }, /* N/A */
			{ }
		},
		.chained = true,
		.chain_id = ALC880_FIXUP_5ST_BASE,
	},
	[ALC880_FIXUP_5ST_DIG] = {
		.type = HDA_FIXUP_PINS,
		.v.pins = (const struct hda_pintbl[]) {
			{ 0x1e, 0x0144111e }, /* SPDIF */
			{ }
		},
		.chained = true,
		.chain_id = ALC880_FIXUP_5ST_BASE,
	},
	[ALC880_FIXUP_6ST_BASE] = {
		.type = HDA_FIXUP_PINS,
		.v.pins = (const struct hda_pintbl[]) {
			{ 0x14, 0x01014010 }, /* front */
			{ 0x15, 0x01016412 }, /* surr */
			{ 0x16, 0x01011411 }, /* CLFE */
			{ 0x17, 0x01012414 }, /* side */
			{ 0x18, 0x01a19c30 }, /* mic-in */
			{ 0x19, 0x02a19c40 }, /* front-mic */
			{ 0x1a, 0x01813031 }, /* line-in */
			{ 0x1b, 0x0121411f }, /* HP */
			{ 0x1c, 0x411111f0 }, /* N/A */
			{ 0x1d, 0x411111f0 }, /* N/A */
			/* 0x1e is filled in below */
			{ 0x1f, 0x411111f0 }, /* N/A */
			{ }
		}
	},
	[ALC880_FIXUP_6ST] = {
		.type = HDA_FIXUP_PINS,
		.v.pins = (const struct hda_pintbl[]) {
			{ 0x1e, 0x411111f0 }, /* N/A */
			{ }
		},
		.chained = true,
		.chain_id = ALC880_FIXUP_6ST_BASE,
	},
	[ALC880_FIXUP_6ST_DIG] = {
		.type = HDA_FIXUP_PINS,
		.v.pins = (const struct hda_pintbl[]) {
			{ 0x1e, 0x0144111e }, /* SPDIF */
			{ }
		},
		.chained = true,
		.chain_id = ALC880_FIXUP_6ST_BASE,
	},
	[ALC880_FIXUP_6ST_AUTOMUTE] = {
		.type = HDA_FIXUP_PINS,
		.v.pins = (const struct hda_pintbl[]) {
			{ 0x1b, 0x0121401f }, /* HP with jack detect */
			{ }
		},
		.chained_before = true,
		.chain_id = ALC880_FIXUP_6ST_BASE,
	},
};

static const struct snd_pci_quirk alc880_fixup_tbl[] = {
	SND_PCI_QUIRK(0x1019, 0x0f69, "Coeus G610P", ALC880_FIXUP_W810),
	SND_PCI_QUIRK(0x1043, 0x10c3, "ASUS W5A", ALC880_FIXUP_ASUS_W5A),
	SND_PCI_QUIRK(0x1043, 0x1964, "ASUS Z71V", ALC880_FIXUP_Z71V),
	SND_PCI_QUIRK_VENDOR(0x1043, "ASUS", ALC880_FIXUP_GPIO1),
	SND_PCI_QUIRK(0x147b, 0x1045, "ABit AA8XE", ALC880_FIXUP_6ST_AUTOMUTE),
	SND_PCI_QUIRK(0x1558, 0x5401, "Clevo GPIO2", ALC880_FIXUP_GPIO2),
	SND_PCI_QUIRK_VENDOR(0x1558, "Clevo", ALC880_FIXUP_EAPD_COEF),
	SND_PCI_QUIRK(0x1584, 0x9050, "Uniwill", ALC880_FIXUP_UNIWILL_DIG),
	SND_PCI_QUIRK(0x1584, 0x9054, "Uniwill", ALC880_FIXUP_F1734),
	SND_PCI_QUIRK(0x1584, 0x9070, "Uniwill", ALC880_FIXUP_UNIWILL),
	SND_PCI_QUIRK(0x1584, 0x9077, "Uniwill P53", ALC880_FIXUP_VOL_KNOB),
	SND_PCI_QUIRK(0x161f, 0x203d, "W810", ALC880_FIXUP_W810),
	SND_PCI_QUIRK(0x161f, 0x205d, "Medion Rim 2150", ALC880_FIXUP_MEDION_RIM),
	SND_PCI_QUIRK(0x1631, 0xe011, "PB 13201056", ALC880_FIXUP_6ST_AUTOMUTE),
	SND_PCI_QUIRK(0x1734, 0x107c, "FSC Amilo M1437", ALC880_FIXUP_FUJITSU),
	SND_PCI_QUIRK(0x1734, 0x1094, "FSC Amilo M1451G", ALC880_FIXUP_FUJITSU),
	SND_PCI_QUIRK(0x1734, 0x10ac, "FSC AMILO Xi 1526", ALC880_FIXUP_F1734),
	SND_PCI_QUIRK(0x1734, 0x10b0, "FSC Amilo Pi1556", ALC880_FIXUP_FUJITSU),
	SND_PCI_QUIRK(0x1854, 0x003b, "LG", ALC880_FIXUP_LG),
	SND_PCI_QUIRK(0x1854, 0x005f, "LG P1 Express", ALC880_FIXUP_LG),
	SND_PCI_QUIRK(0x1854, 0x0068, "LG w1", ALC880_FIXUP_LG),
	SND_PCI_QUIRK(0x1854, 0x0077, "LG LW25", ALC880_FIXUP_LG_LW25),
	SND_PCI_QUIRK(0x19db, 0x4188, "TCL S700", ALC880_FIXUP_TCL_S700),

	/* Below is the copied entries from alc880_quirks.c.
	 * It's not quite sure whether BIOS sets the correct pin-config table
	 * on these machines, thus they are kept to be compatible with
	 * the old static quirks.  Once when it's confirmed to work without
	 * these overrides, it'd be better to remove.
	 */
	SND_PCI_QUIRK(0x1019, 0xa880, "ECS", ALC880_FIXUP_5ST_DIG),
	SND_PCI_QUIRK(0x1019, 0xa884, "Acer APFV", ALC880_FIXUP_6ST),
	SND_PCI_QUIRK(0x1025, 0x0070, "ULI", ALC880_FIXUP_3ST_DIG),
	SND_PCI_QUIRK(0x1025, 0x0077, "ULI", ALC880_FIXUP_6ST_DIG),
	SND_PCI_QUIRK(0x1025, 0x0078, "ULI", ALC880_FIXUP_6ST_DIG),
	SND_PCI_QUIRK(0x1025, 0x0087, "ULI", ALC880_FIXUP_6ST_DIG),
	SND_PCI_QUIRK(0x1025, 0xe309, "ULI", ALC880_FIXUP_3ST_DIG),
	SND_PCI_QUIRK(0x1025, 0xe310, "ULI", ALC880_FIXUP_3ST),
	SND_PCI_QUIRK(0x1039, 0x1234, NULL, ALC880_FIXUP_6ST_DIG),
	SND_PCI_QUIRK(0x104d, 0x81a0, "Sony", ALC880_FIXUP_3ST),
	SND_PCI_QUIRK(0x104d, 0x81d6, "Sony", ALC880_FIXUP_3ST),
	SND_PCI_QUIRK(0x107b, 0x3032, "Gateway", ALC880_FIXUP_5ST),
	SND_PCI_QUIRK(0x107b, 0x3033, "Gateway", ALC880_FIXUP_5ST),
	SND_PCI_QUIRK(0x107b, 0x4039, "Gateway", ALC880_FIXUP_5ST),
	SND_PCI_QUIRK(0x1297, 0xc790, "Shuttle ST20G5", ALC880_FIXUP_6ST_DIG),
	SND_PCI_QUIRK(0x1458, 0xa102, "Gigabyte K8", ALC880_FIXUP_6ST_DIG),
	SND_PCI_QUIRK(0x1462, 0x1150, "MSI", ALC880_FIXUP_6ST_DIG),
	SND_PCI_QUIRK(0x1509, 0x925d, "FIC P4M", ALC880_FIXUP_6ST_DIG),
	SND_PCI_QUIRK(0x1565, 0x8202, "Biostar", ALC880_FIXUP_5ST_DIG),
	SND_PCI_QUIRK(0x1695, 0x400d, "EPoX", ALC880_FIXUP_5ST_DIG),
	SND_PCI_QUIRK(0x1695, 0x4012, "EPox EP-5LDA", ALC880_FIXUP_5ST_DIG),
	SND_PCI_QUIRK(0x2668, 0x8086, NULL, ALC880_FIXUP_6ST_DIG), /* broken BIOS */
	SND_PCI_QUIRK(0x8086, 0x2668, NULL, ALC880_FIXUP_6ST_DIG),
	SND_PCI_QUIRK(0x8086, 0xa100, "Intel mobo", ALC880_FIXUP_5ST_DIG),
	SND_PCI_QUIRK(0x8086, 0xd400, "Intel mobo", ALC880_FIXUP_5ST_DIG),
	SND_PCI_QUIRK(0x8086, 0xd401, "Intel mobo", ALC880_FIXUP_5ST_DIG),
	SND_PCI_QUIRK(0x8086, 0xd402, "Intel mobo", ALC880_FIXUP_3ST_DIG),
	SND_PCI_QUIRK(0x8086, 0xe224, "Intel mobo", ALC880_FIXUP_5ST_DIG),
	SND_PCI_QUIRK(0x8086, 0xe305, "Intel mobo", ALC880_FIXUP_3ST_DIG),
	SND_PCI_QUIRK(0x8086, 0xe308, "Intel mobo", ALC880_FIXUP_3ST_DIG),
	SND_PCI_QUIRK(0x8086, 0xe400, "Intel mobo", ALC880_FIXUP_5ST_DIG),
	SND_PCI_QUIRK(0x8086, 0xe401, "Intel mobo", ALC880_FIXUP_5ST_DIG),
	SND_PCI_QUIRK(0x8086, 0xe402, "Intel mobo", ALC880_FIXUP_5ST_DIG),
	/* default Intel */
	SND_PCI_QUIRK_VENDOR(0x8086, "Intel mobo", ALC880_FIXUP_3ST),
	SND_PCI_QUIRK(0xa0a0, 0x0560, "AOpen i915GMm-HFS", ALC880_FIXUP_5ST_DIG),
	SND_PCI_QUIRK(0xe803, 0x1019, NULL, ALC880_FIXUP_6ST_DIG),
	{}
};

static const struct hda_model_fixup alc880_fixup_models[] = {
	{.id = ALC880_FIXUP_3ST, .name = "3stack"},
	{.id = ALC880_FIXUP_3ST_DIG, .name = "3stack-digout"},
	{.id = ALC880_FIXUP_5ST, .name = "5stack"},
	{.id = ALC880_FIXUP_5ST_DIG, .name = "5stack-digout"},
	{.id = ALC880_FIXUP_6ST, .name = "6stack"},
	{.id = ALC880_FIXUP_6ST_DIG, .name = "6stack-digout"},
	{.id = ALC880_FIXUP_6ST_AUTOMUTE, .name = "6stack-automute"},
	{}
};


/*
 * OK, here we have finally the patch for ALC880
 */
static int patch_alc880(struct hda_codec *codec)
{
	struct alc_spec *spec;
	int err;

	err = alc_alloc_spec(codec, 0x0b);
	if (err < 0)
		return err;

	spec = codec->spec;
	spec->gen.need_dac_fix = 1;
	spec->gen.beep_nid = 0x01;

	codec->patch_ops.unsol_event = alc880_unsol_event;

	alc_pre_init(codec);

	snd_hda_pick_fixup(codec, alc880_fixup_models, alc880_fixup_tbl,
		       alc880_fixups);
	snd_hda_apply_fixup(codec, HDA_FIXUP_ACT_PRE_PROBE);

	/* automatic parse from the BIOS config */
	err = alc880_parse_auto_config(codec);
	if (err < 0)
		goto error;

	if (!spec->gen.no_analog) {
		err = set_beep_amp(spec, 0x0b, 0x05, HDA_INPUT);
		if (err < 0)
			goto error;
	}

	snd_hda_apply_fixup(codec, HDA_FIXUP_ACT_PROBE);

	return 0;

 error:
	alc_free(codec);
	return err;
}


/*
 * ALC260 support
 */
static int alc260_parse_auto_config(struct hda_codec *codec)
{
	static const hda_nid_t alc260_ignore[] = { 0x17, 0 };
	static const hda_nid_t alc260_ssids[] = { 0x10, 0x15, 0x0f, 0 };
	return alc_parse_auto_config(codec, alc260_ignore, alc260_ssids);
}

/*
 * Pin config fixes
 */
enum {
	ALC260_FIXUP_HP_DC5750,
	ALC260_FIXUP_HP_PIN_0F,
	ALC260_FIXUP_COEF,
	ALC260_FIXUP_GPIO1,
	ALC260_FIXUP_GPIO1_TOGGLE,
	ALC260_FIXUP_REPLACER,
	ALC260_FIXUP_HP_B1900,
	ALC260_FIXUP_KN1,
	ALC260_FIXUP_FSC_S7020,
	ALC260_FIXUP_FSC_S7020_JWSE,
	ALC260_FIXUP_VAIO_PINS,
};

static void alc260_gpio1_automute(struct hda_codec *codec)
{
	struct alc_spec *spec = codec->spec;

	alc_update_gpio_data(codec, 0x01, spec->gen.hp_jack_present);
}

static void alc260_fixup_gpio1_toggle(struct hda_codec *codec,
				      const struct hda_fixup *fix, int action)
{
	struct alc_spec *spec = codec->spec;
	if (action == HDA_FIXUP_ACT_PROBE) {
		/* although the machine has only one output pin, we need to
		 * toggle GPIO1 according to the jack state
		 */
		spec->gen.automute_hook = alc260_gpio1_automute;
		spec->gen.detect_hp = 1;
		spec->gen.automute_speaker = 1;
		spec->gen.autocfg.hp_pins[0] = 0x0f; /* copy it for automute */
		snd_hda_jack_detect_enable_callback(codec, 0x0f,
						    snd_hda_gen_hp_automute);
		alc_setup_gpio(codec, 0x01);
	}
}

static void alc260_fixup_kn1(struct hda_codec *codec,
			     const struct hda_fixup *fix, int action)
{
	struct alc_spec *spec = codec->spec;
	static const struct hda_pintbl pincfgs[] = {
		{ 0x0f, 0x02214000 }, /* HP/speaker */
		{ 0x12, 0x90a60160 }, /* int mic */
		{ 0x13, 0x02a19000 }, /* ext mic */
		{ 0x18, 0x01446000 }, /* SPDIF out */
		/* disable bogus I/O pins */
		{ 0x10, 0x411111f0 },
		{ 0x11, 0x411111f0 },
		{ 0x14, 0x411111f0 },
		{ 0x15, 0x411111f0 },
		{ 0x16, 0x411111f0 },
		{ 0x17, 0x411111f0 },
		{ 0x19, 0x411111f0 },
		{ }
	};

	switch (action) {
	case HDA_FIXUP_ACT_PRE_PROBE:
		snd_hda_apply_pincfgs(codec, pincfgs);
		spec->init_amp = ALC_INIT_NONE;
		break;
	}
}

static void alc260_fixup_fsc_s7020(struct hda_codec *codec,
				   const struct hda_fixup *fix, int action)
{
	struct alc_spec *spec = codec->spec;
	if (action == HDA_FIXUP_ACT_PRE_PROBE)
		spec->init_amp = ALC_INIT_NONE;
}

static void alc260_fixup_fsc_s7020_jwse(struct hda_codec *codec,
				   const struct hda_fixup *fix, int action)
{
	struct alc_spec *spec = codec->spec;
	if (action == HDA_FIXUP_ACT_PRE_PROBE) {
		spec->gen.add_jack_modes = 1;
		spec->gen.hp_mic = 1;
	}
}

static const struct hda_fixup alc260_fixups[] = {
	[ALC260_FIXUP_HP_DC5750] = {
		.type = HDA_FIXUP_PINS,
		.v.pins = (const struct hda_pintbl[]) {
			{ 0x11, 0x90130110 }, /* speaker */
			{ }
		}
	},
	[ALC260_FIXUP_HP_PIN_0F] = {
		.type = HDA_FIXUP_PINS,
		.v.pins = (const struct hda_pintbl[]) {
			{ 0x0f, 0x01214000 }, /* HP */
			{ }
		}
	},
	[ALC260_FIXUP_COEF] = {
		.type = HDA_FIXUP_VERBS,
		.v.verbs = (const struct hda_verb[]) {
			{ 0x1a, AC_VERB_SET_COEF_INDEX, 0x07 },
			{ 0x1a, AC_VERB_SET_PROC_COEF,  0x3040 },
			{ }
		},
	},
	[ALC260_FIXUP_GPIO1] = {
		.type = HDA_FIXUP_FUNC,
		.v.func = alc_fixup_gpio1,
	},
	[ALC260_FIXUP_GPIO1_TOGGLE] = {
		.type = HDA_FIXUP_FUNC,
		.v.func = alc260_fixup_gpio1_toggle,
		.chained = true,
		.chain_id = ALC260_FIXUP_HP_PIN_0F,
	},
	[ALC260_FIXUP_REPLACER] = {
		.type = HDA_FIXUP_VERBS,
		.v.verbs = (const struct hda_verb[]) {
			{ 0x1a, AC_VERB_SET_COEF_INDEX, 0x07 },
			{ 0x1a, AC_VERB_SET_PROC_COEF,  0x3050 },
			{ }
		},
		.chained = true,
		.chain_id = ALC260_FIXUP_GPIO1_TOGGLE,
	},
	[ALC260_FIXUP_HP_B1900] = {
		.type = HDA_FIXUP_FUNC,
		.v.func = alc260_fixup_gpio1_toggle,
		.chained = true,
		.chain_id = ALC260_FIXUP_COEF,
	},
	[ALC260_FIXUP_KN1] = {
		.type = HDA_FIXUP_FUNC,
		.v.func = alc260_fixup_kn1,
	},
	[ALC260_FIXUP_FSC_S7020] = {
		.type = HDA_FIXUP_FUNC,
		.v.func = alc260_fixup_fsc_s7020,
	},
	[ALC260_FIXUP_FSC_S7020_JWSE] = {
		.type = HDA_FIXUP_FUNC,
		.v.func = alc260_fixup_fsc_s7020_jwse,
		.chained = true,
		.chain_id = ALC260_FIXUP_FSC_S7020,
	},
	[ALC260_FIXUP_VAIO_PINS] = {
		.type = HDA_FIXUP_PINS,
		.v.pins = (const struct hda_pintbl[]) {
			/* Pin configs are missing completely on some VAIOs */
			{ 0x0f, 0x01211020 },
			{ 0x10, 0x0001003f },
			{ 0x11, 0x411111f0 },
			{ 0x12, 0x01a15930 },
			{ 0x13, 0x411111f0 },
			{ 0x14, 0x411111f0 },
			{ 0x15, 0x411111f0 },
			{ 0x16, 0x411111f0 },
			{ 0x17, 0x411111f0 },
			{ 0x18, 0x411111f0 },
			{ 0x19, 0x411111f0 },
			{ }
		}
	},
};

static const struct snd_pci_quirk alc260_fixup_tbl[] = {
	SND_PCI_QUIRK(0x1025, 0x007b, "Acer C20x", ALC260_FIXUP_GPIO1),
	SND_PCI_QUIRK(0x1025, 0x007f, "Acer Aspire 9500", ALC260_FIXUP_COEF),
	SND_PCI_QUIRK(0x1025, 0x008f, "Acer", ALC260_FIXUP_GPIO1),
	SND_PCI_QUIRK(0x103c, 0x280a, "HP dc5750", ALC260_FIXUP_HP_DC5750),
	SND_PCI_QUIRK(0x103c, 0x30ba, "HP Presario B1900", ALC260_FIXUP_HP_B1900),
	SND_PCI_QUIRK(0x104d, 0x81bb, "Sony VAIO", ALC260_FIXUP_VAIO_PINS),
	SND_PCI_QUIRK(0x104d, 0x81e2, "Sony VAIO TX", ALC260_FIXUP_HP_PIN_0F),
	SND_PCI_QUIRK(0x10cf, 0x1326, "FSC LifeBook S7020", ALC260_FIXUP_FSC_S7020),
	SND_PCI_QUIRK(0x1509, 0x4540, "Favorit 100XS", ALC260_FIXUP_GPIO1),
	SND_PCI_QUIRK(0x152d, 0x0729, "Quanta KN1", ALC260_FIXUP_KN1),
	SND_PCI_QUIRK(0x161f, 0x2057, "Replacer 672V", ALC260_FIXUP_REPLACER),
	SND_PCI_QUIRK(0x1631, 0xc017, "PB V7900", ALC260_FIXUP_COEF),
	{}
};

static const struct hda_model_fixup alc260_fixup_models[] = {
	{.id = ALC260_FIXUP_GPIO1, .name = "gpio1"},
	{.id = ALC260_FIXUP_COEF, .name = "coef"},
	{.id = ALC260_FIXUP_FSC_S7020, .name = "fujitsu"},
	{.id = ALC260_FIXUP_FSC_S7020_JWSE, .name = "fujitsu-jwse"},
	{}
};

/*
 */
static int patch_alc260(struct hda_codec *codec)
{
	struct alc_spec *spec;
	int err;

	err = alc_alloc_spec(codec, 0x07);
	if (err < 0)
		return err;

	spec = codec->spec;
	/* as quite a few machines require HP amp for speaker outputs,
	 * it's easier to enable it unconditionally; even if it's unneeded,
	 * it's almost harmless.
	 */
	spec->gen.prefer_hp_amp = 1;
	spec->gen.beep_nid = 0x01;

	spec->shutup = alc_eapd_shutup;

	alc_pre_init(codec);

	snd_hda_pick_fixup(codec, alc260_fixup_models, alc260_fixup_tbl,
			   alc260_fixups);
	snd_hda_apply_fixup(codec, HDA_FIXUP_ACT_PRE_PROBE);

	/* automatic parse from the BIOS config */
	err = alc260_parse_auto_config(codec);
	if (err < 0)
		goto error;

	if (!spec->gen.no_analog) {
		err = set_beep_amp(spec, 0x07, 0x05, HDA_INPUT);
		if (err < 0)
			goto error;
	}

	snd_hda_apply_fixup(codec, HDA_FIXUP_ACT_PROBE);

	return 0;

 error:
	alc_free(codec);
	return err;
}


/*
 * ALC882/883/885/888/889 support
 *
 * ALC882 is almost identical with ALC880 but has cleaner and more flexible
 * configuration.  Each pin widget can choose any input DACs and a mixer.
 * Each ADC is connected from a mixer of all inputs.  This makes possible
 * 6-channel independent captures.
 *
 * In addition, an independent DAC for the multi-playback (not used in this
 * driver yet).
 */

/*
 * Pin config fixes
 */
enum {
	ALC882_FIXUP_ABIT_AW9D_MAX,
	ALC882_FIXUP_LENOVO_Y530,
	ALC882_FIXUP_PB_M5210,
	ALC882_FIXUP_ACER_ASPIRE_7736,
	ALC882_FIXUP_ASUS_W90V,
	ALC889_FIXUP_CD,
	ALC889_FIXUP_FRONT_HP_NO_PRESENCE,
	ALC889_FIXUP_VAIO_TT,
	ALC888_FIXUP_EEE1601,
	ALC882_FIXUP_EAPD,
	ALC883_FIXUP_EAPD,
	ALC883_FIXUP_ACER_EAPD,
	ALC882_FIXUP_GPIO1,
	ALC882_FIXUP_GPIO2,
	ALC882_FIXUP_GPIO3,
	ALC889_FIXUP_COEF,
	ALC882_FIXUP_ASUS_W2JC,
	ALC882_FIXUP_ACER_ASPIRE_4930G,
	ALC882_FIXUP_ACER_ASPIRE_8930G,
	ALC882_FIXUP_ASPIRE_8930G_VERBS,
	ALC885_FIXUP_MACPRO_GPIO,
	ALC889_FIXUP_DAC_ROUTE,
	ALC889_FIXUP_MBP_VREF,
	ALC889_FIXUP_IMAC91_VREF,
	ALC889_FIXUP_MBA11_VREF,
	ALC889_FIXUP_MBA21_VREF,
	ALC889_FIXUP_MP11_VREF,
	ALC889_FIXUP_MP41_VREF,
	ALC882_FIXUP_INV_DMIC,
	ALC882_FIXUP_NO_PRIMARY_HP,
	ALC887_FIXUP_ASUS_BASS,
	ALC887_FIXUP_BASS_CHMAP,
	ALC1220_FIXUP_GB_DUAL_CODECS,
	ALC1220_FIXUP_CLEVO_P950,
	ALC1220_FIXUP_CLEVO_PB51ED,
	ALC1220_FIXUP_CLEVO_PB51ED_PINS,
};

static void alc889_fixup_coef(struct hda_codec *codec,
			      const struct hda_fixup *fix, int action)
{
	if (action != HDA_FIXUP_ACT_INIT)
		return;
	alc_update_coef_idx(codec, 7, 0, 0x2030);
}

/* set up GPIO at initialization */
static void alc885_fixup_macpro_gpio(struct hda_codec *codec,
				     const struct hda_fixup *fix, int action)
{
	struct alc_spec *spec = codec->spec;

	spec->gpio_write_delay = true;
	alc_fixup_gpio3(codec, fix, action);
}

/* Fix the connection of some pins for ALC889:
 * At least, Acer Aspire 5935 shows the connections to DAC3/4 don't
 * work correctly (bko#42740)
 */
static void alc889_fixup_dac_route(struct hda_codec *codec,
				   const struct hda_fixup *fix, int action)
{
	if (action == HDA_FIXUP_ACT_PRE_PROBE) {
		/* fake the connections during parsing the tree */
		static const hda_nid_t conn1[] = { 0x0c, 0x0d };
		static const hda_nid_t conn2[] = { 0x0e, 0x0f };
		snd_hda_override_conn_list(codec, 0x14, ARRAY_SIZE(conn1), conn1);
		snd_hda_override_conn_list(codec, 0x15, ARRAY_SIZE(conn1), conn1);
		snd_hda_override_conn_list(codec, 0x18, ARRAY_SIZE(conn2), conn2);
		snd_hda_override_conn_list(codec, 0x1a, ARRAY_SIZE(conn2), conn2);
	} else if (action == HDA_FIXUP_ACT_PROBE) {
		/* restore the connections */
		static const hda_nid_t conn[] = { 0x0c, 0x0d, 0x0e, 0x0f, 0x26 };
		snd_hda_override_conn_list(codec, 0x14, ARRAY_SIZE(conn), conn);
		snd_hda_override_conn_list(codec, 0x15, ARRAY_SIZE(conn), conn);
		snd_hda_override_conn_list(codec, 0x18, ARRAY_SIZE(conn), conn);
		snd_hda_override_conn_list(codec, 0x1a, ARRAY_SIZE(conn), conn);
	}
}

/* Set VREF on HP pin */
static void alc889_fixup_mbp_vref(struct hda_codec *codec,
				  const struct hda_fixup *fix, int action)
{
	static const hda_nid_t nids[] = { 0x14, 0x15, 0x19 };
	struct alc_spec *spec = codec->spec;
	int i;

	if (action != HDA_FIXUP_ACT_INIT)
		return;
	for (i = 0; i < ARRAY_SIZE(nids); i++) {
		unsigned int val = snd_hda_codec_get_pincfg(codec, nids[i]);
		if (get_defcfg_device(val) != AC_JACK_HP_OUT)
			continue;
		val = snd_hda_codec_get_pin_target(codec, nids[i]);
		val |= AC_PINCTL_VREF_80;
		snd_hda_set_pin_ctl(codec, nids[i], val);
		spec->gen.keep_vref_in_automute = 1;
		break;
	}
}

static void alc889_fixup_mac_pins(struct hda_codec *codec,
				  const hda_nid_t *nids, int num_nids)
{
	struct alc_spec *spec = codec->spec;
	int i;

	for (i = 0; i < num_nids; i++) {
		unsigned int val;
		val = snd_hda_codec_get_pin_target(codec, nids[i]);
		val |= AC_PINCTL_VREF_50;
		snd_hda_set_pin_ctl(codec, nids[i], val);
	}
	spec->gen.keep_vref_in_automute = 1;
}

/* Set VREF on speaker pins on imac91 */
static void alc889_fixup_imac91_vref(struct hda_codec *codec,
				     const struct hda_fixup *fix, int action)
{
	static const hda_nid_t nids[] = { 0x18, 0x1a };

	if (action == HDA_FIXUP_ACT_INIT)
		alc889_fixup_mac_pins(codec, nids, ARRAY_SIZE(nids));
}

/* Set VREF on speaker pins on mba11 */
static void alc889_fixup_mba11_vref(struct hda_codec *codec,
				    const struct hda_fixup *fix, int action)
{
	static const hda_nid_t nids[] = { 0x18 };

	if (action == HDA_FIXUP_ACT_INIT)
		alc889_fixup_mac_pins(codec, nids, ARRAY_SIZE(nids));
}

/* Set VREF on speaker pins on mba21 */
static void alc889_fixup_mba21_vref(struct hda_codec *codec,
				    const struct hda_fixup *fix, int action)
{
	static const hda_nid_t nids[] = { 0x18, 0x19 };

	if (action == HDA_FIXUP_ACT_INIT)
		alc889_fixup_mac_pins(codec, nids, ARRAY_SIZE(nids));
}

/* Don't take HP output as primary
 * Strangely, the speaker output doesn't work on Vaio Z and some Vaio
 * all-in-one desktop PCs (for example VGC-LN51JGB) through DAC 0x05
 */
static void alc882_fixup_no_primary_hp(struct hda_codec *codec,
				       const struct hda_fixup *fix, int action)
{
	struct alc_spec *spec = codec->spec;
	if (action == HDA_FIXUP_ACT_PRE_PROBE) {
		spec->gen.no_primary_hp = 1;
		spec->gen.no_multi_io = 1;
	}
}

static void alc_fixup_bass_chmap(struct hda_codec *codec,
				 const struct hda_fixup *fix, int action);

/* For dual-codec configuration, we need to disable some features to avoid
 * conflicts of kctls and PCM streams
 */
static void alc_fixup_dual_codecs(struct hda_codec *codec,
				  const struct hda_fixup *fix, int action)
{
	struct alc_spec *spec = codec->spec;

	if (action != HDA_FIXUP_ACT_PRE_PROBE)
		return;
	/* disable vmaster */
	spec->gen.suppress_vmaster = 1;
	/* auto-mute and auto-mic switch don't work with multiple codecs */
	spec->gen.suppress_auto_mute = 1;
	spec->gen.suppress_auto_mic = 1;
	/* disable aamix as well */
	spec->gen.mixer_nid = 0;
	/* add location prefix to avoid conflicts */
	codec->force_pin_prefix = 1;
}

static void rename_ctl(struct hda_codec *codec, const char *oldname,
		       const char *newname)
{
	struct snd_kcontrol *kctl;

	kctl = snd_hda_find_mixer_ctl(codec, oldname);
	if (kctl)
		strcpy(kctl->id.name, newname);
}

static void alc1220_fixup_gb_dual_codecs(struct hda_codec *codec,
					 const struct hda_fixup *fix,
					 int action)
{
	alc_fixup_dual_codecs(codec, fix, action);
	switch (action) {
	case HDA_FIXUP_ACT_PRE_PROBE:
		/* override card longname to provide a unique UCM profile */
		strcpy(codec->card->longname, "HDAudio-Gigabyte-ALC1220DualCodecs");
		break;
	case HDA_FIXUP_ACT_BUILD:
		/* rename Capture controls depending on the codec */
		rename_ctl(codec, "Capture Volume",
			   codec->addr == 0 ?
			   "Rear-Panel Capture Volume" :
			   "Front-Panel Capture Volume");
		rename_ctl(codec, "Capture Switch",
			   codec->addr == 0 ?
			   "Rear-Panel Capture Switch" :
			   "Front-Panel Capture Switch");
		break;
	}
}

static void alc1220_fixup_clevo_p950(struct hda_codec *codec,
				     const struct hda_fixup *fix,
				     int action)
{
	static const hda_nid_t conn1[] = { 0x0c };

	if (action != HDA_FIXUP_ACT_PRE_PROBE)
		return;

	alc_update_coef_idx(codec, 0x7, 0, 0x3c3);
	/* We therefore want to make sure 0x14 (front headphone) and
	 * 0x1b (speakers) use the stereo DAC 0x02
	 */
	snd_hda_override_conn_list(codec, 0x14, ARRAY_SIZE(conn1), conn1);
	snd_hda_override_conn_list(codec, 0x1b, ARRAY_SIZE(conn1), conn1);
}

static void alc_fixup_headset_mode_no_hp_mic(struct hda_codec *codec,
				const struct hda_fixup *fix, int action);

static void alc1220_fixup_clevo_pb51ed(struct hda_codec *codec,
				     const struct hda_fixup *fix,
				     int action)
{
	alc1220_fixup_clevo_p950(codec, fix, action);
	alc_fixup_headset_mode_no_hp_mic(codec, fix, action);
}

static const struct hda_fixup alc882_fixups[] = {
	[ALC882_FIXUP_ABIT_AW9D_MAX] = {
		.type = HDA_FIXUP_PINS,
		.v.pins = (const struct hda_pintbl[]) {
			{ 0x15, 0x01080104 }, /* side */
			{ 0x16, 0x01011012 }, /* rear */
			{ 0x17, 0x01016011 }, /* clfe */
			{ }
		}
	},
	[ALC882_FIXUP_LENOVO_Y530] = {
		.type = HDA_FIXUP_PINS,
		.v.pins = (const struct hda_pintbl[]) {
			{ 0x15, 0x99130112 }, /* rear int speakers */
			{ 0x16, 0x99130111 }, /* subwoofer */
			{ }
		}
	},
	[ALC882_FIXUP_PB_M5210] = {
		.type = HDA_FIXUP_PINCTLS,
		.v.pins = (const struct hda_pintbl[]) {
			{ 0x19, PIN_VREF50 },
			{}
		}
	},
	[ALC882_FIXUP_ACER_ASPIRE_7736] = {
		.type = HDA_FIXUP_FUNC,
		.v.func = alc_fixup_sku_ignore,
	},
	[ALC882_FIXUP_ASUS_W90V] = {
		.type = HDA_FIXUP_PINS,
		.v.pins = (const struct hda_pintbl[]) {
			{ 0x16, 0x99130110 }, /* fix sequence for CLFE */
			{ }
		}
	},
	[ALC889_FIXUP_CD] = {
		.type = HDA_FIXUP_PINS,
		.v.pins = (const struct hda_pintbl[]) {
			{ 0x1c, 0x993301f0 }, /* CD */
			{ }
		}
	},
	[ALC889_FIXUP_FRONT_HP_NO_PRESENCE] = {
		.type = HDA_FIXUP_PINS,
		.v.pins = (const struct hda_pintbl[]) {
			{ 0x1b, 0x02214120 }, /* Front HP jack is flaky, disable jack detect */
			{ }
		},
		.chained = true,
		.chain_id = ALC889_FIXUP_CD,
	},
	[ALC889_FIXUP_VAIO_TT] = {
		.type = HDA_FIXUP_PINS,
		.v.pins = (const struct hda_pintbl[]) {
			{ 0x17, 0x90170111 }, /* hidden surround speaker */
			{ }
		}
	},
	[ALC888_FIXUP_EEE1601] = {
		.type = HDA_FIXUP_VERBS,
		.v.verbs = (const struct hda_verb[]) {
			{ 0x20, AC_VERB_SET_COEF_INDEX, 0x0b },
			{ 0x20, AC_VERB_SET_PROC_COEF,  0x0838 },
			{ }
		}
	},
	[ALC882_FIXUP_EAPD] = {
		.type = HDA_FIXUP_VERBS,
		.v.verbs = (const struct hda_verb[]) {
			/* change to EAPD mode */
			{ 0x20, AC_VERB_SET_COEF_INDEX, 0x07 },
			{ 0x20, AC_VERB_SET_PROC_COEF, 0x3060 },
			{ }
		}
	},
	[ALC883_FIXUP_EAPD] = {
		.type = HDA_FIXUP_VERBS,
		.v.verbs = (const struct hda_verb[]) {
			/* change to EAPD mode */
			{ 0x20, AC_VERB_SET_COEF_INDEX, 0x07 },
			{ 0x20, AC_VERB_SET_PROC_COEF, 0x3070 },
			{ }
		}
	},
	[ALC883_FIXUP_ACER_EAPD] = {
		.type = HDA_FIXUP_VERBS,
		.v.verbs = (const struct hda_verb[]) {
			/* eanable EAPD on Acer laptops */
			{ 0x20, AC_VERB_SET_COEF_INDEX, 0x07 },
			{ 0x20, AC_VERB_SET_PROC_COEF, 0x3050 },
			{ }
		}
	},
	[ALC882_FIXUP_GPIO1] = {
		.type = HDA_FIXUP_FUNC,
		.v.func = alc_fixup_gpio1,
	},
	[ALC882_FIXUP_GPIO2] = {
		.type = HDA_FIXUP_FUNC,
		.v.func = alc_fixup_gpio2,
	},
	[ALC882_FIXUP_GPIO3] = {
		.type = HDA_FIXUP_FUNC,
		.v.func = alc_fixup_gpio3,
	},
	[ALC882_FIXUP_ASUS_W2JC] = {
		.type = HDA_FIXUP_FUNC,
		.v.func = alc_fixup_gpio1,
		.chained = true,
		.chain_id = ALC882_FIXUP_EAPD,
	},
	[ALC889_FIXUP_COEF] = {
		.type = HDA_FIXUP_FUNC,
		.v.func = alc889_fixup_coef,
	},
	[ALC882_FIXUP_ACER_ASPIRE_4930G] = {
		.type = HDA_FIXUP_PINS,
		.v.pins = (const struct hda_pintbl[]) {
			{ 0x16, 0x99130111 }, /* CLFE speaker */
			{ 0x17, 0x99130112 }, /* surround speaker */
			{ }
		},
		.chained = true,
		.chain_id = ALC882_FIXUP_GPIO1,
	},
	[ALC882_FIXUP_ACER_ASPIRE_8930G] = {
		.type = HDA_FIXUP_PINS,
		.v.pins = (const struct hda_pintbl[]) {
			{ 0x16, 0x99130111 }, /* CLFE speaker */
			{ 0x1b, 0x99130112 }, /* surround speaker */
			{ }
		},
		.chained = true,
		.chain_id = ALC882_FIXUP_ASPIRE_8930G_VERBS,
	},
	[ALC882_FIXUP_ASPIRE_8930G_VERBS] = {
		/* additional init verbs for Acer Aspire 8930G */
		.type = HDA_FIXUP_VERBS,
		.v.verbs = (const struct hda_verb[]) {
			/* Enable all DACs */
			/* DAC DISABLE/MUTE 1? */
			/*  setting bits 1-5 disables DAC nids 0x02-0x06
			 *  apparently. Init=0x38 */
			{ 0x20, AC_VERB_SET_COEF_INDEX, 0x03 },
			{ 0x20, AC_VERB_SET_PROC_COEF, 0x0000 },
			/* DAC DISABLE/MUTE 2? */
			/*  some bit here disables the other DACs.
			 *  Init=0x4900 */
			{ 0x20, AC_VERB_SET_COEF_INDEX, 0x08 },
			{ 0x20, AC_VERB_SET_PROC_COEF, 0x0000 },
			/* DMIC fix
			 * This laptop has a stereo digital microphone.
			 * The mics are only 1cm apart which makes the stereo
			 * useless. However, either the mic or the ALC889
			 * makes the signal become a difference/sum signal
			 * instead of standard stereo, which is annoying.
			 * So instead we flip this bit which makes the
			 * codec replicate the sum signal to both channels,
			 * turning it into a normal mono mic.
			 */
			/* DMIC_CONTROL? Init value = 0x0001 */
			{ 0x20, AC_VERB_SET_COEF_INDEX, 0x0b },
			{ 0x20, AC_VERB_SET_PROC_COEF, 0x0003 },
			{ 0x20, AC_VERB_SET_COEF_INDEX, 0x07 },
			{ 0x20, AC_VERB_SET_PROC_COEF, 0x3050 },
			{ }
		},
		.chained = true,
		.chain_id = ALC882_FIXUP_GPIO1,
	},
	[ALC885_FIXUP_MACPRO_GPIO] = {
		.type = HDA_FIXUP_FUNC,
		.v.func = alc885_fixup_macpro_gpio,
	},
	[ALC889_FIXUP_DAC_ROUTE] = {
		.type = HDA_FIXUP_FUNC,
		.v.func = alc889_fixup_dac_route,
	},
	[ALC889_FIXUP_MBP_VREF] = {
		.type = HDA_FIXUP_FUNC,
		.v.func = alc889_fixup_mbp_vref,
		.chained = true,
		.chain_id = ALC882_FIXUP_GPIO1,
	},
	[ALC889_FIXUP_IMAC91_VREF] = {
		.type = HDA_FIXUP_FUNC,
		.v.func = alc889_fixup_imac91_vref,
		.chained = true,
		.chain_id = ALC882_FIXUP_GPIO1,
	},
	[ALC889_FIXUP_MBA11_VREF] = {
		.type = HDA_FIXUP_FUNC,
		.v.func = alc889_fixup_mba11_vref,
		.chained = true,
		.chain_id = ALC889_FIXUP_MBP_VREF,
	},
	[ALC889_FIXUP_MBA21_VREF] = {
		.type = HDA_FIXUP_FUNC,
		.v.func = alc889_fixup_mba21_vref,
		.chained = true,
		.chain_id = ALC889_FIXUP_MBP_VREF,
	},
	[ALC889_FIXUP_MP11_VREF] = {
		.type = HDA_FIXUP_FUNC,
		.v.func = alc889_fixup_mba11_vref,
		.chained = true,
		.chain_id = ALC885_FIXUP_MACPRO_GPIO,
	},
	[ALC889_FIXUP_MP41_VREF] = {
		.type = HDA_FIXUP_FUNC,
		.v.func = alc889_fixup_mbp_vref,
		.chained = true,
		.chain_id = ALC885_FIXUP_MACPRO_GPIO,
	},
	[ALC882_FIXUP_INV_DMIC] = {
		.type = HDA_FIXUP_FUNC,
		.v.func = alc_fixup_inv_dmic,
	},
	[ALC882_FIXUP_NO_PRIMARY_HP] = {
		.type = HDA_FIXUP_FUNC,
		.v.func = alc882_fixup_no_primary_hp,
	},
	[ALC887_FIXUP_ASUS_BASS] = {
		.type = HDA_FIXUP_PINS,
		.v.pins = (const struct hda_pintbl[]) {
			{0x16, 0x99130130}, /* bass speaker */
			{}
		},
		.chained = true,
		.chain_id = ALC887_FIXUP_BASS_CHMAP,
	},
	[ALC887_FIXUP_BASS_CHMAP] = {
		.type = HDA_FIXUP_FUNC,
		.v.func = alc_fixup_bass_chmap,
	},
	[ALC1220_FIXUP_GB_DUAL_CODECS] = {
		.type = HDA_FIXUP_FUNC,
		.v.func = alc1220_fixup_gb_dual_codecs,
	},
	[ALC1220_FIXUP_CLEVO_P950] = {
		.type = HDA_FIXUP_FUNC,
		.v.func = alc1220_fixup_clevo_p950,
	},
	[ALC1220_FIXUP_CLEVO_PB51ED] = {
		.type = HDA_FIXUP_FUNC,
		.v.func = alc1220_fixup_clevo_pb51ed,
	},
	[ALC1220_FIXUP_CLEVO_PB51ED_PINS] = {
		.type = HDA_FIXUP_PINS,
		.v.pins = (const struct hda_pintbl[]) {
			{ 0x19, 0x01a1913c }, /* use as headset mic, without its own jack detect */
			{}
		},
		.chained = true,
		.chain_id = ALC1220_FIXUP_CLEVO_PB51ED,
	},
};

static const struct snd_pci_quirk alc882_fixup_tbl[] = {
	SND_PCI_QUIRK(0x1025, 0x006c, "Acer Aspire 9810", ALC883_FIXUP_ACER_EAPD),
	SND_PCI_QUIRK(0x1025, 0x0090, "Acer Aspire", ALC883_FIXUP_ACER_EAPD),
	SND_PCI_QUIRK(0x1025, 0x0107, "Acer Aspire", ALC883_FIXUP_ACER_EAPD),
	SND_PCI_QUIRK(0x1025, 0x010a, "Acer Ferrari 5000", ALC883_FIXUP_ACER_EAPD),
	SND_PCI_QUIRK(0x1025, 0x0110, "Acer Aspire", ALC883_FIXUP_ACER_EAPD),
	SND_PCI_QUIRK(0x1025, 0x0112, "Acer Aspire 9303", ALC883_FIXUP_ACER_EAPD),
	SND_PCI_QUIRK(0x1025, 0x0121, "Acer Aspire 5920G", ALC883_FIXUP_ACER_EAPD),
	SND_PCI_QUIRK(0x1025, 0x013e, "Acer Aspire 4930G",
		      ALC882_FIXUP_ACER_ASPIRE_4930G),
	SND_PCI_QUIRK(0x1025, 0x013f, "Acer Aspire 5930G",
		      ALC882_FIXUP_ACER_ASPIRE_4930G),
	SND_PCI_QUIRK(0x1025, 0x0145, "Acer Aspire 8930G",
		      ALC882_FIXUP_ACER_ASPIRE_8930G),
	SND_PCI_QUIRK(0x1025, 0x0146, "Acer Aspire 6935G",
		      ALC882_FIXUP_ACER_ASPIRE_8930G),
	SND_PCI_QUIRK(0x1025, 0x015e, "Acer Aspire 6930G",
		      ALC882_FIXUP_ACER_ASPIRE_4930G),
	SND_PCI_QUIRK(0x1025, 0x0166, "Acer Aspire 6530G",
		      ALC882_FIXUP_ACER_ASPIRE_4930G),
	SND_PCI_QUIRK(0x1025, 0x0142, "Acer Aspire 7730G",
		      ALC882_FIXUP_ACER_ASPIRE_4930G),
	SND_PCI_QUIRK(0x1025, 0x0155, "Packard-Bell M5120", ALC882_FIXUP_PB_M5210),
	SND_PCI_QUIRK(0x1025, 0x021e, "Acer Aspire 5739G",
		      ALC882_FIXUP_ACER_ASPIRE_4930G),
	SND_PCI_QUIRK(0x1025, 0x0259, "Acer Aspire 5935", ALC889_FIXUP_DAC_ROUTE),
	SND_PCI_QUIRK(0x1025, 0x026b, "Acer Aspire 8940G", ALC882_FIXUP_ACER_ASPIRE_8930G),
	SND_PCI_QUIRK(0x1025, 0x0296, "Acer Aspire 7736z", ALC882_FIXUP_ACER_ASPIRE_7736),
	SND_PCI_QUIRK(0x1043, 0x13c2, "Asus A7M", ALC882_FIXUP_EAPD),
	SND_PCI_QUIRK(0x1043, 0x1873, "ASUS W90V", ALC882_FIXUP_ASUS_W90V),
	SND_PCI_QUIRK(0x1043, 0x1971, "Asus W2JC", ALC882_FIXUP_ASUS_W2JC),
	SND_PCI_QUIRK(0x1043, 0x835f, "Asus Eee 1601", ALC888_FIXUP_EEE1601),
	SND_PCI_QUIRK(0x1043, 0x84bc, "ASUS ET2700", ALC887_FIXUP_ASUS_BASS),
	SND_PCI_QUIRK(0x1043, 0x8691, "ASUS ROG Ranger VIII", ALC882_FIXUP_GPIO3),
	SND_PCI_QUIRK(0x104d, 0x9047, "Sony Vaio TT", ALC889_FIXUP_VAIO_TT),
	SND_PCI_QUIRK(0x104d, 0x905a, "Sony Vaio Z", ALC882_FIXUP_NO_PRIMARY_HP),
	SND_PCI_QUIRK(0x104d, 0x9060, "Sony Vaio VPCL14M1R", ALC882_FIXUP_NO_PRIMARY_HP),
	SND_PCI_QUIRK(0x104d, 0x9043, "Sony Vaio VGC-LN51JGB", ALC882_FIXUP_NO_PRIMARY_HP),
	SND_PCI_QUIRK(0x104d, 0x9044, "Sony VAIO AiO", ALC882_FIXUP_NO_PRIMARY_HP),

	/* All Apple entries are in codec SSIDs */
	SND_PCI_QUIRK(0x106b, 0x00a0, "MacBookPro 3,1", ALC889_FIXUP_MBP_VREF),
	SND_PCI_QUIRK(0x106b, 0x00a1, "Macbook", ALC889_FIXUP_MBP_VREF),
	SND_PCI_QUIRK(0x106b, 0x00a4, "MacbookPro 4,1", ALC889_FIXUP_MBP_VREF),
	SND_PCI_QUIRK(0x106b, 0x0c00, "Mac Pro", ALC889_FIXUP_MP11_VREF),
	SND_PCI_QUIRK(0x106b, 0x1000, "iMac 24", ALC885_FIXUP_MACPRO_GPIO),
	SND_PCI_QUIRK(0x106b, 0x2800, "AppleTV", ALC885_FIXUP_MACPRO_GPIO),
	SND_PCI_QUIRK(0x106b, 0x2c00, "MacbookPro rev3", ALC889_FIXUP_MBP_VREF),
	SND_PCI_QUIRK(0x106b, 0x3000, "iMac", ALC889_FIXUP_MBP_VREF),
	SND_PCI_QUIRK(0x106b, 0x3200, "iMac 7,1 Aluminum", ALC882_FIXUP_EAPD),
	SND_PCI_QUIRK(0x106b, 0x3400, "MacBookAir 1,1", ALC889_FIXUP_MBA11_VREF),
	SND_PCI_QUIRK(0x106b, 0x3500, "MacBookAir 2,1", ALC889_FIXUP_MBA21_VREF),
	SND_PCI_QUIRK(0x106b, 0x3600, "Macbook 3,1", ALC889_FIXUP_MBP_VREF),
	SND_PCI_QUIRK(0x106b, 0x3800, "MacbookPro 4,1", ALC889_FIXUP_MBP_VREF),
	SND_PCI_QUIRK(0x106b, 0x3e00, "iMac 24 Aluminum", ALC885_FIXUP_MACPRO_GPIO),
	SND_PCI_QUIRK(0x106b, 0x3f00, "Macbook 5,1", ALC889_FIXUP_IMAC91_VREF),
	SND_PCI_QUIRK(0x106b, 0x4000, "MacbookPro 5,1", ALC889_FIXUP_IMAC91_VREF),
	SND_PCI_QUIRK(0x106b, 0x4100, "Macmini 3,1", ALC889_FIXUP_IMAC91_VREF),
	SND_PCI_QUIRK(0x106b, 0x4200, "Mac Pro 4,1/5,1", ALC889_FIXUP_MP41_VREF),
	SND_PCI_QUIRK(0x106b, 0x4300, "iMac 9,1", ALC889_FIXUP_IMAC91_VREF),
	SND_PCI_QUIRK(0x106b, 0x4600, "MacbookPro 5,2", ALC889_FIXUP_IMAC91_VREF),
	SND_PCI_QUIRK(0x106b, 0x4900, "iMac 9,1 Aluminum", ALC889_FIXUP_IMAC91_VREF),
	SND_PCI_QUIRK(0x106b, 0x4a00, "Macbook 5,2", ALC889_FIXUP_MBA11_VREF),

	SND_PCI_QUIRK(0x1071, 0x8258, "Evesham Voyaeger", ALC882_FIXUP_EAPD),
	SND_PCI_QUIRK(0x1458, 0xa002, "Gigabyte EP45-DS3/Z87X-UD3H", ALC889_FIXUP_FRONT_HP_NO_PRESENCE),
	SND_PCI_QUIRK(0x1458, 0xa0b8, "Gigabyte AZ370-Gaming", ALC1220_FIXUP_GB_DUAL_CODECS),
	SND_PCI_QUIRK(0x1458, 0xa0cd, "Gigabyte X570 Aorus Master", ALC1220_FIXUP_CLEVO_P950),
	SND_PCI_QUIRK(0x1458, 0xa0ce, "Gigabyte X570 Aorus Xtreme", ALC1220_FIXUP_CLEVO_P950),
	SND_PCI_QUIRK(0x1462, 0x1228, "MSI-GP63", ALC1220_FIXUP_CLEVO_P950),
	SND_PCI_QUIRK(0x1462, 0x1275, "MSI-GL63", ALC1220_FIXUP_CLEVO_P950),
	SND_PCI_QUIRK(0x1462, 0x1276, "MSI-GL73", ALC1220_FIXUP_CLEVO_P950),
	SND_PCI_QUIRK(0x1462, 0x1293, "MSI-GP65", ALC1220_FIXUP_CLEVO_P950),
	SND_PCI_QUIRK(0x1462, 0x7350, "MSI-7350", ALC889_FIXUP_CD),
	SND_PCI_QUIRK(0x1462, 0xda57, "MSI Z270-Gaming", ALC1220_FIXUP_GB_DUAL_CODECS),
	SND_PCI_QUIRK_VENDOR(0x1462, "MSI", ALC882_FIXUP_GPIO3),
	SND_PCI_QUIRK(0x147b, 0x107a, "Abit AW9D-MAX", ALC882_FIXUP_ABIT_AW9D_MAX),
	SND_PCI_QUIRK(0x1558, 0x9501, "Clevo P950HR", ALC1220_FIXUP_CLEVO_P950),
	SND_PCI_QUIRK(0x1558, 0x95e1, "Clevo P95xER", ALC1220_FIXUP_CLEVO_P950),
	SND_PCI_QUIRK(0x1558, 0x95e2, "Clevo P950ER", ALC1220_FIXUP_CLEVO_P950),
	SND_PCI_QUIRK(0x1558, 0x96e1, "Clevo P960[ER][CDFN]-K", ALC1220_FIXUP_CLEVO_P950),
	SND_PCI_QUIRK(0x1558, 0x97e1, "Clevo P970[ER][CDFN]", ALC1220_FIXUP_CLEVO_P950),
	SND_PCI_QUIRK(0x1558, 0x65d1, "Clevo PB51[ER][CDF]", ALC1220_FIXUP_CLEVO_PB51ED_PINS),
	SND_PCI_QUIRK(0x1558, 0x67d1, "Clevo PB71[ER][CDF]", ALC1220_FIXUP_CLEVO_PB51ED_PINS),
	SND_PCI_QUIRK(0x1558, 0x50d3, "Clevo PC50[ER][CDF]", ALC1220_FIXUP_CLEVO_PB51ED_PINS),
	SND_PCI_QUIRK(0x1558, 0x70d1, "Clevo PC70[ER][CDF]", ALC1220_FIXUP_CLEVO_PB51ED_PINS),
	SND_PCI_QUIRK(0x1558, 0x7714, "Clevo X170", ALC1220_FIXUP_CLEVO_PB51ED_PINS),
	SND_PCI_QUIRK_VENDOR(0x1558, "Clevo laptop", ALC882_FIXUP_EAPD),
	SND_PCI_QUIRK(0x161f, 0x2054, "Medion laptop", ALC883_FIXUP_EAPD),
	SND_PCI_QUIRK(0x17aa, 0x3a0d, "Lenovo Y530", ALC882_FIXUP_LENOVO_Y530),
	SND_PCI_QUIRK(0x8086, 0x0022, "DX58SO", ALC889_FIXUP_COEF),
	{}
};

static const struct hda_model_fixup alc882_fixup_models[] = {
	{.id = ALC882_FIXUP_ABIT_AW9D_MAX, .name = "abit-aw9d"},
	{.id = ALC882_FIXUP_LENOVO_Y530, .name = "lenovo-y530"},
	{.id = ALC882_FIXUP_ACER_ASPIRE_7736, .name = "acer-aspire-7736"},
	{.id = ALC882_FIXUP_ASUS_W90V, .name = "asus-w90v"},
	{.id = ALC889_FIXUP_CD, .name = "cd"},
	{.id = ALC889_FIXUP_FRONT_HP_NO_PRESENCE, .name = "no-front-hp"},
	{.id = ALC889_FIXUP_VAIO_TT, .name = "vaio-tt"},
	{.id = ALC888_FIXUP_EEE1601, .name = "eee1601"},
	{.id = ALC882_FIXUP_EAPD, .name = "alc882-eapd"},
	{.id = ALC883_FIXUP_EAPD, .name = "alc883-eapd"},
	{.id = ALC882_FIXUP_GPIO1, .name = "gpio1"},
	{.id = ALC882_FIXUP_GPIO2, .name = "gpio2"},
	{.id = ALC882_FIXUP_GPIO3, .name = "gpio3"},
	{.id = ALC889_FIXUP_COEF, .name = "alc889-coef"},
	{.id = ALC882_FIXUP_ASUS_W2JC, .name = "asus-w2jc"},
	{.id = ALC882_FIXUP_ACER_ASPIRE_4930G, .name = "acer-aspire-4930g"},
	{.id = ALC882_FIXUP_ACER_ASPIRE_8930G, .name = "acer-aspire-8930g"},
	{.id = ALC883_FIXUP_ACER_EAPD, .name = "acer-aspire"},
	{.id = ALC885_FIXUP_MACPRO_GPIO, .name = "macpro-gpio"},
	{.id = ALC889_FIXUP_DAC_ROUTE, .name = "dac-route"},
	{.id = ALC889_FIXUP_MBP_VREF, .name = "mbp-vref"},
	{.id = ALC889_FIXUP_IMAC91_VREF, .name = "imac91-vref"},
	{.id = ALC889_FIXUP_MBA11_VREF, .name = "mba11-vref"},
	{.id = ALC889_FIXUP_MBA21_VREF, .name = "mba21-vref"},
	{.id = ALC889_FIXUP_MP11_VREF, .name = "mp11-vref"},
	{.id = ALC889_FIXUP_MP41_VREF, .name = "mp41-vref"},
	{.id = ALC882_FIXUP_INV_DMIC, .name = "inv-dmic"},
	{.id = ALC882_FIXUP_NO_PRIMARY_HP, .name = "no-primary-hp"},
	{.id = ALC887_FIXUP_ASUS_BASS, .name = "asus-bass"},
	{.id = ALC1220_FIXUP_GB_DUAL_CODECS, .name = "dual-codecs"},
	{.id = ALC1220_FIXUP_CLEVO_P950, .name = "clevo-p950"},
	{}
};

/*
 * BIOS auto configuration
 */
/* almost identical with ALC880 parser... */
static int alc882_parse_auto_config(struct hda_codec *codec)
{
	static const hda_nid_t alc882_ignore[] = { 0x1d, 0 };
	static const hda_nid_t alc882_ssids[] = { 0x15, 0x1b, 0x14, 0 };
	return alc_parse_auto_config(codec, alc882_ignore, alc882_ssids);
}

/*
 */
static int patch_alc882(struct hda_codec *codec)
{
	struct alc_spec *spec;
	int err;

	err = alc_alloc_spec(codec, 0x0b);
	if (err < 0)
		return err;

	spec = codec->spec;

	switch (codec->core.vendor_id) {
	case 0x10ec0882:
	case 0x10ec0885:
	case 0x10ec0900:
	case 0x10ec0b00:
	case 0x10ec1220:
		break;
	default:
		/* ALC883 and variants */
		alc_fix_pll_init(codec, 0x20, 0x0a, 10);
		break;
	}

	alc_pre_init(codec);

	snd_hda_pick_fixup(codec, alc882_fixup_models, alc882_fixup_tbl,
		       alc882_fixups);
	snd_hda_apply_fixup(codec, HDA_FIXUP_ACT_PRE_PROBE);

	alc_auto_parse_customize_define(codec);

	if (has_cdefine_beep(codec))
		spec->gen.beep_nid = 0x01;

	/* automatic parse from the BIOS config */
	err = alc882_parse_auto_config(codec);
	if (err < 0)
		goto error;

	if (!spec->gen.no_analog && spec->gen.beep_nid) {
		err = set_beep_amp(spec, 0x0b, 0x05, HDA_INPUT);
		if (err < 0)
			goto error;
	}

	snd_hda_apply_fixup(codec, HDA_FIXUP_ACT_PROBE);

	return 0;

 error:
	alc_free(codec);
	return err;
}


/*
 * ALC262 support
 */
static int alc262_parse_auto_config(struct hda_codec *codec)
{
	static const hda_nid_t alc262_ignore[] = { 0x1d, 0 };
	static const hda_nid_t alc262_ssids[] = { 0x15, 0x1b, 0x14, 0 };
	return alc_parse_auto_config(codec, alc262_ignore, alc262_ssids);
}

/*
 * Pin config fixes
 */
enum {
	ALC262_FIXUP_FSC_H270,
	ALC262_FIXUP_FSC_S7110,
	ALC262_FIXUP_HP_Z200,
	ALC262_FIXUP_TYAN,
	ALC262_FIXUP_LENOVO_3000,
	ALC262_FIXUP_BENQ,
	ALC262_FIXUP_BENQ_T31,
	ALC262_FIXUP_INV_DMIC,
	ALC262_FIXUP_INTEL_BAYLEYBAY,
};

static const struct hda_fixup alc262_fixups[] = {
	[ALC262_FIXUP_FSC_H270] = {
		.type = HDA_FIXUP_PINS,
		.v.pins = (const struct hda_pintbl[]) {
			{ 0x14, 0x99130110 }, /* speaker */
			{ 0x15, 0x0221142f }, /* front HP */
			{ 0x1b, 0x0121141f }, /* rear HP */
			{ }
		}
	},
	[ALC262_FIXUP_FSC_S7110] = {
		.type = HDA_FIXUP_PINS,
		.v.pins = (const struct hda_pintbl[]) {
			{ 0x15, 0x90170110 }, /* speaker */
			{ }
		},
		.chained = true,
		.chain_id = ALC262_FIXUP_BENQ,
	},
	[ALC262_FIXUP_HP_Z200] = {
		.type = HDA_FIXUP_PINS,
		.v.pins = (const struct hda_pintbl[]) {
			{ 0x16, 0x99130120 }, /* internal speaker */
			{ }
		}
	},
	[ALC262_FIXUP_TYAN] = {
		.type = HDA_FIXUP_PINS,
		.v.pins = (const struct hda_pintbl[]) {
			{ 0x14, 0x1993e1f0 }, /* int AUX */
			{ }
		}
	},
	[ALC262_FIXUP_LENOVO_3000] = {
		.type = HDA_FIXUP_PINCTLS,
		.v.pins = (const struct hda_pintbl[]) {
			{ 0x19, PIN_VREF50 },
			{}
		},
		.chained = true,
		.chain_id = ALC262_FIXUP_BENQ,
	},
	[ALC262_FIXUP_BENQ] = {
		.type = HDA_FIXUP_VERBS,
		.v.verbs = (const struct hda_verb[]) {
			{ 0x20, AC_VERB_SET_COEF_INDEX, 0x07 },
			{ 0x20, AC_VERB_SET_PROC_COEF, 0x3070 },
			{}
		}
	},
	[ALC262_FIXUP_BENQ_T31] = {
		.type = HDA_FIXUP_VERBS,
		.v.verbs = (const struct hda_verb[]) {
			{ 0x20, AC_VERB_SET_COEF_INDEX, 0x07 },
			{ 0x20, AC_VERB_SET_PROC_COEF, 0x3050 },
			{}
		}
	},
	[ALC262_FIXUP_INV_DMIC] = {
		.type = HDA_FIXUP_FUNC,
		.v.func = alc_fixup_inv_dmic,
	},
	[ALC262_FIXUP_INTEL_BAYLEYBAY] = {
		.type = HDA_FIXUP_FUNC,
		.v.func = alc_fixup_no_depop_delay,
	},
};

static const struct snd_pci_quirk alc262_fixup_tbl[] = {
	SND_PCI_QUIRK(0x103c, 0x170b, "HP Z200", ALC262_FIXUP_HP_Z200),
	SND_PCI_QUIRK(0x10cf, 0x1397, "Fujitsu Lifebook S7110", ALC262_FIXUP_FSC_S7110),
	SND_PCI_QUIRK(0x10cf, 0x142d, "Fujitsu Lifebook E8410", ALC262_FIXUP_BENQ),
	SND_PCI_QUIRK(0x10f1, 0x2915, "Tyan Thunder n6650W", ALC262_FIXUP_TYAN),
	SND_PCI_QUIRK(0x1734, 0x1141, "FSC ESPRIMO U9210", ALC262_FIXUP_FSC_H270),
	SND_PCI_QUIRK(0x1734, 0x1147, "FSC Celsius H270", ALC262_FIXUP_FSC_H270),
	SND_PCI_QUIRK(0x17aa, 0x384e, "Lenovo 3000", ALC262_FIXUP_LENOVO_3000),
	SND_PCI_QUIRK(0x17ff, 0x0560, "Benq ED8", ALC262_FIXUP_BENQ),
	SND_PCI_QUIRK(0x17ff, 0x058d, "Benq T31-16", ALC262_FIXUP_BENQ_T31),
	SND_PCI_QUIRK(0x8086, 0x7270, "BayleyBay", ALC262_FIXUP_INTEL_BAYLEYBAY),
	{}
};

static const struct hda_model_fixup alc262_fixup_models[] = {
	{.id = ALC262_FIXUP_INV_DMIC, .name = "inv-dmic"},
	{.id = ALC262_FIXUP_FSC_H270, .name = "fsc-h270"},
	{.id = ALC262_FIXUP_FSC_S7110, .name = "fsc-s7110"},
	{.id = ALC262_FIXUP_HP_Z200, .name = "hp-z200"},
	{.id = ALC262_FIXUP_TYAN, .name = "tyan"},
	{.id = ALC262_FIXUP_LENOVO_3000, .name = "lenovo-3000"},
	{.id = ALC262_FIXUP_BENQ, .name = "benq"},
	{.id = ALC262_FIXUP_BENQ_T31, .name = "benq-t31"},
	{.id = ALC262_FIXUP_INTEL_BAYLEYBAY, .name = "bayleybay"},
	{}
};

/*
 */
static int patch_alc262(struct hda_codec *codec)
{
	struct alc_spec *spec;
	int err;

	err = alc_alloc_spec(codec, 0x0b);
	if (err < 0)
		return err;

	spec = codec->spec;
	spec->gen.shared_mic_vref_pin = 0x18;

	spec->shutup = alc_eapd_shutup;

#if 0
	/* pshou 07/11/05  set a zero PCM sample to DAC when FIFO is
	 * under-run
	 */
	alc_update_coefex_idx(codec, 0x1a, 7, 0, 0x80);
#endif
	alc_fix_pll_init(codec, 0x20, 0x0a, 10);

	alc_pre_init(codec);

	snd_hda_pick_fixup(codec, alc262_fixup_models, alc262_fixup_tbl,
		       alc262_fixups);
	snd_hda_apply_fixup(codec, HDA_FIXUP_ACT_PRE_PROBE);

	alc_auto_parse_customize_define(codec);

	if (has_cdefine_beep(codec))
		spec->gen.beep_nid = 0x01;

	/* automatic parse from the BIOS config */
	err = alc262_parse_auto_config(codec);
	if (err < 0)
		goto error;

	if (!spec->gen.no_analog && spec->gen.beep_nid) {
		err = set_beep_amp(spec, 0x0b, 0x05, HDA_INPUT);
		if (err < 0)
			goto error;
	}

	snd_hda_apply_fixup(codec, HDA_FIXUP_ACT_PROBE);

	return 0;

 error:
	alc_free(codec);
	return err;
}

/*
 *  ALC268
 */
/* bind Beep switches of both NID 0x0f and 0x10 */
static int alc268_beep_switch_put(struct snd_kcontrol *kcontrol,
				  struct snd_ctl_elem_value *ucontrol)
{
	struct hda_codec *codec = snd_kcontrol_chip(kcontrol);
	unsigned long pval;
	int err;

	mutex_lock(&codec->control_mutex);
	pval = kcontrol->private_value;
	kcontrol->private_value = (pval & ~0xff) | 0x0f;
	err = snd_hda_mixer_amp_switch_put(kcontrol, ucontrol);
	if (err >= 0) {
		kcontrol->private_value = (pval & ~0xff) | 0x10;
		err = snd_hda_mixer_amp_switch_put(kcontrol, ucontrol);
	}
	kcontrol->private_value = pval;
	mutex_unlock(&codec->control_mutex);
	return err;
}

static const struct snd_kcontrol_new alc268_beep_mixer[] = {
	HDA_CODEC_VOLUME("Beep Playback Volume", 0x1d, 0x0, HDA_INPUT),
	{
		.iface = SNDRV_CTL_ELEM_IFACE_MIXER,
		.name = "Beep Playback Switch",
		.subdevice = HDA_SUBDEV_AMP_FLAG,
		.info = snd_hda_mixer_amp_switch_info,
		.get = snd_hda_mixer_amp_switch_get,
		.put = alc268_beep_switch_put,
		.private_value = HDA_COMPOSE_AMP_VAL(0x0f, 3, 1, HDA_INPUT)
	},
};

/* set PCBEEP vol = 0, mute connections */
static const struct hda_verb alc268_beep_init_verbs[] = {
	{0x1d, AC_VERB_SET_AMP_GAIN_MUTE, AMP_IN_UNMUTE(0)},
	{0x0f, AC_VERB_SET_AMP_GAIN_MUTE, AMP_IN_MUTE(1)},
	{0x10, AC_VERB_SET_AMP_GAIN_MUTE, AMP_IN_MUTE(1)},
	{ }
};

enum {
	ALC268_FIXUP_INV_DMIC,
	ALC268_FIXUP_HP_EAPD,
	ALC268_FIXUP_SPDIF,
};

static const struct hda_fixup alc268_fixups[] = {
	[ALC268_FIXUP_INV_DMIC] = {
		.type = HDA_FIXUP_FUNC,
		.v.func = alc_fixup_inv_dmic,
	},
	[ALC268_FIXUP_HP_EAPD] = {
		.type = HDA_FIXUP_VERBS,
		.v.verbs = (const struct hda_verb[]) {
			{0x15, AC_VERB_SET_EAPD_BTLENABLE, 0},
			{}
		}
	},
	[ALC268_FIXUP_SPDIF] = {
		.type = HDA_FIXUP_PINS,
		.v.pins = (const struct hda_pintbl[]) {
			{ 0x1e, 0x014b1180 }, /* enable SPDIF out */
			{}
		}
	},
};

static const struct hda_model_fixup alc268_fixup_models[] = {
	{.id = ALC268_FIXUP_INV_DMIC, .name = "inv-dmic"},
	{.id = ALC268_FIXUP_HP_EAPD, .name = "hp-eapd"},
	{.id = ALC268_FIXUP_SPDIF, .name = "spdif"},
	{}
};

static const struct snd_pci_quirk alc268_fixup_tbl[] = {
	SND_PCI_QUIRK(0x1025, 0x0139, "Acer TravelMate 6293", ALC268_FIXUP_SPDIF),
	SND_PCI_QUIRK(0x1025, 0x015b, "Acer AOA 150 (ZG5)", ALC268_FIXUP_INV_DMIC),
	/* below is codec SSID since multiple Toshiba laptops have the
	 * same PCI SSID 1179:ff00
	 */
	SND_PCI_QUIRK(0x1179, 0xff06, "Toshiba P200", ALC268_FIXUP_HP_EAPD),
	{}
};

/*
 * BIOS auto configuration
 */
static int alc268_parse_auto_config(struct hda_codec *codec)
{
	static const hda_nid_t alc268_ssids[] = { 0x15, 0x1b, 0x14, 0 };
	return alc_parse_auto_config(codec, NULL, alc268_ssids);
}

/*
 */
static int patch_alc268(struct hda_codec *codec)
{
	struct alc_spec *spec;
	int i, err;

	/* ALC268 has no aa-loopback mixer */
	err = alc_alloc_spec(codec, 0);
	if (err < 0)
		return err;

	spec = codec->spec;
	if (has_cdefine_beep(codec))
		spec->gen.beep_nid = 0x01;

	spec->shutup = alc_eapd_shutup;

	alc_pre_init(codec);

	snd_hda_pick_fixup(codec, alc268_fixup_models, alc268_fixup_tbl, alc268_fixups);
	snd_hda_apply_fixup(codec, HDA_FIXUP_ACT_PRE_PROBE);

	/* automatic parse from the BIOS config */
	err = alc268_parse_auto_config(codec);
	if (err < 0)
		goto error;

	if (err > 0 && !spec->gen.no_analog &&
	    spec->gen.autocfg.speaker_pins[0] != 0x1d) {
		for (i = 0; i < ARRAY_SIZE(alc268_beep_mixer); i++) {
			if (!snd_hda_gen_add_kctl(&spec->gen, NULL,
						  &alc268_beep_mixer[i])) {
				err = -ENOMEM;
				goto error;
			}
		}
		snd_hda_add_verbs(codec, alc268_beep_init_verbs);
		if (!query_amp_caps(codec, 0x1d, HDA_INPUT))
			/* override the amp caps for beep generator */
			snd_hda_override_amp_caps(codec, 0x1d, HDA_INPUT,
					  (0x0c << AC_AMPCAP_OFFSET_SHIFT) |
					  (0x0c << AC_AMPCAP_NUM_STEPS_SHIFT) |
					  (0x07 << AC_AMPCAP_STEP_SIZE_SHIFT) |
					  (0 << AC_AMPCAP_MUTE_SHIFT));
	}

	snd_hda_apply_fixup(codec, HDA_FIXUP_ACT_PROBE);

	return 0;

 error:
	alc_free(codec);
	return err;
}

/*
 * ALC269
 */

static const struct hda_pcm_stream alc269_44k_pcm_analog_playback = {
	.rates = SNDRV_PCM_RATE_44100, /* fixed rate */
};

static const struct hda_pcm_stream alc269_44k_pcm_analog_capture = {
	.rates = SNDRV_PCM_RATE_44100, /* fixed rate */
};

/* different alc269-variants */
enum {
	ALC269_TYPE_ALC269VA,
	ALC269_TYPE_ALC269VB,
	ALC269_TYPE_ALC269VC,
	ALC269_TYPE_ALC269VD,
	ALC269_TYPE_ALC280,
	ALC269_TYPE_ALC282,
	ALC269_TYPE_ALC283,
	ALC269_TYPE_ALC284,
	ALC269_TYPE_ALC293,
	ALC269_TYPE_ALC286,
	ALC269_TYPE_ALC298,
	ALC269_TYPE_ALC255,
	ALC269_TYPE_ALC256,
	ALC269_TYPE_ALC257,
	ALC269_TYPE_ALC215,
	ALC269_TYPE_ALC225,
	ALC269_TYPE_ALC294,
	ALC269_TYPE_ALC300,
	ALC269_TYPE_ALC623,
	ALC269_TYPE_ALC700,
};

/*
 * BIOS auto configuration
 */
static int alc269_parse_auto_config(struct hda_codec *codec)
{
	static const hda_nid_t alc269_ignore[] = { 0x1d, 0 };
	static const hda_nid_t alc269_ssids[] = { 0, 0x1b, 0x14, 0x21 };
	static const hda_nid_t alc269va_ssids[] = { 0x15, 0x1b, 0x14, 0 };
	struct alc_spec *spec = codec->spec;
	const hda_nid_t *ssids;

	switch (spec->codec_variant) {
	case ALC269_TYPE_ALC269VA:
	case ALC269_TYPE_ALC269VC:
	case ALC269_TYPE_ALC280:
	case ALC269_TYPE_ALC284:
	case ALC269_TYPE_ALC293:
		ssids = alc269va_ssids;
		break;
	case ALC269_TYPE_ALC269VB:
	case ALC269_TYPE_ALC269VD:
	case ALC269_TYPE_ALC282:
	case ALC269_TYPE_ALC283:
	case ALC269_TYPE_ALC286:
	case ALC269_TYPE_ALC298:
	case ALC269_TYPE_ALC255:
	case ALC269_TYPE_ALC256:
	case ALC269_TYPE_ALC257:
	case ALC269_TYPE_ALC215:
	case ALC269_TYPE_ALC225:
	case ALC269_TYPE_ALC294:
	case ALC269_TYPE_ALC300:
	case ALC269_TYPE_ALC623:
	case ALC269_TYPE_ALC700:
		ssids = alc269_ssids;
		break;
	default:
		ssids = alc269_ssids;
		break;
	}

	return alc_parse_auto_config(codec, alc269_ignore, ssids);
}

static const struct hda_jack_keymap alc_headset_btn_keymap[] = {
	{ SND_JACK_BTN_0, KEY_PLAYPAUSE },
	{ SND_JACK_BTN_1, KEY_VOICECOMMAND },
	{ SND_JACK_BTN_2, KEY_VOLUMEUP },
	{ SND_JACK_BTN_3, KEY_VOLUMEDOWN },
	{}
};

static void alc_headset_btn_callback(struct hda_codec *codec,
				     struct hda_jack_callback *jack)
{
	int report = 0;

	if (jack->unsol_res & (7 << 13))
		report |= SND_JACK_BTN_0;

	if (jack->unsol_res  & (1 << 16 | 3 << 8))
		report |= SND_JACK_BTN_1;

	/* Volume up key */
	if (jack->unsol_res & (7 << 23))
		report |= SND_JACK_BTN_2;

	/* Volume down key */
	if (jack->unsol_res & (7 << 10))
		report |= SND_JACK_BTN_3;

	jack->jack->button_state = report;
}

static void alc_disable_headset_jack_key(struct hda_codec *codec)
{
	struct alc_spec *spec = codec->spec;

	if (!spec->has_hs_key)
		return;

	switch (codec->core.vendor_id) {
	case 0x10ec0215:
	case 0x10ec0225:
	case 0x10ec0285:
	case 0x10ec0295:
	case 0x10ec0289:
	case 0x10ec0299:
		alc_write_coef_idx(codec, 0x48, 0x0);
		alc_update_coef_idx(codec, 0x49, 0x0045, 0x0);
		alc_update_coef_idx(codec, 0x44, 0x0045 << 8, 0x0);
		break;
	case 0x10ec0236:
	case 0x10ec0256:
		alc_write_coef_idx(codec, 0x48, 0x0);
		alc_update_coef_idx(codec, 0x49, 0x0045, 0x0);
		break;
	}
}

static void alc_enable_headset_jack_key(struct hda_codec *codec)
{
	struct alc_spec *spec = codec->spec;

	if (!spec->has_hs_key)
		return;

	switch (codec->core.vendor_id) {
	case 0x10ec0215:
	case 0x10ec0225:
	case 0x10ec0285:
	case 0x10ec0295:
	case 0x10ec0289:
	case 0x10ec0299:
		alc_write_coef_idx(codec, 0x48, 0xd011);
		alc_update_coef_idx(codec, 0x49, 0x007f, 0x0045);
		alc_update_coef_idx(codec, 0x44, 0x007f << 8, 0x0045 << 8);
		break;
	case 0x10ec0236:
	case 0x10ec0256:
		alc_write_coef_idx(codec, 0x48, 0xd011);
		alc_update_coef_idx(codec, 0x49, 0x007f, 0x0045);
		break;
	}
}

static void alc_fixup_headset_jack(struct hda_codec *codec,
				    const struct hda_fixup *fix, int action)
{
	struct alc_spec *spec = codec->spec;

	switch (action) {
	case HDA_FIXUP_ACT_PRE_PROBE:
		spec->has_hs_key = 1;
		snd_hda_jack_detect_enable_callback(codec, 0x55,
						    alc_headset_btn_callback);
		snd_hda_jack_add_kctl(codec, 0x55, "Headset Jack", false,
				      SND_JACK_HEADSET, alc_headset_btn_keymap);
		break;
	case HDA_FIXUP_ACT_INIT:
		alc_enable_headset_jack_key(codec);
		break;
	}
}

static void alc269vb_toggle_power_output(struct hda_codec *codec, int power_up)
{
	alc_update_coef_idx(codec, 0x04, 1 << 11, power_up ? (1 << 11) : 0);
}

static void alc269_shutup(struct hda_codec *codec)
{
	struct alc_spec *spec = codec->spec;

	if (spec->codec_variant == ALC269_TYPE_ALC269VB)
		alc269vb_toggle_power_output(codec, 0);
	if (spec->codec_variant == ALC269_TYPE_ALC269VB &&
			(alc_get_coef0(codec) & 0x00ff) == 0x018) {
		msleep(150);
	}
	alc_shutup_pins(codec);
}

static const struct coef_fw alc282_coefs[] = {
	WRITE_COEF(0x03, 0x0002), /* Power Down Control */
	UPDATE_COEF(0x05, 0xff3f, 0x0700), /* FIFO and filter clock */
	WRITE_COEF(0x07, 0x0200), /* DMIC control */
	UPDATE_COEF(0x06, 0x00f0, 0), /* Analog clock */
	UPDATE_COEF(0x08, 0xfffc, 0x0c2c), /* JD */
	WRITE_COEF(0x0a, 0xcccc), /* JD offset1 */
	WRITE_COEF(0x0b, 0xcccc), /* JD offset2 */
	WRITE_COEF(0x0e, 0x6e00), /* LDO1/2/3, DAC/ADC */
	UPDATE_COEF(0x0f, 0xf800, 0x1000), /* JD */
	UPDATE_COEF(0x10, 0xfc00, 0x0c00), /* Capless */
	WRITE_COEF(0x6f, 0x0), /* Class D test 4 */
	UPDATE_COEF(0x0c, 0xfe00, 0), /* IO power down directly */
	WRITE_COEF(0x34, 0xa0c0), /* ANC */
	UPDATE_COEF(0x16, 0x0008, 0), /* AGC MUX */
	UPDATE_COEF(0x1d, 0x00e0, 0), /* DAC simple content protection */
	UPDATE_COEF(0x1f, 0x00e0, 0), /* ADC simple content protection */
	WRITE_COEF(0x21, 0x8804), /* DAC ADC Zero Detection */
	WRITE_COEF(0x63, 0x2902), /* PLL */
	WRITE_COEF(0x68, 0xa080), /* capless control 2 */
	WRITE_COEF(0x69, 0x3400), /* capless control 3 */
	WRITE_COEF(0x6a, 0x2f3e), /* capless control 4 */
	WRITE_COEF(0x6b, 0x0), /* capless control 5 */
	UPDATE_COEF(0x6d, 0x0fff, 0x0900), /* class D test 2 */
	WRITE_COEF(0x6e, 0x110a), /* class D test 3 */
	UPDATE_COEF(0x70, 0x00f8, 0x00d8), /* class D test 5 */
	WRITE_COEF(0x71, 0x0014), /* class D test 6 */
	WRITE_COEF(0x72, 0xc2ba), /* classD OCP */
	UPDATE_COEF(0x77, 0x0f80, 0), /* classD pure DC test */
	WRITE_COEF(0x6c, 0xfc06), /* Class D amp control */
	{}
};

static void alc282_restore_default_value(struct hda_codec *codec)
{
	alc_process_coef_fw(codec, alc282_coefs);
}

static void alc282_init(struct hda_codec *codec)
{
	struct alc_spec *spec = codec->spec;
	hda_nid_t hp_pin = alc_get_hp_pin(spec);
	bool hp_pin_sense;
	int coef78;

	alc282_restore_default_value(codec);

	if (!hp_pin)
		return;
	hp_pin_sense = snd_hda_jack_detect(codec, hp_pin);
	coef78 = alc_read_coef_idx(codec, 0x78);

	/* Index 0x78 Direct Drive HP AMP LPM Control 1 */
	/* Headphone capless set to high power mode */
	alc_write_coef_idx(codec, 0x78, 0x9004);

	if (hp_pin_sense)
		msleep(2);

	snd_hda_codec_write(codec, hp_pin, 0,
			    AC_VERB_SET_AMP_GAIN_MUTE, AMP_OUT_MUTE);

	if (hp_pin_sense)
		msleep(85);

	snd_hda_codec_write(codec, hp_pin, 0,
			    AC_VERB_SET_PIN_WIDGET_CONTROL, PIN_OUT);

	if (hp_pin_sense)
		msleep(100);

	/* Headphone capless set to normal mode */
	alc_write_coef_idx(codec, 0x78, coef78);
}

static void alc282_shutup(struct hda_codec *codec)
{
	struct alc_spec *spec = codec->spec;
	hda_nid_t hp_pin = alc_get_hp_pin(spec);
	bool hp_pin_sense;
	int coef78;

	if (!hp_pin) {
		alc269_shutup(codec);
		return;
	}

	hp_pin_sense = snd_hda_jack_detect(codec, hp_pin);
	coef78 = alc_read_coef_idx(codec, 0x78);
	alc_write_coef_idx(codec, 0x78, 0x9004);

	if (hp_pin_sense)
		msleep(2);

	snd_hda_codec_write(codec, hp_pin, 0,
			    AC_VERB_SET_AMP_GAIN_MUTE, AMP_OUT_MUTE);

	if (hp_pin_sense)
		msleep(85);

	if (!spec->no_shutup_pins)
		snd_hda_codec_write(codec, hp_pin, 0,
				    AC_VERB_SET_PIN_WIDGET_CONTROL, 0x0);

	if (hp_pin_sense)
		msleep(100);

	alc_auto_setup_eapd(codec, false);
	alc_shutup_pins(codec);
	alc_write_coef_idx(codec, 0x78, coef78);
}

static const struct coef_fw alc283_coefs[] = {
	WRITE_COEF(0x03, 0x0002), /* Power Down Control */
	UPDATE_COEF(0x05, 0xff3f, 0x0700), /* FIFO and filter clock */
	WRITE_COEF(0x07, 0x0200), /* DMIC control */
	UPDATE_COEF(0x06, 0x00f0, 0), /* Analog clock */
	UPDATE_COEF(0x08, 0xfffc, 0x0c2c), /* JD */
	WRITE_COEF(0x0a, 0xcccc), /* JD offset1 */
	WRITE_COEF(0x0b, 0xcccc), /* JD offset2 */
	WRITE_COEF(0x0e, 0x6fc0), /* LDO1/2/3, DAC/ADC */
	UPDATE_COEF(0x0f, 0xf800, 0x1000), /* JD */
	UPDATE_COEF(0x10, 0xfc00, 0x0c00), /* Capless */
	WRITE_COEF(0x3a, 0x0), /* Class D test 4 */
	UPDATE_COEF(0x0c, 0xfe00, 0x0), /* IO power down directly */
	WRITE_COEF(0x22, 0xa0c0), /* ANC */
	UPDATE_COEFEX(0x53, 0x01, 0x000f, 0x0008), /* AGC MUX */
	UPDATE_COEF(0x1d, 0x00e0, 0), /* DAC simple content protection */
	UPDATE_COEF(0x1f, 0x00e0, 0), /* ADC simple content protection */
	WRITE_COEF(0x21, 0x8804), /* DAC ADC Zero Detection */
	WRITE_COEF(0x2e, 0x2902), /* PLL */
	WRITE_COEF(0x33, 0xa080), /* capless control 2 */
	WRITE_COEF(0x34, 0x3400), /* capless control 3 */
	WRITE_COEF(0x35, 0x2f3e), /* capless control 4 */
	WRITE_COEF(0x36, 0x0), /* capless control 5 */
	UPDATE_COEF(0x38, 0x0fff, 0x0900), /* class D test 2 */
	WRITE_COEF(0x39, 0x110a), /* class D test 3 */
	UPDATE_COEF(0x3b, 0x00f8, 0x00d8), /* class D test 5 */
	WRITE_COEF(0x3c, 0x0014), /* class D test 6 */
	WRITE_COEF(0x3d, 0xc2ba), /* classD OCP */
	UPDATE_COEF(0x42, 0x0f80, 0x0), /* classD pure DC test */
	WRITE_COEF(0x49, 0x0), /* test mode */
	UPDATE_COEF(0x40, 0xf800, 0x9800), /* Class D DC enable */
	UPDATE_COEF(0x42, 0xf000, 0x2000), /* DC offset */
	WRITE_COEF(0x37, 0xfc06), /* Class D amp control */
	UPDATE_COEF(0x1b, 0x8000, 0), /* HP JD control */
	{}
};

static void alc283_restore_default_value(struct hda_codec *codec)
{
	alc_process_coef_fw(codec, alc283_coefs);
}

static void alc283_init(struct hda_codec *codec)
{
	struct alc_spec *spec = codec->spec;
	hda_nid_t hp_pin = alc_get_hp_pin(spec);
	bool hp_pin_sense;

	alc283_restore_default_value(codec);

	if (!hp_pin)
		return;

	msleep(30);
	hp_pin_sense = snd_hda_jack_detect(codec, hp_pin);

	/* Index 0x43 Direct Drive HP AMP LPM Control 1 */
	/* Headphone capless set to high power mode */
	alc_write_coef_idx(codec, 0x43, 0x9004);

	snd_hda_codec_write(codec, hp_pin, 0,
			    AC_VERB_SET_AMP_GAIN_MUTE, AMP_OUT_MUTE);

	if (hp_pin_sense)
		msleep(85);

	snd_hda_codec_write(codec, hp_pin, 0,
			    AC_VERB_SET_PIN_WIDGET_CONTROL, PIN_OUT);

	if (hp_pin_sense)
		msleep(85);
	/* Index 0x46 Combo jack auto switch control 2 */
	/* 3k pull low control for Headset jack. */
	alc_update_coef_idx(codec, 0x46, 3 << 12, 0);
	/* Headphone capless set to normal mode */
	alc_write_coef_idx(codec, 0x43, 0x9614);
}

static void alc283_shutup(struct hda_codec *codec)
{
	struct alc_spec *spec = codec->spec;
	hda_nid_t hp_pin = alc_get_hp_pin(spec);
	bool hp_pin_sense;

	if (!hp_pin) {
		alc269_shutup(codec);
		return;
	}

	hp_pin_sense = snd_hda_jack_detect(codec, hp_pin);

	alc_write_coef_idx(codec, 0x43, 0x9004);

	/*depop hp during suspend*/
	alc_write_coef_idx(codec, 0x06, 0x2100);

	snd_hda_codec_write(codec, hp_pin, 0,
			    AC_VERB_SET_AMP_GAIN_MUTE, AMP_OUT_MUTE);

	if (hp_pin_sense)
		msleep(100);

	if (!spec->no_shutup_pins)
		snd_hda_codec_write(codec, hp_pin, 0,
				    AC_VERB_SET_PIN_WIDGET_CONTROL, 0x0);

	alc_update_coef_idx(codec, 0x46, 0, 3 << 12);

	if (hp_pin_sense)
		msleep(100);
	alc_auto_setup_eapd(codec, false);
	alc_shutup_pins(codec);
	alc_write_coef_idx(codec, 0x43, 0x9614);
}

static void alc256_init(struct hda_codec *codec)
{
	struct alc_spec *spec = codec->spec;
	hda_nid_t hp_pin = alc_get_hp_pin(spec);
	bool hp_pin_sense;

	if (!hp_pin)
		hp_pin = 0x21;

	msleep(30);

	hp_pin_sense = snd_hda_jack_detect(codec, hp_pin);

	if (hp_pin_sense)
		msleep(2);

	alc_update_coefex_idx(codec, 0x57, 0x04, 0x0007, 0x1); /* Low power */
	if (spec->ultra_low_power) {
		alc_update_coef_idx(codec, 0x03, 1<<1, 1<<1);
		alc_update_coef_idx(codec, 0x08, 3<<2, 3<<2);
		alc_update_coef_idx(codec, 0x08, 7<<4, 0);
		alc_update_coef_idx(codec, 0x3b, 1<<15, 0);
		alc_update_coef_idx(codec, 0x0e, 7<<6, 7<<6);
		msleep(30);
	}

	snd_hda_codec_write(codec, hp_pin, 0,
			    AC_VERB_SET_AMP_GAIN_MUTE, AMP_OUT_MUTE);

	if (hp_pin_sense || spec->ultra_low_power)
		msleep(85);

	snd_hda_codec_write(codec, hp_pin, 0,
			    AC_VERB_SET_PIN_WIDGET_CONTROL, PIN_OUT);

	if (hp_pin_sense || spec->ultra_low_power)
		msleep(100);

	alc_update_coef_idx(codec, 0x46, 3 << 12, 0);
	alc_update_coefex_idx(codec, 0x57, 0x04, 0x0007, 0x4); /* Hight power */
	alc_update_coefex_idx(codec, 0x53, 0x02, 0x8000, 1 << 15); /* Clear bit */
	alc_update_coefex_idx(codec, 0x53, 0x02, 0x8000, 0 << 15);
	/*
	 * Expose headphone mic (or possibly Line In on some machines) instead
	 * of PC Beep on 1Ah, and disable 1Ah loopback for all outputs. See
	 * Documentation/sound/hd-audio/realtek-pc-beep.rst for details of
	 * this register.
	 */
	alc_write_coef_idx(codec, 0x36, 0x5757);
}

static void alc256_shutup(struct hda_codec *codec)
{
	struct alc_spec *spec = codec->spec;
	hda_nid_t hp_pin = alc_get_hp_pin(spec);
	bool hp_pin_sense;

	if (!hp_pin)
		hp_pin = 0x21;

	hp_pin_sense = snd_hda_jack_detect(codec, hp_pin);

	if (hp_pin_sense)
		msleep(2);

	snd_hda_codec_write(codec, hp_pin, 0,
			    AC_VERB_SET_AMP_GAIN_MUTE, AMP_OUT_MUTE);

	if (hp_pin_sense || spec->ultra_low_power)
		msleep(85);

	/* 3k pull low control for Headset jack. */
	/* NOTE: call this before clearing the pin, otherwise codec stalls */
	alc_update_coef_idx(codec, 0x46, 0, 3 << 12);

	if (!spec->no_shutup_pins)
		snd_hda_codec_write(codec, hp_pin, 0,
				    AC_VERB_SET_PIN_WIDGET_CONTROL, 0x0);

	if (hp_pin_sense || spec->ultra_low_power)
		msleep(100);

	alc_auto_setup_eapd(codec, false);
	alc_shutup_pins(codec);
	if (spec->ultra_low_power) {
		msleep(50);
		alc_update_coef_idx(codec, 0x03, 1<<1, 0);
		alc_update_coef_idx(codec, 0x08, 7<<4, 7<<4);
		alc_update_coef_idx(codec, 0x08, 3<<2, 0);
		alc_update_coef_idx(codec, 0x3b, 1<<15, 1<<15);
		alc_update_coef_idx(codec, 0x0e, 7<<6, 0);
		msleep(30);
	}
}

static void alc225_init(struct hda_codec *codec)
{
	struct alc_spec *spec = codec->spec;
	hda_nid_t hp_pin = alc_get_hp_pin(spec);
	bool hp1_pin_sense, hp2_pin_sense;

	if (!hp_pin)
		hp_pin = 0x21;
	msleep(30);

	hp1_pin_sense = snd_hda_jack_detect(codec, hp_pin);
	hp2_pin_sense = snd_hda_jack_detect(codec, 0x16);

	if (hp1_pin_sense || hp2_pin_sense)
		msleep(2);

	alc_update_coefex_idx(codec, 0x57, 0x04, 0x0007, 0x1); /* Low power */
	if (spec->ultra_low_power) {
		alc_update_coef_idx(codec, 0x08, 0x0f << 2, 3<<2);
		alc_update_coef_idx(codec, 0x0e, 7<<6, 7<<6);
		alc_update_coef_idx(codec, 0x33, 1<<11, 0);
		msleep(30);
	}

	if (hp1_pin_sense || spec->ultra_low_power)
		snd_hda_codec_write(codec, hp_pin, 0,
			    AC_VERB_SET_AMP_GAIN_MUTE, AMP_OUT_MUTE);
	if (hp2_pin_sense)
		snd_hda_codec_write(codec, 0x16, 0,
			    AC_VERB_SET_AMP_GAIN_MUTE, AMP_OUT_MUTE);

	if (hp1_pin_sense || hp2_pin_sense || spec->ultra_low_power)
		msleep(85);

	if (hp1_pin_sense || spec->ultra_low_power)
		snd_hda_codec_write(codec, hp_pin, 0,
			    AC_VERB_SET_PIN_WIDGET_CONTROL, PIN_OUT);
	if (hp2_pin_sense)
		snd_hda_codec_write(codec, 0x16, 0,
			    AC_VERB_SET_PIN_WIDGET_CONTROL, PIN_OUT);

	if (hp1_pin_sense || hp2_pin_sense || spec->ultra_low_power)
		msleep(100);

	alc_update_coef_idx(codec, 0x4a, 3 << 10, 0);
	alc_update_coefex_idx(codec, 0x57, 0x04, 0x0007, 0x4); /* Hight power */
}

static void alc225_shutup(struct hda_codec *codec)
{
	struct alc_spec *spec = codec->spec;
	hda_nid_t hp_pin = alc_get_hp_pin(spec);
	bool hp1_pin_sense, hp2_pin_sense;

	if (!hp_pin)
		hp_pin = 0x21;

	alc_disable_headset_jack_key(codec);
	/* 3k pull low control for Headset jack. */
	alc_update_coef_idx(codec, 0x4a, 0, 3 << 10);

	hp1_pin_sense = snd_hda_jack_detect(codec, hp_pin);
	hp2_pin_sense = snd_hda_jack_detect(codec, 0x16);

	if (hp1_pin_sense || hp2_pin_sense)
		msleep(2);

	if (hp1_pin_sense || spec->ultra_low_power)
		snd_hda_codec_write(codec, hp_pin, 0,
			    AC_VERB_SET_AMP_GAIN_MUTE, AMP_OUT_MUTE);
	if (hp2_pin_sense)
		snd_hda_codec_write(codec, 0x16, 0,
			    AC_VERB_SET_AMP_GAIN_MUTE, AMP_OUT_MUTE);

	if (hp1_pin_sense || hp2_pin_sense || spec->ultra_low_power)
		msleep(85);

	if (hp1_pin_sense || spec->ultra_low_power)
		snd_hda_codec_write(codec, hp_pin, 0,
			    AC_VERB_SET_PIN_WIDGET_CONTROL, 0x0);
	if (hp2_pin_sense)
		snd_hda_codec_write(codec, 0x16, 0,
			    AC_VERB_SET_PIN_WIDGET_CONTROL, 0x0);

	if (hp1_pin_sense || hp2_pin_sense || spec->ultra_low_power)
		msleep(100);

	alc_auto_setup_eapd(codec, false);
	alc_shutup_pins(codec);
	if (spec->ultra_low_power) {
		msleep(50);
		alc_update_coef_idx(codec, 0x08, 0x0f << 2, 0x0c << 2);
		alc_update_coef_idx(codec, 0x0e, 7<<6, 0);
		alc_update_coef_idx(codec, 0x33, 1<<11, 1<<11);
		alc_update_coef_idx(codec, 0x4a, 3<<4, 2<<4);
		msleep(30);
	}

	alc_update_coef_idx(codec, 0x4a, 3 << 10, 0);
	alc_enable_headset_jack_key(codec);
}

static void alc_default_init(struct hda_codec *codec)
{
	struct alc_spec *spec = codec->spec;
	hda_nid_t hp_pin = alc_get_hp_pin(spec);
	bool hp_pin_sense;

	if (!hp_pin)
		return;

	msleep(30);

	hp_pin_sense = snd_hda_jack_detect(codec, hp_pin);

	if (hp_pin_sense)
		msleep(2);

	snd_hda_codec_write(codec, hp_pin, 0,
			    AC_VERB_SET_AMP_GAIN_MUTE, AMP_OUT_MUTE);

	if (hp_pin_sense)
		msleep(85);

	snd_hda_codec_write(codec, hp_pin, 0,
			    AC_VERB_SET_PIN_WIDGET_CONTROL, PIN_OUT);

	if (hp_pin_sense)
		msleep(100);
}

static void alc_default_shutup(struct hda_codec *codec)
{
	struct alc_spec *spec = codec->spec;
	hda_nid_t hp_pin = alc_get_hp_pin(spec);
	bool hp_pin_sense;

	if (!hp_pin) {
		alc269_shutup(codec);
		return;
	}

	hp_pin_sense = snd_hda_jack_detect(codec, hp_pin);

	if (hp_pin_sense)
		msleep(2);

	snd_hda_codec_write(codec, hp_pin, 0,
			    AC_VERB_SET_AMP_GAIN_MUTE, AMP_OUT_MUTE);

	if (hp_pin_sense)
		msleep(85);

	if (!spec->no_shutup_pins)
		snd_hda_codec_write(codec, hp_pin, 0,
				    AC_VERB_SET_PIN_WIDGET_CONTROL, 0x0);

	if (hp_pin_sense)
		msleep(100);

	alc_auto_setup_eapd(codec, false);
	alc_shutup_pins(codec);
}

static void alc294_hp_init(struct hda_codec *codec)
{
	struct alc_spec *spec = codec->spec;
	hda_nid_t hp_pin = alc_get_hp_pin(spec);
	int i, val;

	if (!hp_pin)
		return;

	snd_hda_codec_write(codec, hp_pin, 0,
			    AC_VERB_SET_AMP_GAIN_MUTE, AMP_OUT_MUTE);

	msleep(100);

	if (!spec->no_shutup_pins)
		snd_hda_codec_write(codec, hp_pin, 0,
				    AC_VERB_SET_PIN_WIDGET_CONTROL, 0x0);

	alc_update_coef_idx(codec, 0x6f, 0x000f, 0);/* Set HP depop to manual mode */
	alc_update_coefex_idx(codec, 0x58, 0x00, 0x8000, 0x8000); /* HP depop procedure start */

	/* Wait for depop procedure finish  */
	val = alc_read_coefex_idx(codec, 0x58, 0x01);
	for (i = 0; i < 20 && val & 0x0080; i++) {
		msleep(50);
		val = alc_read_coefex_idx(codec, 0x58, 0x01);
	}
	/* Set HP depop to auto mode */
	alc_update_coef_idx(codec, 0x6f, 0x000f, 0x000b);
	msleep(50);
}

static void alc294_init(struct hda_codec *codec)
{
	struct alc_spec *spec = codec->spec;

	/* required only at boot or S4 resume time */
	if (!spec->done_hp_init ||
	    codec->core.dev.power.power_state.event == PM_EVENT_RESTORE) {
		alc294_hp_init(codec);
		spec->done_hp_init = true;
	}
	alc_default_init(codec);
}

static void alc5505_coef_set(struct hda_codec *codec, unsigned int index_reg,
			     unsigned int val)
{
	snd_hda_codec_write(codec, 0x51, 0, AC_VERB_SET_COEF_INDEX, index_reg >> 1);
	snd_hda_codec_write(codec, 0x51, 0, AC_VERB_SET_PROC_COEF, val & 0xffff); /* LSB */
	snd_hda_codec_write(codec, 0x51, 0, AC_VERB_SET_PROC_COEF, val >> 16); /* MSB */
}

static int alc5505_coef_get(struct hda_codec *codec, unsigned int index_reg)
{
	unsigned int val;

	snd_hda_codec_write(codec, 0x51, 0, AC_VERB_SET_COEF_INDEX, index_reg >> 1);
	val = snd_hda_codec_read(codec, 0x51, 0, AC_VERB_GET_PROC_COEF, 0)
		& 0xffff;
	val |= snd_hda_codec_read(codec, 0x51, 0, AC_VERB_GET_PROC_COEF, 0)
		<< 16;
	return val;
}

static void alc5505_dsp_halt(struct hda_codec *codec)
{
	unsigned int val;

	alc5505_coef_set(codec, 0x3000, 0x000c); /* DSP CPU stop */
	alc5505_coef_set(codec, 0x880c, 0x0008); /* DDR enter self refresh */
	alc5505_coef_set(codec, 0x61c0, 0x11110080); /* Clock control for PLL and CPU */
	alc5505_coef_set(codec, 0x6230, 0xfc0d4011); /* Disable Input OP */
	alc5505_coef_set(codec, 0x61b4, 0x040a2b03); /* Stop PLL2 */
	alc5505_coef_set(codec, 0x61b0, 0x00005b17); /* Stop PLL1 */
	alc5505_coef_set(codec, 0x61b8, 0x04133303); /* Stop PLL3 */
	val = alc5505_coef_get(codec, 0x6220);
	alc5505_coef_set(codec, 0x6220, (val | 0x3000)); /* switch Ringbuffer clock to DBUS clock */
}

static void alc5505_dsp_back_from_halt(struct hda_codec *codec)
{
	alc5505_coef_set(codec, 0x61b8, 0x04133302);
	alc5505_coef_set(codec, 0x61b0, 0x00005b16);
	alc5505_coef_set(codec, 0x61b4, 0x040a2b02);
	alc5505_coef_set(codec, 0x6230, 0xf80d4011);
	alc5505_coef_set(codec, 0x6220, 0x2002010f);
	alc5505_coef_set(codec, 0x880c, 0x00000004);
}

static void alc5505_dsp_init(struct hda_codec *codec)
{
	unsigned int val;

	alc5505_dsp_halt(codec);
	alc5505_dsp_back_from_halt(codec);
	alc5505_coef_set(codec, 0x61b0, 0x5b14); /* PLL1 control */
	alc5505_coef_set(codec, 0x61b0, 0x5b16);
	alc5505_coef_set(codec, 0x61b4, 0x04132b00); /* PLL2 control */
	alc5505_coef_set(codec, 0x61b4, 0x04132b02);
	alc5505_coef_set(codec, 0x61b8, 0x041f3300); /* PLL3 control*/
	alc5505_coef_set(codec, 0x61b8, 0x041f3302);
	snd_hda_codec_write(codec, 0x51, 0, AC_VERB_SET_CODEC_RESET, 0); /* Function reset */
	alc5505_coef_set(codec, 0x61b8, 0x041b3302);
	alc5505_coef_set(codec, 0x61b8, 0x04173302);
	alc5505_coef_set(codec, 0x61b8, 0x04163302);
	alc5505_coef_set(codec, 0x8800, 0x348b328b); /* DRAM control */
	alc5505_coef_set(codec, 0x8808, 0x00020022); /* DRAM control */
	alc5505_coef_set(codec, 0x8818, 0x00000400); /* DRAM control */

	val = alc5505_coef_get(codec, 0x6200) >> 16; /* Read revision ID */
	if (val <= 3)
		alc5505_coef_set(codec, 0x6220, 0x2002010f); /* I/O PAD Configuration */
	else
		alc5505_coef_set(codec, 0x6220, 0x6002018f);

	alc5505_coef_set(codec, 0x61ac, 0x055525f0); /**/
	alc5505_coef_set(codec, 0x61c0, 0x12230080); /* Clock control */
	alc5505_coef_set(codec, 0x61b4, 0x040e2b02); /* PLL2 control */
	alc5505_coef_set(codec, 0x61bc, 0x010234f8); /* OSC Control */
	alc5505_coef_set(codec, 0x880c, 0x00000004); /* DRAM Function control */
	alc5505_coef_set(codec, 0x880c, 0x00000003);
	alc5505_coef_set(codec, 0x880c, 0x00000010);

#ifdef HALT_REALTEK_ALC5505
	alc5505_dsp_halt(codec);
#endif
}

#ifdef HALT_REALTEK_ALC5505
#define alc5505_dsp_suspend(codec)	do { } while (0) /* NOP */
#define alc5505_dsp_resume(codec)	do { } while (0) /* NOP */
#else
#define alc5505_dsp_suspend(codec)	alc5505_dsp_halt(codec)
#define alc5505_dsp_resume(codec)	alc5505_dsp_back_from_halt(codec)
#endif

#ifdef CONFIG_PM
static int alc269_suspend(struct hda_codec *codec)
{
	struct alc_spec *spec = codec->spec;

	if (spec->has_alc5505_dsp)
		alc5505_dsp_suspend(codec);
	return alc_suspend(codec);
}

static int alc269_resume(struct hda_codec *codec)
{
	struct alc_spec *spec = codec->spec;

	if (spec->codec_variant == ALC269_TYPE_ALC269VB)
		alc269vb_toggle_power_output(codec, 0);
	if (spec->codec_variant == ALC269_TYPE_ALC269VB &&
			(alc_get_coef0(codec) & 0x00ff) == 0x018) {
		msleep(150);
	}

	codec->patch_ops.init(codec);

	if (spec->codec_variant == ALC269_TYPE_ALC269VB)
		alc269vb_toggle_power_output(codec, 1);
	if (spec->codec_variant == ALC269_TYPE_ALC269VB &&
			(alc_get_coef0(codec) & 0x00ff) == 0x017) {
		msleep(200);
	}

	snd_hda_regmap_sync(codec);
	hda_call_check_power_status(codec, 0x01);

	/* on some machine, the BIOS will clear the codec gpio data when enter
	 * suspend, and won't restore the data after resume, so we restore it
	 * in the driver.
	 */
	if (spec->gpio_data)
		alc_write_gpio_data(codec);

	if (spec->has_alc5505_dsp)
		alc5505_dsp_resume(codec);

	return 0;
}
#endif /* CONFIG_PM */

static void alc269_fixup_pincfg_no_hp_to_lineout(struct hda_codec *codec,
						 const struct hda_fixup *fix, int action)
{
	struct alc_spec *spec = codec->spec;

	if (action == HDA_FIXUP_ACT_PRE_PROBE)
		spec->parse_flags = HDA_PINCFG_NO_HP_FIXUP;
}

static void alc269_fixup_pincfg_U7x7_headset_mic(struct hda_codec *codec,
						 const struct hda_fixup *fix,
						 int action)
{
	unsigned int cfg_headphone = snd_hda_codec_get_pincfg(codec, 0x21);
	unsigned int cfg_headset_mic = snd_hda_codec_get_pincfg(codec, 0x19);

	if (cfg_headphone && cfg_headset_mic == 0x411111f0)
		snd_hda_codec_set_pincfg(codec, 0x19,
			(cfg_headphone & ~AC_DEFCFG_DEVICE) |
			(AC_JACK_MIC_IN << AC_DEFCFG_DEVICE_SHIFT));
}

static void alc269_fixup_hweq(struct hda_codec *codec,
			       const struct hda_fixup *fix, int action)
{
	if (action == HDA_FIXUP_ACT_INIT)
		alc_update_coef_idx(codec, 0x1e, 0, 0x80);
}

static void alc269_fixup_headset_mic(struct hda_codec *codec,
				       const struct hda_fixup *fix, int action)
{
	struct alc_spec *spec = codec->spec;

	if (action == HDA_FIXUP_ACT_PRE_PROBE)
		spec->parse_flags |= HDA_PINCFG_HEADSET_MIC;
}

static void alc271_fixup_dmic(struct hda_codec *codec,
			      const struct hda_fixup *fix, int action)
{
	static const struct hda_verb verbs[] = {
		{0x20, AC_VERB_SET_COEF_INDEX, 0x0d},
		{0x20, AC_VERB_SET_PROC_COEF, 0x4000},
		{}
	};
	unsigned int cfg;

	if (strcmp(codec->core.chip_name, "ALC271X") &&
	    strcmp(codec->core.chip_name, "ALC269VB"))
		return;
	cfg = snd_hda_codec_get_pincfg(codec, 0x12);
	if (get_defcfg_connect(cfg) == AC_JACK_PORT_FIXED)
		snd_hda_sequence_write(codec, verbs);
}

static void alc269_fixup_pcm_44k(struct hda_codec *codec,
				 const struct hda_fixup *fix, int action)
{
	struct alc_spec *spec = codec->spec;

	if (action != HDA_FIXUP_ACT_PROBE)
		return;

	/* Due to a hardware problem on Lenovo Ideadpad, we need to
	 * fix the sample rate of analog I/O to 44.1kHz
	 */
	spec->gen.stream_analog_playback = &alc269_44k_pcm_analog_playback;
	spec->gen.stream_analog_capture = &alc269_44k_pcm_analog_capture;
}

static void alc269_fixup_stereo_dmic(struct hda_codec *codec,
				     const struct hda_fixup *fix, int action)
{
	/* The digital-mic unit sends PDM (differential signal) instead of
	 * the standard PCM, thus you can't record a valid mono stream as is.
	 * Below is a workaround specific to ALC269 to control the dmic
	 * signal source as mono.
	 */
	if (action == HDA_FIXUP_ACT_INIT)
		alc_update_coef_idx(codec, 0x07, 0, 0x80);
}

static void alc269_quanta_automute(struct hda_codec *codec)
{
	snd_hda_gen_update_outputs(codec);

	alc_write_coef_idx(codec, 0x0c, 0x680);
	alc_write_coef_idx(codec, 0x0c, 0x480);
}

static void alc269_fixup_quanta_mute(struct hda_codec *codec,
				     const struct hda_fixup *fix, int action)
{
	struct alc_spec *spec = codec->spec;
	if (action != HDA_FIXUP_ACT_PROBE)
		return;
	spec->gen.automute_hook = alc269_quanta_automute;
}

static void alc269_x101_hp_automute_hook(struct hda_codec *codec,
					 struct hda_jack_callback *jack)
{
	struct alc_spec *spec = codec->spec;
	int vref;
	msleep(200);
	snd_hda_gen_hp_automute(codec, jack);

	vref = spec->gen.hp_jack_present ? PIN_VREF80 : 0;
	msleep(100);
	snd_hda_codec_write(codec, 0x18, 0, AC_VERB_SET_PIN_WIDGET_CONTROL,
			    vref);
	msleep(500);
	snd_hda_codec_write(codec, 0x18, 0, AC_VERB_SET_PIN_WIDGET_CONTROL,
			    vref);
}

/*
 * Magic sequence to make Huawei Matebook X right speaker working (bko#197801)
 */
struct hda_alc298_mbxinit {
	unsigned char value_0x23;
	unsigned char value_0x25;
};

static void alc298_huawei_mbx_stereo_seq(struct hda_codec *codec,
					 const struct hda_alc298_mbxinit *initval,
					 bool first)
{
	snd_hda_codec_write(codec, 0x06, 0, AC_VERB_SET_DIGI_CONVERT_3, 0x0);
	alc_write_coef_idx(codec, 0x26, 0xb000);

	if (first)
		snd_hda_codec_write(codec, 0x21, 0, AC_VERB_GET_PIN_SENSE, 0x0);

	snd_hda_codec_write(codec, 0x6, 0, AC_VERB_SET_DIGI_CONVERT_3, 0x80);
	alc_write_coef_idx(codec, 0x26, 0xf000);
	alc_write_coef_idx(codec, 0x23, initval->value_0x23);

	if (initval->value_0x23 != 0x1e)
		alc_write_coef_idx(codec, 0x25, initval->value_0x25);

	snd_hda_codec_write(codec, 0x20, 0, AC_VERB_SET_COEF_INDEX, 0x26);
	snd_hda_codec_write(codec, 0x20, 0, AC_VERB_SET_PROC_COEF, 0xb010);
}

static void alc298_fixup_huawei_mbx_stereo(struct hda_codec *codec,
					   const struct hda_fixup *fix,
					   int action)
{
	/* Initialization magic */
	static const struct hda_alc298_mbxinit dac_init[] = {
		{0x0c, 0x00}, {0x0d, 0x00}, {0x0e, 0x00}, {0x0f, 0x00},
		{0x10, 0x00}, {0x1a, 0x40}, {0x1b, 0x82}, {0x1c, 0x00},
		{0x1d, 0x00}, {0x1e, 0x00}, {0x1f, 0x00},
		{0x20, 0xc2}, {0x21, 0xc8}, {0x22, 0x26}, {0x23, 0x24},
		{0x27, 0xff}, {0x28, 0xff}, {0x29, 0xff}, {0x2a, 0x8f},
		{0x2b, 0x02}, {0x2c, 0x48}, {0x2d, 0x34}, {0x2e, 0x00},
		{0x2f, 0x00},
		{0x30, 0x00}, {0x31, 0x00}, {0x32, 0x00}, {0x33, 0x00},
		{0x34, 0x00}, {0x35, 0x01}, {0x36, 0x93}, {0x37, 0x0c},
		{0x38, 0x00}, {0x39, 0x00}, {0x3a, 0xf8}, {0x38, 0x80},
		{}
	};
	const struct hda_alc298_mbxinit *seq;

	if (action != HDA_FIXUP_ACT_INIT)
		return;

	/* Start */
	snd_hda_codec_write(codec, 0x06, 0, AC_VERB_SET_DIGI_CONVERT_3, 0x00);
	snd_hda_codec_write(codec, 0x06, 0, AC_VERB_SET_DIGI_CONVERT_3, 0x80);
	alc_write_coef_idx(codec, 0x26, 0xf000);
	alc_write_coef_idx(codec, 0x22, 0x31);
	alc_write_coef_idx(codec, 0x23, 0x0b);
	alc_write_coef_idx(codec, 0x25, 0x00);
	snd_hda_codec_write(codec, 0x20, 0, AC_VERB_SET_COEF_INDEX, 0x26);
	snd_hda_codec_write(codec, 0x20, 0, AC_VERB_SET_PROC_COEF, 0xb010);

	for (seq = dac_init; seq->value_0x23; seq++)
		alc298_huawei_mbx_stereo_seq(codec, seq, seq == dac_init);
}

static void alc269_fixup_x101_headset_mic(struct hda_codec *codec,
				     const struct hda_fixup *fix, int action)
{
	struct alc_spec *spec = codec->spec;
	if (action == HDA_FIXUP_ACT_PRE_PROBE) {
		spec->parse_flags |= HDA_PINCFG_HEADSET_MIC;
		spec->gen.hp_automute_hook = alc269_x101_hp_automute_hook;
	}
}

static void alc_update_vref_led(struct hda_codec *codec, hda_nid_t pin,
				bool polarity, bool on)
{
	unsigned int pinval;

	if (!pin)
		return;
	if (polarity)
		on = !on;
	pinval = snd_hda_codec_get_pin_target(codec, pin);
	pinval &= ~AC_PINCTL_VREFEN;
	pinval |= on ? AC_PINCTL_VREF_80 : AC_PINCTL_VREF_HIZ;
	/* temporarily power up/down for setting VREF */
	snd_hda_power_up_pm(codec);
	snd_hda_set_pin_ctl_cache(codec, pin, pinval);
	snd_hda_power_down_pm(codec);
}

/* update mute-LED according to the speaker mute state via mic VREF pin */
static int vref_mute_led_set(struct led_classdev *led_cdev,
			     enum led_brightness brightness)
{
	struct hda_codec *codec = dev_to_hda_codec(led_cdev->dev->parent);
	struct alc_spec *spec = codec->spec;

	alc_update_vref_led(codec, spec->mute_led_nid,
			    spec->mute_led_polarity, brightness);
	return 0;
}

/* Make sure the led works even in runtime suspend */
static unsigned int led_power_filter(struct hda_codec *codec,
						  hda_nid_t nid,
						  unsigned int power_state)
{
	struct alc_spec *spec = codec->spec;

	if (power_state != AC_PWRST_D3 || nid == 0 ||
	    (nid != spec->mute_led_nid && nid != spec->cap_mute_led_nid))
		return power_state;

	/* Set pin ctl again, it might have just been set to 0 */
	snd_hda_set_pin_ctl(codec, nid,
			    snd_hda_codec_get_pin_target(codec, nid));

	return snd_hda_gen_path_power_filter(codec, nid, power_state);
}

static void alc269_fixup_hp_mute_led(struct hda_codec *codec,
				     const struct hda_fixup *fix, int action)
{
	struct alc_spec *spec = codec->spec;
	const struct dmi_device *dev = NULL;

	if (action != HDA_FIXUP_ACT_PRE_PROBE)
		return;

	while ((dev = dmi_find_device(DMI_DEV_TYPE_OEM_STRING, NULL, dev))) {
		int pol, pin;
		if (sscanf(dev->name, "HP_Mute_LED_%d_%x", &pol, &pin) != 2)
			continue;
		if (pin < 0x0a || pin >= 0x10)
			break;
		spec->mute_led_polarity = pol;
		spec->mute_led_nid = pin - 0x0a + 0x18;
		snd_hda_gen_add_mute_led_cdev(codec, vref_mute_led_set);
		codec->power_filter = led_power_filter;
		codec_dbg(codec,
			  "Detected mute LED for %x:%d\n", spec->mute_led_nid,
			   spec->mute_led_polarity);
		break;
	}
}

static void alc269_fixup_hp_mute_led_micx(struct hda_codec *codec,
					  const struct hda_fixup *fix,
					  int action, hda_nid_t pin)
{
	struct alc_spec *spec = codec->spec;

	if (action == HDA_FIXUP_ACT_PRE_PROBE) {
		spec->mute_led_polarity = 0;
		spec->mute_led_nid = pin;
		snd_hda_gen_add_mute_led_cdev(codec, vref_mute_led_set);
		codec->power_filter = led_power_filter;
	}
}

static void alc269_fixup_hp_mute_led_mic1(struct hda_codec *codec,
				const struct hda_fixup *fix, int action)
{
	alc269_fixup_hp_mute_led_micx(codec, fix, action, 0x18);
}

static void alc269_fixup_hp_mute_led_mic2(struct hda_codec *codec,
				const struct hda_fixup *fix, int action)
{
	alc269_fixup_hp_mute_led_micx(codec, fix, action, 0x19);
}

static void alc269_fixup_hp_mute_led_mic3(struct hda_codec *codec,
				const struct hda_fixup *fix, int action)
{
	alc269_fixup_hp_mute_led_micx(codec, fix, action, 0x1b);
}

/* update LED status via GPIO */
static void alc_update_gpio_led(struct hda_codec *codec, unsigned int mask,
				int polarity, bool enabled)
{
	if (polarity)
		enabled = !enabled;
	alc_update_gpio_data(codec, mask, !enabled); /* muted -> LED on */
}

/* turn on/off mute LED via GPIO per vmaster hook */
static int gpio_mute_led_set(struct led_classdev *led_cdev,
			     enum led_brightness brightness)
{
	struct hda_codec *codec = dev_to_hda_codec(led_cdev->dev->parent);
	struct alc_spec *spec = codec->spec;

	alc_update_gpio_led(codec, spec->gpio_mute_led_mask,
<<<<<<< HEAD
			    spec->mute_led_polarity, enabled);
=======
			    spec->mute_led_polarity, !brightness);
	return 0;
>>>>>>> 209564d5
}

/* turn on/off mic-mute LED via GPIO per capture hook */
static int micmute_led_set(struct led_classdev *led_cdev,
			   enum led_brightness brightness)
{
	struct hda_codec *codec = dev_to_hda_codec(led_cdev->dev->parent);
	struct alc_spec *spec = codec->spec;

	alc_update_gpio_led(codec, spec->gpio_mic_led_mask,
<<<<<<< HEAD
			    spec->micmute_led_polarity,
			    spec->gen.micmute_led.led_value);
=======
			    spec->micmute_led_polarity, !!brightness);
	return 0;
>>>>>>> 209564d5
}

#if IS_REACHABLE(CONFIG_LEDS_TRIGGER_AUDIO)
static int micmute_led_set(struct led_classdev *led_cdev,
			   enum led_brightness brightness)
{
	struct hda_codec *codec = dev_to_hda_codec(led_cdev->dev->parent);
	struct alc_spec *spec = codec->spec;

	alc_update_gpio_led(codec, spec->gpio_mic_led_mask,
			    spec->micmute_led_polarity, !!brightness);
	return 0;
}

static struct led_classdev micmute_led_cdev = {
	.name = "hda::micmute",
	.max_brightness = 1,
	.brightness_set_blocking = micmute_led_set,
	.default_trigger = "audio-micmute",
};
#endif

/* setup mute and mic-mute GPIO bits, add hooks appropriately */
static void alc_fixup_hp_gpio_led(struct hda_codec *codec,
				  int action,
				  unsigned int mute_mask,
				  unsigned int micmute_mask)
{
	struct alc_spec *spec = codec->spec;
#if IS_REACHABLE(CONFIG_LEDS_TRIGGER_AUDIO)
	int err;
#endif

	alc_fixup_gpio(codec, action, mute_mask | micmute_mask);

	if (action != HDA_FIXUP_ACT_PRE_PROBE)
		return;
	if (mute_mask) {
		spec->gpio_mute_led_mask = mute_mask;
		snd_hda_gen_add_mute_led_cdev(codec, gpio_mute_led_set);
	}
	if (micmute_mask) {
		spec->gpio_mic_led_mask = micmute_mask;
<<<<<<< HEAD
		snd_hda_gen_add_micmute_led(codec, alc_gpio_micmute_update);

#if IS_REACHABLE(CONFIG_LEDS_TRIGGER_AUDIO)
		micmute_led_cdev.brightness = ledtrig_audio_get(LED_AUDIO_MICMUTE);
		err = devm_led_classdev_register(&codec->core.dev, &micmute_led_cdev);
		if (err)
			codec_warn(codec, "failed to register micmute LED\n");
#endif
=======
		snd_hda_gen_add_micmute_led_cdev(codec, micmute_led_set);
>>>>>>> 209564d5
	}
}

static void alc269_fixup_hp_gpio_led(struct hda_codec *codec,
				const struct hda_fixup *fix, int action)
{
	alc_fixup_hp_gpio_led(codec, action, 0x08, 0x10);
}

static void alc285_fixup_hp_gpio_led(struct hda_codec *codec,
				const struct hda_fixup *fix, int action)
{
	struct alc_spec *spec = codec->spec;

	spec->micmute_led_polarity = 1;

	alc_fixup_hp_gpio_led(codec, action, 0x04, 0x01);
}

static void alc286_fixup_hp_gpio_led(struct hda_codec *codec,
				const struct hda_fixup *fix, int action)
{
	alc_fixup_hp_gpio_led(codec, action, 0x02, 0x20);
}

/* turn on/off mic-mute LED per capture hook via VREF change */
static int vref_micmute_led_set(struct led_classdev *led_cdev,
				enum led_brightness brightness)
{
	struct hda_codec *codec = dev_to_hda_codec(led_cdev->dev->parent);
	struct alc_spec *spec = codec->spec;

	alc_update_vref_led(codec, spec->cap_mute_led_nid,
			    spec->micmute_led_polarity, brightness);
	return 0;
}

static void alc269_fixup_hp_gpio_mic1_led(struct hda_codec *codec,
				const struct hda_fixup *fix, int action)
{
	struct alc_spec *spec = codec->spec;

	alc_fixup_hp_gpio_led(codec, action, 0x08, 0);
	if (action == HDA_FIXUP_ACT_PRE_PROBE) {
		/* Like hp_gpio_mic1_led, but also needs GPIO4 low to
		 * enable headphone amp
		 */
		spec->gpio_mask |= 0x10;
		spec->gpio_dir |= 0x10;
		spec->cap_mute_led_nid = 0x18;
		snd_hda_gen_add_micmute_led_cdev(codec, vref_micmute_led_set);
		codec->power_filter = led_power_filter;
	}
}

static void alc280_fixup_hp_gpio4(struct hda_codec *codec,
				   const struct hda_fixup *fix, int action)
{
	struct alc_spec *spec = codec->spec;

	alc_fixup_hp_gpio_led(codec, action, 0x08, 0);
	if (action == HDA_FIXUP_ACT_PRE_PROBE) {
		spec->cap_mute_led_nid = 0x18;
		snd_hda_gen_add_micmute_led_cdev(codec, vref_micmute_led_set);
		codec->power_filter = led_power_filter;
	}
}

static void alc_update_coef_led(struct hda_codec *codec,
				struct alc_coef_led *led,
				bool polarity, bool on)
{
	if (polarity)
		on = !on;
	/* temporarily power up/down for setting COEF bit */
	alc_update_coef_idx(codec, led->idx, led->mask,
			    on ? led->on : led->off);
}

/* update mute-LED according to the speaker mute state via COEF bit */
static int coef_mute_led_set(struct led_classdev *led_cdev,
			     enum led_brightness brightness)
{
	struct hda_codec *codec = dev_to_hda_codec(led_cdev->dev->parent);
	struct alc_spec *spec = codec->spec;

	alc_update_coef_led(codec, &spec->mute_led_coef,
			    spec->mute_led_polarity, brightness);
	return 0;
}

static void alc285_fixup_hp_mute_led_coefbit(struct hda_codec *codec,
					  const struct hda_fixup *fix,
					  int action)
{
	struct alc_spec *spec = codec->spec;

	if (action == HDA_FIXUP_ACT_PRE_PROBE) {
		spec->mute_led_polarity = 0;
		spec->mute_led_coef.idx = 0x0b;
		spec->mute_led_coef.mask = 1 << 3;
		spec->mute_led_coef.on = 1 << 3;
		spec->mute_led_coef.off = 0;
		snd_hda_gen_add_mute_led_cdev(codec, coef_mute_led_set);
	}
}

static void alc236_fixup_hp_mute_led_coefbit(struct hda_codec *codec,
					  const struct hda_fixup *fix,
					  int action)
{
	struct alc_spec *spec = codec->spec;

	if (action == HDA_FIXUP_ACT_PRE_PROBE) {
		spec->mute_led_polarity = 0;
		spec->mute_led_coef.idx = 0x34;
		spec->mute_led_coef.mask = 1 << 5;
		spec->mute_led_coef.on = 0;
		spec->mute_led_coef.off = 1 << 5;
		snd_hda_gen_add_mute_led_cdev(codec, coef_mute_led_set);
	}
}

/* turn on/off mic-mute LED per capture hook by coef bit */
static int coef_micmute_led_set(struct led_classdev *led_cdev,
				enum led_brightness brightness)
{
	struct hda_codec *codec = dev_to_hda_codec(led_cdev->dev->parent);
	struct alc_spec *spec = codec->spec;

	alc_update_coef_led(codec, &spec->mic_led_coef,
			    spec->micmute_led_polarity, brightness);
	return 0;
}

static void alc285_fixup_hp_coef_micmute_led(struct hda_codec *codec,
				const struct hda_fixup *fix, int action)
{
	struct alc_spec *spec = codec->spec;

	if (action == HDA_FIXUP_ACT_PRE_PROBE) {
		spec->mic_led_coef.idx = 0x19;
		spec->mic_led_coef.mask = 1 << 13;
		spec->mic_led_coef.on = 1 << 13;
		spec->mic_led_coef.off = 0;
		snd_hda_gen_add_micmute_led_cdev(codec, coef_micmute_led_set);
	}
}

static void alc236_fixup_hp_coef_micmute_led(struct hda_codec *codec,
				const struct hda_fixup *fix, int action)
{
	struct alc_spec *spec = codec->spec;

	if (action == HDA_FIXUP_ACT_PRE_PROBE) {
		spec->mic_led_coef.idx = 0x35;
		spec->mic_led_coef.mask = 3 << 2;
		spec->mic_led_coef.on = 2 << 2;
		spec->mic_led_coef.off = 1 << 2;
		snd_hda_gen_add_micmute_led_cdev(codec, coef_micmute_led_set);
	}
}

static void alc285_fixup_hp_mute_led(struct hda_codec *codec,
				const struct hda_fixup *fix, int action)
{
	alc285_fixup_hp_mute_led_coefbit(codec, fix, action);
	alc285_fixup_hp_coef_micmute_led(codec, fix, action);
}

static void alc236_fixup_hp_mute_led(struct hda_codec *codec,
				const struct hda_fixup *fix, int action)
{
	alc236_fixup_hp_mute_led_coefbit(codec, fix, action);
	alc236_fixup_hp_coef_micmute_led(codec, fix, action);
}

#if IS_REACHABLE(CONFIG_INPUT)
static void gpio2_mic_hotkey_event(struct hda_codec *codec,
				   struct hda_jack_callback *event)
{
	struct alc_spec *spec = codec->spec;

	/* GPIO2 just toggles on a keypress/keyrelease cycle. Therefore
	   send both key on and key off event for every interrupt. */
	input_report_key(spec->kb_dev, spec->alc_mute_keycode_map[ALC_KEY_MICMUTE_INDEX], 1);
	input_sync(spec->kb_dev);
	input_report_key(spec->kb_dev, spec->alc_mute_keycode_map[ALC_KEY_MICMUTE_INDEX], 0);
	input_sync(spec->kb_dev);
}

static int alc_register_micmute_input_device(struct hda_codec *codec)
{
	struct alc_spec *spec = codec->spec;
	int i;

	spec->kb_dev = input_allocate_device();
	if (!spec->kb_dev) {
		codec_err(codec, "Out of memory (input_allocate_device)\n");
		return -ENOMEM;
	}

	spec->alc_mute_keycode_map[ALC_KEY_MICMUTE_INDEX] = KEY_MICMUTE;

	spec->kb_dev->name = "Microphone Mute Button";
	spec->kb_dev->evbit[0] = BIT_MASK(EV_KEY);
	spec->kb_dev->keycodesize = sizeof(spec->alc_mute_keycode_map[0]);
	spec->kb_dev->keycodemax = ARRAY_SIZE(spec->alc_mute_keycode_map);
	spec->kb_dev->keycode = spec->alc_mute_keycode_map;
	for (i = 0; i < ARRAY_SIZE(spec->alc_mute_keycode_map); i++)
		set_bit(spec->alc_mute_keycode_map[i], spec->kb_dev->keybit);

	if (input_register_device(spec->kb_dev)) {
		codec_err(codec, "input_register_device failed\n");
		input_free_device(spec->kb_dev);
		spec->kb_dev = NULL;
		return -ENOMEM;
	}

	return 0;
}

/* GPIO1 = set according to SKU external amp
 * GPIO2 = mic mute hotkey
 * GPIO3 = mute LED
 * GPIO4 = mic mute LED
 */
static void alc280_fixup_hp_gpio2_mic_hotkey(struct hda_codec *codec,
					     const struct hda_fixup *fix, int action)
{
	struct alc_spec *spec = codec->spec;

	alc_fixup_hp_gpio_led(codec, action, 0x08, 0x10);
	if (action == HDA_FIXUP_ACT_PRE_PROBE) {
		spec->init_amp = ALC_INIT_DEFAULT;
		if (alc_register_micmute_input_device(codec) != 0)
			return;

		spec->gpio_mask |= 0x06;
		spec->gpio_dir |= 0x02;
		spec->gpio_data |= 0x02;
		snd_hda_codec_write_cache(codec, codec->core.afg, 0,
					  AC_VERB_SET_GPIO_UNSOLICITED_RSP_MASK, 0x04);
		snd_hda_jack_detect_enable_callback(codec, codec->core.afg,
						    gpio2_mic_hotkey_event);
		return;
	}

	if (!spec->kb_dev)
		return;

	switch (action) {
	case HDA_FIXUP_ACT_FREE:
		input_unregister_device(spec->kb_dev);
		spec->kb_dev = NULL;
	}
}

/* Line2 = mic mute hotkey
 * GPIO2 = mic mute LED
 */
static void alc233_fixup_lenovo_line2_mic_hotkey(struct hda_codec *codec,
					     const struct hda_fixup *fix, int action)
{
	struct alc_spec *spec = codec->spec;

	alc_fixup_hp_gpio_led(codec, action, 0, 0x04);
	if (action == HDA_FIXUP_ACT_PRE_PROBE) {
		spec->init_amp = ALC_INIT_DEFAULT;
		if (alc_register_micmute_input_device(codec) != 0)
			return;

		snd_hda_jack_detect_enable_callback(codec, 0x1b,
						    gpio2_mic_hotkey_event);
		return;
	}

	if (!spec->kb_dev)
		return;

	switch (action) {
	case HDA_FIXUP_ACT_FREE:
		input_unregister_device(spec->kb_dev);
		spec->kb_dev = NULL;
	}
}
#else /* INPUT */
#define alc280_fixup_hp_gpio2_mic_hotkey	NULL
#define alc233_fixup_lenovo_line2_mic_hotkey	NULL
#endif /* INPUT */

static void alc269_fixup_hp_line1_mic1_led(struct hda_codec *codec,
				const struct hda_fixup *fix, int action)
{
	struct alc_spec *spec = codec->spec;

	alc269_fixup_hp_mute_led_micx(codec, fix, action, 0x1a);
	if (action == HDA_FIXUP_ACT_PRE_PROBE) {
		spec->cap_mute_led_nid = 0x18;
		snd_hda_gen_add_micmute_led_cdev(codec, vref_micmute_led_set);
	}
}

static const struct coef_fw alc225_pre_hsmode[] = {
	UPDATE_COEF(0x4a, 1<<8, 0),
	UPDATE_COEFEX(0x57, 0x05, 1<<14, 0),
	UPDATE_COEF(0x63, 3<<14, 3<<14),
	UPDATE_COEF(0x4a, 3<<4, 2<<4),
	UPDATE_COEF(0x4a, 3<<10, 3<<10),
	UPDATE_COEF(0x45, 0x3f<<10, 0x34<<10),
	UPDATE_COEF(0x4a, 3<<10, 0),
	{}
};

static void alc_headset_mode_unplugged(struct hda_codec *codec)
{
	static const struct coef_fw coef0255[] = {
		WRITE_COEF(0x1b, 0x0c0b), /* LDO and MISC control */
		WRITE_COEF(0x45, 0xd089), /* UAJ function set to menual mode */
		UPDATE_COEFEX(0x57, 0x05, 1<<14, 0), /* Direct Drive HP Amp control(Set to verb control)*/
		WRITE_COEF(0x06, 0x6104), /* Set MIC2 Vref gate with HP */
		WRITE_COEFEX(0x57, 0x03, 0x8aa6), /* Direct Drive HP Amp control */
		{}
	};
	static const struct coef_fw coef0256[] = {
		WRITE_COEF(0x1b, 0x0c4b), /* LDO and MISC control */
		WRITE_COEF(0x45, 0xd089), /* UAJ function set to menual mode */
		WRITE_COEF(0x06, 0x6104), /* Set MIC2 Vref gate with HP */
		WRITE_COEFEX(0x57, 0x03, 0x09a3), /* Direct Drive HP Amp control */
		UPDATE_COEFEX(0x57, 0x05, 1<<14, 0), /* Direct Drive HP Amp control(Set to verb control)*/
		{}
	};
	static const struct coef_fw coef0233[] = {
		WRITE_COEF(0x1b, 0x0c0b),
		WRITE_COEF(0x45, 0xc429),
		UPDATE_COEF(0x35, 0x4000, 0),
		WRITE_COEF(0x06, 0x2104),
		WRITE_COEF(0x1a, 0x0001),
		WRITE_COEF(0x26, 0x0004),
		WRITE_COEF(0x32, 0x42a3),
		{}
	};
	static const struct coef_fw coef0288[] = {
		UPDATE_COEF(0x4f, 0xfcc0, 0xc400),
		UPDATE_COEF(0x50, 0x2000, 0x2000),
		UPDATE_COEF(0x56, 0x0006, 0x0006),
		UPDATE_COEF(0x66, 0x0008, 0),
		UPDATE_COEF(0x67, 0x2000, 0),
		{}
	};
	static const struct coef_fw coef0298[] = {
		UPDATE_COEF(0x19, 0x1300, 0x0300),
		{}
	};
	static const struct coef_fw coef0292[] = {
		WRITE_COEF(0x76, 0x000e),
		WRITE_COEF(0x6c, 0x2400),
		WRITE_COEF(0x18, 0x7308),
		WRITE_COEF(0x6b, 0xc429),
		{}
	};
	static const struct coef_fw coef0293[] = {
		UPDATE_COEF(0x10, 7<<8, 6<<8), /* SET Line1 JD to 0 */
		UPDATE_COEFEX(0x57, 0x05, 1<<15|1<<13, 0x0), /* SET charge pump by verb */
		UPDATE_COEFEX(0x57, 0x03, 1<<10, 1<<10), /* SET EN_OSW to 1 */
		UPDATE_COEF(0x1a, 1<<3, 1<<3), /* Combo JD gating with LINE1-VREFO */
		WRITE_COEF(0x45, 0xc429), /* Set to TRS type */
		UPDATE_COEF(0x4a, 0x000f, 0x000e), /* Combo Jack auto detect */
		{}
	};
	static const struct coef_fw coef0668[] = {
		WRITE_COEF(0x15, 0x0d40),
		WRITE_COEF(0xb7, 0x802b),
		{}
	};
	static const struct coef_fw coef0225[] = {
		UPDATE_COEF(0x63, 3<<14, 0),
		{}
	};
	static const struct coef_fw coef0274[] = {
		UPDATE_COEF(0x4a, 0x0100, 0),
		UPDATE_COEFEX(0x57, 0x05, 0x4000, 0),
		UPDATE_COEF(0x6b, 0xf000, 0x5000),
		UPDATE_COEF(0x4a, 0x0010, 0),
		UPDATE_COEF(0x4a, 0x0c00, 0x0c00),
		WRITE_COEF(0x45, 0x5289),
		UPDATE_COEF(0x4a, 0x0c00, 0),
		{}
	};

	switch (codec->core.vendor_id) {
	case 0x10ec0255:
		alc_process_coef_fw(codec, coef0255);
		break;
	case 0x10ec0236:
	case 0x10ec0256:
		alc_process_coef_fw(codec, coef0256);
		break;
	case 0x10ec0234:
	case 0x10ec0274:
	case 0x10ec0294:
		alc_process_coef_fw(codec, coef0274);
		break;
	case 0x10ec0233:
	case 0x10ec0283:
		alc_process_coef_fw(codec, coef0233);
		break;
	case 0x10ec0286:
	case 0x10ec0288:
		alc_process_coef_fw(codec, coef0288);
		break;
	case 0x10ec0298:
		alc_process_coef_fw(codec, coef0298);
		alc_process_coef_fw(codec, coef0288);
		break;
	case 0x10ec0292:
		alc_process_coef_fw(codec, coef0292);
		break;
	case 0x10ec0293:
		alc_process_coef_fw(codec, coef0293);
		break;
	case 0x10ec0668:
		alc_process_coef_fw(codec, coef0668);
		break;
	case 0x10ec0215:
	case 0x10ec0225:
	case 0x10ec0285:
	case 0x10ec0295:
	case 0x10ec0289:
	case 0x10ec0299:
		alc_process_coef_fw(codec, alc225_pre_hsmode);
		alc_process_coef_fw(codec, coef0225);
		break;
	case 0x10ec0867:
		alc_update_coefex_idx(codec, 0x57, 0x5, 1<<14, 0);
		break;
	}
	codec_dbg(codec, "Headset jack set to unplugged mode.\n");
}


static void alc_headset_mode_mic_in(struct hda_codec *codec, hda_nid_t hp_pin,
				    hda_nid_t mic_pin)
{
	static const struct coef_fw coef0255[] = {
		WRITE_COEFEX(0x57, 0x03, 0x8aa6),
		WRITE_COEF(0x06, 0x6100), /* Set MIC2 Vref gate to normal */
		{}
	};
	static const struct coef_fw coef0256[] = {
		UPDATE_COEFEX(0x57, 0x05, 1<<14, 1<<14), /* Direct Drive HP Amp control(Set to verb control)*/
		WRITE_COEFEX(0x57, 0x03, 0x09a3),
		WRITE_COEF(0x06, 0x6100), /* Set MIC2 Vref gate to normal */
		{}
	};
	static const struct coef_fw coef0233[] = {
		UPDATE_COEF(0x35, 0, 1<<14),
		WRITE_COEF(0x06, 0x2100),
		WRITE_COEF(0x1a, 0x0021),
		WRITE_COEF(0x26, 0x008c),
		{}
	};
	static const struct coef_fw coef0288[] = {
		UPDATE_COEF(0x4f, 0x00c0, 0),
		UPDATE_COEF(0x50, 0x2000, 0),
		UPDATE_COEF(0x56, 0x0006, 0),
		UPDATE_COEF(0x4f, 0xfcc0, 0xc400),
		UPDATE_COEF(0x66, 0x0008, 0x0008),
		UPDATE_COEF(0x67, 0x2000, 0x2000),
		{}
	};
	static const struct coef_fw coef0292[] = {
		WRITE_COEF(0x19, 0xa208),
		WRITE_COEF(0x2e, 0xacf0),
		{}
	};
	static const struct coef_fw coef0293[] = {
		UPDATE_COEFEX(0x57, 0x05, 0, 1<<15|1<<13), /* SET charge pump by verb */
		UPDATE_COEFEX(0x57, 0x03, 1<<10, 0), /* SET EN_OSW to 0 */
		UPDATE_COEF(0x1a, 1<<3, 0), /* Combo JD gating without LINE1-VREFO */
		{}
	};
	static const struct coef_fw coef0688[] = {
		WRITE_COEF(0xb7, 0x802b),
		WRITE_COEF(0xb5, 0x1040),
		UPDATE_COEF(0xc3, 0, 1<<12),
		{}
	};
	static const struct coef_fw coef0225[] = {
		UPDATE_COEFEX(0x57, 0x05, 1<<14, 1<<14),
		UPDATE_COEF(0x4a, 3<<4, 2<<4),
		UPDATE_COEF(0x63, 3<<14, 0),
		{}
	};
	static const struct coef_fw coef0274[] = {
		UPDATE_COEFEX(0x57, 0x05, 0x4000, 0x4000),
		UPDATE_COEF(0x4a, 0x0010, 0),
		UPDATE_COEF(0x6b, 0xf000, 0),
		{}
	};

	switch (codec->core.vendor_id) {
	case 0x10ec0255:
		alc_write_coef_idx(codec, 0x45, 0xc489);
		snd_hda_set_pin_ctl_cache(codec, hp_pin, 0);
		alc_process_coef_fw(codec, coef0255);
		snd_hda_set_pin_ctl_cache(codec, mic_pin, PIN_VREF50);
		break;
	case 0x10ec0236:
	case 0x10ec0256:
		alc_write_coef_idx(codec, 0x45, 0xc489);
		snd_hda_set_pin_ctl_cache(codec, hp_pin, 0);
		alc_process_coef_fw(codec, coef0256);
		snd_hda_set_pin_ctl_cache(codec, mic_pin, PIN_VREF50);
		break;
	case 0x10ec0234:
	case 0x10ec0274:
	case 0x10ec0294:
		alc_write_coef_idx(codec, 0x45, 0x4689);
		snd_hda_set_pin_ctl_cache(codec, hp_pin, 0);
		alc_process_coef_fw(codec, coef0274);
		snd_hda_set_pin_ctl_cache(codec, mic_pin, PIN_VREF50);
		break;
	case 0x10ec0233:
	case 0x10ec0283:
		alc_write_coef_idx(codec, 0x45, 0xc429);
		snd_hda_set_pin_ctl_cache(codec, hp_pin, 0);
		alc_process_coef_fw(codec, coef0233);
		snd_hda_set_pin_ctl_cache(codec, mic_pin, PIN_VREF50);
		break;
	case 0x10ec0286:
	case 0x10ec0288:
	case 0x10ec0298:
		snd_hda_set_pin_ctl_cache(codec, hp_pin, 0);
		alc_process_coef_fw(codec, coef0288);
		snd_hda_set_pin_ctl_cache(codec, mic_pin, PIN_VREF50);
		break;
	case 0x10ec0292:
		snd_hda_set_pin_ctl_cache(codec, hp_pin, 0);
		alc_process_coef_fw(codec, coef0292);
		break;
	case 0x10ec0293:
		/* Set to TRS mode */
		alc_write_coef_idx(codec, 0x45, 0xc429);
		snd_hda_set_pin_ctl_cache(codec, hp_pin, 0);
		alc_process_coef_fw(codec, coef0293);
		snd_hda_set_pin_ctl_cache(codec, mic_pin, PIN_VREF50);
		break;
	case 0x10ec0867:
		alc_update_coefex_idx(codec, 0x57, 0x5, 0, 1<<14);
		/* fallthru */
	case 0x10ec0221:
	case 0x10ec0662:
		snd_hda_set_pin_ctl_cache(codec, hp_pin, 0);
		snd_hda_set_pin_ctl_cache(codec, mic_pin, PIN_VREF50);
		break;
	case 0x10ec0668:
		alc_write_coef_idx(codec, 0x11, 0x0001);
		snd_hda_set_pin_ctl_cache(codec, hp_pin, 0);
		alc_process_coef_fw(codec, coef0688);
		snd_hda_set_pin_ctl_cache(codec, mic_pin, PIN_VREF50);
		break;
	case 0x10ec0215:
	case 0x10ec0225:
	case 0x10ec0285:
	case 0x10ec0295:
	case 0x10ec0289:
	case 0x10ec0299:
		alc_process_coef_fw(codec, alc225_pre_hsmode);
		alc_update_coef_idx(codec, 0x45, 0x3f<<10, 0x31<<10);
		snd_hda_set_pin_ctl_cache(codec, hp_pin, 0);
		alc_process_coef_fw(codec, coef0225);
		snd_hda_set_pin_ctl_cache(codec, mic_pin, PIN_VREF50);
		break;
	}
	codec_dbg(codec, "Headset jack set to mic-in mode.\n");
}

static void alc_headset_mode_default(struct hda_codec *codec)
{
	static const struct coef_fw coef0225[] = {
		UPDATE_COEF(0x45, 0x3f<<10, 0x30<<10),
		UPDATE_COEF(0x45, 0x3f<<10, 0x31<<10),
		UPDATE_COEF(0x49, 3<<8, 0<<8),
		UPDATE_COEF(0x4a, 3<<4, 3<<4),
		UPDATE_COEF(0x63, 3<<14, 0),
		UPDATE_COEF(0x67, 0xf000, 0x3000),
		{}
	};
	static const struct coef_fw coef0255[] = {
		WRITE_COEF(0x45, 0xc089),
		WRITE_COEF(0x45, 0xc489),
		WRITE_COEFEX(0x57, 0x03, 0x8ea6),
		WRITE_COEF(0x49, 0x0049),
		{}
	};
	static const struct coef_fw coef0256[] = {
		WRITE_COEF(0x45, 0xc489),
		WRITE_COEFEX(0x57, 0x03, 0x0da3),
		WRITE_COEF(0x49, 0x0049),
		UPDATE_COEFEX(0x57, 0x05, 1<<14, 0), /* Direct Drive HP Amp control(Set to verb control)*/
		WRITE_COEF(0x06, 0x6100),
		{}
	};
	static const struct coef_fw coef0233[] = {
		WRITE_COEF(0x06, 0x2100),
		WRITE_COEF(0x32, 0x4ea3),
		{}
	};
	static const struct coef_fw coef0288[] = {
		UPDATE_COEF(0x4f, 0xfcc0, 0xc400), /* Set to TRS type */
		UPDATE_COEF(0x50, 0x2000, 0x2000),
		UPDATE_COEF(0x56, 0x0006, 0x0006),
		UPDATE_COEF(0x66, 0x0008, 0),
		UPDATE_COEF(0x67, 0x2000, 0),
		{}
	};
	static const struct coef_fw coef0292[] = {
		WRITE_COEF(0x76, 0x000e),
		WRITE_COEF(0x6c, 0x2400),
		WRITE_COEF(0x6b, 0xc429),
		WRITE_COEF(0x18, 0x7308),
		{}
	};
	static const struct coef_fw coef0293[] = {
		UPDATE_COEF(0x4a, 0x000f, 0x000e), /* Combo Jack auto detect */
		WRITE_COEF(0x45, 0xC429), /* Set to TRS type */
		UPDATE_COEF(0x1a, 1<<3, 0), /* Combo JD gating without LINE1-VREFO */
		{}
	};
	static const struct coef_fw coef0688[] = {
		WRITE_COEF(0x11, 0x0041),
		WRITE_COEF(0x15, 0x0d40),
		WRITE_COEF(0xb7, 0x802b),
		{}
	};
	static const struct coef_fw coef0274[] = {
		WRITE_COEF(0x45, 0x4289),
		UPDATE_COEF(0x4a, 0x0010, 0x0010),
		UPDATE_COEF(0x6b, 0x0f00, 0),
		UPDATE_COEF(0x49, 0x0300, 0x0300),
		{}
	};

	switch (codec->core.vendor_id) {
	case 0x10ec0215:
	case 0x10ec0225:
	case 0x10ec0285:
	case 0x10ec0295:
	case 0x10ec0289:
	case 0x10ec0299:
		alc_process_coef_fw(codec, alc225_pre_hsmode);
		alc_process_coef_fw(codec, coef0225);
		break;
	case 0x10ec0255:
		alc_process_coef_fw(codec, coef0255);
		break;
	case 0x10ec0236:
	case 0x10ec0256:
		alc_write_coef_idx(codec, 0x1b, 0x0e4b);
		alc_write_coef_idx(codec, 0x45, 0xc089);
		msleep(50);
		alc_process_coef_fw(codec, coef0256);
		break;
	case 0x10ec0234:
	case 0x10ec0274:
	case 0x10ec0294:
		alc_process_coef_fw(codec, coef0274);
		break;
	case 0x10ec0233:
	case 0x10ec0283:
		alc_process_coef_fw(codec, coef0233);
		break;
	case 0x10ec0286:
	case 0x10ec0288:
	case 0x10ec0298:
		alc_process_coef_fw(codec, coef0288);
		break;
	case 0x10ec0292:
		alc_process_coef_fw(codec, coef0292);
		break;
	case 0x10ec0293:
		alc_process_coef_fw(codec, coef0293);
		break;
	case 0x10ec0668:
		alc_process_coef_fw(codec, coef0688);
		break;
	case 0x10ec0867:
		alc_update_coefex_idx(codec, 0x57, 0x5, 1<<14, 0);
		break;
	}
	codec_dbg(codec, "Headset jack set to headphone (default) mode.\n");
}

/* Iphone type */
static void alc_headset_mode_ctia(struct hda_codec *codec)
{
	int val;

	static const struct coef_fw coef0255[] = {
		WRITE_COEF(0x45, 0xd489), /* Set to CTIA type */
		WRITE_COEF(0x1b, 0x0c2b),
		WRITE_COEFEX(0x57, 0x03, 0x8ea6),
		{}
	};
	static const struct coef_fw coef0256[] = {
		WRITE_COEF(0x45, 0xd489), /* Set to CTIA type */
		WRITE_COEF(0x1b, 0x0e6b),
		{}
	};
	static const struct coef_fw coef0233[] = {
		WRITE_COEF(0x45, 0xd429),
		WRITE_COEF(0x1b, 0x0c2b),
		WRITE_COEF(0x32, 0x4ea3),
		{}
	};
	static const struct coef_fw coef0288[] = {
		UPDATE_COEF(0x50, 0x2000, 0x2000),
		UPDATE_COEF(0x56, 0x0006, 0x0006),
		UPDATE_COEF(0x66, 0x0008, 0),
		UPDATE_COEF(0x67, 0x2000, 0),
		{}
	};
	static const struct coef_fw coef0292[] = {
		WRITE_COEF(0x6b, 0xd429),
		WRITE_COEF(0x76, 0x0008),
		WRITE_COEF(0x18, 0x7388),
		{}
	};
	static const struct coef_fw coef0293[] = {
		WRITE_COEF(0x45, 0xd429), /* Set to ctia type */
		UPDATE_COEF(0x10, 7<<8, 7<<8), /* SET Line1 JD to 1 */
		{}
	};
	static const struct coef_fw coef0688[] = {
		WRITE_COEF(0x11, 0x0001),
		WRITE_COEF(0x15, 0x0d60),
		WRITE_COEF(0xc3, 0x0000),
		{}
	};
	static const struct coef_fw coef0225_1[] = {
		UPDATE_COEF(0x45, 0x3f<<10, 0x35<<10),
		UPDATE_COEF(0x63, 3<<14, 2<<14),
		{}
	};
	static const struct coef_fw coef0225_2[] = {
		UPDATE_COEF(0x45, 0x3f<<10, 0x35<<10),
		UPDATE_COEF(0x63, 3<<14, 1<<14),
		{}
	};

	switch (codec->core.vendor_id) {
	case 0x10ec0255:
		alc_process_coef_fw(codec, coef0255);
		break;
	case 0x10ec0236:
	case 0x10ec0256:
		alc_process_coef_fw(codec, coef0256);
		break;
	case 0x10ec0234:
	case 0x10ec0274:
	case 0x10ec0294:
		alc_write_coef_idx(codec, 0x45, 0xd689);
		break;
	case 0x10ec0233:
	case 0x10ec0283:
		alc_process_coef_fw(codec, coef0233);
		break;
	case 0x10ec0298:
		val = alc_read_coef_idx(codec, 0x50);
		if (val & (1 << 12)) {
			alc_update_coef_idx(codec, 0x8e, 0x0070, 0x0020);
			alc_update_coef_idx(codec, 0x4f, 0xfcc0, 0xd400);
			msleep(300);
		} else {
			alc_update_coef_idx(codec, 0x8e, 0x0070, 0x0010);
			alc_update_coef_idx(codec, 0x4f, 0xfcc0, 0xd400);
			msleep(300);
		}
		break;
	case 0x10ec0286:
	case 0x10ec0288:
		alc_update_coef_idx(codec, 0x4f, 0xfcc0, 0xd400);
		msleep(300);
		alc_process_coef_fw(codec, coef0288);
		break;
	case 0x10ec0292:
		alc_process_coef_fw(codec, coef0292);
		break;
	case 0x10ec0293:
		alc_process_coef_fw(codec, coef0293);
		break;
	case 0x10ec0668:
		alc_process_coef_fw(codec, coef0688);
		break;
	case 0x10ec0215:
	case 0x10ec0225:
	case 0x10ec0285:
	case 0x10ec0295:
	case 0x10ec0289:
	case 0x10ec0299:
		val = alc_read_coef_idx(codec, 0x45);
		if (val & (1 << 9))
			alc_process_coef_fw(codec, coef0225_2);
		else
			alc_process_coef_fw(codec, coef0225_1);
		break;
	case 0x10ec0867:
		alc_update_coefex_idx(codec, 0x57, 0x5, 1<<14, 0);
		break;
	}
	codec_dbg(codec, "Headset jack set to iPhone-style headset mode.\n");
}

/* Nokia type */
static void alc_headset_mode_omtp(struct hda_codec *codec)
{
	static const struct coef_fw coef0255[] = {
		WRITE_COEF(0x45, 0xe489), /* Set to OMTP Type */
		WRITE_COEF(0x1b, 0x0c2b),
		WRITE_COEFEX(0x57, 0x03, 0x8ea6),
		{}
	};
	static const struct coef_fw coef0256[] = {
		WRITE_COEF(0x45, 0xe489), /* Set to OMTP Type */
		WRITE_COEF(0x1b, 0x0e6b),
		{}
	};
	static const struct coef_fw coef0233[] = {
		WRITE_COEF(0x45, 0xe429),
		WRITE_COEF(0x1b, 0x0c2b),
		WRITE_COEF(0x32, 0x4ea3),
		{}
	};
	static const struct coef_fw coef0288[] = {
		UPDATE_COEF(0x50, 0x2000, 0x2000),
		UPDATE_COEF(0x56, 0x0006, 0x0006),
		UPDATE_COEF(0x66, 0x0008, 0),
		UPDATE_COEF(0x67, 0x2000, 0),
		{}
	};
	static const struct coef_fw coef0292[] = {
		WRITE_COEF(0x6b, 0xe429),
		WRITE_COEF(0x76, 0x0008),
		WRITE_COEF(0x18, 0x7388),
		{}
	};
	static const struct coef_fw coef0293[] = {
		WRITE_COEF(0x45, 0xe429), /* Set to omtp type */
		UPDATE_COEF(0x10, 7<<8, 7<<8), /* SET Line1 JD to 1 */
		{}
	};
	static const struct coef_fw coef0688[] = {
		WRITE_COEF(0x11, 0x0001),
		WRITE_COEF(0x15, 0x0d50),
		WRITE_COEF(0xc3, 0x0000),
		{}
	};
	static const struct coef_fw coef0225[] = {
		UPDATE_COEF(0x45, 0x3f<<10, 0x39<<10),
		UPDATE_COEF(0x63, 3<<14, 2<<14),
		{}
	};

	switch (codec->core.vendor_id) {
	case 0x10ec0255:
		alc_process_coef_fw(codec, coef0255);
		break;
	case 0x10ec0236:
	case 0x10ec0256:
		alc_process_coef_fw(codec, coef0256);
		break;
	case 0x10ec0234:
	case 0x10ec0274:
	case 0x10ec0294:
		alc_write_coef_idx(codec, 0x45, 0xe689);
		break;
	case 0x10ec0233:
	case 0x10ec0283:
		alc_process_coef_fw(codec, coef0233);
		break;
	case 0x10ec0298:
		alc_update_coef_idx(codec, 0x8e, 0x0070, 0x0010);/* Headset output enable */
		alc_update_coef_idx(codec, 0x4f, 0xfcc0, 0xe400);
		msleep(300);
		break;
	case 0x10ec0286:
	case 0x10ec0288:
		alc_update_coef_idx(codec, 0x4f, 0xfcc0, 0xe400);
		msleep(300);
		alc_process_coef_fw(codec, coef0288);
		break;
	case 0x10ec0292:
		alc_process_coef_fw(codec, coef0292);
		break;
	case 0x10ec0293:
		alc_process_coef_fw(codec, coef0293);
		break;
	case 0x10ec0668:
		alc_process_coef_fw(codec, coef0688);
		break;
	case 0x10ec0215:
	case 0x10ec0225:
	case 0x10ec0285:
	case 0x10ec0295:
	case 0x10ec0289:
	case 0x10ec0299:
		alc_process_coef_fw(codec, coef0225);
		break;
	}
	codec_dbg(codec, "Headset jack set to Nokia-style headset mode.\n");
}

static void alc_determine_headset_type(struct hda_codec *codec)
{
	int val;
	bool is_ctia = false;
	struct alc_spec *spec = codec->spec;
	static const struct coef_fw coef0255[] = {
		WRITE_COEF(0x45, 0xd089), /* combo jack auto switch control(Check type)*/
		WRITE_COEF(0x49, 0x0149), /* combo jack auto switch control(Vref
 conteol) */
		{}
	};
	static const struct coef_fw coef0288[] = {
		UPDATE_COEF(0x4f, 0xfcc0, 0xd400), /* Check Type */
		{}
	};
	static const struct coef_fw coef0298[] = {
		UPDATE_COEF(0x50, 0x2000, 0x2000),
		UPDATE_COEF(0x56, 0x0006, 0x0006),
		UPDATE_COEF(0x66, 0x0008, 0),
		UPDATE_COEF(0x67, 0x2000, 0),
		UPDATE_COEF(0x19, 0x1300, 0x1300),
		{}
	};
	static const struct coef_fw coef0293[] = {
		UPDATE_COEF(0x4a, 0x000f, 0x0008), /* Combo Jack auto detect */
		WRITE_COEF(0x45, 0xD429), /* Set to ctia type */
		{}
	};
	static const struct coef_fw coef0688[] = {
		WRITE_COEF(0x11, 0x0001),
		WRITE_COEF(0xb7, 0x802b),
		WRITE_COEF(0x15, 0x0d60),
		WRITE_COEF(0xc3, 0x0c00),
		{}
	};
	static const struct coef_fw coef0274[] = {
		UPDATE_COEF(0x4a, 0x0010, 0),
		UPDATE_COEF(0x4a, 0x8000, 0),
		WRITE_COEF(0x45, 0xd289),
		UPDATE_COEF(0x49, 0x0300, 0x0300),
		{}
	};

	switch (codec->core.vendor_id) {
	case 0x10ec0255:
		alc_process_coef_fw(codec, coef0255);
		msleep(300);
		val = alc_read_coef_idx(codec, 0x46);
		is_ctia = (val & 0x0070) == 0x0070;
		break;
	case 0x10ec0236:
	case 0x10ec0256:
		alc_write_coef_idx(codec, 0x1b, 0x0e4b);
		alc_write_coef_idx(codec, 0x06, 0x6104);
		alc_write_coefex_idx(codec, 0x57, 0x3, 0x09a3);

		snd_hda_codec_write(codec, 0x21, 0,
			    AC_VERB_SET_AMP_GAIN_MUTE, AMP_OUT_MUTE);
		msleep(80);
		snd_hda_codec_write(codec, 0x21, 0,
			    AC_VERB_SET_PIN_WIDGET_CONTROL, 0x0);

		alc_process_coef_fw(codec, coef0255);
		msleep(300);
		val = alc_read_coef_idx(codec, 0x46);
		is_ctia = (val & 0x0070) == 0x0070;

		alc_write_coefex_idx(codec, 0x57, 0x3, 0x0da3);
		alc_update_coefex_idx(codec, 0x57, 0x5, 1<<14, 0);

		snd_hda_codec_write(codec, 0x21, 0,
			    AC_VERB_SET_PIN_WIDGET_CONTROL, PIN_OUT);
		msleep(80);
		snd_hda_codec_write(codec, 0x21, 0,
			    AC_VERB_SET_AMP_GAIN_MUTE, AMP_OUT_UNMUTE);
		break;
	case 0x10ec0234:
	case 0x10ec0274:
	case 0x10ec0294:
		alc_process_coef_fw(codec, coef0274);
		msleep(80);
		val = alc_read_coef_idx(codec, 0x46);
		is_ctia = (val & 0x00f0) == 0x00f0;
		break;
	case 0x10ec0233:
	case 0x10ec0283:
		alc_write_coef_idx(codec, 0x45, 0xd029);
		msleep(300);
		val = alc_read_coef_idx(codec, 0x46);
		is_ctia = (val & 0x0070) == 0x0070;
		break;
	case 0x10ec0298:
		snd_hda_codec_write(codec, 0x21, 0,
			    AC_VERB_SET_AMP_GAIN_MUTE, AMP_OUT_MUTE);
		msleep(100);
		snd_hda_codec_write(codec, 0x21, 0,
			    AC_VERB_SET_PIN_WIDGET_CONTROL, 0x0);
		msleep(200);

		val = alc_read_coef_idx(codec, 0x50);
		if (val & (1 << 12)) {
			alc_update_coef_idx(codec, 0x8e, 0x0070, 0x0020);
			alc_process_coef_fw(codec, coef0288);
			msleep(350);
			val = alc_read_coef_idx(codec, 0x50);
			is_ctia = (val & 0x0070) == 0x0070;
		} else {
			alc_update_coef_idx(codec, 0x8e, 0x0070, 0x0010);
			alc_process_coef_fw(codec, coef0288);
			msleep(350);
			val = alc_read_coef_idx(codec, 0x50);
			is_ctia = (val & 0x0070) == 0x0070;
		}
		alc_process_coef_fw(codec, coef0298);
		snd_hda_codec_write(codec, 0x21, 0,
			    AC_VERB_SET_PIN_WIDGET_CONTROL, PIN_HP);
		msleep(75);
		snd_hda_codec_write(codec, 0x21, 0,
			    AC_VERB_SET_AMP_GAIN_MUTE, AMP_OUT_UNMUTE);
		break;
	case 0x10ec0286:
	case 0x10ec0288:
		alc_process_coef_fw(codec, coef0288);
		msleep(350);
		val = alc_read_coef_idx(codec, 0x50);
		is_ctia = (val & 0x0070) == 0x0070;
		break;
	case 0x10ec0292:
		alc_write_coef_idx(codec, 0x6b, 0xd429);
		msleep(300);
		val = alc_read_coef_idx(codec, 0x6c);
		is_ctia = (val & 0x001c) == 0x001c;
		break;
	case 0x10ec0293:
		alc_process_coef_fw(codec, coef0293);
		msleep(300);
		val = alc_read_coef_idx(codec, 0x46);
		is_ctia = (val & 0x0070) == 0x0070;
		break;
	case 0x10ec0668:
		alc_process_coef_fw(codec, coef0688);
		msleep(300);
		val = alc_read_coef_idx(codec, 0xbe);
		is_ctia = (val & 0x1c02) == 0x1c02;
		break;
	case 0x10ec0215:
	case 0x10ec0225:
	case 0x10ec0285:
	case 0x10ec0295:
	case 0x10ec0289:
	case 0x10ec0299:
		snd_hda_codec_write(codec, 0x21, 0,
			    AC_VERB_SET_AMP_GAIN_MUTE, AMP_OUT_MUTE);
		msleep(80);
		snd_hda_codec_write(codec, 0x21, 0,
			    AC_VERB_SET_PIN_WIDGET_CONTROL, 0x0);

		alc_process_coef_fw(codec, alc225_pre_hsmode);
		alc_update_coef_idx(codec, 0x67, 0xf000, 0x1000);
		val = alc_read_coef_idx(codec, 0x45);
		if (val & (1 << 9)) {
			alc_update_coef_idx(codec, 0x45, 0x3f<<10, 0x34<<10);
			alc_update_coef_idx(codec, 0x49, 3<<8, 2<<8);
			msleep(800);
			val = alc_read_coef_idx(codec, 0x46);
			is_ctia = (val & 0x00f0) == 0x00f0;
		} else {
			alc_update_coef_idx(codec, 0x45, 0x3f<<10, 0x34<<10);
			alc_update_coef_idx(codec, 0x49, 3<<8, 1<<8);
			msleep(800);
			val = alc_read_coef_idx(codec, 0x46);
			is_ctia = (val & 0x00f0) == 0x00f0;
		}
		alc_update_coef_idx(codec, 0x4a, 7<<6, 7<<6);
		alc_update_coef_idx(codec, 0x4a, 3<<4, 3<<4);
		alc_update_coef_idx(codec, 0x67, 0xf000, 0x3000);

		snd_hda_codec_write(codec, 0x21, 0,
			    AC_VERB_SET_PIN_WIDGET_CONTROL, PIN_OUT);
		msleep(80);
		snd_hda_codec_write(codec, 0x21, 0,
			    AC_VERB_SET_AMP_GAIN_MUTE, AMP_OUT_UNMUTE);
		break;
	case 0x10ec0867:
		is_ctia = true;
		break;
	}

	codec_dbg(codec, "Headset jack detected iPhone-style headset: %s\n",
		    is_ctia ? "yes" : "no");
	spec->current_headset_type = is_ctia ? ALC_HEADSET_TYPE_CTIA : ALC_HEADSET_TYPE_OMTP;
}

static void alc_update_headset_mode(struct hda_codec *codec)
{
	struct alc_spec *spec = codec->spec;

	hda_nid_t mux_pin = spec->gen.imux_pins[spec->gen.cur_mux[0]];
	hda_nid_t hp_pin = alc_get_hp_pin(spec);

	int new_headset_mode;

	if (!snd_hda_jack_detect(codec, hp_pin))
		new_headset_mode = ALC_HEADSET_MODE_UNPLUGGED;
	else if (mux_pin == spec->headset_mic_pin)
		new_headset_mode = ALC_HEADSET_MODE_HEADSET;
	else if (mux_pin == spec->headphone_mic_pin)
		new_headset_mode = ALC_HEADSET_MODE_MIC;
	else
		new_headset_mode = ALC_HEADSET_MODE_HEADPHONE;

	if (new_headset_mode == spec->current_headset_mode) {
		snd_hda_gen_update_outputs(codec);
		return;
	}

	switch (new_headset_mode) {
	case ALC_HEADSET_MODE_UNPLUGGED:
		alc_headset_mode_unplugged(codec);
		spec->current_headset_mode = ALC_HEADSET_MODE_UNKNOWN;
		spec->current_headset_type = ALC_HEADSET_TYPE_UNKNOWN;
		spec->gen.hp_jack_present = false;
		break;
	case ALC_HEADSET_MODE_HEADSET:
		if (spec->current_headset_type == ALC_HEADSET_TYPE_UNKNOWN)
			alc_determine_headset_type(codec);
		if (spec->current_headset_type == ALC_HEADSET_TYPE_CTIA)
			alc_headset_mode_ctia(codec);
		else if (spec->current_headset_type == ALC_HEADSET_TYPE_OMTP)
			alc_headset_mode_omtp(codec);
		spec->gen.hp_jack_present = true;
		break;
	case ALC_HEADSET_MODE_MIC:
		alc_headset_mode_mic_in(codec, hp_pin, spec->headphone_mic_pin);
		spec->gen.hp_jack_present = false;
		break;
	case ALC_HEADSET_MODE_HEADPHONE:
		alc_headset_mode_default(codec);
		spec->gen.hp_jack_present = true;
		break;
	}
	if (new_headset_mode != ALC_HEADSET_MODE_MIC) {
		snd_hda_set_pin_ctl_cache(codec, hp_pin,
					  AC_PINCTL_OUT_EN | AC_PINCTL_HP_EN);
		if (spec->headphone_mic_pin && spec->headphone_mic_pin != hp_pin)
			snd_hda_set_pin_ctl_cache(codec, spec->headphone_mic_pin,
						  PIN_VREFHIZ);
	}
	spec->current_headset_mode = new_headset_mode;

	snd_hda_gen_update_outputs(codec);
}

static void alc_update_headset_mode_hook(struct hda_codec *codec,
					 struct snd_kcontrol *kcontrol,
					 struct snd_ctl_elem_value *ucontrol)
{
	alc_update_headset_mode(codec);
}

static void alc_update_headset_jack_cb(struct hda_codec *codec,
				       struct hda_jack_callback *jack)
{
	snd_hda_gen_hp_automute(codec, jack);
}

static void alc_probe_headset_mode(struct hda_codec *codec)
{
	int i;
	struct alc_spec *spec = codec->spec;
	struct auto_pin_cfg *cfg = &spec->gen.autocfg;

	/* Find mic pins */
	for (i = 0; i < cfg->num_inputs; i++) {
		if (cfg->inputs[i].is_headset_mic && !spec->headset_mic_pin)
			spec->headset_mic_pin = cfg->inputs[i].pin;
		if (cfg->inputs[i].is_headphone_mic && !spec->headphone_mic_pin)
			spec->headphone_mic_pin = cfg->inputs[i].pin;
	}

	WARN_ON(spec->gen.cap_sync_hook);
	spec->gen.cap_sync_hook = alc_update_headset_mode_hook;
	spec->gen.automute_hook = alc_update_headset_mode;
	spec->gen.hp_automute_hook = alc_update_headset_jack_cb;
}

static void alc_fixup_headset_mode(struct hda_codec *codec,
				const struct hda_fixup *fix, int action)
{
	struct alc_spec *spec = codec->spec;

	switch (action) {
	case HDA_FIXUP_ACT_PRE_PROBE:
		spec->parse_flags |= HDA_PINCFG_HEADSET_MIC | HDA_PINCFG_HEADPHONE_MIC;
		break;
	case HDA_FIXUP_ACT_PROBE:
		alc_probe_headset_mode(codec);
		break;
	case HDA_FIXUP_ACT_INIT:
		if (is_s3_resume(codec) || is_s4_resume(codec)) {
			spec->current_headset_mode = ALC_HEADSET_MODE_UNKNOWN;
			spec->current_headset_type = ALC_HEADSET_TYPE_UNKNOWN;
		}
		alc_update_headset_mode(codec);
		break;
	}
}

static void alc_fixup_headset_mode_no_hp_mic(struct hda_codec *codec,
				const struct hda_fixup *fix, int action)
{
	if (action == HDA_FIXUP_ACT_PRE_PROBE) {
		struct alc_spec *spec = codec->spec;
		spec->parse_flags |= HDA_PINCFG_HEADSET_MIC;
	}
	else
		alc_fixup_headset_mode(codec, fix, action);
}

static void alc255_set_default_jack_type(struct hda_codec *codec)
{
	/* Set to iphone type */
	static const struct coef_fw alc255fw[] = {
		WRITE_COEF(0x1b, 0x880b),
		WRITE_COEF(0x45, 0xd089),
		WRITE_COEF(0x1b, 0x080b),
		WRITE_COEF(0x46, 0x0004),
		WRITE_COEF(0x1b, 0x0c0b),
		{}
	};
	static const struct coef_fw alc256fw[] = {
		WRITE_COEF(0x1b, 0x884b),
		WRITE_COEF(0x45, 0xd089),
		WRITE_COEF(0x1b, 0x084b),
		WRITE_COEF(0x46, 0x0004),
		WRITE_COEF(0x1b, 0x0c4b),
		{}
	};
	switch (codec->core.vendor_id) {
	case 0x10ec0255:
		alc_process_coef_fw(codec, alc255fw);
		break;
	case 0x10ec0236:
	case 0x10ec0256:
		alc_process_coef_fw(codec, alc256fw);
		break;
	}
	msleep(30);
}

static void alc_fixup_headset_mode_alc255(struct hda_codec *codec,
				const struct hda_fixup *fix, int action)
{
	if (action == HDA_FIXUP_ACT_PRE_PROBE) {
		alc255_set_default_jack_type(codec);
	}
	alc_fixup_headset_mode(codec, fix, action);
}

static void alc_fixup_headset_mode_alc255_no_hp_mic(struct hda_codec *codec,
				const struct hda_fixup *fix, int action)
{
	if (action == HDA_FIXUP_ACT_PRE_PROBE) {
		struct alc_spec *spec = codec->spec;
		spec->parse_flags |= HDA_PINCFG_HEADSET_MIC;
		alc255_set_default_jack_type(codec);
	} 
	else
		alc_fixup_headset_mode(codec, fix, action);
}

static void alc288_update_headset_jack_cb(struct hda_codec *codec,
				       struct hda_jack_callback *jack)
{
	struct alc_spec *spec = codec->spec;

	alc_update_headset_jack_cb(codec, jack);
	/* Headset Mic enable or disable, only for Dell Dino */
	alc_update_gpio_data(codec, 0x40, spec->gen.hp_jack_present);
}

static void alc_fixup_headset_mode_dell_alc288(struct hda_codec *codec,
				const struct hda_fixup *fix, int action)
{
	alc_fixup_headset_mode(codec, fix, action);
	if (action == HDA_FIXUP_ACT_PROBE) {
		struct alc_spec *spec = codec->spec;
		/* toggled via hp_automute_hook */
		spec->gpio_mask |= 0x40;
		spec->gpio_dir |= 0x40;
		spec->gen.hp_automute_hook = alc288_update_headset_jack_cb;
	}
}

static void alc_fixup_auto_mute_via_amp(struct hda_codec *codec,
					const struct hda_fixup *fix, int action)
{
	if (action == HDA_FIXUP_ACT_PRE_PROBE) {
		struct alc_spec *spec = codec->spec;
		spec->gen.auto_mute_via_amp = 1;
	}
}

static void alc_fixup_no_shutup(struct hda_codec *codec,
				const struct hda_fixup *fix, int action)
{
	if (action == HDA_FIXUP_ACT_PRE_PROBE) {
		struct alc_spec *spec = codec->spec;
		spec->no_shutup_pins = 1;
	}
}

static void alc_fixup_disable_aamix(struct hda_codec *codec,
				    const struct hda_fixup *fix, int action)
{
	if (action == HDA_FIXUP_ACT_PRE_PROBE) {
		struct alc_spec *spec = codec->spec;
		/* Disable AA-loopback as it causes white noise */
		spec->gen.mixer_nid = 0;
	}
}

/* fixup for Thinkpad docks: add dock pins, avoid HP parser fixup */
static void alc_fixup_tpt440_dock(struct hda_codec *codec,
				  const struct hda_fixup *fix, int action)
{
	static const struct hda_pintbl pincfgs[] = {
		{ 0x16, 0x21211010 }, /* dock headphone */
		{ 0x19, 0x21a11010 }, /* dock mic */
		{ }
	};
	struct alc_spec *spec = codec->spec;

	if (action == HDA_FIXUP_ACT_PRE_PROBE) {
		spec->reboot_notify = snd_hda_gen_reboot_notify; /* reduce noise */
		spec->parse_flags = HDA_PINCFG_NO_HP_FIXUP;
		codec->power_save_node = 0; /* avoid click noises */
		snd_hda_apply_pincfgs(codec, pincfgs);
	}
}

static void alc_fixup_tpt470_dock(struct hda_codec *codec,
				  const struct hda_fixup *fix, int action)
{
	static const struct hda_pintbl pincfgs[] = {
		{ 0x17, 0x21211010 }, /* dock headphone */
		{ 0x19, 0x21a11010 }, /* dock mic */
		{ }
	};
	struct alc_spec *spec = codec->spec;

	if (action == HDA_FIXUP_ACT_PRE_PROBE) {
		spec->parse_flags = HDA_PINCFG_NO_HP_FIXUP;
		snd_hda_apply_pincfgs(codec, pincfgs);
	} else if (action == HDA_FIXUP_ACT_INIT) {
		/* Enable DOCK device */
		snd_hda_codec_write(codec, 0x17, 0,
			    AC_VERB_SET_CONFIG_DEFAULT_BYTES_3, 0);
		/* Enable DOCK device */
		snd_hda_codec_write(codec, 0x19, 0,
			    AC_VERB_SET_CONFIG_DEFAULT_BYTES_3, 0);
	}
}

static void alc_fixup_tpt470_dacs(struct hda_codec *codec,
				  const struct hda_fixup *fix, int action)
{
	/* Assure the speaker pin to be coupled with DAC NID 0x03; otherwise
	 * the speaker output becomes too low by some reason on Thinkpads with
	 * ALC298 codec
	 */
	static const hda_nid_t preferred_pairs[] = {
		0x14, 0x03, 0x17, 0x02, 0x21, 0x02,
		0
	};
	struct alc_spec *spec = codec->spec;

	if (action == HDA_FIXUP_ACT_PRE_PROBE)
		spec->gen.preferred_dacs = preferred_pairs;
}

static void alc_shutup_dell_xps13(struct hda_codec *codec)
{
	struct alc_spec *spec = codec->spec;
	int hp_pin = alc_get_hp_pin(spec);

	/* Prevent pop noises when headphones are plugged in */
	snd_hda_codec_write(codec, hp_pin, 0,
			    AC_VERB_SET_AMP_GAIN_MUTE, AMP_OUT_MUTE);
	msleep(20);
}

static void alc_fixup_dell_xps13(struct hda_codec *codec,
				const struct hda_fixup *fix, int action)
{
	struct alc_spec *spec = codec->spec;
	struct hda_input_mux *imux = &spec->gen.input_mux;
	int i;

	switch (action) {
	case HDA_FIXUP_ACT_PRE_PROBE:
		/* mic pin 0x19 must be initialized with Vref Hi-Z, otherwise
		 * it causes a click noise at start up
		 */
		snd_hda_codec_set_pin_target(codec, 0x19, PIN_VREFHIZ);
		spec->shutup = alc_shutup_dell_xps13;
		break;
	case HDA_FIXUP_ACT_PROBE:
		/* Make the internal mic the default input source. */
		for (i = 0; i < imux->num_items; i++) {
			if (spec->gen.imux_pins[i] == 0x12) {
				spec->gen.cur_mux[0] = i;
				break;
			}
		}
		break;
	}
}

static void alc_fixup_headset_mode_alc662(struct hda_codec *codec,
				const struct hda_fixup *fix, int action)
{
	struct alc_spec *spec = codec->spec;

	if (action == HDA_FIXUP_ACT_PRE_PROBE) {
		spec->parse_flags |= HDA_PINCFG_HEADSET_MIC;
		spec->gen.hp_mic = 1; /* Mic-in is same pin as headphone */

		/* Disable boost for mic-in permanently. (This code is only called
		   from quirks that guarantee that the headphone is at NID 0x1b.) */
		snd_hda_codec_write(codec, 0x1b, 0, AC_VERB_SET_AMP_GAIN_MUTE, 0x7000);
		snd_hda_override_wcaps(codec, 0x1b, get_wcaps(codec, 0x1b) & ~AC_WCAP_IN_AMP);
	} else
		alc_fixup_headset_mode(codec, fix, action);
}

static void alc_fixup_headset_mode_alc668(struct hda_codec *codec,
				const struct hda_fixup *fix, int action)
{
	if (action == HDA_FIXUP_ACT_PRE_PROBE) {
		alc_write_coef_idx(codec, 0xc4, 0x8000);
		alc_update_coef_idx(codec, 0xc2, ~0xfe, 0);
		snd_hda_set_pin_ctl_cache(codec, 0x18, 0);
	}
	alc_fixup_headset_mode(codec, fix, action);
}

/* Returns the nid of the external mic input pin, or 0 if it cannot be found. */
static int find_ext_mic_pin(struct hda_codec *codec)
{
	struct alc_spec *spec = codec->spec;
	struct auto_pin_cfg *cfg = &spec->gen.autocfg;
	hda_nid_t nid;
	unsigned int defcfg;
	int i;

	for (i = 0; i < cfg->num_inputs; i++) {
		if (cfg->inputs[i].type != AUTO_PIN_MIC)
			continue;
		nid = cfg->inputs[i].pin;
		defcfg = snd_hda_codec_get_pincfg(codec, nid);
		if (snd_hda_get_input_pin_attr(defcfg) == INPUT_PIN_ATTR_INT)
			continue;
		return nid;
	}

	return 0;
}

static void alc271_hp_gate_mic_jack(struct hda_codec *codec,
				    const struct hda_fixup *fix,
				    int action)
{
	struct alc_spec *spec = codec->spec;

	if (action == HDA_FIXUP_ACT_PROBE) {
		int mic_pin = find_ext_mic_pin(codec);
		int hp_pin = alc_get_hp_pin(spec);

		if (snd_BUG_ON(!mic_pin || !hp_pin))
			return;
		snd_hda_jack_set_gating_jack(codec, mic_pin, hp_pin);
	}
}

static void alc269_fixup_limit_int_mic_boost(struct hda_codec *codec,
					     const struct hda_fixup *fix,
					     int action)
{
	struct alc_spec *spec = codec->spec;
	struct auto_pin_cfg *cfg = &spec->gen.autocfg;
	int i;

	/* The mic boosts on level 2 and 3 are too noisy
	   on the internal mic input.
	   Therefore limit the boost to 0 or 1. */

	if (action != HDA_FIXUP_ACT_PROBE)
		return;

	for (i = 0; i < cfg->num_inputs; i++) {
		hda_nid_t nid = cfg->inputs[i].pin;
		unsigned int defcfg;
		if (cfg->inputs[i].type != AUTO_PIN_MIC)
			continue;
		defcfg = snd_hda_codec_get_pincfg(codec, nid);
		if (snd_hda_get_input_pin_attr(defcfg) != INPUT_PIN_ATTR_INT)
			continue;

		snd_hda_override_amp_caps(codec, nid, HDA_INPUT,
					  (0x00 << AC_AMPCAP_OFFSET_SHIFT) |
					  (0x01 << AC_AMPCAP_NUM_STEPS_SHIFT) |
					  (0x2f << AC_AMPCAP_STEP_SIZE_SHIFT) |
					  (0 << AC_AMPCAP_MUTE_SHIFT));
	}
}

static void alc283_hp_automute_hook(struct hda_codec *codec,
				    struct hda_jack_callback *jack)
{
	struct alc_spec *spec = codec->spec;
	int vref;

	msleep(200);
	snd_hda_gen_hp_automute(codec, jack);

	vref = spec->gen.hp_jack_present ? PIN_VREF80 : 0;

	msleep(600);
	snd_hda_codec_write(codec, 0x19, 0, AC_VERB_SET_PIN_WIDGET_CONTROL,
			    vref);
}

static void alc283_fixup_chromebook(struct hda_codec *codec,
				    const struct hda_fixup *fix, int action)
{
	struct alc_spec *spec = codec->spec;

	switch (action) {
	case HDA_FIXUP_ACT_PRE_PROBE:
		snd_hda_override_wcaps(codec, 0x03, 0);
		/* Disable AA-loopback as it causes white noise */
		spec->gen.mixer_nid = 0;
		break;
	case HDA_FIXUP_ACT_INIT:
		/* MIC2-VREF control */
		/* Set to manual mode */
		alc_update_coef_idx(codec, 0x06, 0x000c, 0);
		/* Enable Line1 input control by verb */
		alc_update_coef_idx(codec, 0x1a, 0, 1 << 4);
		break;
	}
}

static void alc283_fixup_sense_combo_jack(struct hda_codec *codec,
				    const struct hda_fixup *fix, int action)
{
	struct alc_spec *spec = codec->spec;

	switch (action) {
	case HDA_FIXUP_ACT_PRE_PROBE:
		spec->gen.hp_automute_hook = alc283_hp_automute_hook;
		break;
	case HDA_FIXUP_ACT_INIT:
		/* MIC2-VREF control */
		/* Set to manual mode */
		alc_update_coef_idx(codec, 0x06, 0x000c, 0);
		break;
	}
}

/* mute tablet speaker pin (0x14) via dock plugging in addition */
static void asus_tx300_automute(struct hda_codec *codec)
{
	struct alc_spec *spec = codec->spec;
	snd_hda_gen_update_outputs(codec);
	if (snd_hda_jack_detect(codec, 0x1b))
		spec->gen.mute_bits |= (1ULL << 0x14);
}

static void alc282_fixup_asus_tx300(struct hda_codec *codec,
				    const struct hda_fixup *fix, int action)
{
	struct alc_spec *spec = codec->spec;
	static const struct hda_pintbl dock_pins[] = {
		{ 0x1b, 0x21114000 }, /* dock speaker pin */
		{}
	};

	switch (action) {
	case HDA_FIXUP_ACT_PRE_PROBE:
		spec->init_amp = ALC_INIT_DEFAULT;
		/* TX300 needs to set up GPIO2 for the speaker amp */
		alc_setup_gpio(codec, 0x04);
		snd_hda_apply_pincfgs(codec, dock_pins);
		spec->gen.auto_mute_via_amp = 1;
		spec->gen.automute_hook = asus_tx300_automute;
		snd_hda_jack_detect_enable_callback(codec, 0x1b,
						    snd_hda_gen_hp_automute);
		break;
	case HDA_FIXUP_ACT_PROBE:
		spec->init_amp = ALC_INIT_DEFAULT;
		break;
	case HDA_FIXUP_ACT_BUILD:
		/* this is a bit tricky; give more sane names for the main
		 * (tablet) speaker and the dock speaker, respectively
		 */
		rename_ctl(codec, "Speaker Playback Switch",
			   "Dock Speaker Playback Switch");
		rename_ctl(codec, "Bass Speaker Playback Switch",
			   "Speaker Playback Switch");
		break;
	}
}

static void alc290_fixup_mono_speakers(struct hda_codec *codec,
				       const struct hda_fixup *fix, int action)
{
	if (action == HDA_FIXUP_ACT_PRE_PROBE) {
		/* DAC node 0x03 is giving mono output. We therefore want to
		   make sure 0x14 (front speaker) and 0x15 (headphones) use the
		   stereo DAC, while leaving 0x17 (bass speaker) for node 0x03. */
		static const hda_nid_t conn1[] = { 0x0c };
		snd_hda_override_conn_list(codec, 0x14, ARRAY_SIZE(conn1), conn1);
		snd_hda_override_conn_list(codec, 0x15, ARRAY_SIZE(conn1), conn1);
	}
}

static void alc298_fixup_speaker_volume(struct hda_codec *codec,
					const struct hda_fixup *fix, int action)
{
	if (action == HDA_FIXUP_ACT_PRE_PROBE) {
		/* The speaker is routed to the Node 0x06 by a mistake, as a result
		   we can't adjust the speaker's volume since this node does not has
		   Amp-out capability. we change the speaker's route to:
		   Node 0x02 (Audio Output) -> Node 0x0c (Audio Mixer) -> Node 0x17 (
		   Pin Complex), since Node 0x02 has Amp-out caps, we can adjust
		   speaker's volume now. */

		static const hda_nid_t conn1[] = { 0x0c };
		snd_hda_override_conn_list(codec, 0x17, ARRAY_SIZE(conn1), conn1);
	}
}

/* disable DAC3 (0x06) selection on NID 0x17 as it has no volume amp control */
static void alc295_fixup_disable_dac3(struct hda_codec *codec,
				      const struct hda_fixup *fix, int action)
{
	if (action == HDA_FIXUP_ACT_PRE_PROBE) {
		static const hda_nid_t conn[] = { 0x02, 0x03 };
		snd_hda_override_conn_list(codec, 0x17, ARRAY_SIZE(conn), conn);
	}
}

/* force NID 0x17 (Bass Speaker) to DAC1 to share it with the main speaker */
static void alc285_fixup_speaker2_to_dac1(struct hda_codec *codec,
					  const struct hda_fixup *fix, int action)
{
	if (action == HDA_FIXUP_ACT_PRE_PROBE) {
		static const hda_nid_t conn[] = { 0x02 };
		snd_hda_override_conn_list(codec, 0x17, ARRAY_SIZE(conn), conn);
	}
}

/* Hook to update amp GPIO4 for automute */
static void alc280_hp_gpio4_automute_hook(struct hda_codec *codec,
					  struct hda_jack_callback *jack)
{
	struct alc_spec *spec = codec->spec;

	snd_hda_gen_hp_automute(codec, jack);
	/* mute_led_polarity is set to 0, so we pass inverted value here */
	alc_update_gpio_led(codec, 0x10, spec->mute_led_polarity,
			    !spec->gen.hp_jack_present);
}

/* Manage GPIOs for HP EliteBook Folio 9480m.
 *
 * GPIO4 is the headphone amplifier power control
 * GPIO3 is the audio output mute indicator LED
 */

static void alc280_fixup_hp_9480m(struct hda_codec *codec,
				  const struct hda_fixup *fix,
				  int action)
{
	struct alc_spec *spec = codec->spec;

	alc_fixup_hp_gpio_led(codec, action, 0x08, 0);
	if (action == HDA_FIXUP_ACT_PRE_PROBE) {
		/* amp at GPIO4; toggled via alc280_hp_gpio4_automute_hook() */
		spec->gpio_mask |= 0x10;
		spec->gpio_dir |= 0x10;
		spec->gen.hp_automute_hook = alc280_hp_gpio4_automute_hook;
	}
}

static void alc275_fixup_gpio4_off(struct hda_codec *codec,
				   const struct hda_fixup *fix,
				   int action)
{
	struct alc_spec *spec = codec->spec;

	if (action == HDA_FIXUP_ACT_PRE_PROBE) {
		spec->gpio_mask |= 0x04;
		spec->gpio_dir |= 0x04;
		/* set data bit low */
	}
}

static void alc233_alc662_fixup_lenovo_dual_codecs(struct hda_codec *codec,
					 const struct hda_fixup *fix,
					 int action)
{
	alc_fixup_dual_codecs(codec, fix, action);
	switch (action) {
	case HDA_FIXUP_ACT_PRE_PROBE:
		/* override card longname to provide a unique UCM profile */
		strcpy(codec->card->longname, "HDAudio-Lenovo-DualCodecs");
		break;
	case HDA_FIXUP_ACT_BUILD:
		/* rename Capture controls depending on the codec */
		rename_ctl(codec, "Capture Volume",
			   codec->addr == 0 ?
			   "Rear-Panel Capture Volume" :
			   "Front-Panel Capture Volume");
		rename_ctl(codec, "Capture Switch",
			   codec->addr == 0 ?
			   "Rear-Panel Capture Switch" :
			   "Front-Panel Capture Switch");
		break;
	}
}

static void alc225_fixup_s3_pop_noise(struct hda_codec *codec,
				      const struct hda_fixup *fix, int action)
{
	if (action != HDA_FIXUP_ACT_PRE_PROBE)
		return;

	codec->power_save_node = 1;
}

/* Forcibly assign NID 0x03 to HP/LO while NID 0x02 to SPK for EQ */
static void alc274_fixup_bind_dacs(struct hda_codec *codec,
				    const struct hda_fixup *fix, int action)
{
	struct alc_spec *spec = codec->spec;
	static const hda_nid_t preferred_pairs[] = {
		0x21, 0x03, 0x1b, 0x03, 0x16, 0x02,
		0
	};

	if (action != HDA_FIXUP_ACT_PRE_PROBE)
		return;

	spec->gen.preferred_dacs = preferred_pairs;
	spec->gen.auto_mute_via_amp = 1;
	codec->power_save_node = 0;
}

/* The DAC of NID 0x3 will introduce click/pop noise on headphones, so invalidate it */
static void alc285_fixup_invalidate_dacs(struct hda_codec *codec,
			      const struct hda_fixup *fix, int action)
{
	if (action != HDA_FIXUP_ACT_PRE_PROBE)
		return;

	snd_hda_override_wcaps(codec, 0x03, 0);
}

static void alc295_fixup_chromebook(struct hda_codec *codec,
				    const struct hda_fixup *fix, int action)
{
	struct alc_spec *spec = codec->spec;

	switch (action) {
	case HDA_FIXUP_ACT_PRE_PROBE:
		spec->ultra_low_power = true;
		break;
	case HDA_FIXUP_ACT_INIT:
		switch (codec->core.vendor_id) {
		case 0x10ec0295:
			alc_update_coef_idx(codec, 0x4a, 0x8000, 1 << 15); /* Reset HP JD */
			alc_update_coef_idx(codec, 0x4a, 0x8000, 0 << 15);
			break;
		case 0x10ec0236:
			alc_update_coef_idx(codec, 0x1b, 0x8000, 1 << 15); /* Reset HP JD */
			alc_update_coef_idx(codec, 0x1b, 0x8000, 0 << 15);
			break;
		}
		break;
	}
}

static void alc_fixup_disable_mic_vref(struct hda_codec *codec,
				  const struct hda_fixup *fix, int action)
{
	if (action == HDA_FIXUP_ACT_PRE_PROBE)
		snd_hda_codec_set_pin_target(codec, 0x19, PIN_VREFHIZ);
}

/* for hda_fixup_thinkpad_acpi() */
#include "thinkpad_helper.c"

static void alc_fixup_thinkpad_acpi(struct hda_codec *codec,
				    const struct hda_fixup *fix, int action)
{
	alc_fixup_no_shutup(codec, fix, action); /* reduce click noise */
	hda_fixup_thinkpad_acpi(codec, fix, action);
}

/* for alc295_fixup_hp_top_speakers */
#include "hp_x360_helper.c"

enum {
	ALC269_FIXUP_SONY_VAIO,
	ALC275_FIXUP_SONY_VAIO_GPIO2,
	ALC269_FIXUP_DELL_M101Z,
	ALC269_FIXUP_SKU_IGNORE,
	ALC269_FIXUP_ASUS_G73JW,
	ALC269_FIXUP_LENOVO_EAPD,
	ALC275_FIXUP_SONY_HWEQ,
	ALC275_FIXUP_SONY_DISABLE_AAMIX,
	ALC271_FIXUP_DMIC,
	ALC269_FIXUP_PCM_44K,
	ALC269_FIXUP_STEREO_DMIC,
	ALC269_FIXUP_HEADSET_MIC,
	ALC269_FIXUP_QUANTA_MUTE,
	ALC269_FIXUP_LIFEBOOK,
	ALC269_FIXUP_LIFEBOOK_EXTMIC,
	ALC269_FIXUP_LIFEBOOK_HP_PIN,
	ALC269_FIXUP_LIFEBOOK_NO_HP_TO_LINEOUT,
	ALC255_FIXUP_LIFEBOOK_U7x7_HEADSET_MIC,
	ALC269_FIXUP_AMIC,
	ALC269_FIXUP_DMIC,
	ALC269VB_FIXUP_AMIC,
	ALC269VB_FIXUP_DMIC,
	ALC269_FIXUP_HP_MUTE_LED,
	ALC269_FIXUP_HP_MUTE_LED_MIC1,
	ALC269_FIXUP_HP_MUTE_LED_MIC2,
	ALC269_FIXUP_HP_MUTE_LED_MIC3,
	ALC269_FIXUP_HP_GPIO_LED,
	ALC269_FIXUP_HP_GPIO_MIC1_LED,
	ALC269_FIXUP_HP_LINE1_MIC1_LED,
	ALC269_FIXUP_INV_DMIC,
	ALC269_FIXUP_LENOVO_DOCK,
	ALC269_FIXUP_LENOVO_DOCK_LIMIT_BOOST,
	ALC269_FIXUP_NO_SHUTUP,
	ALC286_FIXUP_SONY_MIC_NO_PRESENCE,
	ALC269_FIXUP_PINCFG_NO_HP_TO_LINEOUT,
	ALC269_FIXUP_DELL1_MIC_NO_PRESENCE,
	ALC269_FIXUP_DELL2_MIC_NO_PRESENCE,
	ALC269_FIXUP_DELL3_MIC_NO_PRESENCE,
	ALC269_FIXUP_DELL4_MIC_NO_PRESENCE,
	ALC269_FIXUP_HEADSET_MODE,
	ALC269_FIXUP_HEADSET_MODE_NO_HP_MIC,
	ALC269_FIXUP_ASPIRE_HEADSET_MIC,
	ALC269_FIXUP_ASUS_X101_FUNC,
	ALC269_FIXUP_ASUS_X101_VERB,
	ALC269_FIXUP_ASUS_X101,
	ALC271_FIXUP_AMIC_MIC2,
	ALC271_FIXUP_HP_GATE_MIC_JACK,
	ALC271_FIXUP_HP_GATE_MIC_JACK_E1_572,
	ALC269_FIXUP_ACER_AC700,
	ALC269_FIXUP_LIMIT_INT_MIC_BOOST,
	ALC269VB_FIXUP_ASUS_ZENBOOK,
	ALC269VB_FIXUP_ASUS_ZENBOOK_UX31A,
	ALC269_FIXUP_LIMIT_INT_MIC_BOOST_MUTE_LED,
	ALC269VB_FIXUP_ORDISSIMO_EVE2,
	ALC283_FIXUP_CHROME_BOOK,
	ALC283_FIXUP_SENSE_COMBO_JACK,
	ALC282_FIXUP_ASUS_TX300,
	ALC283_FIXUP_INT_MIC,
	ALC290_FIXUP_MONO_SPEAKERS,
	ALC290_FIXUP_MONO_SPEAKERS_HSJACK,
	ALC290_FIXUP_SUBWOOFER,
	ALC290_FIXUP_SUBWOOFER_HSJACK,
	ALC269_FIXUP_THINKPAD_ACPI,
	ALC269_FIXUP_DMIC_THINKPAD_ACPI,
	ALC255_FIXUP_ACER_MIC_NO_PRESENCE,
	ALC255_FIXUP_ASUS_MIC_NO_PRESENCE,
	ALC255_FIXUP_DELL1_MIC_NO_PRESENCE,
	ALC255_FIXUP_DELL2_MIC_NO_PRESENCE,
	ALC255_FIXUP_HEADSET_MODE,
	ALC255_FIXUP_HEADSET_MODE_NO_HP_MIC,
	ALC293_FIXUP_DELL1_MIC_NO_PRESENCE,
	ALC292_FIXUP_TPT440_DOCK,
	ALC292_FIXUP_TPT440,
	ALC283_FIXUP_HEADSET_MIC,
	ALC255_FIXUP_MIC_MUTE_LED,
	ALC282_FIXUP_ASPIRE_V5_PINS,
	ALC280_FIXUP_HP_GPIO4,
	ALC286_FIXUP_HP_GPIO_LED,
	ALC280_FIXUP_HP_GPIO2_MIC_HOTKEY,
	ALC280_FIXUP_HP_DOCK_PINS,
	ALC269_FIXUP_HP_DOCK_GPIO_MIC1_LED,
	ALC280_FIXUP_HP_9480M,
	ALC288_FIXUP_DELL_HEADSET_MODE,
	ALC288_FIXUP_DELL1_MIC_NO_PRESENCE,
	ALC288_FIXUP_DELL_XPS_13,
	ALC288_FIXUP_DISABLE_AAMIX,
	ALC292_FIXUP_DELL_E7X_AAMIX,
	ALC292_FIXUP_DELL_E7X,
	ALC292_FIXUP_DISABLE_AAMIX,
	ALC293_FIXUP_DISABLE_AAMIX_MULTIJACK,
	ALC298_FIXUP_ALIENWARE_MIC_NO_PRESENCE,
	ALC298_FIXUP_DELL1_MIC_NO_PRESENCE,
	ALC298_FIXUP_DELL_AIO_MIC_NO_PRESENCE,
	ALC275_FIXUP_DELL_XPS,
	ALC293_FIXUP_LENOVO_SPK_NOISE,
	ALC233_FIXUP_LENOVO_LINE2_MIC_HOTKEY,
	ALC255_FIXUP_DELL_SPK_NOISE,
	ALC225_FIXUP_DISABLE_MIC_VREF,
	ALC225_FIXUP_DELL1_MIC_NO_PRESENCE,
	ALC295_FIXUP_DISABLE_DAC3,
	ALC285_FIXUP_SPEAKER2_TO_DAC1,
	ALC280_FIXUP_HP_HEADSET_MIC,
	ALC221_FIXUP_HP_FRONT_MIC,
	ALC292_FIXUP_TPT460,
	ALC298_FIXUP_SPK_VOLUME,
	ALC256_FIXUP_DELL_INSPIRON_7559_SUBWOOFER,
	ALC269_FIXUP_ATIV_BOOK_8,
	ALC221_FIXUP_HP_MIC_NO_PRESENCE,
	ALC256_FIXUP_ASUS_HEADSET_MODE,
	ALC256_FIXUP_ASUS_MIC,
	ALC256_FIXUP_ASUS_AIO_GPIO2,
	ALC233_FIXUP_ASUS_MIC_NO_PRESENCE,
	ALC233_FIXUP_EAPD_COEF_AND_MIC_NO_PRESENCE,
	ALC233_FIXUP_LENOVO_MULTI_CODECS,
	ALC233_FIXUP_ACER_HEADSET_MIC,
	ALC294_FIXUP_LENOVO_MIC_LOCATION,
	ALC225_FIXUP_DELL_WYSE_MIC_NO_PRESENCE,
	ALC225_FIXUP_S3_POP_NOISE,
	ALC700_FIXUP_INTEL_REFERENCE,
	ALC274_FIXUP_DELL_BIND_DACS,
	ALC274_FIXUP_DELL_AIO_LINEOUT_VERB,
	ALC298_FIXUP_TPT470_DOCK_FIX,
	ALC298_FIXUP_TPT470_DOCK,
	ALC255_FIXUP_DUMMY_LINEOUT_VERB,
	ALC255_FIXUP_DELL_HEADSET_MIC,
	ALC256_FIXUP_HUAWEI_MACH_WX9_PINS,
	ALC298_FIXUP_HUAWEI_MBX_STEREO,
	ALC295_FIXUP_HP_X360,
	ALC221_FIXUP_HP_HEADSET_MIC,
	ALC285_FIXUP_LENOVO_HEADPHONE_NOISE,
	ALC295_FIXUP_HP_AUTO_MUTE,
	ALC286_FIXUP_ACER_AIO_MIC_NO_PRESENCE,
	ALC294_FIXUP_ASUS_MIC,
	ALC294_FIXUP_ASUS_HEADSET_MIC,
	ALC294_FIXUP_ASUS_SPK,
	ALC293_FIXUP_SYSTEM76_MIC_NO_PRESENCE,
	ALC285_FIXUP_LENOVO_PC_BEEP_IN_NOISE,
	ALC255_FIXUP_ACER_HEADSET_MIC,
	ALC295_FIXUP_CHROME_BOOK,
	ALC225_FIXUP_HEADSET_JACK,
	ALC225_FIXUP_DELL_WYSE_AIO_MIC_NO_PRESENCE,
	ALC225_FIXUP_WYSE_AUTO_MUTE,
	ALC225_FIXUP_WYSE_DISABLE_MIC_VREF,
	ALC286_FIXUP_ACER_AIO_HEADSET_MIC,
	ALC256_FIXUP_ASUS_HEADSET_MIC,
	ALC256_FIXUP_ASUS_MIC_NO_PRESENCE,
	ALC299_FIXUP_PREDATOR_SPK,
	ALC256_FIXUP_MEDION_HEADSET_NO_PRESENCE,
	ALC289_FIXUP_DELL_SPK2,
	ALC289_FIXUP_DUAL_SPK,
	ALC294_FIXUP_SPK2_TO_DAC1,
	ALC294_FIXUP_ASUS_DUAL_SPK,
	ALC285_FIXUP_THINKPAD_HEADSET_JACK,
	ALC294_FIXUP_ASUS_HPE,
	ALC294_FIXUP_ASUS_COEF_1B,
	ALC285_FIXUP_HP_GPIO_LED,
	ALC285_FIXUP_HP_MUTE_LED,
	ALC236_FIXUP_HP_MUTE_LED,
	ALC298_FIXUP_SAMSUNG_HEADPHONE_VERY_QUIET,
	ALC295_FIXUP_ASUS_MIC_NO_PRESENCE,
};

static const struct hda_fixup alc269_fixups[] = {
	[ALC269_FIXUP_SONY_VAIO] = {
		.type = HDA_FIXUP_PINCTLS,
		.v.pins = (const struct hda_pintbl[]) {
			{0x19, PIN_VREFGRD},
			{}
		}
	},
	[ALC275_FIXUP_SONY_VAIO_GPIO2] = {
		.type = HDA_FIXUP_FUNC,
		.v.func = alc275_fixup_gpio4_off,
		.chained = true,
		.chain_id = ALC269_FIXUP_SONY_VAIO
	},
	[ALC269_FIXUP_DELL_M101Z] = {
		.type = HDA_FIXUP_VERBS,
		.v.verbs = (const struct hda_verb[]) {
			/* Enables internal speaker */
			{0x20, AC_VERB_SET_COEF_INDEX, 13},
			{0x20, AC_VERB_SET_PROC_COEF, 0x4040},
			{}
		}
	},
	[ALC269_FIXUP_SKU_IGNORE] = {
		.type = HDA_FIXUP_FUNC,
		.v.func = alc_fixup_sku_ignore,
	},
	[ALC269_FIXUP_ASUS_G73JW] = {
		.type = HDA_FIXUP_PINS,
		.v.pins = (const struct hda_pintbl[]) {
			{ 0x17, 0x99130111 }, /* subwoofer */
			{ }
		}
	},
	[ALC269_FIXUP_LENOVO_EAPD] = {
		.type = HDA_FIXUP_VERBS,
		.v.verbs = (const struct hda_verb[]) {
			{0x14, AC_VERB_SET_EAPD_BTLENABLE, 0},
			{}
		}
	},
	[ALC275_FIXUP_SONY_HWEQ] = {
		.type = HDA_FIXUP_FUNC,
		.v.func = alc269_fixup_hweq,
		.chained = true,
		.chain_id = ALC275_FIXUP_SONY_VAIO_GPIO2
	},
	[ALC275_FIXUP_SONY_DISABLE_AAMIX] = {
		.type = HDA_FIXUP_FUNC,
		.v.func = alc_fixup_disable_aamix,
		.chained = true,
		.chain_id = ALC269_FIXUP_SONY_VAIO
	},
	[ALC271_FIXUP_DMIC] = {
		.type = HDA_FIXUP_FUNC,
		.v.func = alc271_fixup_dmic,
	},
	[ALC269_FIXUP_PCM_44K] = {
		.type = HDA_FIXUP_FUNC,
		.v.func = alc269_fixup_pcm_44k,
		.chained = true,
		.chain_id = ALC269_FIXUP_QUANTA_MUTE
	},
	[ALC269_FIXUP_STEREO_DMIC] = {
		.type = HDA_FIXUP_FUNC,
		.v.func = alc269_fixup_stereo_dmic,
	},
	[ALC269_FIXUP_HEADSET_MIC] = {
		.type = HDA_FIXUP_FUNC,
		.v.func = alc269_fixup_headset_mic,
	},
	[ALC269_FIXUP_QUANTA_MUTE] = {
		.type = HDA_FIXUP_FUNC,
		.v.func = alc269_fixup_quanta_mute,
	},
	[ALC269_FIXUP_LIFEBOOK] = {
		.type = HDA_FIXUP_PINS,
		.v.pins = (const struct hda_pintbl[]) {
			{ 0x1a, 0x2101103f }, /* dock line-out */
			{ 0x1b, 0x23a11040 }, /* dock mic-in */
			{ }
		},
		.chained = true,
		.chain_id = ALC269_FIXUP_QUANTA_MUTE
	},
	[ALC269_FIXUP_LIFEBOOK_EXTMIC] = {
		.type = HDA_FIXUP_PINS,
		.v.pins = (const struct hda_pintbl[]) {
			{ 0x19, 0x01a1903c }, /* headset mic, with jack detect */
			{ }
		},
	},
	[ALC269_FIXUP_LIFEBOOK_HP_PIN] = {
		.type = HDA_FIXUP_PINS,
		.v.pins = (const struct hda_pintbl[]) {
			{ 0x21, 0x0221102f }, /* HP out */
			{ }
		},
	},
	[ALC269_FIXUP_LIFEBOOK_NO_HP_TO_LINEOUT] = {
		.type = HDA_FIXUP_FUNC,
		.v.func = alc269_fixup_pincfg_no_hp_to_lineout,
	},
	[ALC255_FIXUP_LIFEBOOK_U7x7_HEADSET_MIC] = {
		.type = HDA_FIXUP_FUNC,
		.v.func = alc269_fixup_pincfg_U7x7_headset_mic,
	},
	[ALC269_FIXUP_AMIC] = {
		.type = HDA_FIXUP_PINS,
		.v.pins = (const struct hda_pintbl[]) {
			{ 0x14, 0x99130110 }, /* speaker */
			{ 0x15, 0x0121401f }, /* HP out */
			{ 0x18, 0x01a19c20 }, /* mic */
			{ 0x19, 0x99a3092f }, /* int-mic */
			{ }
		},
	},
	[ALC269_FIXUP_DMIC] = {
		.type = HDA_FIXUP_PINS,
		.v.pins = (const struct hda_pintbl[]) {
			{ 0x12, 0x99a3092f }, /* int-mic */
			{ 0x14, 0x99130110 }, /* speaker */
			{ 0x15, 0x0121401f }, /* HP out */
			{ 0x18, 0x01a19c20 }, /* mic */
			{ }
		},
	},
	[ALC269VB_FIXUP_AMIC] = {
		.type = HDA_FIXUP_PINS,
		.v.pins = (const struct hda_pintbl[]) {
			{ 0x14, 0x99130110 }, /* speaker */
			{ 0x18, 0x01a19c20 }, /* mic */
			{ 0x19, 0x99a3092f }, /* int-mic */
			{ 0x21, 0x0121401f }, /* HP out */
			{ }
		},
	},
	[ALC269VB_FIXUP_DMIC] = {
		.type = HDA_FIXUP_PINS,
		.v.pins = (const struct hda_pintbl[]) {
			{ 0x12, 0x99a3092f }, /* int-mic */
			{ 0x14, 0x99130110 }, /* speaker */
			{ 0x18, 0x01a19c20 }, /* mic */
			{ 0x21, 0x0121401f }, /* HP out */
			{ }
		},
	},
	[ALC269_FIXUP_HP_MUTE_LED] = {
		.type = HDA_FIXUP_FUNC,
		.v.func = alc269_fixup_hp_mute_led,
	},
	[ALC269_FIXUP_HP_MUTE_LED_MIC1] = {
		.type = HDA_FIXUP_FUNC,
		.v.func = alc269_fixup_hp_mute_led_mic1,
	},
	[ALC269_FIXUP_HP_MUTE_LED_MIC2] = {
		.type = HDA_FIXUP_FUNC,
		.v.func = alc269_fixup_hp_mute_led_mic2,
	},
	[ALC269_FIXUP_HP_MUTE_LED_MIC3] = {
		.type = HDA_FIXUP_FUNC,
		.v.func = alc269_fixup_hp_mute_led_mic3,
		.chained = true,
		.chain_id = ALC295_FIXUP_HP_AUTO_MUTE
	},
	[ALC269_FIXUP_HP_GPIO_LED] = {
		.type = HDA_FIXUP_FUNC,
		.v.func = alc269_fixup_hp_gpio_led,
	},
	[ALC269_FIXUP_HP_GPIO_MIC1_LED] = {
		.type = HDA_FIXUP_FUNC,
		.v.func = alc269_fixup_hp_gpio_mic1_led,
	},
	[ALC269_FIXUP_HP_LINE1_MIC1_LED] = {
		.type = HDA_FIXUP_FUNC,
		.v.func = alc269_fixup_hp_line1_mic1_led,
	},
	[ALC269_FIXUP_INV_DMIC] = {
		.type = HDA_FIXUP_FUNC,
		.v.func = alc_fixup_inv_dmic,
	},
	[ALC269_FIXUP_NO_SHUTUP] = {
		.type = HDA_FIXUP_FUNC,
		.v.func = alc_fixup_no_shutup,
	},
	[ALC269_FIXUP_LENOVO_DOCK] = {
		.type = HDA_FIXUP_PINS,
		.v.pins = (const struct hda_pintbl[]) {
			{ 0x19, 0x23a11040 }, /* dock mic */
			{ 0x1b, 0x2121103f }, /* dock headphone */
			{ }
		},
		.chained = true,
		.chain_id = ALC269_FIXUP_PINCFG_NO_HP_TO_LINEOUT
	},
	[ALC269_FIXUP_LENOVO_DOCK_LIMIT_BOOST] = {
		.type = HDA_FIXUP_FUNC,
		.v.func = alc269_fixup_limit_int_mic_boost,
		.chained = true,
		.chain_id = ALC269_FIXUP_LENOVO_DOCK,
	},
	[ALC269_FIXUP_PINCFG_NO_HP_TO_LINEOUT] = {
		.type = HDA_FIXUP_FUNC,
		.v.func = alc269_fixup_pincfg_no_hp_to_lineout,
		.chained = true,
		.chain_id = ALC269_FIXUP_THINKPAD_ACPI,
	},
	[ALC269_FIXUP_DELL1_MIC_NO_PRESENCE] = {
		.type = HDA_FIXUP_PINS,
		.v.pins = (const struct hda_pintbl[]) {
			{ 0x19, 0x01a1913c }, /* use as headset mic, without its own jack detect */
			{ 0x1a, 0x01a1913d }, /* use as headphone mic, without its own jack detect */
			{ }
		},
		.chained = true,
		.chain_id = ALC269_FIXUP_HEADSET_MODE
	},
	[ALC269_FIXUP_DELL2_MIC_NO_PRESENCE] = {
		.type = HDA_FIXUP_PINS,
		.v.pins = (const struct hda_pintbl[]) {
			{ 0x16, 0x21014020 }, /* dock line out */
			{ 0x19, 0x21a19030 }, /* dock mic */
			{ 0x1a, 0x01a1913c }, /* use as headset mic, without its own jack detect */
			{ }
		},
		.chained = true,
		.chain_id = ALC269_FIXUP_HEADSET_MODE_NO_HP_MIC
	},
	[ALC269_FIXUP_DELL3_MIC_NO_PRESENCE] = {
		.type = HDA_FIXUP_PINS,
		.v.pins = (const struct hda_pintbl[]) {
			{ 0x1a, 0x01a1913c }, /* use as headset mic, without its own jack detect */
			{ }
		},
		.chained = true,
		.chain_id = ALC269_FIXUP_HEADSET_MODE_NO_HP_MIC
	},
	[ALC269_FIXUP_DELL4_MIC_NO_PRESENCE] = {
		.type = HDA_FIXUP_PINS,
		.v.pins = (const struct hda_pintbl[]) {
			{ 0x19, 0x01a1913c }, /* use as headset mic, without its own jack detect */
			{ 0x1b, 0x01a1913d }, /* use as headphone mic, without its own jack detect */
			{ }
		},
		.chained = true,
		.chain_id = ALC269_FIXUP_HEADSET_MODE
	},
	[ALC269_FIXUP_HEADSET_MODE] = {
		.type = HDA_FIXUP_FUNC,
		.v.func = alc_fixup_headset_mode,
		.chained = true,
		.chain_id = ALC255_FIXUP_MIC_MUTE_LED
	},
	[ALC269_FIXUP_HEADSET_MODE_NO_HP_MIC] = {
		.type = HDA_FIXUP_FUNC,
		.v.func = alc_fixup_headset_mode_no_hp_mic,
	},
	[ALC269_FIXUP_ASPIRE_HEADSET_MIC] = {
		.type = HDA_FIXUP_PINS,
		.v.pins = (const struct hda_pintbl[]) {
			{ 0x19, 0x01a1913c }, /* headset mic w/o jack detect */
			{ }
		},
		.chained = true,
		.chain_id = ALC269_FIXUP_HEADSET_MODE,
	},
	[ALC286_FIXUP_SONY_MIC_NO_PRESENCE] = {
		.type = HDA_FIXUP_PINS,
		.v.pins = (const struct hda_pintbl[]) {
			{ 0x18, 0x01a1913c }, /* use as headset mic, without its own jack detect */
			{ }
		},
		.chained = true,
		.chain_id = ALC269_FIXUP_HEADSET_MIC
	},
	[ALC256_FIXUP_HUAWEI_MACH_WX9_PINS] = {
		.type = HDA_FIXUP_PINS,
		.v.pins = (const struct hda_pintbl[]) {
			{0x12, 0x90a60130},
			{0x13, 0x40000000},
			{0x14, 0x90170110},
			{0x18, 0x411111f0},
			{0x19, 0x04a11040},
			{0x1a, 0x411111f0},
			{0x1b, 0x90170112},
			{0x1d, 0x40759a05},
			{0x1e, 0x411111f0},
			{0x21, 0x04211020},
			{ }
		},
		.chained = true,
		.chain_id = ALC255_FIXUP_MIC_MUTE_LED
	},
	[ALC298_FIXUP_HUAWEI_MBX_STEREO] = {
		.type = HDA_FIXUP_FUNC,
		.v.func = alc298_fixup_huawei_mbx_stereo,
		.chained = true,
		.chain_id = ALC255_FIXUP_MIC_MUTE_LED
	},
	[ALC269_FIXUP_ASUS_X101_FUNC] = {
		.type = HDA_FIXUP_FUNC,
		.v.func = alc269_fixup_x101_headset_mic,
	},
	[ALC269_FIXUP_ASUS_X101_VERB] = {
		.type = HDA_FIXUP_VERBS,
		.v.verbs = (const struct hda_verb[]) {
			{0x18, AC_VERB_SET_PIN_WIDGET_CONTROL, 0},
			{0x20, AC_VERB_SET_COEF_INDEX, 0x08},
			{0x20, AC_VERB_SET_PROC_COEF,  0x0310},
			{ }
		},
		.chained = true,
		.chain_id = ALC269_FIXUP_ASUS_X101_FUNC
	},
	[ALC269_FIXUP_ASUS_X101] = {
		.type = HDA_FIXUP_PINS,
		.v.pins = (const struct hda_pintbl[]) {
			{ 0x18, 0x04a1182c }, /* Headset mic */
			{ }
		},
		.chained = true,
		.chain_id = ALC269_FIXUP_ASUS_X101_VERB
	},
	[ALC271_FIXUP_AMIC_MIC2] = {
		.type = HDA_FIXUP_PINS,
		.v.pins = (const struct hda_pintbl[]) {
			{ 0x14, 0x99130110 }, /* speaker */
			{ 0x19, 0x01a19c20 }, /* mic */
			{ 0x1b, 0x99a7012f }, /* int-mic */
			{ 0x21, 0x0121401f }, /* HP out */
			{ }
		},
	},
	[ALC271_FIXUP_HP_GATE_MIC_JACK] = {
		.type = HDA_FIXUP_FUNC,
		.v.func = alc271_hp_gate_mic_jack,
		.chained = true,
		.chain_id = ALC271_FIXUP_AMIC_MIC2,
	},
	[ALC271_FIXUP_HP_GATE_MIC_JACK_E1_572] = {
		.type = HDA_FIXUP_FUNC,
		.v.func = alc269_fixup_limit_int_mic_boost,
		.chained = true,
		.chain_id = ALC271_FIXUP_HP_GATE_MIC_JACK,
	},
	[ALC269_FIXUP_ACER_AC700] = {
		.type = HDA_FIXUP_PINS,
		.v.pins = (const struct hda_pintbl[]) {
			{ 0x12, 0x99a3092f }, /* int-mic */
			{ 0x14, 0x99130110 }, /* speaker */
			{ 0x18, 0x03a11c20 }, /* mic */
			{ 0x1e, 0x0346101e }, /* SPDIF1 */
			{ 0x21, 0x0321101f }, /* HP out */
			{ }
		},
		.chained = true,
		.chain_id = ALC271_FIXUP_DMIC,
	},
	[ALC269_FIXUP_LIMIT_INT_MIC_BOOST] = {
		.type = HDA_FIXUP_FUNC,
		.v.func = alc269_fixup_limit_int_mic_boost,
		.chained = true,
		.chain_id = ALC269_FIXUP_THINKPAD_ACPI,
	},
	[ALC269VB_FIXUP_ASUS_ZENBOOK] = {
		.type = HDA_FIXUP_FUNC,
		.v.func = alc269_fixup_limit_int_mic_boost,
		.chained = true,
		.chain_id = ALC269VB_FIXUP_DMIC,
	},
	[ALC269VB_FIXUP_ASUS_ZENBOOK_UX31A] = {
		.type = HDA_FIXUP_VERBS,
		.v.verbs = (const struct hda_verb[]) {
			/* class-D output amp +5dB */
			{ 0x20, AC_VERB_SET_COEF_INDEX, 0x12 },
			{ 0x20, AC_VERB_SET_PROC_COEF, 0x2800 },
			{}
		},
		.chained = true,
		.chain_id = ALC269VB_FIXUP_ASUS_ZENBOOK,
	},
	[ALC269_FIXUP_LIMIT_INT_MIC_BOOST_MUTE_LED] = {
		.type = HDA_FIXUP_FUNC,
		.v.func = alc269_fixup_limit_int_mic_boost,
		.chained = true,
		.chain_id = ALC269_FIXUP_HP_MUTE_LED_MIC1,
	},
	[ALC269VB_FIXUP_ORDISSIMO_EVE2] = {
		.type = HDA_FIXUP_PINS,
		.v.pins = (const struct hda_pintbl[]) {
			{ 0x12, 0x99a3092f }, /* int-mic */
			{ 0x18, 0x03a11d20 }, /* mic */
			{ 0x19, 0x411111f0 }, /* Unused bogus pin */
			{ }
		},
	},
	[ALC283_FIXUP_CHROME_BOOK] = {
		.type = HDA_FIXUP_FUNC,
		.v.func = alc283_fixup_chromebook,
	},
	[ALC283_FIXUP_SENSE_COMBO_JACK] = {
		.type = HDA_FIXUP_FUNC,
		.v.func = alc283_fixup_sense_combo_jack,
		.chained = true,
		.chain_id = ALC283_FIXUP_CHROME_BOOK,
	},
	[ALC282_FIXUP_ASUS_TX300] = {
		.type = HDA_FIXUP_FUNC,
		.v.func = alc282_fixup_asus_tx300,
	},
	[ALC283_FIXUP_INT_MIC] = {
		.type = HDA_FIXUP_VERBS,
		.v.verbs = (const struct hda_verb[]) {
			{0x20, AC_VERB_SET_COEF_INDEX, 0x1a},
			{0x20, AC_VERB_SET_PROC_COEF, 0x0011},
			{ }
		},
		.chained = true,
		.chain_id = ALC269_FIXUP_LIMIT_INT_MIC_BOOST
	},
	[ALC290_FIXUP_SUBWOOFER_HSJACK] = {
		.type = HDA_FIXUP_PINS,
		.v.pins = (const struct hda_pintbl[]) {
			{ 0x17, 0x90170112 }, /* subwoofer */
			{ }
		},
		.chained = true,
		.chain_id = ALC290_FIXUP_MONO_SPEAKERS_HSJACK,
	},
	[ALC290_FIXUP_SUBWOOFER] = {
		.type = HDA_FIXUP_PINS,
		.v.pins = (const struct hda_pintbl[]) {
			{ 0x17, 0x90170112 }, /* subwoofer */
			{ }
		},
		.chained = true,
		.chain_id = ALC290_FIXUP_MONO_SPEAKERS,
	},
	[ALC290_FIXUP_MONO_SPEAKERS] = {
		.type = HDA_FIXUP_FUNC,
		.v.func = alc290_fixup_mono_speakers,
	},
	[ALC290_FIXUP_MONO_SPEAKERS_HSJACK] = {
		.type = HDA_FIXUP_FUNC,
		.v.func = alc290_fixup_mono_speakers,
		.chained = true,
		.chain_id = ALC269_FIXUP_DELL3_MIC_NO_PRESENCE,
	},
	[ALC269_FIXUP_THINKPAD_ACPI] = {
		.type = HDA_FIXUP_FUNC,
		.v.func = alc_fixup_thinkpad_acpi,
		.chained = true,
		.chain_id = ALC269_FIXUP_SKU_IGNORE,
	},
	[ALC269_FIXUP_DMIC_THINKPAD_ACPI] = {
		.type = HDA_FIXUP_FUNC,
		.v.func = alc_fixup_inv_dmic,
		.chained = true,
		.chain_id = ALC269_FIXUP_THINKPAD_ACPI,
	},
	[ALC255_FIXUP_ACER_MIC_NO_PRESENCE] = {
		.type = HDA_FIXUP_PINS,
		.v.pins = (const struct hda_pintbl[]) {
			{ 0x19, 0x01a1913c }, /* use as headset mic, without its own jack detect */
			{ }
		},
		.chained = true,
		.chain_id = ALC255_FIXUP_HEADSET_MODE
	},
	[ALC255_FIXUP_ASUS_MIC_NO_PRESENCE] = {
		.type = HDA_FIXUP_PINS,
		.v.pins = (const struct hda_pintbl[]) {
			{ 0x19, 0x01a1913c }, /* use as headset mic, without its own jack detect */
			{ }
		},
		.chained = true,
		.chain_id = ALC255_FIXUP_HEADSET_MODE
	},
	[ALC255_FIXUP_DELL1_MIC_NO_PRESENCE] = {
		.type = HDA_FIXUP_PINS,
		.v.pins = (const struct hda_pintbl[]) {
			{ 0x19, 0x01a1913c }, /* use as headset mic, without its own jack detect */
			{ 0x1a, 0x01a1913d }, /* use as headphone mic, without its own jack detect */
			{ }
		},
		.chained = true,
		.chain_id = ALC255_FIXUP_HEADSET_MODE
	},
	[ALC255_FIXUP_DELL2_MIC_NO_PRESENCE] = {
		.type = HDA_FIXUP_PINS,
		.v.pins = (const struct hda_pintbl[]) {
			{ 0x19, 0x01a1913c }, /* use as headset mic, without its own jack detect */
			{ }
		},
		.chained = true,
		.chain_id = ALC255_FIXUP_HEADSET_MODE_NO_HP_MIC
	},
	[ALC255_FIXUP_HEADSET_MODE] = {
		.type = HDA_FIXUP_FUNC,
		.v.func = alc_fixup_headset_mode_alc255,
		.chained = true,
		.chain_id = ALC255_FIXUP_MIC_MUTE_LED
	},
	[ALC255_FIXUP_HEADSET_MODE_NO_HP_MIC] = {
		.type = HDA_FIXUP_FUNC,
		.v.func = alc_fixup_headset_mode_alc255_no_hp_mic,
	},
	[ALC293_FIXUP_DELL1_MIC_NO_PRESENCE] = {
		.type = HDA_FIXUP_PINS,
		.v.pins = (const struct hda_pintbl[]) {
			{ 0x18, 0x01a1913d }, /* use as headphone mic, without its own jack detect */
			{ 0x1a, 0x01a1913c }, /* use as headset mic, without its own jack detect */
			{ }
		},
		.chained = true,
		.chain_id = ALC269_FIXUP_HEADSET_MODE
	},
	[ALC292_FIXUP_TPT440_DOCK] = {
		.type = HDA_FIXUP_FUNC,
		.v.func = alc_fixup_tpt440_dock,
		.chained = true,
		.chain_id = ALC269_FIXUP_LIMIT_INT_MIC_BOOST
	},
	[ALC292_FIXUP_TPT440] = {
		.type = HDA_FIXUP_FUNC,
		.v.func = alc_fixup_disable_aamix,
		.chained = true,
		.chain_id = ALC292_FIXUP_TPT440_DOCK,
	},
	[ALC283_FIXUP_HEADSET_MIC] = {
		.type = HDA_FIXUP_PINS,
		.v.pins = (const struct hda_pintbl[]) {
			{ 0x19, 0x04a110f0 },
			{ },
		},
	},
	[ALC255_FIXUP_MIC_MUTE_LED] = {
		.type = HDA_FIXUP_FUNC,
		.v.func = alc_fixup_micmute_led,
	},
	[ALC282_FIXUP_ASPIRE_V5_PINS] = {
		.type = HDA_FIXUP_PINS,
		.v.pins = (const struct hda_pintbl[]) {
			{ 0x12, 0x90a60130 },
			{ 0x14, 0x90170110 },
			{ 0x17, 0x40000008 },
			{ 0x18, 0x411111f0 },
			{ 0x19, 0x01a1913c },
			{ 0x1a, 0x411111f0 },
			{ 0x1b, 0x411111f0 },
			{ 0x1d, 0x40f89b2d },
			{ 0x1e, 0x411111f0 },
			{ 0x21, 0x0321101f },
			{ },
		},
	},
	[ALC280_FIXUP_HP_GPIO4] = {
		.type = HDA_FIXUP_FUNC,
		.v.func = alc280_fixup_hp_gpio4,
	},
	[ALC286_FIXUP_HP_GPIO_LED] = {
		.type = HDA_FIXUP_FUNC,
		.v.func = alc286_fixup_hp_gpio_led,
	},
	[ALC280_FIXUP_HP_GPIO2_MIC_HOTKEY] = {
		.type = HDA_FIXUP_FUNC,
		.v.func = alc280_fixup_hp_gpio2_mic_hotkey,
	},
	[ALC280_FIXUP_HP_DOCK_PINS] = {
		.type = HDA_FIXUP_PINS,
		.v.pins = (const struct hda_pintbl[]) {
			{ 0x1b, 0x21011020 }, /* line-out */
			{ 0x1a, 0x01a1903c }, /* headset mic */
			{ 0x18, 0x2181103f }, /* line-in */
			{ },
		},
		.chained = true,
		.chain_id = ALC280_FIXUP_HP_GPIO4
	},
	[ALC269_FIXUP_HP_DOCK_GPIO_MIC1_LED] = {
		.type = HDA_FIXUP_PINS,
		.v.pins = (const struct hda_pintbl[]) {
			{ 0x1b, 0x21011020 }, /* line-out */
			{ 0x18, 0x2181103f }, /* line-in */
			{ },
		},
		.chained = true,
		.chain_id = ALC269_FIXUP_HP_GPIO_MIC1_LED
	},
	[ALC280_FIXUP_HP_9480M] = {
		.type = HDA_FIXUP_FUNC,
		.v.func = alc280_fixup_hp_9480m,
	},
	[ALC288_FIXUP_DELL_HEADSET_MODE] = {
		.type = HDA_FIXUP_FUNC,
		.v.func = alc_fixup_headset_mode_dell_alc288,
		.chained = true,
		.chain_id = ALC255_FIXUP_MIC_MUTE_LED
	},
	[ALC288_FIXUP_DELL1_MIC_NO_PRESENCE] = {
		.type = HDA_FIXUP_PINS,
		.v.pins = (const struct hda_pintbl[]) {
			{ 0x18, 0x01a1913c }, /* use as headset mic, without its own jack detect */
			{ 0x1a, 0x01a1913d }, /* use as headphone mic, without its own jack detect */
			{ }
		},
		.chained = true,
		.chain_id = ALC288_FIXUP_DELL_HEADSET_MODE
	},
	[ALC288_FIXUP_DISABLE_AAMIX] = {
		.type = HDA_FIXUP_FUNC,
		.v.func = alc_fixup_disable_aamix,
		.chained = true,
		.chain_id = ALC288_FIXUP_DELL1_MIC_NO_PRESENCE
	},
	[ALC288_FIXUP_DELL_XPS_13] = {
		.type = HDA_FIXUP_FUNC,
		.v.func = alc_fixup_dell_xps13,
		.chained = true,
		.chain_id = ALC288_FIXUP_DISABLE_AAMIX
	},
	[ALC292_FIXUP_DISABLE_AAMIX] = {
		.type = HDA_FIXUP_FUNC,
		.v.func = alc_fixup_disable_aamix,
		.chained = true,
		.chain_id = ALC269_FIXUP_DELL2_MIC_NO_PRESENCE
	},
	[ALC293_FIXUP_DISABLE_AAMIX_MULTIJACK] = {
		.type = HDA_FIXUP_FUNC,
		.v.func = alc_fixup_disable_aamix,
		.chained = true,
		.chain_id = ALC293_FIXUP_DELL1_MIC_NO_PRESENCE
	},
	[ALC292_FIXUP_DELL_E7X_AAMIX] = {
		.type = HDA_FIXUP_FUNC,
		.v.func = alc_fixup_dell_xps13,
		.chained = true,
		.chain_id = ALC292_FIXUP_DISABLE_AAMIX
	},
	[ALC292_FIXUP_DELL_E7X] = {
		.type = HDA_FIXUP_FUNC,
		.v.func = alc_fixup_micmute_led,
		/* micmute fixup must be applied at last */
		.chained_before = true,
		.chain_id = ALC292_FIXUP_DELL_E7X_AAMIX,
	},
	[ALC298_FIXUP_ALIENWARE_MIC_NO_PRESENCE] = {
		.type = HDA_FIXUP_PINS,
		.v.pins = (const struct hda_pintbl[]) {
			{ 0x18, 0x01a1913c }, /* headset mic w/o jack detect */
			{ }
		},
		.chained_before = true,
		.chain_id = ALC269_FIXUP_HEADSET_MODE,
	},
	[ALC298_FIXUP_DELL1_MIC_NO_PRESENCE] = {
		.type = HDA_FIXUP_PINS,
		.v.pins = (const struct hda_pintbl[]) {
			{ 0x18, 0x01a1913c }, /* use as headset mic, without its own jack detect */
			{ 0x1a, 0x01a1913d }, /* use as headphone mic, without its own jack detect */
			{ }
		},
		.chained = true,
		.chain_id = ALC269_FIXUP_HEADSET_MODE
	},
	[ALC298_FIXUP_DELL_AIO_MIC_NO_PRESENCE] = {
		.type = HDA_FIXUP_PINS,
		.v.pins = (const struct hda_pintbl[]) {
			{ 0x18, 0x01a1913c }, /* use as headset mic, without its own jack detect */
			{ }
		},
		.chained = true,
		.chain_id = ALC269_FIXUP_HEADSET_MODE
	},
	[ALC275_FIXUP_DELL_XPS] = {
		.type = HDA_FIXUP_VERBS,
		.v.verbs = (const struct hda_verb[]) {
			/* Enables internal speaker */
			{0x20, AC_VERB_SET_COEF_INDEX, 0x1f},
			{0x20, AC_VERB_SET_PROC_COEF, 0x00c0},
			{0x20, AC_VERB_SET_COEF_INDEX, 0x30},
			{0x20, AC_VERB_SET_PROC_COEF, 0x00b1},
			{}
		}
	},
	[ALC293_FIXUP_LENOVO_SPK_NOISE] = {
		.type = HDA_FIXUP_FUNC,
		.v.func = alc_fixup_disable_aamix,
		.chained = true,
		.chain_id = ALC269_FIXUP_THINKPAD_ACPI
	},
	[ALC233_FIXUP_LENOVO_LINE2_MIC_HOTKEY] = {
		.type = HDA_FIXUP_FUNC,
		.v.func = alc233_fixup_lenovo_line2_mic_hotkey,
	},
	[ALC255_FIXUP_DELL_SPK_NOISE] = {
		.type = HDA_FIXUP_FUNC,
		.v.func = alc_fixup_disable_aamix,
		.chained = true,
		.chain_id = ALC255_FIXUP_DELL1_MIC_NO_PRESENCE
	},
	[ALC225_FIXUP_DISABLE_MIC_VREF] = {
		.type = HDA_FIXUP_FUNC,
		.v.func = alc_fixup_disable_mic_vref,
		.chained = true,
		.chain_id = ALC269_FIXUP_DELL1_MIC_NO_PRESENCE
	},
	[ALC225_FIXUP_DELL1_MIC_NO_PRESENCE] = {
		.type = HDA_FIXUP_VERBS,
		.v.verbs = (const struct hda_verb[]) {
			/* Disable pass-through path for FRONT 14h */
			{ 0x20, AC_VERB_SET_COEF_INDEX, 0x36 },
			{ 0x20, AC_VERB_SET_PROC_COEF, 0x57d7 },
			{}
		},
		.chained = true,
		.chain_id = ALC225_FIXUP_DISABLE_MIC_VREF
	},
	[ALC280_FIXUP_HP_HEADSET_MIC] = {
		.type = HDA_FIXUP_FUNC,
		.v.func = alc_fixup_disable_aamix,
		.chained = true,
		.chain_id = ALC269_FIXUP_HEADSET_MIC,
	},
	[ALC221_FIXUP_HP_FRONT_MIC] = {
		.type = HDA_FIXUP_PINS,
		.v.pins = (const struct hda_pintbl[]) {
			{ 0x19, 0x02a19020 }, /* Front Mic */
			{ }
		},
	},
	[ALC292_FIXUP_TPT460] = {
		.type = HDA_FIXUP_FUNC,
		.v.func = alc_fixup_tpt440_dock,
		.chained = true,
		.chain_id = ALC293_FIXUP_LENOVO_SPK_NOISE,
	},
	[ALC298_FIXUP_SPK_VOLUME] = {
		.type = HDA_FIXUP_FUNC,
		.v.func = alc298_fixup_speaker_volume,
		.chained = true,
		.chain_id = ALC298_FIXUP_DELL_AIO_MIC_NO_PRESENCE,
	},
	[ALC295_FIXUP_DISABLE_DAC3] = {
		.type = HDA_FIXUP_FUNC,
		.v.func = alc295_fixup_disable_dac3,
	},
	[ALC285_FIXUP_SPEAKER2_TO_DAC1] = {
		.type = HDA_FIXUP_FUNC,
		.v.func = alc285_fixup_speaker2_to_dac1,
		.chained = true,
		.chain_id = ALC269_FIXUP_THINKPAD_ACPI
	},
	[ALC256_FIXUP_DELL_INSPIRON_7559_SUBWOOFER] = {
		.type = HDA_FIXUP_PINS,
		.v.pins = (const struct hda_pintbl[]) {
			{ 0x1b, 0x90170151 },
			{ }
		},
		.chained = true,
		.chain_id = ALC255_FIXUP_DELL1_MIC_NO_PRESENCE
	},
	[ALC269_FIXUP_ATIV_BOOK_8] = {
		.type = HDA_FIXUP_FUNC,
		.v.func = alc_fixup_auto_mute_via_amp,
		.chained = true,
		.chain_id = ALC269_FIXUP_NO_SHUTUP
	},
	[ALC221_FIXUP_HP_MIC_NO_PRESENCE] = {
		.type = HDA_FIXUP_PINS,
		.v.pins = (const struct hda_pintbl[]) {
			{ 0x18, 0x01a1913c }, /* use as headset mic, without its own jack detect */
			{ 0x1a, 0x01a1913d }, /* use as headphone mic, without its own jack detect */
			{ }
		},
		.chained = true,
		.chain_id = ALC269_FIXUP_HEADSET_MODE
	},
	[ALC256_FIXUP_ASUS_HEADSET_MODE] = {
		.type = HDA_FIXUP_FUNC,
		.v.func = alc_fixup_headset_mode,
	},
	[ALC256_FIXUP_ASUS_MIC] = {
		.type = HDA_FIXUP_PINS,
		.v.pins = (const struct hda_pintbl[]) {
			{ 0x13, 0x90a60160 }, /* use as internal mic */
			{ 0x19, 0x04a11120 }, /* use as headset mic, without its own jack detect */
			{ }
		},
		.chained = true,
		.chain_id = ALC256_FIXUP_ASUS_HEADSET_MODE
	},
	[ALC256_FIXUP_ASUS_AIO_GPIO2] = {
		.type = HDA_FIXUP_FUNC,
		/* Set up GPIO2 for the speaker amp */
		.v.func = alc_fixup_gpio4,
	},
	[ALC233_FIXUP_ASUS_MIC_NO_PRESENCE] = {
		.type = HDA_FIXUP_PINS,
		.v.pins = (const struct hda_pintbl[]) {
			{ 0x19, 0x01a1913c }, /* use as headset mic, without its own jack detect */
			{ }
		},
		.chained = true,
		.chain_id = ALC269_FIXUP_HEADSET_MIC
	},
	[ALC233_FIXUP_EAPD_COEF_AND_MIC_NO_PRESENCE] = {
		.type = HDA_FIXUP_VERBS,
		.v.verbs = (const struct hda_verb[]) {
			/* Enables internal speaker */
			{0x20, AC_VERB_SET_COEF_INDEX, 0x40},
			{0x20, AC_VERB_SET_PROC_COEF, 0x8800},
			{}
		},
		.chained = true,
		.chain_id = ALC233_FIXUP_ASUS_MIC_NO_PRESENCE
	},
	[ALC233_FIXUP_LENOVO_MULTI_CODECS] = {
		.type = HDA_FIXUP_FUNC,
		.v.func = alc233_alc662_fixup_lenovo_dual_codecs,
	},
	[ALC233_FIXUP_ACER_HEADSET_MIC] = {
		.type = HDA_FIXUP_VERBS,
		.v.verbs = (const struct hda_verb[]) {
			{ 0x20, AC_VERB_SET_COEF_INDEX, 0x45 },
			{ 0x20, AC_VERB_SET_PROC_COEF, 0x5089 },
			{ }
		},
		.chained = true,
		.chain_id = ALC233_FIXUP_ASUS_MIC_NO_PRESENCE
	},
	[ALC294_FIXUP_LENOVO_MIC_LOCATION] = {
		.type = HDA_FIXUP_PINS,
		.v.pins = (const struct hda_pintbl[]) {
			/* Change the mic location from front to right, otherwise there are
			   two front mics with the same name, pulseaudio can't handle them.
			   This is just a temporary workaround, after applying this fixup,
			   there will be one "Front Mic" and one "Mic" in this machine.
			 */
			{ 0x1a, 0x04a19040 },
			{ }
		},
	},
	[ALC225_FIXUP_DELL_WYSE_MIC_NO_PRESENCE] = {
		.type = HDA_FIXUP_PINS,
		.v.pins = (const struct hda_pintbl[]) {
			{ 0x16, 0x0101102f }, /* Rear Headset HP */
			{ 0x19, 0x02a1913c }, /* use as Front headset mic, without its own jack detect */
			{ 0x1a, 0x01a19030 }, /* Rear Headset MIC */
			{ 0x1b, 0x02011020 },
			{ }
		},
		.chained = true,
		.chain_id = ALC225_FIXUP_S3_POP_NOISE
	},
	[ALC225_FIXUP_S3_POP_NOISE] = {
		.type = HDA_FIXUP_FUNC,
		.v.func = alc225_fixup_s3_pop_noise,
		.chained = true,
		.chain_id = ALC269_FIXUP_HEADSET_MODE_NO_HP_MIC
	},
	[ALC700_FIXUP_INTEL_REFERENCE] = {
		.type = HDA_FIXUP_VERBS,
		.v.verbs = (const struct hda_verb[]) {
			/* Enables internal speaker */
			{0x20, AC_VERB_SET_COEF_INDEX, 0x45},
			{0x20, AC_VERB_SET_PROC_COEF, 0x5289},
			{0x20, AC_VERB_SET_COEF_INDEX, 0x4A},
			{0x20, AC_VERB_SET_PROC_COEF, 0x001b},
			{0x58, AC_VERB_SET_COEF_INDEX, 0x00},
			{0x58, AC_VERB_SET_PROC_COEF, 0x3888},
			{0x20, AC_VERB_SET_COEF_INDEX, 0x6f},
			{0x20, AC_VERB_SET_PROC_COEF, 0x2c0b},
			{}
		}
	},
	[ALC274_FIXUP_DELL_BIND_DACS] = {
		.type = HDA_FIXUP_FUNC,
		.v.func = alc274_fixup_bind_dacs,
		.chained = true,
		.chain_id = ALC269_FIXUP_DELL1_MIC_NO_PRESENCE
	},
	[ALC274_FIXUP_DELL_AIO_LINEOUT_VERB] = {
		.type = HDA_FIXUP_PINS,
		.v.pins = (const struct hda_pintbl[]) {
			{ 0x1b, 0x0401102f },
			{ }
		},
		.chained = true,
		.chain_id = ALC274_FIXUP_DELL_BIND_DACS
	},
	[ALC298_FIXUP_TPT470_DOCK_FIX] = {
		.type = HDA_FIXUP_FUNC,
		.v.func = alc_fixup_tpt470_dock,
		.chained = true,
		.chain_id = ALC293_FIXUP_LENOVO_SPK_NOISE
	},
	[ALC298_FIXUP_TPT470_DOCK] = {
		.type = HDA_FIXUP_FUNC,
		.v.func = alc_fixup_tpt470_dacs,
		.chained = true,
		.chain_id = ALC298_FIXUP_TPT470_DOCK_FIX
	},
	[ALC255_FIXUP_DUMMY_LINEOUT_VERB] = {
		.type = HDA_FIXUP_PINS,
		.v.pins = (const struct hda_pintbl[]) {
			{ 0x14, 0x0201101f },
			{ }
		},
		.chained = true,
		.chain_id = ALC255_FIXUP_DELL1_MIC_NO_PRESENCE
	},
	[ALC255_FIXUP_DELL_HEADSET_MIC] = {
		.type = HDA_FIXUP_PINS,
		.v.pins = (const struct hda_pintbl[]) {
			{ 0x19, 0x01a1913c }, /* use as headset mic, without its own jack detect */
			{ }
		},
		.chained = true,
		.chain_id = ALC269_FIXUP_HEADSET_MIC
	},
	[ALC295_FIXUP_HP_X360] = {
		.type = HDA_FIXUP_FUNC,
		.v.func = alc295_fixup_hp_top_speakers,
		.chained = true,
		.chain_id = ALC269_FIXUP_HP_MUTE_LED_MIC3
	},
	[ALC221_FIXUP_HP_HEADSET_MIC] = {
		.type = HDA_FIXUP_PINS,
		.v.pins = (const struct hda_pintbl[]) {
			{ 0x19, 0x0181313f},
			{ }
		},
		.chained = true,
		.chain_id = ALC269_FIXUP_HEADSET_MIC
	},
	[ALC285_FIXUP_LENOVO_HEADPHONE_NOISE] = {
		.type = HDA_FIXUP_FUNC,
		.v.func = alc285_fixup_invalidate_dacs,
		.chained = true,
		.chain_id = ALC269_FIXUP_THINKPAD_ACPI
	},
	[ALC295_FIXUP_HP_AUTO_MUTE] = {
		.type = HDA_FIXUP_FUNC,
		.v.func = alc_fixup_auto_mute_via_amp,
	},
	[ALC286_FIXUP_ACER_AIO_MIC_NO_PRESENCE] = {
		.type = HDA_FIXUP_PINS,
		.v.pins = (const struct hda_pintbl[]) {
			{ 0x18, 0x01a1913c }, /* use as headset mic, without its own jack detect */
			{ }
		},
		.chained = true,
		.chain_id = ALC269_FIXUP_HEADSET_MIC
	},
	[ALC294_FIXUP_ASUS_MIC] = {
		.type = HDA_FIXUP_PINS,
		.v.pins = (const struct hda_pintbl[]) {
			{ 0x13, 0x90a60160 }, /* use as internal mic */
			{ 0x19, 0x04a11120 }, /* use as headset mic, without its own jack detect */
			{ }
		},
		.chained = true,
		.chain_id = ALC269_FIXUP_HEADSET_MODE_NO_HP_MIC
	},
	[ALC294_FIXUP_ASUS_HEADSET_MIC] = {
		.type = HDA_FIXUP_PINS,
		.v.pins = (const struct hda_pintbl[]) {
			{ 0x19, 0x01a1103c }, /* use as headset mic */
			{ }
		},
		.chained = true,
		.chain_id = ALC269_FIXUP_HEADSET_MODE_NO_HP_MIC
	},
	[ALC294_FIXUP_ASUS_SPK] = {
		.type = HDA_FIXUP_VERBS,
		.v.verbs = (const struct hda_verb[]) {
			/* Set EAPD high */
			{ 0x20, AC_VERB_SET_COEF_INDEX, 0x40 },
			{ 0x20, AC_VERB_SET_PROC_COEF, 0x8800 },
			{ }
		},
		.chained = true,
		.chain_id = ALC294_FIXUP_ASUS_HEADSET_MIC
	},
	[ALC295_FIXUP_CHROME_BOOK] = {
		.type = HDA_FIXUP_FUNC,
		.v.func = alc295_fixup_chromebook,
		.chained = true,
		.chain_id = ALC225_FIXUP_HEADSET_JACK
	},
	[ALC225_FIXUP_HEADSET_JACK] = {
		.type = HDA_FIXUP_FUNC,
		.v.func = alc_fixup_headset_jack,
	},
	[ALC293_FIXUP_SYSTEM76_MIC_NO_PRESENCE] = {
		.type = HDA_FIXUP_PINS,
		.v.pins = (const struct hda_pintbl[]) {
			{ 0x1a, 0x01a1913c }, /* use as headset mic, without its own jack detect */
			{ }
		},
		.chained = true,
		.chain_id = ALC269_FIXUP_HEADSET_MODE_NO_HP_MIC
	},
	[ALC285_FIXUP_LENOVO_PC_BEEP_IN_NOISE] = {
		.type = HDA_FIXUP_VERBS,
		.v.verbs = (const struct hda_verb[]) {
			/* Disable PCBEEP-IN passthrough */
			{ 0x20, AC_VERB_SET_COEF_INDEX, 0x36 },
			{ 0x20, AC_VERB_SET_PROC_COEF, 0x57d7 },
			{ }
		},
		.chained = true,
		.chain_id = ALC285_FIXUP_LENOVO_HEADPHONE_NOISE
	},
	[ALC255_FIXUP_ACER_HEADSET_MIC] = {
		.type = HDA_FIXUP_PINS,
		.v.pins = (const struct hda_pintbl[]) {
			{ 0x19, 0x03a11130 },
			{ 0x1a, 0x90a60140 }, /* use as internal mic */
			{ }
		},
		.chained = true,
		.chain_id = ALC255_FIXUP_HEADSET_MODE_NO_HP_MIC
	},
	[ALC225_FIXUP_DELL_WYSE_AIO_MIC_NO_PRESENCE] = {
		.type = HDA_FIXUP_PINS,
		.v.pins = (const struct hda_pintbl[]) {
			{ 0x16, 0x01011020 }, /* Rear Line out */
			{ 0x19, 0x01a1913c }, /* use as Front headset mic, without its own jack detect */
			{ }
		},
		.chained = true,
		.chain_id = ALC225_FIXUP_WYSE_AUTO_MUTE
	},
	[ALC225_FIXUP_WYSE_AUTO_MUTE] = {
		.type = HDA_FIXUP_FUNC,
		.v.func = alc_fixup_auto_mute_via_amp,
		.chained = true,
		.chain_id = ALC225_FIXUP_WYSE_DISABLE_MIC_VREF
	},
	[ALC225_FIXUP_WYSE_DISABLE_MIC_VREF] = {
		.type = HDA_FIXUP_FUNC,
		.v.func = alc_fixup_disable_mic_vref,
		.chained = true,
		.chain_id = ALC269_FIXUP_HEADSET_MODE_NO_HP_MIC
	},
	[ALC286_FIXUP_ACER_AIO_HEADSET_MIC] = {
		.type = HDA_FIXUP_VERBS,
		.v.verbs = (const struct hda_verb[]) {
			{ 0x20, AC_VERB_SET_COEF_INDEX, 0x4f },
			{ 0x20, AC_VERB_SET_PROC_COEF, 0x5029 },
			{ }
		},
		.chained = true,
		.chain_id = ALC286_FIXUP_ACER_AIO_MIC_NO_PRESENCE
	},
	[ALC256_FIXUP_ASUS_HEADSET_MIC] = {
		.type = HDA_FIXUP_PINS,
		.v.pins = (const struct hda_pintbl[]) {
			{ 0x19, 0x03a11020 }, /* headset mic with jack detect */
			{ }
		},
		.chained = true,
		.chain_id = ALC256_FIXUP_ASUS_HEADSET_MODE
	},
	[ALC256_FIXUP_ASUS_MIC_NO_PRESENCE] = {
		.type = HDA_FIXUP_PINS,
		.v.pins = (const struct hda_pintbl[]) {
			{ 0x19, 0x04a11120 }, /* use as headset mic, without its own jack detect */
			{ }
		},
		.chained = true,
		.chain_id = ALC256_FIXUP_ASUS_HEADSET_MODE
	},
	[ALC299_FIXUP_PREDATOR_SPK] = {
		.type = HDA_FIXUP_PINS,
		.v.pins = (const struct hda_pintbl[]) {
			{ 0x21, 0x90170150 }, /* use as headset mic, without its own jack detect */
			{ }
		}
	},
	[ALC256_FIXUP_MEDION_HEADSET_NO_PRESENCE] = {
		.type = HDA_FIXUP_PINS,
		.v.pins = (const struct hda_pintbl[]) {
			{ 0x19, 0x04a11040 },
			{ 0x21, 0x04211020 },
			{ }
		},
		.chained = true,
		.chain_id = ALC256_FIXUP_ASUS_HEADSET_MODE
	},
	[ALC289_FIXUP_DELL_SPK2] = {
		.type = HDA_FIXUP_PINS,
		.v.pins = (const struct hda_pintbl[]) {
			{ 0x17, 0x90170130 }, /* bass spk */
			{ }
		},
		.chained = true,
		.chain_id = ALC269_FIXUP_DELL4_MIC_NO_PRESENCE
	},
	[ALC289_FIXUP_DUAL_SPK] = {
		.type = HDA_FIXUP_FUNC,
		.v.func = alc285_fixup_speaker2_to_dac1,
		.chained = true,
		.chain_id = ALC289_FIXUP_DELL_SPK2
	},
	[ALC294_FIXUP_SPK2_TO_DAC1] = {
		.type = HDA_FIXUP_FUNC,
		.v.func = alc285_fixup_speaker2_to_dac1,
		.chained = true,
		.chain_id = ALC294_FIXUP_ASUS_HEADSET_MIC
	},
	[ALC294_FIXUP_ASUS_DUAL_SPK] = {
		.type = HDA_FIXUP_FUNC,
		/* The GPIO must be pulled to initialize the AMP */
		.v.func = alc_fixup_gpio4,
		.chained = true,
		.chain_id = ALC294_FIXUP_SPK2_TO_DAC1
	},
	[ALC285_FIXUP_THINKPAD_HEADSET_JACK] = {
		.type = HDA_FIXUP_FUNC,
		.v.func = alc_fixup_headset_jack,
		.chained = true,
		.chain_id = ALC285_FIXUP_SPEAKER2_TO_DAC1
	},
	[ALC294_FIXUP_ASUS_HPE] = {
		.type = HDA_FIXUP_VERBS,
		.v.verbs = (const struct hda_verb[]) {
			/* Set EAPD high */
			{ 0x20, AC_VERB_SET_COEF_INDEX, 0x0f },
			{ 0x20, AC_VERB_SET_PROC_COEF, 0x7774 },
			{ }
		},
		.chained = true,
		.chain_id = ALC294_FIXUP_ASUS_HEADSET_MIC
	},
	[ALC294_FIXUP_ASUS_COEF_1B] = {
		.type = HDA_FIXUP_VERBS,
		.v.verbs = (const struct hda_verb[]) {
			/* Set bit 10 to correct noisy output after reboot from
			 * Windows 10 (due to pop noise reduction?)
			 */
			{ 0x20, AC_VERB_SET_COEF_INDEX, 0x1b },
			{ 0x20, AC_VERB_SET_PROC_COEF, 0x4e4b },
			{ }
		},
	},
	[ALC285_FIXUP_HP_GPIO_LED] = {
		.type = HDA_FIXUP_FUNC,
		.v.func = alc285_fixup_hp_gpio_led,
	},
	[ALC285_FIXUP_HP_MUTE_LED] = {
		.type = HDA_FIXUP_FUNC,
		.v.func = alc285_fixup_hp_mute_led,
	},
	[ALC236_FIXUP_HP_MUTE_LED] = {
		.type = HDA_FIXUP_FUNC,
		.v.func = alc236_fixup_hp_mute_led,
	},
	[ALC298_FIXUP_SAMSUNG_HEADPHONE_VERY_QUIET] = {
		.type = HDA_FIXUP_VERBS,
		.v.verbs = (const struct hda_verb[]) {
			{ 0x1a, AC_VERB_SET_PIN_WIDGET_CONTROL, 0xc5 },
			{ }
		},
	},
	[ALC295_FIXUP_ASUS_MIC_NO_PRESENCE] = {
		.type = HDA_FIXUP_PINS,
		.v.pins = (const struct hda_pintbl[]) {
			{ 0x19, 0x01a1913c }, /* use as headset mic, without its own jack detect */
			{ }
		},
		.chained = true,
		.chain_id = ALC269_FIXUP_HEADSET_MODE
	},
};

static const struct snd_pci_quirk alc269_fixup_tbl[] = {
	SND_PCI_QUIRK(0x1025, 0x0283, "Acer TravelMate 8371", ALC269_FIXUP_INV_DMIC),
	SND_PCI_QUIRK(0x1025, 0x029b, "Acer 1810TZ", ALC269_FIXUP_INV_DMIC),
	SND_PCI_QUIRK(0x1025, 0x0349, "Acer AOD260", ALC269_FIXUP_INV_DMIC),
	SND_PCI_QUIRK(0x1025, 0x047c, "Acer AC700", ALC269_FIXUP_ACER_AC700),
	SND_PCI_QUIRK(0x1025, 0x072d, "Acer Aspire V5-571G", ALC269_FIXUP_ASPIRE_HEADSET_MIC),
	SND_PCI_QUIRK(0x1025, 0x080d, "Acer Aspire V5-122P", ALC269_FIXUP_ASPIRE_HEADSET_MIC),
	SND_PCI_QUIRK(0x1025, 0x0740, "Acer AO725", ALC271_FIXUP_HP_GATE_MIC_JACK),
	SND_PCI_QUIRK(0x1025, 0x0742, "Acer AO756", ALC271_FIXUP_HP_GATE_MIC_JACK),
	SND_PCI_QUIRK(0x1025, 0x0762, "Acer Aspire E1-472", ALC271_FIXUP_HP_GATE_MIC_JACK_E1_572),
	SND_PCI_QUIRK(0x1025, 0x0775, "Acer Aspire E1-572", ALC271_FIXUP_HP_GATE_MIC_JACK_E1_572),
	SND_PCI_QUIRK(0x1025, 0x079b, "Acer Aspire V5-573G", ALC282_FIXUP_ASPIRE_V5_PINS),
	SND_PCI_QUIRK(0x1025, 0x102b, "Acer Aspire C24-860", ALC286_FIXUP_ACER_AIO_MIC_NO_PRESENCE),
	SND_PCI_QUIRK(0x1025, 0x106d, "Acer Cloudbook 14", ALC283_FIXUP_CHROME_BOOK),
	SND_PCI_QUIRK(0x1025, 0x1099, "Acer Aspire E5-523G", ALC255_FIXUP_ACER_MIC_NO_PRESENCE),
	SND_PCI_QUIRK(0x1025, 0x110e, "Acer Aspire ES1-432", ALC255_FIXUP_ACER_MIC_NO_PRESENCE),
	SND_PCI_QUIRK(0x1025, 0x1246, "Acer Predator Helios 500", ALC299_FIXUP_PREDATOR_SPK),
	SND_PCI_QUIRK(0x1025, 0x128f, "Acer Veriton Z6860G", ALC286_FIXUP_ACER_AIO_HEADSET_MIC),
	SND_PCI_QUIRK(0x1025, 0x1290, "Acer Veriton Z4860G", ALC286_FIXUP_ACER_AIO_HEADSET_MIC),
	SND_PCI_QUIRK(0x1025, 0x1291, "Acer Veriton Z4660G", ALC286_FIXUP_ACER_AIO_HEADSET_MIC),
	SND_PCI_QUIRK(0x1025, 0x1308, "Acer Aspire Z24-890", ALC286_FIXUP_ACER_AIO_HEADSET_MIC),
	SND_PCI_QUIRK(0x1025, 0x132a, "Acer TravelMate B114-21", ALC233_FIXUP_ACER_HEADSET_MIC),
	SND_PCI_QUIRK(0x1025, 0x1330, "Acer TravelMate X514-51T", ALC255_FIXUP_ACER_HEADSET_MIC),
	SND_PCI_QUIRK(0x1028, 0x0470, "Dell M101z", ALC269_FIXUP_DELL_M101Z),
	SND_PCI_QUIRK(0x1028, 0x054b, "Dell XPS one 2710", ALC275_FIXUP_DELL_XPS),
	SND_PCI_QUIRK(0x1028, 0x05bd, "Dell Latitude E6440", ALC292_FIXUP_DELL_E7X),
	SND_PCI_QUIRK(0x1028, 0x05be, "Dell Latitude E6540", ALC292_FIXUP_DELL_E7X),
	SND_PCI_QUIRK(0x1028, 0x05ca, "Dell Latitude E7240", ALC292_FIXUP_DELL_E7X),
	SND_PCI_QUIRK(0x1028, 0x05cb, "Dell Latitude E7440", ALC292_FIXUP_DELL_E7X),
	SND_PCI_QUIRK(0x1028, 0x05da, "Dell Vostro 5460", ALC290_FIXUP_SUBWOOFER),
	SND_PCI_QUIRK(0x1028, 0x05f4, "Dell", ALC269_FIXUP_DELL1_MIC_NO_PRESENCE),
	SND_PCI_QUIRK(0x1028, 0x05f5, "Dell", ALC269_FIXUP_DELL1_MIC_NO_PRESENCE),
	SND_PCI_QUIRK(0x1028, 0x05f6, "Dell", ALC269_FIXUP_DELL1_MIC_NO_PRESENCE),
	SND_PCI_QUIRK(0x1028, 0x0615, "Dell Vostro 5470", ALC290_FIXUP_SUBWOOFER_HSJACK),
	SND_PCI_QUIRK(0x1028, 0x0616, "Dell Vostro 5470", ALC290_FIXUP_SUBWOOFER_HSJACK),
	SND_PCI_QUIRK(0x1028, 0x062c, "Dell Latitude E5550", ALC292_FIXUP_DELL_E7X),
	SND_PCI_QUIRK(0x1028, 0x062e, "Dell Latitude E7450", ALC292_FIXUP_DELL_E7X),
	SND_PCI_QUIRK(0x1028, 0x0638, "Dell Inspiron 5439", ALC290_FIXUP_MONO_SPEAKERS_HSJACK),
	SND_PCI_QUIRK(0x1028, 0x064a, "Dell", ALC293_FIXUP_DELL1_MIC_NO_PRESENCE),
	SND_PCI_QUIRK(0x1028, 0x064b, "Dell", ALC293_FIXUP_DELL1_MIC_NO_PRESENCE),
	SND_PCI_QUIRK(0x1028, 0x0665, "Dell XPS 13", ALC288_FIXUP_DELL_XPS_13),
	SND_PCI_QUIRK(0x1028, 0x0669, "Dell Optiplex 9020m", ALC255_FIXUP_DELL1_MIC_NO_PRESENCE),
	SND_PCI_QUIRK(0x1028, 0x069a, "Dell Vostro 5480", ALC290_FIXUP_SUBWOOFER_HSJACK),
	SND_PCI_QUIRK(0x1028, 0x06c7, "Dell", ALC255_FIXUP_DELL1_MIC_NO_PRESENCE),
	SND_PCI_QUIRK(0x1028, 0x06d9, "Dell", ALC293_FIXUP_DELL1_MIC_NO_PRESENCE),
	SND_PCI_QUIRK(0x1028, 0x06da, "Dell", ALC293_FIXUP_DELL1_MIC_NO_PRESENCE),
	SND_PCI_QUIRK(0x1028, 0x06db, "Dell", ALC293_FIXUP_DISABLE_AAMIX_MULTIJACK),
	SND_PCI_QUIRK(0x1028, 0x06dd, "Dell", ALC293_FIXUP_DISABLE_AAMIX_MULTIJACK),
	SND_PCI_QUIRK(0x1028, 0x06de, "Dell", ALC293_FIXUP_DISABLE_AAMIX_MULTIJACK),
	SND_PCI_QUIRK(0x1028, 0x06df, "Dell", ALC293_FIXUP_DISABLE_AAMIX_MULTIJACK),
	SND_PCI_QUIRK(0x1028, 0x06e0, "Dell", ALC293_FIXUP_DISABLE_AAMIX_MULTIJACK),
	SND_PCI_QUIRK(0x1028, 0x0706, "Dell Inspiron 7559", ALC256_FIXUP_DELL_INSPIRON_7559_SUBWOOFER),
	SND_PCI_QUIRK(0x1028, 0x0725, "Dell Inspiron 3162", ALC255_FIXUP_DELL_SPK_NOISE),
	SND_PCI_QUIRK(0x1028, 0x0738, "Dell Precision 5820", ALC269_FIXUP_NO_SHUTUP),
	SND_PCI_QUIRK(0x1028, 0x075c, "Dell XPS 27 7760", ALC298_FIXUP_SPK_VOLUME),
	SND_PCI_QUIRK(0x1028, 0x075d, "Dell AIO", ALC298_FIXUP_SPK_VOLUME),
	SND_PCI_QUIRK(0x1028, 0x07b0, "Dell Precision 7520", ALC295_FIXUP_DISABLE_DAC3),
	SND_PCI_QUIRK(0x1028, 0x0798, "Dell Inspiron 17 7000 Gaming", ALC256_FIXUP_DELL_INSPIRON_7559_SUBWOOFER),
	SND_PCI_QUIRK(0x1028, 0x080c, "Dell WYSE", ALC225_FIXUP_DELL_WYSE_MIC_NO_PRESENCE),
	SND_PCI_QUIRK(0x1028, 0x084b, "Dell", ALC274_FIXUP_DELL_AIO_LINEOUT_VERB),
	SND_PCI_QUIRK(0x1028, 0x084e, "Dell", ALC274_FIXUP_DELL_AIO_LINEOUT_VERB),
	SND_PCI_QUIRK(0x1028, 0x0871, "Dell Precision 3630", ALC255_FIXUP_DELL_HEADSET_MIC),
	SND_PCI_QUIRK(0x1028, 0x0872, "Dell Precision 3630", ALC255_FIXUP_DELL_HEADSET_MIC),
	SND_PCI_QUIRK(0x1028, 0x0873, "Dell Precision 3930", ALC255_FIXUP_DUMMY_LINEOUT_VERB),
	SND_PCI_QUIRK(0x1028, 0x08ad, "Dell WYSE AIO", ALC225_FIXUP_DELL_WYSE_AIO_MIC_NO_PRESENCE),
	SND_PCI_QUIRK(0x1028, 0x08ae, "Dell WYSE NB", ALC225_FIXUP_DELL1_MIC_NO_PRESENCE),
	SND_PCI_QUIRK(0x1028, 0x0935, "Dell", ALC274_FIXUP_DELL_AIO_LINEOUT_VERB),
	SND_PCI_QUIRK(0x1028, 0x097e, "Dell Precision", ALC289_FIXUP_DUAL_SPK),
	SND_PCI_QUIRK(0x1028, 0x097d, "Dell Precision", ALC289_FIXUP_DUAL_SPK),
	SND_PCI_QUIRK(0x1028, 0x098d, "Dell Precision", ALC233_FIXUP_ASUS_MIC_NO_PRESENCE),
	SND_PCI_QUIRK(0x1028, 0x09bf, "Dell Precision", ALC233_FIXUP_ASUS_MIC_NO_PRESENCE),
	SND_PCI_QUIRK(0x1028, 0x164a, "Dell", ALC293_FIXUP_DELL1_MIC_NO_PRESENCE),
	SND_PCI_QUIRK(0x1028, 0x164b, "Dell", ALC293_FIXUP_DELL1_MIC_NO_PRESENCE),
	SND_PCI_QUIRK(0x103c, 0x1586, "HP", ALC269_FIXUP_HP_MUTE_LED_MIC2),
	SND_PCI_QUIRK(0x103c, 0x18e6, "HP", ALC269_FIXUP_HP_GPIO_LED),
	SND_PCI_QUIRK(0x103c, 0x218b, "HP", ALC269_FIXUP_LIMIT_INT_MIC_BOOST_MUTE_LED),
	SND_PCI_QUIRK(0x103c, 0x225f, "HP", ALC280_FIXUP_HP_GPIO2_MIC_HOTKEY),
	/* ALC282 */
	SND_PCI_QUIRK(0x103c, 0x21f9, "HP", ALC269_FIXUP_HP_MUTE_LED_MIC1),
	SND_PCI_QUIRK(0x103c, 0x2210, "HP", ALC269_FIXUP_HP_MUTE_LED_MIC1),
	SND_PCI_QUIRK(0x103c, 0x2214, "HP", ALC269_FIXUP_HP_MUTE_LED_MIC1),
	SND_PCI_QUIRK(0x103c, 0x2236, "HP", ALC269_FIXUP_HP_LINE1_MIC1_LED),
	SND_PCI_QUIRK(0x103c, 0x2237, "HP", ALC269_FIXUP_HP_LINE1_MIC1_LED),
	SND_PCI_QUIRK(0x103c, 0x2238, "HP", ALC269_FIXUP_HP_LINE1_MIC1_LED),
	SND_PCI_QUIRK(0x103c, 0x2239, "HP", ALC269_FIXUP_HP_LINE1_MIC1_LED),
	SND_PCI_QUIRK(0x103c, 0x224b, "HP", ALC269_FIXUP_HP_LINE1_MIC1_LED),
	SND_PCI_QUIRK(0x103c, 0x2268, "HP", ALC269_FIXUP_HP_MUTE_LED_MIC1),
	SND_PCI_QUIRK(0x103c, 0x226a, "HP", ALC269_FIXUP_HP_MUTE_LED_MIC1),
	SND_PCI_QUIRK(0x103c, 0x226b, "HP", ALC269_FIXUP_HP_MUTE_LED_MIC1),
	SND_PCI_QUIRK(0x103c, 0x226e, "HP", ALC269_FIXUP_HP_MUTE_LED_MIC1),
	SND_PCI_QUIRK(0x103c, 0x2271, "HP", ALC286_FIXUP_HP_GPIO_LED),
	SND_PCI_QUIRK(0x103c, 0x2272, "HP", ALC280_FIXUP_HP_DOCK_PINS),
	SND_PCI_QUIRK(0x103c, 0x2273, "HP", ALC280_FIXUP_HP_DOCK_PINS),
	SND_PCI_QUIRK(0x103c, 0x229e, "HP", ALC269_FIXUP_HP_MUTE_LED_MIC1),
	SND_PCI_QUIRK(0x103c, 0x22b2, "HP", ALC269_FIXUP_HP_MUTE_LED_MIC1),
	SND_PCI_QUIRK(0x103c, 0x22b7, "HP", ALC269_FIXUP_HP_MUTE_LED_MIC1),
	SND_PCI_QUIRK(0x103c, 0x22bf, "HP", ALC269_FIXUP_HP_MUTE_LED_MIC1),
	SND_PCI_QUIRK(0x103c, 0x22cf, "HP", ALC269_FIXUP_HP_MUTE_LED_MIC1),
	SND_PCI_QUIRK(0x103c, 0x22db, "HP", ALC280_FIXUP_HP_9480M),
	SND_PCI_QUIRK(0x103c, 0x22dc, "HP", ALC269_FIXUP_HP_GPIO_MIC1_LED),
	SND_PCI_QUIRK(0x103c, 0x22fb, "HP", ALC269_FIXUP_HP_GPIO_MIC1_LED),
	/* ALC290 */
	SND_PCI_QUIRK(0x103c, 0x221b, "HP", ALC269_FIXUP_HP_GPIO_MIC1_LED),
	SND_PCI_QUIRK(0x103c, 0x2221, "HP", ALC269_FIXUP_HP_GPIO_MIC1_LED),
	SND_PCI_QUIRK(0x103c, 0x2225, "HP", ALC269_FIXUP_HP_GPIO_MIC1_LED),
	SND_PCI_QUIRK(0x103c, 0x2253, "HP", ALC269_FIXUP_HP_GPIO_MIC1_LED),
	SND_PCI_QUIRK(0x103c, 0x2254, "HP", ALC269_FIXUP_HP_GPIO_MIC1_LED),
	SND_PCI_QUIRK(0x103c, 0x2255, "HP", ALC269_FIXUP_HP_GPIO_MIC1_LED),
	SND_PCI_QUIRK(0x103c, 0x2256, "HP", ALC269_FIXUP_HP_GPIO_MIC1_LED),
	SND_PCI_QUIRK(0x103c, 0x2257, "HP", ALC269_FIXUP_HP_GPIO_MIC1_LED),
	SND_PCI_QUIRK(0x103c, 0x2259, "HP", ALC269_FIXUP_HP_GPIO_MIC1_LED),
	SND_PCI_QUIRK(0x103c, 0x225a, "HP", ALC269_FIXUP_HP_DOCK_GPIO_MIC1_LED),
	SND_PCI_QUIRK(0x103c, 0x2260, "HP", ALC269_FIXUP_HP_MUTE_LED_MIC1),
	SND_PCI_QUIRK(0x103c, 0x2263, "HP", ALC269_FIXUP_HP_MUTE_LED_MIC1),
	SND_PCI_QUIRK(0x103c, 0x2264, "HP", ALC269_FIXUP_HP_MUTE_LED_MIC1),
	SND_PCI_QUIRK(0x103c, 0x2265, "HP", ALC269_FIXUP_HP_MUTE_LED_MIC1),
	SND_PCI_QUIRK(0x103c, 0x2272, "HP", ALC269_FIXUP_HP_GPIO_MIC1_LED),
	SND_PCI_QUIRK(0x103c, 0x2273, "HP", ALC269_FIXUP_HP_GPIO_MIC1_LED),
	SND_PCI_QUIRK(0x103c, 0x2278, "HP", ALC269_FIXUP_HP_GPIO_MIC1_LED),
	SND_PCI_QUIRK(0x103c, 0x227f, "HP", ALC269_FIXUP_HP_MUTE_LED_MIC1),
	SND_PCI_QUIRK(0x103c, 0x2282, "HP", ALC269_FIXUP_HP_MUTE_LED_MIC1),
	SND_PCI_QUIRK(0x103c, 0x228b, "HP", ALC269_FIXUP_HP_MUTE_LED_MIC1),
	SND_PCI_QUIRK(0x103c, 0x228e, "HP", ALC269_FIXUP_HP_MUTE_LED_MIC1),
	SND_PCI_QUIRK(0x103c, 0x22c5, "HP", ALC269_FIXUP_HP_MUTE_LED_MIC1),
	SND_PCI_QUIRK(0x103c, 0x22c7, "HP", ALC269_FIXUP_HP_MUTE_LED_MIC1),
	SND_PCI_QUIRK(0x103c, 0x22c8, "HP", ALC269_FIXUP_HP_MUTE_LED_MIC1),
	SND_PCI_QUIRK(0x103c, 0x22c4, "HP", ALC269_FIXUP_HP_MUTE_LED_MIC1),
	SND_PCI_QUIRK(0x103c, 0x2334, "HP", ALC269_FIXUP_HP_MUTE_LED_MIC1),
	SND_PCI_QUIRK(0x103c, 0x2335, "HP", ALC269_FIXUP_HP_MUTE_LED_MIC1),
	SND_PCI_QUIRK(0x103c, 0x2336, "HP", ALC269_FIXUP_HP_MUTE_LED_MIC1),
	SND_PCI_QUIRK(0x103c, 0x2337, "HP", ALC269_FIXUP_HP_MUTE_LED_MIC1),
	SND_PCI_QUIRK(0x103c, 0x221c, "HP EliteBook 755 G2", ALC280_FIXUP_HP_HEADSET_MIC),
	SND_PCI_QUIRK(0x103c, 0x802e, "HP Z240 SFF", ALC221_FIXUP_HP_MIC_NO_PRESENCE),
	SND_PCI_QUIRK(0x103c, 0x802f, "HP Z240", ALC221_FIXUP_HP_MIC_NO_PRESENCE),
	SND_PCI_QUIRK(0x103c, 0x820d, "HP Pavilion 15", ALC269_FIXUP_HP_MUTE_LED_MIC3),
	SND_PCI_QUIRK(0x103c, 0x8256, "HP", ALC221_FIXUP_HP_FRONT_MIC),
	SND_PCI_QUIRK(0x103c, 0x827e, "HP x360", ALC295_FIXUP_HP_X360),
	SND_PCI_QUIRK(0x103c, 0x82bf, "HP G3 mini", ALC221_FIXUP_HP_MIC_NO_PRESENCE),
	SND_PCI_QUIRK(0x103c, 0x82c0, "HP G3 mini premium", ALC221_FIXUP_HP_MIC_NO_PRESENCE),
	SND_PCI_QUIRK(0x103c, 0x83b9, "HP Spectre x360", ALC269_FIXUP_HP_MUTE_LED_MIC3),
	SND_PCI_QUIRK(0x103c, 0x8497, "HP Envy x360", ALC269_FIXUP_HP_MUTE_LED_MIC3),
	SND_PCI_QUIRK(0x103c, 0x84e7, "HP Pavilion 15", ALC269_FIXUP_HP_MUTE_LED_MIC3),
	SND_PCI_QUIRK(0x103c, 0x8736, "HP", ALC285_FIXUP_HP_GPIO_LED),
	SND_PCI_QUIRK(0x103c, 0x877a, "HP", ALC285_FIXUP_HP_MUTE_LED),
	SND_PCI_QUIRK(0x103c, 0x877d, "HP", ALC236_FIXUP_HP_MUTE_LED),
	SND_PCI_QUIRK(0x1043, 0x103e, "ASUS X540SA", ALC256_FIXUP_ASUS_MIC),
	SND_PCI_QUIRK(0x1043, 0x103f, "ASUS TX300", ALC282_FIXUP_ASUS_TX300),
	SND_PCI_QUIRK(0x1043, 0x106d, "Asus K53BE", ALC269_FIXUP_LIMIT_INT_MIC_BOOST),
	SND_PCI_QUIRK(0x1043, 0x10a1, "ASUS UX391UA", ALC294_FIXUP_ASUS_SPK),
	SND_PCI_QUIRK(0x1043, 0x10c0, "ASUS X540SA", ALC256_FIXUP_ASUS_MIC),
	SND_PCI_QUIRK(0x1043, 0x10d0, "ASUS X540LA/X540LJ", ALC255_FIXUP_ASUS_MIC_NO_PRESENCE),
	SND_PCI_QUIRK(0x1043, 0x115d, "Asus 1015E", ALC269_FIXUP_LIMIT_INT_MIC_BOOST),
	SND_PCI_QUIRK(0x1043, 0x11c0, "ASUS X556UR", ALC255_FIXUP_ASUS_MIC_NO_PRESENCE),
	SND_PCI_QUIRK(0x1043, 0x1290, "ASUS X441SA", ALC233_FIXUP_EAPD_COEF_AND_MIC_NO_PRESENCE),
	SND_PCI_QUIRK(0x1043, 0x12a0, "ASUS X441UV", ALC233_FIXUP_EAPD_COEF_AND_MIC_NO_PRESENCE),
	SND_PCI_QUIRK(0x1043, 0x12f0, "ASUS X541UV", ALC256_FIXUP_ASUS_MIC),
	SND_PCI_QUIRK(0x1043, 0x12e0, "ASUS X541SA", ALC256_FIXUP_ASUS_MIC),
	SND_PCI_QUIRK(0x1043, 0x13b0, "ASUS Z550SA", ALC256_FIXUP_ASUS_MIC),
	SND_PCI_QUIRK(0x1043, 0x1427, "Asus Zenbook UX31E", ALC269VB_FIXUP_ASUS_ZENBOOK),
	SND_PCI_QUIRK(0x1043, 0x1517, "Asus Zenbook UX31A", ALC269VB_FIXUP_ASUS_ZENBOOK_UX31A),
	SND_PCI_QUIRK(0x1043, 0x16e3, "ASUS UX50", ALC269_FIXUP_STEREO_DMIC),
	SND_PCI_QUIRK(0x1043, 0x17d1, "ASUS UX431FL", ALC294_FIXUP_ASUS_DUAL_SPK),
	SND_PCI_QUIRK(0x1043, 0x18b1, "Asus MJ401TA", ALC256_FIXUP_ASUS_HEADSET_MIC),
	SND_PCI_QUIRK(0x1043, 0x18f1, "Asus FX505DT", ALC256_FIXUP_ASUS_HEADSET_MIC),
	SND_PCI_QUIRK(0x1043, 0x19ce, "ASUS B9450FA", ALC294_FIXUP_ASUS_HPE),
	SND_PCI_QUIRK(0x1043, 0x19e1, "ASUS UX581LV", ALC295_FIXUP_ASUS_MIC_NO_PRESENCE),
	SND_PCI_QUIRK(0x1043, 0x1a13, "Asus G73Jw", ALC269_FIXUP_ASUS_G73JW),
	SND_PCI_QUIRK(0x1043, 0x1a30, "ASUS X705UD", ALC256_FIXUP_ASUS_MIC),
	SND_PCI_QUIRK(0x1043, 0x1b11, "ASUS UX431DA", ALC294_FIXUP_ASUS_COEF_1B),
	SND_PCI_QUIRK(0x1043, 0x1b13, "Asus U41SV", ALC269_FIXUP_INV_DMIC),
	SND_PCI_QUIRK(0x1043, 0x1bbd, "ASUS Z550MA", ALC255_FIXUP_ASUS_MIC_NO_PRESENCE),
	SND_PCI_QUIRK(0x1043, 0x1c23, "Asus X55U", ALC269_FIXUP_LIMIT_INT_MIC_BOOST),
	SND_PCI_QUIRK(0x1043, 0x1ccd, "ASUS X555UB", ALC256_FIXUP_ASUS_MIC),
	SND_PCI_QUIRK(0x1043, 0x3030, "ASUS ZN270IE", ALC256_FIXUP_ASUS_AIO_GPIO2),
	SND_PCI_QUIRK(0x1043, 0x831a, "ASUS P901", ALC269_FIXUP_STEREO_DMIC),
	SND_PCI_QUIRK(0x1043, 0x834a, "ASUS S101", ALC269_FIXUP_STEREO_DMIC),
	SND_PCI_QUIRK(0x1043, 0x8398, "ASUS P1005", ALC269_FIXUP_STEREO_DMIC),
	SND_PCI_QUIRK(0x1043, 0x83ce, "ASUS P1005", ALC269_FIXUP_STEREO_DMIC),
	SND_PCI_QUIRK(0x1043, 0x8516, "ASUS X101CH", ALC269_FIXUP_ASUS_X101),
	SND_PCI_QUIRK(0x104d, 0x90b5, "Sony VAIO Pro 11", ALC286_FIXUP_SONY_MIC_NO_PRESENCE),
	SND_PCI_QUIRK(0x104d, 0x90b6, "Sony VAIO Pro 13", ALC286_FIXUP_SONY_MIC_NO_PRESENCE),
	SND_PCI_QUIRK(0x104d, 0x9073, "Sony VAIO", ALC275_FIXUP_SONY_VAIO_GPIO2),
	SND_PCI_QUIRK(0x104d, 0x907b, "Sony VAIO", ALC275_FIXUP_SONY_HWEQ),
	SND_PCI_QUIRK(0x104d, 0x9084, "Sony VAIO", ALC275_FIXUP_SONY_HWEQ),
	SND_PCI_QUIRK(0x104d, 0x9099, "Sony VAIO S13", ALC275_FIXUP_SONY_DISABLE_AAMIX),
	SND_PCI_QUIRK(0x10cf, 0x1475, "Lifebook", ALC269_FIXUP_LIFEBOOK),
	SND_PCI_QUIRK(0x10cf, 0x159f, "Lifebook E780", ALC269_FIXUP_LIFEBOOK_NO_HP_TO_LINEOUT),
	SND_PCI_QUIRK(0x10cf, 0x15dc, "Lifebook T731", ALC269_FIXUP_LIFEBOOK_HP_PIN),
	SND_PCI_QUIRK(0x10cf, 0x1757, "Lifebook E752", ALC269_FIXUP_LIFEBOOK_HP_PIN),
	SND_PCI_QUIRK(0x10cf, 0x1629, "Lifebook U7x7", ALC255_FIXUP_LIFEBOOK_U7x7_HEADSET_MIC),
	SND_PCI_QUIRK(0x10cf, 0x1845, "Lifebook U904", ALC269_FIXUP_LIFEBOOK_EXTMIC),
	SND_PCI_QUIRK(0x10ec, 0x10f2, "Intel Reference board", ALC700_FIXUP_INTEL_REFERENCE),
	SND_PCI_QUIRK(0x10f7, 0x8338, "Panasonic CF-SZ6", ALC269_FIXUP_HEADSET_MODE),
	SND_PCI_QUIRK(0x144d, 0xc109, "Samsung Ativ book 9 (NP900X3G)", ALC269_FIXUP_INV_DMIC),
	SND_PCI_QUIRK(0x144d, 0xc169, "Samsung Notebook 9 Pen (NP930SBE-K01US)", ALC298_FIXUP_SAMSUNG_HEADPHONE_VERY_QUIET),
	SND_PCI_QUIRK(0x144d, 0xc176, "Samsung Notebook 9 Pro (NP930MBE-K04US)", ALC298_FIXUP_SAMSUNG_HEADPHONE_VERY_QUIET),
	SND_PCI_QUIRK(0x144d, 0xc740, "Samsung Ativ book 8 (NP870Z5G)", ALC269_FIXUP_ATIV_BOOK_8),
	SND_PCI_QUIRK(0x1458, 0xfa53, "Gigabyte BXBT-2807", ALC283_FIXUP_HEADSET_MIC),
	SND_PCI_QUIRK(0x1462, 0xb120, "MSI Cubi MS-B120", ALC283_FIXUP_HEADSET_MIC),
	SND_PCI_QUIRK(0x1462, 0xb171, "Cubi N 8GL (MS-B171)", ALC283_FIXUP_HEADSET_MIC),
	SND_PCI_QUIRK(0x1558, 0x1325, "System76 Darter Pro (darp5)", ALC293_FIXUP_SYSTEM76_MIC_NO_PRESENCE),
	SND_PCI_QUIRK(0x1558, 0x8550, "System76 Gazelle (gaze14)", ALC293_FIXUP_SYSTEM76_MIC_NO_PRESENCE),
	SND_PCI_QUIRK(0x1558, 0x8551, "System76 Gazelle (gaze14)", ALC293_FIXUP_SYSTEM76_MIC_NO_PRESENCE),
	SND_PCI_QUIRK(0x1558, 0x8560, "System76 Gazelle (gaze14)", ALC269_FIXUP_HEADSET_MIC),
	SND_PCI_QUIRK(0x1558, 0x8561, "System76 Gazelle (gaze14)", ALC269_FIXUP_HEADSET_MIC),
	SND_PCI_QUIRK(0x17aa, 0x1036, "Lenovo P520", ALC233_FIXUP_LENOVO_MULTI_CODECS),
	SND_PCI_QUIRK(0x17aa, 0x1048, "ThinkCentre Station", ALC283_FIXUP_HEADSET_MIC),
	SND_PCI_QUIRK(0x17aa, 0x20f2, "Thinkpad SL410/510", ALC269_FIXUP_SKU_IGNORE),
	SND_PCI_QUIRK(0x17aa, 0x215e, "Thinkpad L512", ALC269_FIXUP_SKU_IGNORE),
	SND_PCI_QUIRK(0x17aa, 0x21b8, "Thinkpad Edge 14", ALC269_FIXUP_SKU_IGNORE),
	SND_PCI_QUIRK(0x17aa, 0x21ca, "Thinkpad L412", ALC269_FIXUP_SKU_IGNORE),
	SND_PCI_QUIRK(0x17aa, 0x21e9, "Thinkpad Edge 15", ALC269_FIXUP_SKU_IGNORE),
	SND_PCI_QUIRK(0x17aa, 0x21f6, "Thinkpad T530", ALC269_FIXUP_LENOVO_DOCK_LIMIT_BOOST),
	SND_PCI_QUIRK(0x17aa, 0x21fa, "Thinkpad X230", ALC269_FIXUP_LENOVO_DOCK),
	SND_PCI_QUIRK(0x17aa, 0x21f3, "Thinkpad T430", ALC269_FIXUP_LENOVO_DOCK),
	SND_PCI_QUIRK(0x17aa, 0x21fb, "Thinkpad T430s", ALC269_FIXUP_LENOVO_DOCK),
	SND_PCI_QUIRK(0x17aa, 0x2203, "Thinkpad X230 Tablet", ALC269_FIXUP_LENOVO_DOCK),
	SND_PCI_QUIRK(0x17aa, 0x2208, "Thinkpad T431s", ALC269_FIXUP_LENOVO_DOCK),
	SND_PCI_QUIRK(0x17aa, 0x220c, "Thinkpad T440s", ALC292_FIXUP_TPT440),
	SND_PCI_QUIRK(0x17aa, 0x220e, "Thinkpad T440p", ALC292_FIXUP_TPT440_DOCK),
	SND_PCI_QUIRK(0x17aa, 0x2210, "Thinkpad T540p", ALC292_FIXUP_TPT440_DOCK),
	SND_PCI_QUIRK(0x17aa, 0x2211, "Thinkpad W541", ALC292_FIXUP_TPT440_DOCK),
	SND_PCI_QUIRK(0x17aa, 0x2212, "Thinkpad T440", ALC292_FIXUP_TPT440_DOCK),
	SND_PCI_QUIRK(0x17aa, 0x2214, "Thinkpad X240", ALC292_FIXUP_TPT440_DOCK),
	SND_PCI_QUIRK(0x17aa, 0x2215, "Thinkpad", ALC269_FIXUP_LIMIT_INT_MIC_BOOST),
	SND_PCI_QUIRK(0x17aa, 0x2218, "Thinkpad X1 Carbon 2nd", ALC292_FIXUP_TPT440_DOCK),
	SND_PCI_QUIRK(0x17aa, 0x2223, "ThinkPad T550", ALC292_FIXUP_TPT440_DOCK),
	SND_PCI_QUIRK(0x17aa, 0x2226, "ThinkPad X250", ALC292_FIXUP_TPT440_DOCK),
	SND_PCI_QUIRK(0x17aa, 0x222d, "Thinkpad", ALC298_FIXUP_TPT470_DOCK),
	SND_PCI_QUIRK(0x17aa, 0x222e, "Thinkpad", ALC298_FIXUP_TPT470_DOCK),
	SND_PCI_QUIRK(0x17aa, 0x2231, "Thinkpad T560", ALC292_FIXUP_TPT460),
	SND_PCI_QUIRK(0x17aa, 0x2233, "Thinkpad", ALC292_FIXUP_TPT460),
	SND_PCI_QUIRK(0x17aa, 0x2245, "Thinkpad T470", ALC298_FIXUP_TPT470_DOCK),
	SND_PCI_QUIRK(0x17aa, 0x2246, "Thinkpad", ALC298_FIXUP_TPT470_DOCK),
	SND_PCI_QUIRK(0x17aa, 0x2247, "Thinkpad", ALC298_FIXUP_TPT470_DOCK),
	SND_PCI_QUIRK(0x17aa, 0x2249, "Thinkpad", ALC292_FIXUP_TPT460),
	SND_PCI_QUIRK(0x17aa, 0x224b, "Thinkpad", ALC298_FIXUP_TPT470_DOCK),
	SND_PCI_QUIRK(0x17aa, 0x224c, "Thinkpad", ALC298_FIXUP_TPT470_DOCK),
	SND_PCI_QUIRK(0x17aa, 0x224d, "Thinkpad", ALC298_FIXUP_TPT470_DOCK),
	SND_PCI_QUIRK(0x17aa, 0x225d, "Thinkpad T480", ALC269_FIXUP_LIMIT_INT_MIC_BOOST),
	SND_PCI_QUIRK(0x17aa, 0x2292, "Thinkpad X1 Yoga 7th", ALC285_FIXUP_THINKPAD_HEADSET_JACK),
	SND_PCI_QUIRK(0x17aa, 0x2293, "Thinkpad X1 Carbon 7th", ALC285_FIXUP_THINKPAD_HEADSET_JACK),
	SND_PCI_QUIRK(0x17aa, 0x22be, "Thinkpad X1 Carbon 8th", ALC285_FIXUP_THINKPAD_HEADSET_JACK),
	SND_PCI_QUIRK(0x17aa, 0x30bb, "ThinkCentre AIO", ALC233_FIXUP_LENOVO_LINE2_MIC_HOTKEY),
	SND_PCI_QUIRK(0x17aa, 0x30e2, "ThinkCentre AIO", ALC233_FIXUP_LENOVO_LINE2_MIC_HOTKEY),
	SND_PCI_QUIRK(0x17aa, 0x310c, "ThinkCentre Station", ALC294_FIXUP_LENOVO_MIC_LOCATION),
	SND_PCI_QUIRK(0x17aa, 0x3111, "ThinkCentre Station", ALC294_FIXUP_LENOVO_MIC_LOCATION),
	SND_PCI_QUIRK(0x17aa, 0x312a, "ThinkCentre Station", ALC294_FIXUP_LENOVO_MIC_LOCATION),
	SND_PCI_QUIRK(0x17aa, 0x312f, "ThinkCentre Station", ALC294_FIXUP_LENOVO_MIC_LOCATION),
	SND_PCI_QUIRK(0x17aa, 0x313c, "ThinkCentre Station", ALC294_FIXUP_LENOVO_MIC_LOCATION),
	SND_PCI_QUIRK(0x17aa, 0x3151, "ThinkCentre Station", ALC283_FIXUP_HEADSET_MIC),
	SND_PCI_QUIRK(0x17aa, 0x3176, "ThinkCentre Station", ALC283_FIXUP_HEADSET_MIC),
	SND_PCI_QUIRK(0x17aa, 0x3178, "ThinkCentre Station", ALC283_FIXUP_HEADSET_MIC),
	SND_PCI_QUIRK(0x17aa, 0x3902, "Lenovo E50-80", ALC269_FIXUP_DMIC_THINKPAD_ACPI),
	SND_PCI_QUIRK(0x17aa, 0x3977, "IdeaPad S210", ALC283_FIXUP_INT_MIC),
	SND_PCI_QUIRK(0x17aa, 0x3978, "Lenovo B50-70", ALC269_FIXUP_DMIC_THINKPAD_ACPI),
	SND_PCI_QUIRK(0x17aa, 0x5013, "Thinkpad", ALC269_FIXUP_LIMIT_INT_MIC_BOOST),
	SND_PCI_QUIRK(0x17aa, 0x501a, "Thinkpad", ALC283_FIXUP_INT_MIC),
	SND_PCI_QUIRK(0x17aa, 0x501e, "Thinkpad L440", ALC292_FIXUP_TPT440_DOCK),
	SND_PCI_QUIRK(0x17aa, 0x5026, "Thinkpad", ALC269_FIXUP_LIMIT_INT_MIC_BOOST),
	SND_PCI_QUIRK(0x17aa, 0x5034, "Thinkpad T450", ALC292_FIXUP_TPT440_DOCK),
	SND_PCI_QUIRK(0x17aa, 0x5036, "Thinkpad T450s", ALC292_FIXUP_TPT440_DOCK),
	SND_PCI_QUIRK(0x17aa, 0x503c, "Thinkpad L450", ALC292_FIXUP_TPT440_DOCK),
	SND_PCI_QUIRK(0x17aa, 0x504a, "ThinkPad X260", ALC292_FIXUP_TPT440_DOCK),
	SND_PCI_QUIRK(0x17aa, 0x504b, "Thinkpad", ALC293_FIXUP_LENOVO_SPK_NOISE),
	SND_PCI_QUIRK(0x17aa, 0x5050, "Thinkpad T560p", ALC292_FIXUP_TPT460),
	SND_PCI_QUIRK(0x17aa, 0x5051, "Thinkpad L460", ALC292_FIXUP_TPT460),
	SND_PCI_QUIRK(0x17aa, 0x5053, "Thinkpad T460", ALC292_FIXUP_TPT460),
	SND_PCI_QUIRK(0x17aa, 0x505d, "Thinkpad", ALC298_FIXUP_TPT470_DOCK),
	SND_PCI_QUIRK(0x17aa, 0x505f, "Thinkpad", ALC298_FIXUP_TPT470_DOCK),
	SND_PCI_QUIRK(0x17aa, 0x5062, "Thinkpad", ALC298_FIXUP_TPT470_DOCK),
	SND_PCI_QUIRK(0x17aa, 0x5109, "Thinkpad", ALC269_FIXUP_LIMIT_INT_MIC_BOOST),
	SND_PCI_QUIRK(0x17aa, 0x511e, "Thinkpad", ALC298_FIXUP_TPT470_DOCK),
	SND_PCI_QUIRK(0x17aa, 0x511f, "Thinkpad", ALC298_FIXUP_TPT470_DOCK),
	SND_PCI_QUIRK(0x17aa, 0x3bf8, "Quanta FL1", ALC269_FIXUP_PCM_44K),
	SND_PCI_QUIRK(0x17aa, 0x9e54, "LENOVO NB", ALC269_FIXUP_LENOVO_EAPD),
	SND_PCI_QUIRK(0x19e5, 0x3204, "Huawei MACH-WX9", ALC256_FIXUP_HUAWEI_MACH_WX9_PINS),
	SND_PCI_QUIRK(0x1b7d, 0xa831, "Ordissimo EVE2 ", ALC269VB_FIXUP_ORDISSIMO_EVE2), /* Also known as Malata PC-B1303 */
	SND_PCI_QUIRK(0x1d72, 0x1901, "RedmiBook 14", ALC256_FIXUP_ASUS_HEADSET_MIC),
	SND_PCI_QUIRK(0x10ec, 0x118c, "Medion EE4254 MD62100", ALC256_FIXUP_MEDION_HEADSET_NO_PRESENCE),

#if 0
	/* Below is a quirk table taken from the old code.
	 * Basically the device should work as is without the fixup table.
	 * If BIOS doesn't give a proper info, enable the corresponding
	 * fixup entry.
	 */
	SND_PCI_QUIRK(0x1043, 0x8330, "ASUS Eeepc P703 P900A",
		      ALC269_FIXUP_AMIC),
	SND_PCI_QUIRK(0x1043, 0x1013, "ASUS N61Da", ALC269_FIXUP_AMIC),
	SND_PCI_QUIRK(0x1043, 0x1143, "ASUS B53f", ALC269_FIXUP_AMIC),
	SND_PCI_QUIRK(0x1043, 0x1133, "ASUS UJ20ft", ALC269_FIXUP_AMIC),
	SND_PCI_QUIRK(0x1043, 0x1183, "ASUS K72DR", ALC269_FIXUP_AMIC),
	SND_PCI_QUIRK(0x1043, 0x11b3, "ASUS K52DR", ALC269_FIXUP_AMIC),
	SND_PCI_QUIRK(0x1043, 0x11e3, "ASUS U33Jc", ALC269_FIXUP_AMIC),
	SND_PCI_QUIRK(0x1043, 0x1273, "ASUS UL80Jt", ALC269_FIXUP_AMIC),
	SND_PCI_QUIRK(0x1043, 0x1283, "ASUS U53Jc", ALC269_FIXUP_AMIC),
	SND_PCI_QUIRK(0x1043, 0x12b3, "ASUS N82JV", ALC269_FIXUP_AMIC),
	SND_PCI_QUIRK(0x1043, 0x12d3, "ASUS N61Jv", ALC269_FIXUP_AMIC),
	SND_PCI_QUIRK(0x1043, 0x13a3, "ASUS UL30Vt", ALC269_FIXUP_AMIC),
	SND_PCI_QUIRK(0x1043, 0x1373, "ASUS G73JX", ALC269_FIXUP_AMIC),
	SND_PCI_QUIRK(0x1043, 0x1383, "ASUS UJ30Jc", ALC269_FIXUP_AMIC),
	SND_PCI_QUIRK(0x1043, 0x13d3, "ASUS N61JA", ALC269_FIXUP_AMIC),
	SND_PCI_QUIRK(0x1043, 0x1413, "ASUS UL50", ALC269_FIXUP_AMIC),
	SND_PCI_QUIRK(0x1043, 0x1443, "ASUS UL30", ALC269_FIXUP_AMIC),
	SND_PCI_QUIRK(0x1043, 0x1453, "ASUS M60Jv", ALC269_FIXUP_AMIC),
	SND_PCI_QUIRK(0x1043, 0x1483, "ASUS UL80", ALC269_FIXUP_AMIC),
	SND_PCI_QUIRK(0x1043, 0x14f3, "ASUS F83Vf", ALC269_FIXUP_AMIC),
	SND_PCI_QUIRK(0x1043, 0x14e3, "ASUS UL20", ALC269_FIXUP_AMIC),
	SND_PCI_QUIRK(0x1043, 0x1513, "ASUS UX30", ALC269_FIXUP_AMIC),
	SND_PCI_QUIRK(0x1043, 0x1593, "ASUS N51Vn", ALC269_FIXUP_AMIC),
	SND_PCI_QUIRK(0x1043, 0x15a3, "ASUS N60Jv", ALC269_FIXUP_AMIC),
	SND_PCI_QUIRK(0x1043, 0x15b3, "ASUS N60Dp", ALC269_FIXUP_AMIC),
	SND_PCI_QUIRK(0x1043, 0x15c3, "ASUS N70De", ALC269_FIXUP_AMIC),
	SND_PCI_QUIRK(0x1043, 0x15e3, "ASUS F83T", ALC269_FIXUP_AMIC),
	SND_PCI_QUIRK(0x1043, 0x1643, "ASUS M60J", ALC269_FIXUP_AMIC),
	SND_PCI_QUIRK(0x1043, 0x1653, "ASUS U50", ALC269_FIXUP_AMIC),
	SND_PCI_QUIRK(0x1043, 0x1693, "ASUS F50N", ALC269_FIXUP_AMIC),
	SND_PCI_QUIRK(0x1043, 0x16a3, "ASUS F5Q", ALC269_FIXUP_AMIC),
	SND_PCI_QUIRK(0x1043, 0x1723, "ASUS P80", ALC269_FIXUP_AMIC),
	SND_PCI_QUIRK(0x1043, 0x1743, "ASUS U80", ALC269_FIXUP_AMIC),
	SND_PCI_QUIRK(0x1043, 0x1773, "ASUS U20A", ALC269_FIXUP_AMIC),
	SND_PCI_QUIRK(0x1043, 0x1883, "ASUS F81Se", ALC269_FIXUP_AMIC),
	SND_PCI_QUIRK(0x152d, 0x1778, "Quanta ON1", ALC269_FIXUP_DMIC),
	SND_PCI_QUIRK(0x17aa, 0x3be9, "Quanta Wistron", ALC269_FIXUP_AMIC),
	SND_PCI_QUIRK(0x17aa, 0x3bf8, "Quanta FL1", ALC269_FIXUP_AMIC),
	SND_PCI_QUIRK(0x17ff, 0x059a, "Quanta EL3", ALC269_FIXUP_DMIC),
	SND_PCI_QUIRK(0x17ff, 0x059b, "Quanta JR1", ALC269_FIXUP_DMIC),
#endif
	{}
};

static const struct snd_pci_quirk alc269_fixup_vendor_tbl[] = {
	SND_PCI_QUIRK_VENDOR(0x1025, "Acer Aspire", ALC271_FIXUP_DMIC),
	SND_PCI_QUIRK_VENDOR(0x103c, "HP", ALC269_FIXUP_HP_MUTE_LED),
	SND_PCI_QUIRK_VENDOR(0x104d, "Sony VAIO", ALC269_FIXUP_SONY_VAIO),
	SND_PCI_QUIRK_VENDOR(0x17aa, "Thinkpad", ALC269_FIXUP_THINKPAD_ACPI),
	SND_PCI_QUIRK_VENDOR(0x19e5, "Huawei Matebook", ALC255_FIXUP_MIC_MUTE_LED),
	{}
};

static const struct hda_model_fixup alc269_fixup_models[] = {
	{.id = ALC269_FIXUP_AMIC, .name = "laptop-amic"},
	{.id = ALC269_FIXUP_DMIC, .name = "laptop-dmic"},
	{.id = ALC269_FIXUP_STEREO_DMIC, .name = "alc269-dmic"},
	{.id = ALC271_FIXUP_DMIC, .name = "alc271-dmic"},
	{.id = ALC269_FIXUP_INV_DMIC, .name = "inv-dmic"},
	{.id = ALC269_FIXUP_HEADSET_MIC, .name = "headset-mic"},
	{.id = ALC269_FIXUP_HEADSET_MODE, .name = "headset-mode"},
	{.id = ALC269_FIXUP_HEADSET_MODE_NO_HP_MIC, .name = "headset-mode-no-hp-mic"},
	{.id = ALC269_FIXUP_LENOVO_DOCK, .name = "lenovo-dock"},
	{.id = ALC269_FIXUP_LENOVO_DOCK_LIMIT_BOOST, .name = "lenovo-dock-limit-boost"},
	{.id = ALC269_FIXUP_HP_GPIO_LED, .name = "hp-gpio-led"},
	{.id = ALC269_FIXUP_HP_DOCK_GPIO_MIC1_LED, .name = "hp-dock-gpio-mic1-led"},
	{.id = ALC269_FIXUP_DELL1_MIC_NO_PRESENCE, .name = "dell-headset-multi"},
	{.id = ALC269_FIXUP_DELL2_MIC_NO_PRESENCE, .name = "dell-headset-dock"},
	{.id = ALC269_FIXUP_DELL3_MIC_NO_PRESENCE, .name = "dell-headset3"},
	{.id = ALC269_FIXUP_DELL4_MIC_NO_PRESENCE, .name = "dell-headset4"},
	{.id = ALC283_FIXUP_CHROME_BOOK, .name = "alc283-dac-wcaps"},
	{.id = ALC283_FIXUP_SENSE_COMBO_JACK, .name = "alc283-sense-combo"},
	{.id = ALC292_FIXUP_TPT440_DOCK, .name = "tpt440-dock"},
	{.id = ALC292_FIXUP_TPT440, .name = "tpt440"},
	{.id = ALC292_FIXUP_TPT460, .name = "tpt460"},
	{.id = ALC298_FIXUP_TPT470_DOCK_FIX, .name = "tpt470-dock-fix"},
	{.id = ALC298_FIXUP_TPT470_DOCK, .name = "tpt470-dock"},
	{.id = ALC233_FIXUP_LENOVO_MULTI_CODECS, .name = "dual-codecs"},
	{.id = ALC700_FIXUP_INTEL_REFERENCE, .name = "alc700-ref"},
	{.id = ALC269_FIXUP_SONY_VAIO, .name = "vaio"},
	{.id = ALC269_FIXUP_DELL_M101Z, .name = "dell-m101z"},
	{.id = ALC269_FIXUP_ASUS_G73JW, .name = "asus-g73jw"},
	{.id = ALC269_FIXUP_LENOVO_EAPD, .name = "lenovo-eapd"},
	{.id = ALC275_FIXUP_SONY_HWEQ, .name = "sony-hweq"},
	{.id = ALC269_FIXUP_PCM_44K, .name = "pcm44k"},
	{.id = ALC269_FIXUP_LIFEBOOK, .name = "lifebook"},
	{.id = ALC269_FIXUP_LIFEBOOK_EXTMIC, .name = "lifebook-extmic"},
	{.id = ALC269_FIXUP_LIFEBOOK_HP_PIN, .name = "lifebook-hp-pin"},
	{.id = ALC255_FIXUP_LIFEBOOK_U7x7_HEADSET_MIC, .name = "lifebook-u7x7"},
	{.id = ALC269VB_FIXUP_AMIC, .name = "alc269vb-amic"},
	{.id = ALC269VB_FIXUP_DMIC, .name = "alc269vb-dmic"},
	{.id = ALC269_FIXUP_HP_MUTE_LED_MIC1, .name = "hp-mute-led-mic1"},
	{.id = ALC269_FIXUP_HP_MUTE_LED_MIC2, .name = "hp-mute-led-mic2"},
	{.id = ALC269_FIXUP_HP_MUTE_LED_MIC3, .name = "hp-mute-led-mic3"},
	{.id = ALC269_FIXUP_HP_GPIO_MIC1_LED, .name = "hp-gpio-mic1"},
	{.id = ALC269_FIXUP_HP_LINE1_MIC1_LED, .name = "hp-line1-mic1"},
	{.id = ALC269_FIXUP_NO_SHUTUP, .name = "noshutup"},
	{.id = ALC286_FIXUP_SONY_MIC_NO_PRESENCE, .name = "sony-nomic"},
	{.id = ALC269_FIXUP_ASPIRE_HEADSET_MIC, .name = "aspire-headset-mic"},
	{.id = ALC269_FIXUP_ASUS_X101, .name = "asus-x101"},
	{.id = ALC271_FIXUP_HP_GATE_MIC_JACK, .name = "acer-ao7xx"},
	{.id = ALC271_FIXUP_HP_GATE_MIC_JACK_E1_572, .name = "acer-aspire-e1"},
	{.id = ALC269_FIXUP_ACER_AC700, .name = "acer-ac700"},
	{.id = ALC269_FIXUP_LIMIT_INT_MIC_BOOST, .name = "limit-mic-boost"},
	{.id = ALC269VB_FIXUP_ASUS_ZENBOOK, .name = "asus-zenbook"},
	{.id = ALC269VB_FIXUP_ASUS_ZENBOOK_UX31A, .name = "asus-zenbook-ux31a"},
	{.id = ALC269VB_FIXUP_ORDISSIMO_EVE2, .name = "ordissimo"},
	{.id = ALC282_FIXUP_ASUS_TX300, .name = "asus-tx300"},
	{.id = ALC283_FIXUP_INT_MIC, .name = "alc283-int-mic"},
	{.id = ALC290_FIXUP_MONO_SPEAKERS_HSJACK, .name = "mono-speakers"},
	{.id = ALC290_FIXUP_SUBWOOFER_HSJACK, .name = "alc290-subwoofer"},
	{.id = ALC269_FIXUP_THINKPAD_ACPI, .name = "thinkpad"},
	{.id = ALC269_FIXUP_DMIC_THINKPAD_ACPI, .name = "dmic-thinkpad"},
	{.id = ALC255_FIXUP_ACER_MIC_NO_PRESENCE, .name = "alc255-acer"},
	{.id = ALC255_FIXUP_ASUS_MIC_NO_PRESENCE, .name = "alc255-asus"},
	{.id = ALC255_FIXUP_DELL1_MIC_NO_PRESENCE, .name = "alc255-dell1"},
	{.id = ALC255_FIXUP_DELL2_MIC_NO_PRESENCE, .name = "alc255-dell2"},
	{.id = ALC293_FIXUP_DELL1_MIC_NO_PRESENCE, .name = "alc293-dell1"},
	{.id = ALC283_FIXUP_HEADSET_MIC, .name = "alc283-headset"},
	{.id = ALC255_FIXUP_MIC_MUTE_LED, .name = "alc255-dell-mute"},
	{.id = ALC282_FIXUP_ASPIRE_V5_PINS, .name = "aspire-v5"},
	{.id = ALC280_FIXUP_HP_GPIO4, .name = "hp-gpio4"},
	{.id = ALC286_FIXUP_HP_GPIO_LED, .name = "hp-gpio-led"},
	{.id = ALC280_FIXUP_HP_GPIO2_MIC_HOTKEY, .name = "hp-gpio2-hotkey"},
	{.id = ALC280_FIXUP_HP_DOCK_PINS, .name = "hp-dock-pins"},
	{.id = ALC269_FIXUP_HP_DOCK_GPIO_MIC1_LED, .name = "hp-dock-gpio-mic"},
	{.id = ALC280_FIXUP_HP_9480M, .name = "hp-9480m"},
	{.id = ALC288_FIXUP_DELL_HEADSET_MODE, .name = "alc288-dell-headset"},
	{.id = ALC288_FIXUP_DELL1_MIC_NO_PRESENCE, .name = "alc288-dell1"},
	{.id = ALC288_FIXUP_DELL_XPS_13, .name = "alc288-dell-xps13"},
	{.id = ALC292_FIXUP_DELL_E7X, .name = "dell-e7x"},
	{.id = ALC293_FIXUP_DISABLE_AAMIX_MULTIJACK, .name = "alc293-dell"},
	{.id = ALC298_FIXUP_DELL1_MIC_NO_PRESENCE, .name = "alc298-dell1"},
	{.id = ALC298_FIXUP_DELL_AIO_MIC_NO_PRESENCE, .name = "alc298-dell-aio"},
	{.id = ALC275_FIXUP_DELL_XPS, .name = "alc275-dell-xps"},
	{.id = ALC293_FIXUP_LENOVO_SPK_NOISE, .name = "lenovo-spk-noise"},
	{.id = ALC233_FIXUP_LENOVO_LINE2_MIC_HOTKEY, .name = "lenovo-hotkey"},
	{.id = ALC255_FIXUP_DELL_SPK_NOISE, .name = "dell-spk-noise"},
	{.id = ALC225_FIXUP_DELL1_MIC_NO_PRESENCE, .name = "alc225-dell1"},
	{.id = ALC295_FIXUP_DISABLE_DAC3, .name = "alc295-disable-dac3"},
	{.id = ALC285_FIXUP_SPEAKER2_TO_DAC1, .name = "alc285-speaker2-to-dac1"},
	{.id = ALC280_FIXUP_HP_HEADSET_MIC, .name = "alc280-hp-headset"},
	{.id = ALC221_FIXUP_HP_FRONT_MIC, .name = "alc221-hp-mic"},
	{.id = ALC298_FIXUP_SPK_VOLUME, .name = "alc298-spk-volume"},
	{.id = ALC256_FIXUP_DELL_INSPIRON_7559_SUBWOOFER, .name = "dell-inspiron-7559"},
	{.id = ALC269_FIXUP_ATIV_BOOK_8, .name = "ativ-book"},
	{.id = ALC221_FIXUP_HP_MIC_NO_PRESENCE, .name = "alc221-hp-mic"},
	{.id = ALC256_FIXUP_ASUS_HEADSET_MODE, .name = "alc256-asus-headset"},
	{.id = ALC256_FIXUP_ASUS_MIC, .name = "alc256-asus-mic"},
	{.id = ALC256_FIXUP_ASUS_AIO_GPIO2, .name = "alc256-asus-aio"},
	{.id = ALC233_FIXUP_ASUS_MIC_NO_PRESENCE, .name = "alc233-asus"},
	{.id = ALC233_FIXUP_EAPD_COEF_AND_MIC_NO_PRESENCE, .name = "alc233-eapd"},
	{.id = ALC294_FIXUP_LENOVO_MIC_LOCATION, .name = "alc294-lenovo-mic"},
	{.id = ALC225_FIXUP_DELL_WYSE_MIC_NO_PRESENCE, .name = "alc225-wyse"},
	{.id = ALC274_FIXUP_DELL_AIO_LINEOUT_VERB, .name = "alc274-dell-aio"},
	{.id = ALC255_FIXUP_DUMMY_LINEOUT_VERB, .name = "alc255-dummy-lineout"},
	{.id = ALC255_FIXUP_DELL_HEADSET_MIC, .name = "alc255-dell-headset"},
	{.id = ALC295_FIXUP_HP_X360, .name = "alc295-hp-x360"},
	{.id = ALC225_FIXUP_HEADSET_JACK, .name = "alc-headset-jack"},
	{.id = ALC295_FIXUP_CHROME_BOOK, .name = "alc-chrome-book"},
	{.id = ALC299_FIXUP_PREDATOR_SPK, .name = "predator-spk"},
	{.id = ALC298_FIXUP_HUAWEI_MBX_STEREO, .name = "huawei-mbx-stereo"},
	{.id = ALC256_FIXUP_MEDION_HEADSET_NO_PRESENCE, .name = "alc256-medion-headset"},
	{}
};
#define ALC225_STANDARD_PINS \
	{0x21, 0x04211020}

#define ALC256_STANDARD_PINS \
	{0x12, 0x90a60140}, \
	{0x14, 0x90170110}, \
	{0x21, 0x02211020}

#define ALC282_STANDARD_PINS \
	{0x14, 0x90170110}

#define ALC290_STANDARD_PINS \
	{0x12, 0x99a30130}

#define ALC292_STANDARD_PINS \
	{0x14, 0x90170110}, \
	{0x15, 0x0221401f}

#define ALC295_STANDARD_PINS \
	{0x12, 0xb7a60130}, \
	{0x14, 0x90170110}, \
	{0x21, 0x04211020}

#define ALC298_STANDARD_PINS \
	{0x12, 0x90a60130}, \
	{0x21, 0x03211020}

static const struct snd_hda_pin_quirk alc269_pin_fixup_tbl[] = {
	SND_HDA_PIN_QUIRK(0x10ec0221, 0x103c, "HP Workstation", ALC221_FIXUP_HP_HEADSET_MIC,
		{0x14, 0x01014020},
		{0x17, 0x90170110},
		{0x18, 0x02a11030},
		{0x19, 0x0181303F},
		{0x21, 0x0221102f}),
	SND_HDA_PIN_QUIRK(0x10ec0255, 0x1025, "Acer", ALC255_FIXUP_ACER_MIC_NO_PRESENCE,
		{0x12, 0x90a601c0},
		{0x14, 0x90171120},
		{0x21, 0x02211030}),
	SND_HDA_PIN_QUIRK(0x10ec0255, 0x1043, "ASUS", ALC255_FIXUP_ASUS_MIC_NO_PRESENCE,
		{0x14, 0x90170110},
		{0x1b, 0x90a70130},
		{0x21, 0x03211020}),
	SND_HDA_PIN_QUIRK(0x10ec0255, 0x1043, "ASUS", ALC255_FIXUP_ASUS_MIC_NO_PRESENCE,
		{0x1a, 0x90a70130},
		{0x1b, 0x90170110},
		{0x21, 0x03211020}),
	SND_HDA_PIN_QUIRK(0x10ec0225, 0x1028, "Dell", ALC225_FIXUP_DELL1_MIC_NO_PRESENCE,
		ALC225_STANDARD_PINS,
		{0x12, 0xb7a60130},
		{0x14, 0x901701a0}),
	SND_HDA_PIN_QUIRK(0x10ec0225, 0x1028, "Dell", ALC225_FIXUP_DELL1_MIC_NO_PRESENCE,
		ALC225_STANDARD_PINS,
		{0x12, 0xb7a60130},
		{0x14, 0x901701b0}),
	SND_HDA_PIN_QUIRK(0x10ec0225, 0x1028, "Dell", ALC225_FIXUP_DELL1_MIC_NO_PRESENCE,
		ALC225_STANDARD_PINS,
		{0x12, 0xb7a60150},
		{0x14, 0x901701a0}),
	SND_HDA_PIN_QUIRK(0x10ec0225, 0x1028, "Dell", ALC225_FIXUP_DELL1_MIC_NO_PRESENCE,
		ALC225_STANDARD_PINS,
		{0x12, 0xb7a60150},
		{0x14, 0x901701b0}),
	SND_HDA_PIN_QUIRK(0x10ec0225, 0x1028, "Dell", ALC225_FIXUP_DELL1_MIC_NO_PRESENCE,
		ALC225_STANDARD_PINS,
		{0x12, 0xb7a60130},
		{0x1b, 0x90170110}),
	SND_HDA_PIN_QUIRK(0x10ec0233, 0x8086, "Intel NUC Skull Canyon", ALC269_FIXUP_DELL1_MIC_NO_PRESENCE,
		{0x1b, 0x01111010},
		{0x1e, 0x01451130},
		{0x21, 0x02211020}),
	SND_HDA_PIN_QUIRK(0x10ec0235, 0x17aa, "Lenovo", ALC233_FIXUP_LENOVO_LINE2_MIC_HOTKEY,
		{0x12, 0x90a60140},
		{0x14, 0x90170110},
		{0x19, 0x02a11030},
		{0x21, 0x02211020}),
	SND_HDA_PIN_QUIRK(0x10ec0235, 0x17aa, "Lenovo", ALC294_FIXUP_LENOVO_MIC_LOCATION,
		{0x14, 0x90170110},
		{0x19, 0x02a11030},
		{0x1a, 0x02a11040},
		{0x1b, 0x01014020},
		{0x21, 0x0221101f}),
	SND_HDA_PIN_QUIRK(0x10ec0235, 0x17aa, "Lenovo", ALC294_FIXUP_LENOVO_MIC_LOCATION,
		{0x14, 0x90170110},
		{0x19, 0x02a11030},
		{0x1a, 0x02a11040},
		{0x1b, 0x01011020},
		{0x21, 0x0221101f}),
	SND_HDA_PIN_QUIRK(0x10ec0235, 0x17aa, "Lenovo", ALC294_FIXUP_LENOVO_MIC_LOCATION,
		{0x14, 0x90170110},
		{0x19, 0x02a11020},
		{0x1a, 0x02a11030},
		{0x21, 0x0221101f}),
	SND_HDA_PIN_QUIRK(0x10ec0255, 0x1028, "Dell", ALC255_FIXUP_DELL2_MIC_NO_PRESENCE,
		{0x14, 0x90170110},
		{0x21, 0x02211020}),
	SND_HDA_PIN_QUIRK(0x10ec0255, 0x1028, "Dell", ALC255_FIXUP_DELL1_MIC_NO_PRESENCE,
		{0x14, 0x90170130},
		{0x21, 0x02211040}),
	SND_HDA_PIN_QUIRK(0x10ec0255, 0x1028, "Dell", ALC255_FIXUP_DELL1_MIC_NO_PRESENCE,
		{0x12, 0x90a60140},
		{0x14, 0x90170110},
		{0x21, 0x02211020}),
	SND_HDA_PIN_QUIRK(0x10ec0255, 0x1028, "Dell", ALC255_FIXUP_DELL1_MIC_NO_PRESENCE,
		{0x12, 0x90a60160},
		{0x14, 0x90170120},
		{0x21, 0x02211030}),
	SND_HDA_PIN_QUIRK(0x10ec0255, 0x1028, "Dell", ALC255_FIXUP_DELL1_MIC_NO_PRESENCE,
		{0x14, 0x90170110},
		{0x1b, 0x02011020},
		{0x21, 0x0221101f}),
	SND_HDA_PIN_QUIRK(0x10ec0255, 0x1028, "Dell", ALC255_FIXUP_DELL1_MIC_NO_PRESENCE,
		{0x14, 0x90170110},
		{0x1b, 0x01011020},
		{0x21, 0x0221101f}),
	SND_HDA_PIN_QUIRK(0x10ec0255, 0x1028, "Dell", ALC255_FIXUP_DELL1_MIC_NO_PRESENCE,
		{0x14, 0x90170130},
		{0x1b, 0x01014020},
		{0x21, 0x0221103f}),
	SND_HDA_PIN_QUIRK(0x10ec0255, 0x1028, "Dell", ALC255_FIXUP_DELL1_MIC_NO_PRESENCE,
		{0x14, 0x90170130},
		{0x1b, 0x01011020},
		{0x21, 0x0221103f}),
	SND_HDA_PIN_QUIRK(0x10ec0255, 0x1028, "Dell", ALC255_FIXUP_DELL1_MIC_NO_PRESENCE,
		{0x14, 0x90170130},
		{0x1b, 0x02011020},
		{0x21, 0x0221103f}),
	SND_HDA_PIN_QUIRK(0x10ec0255, 0x1028, "Dell", ALC255_FIXUP_DELL1_MIC_NO_PRESENCE,
		{0x14, 0x90170150},
		{0x1b, 0x02011020},
		{0x21, 0x0221105f}),
	SND_HDA_PIN_QUIRK(0x10ec0255, 0x1028, "Dell", ALC255_FIXUP_DELL1_MIC_NO_PRESENCE,
		{0x14, 0x90170110},
		{0x1b, 0x01014020},
		{0x21, 0x0221101f}),
	SND_HDA_PIN_QUIRK(0x10ec0255, 0x1028, "Dell", ALC255_FIXUP_DELL1_MIC_NO_PRESENCE,
		{0x12, 0x90a60160},
		{0x14, 0x90170120},
		{0x17, 0x90170140},
		{0x21, 0x0321102f}),
	SND_HDA_PIN_QUIRK(0x10ec0255, 0x1028, "Dell", ALC255_FIXUP_DELL1_MIC_NO_PRESENCE,
		{0x12, 0x90a60160},
		{0x14, 0x90170130},
		{0x21, 0x02211040}),
	SND_HDA_PIN_QUIRK(0x10ec0255, 0x1028, "Dell", ALC255_FIXUP_DELL1_MIC_NO_PRESENCE,
		{0x12, 0x90a60160},
		{0x14, 0x90170140},
		{0x21, 0x02211050}),
	SND_HDA_PIN_QUIRK(0x10ec0255, 0x1028, "Dell", ALC255_FIXUP_DELL1_MIC_NO_PRESENCE,
		{0x12, 0x90a60170},
		{0x14, 0x90170120},
		{0x21, 0x02211030}),
	SND_HDA_PIN_QUIRK(0x10ec0255, 0x1028, "Dell", ALC255_FIXUP_DELL1_MIC_NO_PRESENCE,
		{0x12, 0x90a60170},
		{0x14, 0x90170130},
		{0x21, 0x02211040}),
	SND_HDA_PIN_QUIRK(0x10ec0255, 0x1028, "Dell", ALC255_FIXUP_DELL1_MIC_NO_PRESENCE,
		{0x12, 0x90a60170},
		{0x14, 0x90171130},
		{0x21, 0x02211040}),
	SND_HDA_PIN_QUIRK(0x10ec0255, 0x1028, "Dell", ALC255_FIXUP_DELL1_MIC_NO_PRESENCE,
		{0x12, 0x90a60170},
		{0x14, 0x90170140},
		{0x21, 0x02211050}),
	SND_HDA_PIN_QUIRK(0x10ec0255, 0x1028, "Dell Inspiron 5548", ALC255_FIXUP_DELL1_MIC_NO_PRESENCE,
		{0x12, 0x90a60180},
		{0x14, 0x90170130},
		{0x21, 0x02211040}),
	SND_HDA_PIN_QUIRK(0x10ec0255, 0x1028, "Dell Inspiron 5565", ALC255_FIXUP_DELL1_MIC_NO_PRESENCE,
		{0x12, 0x90a60180},
		{0x14, 0x90170120},
		{0x21, 0x02211030}),
	SND_HDA_PIN_QUIRK(0x10ec0255, 0x1028, "Dell", ALC255_FIXUP_DELL1_MIC_NO_PRESENCE,
		{0x1b, 0x01011020},
		{0x21, 0x02211010}),
	SND_HDA_PIN_QUIRK(0x10ec0256, 0x1043, "ASUS", ALC256_FIXUP_ASUS_MIC,
		{0x14, 0x90170110},
		{0x1b, 0x90a70130},
		{0x21, 0x04211020}),
	SND_HDA_PIN_QUIRK(0x10ec0256, 0x1043, "ASUS", ALC256_FIXUP_ASUS_MIC,
		{0x14, 0x90170110},
		{0x1b, 0x90a70130},
		{0x21, 0x03211020}),
	SND_HDA_PIN_QUIRK(0x10ec0256, 0x1043, "ASUS", ALC256_FIXUP_ASUS_MIC_NO_PRESENCE,
		{0x12, 0x90a60130},
		{0x14, 0x90170110},
		{0x21, 0x03211020}),
	SND_HDA_PIN_QUIRK(0x10ec0256, 0x1043, "ASUS", ALC256_FIXUP_ASUS_MIC_NO_PRESENCE,
		{0x12, 0x90a60130},
		{0x14, 0x90170110},
		{0x21, 0x04211020}),
	SND_HDA_PIN_QUIRK(0x10ec0256, 0x1043, "ASUS", ALC256_FIXUP_ASUS_MIC_NO_PRESENCE,
		{0x1a, 0x90a70130},
		{0x1b, 0x90170110},
		{0x21, 0x03211020}),
	SND_HDA_PIN_QUIRK(0x10ec0280, 0x103c, "HP", ALC280_FIXUP_HP_GPIO4,
		{0x12, 0x90a60130},
		{0x14, 0x90170110},
		{0x15, 0x0421101f},
		{0x1a, 0x04a11020}),
	SND_HDA_PIN_QUIRK(0x10ec0280, 0x103c, "HP", ALC269_FIXUP_HP_GPIO_MIC1_LED,
		{0x12, 0x90a60140},
		{0x14, 0x90170110},
		{0x15, 0x0421101f},
		{0x18, 0x02811030},
		{0x1a, 0x04a1103f},
		{0x1b, 0x02011020}),
	SND_HDA_PIN_QUIRK(0x10ec0282, 0x103c, "HP 15 Touchsmart", ALC269_FIXUP_HP_MUTE_LED_MIC1,
		ALC282_STANDARD_PINS,
		{0x12, 0x99a30130},
		{0x19, 0x03a11020},
		{0x21, 0x0321101f}),
	SND_HDA_PIN_QUIRK(0x10ec0282, 0x103c, "HP", ALC269_FIXUP_HP_MUTE_LED_MIC1,
		ALC282_STANDARD_PINS,
		{0x12, 0x99a30130},
		{0x19, 0x03a11020},
		{0x21, 0x03211040}),
	SND_HDA_PIN_QUIRK(0x10ec0282, 0x103c, "HP", ALC269_FIXUP_HP_MUTE_LED_MIC1,
		ALC282_STANDARD_PINS,
		{0x12, 0x99a30130},
		{0x19, 0x03a11030},
		{0x21, 0x03211020}),
	SND_HDA_PIN_QUIRK(0x10ec0282, 0x103c, "HP", ALC269_FIXUP_HP_MUTE_LED_MIC1,
		ALC282_STANDARD_PINS,
		{0x12, 0x99a30130},
		{0x19, 0x04a11020},
		{0x21, 0x0421101f}),
	SND_HDA_PIN_QUIRK(0x10ec0282, 0x103c, "HP", ALC269_FIXUP_HP_LINE1_MIC1_LED,
		ALC282_STANDARD_PINS,
		{0x12, 0x90a60140},
		{0x19, 0x04a11030},
		{0x21, 0x04211020}),
	SND_HDA_PIN_QUIRK(0x10ec0283, 0x1028, "Dell", ALC269_FIXUP_DELL1_MIC_NO_PRESENCE,
		ALC282_STANDARD_PINS,
		{0x12, 0x90a60130},
		{0x21, 0x0321101f}),
	SND_HDA_PIN_QUIRK(0x10ec0283, 0x1028, "Dell", ALC269_FIXUP_DELL1_MIC_NO_PRESENCE,
		{0x12, 0x90a60160},
		{0x14, 0x90170120},
		{0x21, 0x02211030}),
	SND_HDA_PIN_QUIRK(0x10ec0283, 0x1028, "Dell", ALC269_FIXUP_DELL1_MIC_NO_PRESENCE,
		ALC282_STANDARD_PINS,
		{0x12, 0x90a60130},
		{0x19, 0x03a11020},
		{0x21, 0x0321101f}),
	SND_HDA_PIN_QUIRK(0x10ec0285, 0x17aa, "Lenovo", ALC285_FIXUP_LENOVO_PC_BEEP_IN_NOISE,
		{0x12, 0x90a60130},
		{0x14, 0x90170110},
		{0x19, 0x04a11040},
		{0x21, 0x04211020}),
	SND_HDA_PIN_QUIRK(0x10ec0286, 0x1025, "Acer", ALC286_FIXUP_ACER_AIO_MIC_NO_PRESENCE,
		{0x12, 0x90a60130},
		{0x17, 0x90170110},
		{0x21, 0x02211020}),
	SND_HDA_PIN_QUIRK(0x10ec0288, 0x1028, "Dell", ALC288_FIXUP_DELL1_MIC_NO_PRESENCE,
		{0x12, 0x90a60120},
		{0x14, 0x90170110},
		{0x21, 0x0321101f}),
	SND_HDA_PIN_QUIRK(0x10ec0290, 0x103c, "HP", ALC269_FIXUP_HP_MUTE_LED_MIC1,
		ALC290_STANDARD_PINS,
		{0x15, 0x04211040},
		{0x18, 0x90170112},
		{0x1a, 0x04a11020}),
	SND_HDA_PIN_QUIRK(0x10ec0290, 0x103c, "HP", ALC269_FIXUP_HP_MUTE_LED_MIC1,
		ALC290_STANDARD_PINS,
		{0x15, 0x04211040},
		{0x18, 0x90170110},
		{0x1a, 0x04a11020}),
	SND_HDA_PIN_QUIRK(0x10ec0290, 0x103c, "HP", ALC269_FIXUP_HP_MUTE_LED_MIC1,
		ALC290_STANDARD_PINS,
		{0x15, 0x0421101f},
		{0x1a, 0x04a11020}),
	SND_HDA_PIN_QUIRK(0x10ec0290, 0x103c, "HP", ALC269_FIXUP_HP_MUTE_LED_MIC1,
		ALC290_STANDARD_PINS,
		{0x15, 0x04211020},
		{0x1a, 0x04a11040}),
	SND_HDA_PIN_QUIRK(0x10ec0290, 0x103c, "HP", ALC269_FIXUP_HP_MUTE_LED_MIC1,
		ALC290_STANDARD_PINS,
		{0x14, 0x90170110},
		{0x15, 0x04211020},
		{0x1a, 0x04a11040}),
	SND_HDA_PIN_QUIRK(0x10ec0290, 0x103c, "HP", ALC269_FIXUP_HP_MUTE_LED_MIC1,
		ALC290_STANDARD_PINS,
		{0x14, 0x90170110},
		{0x15, 0x04211020},
		{0x1a, 0x04a11020}),
	SND_HDA_PIN_QUIRK(0x10ec0290, 0x103c, "HP", ALC269_FIXUP_HP_MUTE_LED_MIC1,
		ALC290_STANDARD_PINS,
		{0x14, 0x90170110},
		{0x15, 0x0421101f},
		{0x1a, 0x04a11020}),
	SND_HDA_PIN_QUIRK(0x10ec0292, 0x1028, "Dell", ALC269_FIXUP_DELL2_MIC_NO_PRESENCE,
		ALC292_STANDARD_PINS,
		{0x12, 0x90a60140},
		{0x16, 0x01014020},
		{0x19, 0x01a19030}),
	SND_HDA_PIN_QUIRK(0x10ec0292, 0x1028, "Dell", ALC269_FIXUP_DELL2_MIC_NO_PRESENCE,
		ALC292_STANDARD_PINS,
		{0x12, 0x90a60140},
		{0x16, 0x01014020},
		{0x18, 0x02a19031},
		{0x19, 0x01a1903e}),
	SND_HDA_PIN_QUIRK(0x10ec0292, 0x1028, "Dell", ALC269_FIXUP_DELL3_MIC_NO_PRESENCE,
		ALC292_STANDARD_PINS,
		{0x12, 0x90a60140}),
	SND_HDA_PIN_QUIRK(0x10ec0293, 0x1028, "Dell", ALC293_FIXUP_DELL1_MIC_NO_PRESENCE,
		ALC292_STANDARD_PINS,
		{0x13, 0x90a60140},
		{0x16, 0x21014020},
		{0x19, 0x21a19030}),
	SND_HDA_PIN_QUIRK(0x10ec0293, 0x1028, "Dell", ALC293_FIXUP_DELL1_MIC_NO_PRESENCE,
		ALC292_STANDARD_PINS,
		{0x13, 0x90a60140}),
	SND_HDA_PIN_QUIRK(0x10ec0294, 0x1043, "ASUS", ALC294_FIXUP_ASUS_MIC,
		{0x14, 0x90170110},
		{0x1b, 0x90a70130},
		{0x21, 0x04211020}),
	SND_HDA_PIN_QUIRK(0x10ec0294, 0x1043, "ASUS", ALC294_FIXUP_ASUS_SPK,
		{0x12, 0x90a60130},
		{0x17, 0x90170110},
		{0x21, 0x03211020}),
	SND_HDA_PIN_QUIRK(0x10ec0294, 0x1043, "ASUS", ALC294_FIXUP_ASUS_SPK,
		{0x12, 0x90a60130},
		{0x17, 0x90170110},
		{0x21, 0x04211020}),
	SND_HDA_PIN_QUIRK(0x10ec0295, 0x1043, "ASUS", ALC294_FIXUP_ASUS_SPK,
		{0x12, 0x90a60130},
		{0x17, 0x90170110},
		{0x21, 0x03211020}),
	SND_HDA_PIN_QUIRK(0x10ec0295, 0x1043, "ASUS", ALC295_FIXUP_ASUS_MIC_NO_PRESENCE,
		{0x12, 0x90a60120},
		{0x17, 0x90170110},
		{0x21, 0x04211030}),
	SND_HDA_PIN_QUIRK(0x10ec0295, 0x1043, "ASUS", ALC295_FIXUP_ASUS_MIC_NO_PRESENCE,
		{0x12, 0x90a60130},
		{0x17, 0x90170110},
		{0x21, 0x03211020}),
	SND_HDA_PIN_QUIRK(0x10ec0295, 0x1043, "ASUS", ALC295_FIXUP_ASUS_MIC_NO_PRESENCE,
		{0x12, 0x90a60130},
		{0x17, 0x90170110},
		{0x21, 0x03211020}),
	SND_HDA_PIN_QUIRK(0x10ec0295, 0x1028, "Dell", ALC269_FIXUP_DELL4_MIC_NO_PRESENCE,
		{0x14, 0x90170110},
		{0x21, 0x04211020}),
	SND_HDA_PIN_QUIRK(0x10ec0295, 0x1028, "Dell", ALC269_FIXUP_DELL4_MIC_NO_PRESENCE,
		{0x14, 0x90170110},
		{0x21, 0x04211030}),
	SND_HDA_PIN_QUIRK(0x10ec0295, 0x1028, "Dell", ALC269_FIXUP_DELL1_MIC_NO_PRESENCE,
		ALC295_STANDARD_PINS,
		{0x17, 0x21014020},
		{0x18, 0x21a19030}),
	SND_HDA_PIN_QUIRK(0x10ec0295, 0x1028, "Dell", ALC269_FIXUP_DELL1_MIC_NO_PRESENCE,
		ALC295_STANDARD_PINS,
		{0x17, 0x21014040},
		{0x18, 0x21a19050}),
	SND_HDA_PIN_QUIRK(0x10ec0295, 0x1028, "Dell", ALC269_FIXUP_DELL1_MIC_NO_PRESENCE,
		ALC295_STANDARD_PINS),
	SND_HDA_PIN_QUIRK(0x10ec0298, 0x1028, "Dell", ALC298_FIXUP_DELL1_MIC_NO_PRESENCE,
		ALC298_STANDARD_PINS,
		{0x17, 0x90170110}),
	SND_HDA_PIN_QUIRK(0x10ec0298, 0x1028, "Dell", ALC298_FIXUP_DELL1_MIC_NO_PRESENCE,
		ALC298_STANDARD_PINS,
		{0x17, 0x90170140}),
	SND_HDA_PIN_QUIRK(0x10ec0298, 0x1028, "Dell", ALC298_FIXUP_DELL1_MIC_NO_PRESENCE,
		ALC298_STANDARD_PINS,
		{0x17, 0x90170150}),
	SND_HDA_PIN_QUIRK(0x10ec0298, 0x1028, "Dell", ALC298_FIXUP_SPK_VOLUME,
		{0x12, 0xb7a60140},
		{0x13, 0xb7a60150},
		{0x17, 0x90170110},
		{0x1a, 0x03011020},
		{0x21, 0x03211030}),
	SND_HDA_PIN_QUIRK(0x10ec0298, 0x1028, "Dell", ALC298_FIXUP_ALIENWARE_MIC_NO_PRESENCE,
		{0x12, 0xb7a60140},
		{0x17, 0x90170110},
		{0x1a, 0x03a11030},
		{0x21, 0x03211020}),
	SND_HDA_PIN_QUIRK(0x10ec0299, 0x1028, "Dell", ALC269_FIXUP_DELL4_MIC_NO_PRESENCE,
		ALC225_STANDARD_PINS,
		{0x12, 0xb7a60130},
		{0x17, 0x90170110}),
	SND_HDA_PIN_QUIRK(0x10ec0623, 0x17aa, "Lenovo", ALC283_FIXUP_HEADSET_MIC,
		{0x14, 0x01014010},
		{0x17, 0x90170120},
		{0x18, 0x02a11030},
		{0x19, 0x02a1103f},
		{0x21, 0x0221101f}),
	{}
};

/* This is the fallback pin_fixup_tbl for alc269 family, to make the tbl match
 * more machines, don't need to match all valid pins, just need to match
 * all the pins defined in the tbl. Just because of this reason, it is possible
 * that a single machine matches multiple tbls, so there is one limitation:
 *   at most one tbl is allowed to define for the same vendor and same codec
 */
static const struct snd_hda_pin_quirk alc269_fallback_pin_fixup_tbl[] = {
	SND_HDA_PIN_QUIRK(0x10ec0289, 0x1028, "Dell", ALC269_FIXUP_DELL4_MIC_NO_PRESENCE,
		{0x19, 0x40000000},
		{0x1b, 0x40000000}),
	SND_HDA_PIN_QUIRK(0x10ec0256, 0x1028, "Dell", ALC255_FIXUP_DELL1_MIC_NO_PRESENCE,
		{0x19, 0x40000000},
		{0x1a, 0x40000000}),
	SND_HDA_PIN_QUIRK(0x10ec0236, 0x1028, "Dell", ALC255_FIXUP_DELL1_MIC_NO_PRESENCE,
		{0x19, 0x40000000},
		{0x1a, 0x40000000}),
	SND_HDA_PIN_QUIRK(0x10ec0274, 0x1028, "Dell", ALC274_FIXUP_DELL_AIO_LINEOUT_VERB,
		{0x19, 0x40000000},
		{0x1a, 0x40000000}),
	{}
};

static void alc269_fill_coef(struct hda_codec *codec)
{
	struct alc_spec *spec = codec->spec;
	int val;

	if (spec->codec_variant != ALC269_TYPE_ALC269VB)
		return;

	if ((alc_get_coef0(codec) & 0x00ff) < 0x015) {
		alc_write_coef_idx(codec, 0xf, 0x960b);
		alc_write_coef_idx(codec, 0xe, 0x8817);
	}

	if ((alc_get_coef0(codec) & 0x00ff) == 0x016) {
		alc_write_coef_idx(codec, 0xf, 0x960b);
		alc_write_coef_idx(codec, 0xe, 0x8814);
	}

	if ((alc_get_coef0(codec) & 0x00ff) == 0x017) {
		/* Power up output pin */
		alc_update_coef_idx(codec, 0x04, 0, 1<<11);
	}

	if ((alc_get_coef0(codec) & 0x00ff) == 0x018) {
		val = alc_read_coef_idx(codec, 0xd);
		if (val != -1 && (val & 0x0c00) >> 10 != 0x1) {
			/* Capless ramp up clock control */
			alc_write_coef_idx(codec, 0xd, val | (1<<10));
		}
		val = alc_read_coef_idx(codec, 0x17);
		if (val != -1 && (val & 0x01c0) >> 6 != 0x4) {
			/* Class D power on reset */
			alc_write_coef_idx(codec, 0x17, val | (1<<7));
		}
	}

	/* HP */
	alc_update_coef_idx(codec, 0x4, 0, 1<<11);
}

/*
 */
static int patch_alc269(struct hda_codec *codec)
{
	struct alc_spec *spec;
	int err;

	err = alc_alloc_spec(codec, 0x0b);
	if (err < 0)
		return err;

	spec = codec->spec;
	spec->gen.shared_mic_vref_pin = 0x18;
	codec->power_save_node = 0;

#ifdef CONFIG_PM
	codec->patch_ops.suspend = alc269_suspend;
	codec->patch_ops.resume = alc269_resume;
#endif
	spec->shutup = alc_default_shutup;
	spec->init_hook = alc_default_init;

	switch (codec->core.vendor_id) {
	case 0x10ec0269:
		spec->codec_variant = ALC269_TYPE_ALC269VA;
		switch (alc_get_coef0(codec) & 0x00f0) {
		case 0x0010:
			if (codec->bus->pci &&
			    codec->bus->pci->subsystem_vendor == 0x1025 &&
			    spec->cdefine.platform_type == 1)
				err = alc_codec_rename(codec, "ALC271X");
			spec->codec_variant = ALC269_TYPE_ALC269VB;
			break;
		case 0x0020:
			if (codec->bus->pci &&
			    codec->bus->pci->subsystem_vendor == 0x17aa &&
			    codec->bus->pci->subsystem_device == 0x21f3)
				err = alc_codec_rename(codec, "ALC3202");
			spec->codec_variant = ALC269_TYPE_ALC269VC;
			break;
		case 0x0030:
			spec->codec_variant = ALC269_TYPE_ALC269VD;
			break;
		default:
			alc_fix_pll_init(codec, 0x20, 0x04, 15);
		}
		if (err < 0)
			goto error;
		spec->shutup = alc269_shutup;
		spec->init_hook = alc269_fill_coef;
		alc269_fill_coef(codec);
		break;

	case 0x10ec0280:
	case 0x10ec0290:
		spec->codec_variant = ALC269_TYPE_ALC280;
		break;
	case 0x10ec0282:
		spec->codec_variant = ALC269_TYPE_ALC282;
		spec->shutup = alc282_shutup;
		spec->init_hook = alc282_init;
		break;
	case 0x10ec0233:
	case 0x10ec0283:
		spec->codec_variant = ALC269_TYPE_ALC283;
		spec->shutup = alc283_shutup;
		spec->init_hook = alc283_init;
		break;
	case 0x10ec0284:
	case 0x10ec0292:
		spec->codec_variant = ALC269_TYPE_ALC284;
		break;
	case 0x10ec0293:
		spec->codec_variant = ALC269_TYPE_ALC293;
		break;
	case 0x10ec0286:
	case 0x10ec0288:
		spec->codec_variant = ALC269_TYPE_ALC286;
		break;
	case 0x10ec0298:
		spec->codec_variant = ALC269_TYPE_ALC298;
		break;
	case 0x10ec0235:
	case 0x10ec0255:
		spec->codec_variant = ALC269_TYPE_ALC255;
		spec->shutup = alc256_shutup;
		spec->init_hook = alc256_init;
		break;
	case 0x10ec0236:
	case 0x10ec0256:
		spec->codec_variant = ALC269_TYPE_ALC256;
		spec->shutup = alc256_shutup;
		spec->init_hook = alc256_init;
		spec->gen.mixer_nid = 0; /* ALC256 does not have any loopback mixer path */
		break;
	case 0x10ec0257:
		spec->codec_variant = ALC269_TYPE_ALC257;
		spec->shutup = alc256_shutup;
		spec->init_hook = alc256_init;
		spec->gen.mixer_nid = 0;
		break;
	case 0x10ec0215:
	case 0x10ec0245:
	case 0x10ec0285:
	case 0x10ec0287:
	case 0x10ec0289:
		spec->codec_variant = ALC269_TYPE_ALC215;
		spec->shutup = alc225_shutup;
		spec->init_hook = alc225_init;
		spec->gen.mixer_nid = 0;
		break;
	case 0x10ec0225:
	case 0x10ec0295:
	case 0x10ec0299:
		spec->codec_variant = ALC269_TYPE_ALC225;
		spec->shutup = alc225_shutup;
		spec->init_hook = alc225_init;
		spec->gen.mixer_nid = 0; /* no loopback on ALC225, ALC295 and ALC299 */
		break;
	case 0x10ec0234:
	case 0x10ec0274:
	case 0x10ec0294:
		spec->codec_variant = ALC269_TYPE_ALC294;
		spec->gen.mixer_nid = 0; /* ALC2x4 does not have any loopback mixer path */
		alc_update_coef_idx(codec, 0x6b, 0x0018, (1<<4) | (1<<3)); /* UAJ MIC Vref control by verb */
		spec->init_hook = alc294_init;
		break;
	case 0x10ec0300:
		spec->codec_variant = ALC269_TYPE_ALC300;
		spec->gen.mixer_nid = 0; /* no loopback on ALC300 */
		break;
	case 0x10ec0623:
		spec->codec_variant = ALC269_TYPE_ALC623;
		break;
	case 0x10ec0700:
	case 0x10ec0701:
	case 0x10ec0703:
	case 0x10ec0711:
		spec->codec_variant = ALC269_TYPE_ALC700;
		spec->gen.mixer_nid = 0; /* ALC700 does not have any loopback mixer path */
		alc_update_coef_idx(codec, 0x4a, 1 << 15, 0); /* Combo jack auto trigger control */
		spec->init_hook = alc294_init;
		break;

	}

	if (snd_hda_codec_read(codec, 0x51, 0, AC_VERB_PARAMETERS, 0) == 0x10ec5505) {
		spec->has_alc5505_dsp = 1;
		spec->init_hook = alc5505_dsp_init;
	}

	alc_pre_init(codec);

	snd_hda_pick_fixup(codec, alc269_fixup_models,
		       alc269_fixup_tbl, alc269_fixups);
	snd_hda_pick_pin_fixup(codec, alc269_pin_fixup_tbl, alc269_fixups, true);
	snd_hda_pick_pin_fixup(codec, alc269_fallback_pin_fixup_tbl, alc269_fixups, false);
	snd_hda_pick_fixup(codec, NULL,	alc269_fixup_vendor_tbl,
			   alc269_fixups);
	snd_hda_apply_fixup(codec, HDA_FIXUP_ACT_PRE_PROBE);

	alc_auto_parse_customize_define(codec);

	if (has_cdefine_beep(codec))
		spec->gen.beep_nid = 0x01;

	/* automatic parse from the BIOS config */
	err = alc269_parse_auto_config(codec);
	if (err < 0)
		goto error;

	if (!spec->gen.no_analog && spec->gen.beep_nid && spec->gen.mixer_nid) {
		err = set_beep_amp(spec, spec->gen.mixer_nid, 0x04, HDA_INPUT);
		if (err < 0)
			goto error;
	}

	snd_hda_apply_fixup(codec, HDA_FIXUP_ACT_PROBE);

	return 0;

 error:
	alc_free(codec);
	return err;
}

/*
 * ALC861
 */

static int alc861_parse_auto_config(struct hda_codec *codec)
{
	static const hda_nid_t alc861_ignore[] = { 0x1d, 0 };
	static const hda_nid_t alc861_ssids[] = { 0x0e, 0x0f, 0x0b, 0 };
	return alc_parse_auto_config(codec, alc861_ignore, alc861_ssids);
}

/* Pin config fixes */
enum {
	ALC861_FIXUP_FSC_AMILO_PI1505,
	ALC861_FIXUP_AMP_VREF_0F,
	ALC861_FIXUP_NO_JACK_DETECT,
	ALC861_FIXUP_ASUS_A6RP,
	ALC660_FIXUP_ASUS_W7J,
};

/* On some laptops, VREF of pin 0x0f is abused for controlling the main amp */
static void alc861_fixup_asus_amp_vref_0f(struct hda_codec *codec,
			const struct hda_fixup *fix, int action)
{
	struct alc_spec *spec = codec->spec;
	unsigned int val;

	if (action != HDA_FIXUP_ACT_INIT)
		return;
	val = snd_hda_codec_get_pin_target(codec, 0x0f);
	if (!(val & (AC_PINCTL_IN_EN | AC_PINCTL_OUT_EN)))
		val |= AC_PINCTL_IN_EN;
	val |= AC_PINCTL_VREF_50;
	snd_hda_set_pin_ctl(codec, 0x0f, val);
	spec->gen.keep_vref_in_automute = 1;
}

/* suppress the jack-detection */
static void alc_fixup_no_jack_detect(struct hda_codec *codec,
				     const struct hda_fixup *fix, int action)
{
	if (action == HDA_FIXUP_ACT_PRE_PROBE)
		codec->no_jack_detect = 1;
}

static const struct hda_fixup alc861_fixups[] = {
	[ALC861_FIXUP_FSC_AMILO_PI1505] = {
		.type = HDA_FIXUP_PINS,
		.v.pins = (const struct hda_pintbl[]) {
			{ 0x0b, 0x0221101f }, /* HP */
			{ 0x0f, 0x90170310 }, /* speaker */
			{ }
		}
	},
	[ALC861_FIXUP_AMP_VREF_0F] = {
		.type = HDA_FIXUP_FUNC,
		.v.func = alc861_fixup_asus_amp_vref_0f,
	},
	[ALC861_FIXUP_NO_JACK_DETECT] = {
		.type = HDA_FIXUP_FUNC,
		.v.func = alc_fixup_no_jack_detect,
	},
	[ALC861_FIXUP_ASUS_A6RP] = {
		.type = HDA_FIXUP_FUNC,
		.v.func = alc861_fixup_asus_amp_vref_0f,
		.chained = true,
		.chain_id = ALC861_FIXUP_NO_JACK_DETECT,
	},
	[ALC660_FIXUP_ASUS_W7J] = {
		.type = HDA_FIXUP_VERBS,
		.v.verbs = (const struct hda_verb[]) {
			/* ASUS W7J needs a magic pin setup on unused NID 0x10
			 * for enabling outputs
			 */
			{0x10, AC_VERB_SET_PIN_WIDGET_CONTROL, 0x24},
			{ }
		},
	}
};

static const struct snd_pci_quirk alc861_fixup_tbl[] = {
	SND_PCI_QUIRK(0x1043, 0x1253, "ASUS W7J", ALC660_FIXUP_ASUS_W7J),
	SND_PCI_QUIRK(0x1043, 0x1263, "ASUS Z35HL", ALC660_FIXUP_ASUS_W7J),
	SND_PCI_QUIRK(0x1043, 0x1393, "ASUS A6Rp", ALC861_FIXUP_ASUS_A6RP),
	SND_PCI_QUIRK_VENDOR(0x1043, "ASUS laptop", ALC861_FIXUP_AMP_VREF_0F),
	SND_PCI_QUIRK(0x1462, 0x7254, "HP DX2200", ALC861_FIXUP_NO_JACK_DETECT),
	SND_PCI_QUIRK(0x1584, 0x2b01, "Haier W18", ALC861_FIXUP_AMP_VREF_0F),
	SND_PCI_QUIRK(0x1584, 0x0000, "Uniwill ECS M31EI", ALC861_FIXUP_AMP_VREF_0F),
	SND_PCI_QUIRK(0x1734, 0x10c7, "FSC Amilo Pi1505", ALC861_FIXUP_FSC_AMILO_PI1505),
	{}
};

/*
 */
static int patch_alc861(struct hda_codec *codec)
{
	struct alc_spec *spec;
	int err;

	err = alc_alloc_spec(codec, 0x15);
	if (err < 0)
		return err;

	spec = codec->spec;
	if (has_cdefine_beep(codec))
		spec->gen.beep_nid = 0x23;

#ifdef CONFIG_PM
	spec->power_hook = alc_power_eapd;
#endif

	alc_pre_init(codec);

	snd_hda_pick_fixup(codec, NULL, alc861_fixup_tbl, alc861_fixups);
	snd_hda_apply_fixup(codec, HDA_FIXUP_ACT_PRE_PROBE);

	/* automatic parse from the BIOS config */
	err = alc861_parse_auto_config(codec);
	if (err < 0)
		goto error;

	if (!spec->gen.no_analog) {
		err = set_beep_amp(spec, 0x23, 0, HDA_OUTPUT);
		if (err < 0)
			goto error;
	}

	snd_hda_apply_fixup(codec, HDA_FIXUP_ACT_PROBE);

	return 0;

 error:
	alc_free(codec);
	return err;
}

/*
 * ALC861-VD support
 *
 * Based on ALC882
 *
 * In addition, an independent DAC
 */
static int alc861vd_parse_auto_config(struct hda_codec *codec)
{
	static const hda_nid_t alc861vd_ignore[] = { 0x1d, 0 };
	static const hda_nid_t alc861vd_ssids[] = { 0x15, 0x1b, 0x14, 0 };
	return alc_parse_auto_config(codec, alc861vd_ignore, alc861vd_ssids);
}

enum {
	ALC660VD_FIX_ASUS_GPIO1,
	ALC861VD_FIX_DALLAS,
};

/* exclude VREF80 */
static void alc861vd_fixup_dallas(struct hda_codec *codec,
				  const struct hda_fixup *fix, int action)
{
	if (action == HDA_FIXUP_ACT_PRE_PROBE) {
		snd_hda_override_pin_caps(codec, 0x18, 0x00000734);
		snd_hda_override_pin_caps(codec, 0x19, 0x0000073c);
	}
}

/* reset GPIO1 */
static void alc660vd_fixup_asus_gpio1(struct hda_codec *codec,
				      const struct hda_fixup *fix, int action)
{
	struct alc_spec *spec = codec->spec;

	if (action == HDA_FIXUP_ACT_PRE_PROBE)
		spec->gpio_mask |= 0x02;
	alc_fixup_gpio(codec, action, 0x01);
}

static const struct hda_fixup alc861vd_fixups[] = {
	[ALC660VD_FIX_ASUS_GPIO1] = {
		.type = HDA_FIXUP_FUNC,
		.v.func = alc660vd_fixup_asus_gpio1,
	},
	[ALC861VD_FIX_DALLAS] = {
		.type = HDA_FIXUP_FUNC,
		.v.func = alc861vd_fixup_dallas,
	},
};

static const struct snd_pci_quirk alc861vd_fixup_tbl[] = {
	SND_PCI_QUIRK(0x103c, 0x30bf, "HP TX1000", ALC861VD_FIX_DALLAS),
	SND_PCI_QUIRK(0x1043, 0x1339, "ASUS A7-K", ALC660VD_FIX_ASUS_GPIO1),
	SND_PCI_QUIRK(0x1179, 0xff31, "Toshiba L30-149", ALC861VD_FIX_DALLAS),
	{}
};

/*
 */
static int patch_alc861vd(struct hda_codec *codec)
{
	struct alc_spec *spec;
	int err;

	err = alc_alloc_spec(codec, 0x0b);
	if (err < 0)
		return err;

	spec = codec->spec;
	if (has_cdefine_beep(codec))
		spec->gen.beep_nid = 0x23;

	spec->shutup = alc_eapd_shutup;

	alc_pre_init(codec);

	snd_hda_pick_fixup(codec, NULL, alc861vd_fixup_tbl, alc861vd_fixups);
	snd_hda_apply_fixup(codec, HDA_FIXUP_ACT_PRE_PROBE);

	/* automatic parse from the BIOS config */
	err = alc861vd_parse_auto_config(codec);
	if (err < 0)
		goto error;

	if (!spec->gen.no_analog) {
		err = set_beep_amp(spec, 0x0b, 0x05, HDA_INPUT);
		if (err < 0)
			goto error;
	}

	snd_hda_apply_fixup(codec, HDA_FIXUP_ACT_PROBE);

	return 0;

 error:
	alc_free(codec);
	return err;
}

/*
 * ALC662 support
 *
 * ALC662 is almost identical with ALC880 but has cleaner and more flexible
 * configuration.  Each pin widget can choose any input DACs and a mixer.
 * Each ADC is connected from a mixer of all inputs.  This makes possible
 * 6-channel independent captures.
 *
 * In addition, an independent DAC for the multi-playback (not used in this
 * driver yet).
 */

/*
 * BIOS auto configuration
 */

static int alc662_parse_auto_config(struct hda_codec *codec)
{
	static const hda_nid_t alc662_ignore[] = { 0x1d, 0 };
	static const hda_nid_t alc663_ssids[] = { 0x15, 0x1b, 0x14, 0x21 };
	static const hda_nid_t alc662_ssids[] = { 0x15, 0x1b, 0x14, 0 };
	const hda_nid_t *ssids;

	if (codec->core.vendor_id == 0x10ec0272 || codec->core.vendor_id == 0x10ec0663 ||
	    codec->core.vendor_id == 0x10ec0665 || codec->core.vendor_id == 0x10ec0670 ||
	    codec->core.vendor_id == 0x10ec0671)
		ssids = alc663_ssids;
	else
		ssids = alc662_ssids;
	return alc_parse_auto_config(codec, alc662_ignore, ssids);
}

static void alc272_fixup_mario(struct hda_codec *codec,
			       const struct hda_fixup *fix, int action)
{
	if (action != HDA_FIXUP_ACT_PRE_PROBE)
		return;
	if (snd_hda_override_amp_caps(codec, 0x2, HDA_OUTPUT,
				      (0x3b << AC_AMPCAP_OFFSET_SHIFT) |
				      (0x3b << AC_AMPCAP_NUM_STEPS_SHIFT) |
				      (0x03 << AC_AMPCAP_STEP_SIZE_SHIFT) |
				      (0 << AC_AMPCAP_MUTE_SHIFT)))
		codec_warn(codec, "failed to override amp caps for NID 0x2\n");
}

static const struct snd_pcm_chmap_elem asus_pcm_2_1_chmaps[] = {
	{ .channels = 2,
	  .map = { SNDRV_CHMAP_FL, SNDRV_CHMAP_FR } },
	{ .channels = 4,
	  .map = { SNDRV_CHMAP_FL, SNDRV_CHMAP_FR,
		   SNDRV_CHMAP_NA, SNDRV_CHMAP_LFE } }, /* LFE only on right */
	{ }
};

/* override the 2.1 chmap */
static void alc_fixup_bass_chmap(struct hda_codec *codec,
				    const struct hda_fixup *fix, int action)
{
	if (action == HDA_FIXUP_ACT_BUILD) {
		struct alc_spec *spec = codec->spec;
		spec->gen.pcm_rec[0]->stream[0].chmap = asus_pcm_2_1_chmaps;
	}
}

/* avoid D3 for keeping GPIO up */
static unsigned int gpio_led_power_filter(struct hda_codec *codec,
					  hda_nid_t nid,
					  unsigned int power_state)
{
	struct alc_spec *spec = codec->spec;
	if (nid == codec->core.afg && power_state == AC_PWRST_D3 && spec->gpio_data)
		return AC_PWRST_D0;
	return power_state;
}

static void alc662_fixup_led_gpio1(struct hda_codec *codec,
				   const struct hda_fixup *fix, int action)
{
	struct alc_spec *spec = codec->spec;

	alc_fixup_hp_gpio_led(codec, action, 0x01, 0);
	if (action == HDA_FIXUP_ACT_PRE_PROBE) {
		spec->mute_led_polarity = 1;
		codec->power_filter = gpio_led_power_filter;
	}
}

static void alc662_usi_automute_hook(struct hda_codec *codec,
					 struct hda_jack_callback *jack)
{
	struct alc_spec *spec = codec->spec;
	int vref;
	msleep(200);
	snd_hda_gen_hp_automute(codec, jack);

	vref = spec->gen.hp_jack_present ? PIN_VREF80 : 0;
	msleep(100);
	snd_hda_codec_write(codec, 0x19, 0, AC_VERB_SET_PIN_WIDGET_CONTROL,
			    vref);
}

static void alc662_fixup_usi_headset_mic(struct hda_codec *codec,
				     const struct hda_fixup *fix, int action)
{
	struct alc_spec *spec = codec->spec;
	if (action == HDA_FIXUP_ACT_PRE_PROBE) {
		spec->parse_flags |= HDA_PINCFG_HEADSET_MIC;
		spec->gen.hp_automute_hook = alc662_usi_automute_hook;
	}
}

static void alc662_aspire_ethos_mute_speakers(struct hda_codec *codec,
					struct hda_jack_callback *cb)
{
	/* surround speakers at 0x1b already get muted automatically when
	 * headphones are plugged in, but we have to mute/unmute the remaining
	 * channels manually:
	 * 0x15 - front left/front right
	 * 0x18 - front center/ LFE
	 */
	if (snd_hda_jack_detect_state(codec, 0x1b) == HDA_JACK_PRESENT) {
		snd_hda_set_pin_ctl_cache(codec, 0x15, 0);
		snd_hda_set_pin_ctl_cache(codec, 0x18, 0);
	} else {
		snd_hda_set_pin_ctl_cache(codec, 0x15, PIN_OUT);
		snd_hda_set_pin_ctl_cache(codec, 0x18, PIN_OUT);
	}
}

static void alc662_fixup_aspire_ethos_hp(struct hda_codec *codec,
					const struct hda_fixup *fix, int action)
{
    /* Pin 0x1b: shared headphones jack and surround speakers */
	if (!is_jack_detectable(codec, 0x1b))
		return;

	switch (action) {
	case HDA_FIXUP_ACT_PRE_PROBE:
		snd_hda_jack_detect_enable_callback(codec, 0x1b,
				alc662_aspire_ethos_mute_speakers);
		/* subwoofer needs an extra GPIO setting to become audible */
		alc_setup_gpio(codec, 0x02);
		break;
	case HDA_FIXUP_ACT_INIT:
		/* Make sure to start in a correct state, i.e. if
		 * headphones have been plugged in before powering up the system
		 */
		alc662_aspire_ethos_mute_speakers(codec, NULL);
		break;
	}
}

static void alc671_fixup_hp_headset_mic2(struct hda_codec *codec,
					     const struct hda_fixup *fix, int action)
{
	struct alc_spec *spec = codec->spec;

	static const struct hda_pintbl pincfgs[] = {
		{ 0x19, 0x02a11040 }, /* use as headset mic, with its own jack detect */
		{ 0x1b, 0x0181304f },
		{ }
	};

	switch (action) {
	case HDA_FIXUP_ACT_PRE_PROBE:
		spec->gen.mixer_nid = 0;
		spec->parse_flags |= HDA_PINCFG_HEADSET_MIC;
		snd_hda_apply_pincfgs(codec, pincfgs);
		break;
	case HDA_FIXUP_ACT_INIT:
		alc_write_coef_idx(codec, 0x19, 0xa054);
		break;
	}
}

static const struct coef_fw alc668_coefs[] = {
	WRITE_COEF(0x01, 0xbebe), WRITE_COEF(0x02, 0xaaaa), WRITE_COEF(0x03,    0x0),
	WRITE_COEF(0x04, 0x0180), WRITE_COEF(0x06,    0x0), WRITE_COEF(0x07, 0x0f80),
	WRITE_COEF(0x08, 0x0031), WRITE_COEF(0x0a, 0x0060), WRITE_COEF(0x0b,    0x0),
	WRITE_COEF(0x0c, 0x7cf7), WRITE_COEF(0x0d, 0x1080), WRITE_COEF(0x0e, 0x7f7f),
	WRITE_COEF(0x0f, 0xcccc), WRITE_COEF(0x10, 0xddcc), WRITE_COEF(0x11, 0x0001),
	WRITE_COEF(0x13,    0x0), WRITE_COEF(0x14, 0x2aa0), WRITE_COEF(0x17, 0xa940),
	WRITE_COEF(0x19,    0x0), WRITE_COEF(0x1a,    0x0), WRITE_COEF(0x1b,    0x0),
	WRITE_COEF(0x1c,    0x0), WRITE_COEF(0x1d,    0x0), WRITE_COEF(0x1e, 0x7418),
	WRITE_COEF(0x1f, 0x0804), WRITE_COEF(0x20, 0x4200), WRITE_COEF(0x21, 0x0468),
	WRITE_COEF(0x22, 0x8ccc), WRITE_COEF(0x23, 0x0250), WRITE_COEF(0x24, 0x7418),
	WRITE_COEF(0x27,    0x0), WRITE_COEF(0x28, 0x8ccc), WRITE_COEF(0x2a, 0xff00),
	WRITE_COEF(0x2b, 0x8000), WRITE_COEF(0xa7, 0xff00), WRITE_COEF(0xa8, 0x8000),
	WRITE_COEF(0xaa, 0x2e17), WRITE_COEF(0xab, 0xa0c0), WRITE_COEF(0xac,    0x0),
	WRITE_COEF(0xad,    0x0), WRITE_COEF(0xae, 0x2ac6), WRITE_COEF(0xaf, 0xa480),
	WRITE_COEF(0xb0,    0x0), WRITE_COEF(0xb1,    0x0), WRITE_COEF(0xb2,    0x0),
	WRITE_COEF(0xb3,    0x0), WRITE_COEF(0xb4,    0x0), WRITE_COEF(0xb5, 0x1040),
	WRITE_COEF(0xb6, 0xd697), WRITE_COEF(0xb7, 0x902b), WRITE_COEF(0xb8, 0xd697),
	WRITE_COEF(0xb9, 0x902b), WRITE_COEF(0xba, 0xb8ba), WRITE_COEF(0xbb, 0xaaab),
	WRITE_COEF(0xbc, 0xaaaf), WRITE_COEF(0xbd, 0x6aaa), WRITE_COEF(0xbe, 0x1c02),
	WRITE_COEF(0xc0, 0x00ff), WRITE_COEF(0xc1, 0x0fa6),
	{}
};

static void alc668_restore_default_value(struct hda_codec *codec)
{
	alc_process_coef_fw(codec, alc668_coefs);
}

enum {
	ALC662_FIXUP_ASPIRE,
	ALC662_FIXUP_LED_GPIO1,
	ALC662_FIXUP_IDEAPAD,
	ALC272_FIXUP_MARIO,
	ALC662_FIXUP_CZC_P10T,
	ALC662_FIXUP_SKU_IGNORE,
	ALC662_FIXUP_HP_RP5800,
	ALC662_FIXUP_ASUS_MODE1,
	ALC662_FIXUP_ASUS_MODE2,
	ALC662_FIXUP_ASUS_MODE3,
	ALC662_FIXUP_ASUS_MODE4,
	ALC662_FIXUP_ASUS_MODE5,
	ALC662_FIXUP_ASUS_MODE6,
	ALC662_FIXUP_ASUS_MODE7,
	ALC662_FIXUP_ASUS_MODE8,
	ALC662_FIXUP_NO_JACK_DETECT,
	ALC662_FIXUP_ZOTAC_Z68,
	ALC662_FIXUP_INV_DMIC,
	ALC662_FIXUP_DELL_MIC_NO_PRESENCE,
	ALC668_FIXUP_DELL_MIC_NO_PRESENCE,
	ALC662_FIXUP_HEADSET_MODE,
	ALC668_FIXUP_HEADSET_MODE,
	ALC662_FIXUP_BASS_MODE4_CHMAP,
	ALC662_FIXUP_BASS_16,
	ALC662_FIXUP_BASS_1A,
	ALC662_FIXUP_BASS_CHMAP,
	ALC668_FIXUP_AUTO_MUTE,
	ALC668_FIXUP_DELL_DISABLE_AAMIX,
	ALC668_FIXUP_DELL_XPS13,
	ALC662_FIXUP_ASUS_Nx50,
	ALC668_FIXUP_ASUS_Nx51_HEADSET_MODE,
	ALC668_FIXUP_ASUS_Nx51,
	ALC668_FIXUP_MIC_COEF,
	ALC668_FIXUP_ASUS_G751,
	ALC891_FIXUP_HEADSET_MODE,
	ALC891_FIXUP_DELL_MIC_NO_PRESENCE,
	ALC662_FIXUP_ACER_VERITON,
	ALC892_FIXUP_ASROCK_MOBO,
	ALC662_FIXUP_USI_FUNC,
	ALC662_FIXUP_USI_HEADSET_MODE,
	ALC662_FIXUP_LENOVO_MULTI_CODECS,
	ALC669_FIXUP_ACER_ASPIRE_ETHOS,
	ALC669_FIXUP_ACER_ASPIRE_ETHOS_HEADSET,
	ALC671_FIXUP_HP_HEADSET_MIC2,
	ALC662_FIXUP_ACER_X2660G_HEADSET_MODE,
	ALC662_FIXUP_ACER_NITRO_HEADSET_MODE,
};

static const struct hda_fixup alc662_fixups[] = {
	[ALC662_FIXUP_ASPIRE] = {
		.type = HDA_FIXUP_PINS,
		.v.pins = (const struct hda_pintbl[]) {
			{ 0x15, 0x99130112 }, /* subwoofer */
			{ }
		}
	},
	[ALC662_FIXUP_LED_GPIO1] = {
		.type = HDA_FIXUP_FUNC,
		.v.func = alc662_fixup_led_gpio1,
	},
	[ALC662_FIXUP_IDEAPAD] = {
		.type = HDA_FIXUP_PINS,
		.v.pins = (const struct hda_pintbl[]) {
			{ 0x17, 0x99130112 }, /* subwoofer */
			{ }
		},
		.chained = true,
		.chain_id = ALC662_FIXUP_LED_GPIO1,
	},
	[ALC272_FIXUP_MARIO] = {
		.type = HDA_FIXUP_FUNC,
		.v.func = alc272_fixup_mario,
	},
	[ALC662_FIXUP_CZC_P10T] = {
		.type = HDA_FIXUP_VERBS,
		.v.verbs = (const struct hda_verb[]) {
			{0x14, AC_VERB_SET_EAPD_BTLENABLE, 0},
			{}
		}
	},
	[ALC662_FIXUP_SKU_IGNORE] = {
		.type = HDA_FIXUP_FUNC,
		.v.func = alc_fixup_sku_ignore,
	},
	[ALC662_FIXUP_HP_RP5800] = {
		.type = HDA_FIXUP_PINS,
		.v.pins = (const struct hda_pintbl[]) {
			{ 0x14, 0x0221201f }, /* HP out */
			{ }
		},
		.chained = true,
		.chain_id = ALC662_FIXUP_SKU_IGNORE
	},
	[ALC662_FIXUP_ASUS_MODE1] = {
		.type = HDA_FIXUP_PINS,
		.v.pins = (const struct hda_pintbl[]) {
			{ 0x14, 0x99130110 }, /* speaker */
			{ 0x18, 0x01a19c20 }, /* mic */
			{ 0x19, 0x99a3092f }, /* int-mic */
			{ 0x21, 0x0121401f }, /* HP out */
			{ }
		},
		.chained = true,
		.chain_id = ALC662_FIXUP_SKU_IGNORE
	},
	[ALC662_FIXUP_ASUS_MODE2] = {
		.type = HDA_FIXUP_PINS,
		.v.pins = (const struct hda_pintbl[]) {
			{ 0x14, 0x99130110 }, /* speaker */
			{ 0x18, 0x01a19820 }, /* mic */
			{ 0x19, 0x99a3092f }, /* int-mic */
			{ 0x1b, 0x0121401f }, /* HP out */
			{ }
		},
		.chained = true,
		.chain_id = ALC662_FIXUP_SKU_IGNORE
	},
	[ALC662_FIXUP_ASUS_MODE3] = {
		.type = HDA_FIXUP_PINS,
		.v.pins = (const struct hda_pintbl[]) {
			{ 0x14, 0x99130110 }, /* speaker */
			{ 0x15, 0x0121441f }, /* HP */
			{ 0x18, 0x01a19840 }, /* mic */
			{ 0x19, 0x99a3094f }, /* int-mic */
			{ 0x21, 0x01211420 }, /* HP2 */
			{ }
		},
		.chained = true,
		.chain_id = ALC662_FIXUP_SKU_IGNORE
	},
	[ALC662_FIXUP_ASUS_MODE4] = {
		.type = HDA_FIXUP_PINS,
		.v.pins = (const struct hda_pintbl[]) {
			{ 0x14, 0x99130110 }, /* speaker */
			{ 0x16, 0x99130111 }, /* speaker */
			{ 0x18, 0x01a19840 }, /* mic */
			{ 0x19, 0x99a3094f }, /* int-mic */
			{ 0x21, 0x0121441f }, /* HP */
			{ }
		},
		.chained = true,
		.chain_id = ALC662_FIXUP_SKU_IGNORE
	},
	[ALC662_FIXUP_ASUS_MODE5] = {
		.type = HDA_FIXUP_PINS,
		.v.pins = (const struct hda_pintbl[]) {
			{ 0x14, 0x99130110 }, /* speaker */
			{ 0x15, 0x0121441f }, /* HP */
			{ 0x16, 0x99130111 }, /* speaker */
			{ 0x18, 0x01a19840 }, /* mic */
			{ 0x19, 0x99a3094f }, /* int-mic */
			{ }
		},
		.chained = true,
		.chain_id = ALC662_FIXUP_SKU_IGNORE
	},
	[ALC662_FIXUP_ASUS_MODE6] = {
		.type = HDA_FIXUP_PINS,
		.v.pins = (const struct hda_pintbl[]) {
			{ 0x14, 0x99130110 }, /* speaker */
			{ 0x15, 0x01211420 }, /* HP2 */
			{ 0x18, 0x01a19840 }, /* mic */
			{ 0x19, 0x99a3094f }, /* int-mic */
			{ 0x1b, 0x0121441f }, /* HP */
			{ }
		},
		.chained = true,
		.chain_id = ALC662_FIXUP_SKU_IGNORE
	},
	[ALC662_FIXUP_ASUS_MODE7] = {
		.type = HDA_FIXUP_PINS,
		.v.pins = (const struct hda_pintbl[]) {
			{ 0x14, 0x99130110 }, /* speaker */
			{ 0x17, 0x99130111 }, /* speaker */
			{ 0x18, 0x01a19840 }, /* mic */
			{ 0x19, 0x99a3094f }, /* int-mic */
			{ 0x1b, 0x01214020 }, /* HP */
			{ 0x21, 0x0121401f }, /* HP */
			{ }
		},
		.chained = true,
		.chain_id = ALC662_FIXUP_SKU_IGNORE
	},
	[ALC662_FIXUP_ASUS_MODE8] = {
		.type = HDA_FIXUP_PINS,
		.v.pins = (const struct hda_pintbl[]) {
			{ 0x14, 0x99130110 }, /* speaker */
			{ 0x12, 0x99a30970 }, /* int-mic */
			{ 0x15, 0x01214020 }, /* HP */
			{ 0x17, 0x99130111 }, /* speaker */
			{ 0x18, 0x01a19840 }, /* mic */
			{ 0x21, 0x0121401f }, /* HP */
			{ }
		},
		.chained = true,
		.chain_id = ALC662_FIXUP_SKU_IGNORE
	},
	[ALC662_FIXUP_NO_JACK_DETECT] = {
		.type = HDA_FIXUP_FUNC,
		.v.func = alc_fixup_no_jack_detect,
	},
	[ALC662_FIXUP_ZOTAC_Z68] = {
		.type = HDA_FIXUP_PINS,
		.v.pins = (const struct hda_pintbl[]) {
			{ 0x1b, 0x02214020 }, /* Front HP */
			{ }
		}
	},
	[ALC662_FIXUP_INV_DMIC] = {
		.type = HDA_FIXUP_FUNC,
		.v.func = alc_fixup_inv_dmic,
	},
	[ALC668_FIXUP_DELL_XPS13] = {
		.type = HDA_FIXUP_FUNC,
		.v.func = alc_fixup_dell_xps13,
		.chained = true,
		.chain_id = ALC668_FIXUP_DELL_DISABLE_AAMIX
	},
	[ALC668_FIXUP_DELL_DISABLE_AAMIX] = {
		.type = HDA_FIXUP_FUNC,
		.v.func = alc_fixup_disable_aamix,
		.chained = true,
		.chain_id = ALC668_FIXUP_DELL_MIC_NO_PRESENCE
	},
	[ALC668_FIXUP_AUTO_MUTE] = {
		.type = HDA_FIXUP_FUNC,
		.v.func = alc_fixup_auto_mute_via_amp,
		.chained = true,
		.chain_id = ALC668_FIXUP_DELL_MIC_NO_PRESENCE
	},
	[ALC662_FIXUP_DELL_MIC_NO_PRESENCE] = {
		.type = HDA_FIXUP_PINS,
		.v.pins = (const struct hda_pintbl[]) {
			{ 0x19, 0x03a1113c }, /* use as headset mic, without its own jack detect */
			/* headphone mic by setting pin control of 0x1b (headphone out) to in + vref_50 */
			{ }
		},
		.chained = true,
		.chain_id = ALC662_FIXUP_HEADSET_MODE
	},
	[ALC662_FIXUP_HEADSET_MODE] = {
		.type = HDA_FIXUP_FUNC,
		.v.func = alc_fixup_headset_mode_alc662,
	},
	[ALC668_FIXUP_DELL_MIC_NO_PRESENCE] = {
		.type = HDA_FIXUP_PINS,
		.v.pins = (const struct hda_pintbl[]) {
			{ 0x19, 0x03a1913d }, /* use as headphone mic, without its own jack detect */
			{ 0x1b, 0x03a1113c }, /* use as headset mic, without its own jack detect */
			{ }
		},
		.chained = true,
		.chain_id = ALC668_FIXUP_HEADSET_MODE
	},
	[ALC668_FIXUP_HEADSET_MODE] = {
		.type = HDA_FIXUP_FUNC,
		.v.func = alc_fixup_headset_mode_alc668,
	},
	[ALC662_FIXUP_BASS_MODE4_CHMAP] = {
		.type = HDA_FIXUP_FUNC,
		.v.func = alc_fixup_bass_chmap,
		.chained = true,
		.chain_id = ALC662_FIXUP_ASUS_MODE4
	},
	[ALC662_FIXUP_BASS_16] = {
		.type = HDA_FIXUP_PINS,
		.v.pins = (const struct hda_pintbl[]) {
			{0x16, 0x80106111}, /* bass speaker */
			{}
		},
		.chained = true,
		.chain_id = ALC662_FIXUP_BASS_CHMAP,
	},
	[ALC662_FIXUP_BASS_1A] = {
		.type = HDA_FIXUP_PINS,
		.v.pins = (const struct hda_pintbl[]) {
			{0x1a, 0x80106111}, /* bass speaker */
			{}
		},
		.chained = true,
		.chain_id = ALC662_FIXUP_BASS_CHMAP,
	},
	[ALC662_FIXUP_BASS_CHMAP] = {
		.type = HDA_FIXUP_FUNC,
		.v.func = alc_fixup_bass_chmap,
	},
	[ALC662_FIXUP_ASUS_Nx50] = {
		.type = HDA_FIXUP_FUNC,
		.v.func = alc_fixup_auto_mute_via_amp,
		.chained = true,
		.chain_id = ALC662_FIXUP_BASS_1A
	},
	[ALC668_FIXUP_ASUS_Nx51_HEADSET_MODE] = {
		.type = HDA_FIXUP_FUNC,
		.v.func = alc_fixup_headset_mode_alc668,
		.chain_id = ALC662_FIXUP_BASS_CHMAP
	},
	[ALC668_FIXUP_ASUS_Nx51] = {
		.type = HDA_FIXUP_PINS,
		.v.pins = (const struct hda_pintbl[]) {
			{ 0x19, 0x03a1913d }, /* use as headphone mic, without its own jack detect */
			{ 0x1a, 0x90170151 }, /* bass speaker */
			{ 0x1b, 0x03a1113c }, /* use as headset mic, without its own jack detect */
			{}
		},
		.chained = true,
		.chain_id = ALC668_FIXUP_ASUS_Nx51_HEADSET_MODE,
	},
	[ALC668_FIXUP_MIC_COEF] = {
		.type = HDA_FIXUP_VERBS,
		.v.verbs = (const struct hda_verb[]) {
			{ 0x20, AC_VERB_SET_COEF_INDEX, 0xc3 },
			{ 0x20, AC_VERB_SET_PROC_COEF, 0x4000 },
			{}
		},
	},
	[ALC668_FIXUP_ASUS_G751] = {
		.type = HDA_FIXUP_PINS,
		.v.pins = (const struct hda_pintbl[]) {
			{ 0x16, 0x0421101f }, /* HP */
			{}
		},
		.chained = true,
		.chain_id = ALC668_FIXUP_MIC_COEF
	},
	[ALC891_FIXUP_HEADSET_MODE] = {
		.type = HDA_FIXUP_FUNC,
		.v.func = alc_fixup_headset_mode,
	},
	[ALC891_FIXUP_DELL_MIC_NO_PRESENCE] = {
		.type = HDA_FIXUP_PINS,
		.v.pins = (const struct hda_pintbl[]) {
			{ 0x19, 0x03a1913d }, /* use as headphone mic, without its own jack detect */
			{ 0x1b, 0x03a1113c }, /* use as headset mic, without its own jack detect */
			{ }
		},
		.chained = true,
		.chain_id = ALC891_FIXUP_HEADSET_MODE
	},
	[ALC662_FIXUP_ACER_VERITON] = {
		.type = HDA_FIXUP_PINS,
		.v.pins = (const struct hda_pintbl[]) {
			{ 0x15, 0x50170120 }, /* no internal speaker */
			{ }
		}
	},
	[ALC892_FIXUP_ASROCK_MOBO] = {
		.type = HDA_FIXUP_PINS,
		.v.pins = (const struct hda_pintbl[]) {
			{ 0x15, 0x40f000f0 }, /* disabled */
			{ 0x16, 0x40f000f0 }, /* disabled */
			{ }
		}
	},
	[ALC662_FIXUP_USI_FUNC] = {
		.type = HDA_FIXUP_FUNC,
		.v.func = alc662_fixup_usi_headset_mic,
	},
	[ALC662_FIXUP_USI_HEADSET_MODE] = {
		.type = HDA_FIXUP_PINS,
		.v.pins = (const struct hda_pintbl[]) {
			{ 0x19, 0x02a1913c }, /* use as headset mic, without its own jack detect */
			{ 0x18, 0x01a1903d },
			{ }
		},
		.chained = true,
		.chain_id = ALC662_FIXUP_USI_FUNC
	},
	[ALC662_FIXUP_LENOVO_MULTI_CODECS] = {
		.type = HDA_FIXUP_FUNC,
		.v.func = alc233_alc662_fixup_lenovo_dual_codecs,
	},
	[ALC669_FIXUP_ACER_ASPIRE_ETHOS_HEADSET] = {
		.type = HDA_FIXUP_FUNC,
		.v.func = alc662_fixup_aspire_ethos_hp,
	},
	[ALC669_FIXUP_ACER_ASPIRE_ETHOS] = {
		.type = HDA_FIXUP_PINS,
		.v.pins = (const struct hda_pintbl[]) {
			{ 0x15, 0x92130110 }, /* front speakers */
			{ 0x18, 0x99130111 }, /* center/subwoofer */
			{ 0x1b, 0x11130012 }, /* surround plus jack for HP */
			{ }
		},
		.chained = true,
		.chain_id = ALC669_FIXUP_ACER_ASPIRE_ETHOS_HEADSET
	},
	[ALC671_FIXUP_HP_HEADSET_MIC2] = {
		.type = HDA_FIXUP_FUNC,
		.v.func = alc671_fixup_hp_headset_mic2,
	},
	[ALC662_FIXUP_ACER_X2660G_HEADSET_MODE] = {
		.type = HDA_FIXUP_PINS,
		.v.pins = (const struct hda_pintbl[]) {
			{ 0x1a, 0x02a1113c }, /* use as headset mic, without its own jack detect */
			{ }
		},
		.chained = true,
		.chain_id = ALC662_FIXUP_USI_FUNC
	},
	[ALC662_FIXUP_ACER_NITRO_HEADSET_MODE] = {
		.type = HDA_FIXUP_PINS,
		.v.pins = (const struct hda_pintbl[]) {
			{ 0x1a, 0x01a11140 }, /* use as headset mic, without its own jack detect */
			{ 0x1b, 0x0221144f },
			{ }
		},
		.chained = true,
		.chain_id = ALC662_FIXUP_USI_FUNC
	},
};

static const struct snd_pci_quirk alc662_fixup_tbl[] = {
	SND_PCI_QUIRK(0x1019, 0x9087, "ECS", ALC662_FIXUP_ASUS_MODE2),
	SND_PCI_QUIRK(0x1025, 0x022f, "Acer Aspire One", ALC662_FIXUP_INV_DMIC),
	SND_PCI_QUIRK(0x1025, 0x0241, "Packard Bell DOTS", ALC662_FIXUP_INV_DMIC),
	SND_PCI_QUIRK(0x1025, 0x0308, "Acer Aspire 8942G", ALC662_FIXUP_ASPIRE),
	SND_PCI_QUIRK(0x1025, 0x031c, "Gateway NV79", ALC662_FIXUP_SKU_IGNORE),
	SND_PCI_QUIRK(0x1025, 0x0349, "eMachines eM250", ALC662_FIXUP_INV_DMIC),
	SND_PCI_QUIRK(0x1025, 0x034a, "Gateway LT27", ALC662_FIXUP_INV_DMIC),
	SND_PCI_QUIRK(0x1025, 0x038b, "Acer Aspire 8943G", ALC662_FIXUP_ASPIRE),
	SND_PCI_QUIRK(0x1025, 0x123c, "Acer Nitro N50-600", ALC662_FIXUP_ACER_NITRO_HEADSET_MODE),
	SND_PCI_QUIRK(0x1025, 0x124e, "Acer 2660G", ALC662_FIXUP_ACER_X2660G_HEADSET_MODE),
	SND_PCI_QUIRK(0x1028, 0x05d8, "Dell", ALC668_FIXUP_DELL_MIC_NO_PRESENCE),
	SND_PCI_QUIRK(0x1028, 0x05db, "Dell", ALC668_FIXUP_DELL_MIC_NO_PRESENCE),
	SND_PCI_QUIRK(0x1028, 0x05fe, "Dell XPS 15", ALC668_FIXUP_DELL_XPS13),
	SND_PCI_QUIRK(0x1028, 0x060a, "Dell XPS 13", ALC668_FIXUP_DELL_XPS13),
	SND_PCI_QUIRK(0x1028, 0x060d, "Dell M3800", ALC668_FIXUP_DELL_XPS13),
	SND_PCI_QUIRK(0x1028, 0x0625, "Dell", ALC668_FIXUP_DELL_MIC_NO_PRESENCE),
	SND_PCI_QUIRK(0x1028, 0x0626, "Dell", ALC668_FIXUP_DELL_MIC_NO_PRESENCE),
	SND_PCI_QUIRK(0x1028, 0x0696, "Dell", ALC668_FIXUP_DELL_MIC_NO_PRESENCE),
	SND_PCI_QUIRK(0x1028, 0x0698, "Dell", ALC668_FIXUP_DELL_MIC_NO_PRESENCE),
	SND_PCI_QUIRK(0x1028, 0x069f, "Dell", ALC668_FIXUP_DELL_MIC_NO_PRESENCE),
	SND_PCI_QUIRK(0x103c, 0x1632, "HP RP5800", ALC662_FIXUP_HP_RP5800),
	SND_PCI_QUIRK(0x1043, 0x1080, "Asus UX501VW", ALC668_FIXUP_HEADSET_MODE),
	SND_PCI_QUIRK(0x1043, 0x11cd, "Asus N550", ALC662_FIXUP_ASUS_Nx50),
	SND_PCI_QUIRK(0x1043, 0x13df, "Asus N550JX", ALC662_FIXUP_BASS_1A),
	SND_PCI_QUIRK(0x1043, 0x129d, "Asus N750", ALC662_FIXUP_ASUS_Nx50),
	SND_PCI_QUIRK(0x1043, 0x12ff, "ASUS G751", ALC668_FIXUP_ASUS_G751),
	SND_PCI_QUIRK(0x1043, 0x1477, "ASUS N56VZ", ALC662_FIXUP_BASS_MODE4_CHMAP),
	SND_PCI_QUIRK(0x1043, 0x15a7, "ASUS UX51VZH", ALC662_FIXUP_BASS_16),
	SND_PCI_QUIRK(0x1043, 0x177d, "ASUS N551", ALC668_FIXUP_ASUS_Nx51),
	SND_PCI_QUIRK(0x1043, 0x17bd, "ASUS N751", ALC668_FIXUP_ASUS_Nx51),
	SND_PCI_QUIRK(0x1043, 0x1963, "ASUS X71SL", ALC662_FIXUP_ASUS_MODE8),
	SND_PCI_QUIRK(0x1043, 0x1b73, "ASUS N55SF", ALC662_FIXUP_BASS_16),
	SND_PCI_QUIRK(0x1043, 0x1bf3, "ASUS N76VZ", ALC662_FIXUP_BASS_MODE4_CHMAP),
	SND_PCI_QUIRK(0x1043, 0x8469, "ASUS mobo", ALC662_FIXUP_NO_JACK_DETECT),
	SND_PCI_QUIRK(0x105b, 0x0cd6, "Foxconn", ALC662_FIXUP_ASUS_MODE2),
	SND_PCI_QUIRK(0x144d, 0xc051, "Samsung R720", ALC662_FIXUP_IDEAPAD),
	SND_PCI_QUIRK(0x14cd, 0x5003, "USI", ALC662_FIXUP_USI_HEADSET_MODE),
	SND_PCI_QUIRK(0x17aa, 0x1036, "Lenovo P520", ALC662_FIXUP_LENOVO_MULTI_CODECS),
	SND_PCI_QUIRK(0x17aa, 0x38af, "Lenovo Ideapad Y550P", ALC662_FIXUP_IDEAPAD),
	SND_PCI_QUIRK(0x17aa, 0x3a0d, "Lenovo Ideapad Y550", ALC662_FIXUP_IDEAPAD),
	SND_PCI_QUIRK(0x1849, 0x5892, "ASRock B150M", ALC892_FIXUP_ASROCK_MOBO),
	SND_PCI_QUIRK(0x19da, 0xa130, "Zotac Z68", ALC662_FIXUP_ZOTAC_Z68),
	SND_PCI_QUIRK(0x1b0a, 0x01b8, "ACER Veriton", ALC662_FIXUP_ACER_VERITON),
	SND_PCI_QUIRK(0x1b35, 0x2206, "CZC P10T", ALC662_FIXUP_CZC_P10T),
	SND_PCI_QUIRK(0x1025, 0x0566, "Acer Aspire Ethos 8951G", ALC669_FIXUP_ACER_ASPIRE_ETHOS),

#if 0
	/* Below is a quirk table taken from the old code.
	 * Basically the device should work as is without the fixup table.
	 * If BIOS doesn't give a proper info, enable the corresponding
	 * fixup entry.
	 */
	SND_PCI_QUIRK(0x1043, 0x1000, "ASUS N50Vm", ALC662_FIXUP_ASUS_MODE1),
	SND_PCI_QUIRK(0x1043, 0x1092, "ASUS NB", ALC662_FIXUP_ASUS_MODE3),
	SND_PCI_QUIRK(0x1043, 0x1173, "ASUS K73Jn", ALC662_FIXUP_ASUS_MODE1),
	SND_PCI_QUIRK(0x1043, 0x11c3, "ASUS M70V", ALC662_FIXUP_ASUS_MODE3),
	SND_PCI_QUIRK(0x1043, 0x11d3, "ASUS NB", ALC662_FIXUP_ASUS_MODE1),
	SND_PCI_QUIRK(0x1043, 0x11f3, "ASUS NB", ALC662_FIXUP_ASUS_MODE2),
	SND_PCI_QUIRK(0x1043, 0x1203, "ASUS NB", ALC662_FIXUP_ASUS_MODE1),
	SND_PCI_QUIRK(0x1043, 0x1303, "ASUS G60J", ALC662_FIXUP_ASUS_MODE1),
	SND_PCI_QUIRK(0x1043, 0x1333, "ASUS G60Jx", ALC662_FIXUP_ASUS_MODE1),
	SND_PCI_QUIRK(0x1043, 0x1339, "ASUS NB", ALC662_FIXUP_ASUS_MODE2),
	SND_PCI_QUIRK(0x1043, 0x13e3, "ASUS N71JA", ALC662_FIXUP_ASUS_MODE7),
	SND_PCI_QUIRK(0x1043, 0x1463, "ASUS N71", ALC662_FIXUP_ASUS_MODE7),
	SND_PCI_QUIRK(0x1043, 0x14d3, "ASUS G72", ALC662_FIXUP_ASUS_MODE8),
	SND_PCI_QUIRK(0x1043, 0x1563, "ASUS N90", ALC662_FIXUP_ASUS_MODE3),
	SND_PCI_QUIRK(0x1043, 0x15d3, "ASUS N50SF F50SF", ALC662_FIXUP_ASUS_MODE1),
	SND_PCI_QUIRK(0x1043, 0x16c3, "ASUS NB", ALC662_FIXUP_ASUS_MODE2),
	SND_PCI_QUIRK(0x1043, 0x16f3, "ASUS K40C K50C", ALC662_FIXUP_ASUS_MODE2),
	SND_PCI_QUIRK(0x1043, 0x1733, "ASUS N81De", ALC662_FIXUP_ASUS_MODE1),
	SND_PCI_QUIRK(0x1043, 0x1753, "ASUS NB", ALC662_FIXUP_ASUS_MODE2),
	SND_PCI_QUIRK(0x1043, 0x1763, "ASUS NB", ALC662_FIXUP_ASUS_MODE6),
	SND_PCI_QUIRK(0x1043, 0x1765, "ASUS NB", ALC662_FIXUP_ASUS_MODE6),
	SND_PCI_QUIRK(0x1043, 0x1783, "ASUS NB", ALC662_FIXUP_ASUS_MODE2),
	SND_PCI_QUIRK(0x1043, 0x1793, "ASUS F50GX", ALC662_FIXUP_ASUS_MODE1),
	SND_PCI_QUIRK(0x1043, 0x17b3, "ASUS F70SL", ALC662_FIXUP_ASUS_MODE3),
	SND_PCI_QUIRK(0x1043, 0x17f3, "ASUS X58LE", ALC662_FIXUP_ASUS_MODE2),
	SND_PCI_QUIRK(0x1043, 0x1813, "ASUS NB", ALC662_FIXUP_ASUS_MODE2),
	SND_PCI_QUIRK(0x1043, 0x1823, "ASUS NB", ALC662_FIXUP_ASUS_MODE5),
	SND_PCI_QUIRK(0x1043, 0x1833, "ASUS NB", ALC662_FIXUP_ASUS_MODE6),
	SND_PCI_QUIRK(0x1043, 0x1843, "ASUS NB", ALC662_FIXUP_ASUS_MODE2),
	SND_PCI_QUIRK(0x1043, 0x1853, "ASUS F50Z", ALC662_FIXUP_ASUS_MODE1),
	SND_PCI_QUIRK(0x1043, 0x1864, "ASUS NB", ALC662_FIXUP_ASUS_MODE2),
	SND_PCI_QUIRK(0x1043, 0x1876, "ASUS NB", ALC662_FIXUP_ASUS_MODE2),
	SND_PCI_QUIRK(0x1043, 0x1893, "ASUS M50Vm", ALC662_FIXUP_ASUS_MODE3),
	SND_PCI_QUIRK(0x1043, 0x1894, "ASUS X55", ALC662_FIXUP_ASUS_MODE3),
	SND_PCI_QUIRK(0x1043, 0x18b3, "ASUS N80Vc", ALC662_FIXUP_ASUS_MODE1),
	SND_PCI_QUIRK(0x1043, 0x18c3, "ASUS VX5", ALC662_FIXUP_ASUS_MODE1),
	SND_PCI_QUIRK(0x1043, 0x18d3, "ASUS N81Te", ALC662_FIXUP_ASUS_MODE1),
	SND_PCI_QUIRK(0x1043, 0x18f3, "ASUS N505Tp", ALC662_FIXUP_ASUS_MODE1),
	SND_PCI_QUIRK(0x1043, 0x1903, "ASUS F5GL", ALC662_FIXUP_ASUS_MODE1),
	SND_PCI_QUIRK(0x1043, 0x1913, "ASUS NB", ALC662_FIXUP_ASUS_MODE2),
	SND_PCI_QUIRK(0x1043, 0x1933, "ASUS F80Q", ALC662_FIXUP_ASUS_MODE2),
	SND_PCI_QUIRK(0x1043, 0x1943, "ASUS Vx3V", ALC662_FIXUP_ASUS_MODE1),
	SND_PCI_QUIRK(0x1043, 0x1953, "ASUS NB", ALC662_FIXUP_ASUS_MODE1),
	SND_PCI_QUIRK(0x1043, 0x1963, "ASUS X71C", ALC662_FIXUP_ASUS_MODE3),
	SND_PCI_QUIRK(0x1043, 0x1983, "ASUS N5051A", ALC662_FIXUP_ASUS_MODE1),
	SND_PCI_QUIRK(0x1043, 0x1993, "ASUS N20", ALC662_FIXUP_ASUS_MODE1),
	SND_PCI_QUIRK(0x1043, 0x19b3, "ASUS F7Z", ALC662_FIXUP_ASUS_MODE1),
	SND_PCI_QUIRK(0x1043, 0x19c3, "ASUS F5Z/F6x", ALC662_FIXUP_ASUS_MODE2),
	SND_PCI_QUIRK(0x1043, 0x19e3, "ASUS NB", ALC662_FIXUP_ASUS_MODE1),
	SND_PCI_QUIRK(0x1043, 0x19f3, "ASUS NB", ALC662_FIXUP_ASUS_MODE4),
#endif
	{}
};

static const struct hda_model_fixup alc662_fixup_models[] = {
	{.id = ALC662_FIXUP_ASPIRE, .name = "aspire"},
	{.id = ALC662_FIXUP_IDEAPAD, .name = "ideapad"},
	{.id = ALC272_FIXUP_MARIO, .name = "mario"},
	{.id = ALC662_FIXUP_HP_RP5800, .name = "hp-rp5800"},
	{.id = ALC662_FIXUP_ASUS_MODE1, .name = "asus-mode1"},
	{.id = ALC662_FIXUP_ASUS_MODE2, .name = "asus-mode2"},
	{.id = ALC662_FIXUP_ASUS_MODE3, .name = "asus-mode3"},
	{.id = ALC662_FIXUP_ASUS_MODE4, .name = "asus-mode4"},
	{.id = ALC662_FIXUP_ASUS_MODE5, .name = "asus-mode5"},
	{.id = ALC662_FIXUP_ASUS_MODE6, .name = "asus-mode6"},
	{.id = ALC662_FIXUP_ASUS_MODE7, .name = "asus-mode7"},
	{.id = ALC662_FIXUP_ASUS_MODE8, .name = "asus-mode8"},
	{.id = ALC662_FIXUP_ZOTAC_Z68, .name = "zotac-z68"},
	{.id = ALC662_FIXUP_INV_DMIC, .name = "inv-dmic"},
	{.id = ALC662_FIXUP_DELL_MIC_NO_PRESENCE, .name = "alc662-headset-multi"},
	{.id = ALC668_FIXUP_DELL_MIC_NO_PRESENCE, .name = "dell-headset-multi"},
	{.id = ALC662_FIXUP_HEADSET_MODE, .name = "alc662-headset"},
	{.id = ALC668_FIXUP_HEADSET_MODE, .name = "alc668-headset"},
	{.id = ALC662_FIXUP_BASS_16, .name = "bass16"},
	{.id = ALC662_FIXUP_BASS_1A, .name = "bass1a"},
	{.id = ALC668_FIXUP_AUTO_MUTE, .name = "automute"},
	{.id = ALC668_FIXUP_DELL_XPS13, .name = "dell-xps13"},
	{.id = ALC662_FIXUP_ASUS_Nx50, .name = "asus-nx50"},
	{.id = ALC668_FIXUP_ASUS_Nx51, .name = "asus-nx51"},
	{.id = ALC668_FIXUP_ASUS_G751, .name = "asus-g751"},
	{.id = ALC891_FIXUP_HEADSET_MODE, .name = "alc891-headset"},
	{.id = ALC891_FIXUP_DELL_MIC_NO_PRESENCE, .name = "alc891-headset-multi"},
	{.id = ALC662_FIXUP_ACER_VERITON, .name = "acer-veriton"},
	{.id = ALC892_FIXUP_ASROCK_MOBO, .name = "asrock-mobo"},
	{.id = ALC662_FIXUP_USI_HEADSET_MODE, .name = "usi-headset"},
	{.id = ALC662_FIXUP_LENOVO_MULTI_CODECS, .name = "dual-codecs"},
	{.id = ALC669_FIXUP_ACER_ASPIRE_ETHOS, .name = "aspire-ethos"},
	{}
};

static const struct snd_hda_pin_quirk alc662_pin_fixup_tbl[] = {
	SND_HDA_PIN_QUIRK(0x10ec0867, 0x1028, "Dell", ALC891_FIXUP_DELL_MIC_NO_PRESENCE,
		{0x17, 0x02211010},
		{0x18, 0x01a19030},
		{0x1a, 0x01813040},
		{0x21, 0x01014020}),
	SND_HDA_PIN_QUIRK(0x10ec0867, 0x1028, "Dell", ALC891_FIXUP_DELL_MIC_NO_PRESENCE,
		{0x16, 0x01813030},
		{0x17, 0x02211010},
		{0x18, 0x01a19040},
		{0x21, 0x01014020}),
	SND_HDA_PIN_QUIRK(0x10ec0662, 0x1028, "Dell", ALC662_FIXUP_DELL_MIC_NO_PRESENCE,
		{0x14, 0x01014010},
		{0x18, 0x01a19020},
		{0x1a, 0x0181302f},
		{0x1b, 0x0221401f}),
	SND_HDA_PIN_QUIRK(0x10ec0668, 0x1028, "Dell", ALC668_FIXUP_AUTO_MUTE,
		{0x12, 0x99a30130},
		{0x14, 0x90170110},
		{0x15, 0x0321101f},
		{0x16, 0x03011020}),
	SND_HDA_PIN_QUIRK(0x10ec0668, 0x1028, "Dell", ALC668_FIXUP_AUTO_MUTE,
		{0x12, 0x99a30140},
		{0x14, 0x90170110},
		{0x15, 0x0321101f},
		{0x16, 0x03011020}),
	SND_HDA_PIN_QUIRK(0x10ec0668, 0x1028, "Dell", ALC668_FIXUP_AUTO_MUTE,
		{0x12, 0x99a30150},
		{0x14, 0x90170110},
		{0x15, 0x0321101f},
		{0x16, 0x03011020}),
	SND_HDA_PIN_QUIRK(0x10ec0668, 0x1028, "Dell", ALC668_FIXUP_AUTO_MUTE,
		{0x14, 0x90170110},
		{0x15, 0x0321101f},
		{0x16, 0x03011020}),
	SND_HDA_PIN_QUIRK(0x10ec0668, 0x1028, "Dell XPS 15", ALC668_FIXUP_AUTO_MUTE,
		{0x12, 0x90a60130},
		{0x14, 0x90170110},
		{0x15, 0x0321101f}),
	SND_HDA_PIN_QUIRK(0x10ec0671, 0x103c, "HP cPC", ALC671_FIXUP_HP_HEADSET_MIC2,
		{0x14, 0x01014010},
		{0x17, 0x90170150},
		{0x19, 0x02a11060},
		{0x1b, 0x01813030},
		{0x21, 0x02211020}),
	SND_HDA_PIN_QUIRK(0x10ec0671, 0x103c, "HP cPC", ALC671_FIXUP_HP_HEADSET_MIC2,
		{0x14, 0x01014010},
		{0x18, 0x01a19040},
		{0x1b, 0x01813030},
		{0x21, 0x02211020}),
	SND_HDA_PIN_QUIRK(0x10ec0671, 0x103c, "HP cPC", ALC671_FIXUP_HP_HEADSET_MIC2,
		{0x14, 0x01014020},
		{0x17, 0x90170110},
		{0x18, 0x01a19050},
		{0x1b, 0x01813040},
		{0x21, 0x02211030}),
	{}
};

/*
 */
static int patch_alc662(struct hda_codec *codec)
{
	struct alc_spec *spec;
	int err;

	err = alc_alloc_spec(codec, 0x0b);
	if (err < 0)
		return err;

	spec = codec->spec;

	spec->shutup = alc_eapd_shutup;

	/* handle multiple HPs as is */
	spec->parse_flags = HDA_PINCFG_NO_HP_FIXUP;

	alc_fix_pll_init(codec, 0x20, 0x04, 15);

	switch (codec->core.vendor_id) {
	case 0x10ec0668:
		spec->init_hook = alc668_restore_default_value;
		break;
	}

	alc_pre_init(codec);

	snd_hda_pick_fixup(codec, alc662_fixup_models,
		       alc662_fixup_tbl, alc662_fixups);
	snd_hda_pick_pin_fixup(codec, alc662_pin_fixup_tbl, alc662_fixups, true);
	snd_hda_apply_fixup(codec, HDA_FIXUP_ACT_PRE_PROBE);

	alc_auto_parse_customize_define(codec);

	if (has_cdefine_beep(codec))
		spec->gen.beep_nid = 0x01;

	if ((alc_get_coef0(codec) & (1 << 14)) &&
	    codec->bus->pci && codec->bus->pci->subsystem_vendor == 0x1025 &&
	    spec->cdefine.platform_type == 1) {
		err = alc_codec_rename(codec, "ALC272X");
		if (err < 0)
			goto error;
	}

	/* automatic parse from the BIOS config */
	err = alc662_parse_auto_config(codec);
	if (err < 0)
		goto error;

	if (!spec->gen.no_analog && spec->gen.beep_nid) {
		switch (codec->core.vendor_id) {
		case 0x10ec0662:
			err = set_beep_amp(spec, 0x0b, 0x05, HDA_INPUT);
			break;
		case 0x10ec0272:
		case 0x10ec0663:
		case 0x10ec0665:
		case 0x10ec0668:
			err = set_beep_amp(spec, 0x0b, 0x04, HDA_INPUT);
			break;
		case 0x10ec0273:
			err = set_beep_amp(spec, 0x0b, 0x03, HDA_INPUT);
			break;
		}
		if (err < 0)
			goto error;
	}

	snd_hda_apply_fixup(codec, HDA_FIXUP_ACT_PROBE);

	return 0;

 error:
	alc_free(codec);
	return err;
}

/*
 * ALC680 support
 */

static int alc680_parse_auto_config(struct hda_codec *codec)
{
	return alc_parse_auto_config(codec, NULL, NULL);
}

/*
 */
static int patch_alc680(struct hda_codec *codec)
{
	int err;

	/* ALC680 has no aa-loopback mixer */
	err = alc_alloc_spec(codec, 0);
	if (err < 0)
		return err;

	/* automatic parse from the BIOS config */
	err = alc680_parse_auto_config(codec);
	if (err < 0) {
		alc_free(codec);
		return err;
	}

	return 0;
}

/*
 * patch entries
 */
static const struct hda_device_id snd_hda_id_realtek[] = {
	HDA_CODEC_ENTRY(0x10ec0215, "ALC215", patch_alc269),
	HDA_CODEC_ENTRY(0x10ec0221, "ALC221", patch_alc269),
	HDA_CODEC_ENTRY(0x10ec0222, "ALC222", patch_alc269),
	HDA_CODEC_ENTRY(0x10ec0225, "ALC225", patch_alc269),
	HDA_CODEC_ENTRY(0x10ec0231, "ALC231", patch_alc269),
	HDA_CODEC_ENTRY(0x10ec0233, "ALC233", patch_alc269),
	HDA_CODEC_ENTRY(0x10ec0234, "ALC234", patch_alc269),
	HDA_CODEC_ENTRY(0x10ec0235, "ALC233", patch_alc269),
	HDA_CODEC_ENTRY(0x10ec0236, "ALC236", patch_alc269),
	HDA_CODEC_ENTRY(0x10ec0245, "ALC245", patch_alc269),
	HDA_CODEC_ENTRY(0x10ec0255, "ALC255", patch_alc269),
	HDA_CODEC_ENTRY(0x10ec0256, "ALC256", patch_alc269),
	HDA_CODEC_ENTRY(0x10ec0257, "ALC257", patch_alc269),
	HDA_CODEC_ENTRY(0x10ec0260, "ALC260", patch_alc260),
	HDA_CODEC_ENTRY(0x10ec0262, "ALC262", patch_alc262),
	HDA_CODEC_ENTRY(0x10ec0267, "ALC267", patch_alc268),
	HDA_CODEC_ENTRY(0x10ec0268, "ALC268", patch_alc268),
	HDA_CODEC_ENTRY(0x10ec0269, "ALC269", patch_alc269),
	HDA_CODEC_ENTRY(0x10ec0270, "ALC270", patch_alc269),
	HDA_CODEC_ENTRY(0x10ec0272, "ALC272", patch_alc662),
	HDA_CODEC_ENTRY(0x10ec0274, "ALC274", patch_alc269),
	HDA_CODEC_ENTRY(0x10ec0275, "ALC275", patch_alc269),
	HDA_CODEC_ENTRY(0x10ec0276, "ALC276", patch_alc269),
	HDA_CODEC_ENTRY(0x10ec0280, "ALC280", patch_alc269),
	HDA_CODEC_ENTRY(0x10ec0282, "ALC282", patch_alc269),
	HDA_CODEC_ENTRY(0x10ec0283, "ALC283", patch_alc269),
	HDA_CODEC_ENTRY(0x10ec0284, "ALC284", patch_alc269),
	HDA_CODEC_ENTRY(0x10ec0285, "ALC285", patch_alc269),
	HDA_CODEC_ENTRY(0x10ec0286, "ALC286", patch_alc269),
	HDA_CODEC_ENTRY(0x10ec0287, "ALC287", patch_alc269),
	HDA_CODEC_ENTRY(0x10ec0288, "ALC288", patch_alc269),
	HDA_CODEC_ENTRY(0x10ec0289, "ALC289", patch_alc269),
	HDA_CODEC_ENTRY(0x10ec0290, "ALC290", patch_alc269),
	HDA_CODEC_ENTRY(0x10ec0292, "ALC292", patch_alc269),
	HDA_CODEC_ENTRY(0x10ec0293, "ALC293", patch_alc269),
	HDA_CODEC_ENTRY(0x10ec0294, "ALC294", patch_alc269),
	HDA_CODEC_ENTRY(0x10ec0295, "ALC295", patch_alc269),
	HDA_CODEC_ENTRY(0x10ec0298, "ALC298", patch_alc269),
	HDA_CODEC_ENTRY(0x10ec0299, "ALC299", patch_alc269),
	HDA_CODEC_ENTRY(0x10ec0300, "ALC300", patch_alc269),
	HDA_CODEC_ENTRY(0x10ec0623, "ALC623", patch_alc269),
	HDA_CODEC_REV_ENTRY(0x10ec0861, 0x100340, "ALC660", patch_alc861),
	HDA_CODEC_ENTRY(0x10ec0660, "ALC660-VD", patch_alc861vd),
	HDA_CODEC_ENTRY(0x10ec0861, "ALC861", patch_alc861),
	HDA_CODEC_ENTRY(0x10ec0862, "ALC861-VD", patch_alc861vd),
	HDA_CODEC_REV_ENTRY(0x10ec0662, 0x100002, "ALC662 rev2", patch_alc882),
	HDA_CODEC_REV_ENTRY(0x10ec0662, 0x100101, "ALC662 rev1", patch_alc662),
	HDA_CODEC_REV_ENTRY(0x10ec0662, 0x100300, "ALC662 rev3", patch_alc662),
	HDA_CODEC_ENTRY(0x10ec0663, "ALC663", patch_alc662),
	HDA_CODEC_ENTRY(0x10ec0665, "ALC665", patch_alc662),
	HDA_CODEC_ENTRY(0x10ec0667, "ALC667", patch_alc662),
	HDA_CODEC_ENTRY(0x10ec0668, "ALC668", patch_alc662),
	HDA_CODEC_ENTRY(0x10ec0670, "ALC670", patch_alc662),
	HDA_CODEC_ENTRY(0x10ec0671, "ALC671", patch_alc662),
	HDA_CODEC_ENTRY(0x10ec0680, "ALC680", patch_alc680),
	HDA_CODEC_ENTRY(0x10ec0700, "ALC700", patch_alc269),
	HDA_CODEC_ENTRY(0x10ec0701, "ALC701", patch_alc269),
	HDA_CODEC_ENTRY(0x10ec0703, "ALC703", patch_alc269),
	HDA_CODEC_ENTRY(0x10ec0711, "ALC711", patch_alc269),
	HDA_CODEC_ENTRY(0x10ec0867, "ALC891", patch_alc662),
	HDA_CODEC_ENTRY(0x10ec0880, "ALC880", patch_alc880),
	HDA_CODEC_ENTRY(0x10ec0882, "ALC882", patch_alc882),
	HDA_CODEC_ENTRY(0x10ec0883, "ALC883", patch_alc882),
	HDA_CODEC_REV_ENTRY(0x10ec0885, 0x100101, "ALC889A", patch_alc882),
	HDA_CODEC_REV_ENTRY(0x10ec0885, 0x100103, "ALC889A", patch_alc882),
	HDA_CODEC_ENTRY(0x10ec0885, "ALC885", patch_alc882),
	HDA_CODEC_ENTRY(0x10ec0887, "ALC887", patch_alc882),
	HDA_CODEC_REV_ENTRY(0x10ec0888, 0x100101, "ALC1200", patch_alc882),
	HDA_CODEC_ENTRY(0x10ec0888, "ALC888", patch_alc882),
	HDA_CODEC_ENTRY(0x10ec0889, "ALC889", patch_alc882),
	HDA_CODEC_ENTRY(0x10ec0892, "ALC892", patch_alc662),
	HDA_CODEC_ENTRY(0x10ec0899, "ALC898", patch_alc882),
	HDA_CODEC_ENTRY(0x10ec0900, "ALC1150", patch_alc882),
	HDA_CODEC_ENTRY(0x10ec0b00, "ALCS1200A", patch_alc882),
	HDA_CODEC_ENTRY(0x10ec1168, "ALC1220", patch_alc882),
	HDA_CODEC_ENTRY(0x10ec1220, "ALC1220", patch_alc882),
	{} /* terminator */
};
MODULE_DEVICE_TABLE(hdaudio, snd_hda_id_realtek);

MODULE_LICENSE("GPL");
MODULE_DESCRIPTION("Realtek HD-audio codec");

static struct hda_codec_driver realtek_driver = {
	.id = snd_hda_id_realtek,
};

module_hda_codec_driver(realtek_driver);<|MERGE_RESOLUTION|>--- conflicted
+++ resolved
@@ -4112,12 +4112,8 @@
 	struct alc_spec *spec = codec->spec;
 
 	alc_update_gpio_led(codec, spec->gpio_mute_led_mask,
-<<<<<<< HEAD
-			    spec->mute_led_polarity, enabled);
-=======
 			    spec->mute_led_polarity, !brightness);
 	return 0;
->>>>>>> 209564d5
 }
 
 /* turn on/off mic-mute LED via GPIO per capture hook */
@@ -4128,34 +4124,9 @@
 	struct alc_spec *spec = codec->spec;
 
 	alc_update_gpio_led(codec, spec->gpio_mic_led_mask,
-<<<<<<< HEAD
-			    spec->micmute_led_polarity,
-			    spec->gen.micmute_led.led_value);
-=======
 			    spec->micmute_led_polarity, !!brightness);
 	return 0;
->>>>>>> 209564d5
-}
-
-#if IS_REACHABLE(CONFIG_LEDS_TRIGGER_AUDIO)
-static int micmute_led_set(struct led_classdev *led_cdev,
-			   enum led_brightness brightness)
-{
-	struct hda_codec *codec = dev_to_hda_codec(led_cdev->dev->parent);
-	struct alc_spec *spec = codec->spec;
-
-	alc_update_gpio_led(codec, spec->gpio_mic_led_mask,
-			    spec->micmute_led_polarity, !!brightness);
-	return 0;
-}
-
-static struct led_classdev micmute_led_cdev = {
-	.name = "hda::micmute",
-	.max_brightness = 1,
-	.brightness_set_blocking = micmute_led_set,
-	.default_trigger = "audio-micmute",
-};
-#endif
+}
 
 /* setup mute and mic-mute GPIO bits, add hooks appropriately */
 static void alc_fixup_hp_gpio_led(struct hda_codec *codec,
@@ -4164,9 +4135,6 @@
 				  unsigned int micmute_mask)
 {
 	struct alc_spec *spec = codec->spec;
-#if IS_REACHABLE(CONFIG_LEDS_TRIGGER_AUDIO)
-	int err;
-#endif
 
 	alc_fixup_gpio(codec, action, mute_mask | micmute_mask);
 
@@ -4178,18 +4146,7 @@
 	}
 	if (micmute_mask) {
 		spec->gpio_mic_led_mask = micmute_mask;
-<<<<<<< HEAD
-		snd_hda_gen_add_micmute_led(codec, alc_gpio_micmute_update);
-
-#if IS_REACHABLE(CONFIG_LEDS_TRIGGER_AUDIO)
-		micmute_led_cdev.brightness = ledtrig_audio_get(LED_AUDIO_MICMUTE);
-		err = devm_led_classdev_register(&codec->core.dev, &micmute_led_cdev);
-		if (err)
-			codec_warn(codec, "failed to register micmute LED\n");
-#endif
-=======
 		snd_hda_gen_add_micmute_led_cdev(codec, micmute_led_set);
->>>>>>> 209564d5
 	}
 }
 
