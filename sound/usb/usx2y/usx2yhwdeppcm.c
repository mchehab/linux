--- conflicted
+++ resolved
@@ -725,16 +725,6 @@
 	pcm->info_flags = 0;
 
 	sprintf(pcm->name, NAME_ALLCAPS" hwdep Audio");
-<<<<<<< HEAD
-	snd_pcm_lib_preallocate_pages(pcm->streams[SNDRV_PCM_STREAM_PLAYBACK].substream,
-				      SNDRV_DMA_TYPE_CONTINUOUS,
-				      NULL,
-				      64*1024, 128*1024);
-	snd_pcm_lib_preallocate_pages(pcm->streams[SNDRV_PCM_STREAM_CAPTURE].substream,
-				      SNDRV_DMA_TYPE_CONTINUOUS,
-				      NULL,
-				      64*1024, 128*1024);
-=======
 	snd_pcm_set_managed_buffer(pcm->streams[SNDRV_PCM_STREAM_PLAYBACK].substream,
 				   SNDRV_DMA_TYPE_CONTINUOUS,
 				   NULL,
@@ -743,7 +733,6 @@
 				   SNDRV_DMA_TYPE_CONTINUOUS,
 				   NULL,
 				   64*1024, 128*1024);
->>>>>>> bfea224d
 
 	return 0;
 }
