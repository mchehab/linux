// SPDX-License-Identifier: GPL-2.0-or-later
/* AFS volume management
 *
 * Copyright (C) 2002, 2007 Red Hat, Inc. All Rights Reserved.
 * Written by David Howells (dhowells@redhat.com)
 */

#include <linux/kernel.h>
#include <linux/slab.h>
#include "internal.h"

unsigned __read_mostly afs_volume_gc_delay = 10;
unsigned __read_mostly afs_volume_record_life = 60 * 60;

/*
 * Insert a volume into a cell.  If there's an existing volume record, that is
 * returned instead with a ref held.
 */
static struct afs_volume *afs_insert_volume_into_cell(struct afs_cell *cell,
						      struct afs_volume *volume)
{
	struct afs_volume *p;
	struct rb_node *parent = NULL, **pp;

	write_seqlock(&cell->volume_lock);

	pp = &cell->volumes.rb_node;
	while (*pp) {
		parent = *pp;
		p = rb_entry(parent, struct afs_volume, cell_node);
		if (p->vid < volume->vid) {
			pp = &(*pp)->rb_left;
		} else if (p->vid > volume->vid) {
			pp = &(*pp)->rb_right;
		} else {
			volume = afs_get_volume(p, afs_volume_trace_get_cell_insert);
			goto found;
		}
	}

	rb_link_node_rcu(&volume->cell_node, parent, pp);
	rb_insert_color(&volume->cell_node, &cell->volumes);
	hlist_add_head_rcu(&volume->proc_link, &cell->proc_volumes);

found:
	write_sequnlock(&cell->volume_lock);
	return volume;

}

static void afs_remove_volume_from_cell(struct afs_volume *volume)
{
	struct afs_cell *cell = volume->cell;

	if (!hlist_unhashed(&volume->proc_link)) {
		trace_afs_volume(volume->vid, atomic_read(&volume->usage),
				 afs_volume_trace_remove);
		write_seqlock(&cell->volume_lock);
		hlist_del_rcu(&volume->proc_link);
		rb_erase(&volume->cell_node, &cell->volumes);
		write_sequnlock(&cell->volume_lock);
	}
}

/*
 * Allocate a volume record and load it up from a vldb record.
 */
static struct afs_volume *afs_alloc_volume(struct afs_fs_context *params,
					   struct afs_vldb_entry *vldb,
					   unsigned long type_mask)
{
	struct afs_server_list *slist;
	struct afs_volume *volume;
	int ret = -ENOMEM, nr_servers = 0, i;

	for (i = 0; i < vldb->nr_servers; i++)
		if (vldb->fs_mask[i] & type_mask)
			nr_servers++;

	volume = kzalloc(sizeof(struct afs_volume), GFP_KERNEL);
	if (!volume)
		goto error_0;

	volume->vid		= vldb->vid[params->type];
	volume->update_at	= ktime_get_real_seconds() + afs_volume_record_life;
	volume->cell		= afs_get_cell(params->cell);
	volume->type		= params->type;
	volume->type_force	= params->force;
	volume->name_len	= vldb->name_len;

	atomic_set(&volume->usage, 1);
	INIT_HLIST_NODE(&volume->proc_link);
	rwlock_init(&volume->servers_lock);
	rwlock_init(&volume->cb_v_break_lock);
	memcpy(volume->name, vldb->name, vldb->name_len + 1);

	slist = afs_alloc_server_list(params->cell, params->key, vldb, type_mask);
	if (IS_ERR(slist)) {
		ret = PTR_ERR(slist);
		goto error_1;
	}

	refcount_set(&slist->usage, 1);
	rcu_assign_pointer(volume->servers, slist);
	trace_afs_volume(volume->vid, 1, afs_volume_trace_alloc);
	return volume;

error_1:
	afs_put_cell(params->net, volume->cell);
	kfree(volume);
error_0:
	return ERR_PTR(ret);
}

/*
 * Look up or allocate a volume record.
 */
static struct afs_volume *afs_lookup_volume(struct afs_fs_context *params,
					    struct afs_vldb_entry *vldb,
					    unsigned long type_mask)
{
	struct afs_volume *candidate, *volume;

	candidate = afs_alloc_volume(params, vldb, type_mask);
	if (IS_ERR(candidate))
		return candidate;

	volume = afs_insert_volume_into_cell(params->cell, candidate);
	if (volume != candidate)
		afs_put_volume(params->net, candidate, afs_volume_trace_put_cell_dup);
	return volume;
}

/*
 * Look up a VLDB record for a volume.
 */
static struct afs_vldb_entry *afs_vl_lookup_vldb(struct afs_cell *cell,
						 struct key *key,
						 const char *volname,
						 size_t volnamesz)
{
	struct afs_vldb_entry *vldb = ERR_PTR(-EDESTADDRREQ);
	struct afs_vl_cursor vc;
	int ret;

	if (!afs_begin_vlserver_operation(&vc, cell, key))
		return ERR_PTR(-ERESTARTSYS);

	while (afs_select_vlserver(&vc)) {
		vldb = afs_vl_get_entry_by_name_u(&vc, volname, volnamesz);
	}

	ret = afs_end_vlserver_operation(&vc);
	return ret < 0 ? ERR_PTR(ret) : vldb;
}

/*
 * Look up a volume in the VL server and create a candidate volume record for
 * it.
 *
 * The volume name can be one of the following:
 *	"%[cell:]volume[.]"		R/W volume
 *	"#[cell:]volume[.]"		R/O or R/W volume (rwparent=0),
 *					 or R/W (rwparent=1) volume
 *	"%[cell:]volume.readonly"	R/O volume
 *	"#[cell:]volume.readonly"	R/O volume
 *	"%[cell:]volume.backup"		Backup volume
 *	"#[cell:]volume.backup"		Backup volume
 *
 * The cell name is optional, and defaults to the current cell.
 *
 * See "The Rules of Mount Point Traversal" in Chapter 5 of the AFS SysAdmin
 * Guide
 * - Rule 1: Explicit type suffix forces access of that type or nothing
 *           (no suffix, then use Rule 2 & 3)
 * - Rule 2: If parent volume is R/O, then mount R/O volume by preference, R/W
 *           if not available
 * - Rule 3: If parent volume is R/W, then only mount R/W volume unless
 *           explicitly told otherwise
 */
struct afs_volume *afs_create_volume(struct afs_fs_context *params)
{
	struct afs_vldb_entry *vldb;
	struct afs_volume *volume;
	unsigned long type_mask = 1UL << params->type;

	vldb = afs_vl_lookup_vldb(params->cell, params->key,
				  params->volname, params->volnamesz);
	if (IS_ERR(vldb))
		return ERR_CAST(vldb);

	if (test_bit(AFS_VLDB_QUERY_ERROR, &vldb->flags)) {
		volume = ERR_PTR(vldb->error);
		goto error;
	}

	/* Make the final decision on the type we want */
	volume = ERR_PTR(-ENOMEDIUM);
	if (params->force) {
		if (!(vldb->flags & type_mask))
			goto error;
	} else if (test_bit(AFS_VLDB_HAS_RO, &vldb->flags)) {
		params->type = AFSVL_ROVOL;
	} else if (test_bit(AFS_VLDB_HAS_RW, &vldb->flags)) {
		params->type = AFSVL_RWVOL;
	} else {
		goto error;
	}

	type_mask = 1UL << params->type;
	volume = afs_lookup_volume(params, vldb, type_mask);

error:
	kfree(vldb);
	return volume;
}

/*
 * Destroy a volume record
 */
static void afs_destroy_volume(struct afs_net *net, struct afs_volume *volume)
{
	_enter("%p", volume);

#ifdef CONFIG_AFS_FSCACHE
	ASSERTCMP(volume->cache, ==, NULL);
#endif

	afs_remove_volume_from_cell(volume);
	afs_put_serverlist(net, rcu_access_pointer(volume->servers));
	afs_put_cell(net, volume->cell);
	trace_afs_volume(volume->vid, atomic_read(&volume->usage),
			 afs_volume_trace_free);
	kfree_rcu(volume, rcu);

	_leave(" [destroyed]");
}

/*
 * Get a reference on a volume record.
 */
struct afs_volume *afs_get_volume(struct afs_volume *volume,
				  enum afs_volume_trace reason)
{
	if (volume) {
		int u = atomic_inc_return(&volume->usage);
		trace_afs_volume(volume->vid, u, reason);
	}
	return volume;
}


/*
 * Drop a reference on a volume record.
 */
void afs_put_volume(struct afs_net *net, struct afs_volume *volume,
		    enum afs_volume_trace reason)
{
	if (volume) {
		afs_volid_t vid = volume->vid;
		int u = atomic_dec_return(&volume->usage);
		trace_afs_volume(vid, u, reason);
		if (u == 0)
			afs_destroy_volume(net, volume);
	}
}

/*
 * Activate a volume.
 */
void afs_activate_volume(struct afs_volume *volume)
{
#ifdef CONFIG_AFS_FSCACHE
	volume->cache = fscache_acquire_cookie(volume->cell->cache,
					       &afs_volume_cache_index_def,
					       &volume->vid, sizeof(volume->vid),
					       NULL, 0,
					       volume, 0, true);
#endif
}

/*
 * Deactivate a volume.
 */
void afs_deactivate_volume(struct afs_volume *volume)
{
	_enter("%s", volume->name);

#ifdef CONFIG_AFS_FSCACHE
	fscache_relinquish_cookie(volume->cache, NULL,
				  test_bit(AFS_VOLUME_DELETED, &volume->flags));
	volume->cache = NULL;
#endif

	_leave("");
}

/*
 * Query the VL service to update the volume status.
 */
static int afs_update_volume_status(struct afs_volume *volume, struct key *key)
{
	struct afs_server_list *new, *old, *discard;
	struct afs_vldb_entry *vldb;
	char idbuf[16];
	int ret, idsz;

	_enter("");

	/* We look up an ID by passing it as a decimal string in the
	 * operation's name parameter.
	 */
	idsz = sprintf(idbuf, "%llu", volume->vid);

	vldb = afs_vl_lookup_vldb(volume->cell, key, idbuf, idsz);
	if (IS_ERR(vldb)) {
		ret = PTR_ERR(vldb);
		goto error;
	}

	/* See if the volume got renamed. */
	if (vldb->name_len != volume->name_len ||
	    memcmp(vldb->name, volume->name, vldb->name_len) != 0) {
		/* TODO: Use RCU'd string. */
		memcpy(volume->name, vldb->name, AFS_MAXVOLNAME);
		volume->name_len = vldb->name_len;
	}

	/* See if the volume's server list got updated. */
	new = afs_alloc_server_list(volume->cell, key,
				    vldb, (1 << volume->type));
	if (IS_ERR(new)) {
		ret = PTR_ERR(new);
		goto error_vldb;
	}

	write_lock(&volume->servers_lock);

	discard = new;
	old = rcu_dereference_protected(volume->servers,
					lockdep_is_held(&volume->servers_lock));
	if (afs_annotate_server_list(new, old)) {
		new->seq = volume->servers_seq + 1;
		rcu_assign_pointer(volume->servers, new);
		smp_wmb();
		volume->servers_seq++;
		discard = old;
	}

	volume->update_at = ktime_get_real_seconds() + afs_volume_record_life;
	write_unlock(&volume->servers_lock);
	ret = 0;

	afs_put_serverlist(volume->cell->net, discard);
error_vldb:
	kfree(vldb);
error:
	_leave(" = %d", ret);
	return ret;
}

/*
 * Make sure the volume record is up to date.
 */
<<<<<<< HEAD
int afs_check_volume_status(struct afs_volume *volume, struct afs_fs_cursor *fc)
=======
int afs_check_volume_status(struct afs_volume *volume, struct afs_operation *op)
>>>>>>> 4775cbe7
{
	int ret, retries = 0;

	_enter("");

retry:
	if (test_bit(AFS_VOLUME_WAIT, &volume->flags))
		goto wait;
	if (volume->update_at <= ktime_get_real_seconds() ||
	    test_bit(AFS_VOLUME_NEEDS_UPDATE, &volume->flags))
		goto update;
	_leave(" = 0");
	return 0;

update:
	if (!test_and_set_bit_lock(AFS_VOLUME_UPDATING, &volume->flags)) {
<<<<<<< HEAD
		ret = afs_update_volume_status(volume, fc->key);
=======
		clear_bit(AFS_VOLUME_NEEDS_UPDATE, &volume->flags);
		ret = afs_update_volume_status(volume, op->key);
		if (ret < 0)
			set_bit(AFS_VOLUME_NEEDS_UPDATE, &volume->flags);
>>>>>>> 4775cbe7
		clear_bit_unlock(AFS_VOLUME_WAIT, &volume->flags);
		clear_bit_unlock(AFS_VOLUME_UPDATING, &volume->flags);
		wake_up_bit(&volume->flags, AFS_VOLUME_WAIT);
		_leave(" = %d", ret);
		return ret;
	}

wait:
	if (!test_bit(AFS_VOLUME_WAIT, &volume->flags)) {
		_leave(" = 0 [no wait]");
		return 0;
	}

	ret = wait_on_bit(&volume->flags, AFS_VOLUME_WAIT,
<<<<<<< HEAD
			  (fc->flags & AFS_FS_CURSOR_INTR) ?
			  TASK_INTERRUPTIBLE : TASK_UNINTERRUPTIBLE);
=======
			  (op->flags & AFS_OPERATION_UNINTR) ?
			  TASK_UNINTERRUPTIBLE : TASK_INTERRUPTIBLE);
>>>>>>> 4775cbe7
	if (ret == -ERESTARTSYS) {
		_leave(" = %d", ret);
		return ret;
	}

	retries++;
	if (retries == 4) {
		_leave(" = -ESTALE");
		return -ESTALE;
	}
	goto retry;
}<|MERGE_RESOLUTION|>--- conflicted
+++ resolved
@@ -362,11 +362,7 @@
 /*
  * Make sure the volume record is up to date.
  */
-<<<<<<< HEAD
-int afs_check_volume_status(struct afs_volume *volume, struct afs_fs_cursor *fc)
-=======
 int afs_check_volume_status(struct afs_volume *volume, struct afs_operation *op)
->>>>>>> 4775cbe7
 {
 	int ret, retries = 0;
 
@@ -383,14 +379,10 @@
 
 update:
 	if (!test_and_set_bit_lock(AFS_VOLUME_UPDATING, &volume->flags)) {
-<<<<<<< HEAD
-		ret = afs_update_volume_status(volume, fc->key);
-=======
 		clear_bit(AFS_VOLUME_NEEDS_UPDATE, &volume->flags);
 		ret = afs_update_volume_status(volume, op->key);
 		if (ret < 0)
 			set_bit(AFS_VOLUME_NEEDS_UPDATE, &volume->flags);
->>>>>>> 4775cbe7
 		clear_bit_unlock(AFS_VOLUME_WAIT, &volume->flags);
 		clear_bit_unlock(AFS_VOLUME_UPDATING, &volume->flags);
 		wake_up_bit(&volume->flags, AFS_VOLUME_WAIT);
@@ -405,13 +397,8 @@
 	}
 
 	ret = wait_on_bit(&volume->flags, AFS_VOLUME_WAIT,
-<<<<<<< HEAD
-			  (fc->flags & AFS_FS_CURSOR_INTR) ?
-			  TASK_INTERRUPTIBLE : TASK_UNINTERRUPTIBLE);
-=======
 			  (op->flags & AFS_OPERATION_UNINTR) ?
 			  TASK_UNINTERRUPTIBLE : TASK_INTERRUPTIBLE);
->>>>>>> 4775cbe7
 	if (ret == -ERESTARTSYS) {
 		_leave(" = %d", ret);
 		return ret;
