--- conflicted
+++ resolved
@@ -385,7 +385,6 @@
 		DMI_MATCH(DMI_PRODUCT_NAME, "20GGA00L00"),
 		},
 	},
-<<<<<<< HEAD
 	/*
 	 * ASUS B1400CEAE hangs on resume from suspend (see
 	 * https://bugzilla.kernel.org/show_bug.cgi?id=215742).
@@ -396,7 +395,8 @@
 	.matches = {
 		DMI_MATCH(DMI_SYS_VENDOR, "ASUSTeK COMPUTER INC."),
 		DMI_MATCH(DMI_PRODUCT_NAME, "ASUS EXPERTBOOK B1400CEAE"),
-=======
+		},
+	},
 
 	{
 	.callback = init_nosleep,
@@ -404,7 +404,6 @@
 	.matches = {
 		DMI_MATCH(DMI_SYS_VENDOR, "GOOGLE"),
 		DMI_MATCH(DMI_PRODUCT_NAME, "Samus"),
->>>>>>> f7d7ddda
 		},
 	},
 	{},
