// SPDX-License-Identifier: GPL-2.0-or-later
/*
 *	UDP over IPv6
 *	Linux INET6 implementation
 *
 *	Authors:
 *	Pedro Roque		<roque@di.fc.ul.pt>
 *
 *	Based on linux/ipv4/udp.c
 *
 *	Fixes:
 *	Hideaki YOSHIFUJI	:	sin6_scope_id support
 *	YOSHIFUJI Hideaki @USAGI and:	Support IPV6_V6ONLY socket option, which
 *	Alexey Kuznetsov		allow both IPv4 and IPv6 sockets to bind
 *					a single port at the same time.
 *      Kazunori MIYAZAWA @USAGI:       change process style to use ip6_append_data
 *      YOSHIFUJI Hideaki @USAGI:	convert /proc/net/udp6 to seq_file.
 */

#include <linux/bpf-cgroup.h>
#include <linux/errno.h>
#include <linux/types.h>
#include <linux/socket.h>
#include <linux/sockios.h>
#include <linux/net.h>
#include <linux/in6.h>
#include <linux/netdevice.h>
#include <linux/if_arp.h>
#include <linux/ipv6.h>
#include <linux/icmpv6.h>
#include <linux/init.h>
#include <linux/module.h>
#include <linux/skbuff.h>
#include <linux/slab.h>
#include <linux/uaccess.h>
#include <linux/indirect_call_wrapper.h>

#include <net/addrconf.h>
#include <net/ndisc.h>
#include <net/protocol.h>
#include <net/transp_v6.h>
#include <net/ip6_route.h>
#include <net/raw.h>
#include <net/seg6.h>
#include <net/tcp_states.h>
#include <net/ip6_checksum.h>
#include <net/ip6_tunnel.h>
#include <trace/events/udp.h>
#include <net/xfrm.h>
#include <net/inet_hashtables.h>
#include <net/inet6_hashtables.h>
#include <net/busy_poll.h>
#include <net/sock_reuseport.h>
#include <net/gro.h>

#include <linux/proc_fs.h>
#include <linux/seq_file.h>
#include <trace/events/skb.h>
#include "udp_impl.h"

static void udpv6_destruct_sock(struct sock *sk)
{
	udp_destruct_common(sk);
	inet6_sock_destruct(sk);
}

int udpv6_init_sock(struct sock *sk)
{
	udp_lib_init_sock(sk);
	sk->sk_destruct = udpv6_destruct_sock;
	set_bit(SOCK_SUPPORT_ZC, &sk->sk_socket->flags);
	return 0;
}

INDIRECT_CALLABLE_SCOPE
u32 udp6_ehashfn(const struct net *net,
		 const struct in6_addr *laddr,
		 const u16 lport,
		 const struct in6_addr *faddr,
		 const __be16 fport)
{
	static u32 udp6_ehash_secret __read_mostly;
	static u32 udp_ipv6_hash_secret __read_mostly;

	u32 lhash, fhash;

	net_get_random_once(&udp6_ehash_secret,
			    sizeof(udp6_ehash_secret));
	net_get_random_once(&udp_ipv6_hash_secret,
			    sizeof(udp_ipv6_hash_secret));

	lhash = (__force u32)laddr->s6_addr32[3];
	fhash = __ipv6_addr_jhash(faddr, udp_ipv6_hash_secret);

	return __inet6_ehashfn(lhash, lport, fhash, fport,
			       udp6_ehash_secret + net_hash_mix(net));
}

int udp_v6_get_port(struct sock *sk, unsigned short snum)
{
	unsigned int hash2_nulladdr =
		ipv6_portaddr_hash(sock_net(sk), &in6addr_any, snum);
	unsigned int hash2_partial =
		ipv6_portaddr_hash(sock_net(sk), &sk->sk_v6_rcv_saddr, 0);

	/* precompute partial secondary hash */
	udp_sk(sk)->udp_portaddr_hash = hash2_partial;
	return udp_lib_get_port(sk, snum, hash2_nulladdr);
}

void udp_v6_rehash(struct sock *sk)
{
	u16 new_hash = ipv6_portaddr_hash(sock_net(sk),
					  &sk->sk_v6_rcv_saddr,
					  inet_sk(sk)->inet_num);

	udp_lib_rehash(sk, new_hash);
}

static int compute_score(struct sock *sk, struct net *net,
			 const struct in6_addr *saddr, __be16 sport,
			 const struct in6_addr *daddr, unsigned short hnum,
			 int dif, int sdif)
{
	int bound_dev_if, score;
	struct inet_sock *inet;
	bool dev_match;

	if (!net_eq(sock_net(sk), net) ||
	    udp_sk(sk)->udp_port_hash != hnum ||
	    sk->sk_family != PF_INET6)
		return -1;

	if (!ipv6_addr_equal(&sk->sk_v6_rcv_saddr, daddr))
		return -1;

	score = 0;
	inet = inet_sk(sk);

	if (inet->inet_dport) {
		if (inet->inet_dport != sport)
			return -1;
		score++;
	}

	if (!ipv6_addr_any(&sk->sk_v6_daddr)) {
		if (!ipv6_addr_equal(&sk->sk_v6_daddr, saddr))
			return -1;
		score++;
	}

	bound_dev_if = READ_ONCE(sk->sk_bound_dev_if);
	dev_match = udp_sk_bound_dev_eq(net, bound_dev_if, dif, sdif);
	if (!dev_match)
		return -1;
	if (bound_dev_if)
		score++;

	if (READ_ONCE(sk->sk_incoming_cpu) == raw_smp_processor_id())
		score++;

	return score;
}

/* called with rcu_read_lock() */
static struct sock *udp6_lib_lookup2(struct net *net,
		const struct in6_addr *saddr, __be16 sport,
		const struct in6_addr *daddr, unsigned int hnum,
		int dif, int sdif, struct udp_hslot *hslot2,
		struct sk_buff *skb)
{
	struct sock *sk, *result;
	int score, badness;

	result = NULL;
	badness = -1;
	udp_portaddr_for_each_entry_rcu(sk, &hslot2->head) {
		score = compute_score(sk, net, saddr, sport,
				      daddr, hnum, dif, sdif);
		if (score > badness) {
			badness = score;

			if (sk->sk_state == TCP_ESTABLISHED) {
				result = sk;
				continue;
			}

			result = inet6_lookup_reuseport(net, sk, skb, sizeof(struct udphdr),
							saddr, sport, daddr, hnum, udp6_ehashfn);
			if (!result) {
				result = sk;
				continue;
			}

			/* Fall back to scoring if group has connections */
			if (!reuseport_has_conns(sk))
				return result;

			/* Reuseport logic returned an error, keep original score. */
			if (IS_ERR(result))
				continue;

			badness = compute_score(sk, net, saddr, sport,
						daddr, hnum, dif, sdif);
		}
	}
	return result;
}

/* rcu_read_lock() must be held */
struct sock *__udp6_lib_lookup(struct net *net,
			       const struct in6_addr *saddr, __be16 sport,
			       const struct in6_addr *daddr, __be16 dport,
			       int dif, int sdif, struct udp_table *udptable,
			       struct sk_buff *skb)
{
	unsigned short hnum = ntohs(dport);
	unsigned int hash2, slot2;
	struct udp_hslot *hslot2;
	struct sock *result, *sk;

	hash2 = ipv6_portaddr_hash(net, daddr, hnum);
	slot2 = hash2 & udptable->mask;
	hslot2 = &udptable->hash2[slot2];

	/* Lookup connected or non-wildcard sockets */
	result = udp6_lib_lookup2(net, saddr, sport,
				  daddr, hnum, dif, sdif,
				  hslot2, skb);
	if (!IS_ERR_OR_NULL(result) && result->sk_state == TCP_ESTABLISHED)
		goto done;

	/* Lookup redirect from BPF */
	if (static_branch_unlikely(&bpf_sk_lookup_enabled) &&
	    udptable == net->ipv4.udp_table) {
		sk = inet6_lookup_run_sk_lookup(net, IPPROTO_UDP, skb, sizeof(struct udphdr),
						saddr, sport, daddr, hnum, dif,
						udp6_ehashfn);
		if (sk) {
			result = sk;
			goto done;
		}
	}

	/* Got non-wildcard socket or error on first lookup */
	if (result)
		goto done;

	/* Lookup wildcard sockets */
	hash2 = ipv6_portaddr_hash(net, &in6addr_any, hnum);
	slot2 = hash2 & udptable->mask;
	hslot2 = &udptable->hash2[slot2];

	result = udp6_lib_lookup2(net, saddr, sport,
				  &in6addr_any, hnum, dif, sdif,
				  hslot2, skb);
done:
	if (IS_ERR(result))
		return NULL;
	return result;
}
EXPORT_SYMBOL_GPL(__udp6_lib_lookup);

static struct sock *__udp6_lib_lookup_skb(struct sk_buff *skb,
					  __be16 sport, __be16 dport,
					  struct udp_table *udptable)
{
	const struct ipv6hdr *iph = ipv6_hdr(skb);

	return __udp6_lib_lookup(dev_net(skb->dev), &iph->saddr, sport,
				 &iph->daddr, dport, inet6_iif(skb),
				 inet6_sdif(skb), udptable, skb);
}

struct sock *udp6_lib_lookup_skb(const struct sk_buff *skb,
				 __be16 sport, __be16 dport)
{
	const struct ipv6hdr *iph = ipv6_hdr(skb);
	struct net *net = dev_net(skb->dev);
	int iif, sdif;

	inet6_get_iif_sdif(skb, &iif, &sdif);

	return __udp6_lib_lookup(net, &iph->saddr, sport,
				 &iph->daddr, dport, iif,
				 sdif, net->ipv4.udp_table, NULL);
}

/* Must be called under rcu_read_lock().
 * Does increment socket refcount.
 */
#if IS_ENABLED(CONFIG_NF_TPROXY_IPV6) || IS_ENABLED(CONFIG_NF_SOCKET_IPV6)
struct sock *udp6_lib_lookup(struct net *net, const struct in6_addr *saddr, __be16 sport,
			     const struct in6_addr *daddr, __be16 dport, int dif)
{
	struct sock *sk;

	sk =  __udp6_lib_lookup(net, saddr, sport, daddr, dport,
				dif, 0, net->ipv4.udp_table, NULL);
	if (sk && !refcount_inc_not_zero(&sk->sk_refcnt))
		sk = NULL;
	return sk;
}
EXPORT_SYMBOL_GPL(udp6_lib_lookup);
#endif

/* do not use the scratch area len for jumbogram: their length execeeds the
 * scratch area space; note that the IP6CB flags is still in the first
 * cacheline, so checking for jumbograms is cheap
 */
static int udp6_skb_len(struct sk_buff *skb)
{
	return unlikely(inet6_is_jumbogram(skb)) ? skb->len : udp_skb_len(skb);
}

/*
 *	This should be easy, if there is something there we
 *	return it, otherwise we block.
 */

int udpv6_recvmsg(struct sock *sk, struct msghdr *msg, size_t len,
		  int flags, int *addr_len)
{
	struct ipv6_pinfo *np = inet6_sk(sk);
	struct inet_sock *inet = inet_sk(sk);
	struct sk_buff *skb;
	unsigned int ulen, copied;
	int off, err, peeking = flags & MSG_PEEK;
	int is_udplite = IS_UDPLITE(sk);
	struct udp_mib __percpu *mib;
	bool checksum_valid = false;
	int is_udp4;

	if (flags & MSG_ERRQUEUE)
		return ipv6_recv_error(sk, msg, len, addr_len);

	if (np->rxpmtu && np->rxopt.bits.rxpmtu)
		return ipv6_recv_rxpmtu(sk, msg, len, addr_len);

try_again:
	off = sk_peek_offset(sk, flags);
	skb = __skb_recv_udp(sk, flags, &off, &err);
	if (!skb)
		return err;

	ulen = udp6_skb_len(skb);
	copied = len;
	if (copied > ulen - off)
		copied = ulen - off;
	else if (copied < ulen)
		msg->msg_flags |= MSG_TRUNC;

	is_udp4 = (skb->protocol == htons(ETH_P_IP));
	mib = __UDPX_MIB(sk, is_udp4);

	/*
	 * If checksum is needed at all, try to do it while copying the
	 * data.  If the data is truncated, or if we only want a partial
	 * coverage checksum (UDP-Lite), do it before the copy.
	 */

	if (copied < ulen || peeking ||
	    (is_udplite && UDP_SKB_CB(skb)->partial_cov)) {
		checksum_valid = udp_skb_csum_unnecessary(skb) ||
				!__udp_lib_checksum_complete(skb);
		if (!checksum_valid)
			goto csum_copy_err;
	}

	if (checksum_valid || udp_skb_csum_unnecessary(skb)) {
		if (udp_skb_is_linear(skb))
			err = copy_linear_skb(skb, copied, off, &msg->msg_iter);
		else
			err = skb_copy_datagram_msg(skb, off, msg, copied);
	} else {
		err = skb_copy_and_csum_datagram_msg(skb, off, msg);
		if (err == -EINVAL)
			goto csum_copy_err;
	}
	if (unlikely(err)) {
		if (!peeking) {
			atomic_inc(&sk->sk_drops);
			SNMP_INC_STATS(mib, UDP_MIB_INERRORS);
		}
		kfree_skb(skb);
		return err;
	}
	if (!peeking)
		SNMP_INC_STATS(mib, UDP_MIB_INDATAGRAMS);

	sock_recv_cmsgs(msg, sk, skb);

	/* Copy the address. */
	if (msg->msg_name) {
		DECLARE_SOCKADDR(struct sockaddr_in6 *, sin6, msg->msg_name);
		sin6->sin6_family = AF_INET6;
		sin6->sin6_port = udp_hdr(skb)->source;
		sin6->sin6_flowinfo = 0;

		if (is_udp4) {
			ipv6_addr_set_v4mapped(ip_hdr(skb)->saddr,
					       &sin6->sin6_addr);
			sin6->sin6_scope_id = 0;
		} else {
			sin6->sin6_addr = ipv6_hdr(skb)->saddr;
			sin6->sin6_scope_id =
				ipv6_iface_scope_id(&sin6->sin6_addr,
						    inet6_iif(skb));
		}
		*addr_len = sizeof(*sin6);

		BPF_CGROUP_RUN_PROG_UDP6_RECVMSG_LOCK(sk,
						      (struct sockaddr *)sin6);
	}

	if (udp_sk(sk)->gro_enabled)
		udp_cmsg_recv(msg, sk, skb);

	if (np->rxopt.all)
		ip6_datagram_recv_common_ctl(sk, msg, skb);

	if (is_udp4) {
		if (inet_cmsg_flags(inet))
			ip_cmsg_recv_offset(msg, sk, skb,
					    sizeof(struct udphdr), off);
	} else {
		if (np->rxopt.all)
			ip6_datagram_recv_specific_ctl(sk, msg, skb);
	}

	err = copied;
	if (flags & MSG_TRUNC)
		err = ulen;

	skb_consume_udp(sk, skb, peeking ? -err : err);
	return err;

csum_copy_err:
	if (!__sk_queue_drop_skb(sk, &udp_sk(sk)->reader_queue, skb, flags,
				 udp_skb_destructor)) {
		SNMP_INC_STATS(mib, UDP_MIB_CSUMERRORS);
		SNMP_INC_STATS(mib, UDP_MIB_INERRORS);
	}
	kfree_skb(skb);

	/* starting over for a new packet, but check if we need to yield */
	cond_resched();
	msg->msg_flags &= ~MSG_TRUNC;
	goto try_again;
}

DEFINE_STATIC_KEY_FALSE(udpv6_encap_needed_key);
void udpv6_encap_enable(void)
{
	static_branch_inc(&udpv6_encap_needed_key);
}
EXPORT_SYMBOL(udpv6_encap_enable);

/* Handler for tunnels with arbitrary destination ports: no socket lookup, go
 * through error handlers in encapsulations looking for a match.
 */
static int __udp6_lib_err_encap_no_sk(struct sk_buff *skb,
				      struct inet6_skb_parm *opt,
				      u8 type, u8 code, int offset, __be32 info)
{
	int i;

	for (i = 0; i < MAX_IPTUN_ENCAP_OPS; i++) {
		int (*handler)(struct sk_buff *skb, struct inet6_skb_parm *opt,
			       u8 type, u8 code, int offset, __be32 info);
		const struct ip6_tnl_encap_ops *encap;

		encap = rcu_dereference(ip6tun_encaps[i]);
		if (!encap)
			continue;
		handler = encap->err_handler;
		if (handler && !handler(skb, opt, type, code, offset, info))
			return 0;
	}

	return -ENOENT;
}

/* Try to match ICMP errors to UDP tunnels by looking up a socket without
 * reversing source and destination port: this will match tunnels that force the
 * same destination port on both endpoints (e.g. VXLAN, GENEVE). Note that
 * lwtunnels might actually break this assumption by being configured with
 * different destination ports on endpoints, in this case we won't be able to
 * trace ICMP messages back to them.
 *
 * If this doesn't match any socket, probe tunnels with arbitrary destination
 * ports (e.g. FoU, GUE): there, the receiving socket is useless, as the port
 * we've sent packets to won't necessarily match the local destination port.
 *
 * Then ask the tunnel implementation to match the error against a valid
 * association.
 *
 * Return an error if we can't find a match, the socket if we need further
 * processing, zero otherwise.
 */
static struct sock *__udp6_lib_err_encap(struct net *net,
					 const struct ipv6hdr *hdr, int offset,
					 struct udphdr *uh,
					 struct udp_table *udptable,
					 struct sock *sk,
					 struct sk_buff *skb,
					 struct inet6_skb_parm *opt,
					 u8 type, u8 code, __be32 info)
{
	int (*lookup)(struct sock *sk, struct sk_buff *skb);
	int network_offset, transport_offset;
	struct udp_sock *up;

	network_offset = skb_network_offset(skb);
	transport_offset = skb_transport_offset(skb);

	/* Network header needs to point to the outer IPv6 header inside ICMP */
	skb_reset_network_header(skb);

	/* Transport header needs to point to the UDP header */
	skb_set_transport_header(skb, offset);

	if (sk) {
		up = udp_sk(sk);

		lookup = READ_ONCE(up->encap_err_lookup);
		if (lookup && lookup(sk, skb))
			sk = NULL;

		goto out;
	}

	sk = __udp6_lib_lookup(net, &hdr->daddr, uh->source,
			       &hdr->saddr, uh->dest,
			       inet6_iif(skb), 0, udptable, skb);
	if (sk) {
		up = udp_sk(sk);

		lookup = READ_ONCE(up->encap_err_lookup);
		if (!lookup || lookup(sk, skb))
			sk = NULL;
	}

out:
	if (!sk) {
		sk = ERR_PTR(__udp6_lib_err_encap_no_sk(skb, opt, type, code,
							offset, info));
	}

	skb_set_transport_header(skb, transport_offset);
	skb_set_network_header(skb, network_offset);

	return sk;
}

int __udp6_lib_err(struct sk_buff *skb, struct inet6_skb_parm *opt,
		   u8 type, u8 code, int offset, __be32 info,
		   struct udp_table *udptable)
{
	struct ipv6_pinfo *np;
	const struct ipv6hdr *hdr = (const struct ipv6hdr *)skb->data;
	const struct in6_addr *saddr = &hdr->saddr;
	const struct in6_addr *daddr = seg6_get_daddr(skb, opt) ? : &hdr->daddr;
	struct udphdr *uh = (struct udphdr *)(skb->data+offset);
	bool tunnel = false;
	struct sock *sk;
	int harderr;
	int err;
	struct net *net = dev_net(skb->dev);

	sk = __udp6_lib_lookup(net, daddr, uh->dest, saddr, uh->source,
			       inet6_iif(skb), inet6_sdif(skb), udptable, NULL);

	if (!sk || udp_sk(sk)->encap_type) {
		/* No socket for error: try tunnels before discarding */
		if (static_branch_unlikely(&udpv6_encap_needed_key)) {
			sk = __udp6_lib_err_encap(net, hdr, offset, uh,
						  udptable, sk, skb,
						  opt, type, code, info);
			if (!sk)
				return 0;
		} else
			sk = ERR_PTR(-ENOENT);

		if (IS_ERR(sk)) {
			__ICMP6_INC_STATS(net, __in6_dev_get(skb->dev),
					  ICMP6_MIB_INERRORS);
			return PTR_ERR(sk);
		}

		tunnel = true;
	}

	harderr = icmpv6_err_convert(type, code, &err);
	np = inet6_sk(sk);

	if (type == ICMPV6_PKT_TOOBIG) {
		if (!ip6_sk_accept_pmtu(sk))
			goto out;
		ip6_sk_update_pmtu(skb, sk, info);
		if (np->pmtudisc != IPV6_PMTUDISC_DONT)
			harderr = 1;
	}
	if (type == NDISC_REDIRECT) {
		if (tunnel) {
			ip6_redirect(skb, sock_net(sk), inet6_iif(skb),
				     READ_ONCE(sk->sk_mark), sk->sk_uid);
		} else {
			ip6_sk_redirect(skb, sk);
		}
		goto out;
	}

	/* Tunnels don't have an application socket: don't pass errors back */
	if (tunnel) {
		if (udp_sk(sk)->encap_err_rcv)
			udp_sk(sk)->encap_err_rcv(sk, skb, err, uh->dest,
						  ntohl(info), (u8 *)(uh+1));
		goto out;
	}

	if (!np->recverr) {
		if (!harderr || sk->sk_state != TCP_ESTABLISHED)
			goto out;
	} else {
		ipv6_icmp_error(sk, skb, err, uh->dest, ntohl(info), (u8 *)(uh+1));
	}

	sk->sk_err = err;
	sk_error_report(sk);
out:
	return 0;
}

static int __udpv6_queue_rcv_skb(struct sock *sk, struct sk_buff *skb)
{
	int rc;

	if (!ipv6_addr_any(&sk->sk_v6_daddr)) {
		sock_rps_save_rxhash(sk, skb);
		sk_mark_napi_id(sk, skb);
		sk_incoming_cpu_update(sk);
	} else {
		sk_mark_napi_id_once(sk, skb);
	}

	rc = __udp_enqueue_schedule_skb(sk, skb);
	if (rc < 0) {
		int is_udplite = IS_UDPLITE(sk);
		enum skb_drop_reason drop_reason;

		/* Note that an ENOMEM error is charged twice */
		if (rc == -ENOMEM) {
			UDP6_INC_STATS(sock_net(sk),
					 UDP_MIB_RCVBUFERRORS, is_udplite);
			drop_reason = SKB_DROP_REASON_SOCKET_RCVBUFF;
		} else {
			UDP6_INC_STATS(sock_net(sk),
				       UDP_MIB_MEMERRORS, is_udplite);
			drop_reason = SKB_DROP_REASON_PROTO_MEM;
		}
		UDP6_INC_STATS(sock_net(sk), UDP_MIB_INERRORS, is_udplite);
		kfree_skb_reason(skb, drop_reason);
		trace_udp_fail_queue_rcv_skb(rc, sk);
		return -1;
	}

	return 0;
}

static __inline__ int udpv6_err(struct sk_buff *skb,
				struct inet6_skb_parm *opt, u8 type,
				u8 code, int offset, __be32 info)
{
	return __udp6_lib_err(skb, opt, type, code, offset, info,
			      dev_net(skb->dev)->ipv4.udp_table);
}

static int udpv6_queue_rcv_one_skb(struct sock *sk, struct sk_buff *skb)
{
	enum skb_drop_reason drop_reason = SKB_DROP_REASON_NOT_SPECIFIED;
	struct udp_sock *up = udp_sk(sk);
	int is_udplite = IS_UDPLITE(sk);

	if (!xfrm6_policy_check(sk, XFRM_POLICY_IN, skb)) {
		drop_reason = SKB_DROP_REASON_XFRM_POLICY;
		goto drop;
	}
	nf_reset_ct(skb);

	if (static_branch_unlikely(&udpv6_encap_needed_key) && up->encap_type) {
		int (*encap_rcv)(struct sock *sk, struct sk_buff *skb);

		/*
		 * This is an encapsulation socket so pass the skb to
		 * the socket's udp_encap_rcv() hook. Otherwise, just
		 * fall through and pass this up the UDP socket.
		 * up->encap_rcv() returns the following value:
		 * =0 if skb was successfully passed to the encap
		 *    handler or was discarded by it.
		 * >0 if skb should be passed on to UDP.
		 * <0 if skb should be resubmitted as proto -N
		 */

		/* if we're overly short, let UDP handle it */
		encap_rcv = READ_ONCE(up->encap_rcv);
		if (encap_rcv) {
			int ret;

			/* Verify checksum before giving to encap */
			if (udp_lib_checksum_complete(skb))
				goto csum_error;

			ret = encap_rcv(sk, skb);
			if (ret <= 0) {
				__UDP6_INC_STATS(sock_net(sk),
						 UDP_MIB_INDATAGRAMS,
						 is_udplite);
				return -ret;
			}
		}

		/* FALLTHROUGH -- it's a UDP Packet */
	}

	/*
	 * UDP-Lite specific tests, ignored on UDP sockets (see net/ipv4/udp.c).
	 */
	if ((up->pcflag & UDPLITE_RECV_CC)  &&  UDP_SKB_CB(skb)->partial_cov) {

		if (up->pcrlen == 0) {          /* full coverage was set  */
			net_dbg_ratelimited("UDPLITE6: partial coverage %d while full coverage %d requested\n",
					    UDP_SKB_CB(skb)->cscov, skb->len);
			goto drop;
		}
		if (UDP_SKB_CB(skb)->cscov  <  up->pcrlen) {
			net_dbg_ratelimited("UDPLITE6: coverage %d too small, need min %d\n",
					    UDP_SKB_CB(skb)->cscov, up->pcrlen);
			goto drop;
		}
	}

	prefetch(&sk->sk_rmem_alloc);
	if (rcu_access_pointer(sk->sk_filter) &&
	    udp_lib_checksum_complete(skb))
		goto csum_error;

	if (sk_filter_trim_cap(sk, skb, sizeof(struct udphdr))) {
		drop_reason = SKB_DROP_REASON_SOCKET_FILTER;
		goto drop;
	}

	udp_csum_pull_header(skb);

	skb_dst_drop(skb);

	return __udpv6_queue_rcv_skb(sk, skb);

csum_error:
	drop_reason = SKB_DROP_REASON_UDP_CSUM;
	__UDP6_INC_STATS(sock_net(sk), UDP_MIB_CSUMERRORS, is_udplite);
drop:
	__UDP6_INC_STATS(sock_net(sk), UDP_MIB_INERRORS, is_udplite);
	atomic_inc(&sk->sk_drops);
	kfree_skb_reason(skb, drop_reason);
	return -1;
}

static int udpv6_queue_rcv_skb(struct sock *sk, struct sk_buff *skb)
{
	struct sk_buff *next, *segs;
	int ret;

	if (likely(!udp_unexpected_gso(sk, skb)))
		return udpv6_queue_rcv_one_skb(sk, skb);

	__skb_push(skb, -skb_mac_offset(skb));
	segs = udp_rcv_segment(sk, skb, false);
	skb_list_walk_safe(segs, skb, next) {
		__skb_pull(skb, skb_transport_offset(skb));

		udp_post_segment_fix_csum(skb);
		ret = udpv6_queue_rcv_one_skb(sk, skb);
		if (ret > 0)
			ip6_protocol_deliver_rcu(dev_net(skb->dev), skb, ret,
						 true);
	}
	return 0;
}

static bool __udp_v6_is_mcast_sock(struct net *net, const struct sock *sk,
				   __be16 loc_port, const struct in6_addr *loc_addr,
				   __be16 rmt_port, const struct in6_addr *rmt_addr,
				   int dif, int sdif, unsigned short hnum)
{
	const struct inet_sock *inet = inet_sk(sk);

	if (!net_eq(sock_net(sk), net))
		return false;

	if (udp_sk(sk)->udp_port_hash != hnum ||
	    sk->sk_family != PF_INET6 ||
	    (inet->inet_dport && inet->inet_dport != rmt_port) ||
	    (!ipv6_addr_any(&sk->sk_v6_daddr) &&
		    !ipv6_addr_equal(&sk->sk_v6_daddr, rmt_addr)) ||
	    !udp_sk_bound_dev_eq(net, READ_ONCE(sk->sk_bound_dev_if), dif, sdif) ||
	    (!ipv6_addr_any(&sk->sk_v6_rcv_saddr) &&
		    !ipv6_addr_equal(&sk->sk_v6_rcv_saddr, loc_addr)))
		return false;
	if (!inet6_mc_check(sk, loc_addr, rmt_addr))
		return false;
	return true;
}

static void udp6_csum_zero_error(struct sk_buff *skb)
{
	/* RFC 2460 section 8.1 says that we SHOULD log
	 * this error. Well, it is reasonable.
	 */
	net_dbg_ratelimited("IPv6: udp checksum is 0 for [%pI6c]:%u->[%pI6c]:%u\n",
			    &ipv6_hdr(skb)->saddr, ntohs(udp_hdr(skb)->source),
			    &ipv6_hdr(skb)->daddr, ntohs(udp_hdr(skb)->dest));
}

/*
 * Note: called only from the BH handler context,
 * so we don't need to lock the hashes.
 */
static int __udp6_lib_mcast_deliver(struct net *net, struct sk_buff *skb,
		const struct in6_addr *saddr, const struct in6_addr *daddr,
		struct udp_table *udptable, int proto)
{
	struct sock *sk, *first = NULL;
	const struct udphdr *uh = udp_hdr(skb);
	unsigned short hnum = ntohs(uh->dest);
	struct udp_hslot *hslot = udp_hashslot(udptable, net, hnum);
	unsigned int offset = offsetof(typeof(*sk), sk_node);
	unsigned int hash2 = 0, hash2_any = 0, use_hash2 = (hslot->count > 10);
	int dif = inet6_iif(skb);
	int sdif = inet6_sdif(skb);
	struct hlist_node *node;
	struct sk_buff *nskb;

	if (use_hash2) {
		hash2_any = ipv6_portaddr_hash(net, &in6addr_any, hnum) &
			    udptable->mask;
		hash2 = ipv6_portaddr_hash(net, daddr, hnum) & udptable->mask;
start_lookup:
		hslot = &udptable->hash2[hash2];
		offset = offsetof(typeof(*sk), __sk_common.skc_portaddr_node);
	}

	sk_for_each_entry_offset_rcu(sk, node, &hslot->head, offset) {
		if (!__udp_v6_is_mcast_sock(net, sk, uh->dest, daddr,
					    uh->source, saddr, dif, sdif,
					    hnum))
			continue;
		/* If zero checksum and no_check is not on for
		 * the socket then skip it.
		 */
		if (!uh->check && !udp_sk(sk)->no_check6_rx)
			continue;
		if (!first) {
			first = sk;
			continue;
		}
		nskb = skb_clone(skb, GFP_ATOMIC);
		if (unlikely(!nskb)) {
			atomic_inc(&sk->sk_drops);
			__UDP6_INC_STATS(net, UDP_MIB_RCVBUFERRORS,
					 IS_UDPLITE(sk));
			__UDP6_INC_STATS(net, UDP_MIB_INERRORS,
					 IS_UDPLITE(sk));
			continue;
		}

		if (udpv6_queue_rcv_skb(sk, nskb) > 0)
			consume_skb(nskb);
	}

	/* Also lookup *:port if we are using hash2 and haven't done so yet. */
	if (use_hash2 && hash2 != hash2_any) {
		hash2 = hash2_any;
		goto start_lookup;
	}

	if (first) {
		if (udpv6_queue_rcv_skb(first, skb) > 0)
			consume_skb(skb);
	} else {
		kfree_skb(skb);
		__UDP6_INC_STATS(net, UDP_MIB_IGNOREDMULTI,
				 proto == IPPROTO_UDPLITE);
	}
	return 0;
}

static void udp6_sk_rx_dst_set(struct sock *sk, struct dst_entry *dst)
{
	if (udp_sk_rx_dst_set(sk, dst)) {
		const struct rt6_info *rt = (const struct rt6_info *)dst;

		sk->sk_rx_dst_cookie = rt6_get_cookie(rt);
	}
}

/* wrapper for udp_queue_rcv_skb tacking care of csum conversion and
 * return code conversion for ip layer consumption
 */
static int udp6_unicast_rcv_skb(struct sock *sk, struct sk_buff *skb,
				struct udphdr *uh)
{
	int ret;

	if (inet_get_convert_csum(sk) && uh->check && !IS_UDPLITE(sk))
		skb_checksum_try_convert(skb, IPPROTO_UDP, ip6_compute_pseudo);

	ret = udpv6_queue_rcv_skb(sk, skb);

	/* a return value > 0 means to resubmit the input */
	if (ret > 0)
		return ret;
	return 0;
}

int __udp6_lib_rcv(struct sk_buff *skb, struct udp_table *udptable,
		   int proto)
{
	enum skb_drop_reason reason = SKB_DROP_REASON_NOT_SPECIFIED;
	const struct in6_addr *saddr, *daddr;
	struct net *net = dev_net(skb->dev);
	struct udphdr *uh;
	struct sock *sk;
	bool refcounted;
	u32 ulen = 0;

	if (!pskb_may_pull(skb, sizeof(struct udphdr)))
		goto discard;

	saddr = &ipv6_hdr(skb)->saddr;
	daddr = &ipv6_hdr(skb)->daddr;
	uh = udp_hdr(skb);

	ulen = ntohs(uh->len);
	if (ulen > skb->len)
		goto short_packet;

	if (proto == IPPROTO_UDP) {
		/* UDP validates ulen. */

		/* Check for jumbo payload */
		if (ulen == 0)
			ulen = skb->len;

		if (ulen < sizeof(*uh))
			goto short_packet;

		if (ulen < skb->len) {
			if (pskb_trim_rcsum(skb, ulen))
				goto short_packet;
			saddr = &ipv6_hdr(skb)->saddr;
			daddr = &ipv6_hdr(skb)->daddr;
			uh = udp_hdr(skb);
		}
	}

	if (udp6_csum_init(skb, uh, proto))
		goto csum_error;

	/* Check if the socket is already available, e.g. due to early demux */
	sk = inet6_steal_sock(net, skb, sizeof(struct udphdr), saddr, uh->source, daddr, uh->dest,
			      &refcounted, udp6_ehashfn);
	if (IS_ERR(sk))
		goto no_sk;

	if (sk) {
		struct dst_entry *dst = skb_dst(skb);
		int ret;

		if (unlikely(rcu_dereference(sk->sk_rx_dst) != dst))
			udp6_sk_rx_dst_set(sk, dst);

		if (!uh->check && !udp_sk(sk)->no_check6_rx) {
			if (refcounted)
				sock_put(sk);
			goto report_csum_error;
		}

		ret = udp6_unicast_rcv_skb(sk, skb, uh);
		if (refcounted)
			sock_put(sk);
		return ret;
	}

	/*
	 *	Multicast receive code
	 */
	if (ipv6_addr_is_multicast(daddr))
		return __udp6_lib_mcast_deliver(net, skb,
				saddr, daddr, udptable, proto);

	/* Unicast */
	sk = __udp6_lib_lookup_skb(skb, uh->source, uh->dest, udptable);
	if (sk) {
		if (!uh->check && !udp_sk(sk)->no_check6_rx)
			goto report_csum_error;
		return udp6_unicast_rcv_skb(sk, skb, uh);
	}
no_sk:
	reason = SKB_DROP_REASON_NO_SOCKET;

	if (!uh->check)
		goto report_csum_error;

	if (!xfrm6_policy_check(NULL, XFRM_POLICY_IN, skb))
		goto discard;
	nf_reset_ct(skb);

	if (udp_lib_checksum_complete(skb))
		goto csum_error;

	__UDP6_INC_STATS(net, UDP_MIB_NOPORTS, proto == IPPROTO_UDPLITE);
	icmpv6_send(skb, ICMPV6_DEST_UNREACH, ICMPV6_PORT_UNREACH, 0);

	kfree_skb_reason(skb, reason);
	return 0;

short_packet:
	if (reason == SKB_DROP_REASON_NOT_SPECIFIED)
		reason = SKB_DROP_REASON_PKT_TOO_SMALL;
	net_dbg_ratelimited("UDP%sv6: short packet: From [%pI6c]:%u %d/%d to [%pI6c]:%u\n",
			    proto == IPPROTO_UDPLITE ? "-Lite" : "",
			    saddr, ntohs(uh->source),
			    ulen, skb->len,
			    daddr, ntohs(uh->dest));
	goto discard;

report_csum_error:
	udp6_csum_zero_error(skb);
csum_error:
	if (reason == SKB_DROP_REASON_NOT_SPECIFIED)
		reason = SKB_DROP_REASON_UDP_CSUM;
	__UDP6_INC_STATS(net, UDP_MIB_CSUMERRORS, proto == IPPROTO_UDPLITE);
discard:
	__UDP6_INC_STATS(net, UDP_MIB_INERRORS, proto == IPPROTO_UDPLITE);
	kfree_skb_reason(skb, reason);
	return 0;
}


static struct sock *__udp6_lib_demux_lookup(struct net *net,
			__be16 loc_port, const struct in6_addr *loc_addr,
			__be16 rmt_port, const struct in6_addr *rmt_addr,
			int dif, int sdif)
{
	struct udp_table *udptable = net->ipv4.udp_table;
	unsigned short hnum = ntohs(loc_port);
	unsigned int hash2, slot2;
	struct udp_hslot *hslot2;
	__portpair ports;
	struct sock *sk;

	hash2 = ipv6_portaddr_hash(net, loc_addr, hnum);
	slot2 = hash2 & udptable->mask;
	hslot2 = &udptable->hash2[slot2];
	ports = INET_COMBINED_PORTS(rmt_port, hnum);

	udp_portaddr_for_each_entry_rcu(sk, &hslot2->head) {
		if (sk->sk_state == TCP_ESTABLISHED &&
		    inet6_match(net, sk, rmt_addr, loc_addr, ports, dif, sdif))
			return sk;
		/* Only check first socket in chain */
		break;
	}
	return NULL;
}

void udp_v6_early_demux(struct sk_buff *skb)
{
	struct net *net = dev_net(skb->dev);
	const struct udphdr *uh;
	struct sock *sk;
	struct dst_entry *dst;
	int dif = skb->dev->ifindex;
	int sdif = inet6_sdif(skb);

	if (!pskb_may_pull(skb, skb_transport_offset(skb) +
	    sizeof(struct udphdr)))
		return;

	uh = udp_hdr(skb);

	if (skb->pkt_type == PACKET_HOST)
		sk = __udp6_lib_demux_lookup(net, uh->dest,
					     &ipv6_hdr(skb)->daddr,
					     uh->source, &ipv6_hdr(skb)->saddr,
					     dif, sdif);
	else
		return;

	if (!sk || !refcount_inc_not_zero(&sk->sk_refcnt))
		return;

	skb->sk = sk;
	skb->destructor = sock_efree;
	dst = rcu_dereference(sk->sk_rx_dst);

	if (dst)
		dst = dst_check(dst, sk->sk_rx_dst_cookie);
	if (dst) {
		/* set noref for now.
		 * any place which wants to hold dst has to call
		 * dst_hold_safe()
		 */
		skb_dst_set_noref(skb, dst);
	}
}

INDIRECT_CALLABLE_SCOPE int udpv6_rcv(struct sk_buff *skb)
{
	return __udp6_lib_rcv(skb, dev_net(skb->dev)->ipv4.udp_table, IPPROTO_UDP);
}

/*
 * Throw away all pending data and cancel the corking. Socket is locked.
 */
static void udp_v6_flush_pending_frames(struct sock *sk)
{
	struct udp_sock *up = udp_sk(sk);

	if (up->pending == AF_INET)
		udp_flush_pending_frames(sk);
	else if (up->pending) {
		up->len = 0;
		up->pending = 0;
		ip6_flush_pending_frames(sk);
	}
}

static int udpv6_pre_connect(struct sock *sk, struct sockaddr *uaddr,
			     int addr_len)
{
	if (addr_len < offsetofend(struct sockaddr, sa_family))
		return -EINVAL;
	/* The following checks are replicated from __ip6_datagram_connect()
	 * and intended to prevent BPF program called below from accessing
	 * bytes that are out of the bound specified by user in addr_len.
	 */
	if (uaddr->sa_family == AF_INET) {
		if (ipv6_only_sock(sk))
			return -EAFNOSUPPORT;
		return udp_pre_connect(sk, uaddr, addr_len);
	}

	if (addr_len < SIN6_LEN_RFC2133)
		return -EINVAL;

	return BPF_CGROUP_RUN_PROG_INET6_CONNECT_LOCK(sk, uaddr);
}

/**
 *	udp6_hwcsum_outgoing  -  handle outgoing HW checksumming
 *	@sk:	socket we are sending on
 *	@skb:	sk_buff containing the filled-in UDP header
 *		(checksum field must be zeroed out)
 *	@saddr: source address
 *	@daddr: destination address
 *	@len:	length of packet
 */
static void udp6_hwcsum_outgoing(struct sock *sk, struct sk_buff *skb,
				 const struct in6_addr *saddr,
				 const struct in6_addr *daddr, int len)
{
	unsigned int offset;
	struct udphdr *uh = udp_hdr(skb);
	struct sk_buff *frags = skb_shinfo(skb)->frag_list;
	__wsum csum = 0;

	if (!frags) {
		/* Only one fragment on the socket.  */
		skb->csum_start = skb_transport_header(skb) - skb->head;
		skb->csum_offset = offsetof(struct udphdr, check);
		uh->check = ~csum_ipv6_magic(saddr, daddr, len, IPPROTO_UDP, 0);
	} else {
		/*
		 * HW-checksum won't work as there are two or more
		 * fragments on the socket so that all csums of sk_buffs
		 * should be together
		 */
		offset = skb_transport_offset(skb);
		skb->csum = skb_checksum(skb, offset, skb->len - offset, 0);
		csum = skb->csum;

		skb->ip_summed = CHECKSUM_NONE;

		do {
			csum = csum_add(csum, frags->csum);
		} while ((frags = frags->next));

		uh->check = csum_ipv6_magic(saddr, daddr, len, IPPROTO_UDP,
					    csum);
		if (uh->check == 0)
			uh->check = CSUM_MANGLED_0;
	}
}

/*
 *	Sending
 */

static int udp_v6_send_skb(struct sk_buff *skb, struct flowi6 *fl6,
			   struct inet_cork *cork)
{
	struct sock *sk = skb->sk;
	struct udphdr *uh;
	int err = 0;
	int is_udplite = IS_UDPLITE(sk);
	__wsum csum = 0;
	int offset = skb_transport_offset(skb);
	int len = skb->len - offset;
	int datalen = len - sizeof(*uh);

	/*
	 * Create a UDP header
	 */
	uh = udp_hdr(skb);
	uh->source = fl6->fl6_sport;
	uh->dest = fl6->fl6_dport;
	uh->len = htons(len);
	uh->check = 0;

	if (cork->gso_size) {
		const int hlen = skb_network_header_len(skb) +
				 sizeof(struct udphdr);

		if (hlen + cork->gso_size > cork->fragsize) {
			kfree_skb(skb);
			return -EINVAL;
		}
		if (datalen > cork->gso_size * UDP_MAX_SEGMENTS) {
			kfree_skb(skb);
			return -EINVAL;
		}
		if (udp_sk(sk)->no_check6_tx) {
			kfree_skb(skb);
			return -EINVAL;
		}
		if (skb->ip_summed != CHECKSUM_PARTIAL || is_udplite ||
		    dst_xfrm(skb_dst(skb))) {
			kfree_skb(skb);
			return -EIO;
		}

		if (datalen > cork->gso_size) {
			skb_shinfo(skb)->gso_size = cork->gso_size;
			skb_shinfo(skb)->gso_type = SKB_GSO_UDP_L4;
			skb_shinfo(skb)->gso_segs = DIV_ROUND_UP(datalen,
								 cork->gso_size);
		}
		goto csum_partial;
	}

	if (is_udplite)
		csum = udplite_csum(skb);
	else if (udp_sk(sk)->no_check6_tx) {   /* UDP csum disabled */
		skb->ip_summed = CHECKSUM_NONE;
		goto send;
	} else if (skb->ip_summed == CHECKSUM_PARTIAL) { /* UDP hardware csum */
csum_partial:
		udp6_hwcsum_outgoing(sk, skb, &fl6->saddr, &fl6->daddr, len);
		goto send;
	} else
		csum = udp_csum(skb);

	/* add protocol-dependent pseudo-header */
	uh->check = csum_ipv6_magic(&fl6->saddr, &fl6->daddr,
				    len, fl6->flowi6_proto, csum);
	if (uh->check == 0)
		uh->check = CSUM_MANGLED_0;

send:
	err = ip6_send_skb(skb);
	if (err) {
		if (err == -ENOBUFS && !inet6_sk(sk)->recverr) {
			UDP6_INC_STATS(sock_net(sk),
				       UDP_MIB_SNDBUFERRORS, is_udplite);
			err = 0;
		}
	} else {
		UDP6_INC_STATS(sock_net(sk),
			       UDP_MIB_OUTDATAGRAMS, is_udplite);
	}
	return err;
}

static int udp_v6_push_pending_frames(struct sock *sk)
{
	struct sk_buff *skb;
	struct udp_sock  *up = udp_sk(sk);
	int err = 0;

	if (up->pending == AF_INET)
		return udp_push_pending_frames(sk);

	skb = ip6_finish_skb(sk);
	if (!skb)
		goto out;

	err = udp_v6_send_skb(skb, &inet_sk(sk)->cork.fl.u.ip6,
			      &inet_sk(sk)->cork.base);
out:
	up->len = 0;
	up->pending = 0;
	return err;
}

int udpv6_sendmsg(struct sock *sk, struct msghdr *msg, size_t len)
{
	struct ipv6_txoptions opt_space;
	struct udp_sock *up = udp_sk(sk);
	struct inet_sock *inet = inet_sk(sk);
	struct ipv6_pinfo *np = inet6_sk(sk);
	DECLARE_SOCKADDR(struct sockaddr_in6 *, sin6, msg->msg_name);
	struct in6_addr *daddr, *final_p, final;
	struct ipv6_txoptions *opt = NULL;
	struct ipv6_txoptions *opt_to_free = NULL;
	struct ip6_flowlabel *flowlabel = NULL;
	struct inet_cork_full cork;
	struct flowi6 *fl6 = &cork.fl.u.ip6;
	struct dst_entry *dst;
	struct ipcm6_cookie ipc6;
	int addr_len = msg->msg_namelen;
	bool connected = false;
	int ulen = len;
	int corkreq = READ_ONCE(up->corkflag) || msg->msg_flags&MSG_MORE;
	int err;
	int is_udplite = IS_UDPLITE(sk);
	int (*getfrag)(void *, char *, int, int, int, struct sk_buff *);

	ipcm6_init(&ipc6);
	ipc6.gso_size = READ_ONCE(up->gso_size);
<<<<<<< HEAD
	ipc6.sockc.tsflags = sk->sk_tsflags;
=======
	ipc6.sockc.tsflags = READ_ONCE(sk->sk_tsflags);
>>>>>>> aad2c2fb
	ipc6.sockc.mark = READ_ONCE(sk->sk_mark);

	/* destination address check */
	if (sin6) {
		if (addr_len < offsetof(struct sockaddr, sa_data))
			return -EINVAL;

		switch (sin6->sin6_family) {
		case AF_INET6:
			if (addr_len < SIN6_LEN_RFC2133)
				return -EINVAL;
			daddr = &sin6->sin6_addr;
			if (ipv6_addr_any(daddr) &&
			    ipv6_addr_v4mapped(&np->saddr))
				ipv6_addr_set_v4mapped(htonl(INADDR_LOOPBACK),
						       daddr);
			break;
		case AF_INET:
			goto do_udp_sendmsg;
		case AF_UNSPEC:
			msg->msg_name = sin6 = NULL;
			msg->msg_namelen = addr_len = 0;
			daddr = NULL;
			break;
		default:
			return -EINVAL;
		}
	} else if (!up->pending) {
		if (sk->sk_state != TCP_ESTABLISHED)
			return -EDESTADDRREQ;
		daddr = &sk->sk_v6_daddr;
	} else
		daddr = NULL;

	if (daddr) {
		if (ipv6_addr_v4mapped(daddr)) {
			struct sockaddr_in sin;
			sin.sin_family = AF_INET;
			sin.sin_port = sin6 ? sin6->sin6_port : inet->inet_dport;
			sin.sin_addr.s_addr = daddr->s6_addr32[3];
			msg->msg_name = &sin;
			msg->msg_namelen = sizeof(sin);
do_udp_sendmsg:
			err = ipv6_only_sock(sk) ?
				-ENETUNREACH : udp_sendmsg(sk, msg, len);
			msg->msg_name = sin6;
			msg->msg_namelen = addr_len;
			return err;
		}
	}

	/* Rough check on arithmetic overflow,
	   better check is made in ip6_append_data().
	   */
	if (len > INT_MAX - sizeof(struct udphdr))
		return -EMSGSIZE;

	getfrag  =  is_udplite ?  udplite_getfrag : ip_generic_getfrag;
	if (up->pending) {
		if (up->pending == AF_INET)
			return udp_sendmsg(sk, msg, len);
		/*
		 * There are pending frames.
		 * The socket lock must be held while it's corked.
		 */
		lock_sock(sk);
		if (likely(up->pending)) {
			if (unlikely(up->pending != AF_INET6)) {
				release_sock(sk);
				return -EAFNOSUPPORT;
			}
			dst = NULL;
			goto do_append_data;
		}
		release_sock(sk);
	}
	ulen += sizeof(struct udphdr);

	memset(fl6, 0, sizeof(*fl6));

	if (sin6) {
		if (sin6->sin6_port == 0)
			return -EINVAL;

		fl6->fl6_dport = sin6->sin6_port;
		daddr = &sin6->sin6_addr;

		if (np->sndflow) {
			fl6->flowlabel = sin6->sin6_flowinfo&IPV6_FLOWINFO_MASK;
			if (fl6->flowlabel & IPV6_FLOWLABEL_MASK) {
				flowlabel = fl6_sock_lookup(sk, fl6->flowlabel);
				if (IS_ERR(flowlabel))
					return -EINVAL;
			}
		}

		/*
		 * Otherwise it will be difficult to maintain
		 * sk->sk_dst_cache.
		 */
		if (sk->sk_state == TCP_ESTABLISHED &&
		    ipv6_addr_equal(daddr, &sk->sk_v6_daddr))
			daddr = &sk->sk_v6_daddr;

		if (addr_len >= sizeof(struct sockaddr_in6) &&
		    sin6->sin6_scope_id &&
		    __ipv6_addr_needs_scope_id(__ipv6_addr_type(daddr)))
			fl6->flowi6_oif = sin6->sin6_scope_id;
	} else {
		if (sk->sk_state != TCP_ESTABLISHED)
			return -EDESTADDRREQ;

		fl6->fl6_dport = inet->inet_dport;
		daddr = &sk->sk_v6_daddr;
		fl6->flowlabel = np->flow_label;
		connected = true;
	}

	if (!fl6->flowi6_oif)
		fl6->flowi6_oif = READ_ONCE(sk->sk_bound_dev_if);

	if (!fl6->flowi6_oif)
		fl6->flowi6_oif = np->sticky_pktinfo.ipi6_ifindex;

	fl6->flowi6_uid = sk->sk_uid;

	if (msg->msg_controllen) {
		opt = &opt_space;
		memset(opt, 0, sizeof(struct ipv6_txoptions));
		opt->tot_len = sizeof(*opt);
		ipc6.opt = opt;

		err = udp_cmsg_send(sk, msg, &ipc6.gso_size);
		if (err > 0)
			err = ip6_datagram_send_ctl(sock_net(sk), sk, msg, fl6,
						    &ipc6);
		if (err < 0) {
			fl6_sock_release(flowlabel);
			return err;
		}
		if ((fl6->flowlabel&IPV6_FLOWLABEL_MASK) && !flowlabel) {
			flowlabel = fl6_sock_lookup(sk, fl6->flowlabel);
			if (IS_ERR(flowlabel))
				return -EINVAL;
		}
		if (!(opt->opt_nflen|opt->opt_flen))
			opt = NULL;
		connected = false;
	}
	if (!opt) {
		opt = txopt_get(np);
		opt_to_free = opt;
	}
	if (flowlabel)
		opt = fl6_merge_options(&opt_space, flowlabel, opt);
	opt = ipv6_fixup_options(&opt_space, opt);
	ipc6.opt = opt;

	fl6->flowi6_proto = sk->sk_protocol;
	fl6->flowi6_mark = ipc6.sockc.mark;
	fl6->daddr = *daddr;
	if (ipv6_addr_any(&fl6->saddr) && !ipv6_addr_any(&np->saddr))
		fl6->saddr = np->saddr;
	fl6->fl6_sport = inet->inet_sport;

	if (cgroup_bpf_enabled(CGROUP_UDP6_SENDMSG) && !connected) {
		err = BPF_CGROUP_RUN_PROG_UDP6_SENDMSG_LOCK(sk,
					   (struct sockaddr *)sin6,
					   &fl6->saddr);
		if (err)
			goto out_no_dst;
		if (sin6) {
			if (ipv6_addr_v4mapped(&sin6->sin6_addr)) {
				/* BPF program rewrote IPv6-only by IPv4-mapped
				 * IPv6. It's currently unsupported.
				 */
				err = -ENOTSUPP;
				goto out_no_dst;
			}
			if (sin6->sin6_port == 0) {
				/* BPF program set invalid port. Reject it. */
				err = -EINVAL;
				goto out_no_dst;
			}
			fl6->fl6_dport = sin6->sin6_port;
			fl6->daddr = sin6->sin6_addr;
		}
	}

	if (ipv6_addr_any(&fl6->daddr))
		fl6->daddr.s6_addr[15] = 0x1; /* :: means loopback (BSD'ism) */

	final_p = fl6_update_dst(fl6, opt, &final);
	if (final_p)
		connected = false;

	if (!fl6->flowi6_oif && ipv6_addr_is_multicast(&fl6->daddr)) {
		fl6->flowi6_oif = np->mcast_oif;
		connected = false;
	} else if (!fl6->flowi6_oif)
		fl6->flowi6_oif = np->ucast_oif;

	security_sk_classify_flow(sk, flowi6_to_flowi_common(fl6));

	if (ipc6.tclass < 0)
		ipc6.tclass = np->tclass;

	fl6->flowlabel = ip6_make_flowinfo(ipc6.tclass, fl6->flowlabel);

	dst = ip6_sk_dst_lookup_flow(sk, fl6, final_p, connected);
	if (IS_ERR(dst)) {
		err = PTR_ERR(dst);
		dst = NULL;
		goto out;
	}

	if (ipc6.hlimit < 0)
		ipc6.hlimit = ip6_sk_dst_hoplimit(np, fl6, dst);

	if (msg->msg_flags&MSG_CONFIRM)
		goto do_confirm;
back_from_confirm:

	/* Lockless fast path for the non-corking case */
	if (!corkreq) {
		struct sk_buff *skb;

		skb = ip6_make_skb(sk, getfrag, msg, ulen,
				   sizeof(struct udphdr), &ipc6,
				   (struct rt6_info *)dst,
				   msg->msg_flags, &cork);
		err = PTR_ERR(skb);
		if (!IS_ERR_OR_NULL(skb))
			err = udp_v6_send_skb(skb, fl6, &cork.base);
		/* ip6_make_skb steals dst reference */
		goto out_no_dst;
	}

	lock_sock(sk);
	if (unlikely(up->pending)) {
		/* The socket is already corked while preparing it. */
		/* ... which is an evident application bug. --ANK */
		release_sock(sk);

		net_dbg_ratelimited("udp cork app bug 2\n");
		err = -EINVAL;
		goto out;
	}

	up->pending = AF_INET6;

do_append_data:
	if (ipc6.dontfrag < 0)
		ipc6.dontfrag = np->dontfrag;
	up->len += ulen;
	err = ip6_append_data(sk, getfrag, msg, ulen, sizeof(struct udphdr),
			      &ipc6, fl6, (struct rt6_info *)dst,
			      corkreq ? msg->msg_flags|MSG_MORE : msg->msg_flags);
	if (err)
		udp_v6_flush_pending_frames(sk);
	else if (!corkreq)
		err = udp_v6_push_pending_frames(sk);
	else if (unlikely(skb_queue_empty(&sk->sk_write_queue)))
		up->pending = 0;

	if (err > 0)
		err = np->recverr ? net_xmit_errno(err) : 0;
	release_sock(sk);

out:
	dst_release(dst);
out_no_dst:
	fl6_sock_release(flowlabel);
	txopt_put(opt_to_free);
	if (!err)
		return len;
	/*
	 * ENOBUFS = no kernel mem, SOCK_NOSPACE = no sndbuf space.  Reporting
	 * ENOBUFS might not be good (it's not tunable per se), but otherwise
	 * we don't have a good statistic (IpOutDiscards but it can be too many
	 * things).  We could add another new stat but at least for now that
	 * seems like overkill.
	 */
	if (err == -ENOBUFS || test_bit(SOCK_NOSPACE, &sk->sk_socket->flags)) {
		UDP6_INC_STATS(sock_net(sk),
			       UDP_MIB_SNDBUFERRORS, is_udplite);
	}
	return err;

do_confirm:
	if (msg->msg_flags & MSG_PROBE)
		dst_confirm_neigh(dst, &fl6->daddr);
	if (!(msg->msg_flags&MSG_PROBE) || len)
		goto back_from_confirm;
	err = 0;
	goto out;
}
EXPORT_SYMBOL(udpv6_sendmsg);

static void udpv6_splice_eof(struct socket *sock)
{
	struct sock *sk = sock->sk;
	struct udp_sock *up = udp_sk(sk);

	if (!up->pending || READ_ONCE(up->corkflag))
		return;

	lock_sock(sk);
	if (up->pending && !READ_ONCE(up->corkflag))
		udp_v6_push_pending_frames(sk);
	release_sock(sk);
}

void udpv6_destroy_sock(struct sock *sk)
{
	struct udp_sock *up = udp_sk(sk);
	lock_sock(sk);

	/* protects from races with udp_abort() */
	sock_set_flag(sk, SOCK_DEAD);
	udp_v6_flush_pending_frames(sk);
	release_sock(sk);

	if (static_branch_unlikely(&udpv6_encap_needed_key)) {
		if (up->encap_type) {
			void (*encap_destroy)(struct sock *sk);
			encap_destroy = READ_ONCE(up->encap_destroy);
			if (encap_destroy)
				encap_destroy(sk);
		}
		if (up->encap_enabled) {
			static_branch_dec(&udpv6_encap_needed_key);
			udp_encap_disable();
		}
	}
}

/*
 *	Socket option code for UDP
 */
int udpv6_setsockopt(struct sock *sk, int level, int optname, sockptr_t optval,
		     unsigned int optlen)
{
	if (level == SOL_UDP  ||  level == SOL_UDPLITE || level == SOL_SOCKET)
		return udp_lib_setsockopt(sk, level, optname,
					  optval, optlen,
					  udp_v6_push_pending_frames);
	return ipv6_setsockopt(sk, level, optname, optval, optlen);
}

int udpv6_getsockopt(struct sock *sk, int level, int optname,
		     char __user *optval, int __user *optlen)
{
	if (level == SOL_UDP  ||  level == SOL_UDPLITE)
		return udp_lib_getsockopt(sk, level, optname, optval, optlen);
	return ipv6_getsockopt(sk, level, optname, optval, optlen);
}

static const struct inet6_protocol udpv6_protocol = {
	.handler	=	udpv6_rcv,
	.err_handler	=	udpv6_err,
	.flags		=	INET6_PROTO_NOPOLICY|INET6_PROTO_FINAL,
};

/* ------------------------------------------------------------------------ */
#ifdef CONFIG_PROC_FS
int udp6_seq_show(struct seq_file *seq, void *v)
{
	if (v == SEQ_START_TOKEN) {
		seq_puts(seq, IPV6_SEQ_DGRAM_HEADER);
	} else {
		int bucket = ((struct udp_iter_state *)seq->private)->bucket;
		const struct inet_sock *inet = inet_sk((const struct sock *)v);
		__u16 srcp = ntohs(inet->inet_sport);
		__u16 destp = ntohs(inet->inet_dport);
		__ip6_dgram_sock_seq_show(seq, v, srcp, destp,
					  udp_rqueue_get(v), bucket);
	}
	return 0;
}

const struct seq_operations udp6_seq_ops = {
	.start		= udp_seq_start,
	.next		= udp_seq_next,
	.stop		= udp_seq_stop,
	.show		= udp6_seq_show,
};
EXPORT_SYMBOL(udp6_seq_ops);

static struct udp_seq_afinfo udp6_seq_afinfo = {
	.family		= AF_INET6,
	.udp_table	= NULL,
};

int __net_init udp6_proc_init(struct net *net)
{
	if (!proc_create_net_data("udp6", 0444, net->proc_net, &udp6_seq_ops,
			sizeof(struct udp_iter_state), &udp6_seq_afinfo))
		return -ENOMEM;
	return 0;
}

void udp6_proc_exit(struct net *net)
{
	remove_proc_entry("udp6", net->proc_net);
}
#endif /* CONFIG_PROC_FS */

/* ------------------------------------------------------------------------ */

struct proto udpv6_prot = {
	.name			= "UDPv6",
	.owner			= THIS_MODULE,
	.close			= udp_lib_close,
	.pre_connect		= udpv6_pre_connect,
	.connect		= ip6_datagram_connect,
	.disconnect		= udp_disconnect,
	.ioctl			= udp_ioctl,
	.init			= udpv6_init_sock,
	.destroy		= udpv6_destroy_sock,
	.setsockopt		= udpv6_setsockopt,
	.getsockopt		= udpv6_getsockopt,
	.sendmsg		= udpv6_sendmsg,
	.recvmsg		= udpv6_recvmsg,
	.splice_eof		= udpv6_splice_eof,
	.release_cb		= ip6_datagram_release_cb,
	.hash			= udp_lib_hash,
	.unhash			= udp_lib_unhash,
	.rehash			= udp_v6_rehash,
	.get_port		= udp_v6_get_port,
	.put_port		= udp_lib_unhash,
#ifdef CONFIG_BPF_SYSCALL
	.psock_update_sk_prot	= udp_bpf_update_proto,
#endif

	.memory_allocated	= &udp_memory_allocated,
	.per_cpu_fw_alloc	= &udp_memory_per_cpu_fw_alloc,

	.sysctl_mem		= sysctl_udp_mem,
	.sysctl_wmem_offset     = offsetof(struct net, ipv4.sysctl_udp_wmem_min),
	.sysctl_rmem_offset     = offsetof(struct net, ipv4.sysctl_udp_rmem_min),
	.obj_size		= sizeof(struct udp6_sock),
	.ipv6_pinfo_offset = offsetof(struct udp6_sock, inet6),
	.h.udp_table		= NULL,
	.diag_destroy		= udp_abort,
};

static struct inet_protosw udpv6_protosw = {
	.type =      SOCK_DGRAM,
	.protocol =  IPPROTO_UDP,
	.prot =      &udpv6_prot,
	.ops =       &inet6_dgram_ops,
	.flags =     INET_PROTOSW_PERMANENT,
};

int __init udpv6_init(void)
{
	int ret;

	ret = inet6_add_protocol(&udpv6_protocol, IPPROTO_UDP);
	if (ret)
		goto out;

	ret = inet6_register_protosw(&udpv6_protosw);
	if (ret)
		goto out_udpv6_protocol;
out:
	return ret;

out_udpv6_protocol:
	inet6_del_protocol(&udpv6_protocol, IPPROTO_UDP);
	goto out;
}

void udpv6_exit(void)
{
	inet6_unregister_protosw(&udpv6_protosw);
	inet6_del_protocol(&udpv6_protocol, IPPROTO_UDP);
}<|MERGE_RESOLUTION|>--- conflicted
+++ resolved
@@ -1339,11 +1339,7 @@
 
 	ipcm6_init(&ipc6);
 	ipc6.gso_size = READ_ONCE(up->gso_size);
-<<<<<<< HEAD
-	ipc6.sockc.tsflags = sk->sk_tsflags;
-=======
 	ipc6.sockc.tsflags = READ_ONCE(sk->sk_tsflags);
->>>>>>> aad2c2fb
 	ipc6.sockc.mark = READ_ONCE(sk->sk_mark);
 
 	/* destination address check */
