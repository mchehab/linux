// SPDX-License-Identifier: GPL-2.0-or-later
/*
 *	IPv6 Address [auto]configuration
 *	Linux INET6 implementation
 *
 *	Authors:
 *	Pedro Roque		<roque@di.fc.ul.pt>
 *	Alexey Kuznetsov	<kuznet@ms2.inr.ac.ru>
 */

/*
 *	Changes:
 *
 *	Janos Farkas			:	delete timer on ifdown
 *	<chexum@bankinf.banki.hu>
 *	Andi Kleen			:	kill double kfree on module
 *						unload.
 *	Maciej W. Rozycki		:	FDDI support
 *	sekiya@USAGI			:	Don't send too many RS
 *						packets.
 *	yoshfuji@USAGI			:       Fixed interval between DAD
 *						packets.
 *	YOSHIFUJI Hideaki @USAGI	:	improved accuracy of
 *						address validation timer.
 *	YOSHIFUJI Hideaki @USAGI	:	Privacy Extensions (RFC3041)
 *						support.
 *	Yuji SEKIYA @USAGI		:	Don't assign a same IPv6
 *						address on a same interface.
 *	YOSHIFUJI Hideaki @USAGI	:	ARCnet support
 *	YOSHIFUJI Hideaki @USAGI	:	convert /proc/net/if_inet6 to
 *						seq_file.
 *	YOSHIFUJI Hideaki @USAGI	:	improved source address
 *						selection; consider scope,
 *						status etc.
 */

#define pr_fmt(fmt) "IPv6: " fmt

#include <linux/errno.h>
#include <linux/types.h>
#include <linux/kernel.h>
#include <linux/sched/signal.h>
#include <linux/socket.h>
#include <linux/sockios.h>
#include <linux/net.h>
#include <linux/inet.h>
#include <linux/in6.h>
#include <linux/netdevice.h>
#include <linux/if_addr.h>
#include <linux/if_arp.h>
#include <linux/if_arcnet.h>
#include <linux/if_infiniband.h>
#include <linux/route.h>
#include <linux/inetdevice.h>
#include <linux/init.h>
#include <linux/slab.h>
#ifdef CONFIG_SYSCTL
#include <linux/sysctl.h>
#endif
#include <linux/capability.h>
#include <linux/delay.h>
#include <linux/notifier.h>
#include <linux/string.h>
#include <linux/hash.h>

#include <net/net_namespace.h>
#include <net/sock.h>
#include <net/snmp.h>

#include <net/6lowpan.h>
#include <net/firewire.h>
#include <net/ipv6.h>
#include <net/protocol.h>
#include <net/ndisc.h>
#include <net/ip6_route.h>
#include <net/addrconf.h>
#include <net/tcp.h>
#include <net/ip.h>
#include <net/netlink.h>
#include <net/pkt_sched.h>
#include <net/l3mdev.h>
#include <linux/if_tunnel.h>
#include <linux/rtnetlink.h>
#include <linux/netconf.h>
#include <linux/random.h>
#include <linux/uaccess.h>
#include <asm/unaligned.h>

#include <linux/proc_fs.h>
#include <linux/seq_file.h>
#include <linux/export.h>

#define	INFINITY_LIFE_TIME	0xFFFFFFFF

#define IPV6_MAX_STRLEN \
	sizeof("ffff:ffff:ffff:ffff:ffff:ffff:255.255.255.255")

static inline u32 cstamp_delta(unsigned long cstamp)
{
	return (cstamp - INITIAL_JIFFIES) * 100UL / HZ;
}

static inline s32 rfc3315_s14_backoff_init(s32 irt)
{
	/* multiply 'initial retransmission time' by 0.9 .. 1.1 */
	u64 tmp = (900000 + prandom_u32() % 200001) * (u64)irt;
	do_div(tmp, 1000000);
	return (s32)tmp;
}

static inline s32 rfc3315_s14_backoff_update(s32 rt, s32 mrt)
{
	/* multiply 'retransmission timeout' by 1.9 .. 2.1 */
	u64 tmp = (1900000 + prandom_u32() % 200001) * (u64)rt;
	do_div(tmp, 1000000);
	if ((s32)tmp > mrt) {
		/* multiply 'maximum retransmission time' by 0.9 .. 1.1 */
		tmp = (900000 + prandom_u32() % 200001) * (u64)mrt;
		do_div(tmp, 1000000);
	}
	return (s32)tmp;
}

#ifdef CONFIG_SYSCTL
static int addrconf_sysctl_register(struct inet6_dev *idev);
static void addrconf_sysctl_unregister(struct inet6_dev *idev);
#else
static inline int addrconf_sysctl_register(struct inet6_dev *idev)
{
	return 0;
}

static inline void addrconf_sysctl_unregister(struct inet6_dev *idev)
{
}
#endif

static void ipv6_gen_rnd_iid(struct in6_addr *addr);

static int ipv6_generate_eui64(u8 *eui, struct net_device *dev);
static int ipv6_count_addresses(const struct inet6_dev *idev);
static int ipv6_generate_stable_address(struct in6_addr *addr,
					u8 dad_count,
					const struct inet6_dev *idev);

#define IN6_ADDR_HSIZE_SHIFT	8
#define IN6_ADDR_HSIZE		(1 << IN6_ADDR_HSIZE_SHIFT)
/*
 *	Configured unicast address hash table
 */
static struct hlist_head inet6_addr_lst[IN6_ADDR_HSIZE];
static DEFINE_SPINLOCK(addrconf_hash_lock);

static void addrconf_verify(void);
static void addrconf_verify_rtnl(void);
static void addrconf_verify_work(struct work_struct *);

static struct workqueue_struct *addrconf_wq;
static DECLARE_DELAYED_WORK(addr_chk_work, addrconf_verify_work);

static void addrconf_join_anycast(struct inet6_ifaddr *ifp);
static void addrconf_leave_anycast(struct inet6_ifaddr *ifp);

static void addrconf_type_change(struct net_device *dev,
				 unsigned long event);
static int addrconf_ifdown(struct net_device *dev, bool unregister);

static struct fib6_info *addrconf_get_prefix_route(const struct in6_addr *pfx,
						  int plen,
						  const struct net_device *dev,
						  u32 flags, u32 noflags,
						  bool no_gw);

static void addrconf_dad_start(struct inet6_ifaddr *ifp);
static void addrconf_dad_work(struct work_struct *w);
static void addrconf_dad_completed(struct inet6_ifaddr *ifp, bool bump_id,
				   bool send_na);
static void addrconf_dad_run(struct inet6_dev *idev, bool restart);
static void addrconf_rs_timer(struct timer_list *t);
static void __ipv6_ifa_notify(int event, struct inet6_ifaddr *ifa);
static void ipv6_ifa_notify(int event, struct inet6_ifaddr *ifa);

static void inet6_prefix_notify(int event, struct inet6_dev *idev,
				struct prefix_info *pinfo);

static struct ipv6_devconf ipv6_devconf __read_mostly = {
	.forwarding		= 0,
	.hop_limit		= IPV6_DEFAULT_HOPLIMIT,
	.mtu6			= IPV6_MIN_MTU,
	.accept_ra		= 1,
	.accept_redirects	= 1,
	.autoconf		= 1,
	.force_mld_version	= 0,
	.mldv1_unsolicited_report_interval = 10 * HZ,
	.mldv2_unsolicited_report_interval = HZ,
	.dad_transmits		= 1,
	.rtr_solicits		= MAX_RTR_SOLICITATIONS,
	.rtr_solicit_interval	= RTR_SOLICITATION_INTERVAL,
	.rtr_solicit_max_interval = RTR_SOLICITATION_MAX_INTERVAL,
	.rtr_solicit_delay	= MAX_RTR_SOLICITATION_DELAY,
	.use_tempaddr		= 0,
	.temp_valid_lft		= TEMP_VALID_LIFETIME,
	.temp_prefered_lft	= TEMP_PREFERRED_LIFETIME,
	.regen_max_retry	= REGEN_MAX_RETRY,
	.max_desync_factor	= MAX_DESYNC_FACTOR,
	.max_addresses		= IPV6_MAX_ADDRESSES,
	.accept_ra_defrtr	= 1,
	.ra_defrtr_metric	= IP6_RT_PRIO_USER,
	.accept_ra_from_local	= 0,
	.accept_ra_min_hop_limit= 1,
	.accept_ra_pinfo	= 1,
#ifdef CONFIG_IPV6_ROUTER_PREF
	.accept_ra_rtr_pref	= 1,
	.rtr_probe_interval	= 60 * HZ,
#ifdef CONFIG_IPV6_ROUTE_INFO
	.accept_ra_rt_info_min_plen = 0,
	.accept_ra_rt_info_max_plen = 0,
#endif
#endif
	.proxy_ndp		= 0,
	.accept_source_route	= 0,	/* we do not accept RH0 by default. */
	.disable_ipv6		= 0,
	.accept_dad		= 0,
	.suppress_frag_ndisc	= 1,
	.accept_ra_mtu		= 1,
	.stable_secret		= {
		.initialized = false,
	},
	.use_oif_addrs_only	= 0,
	.ignore_routes_with_linkdown = 0,
	.keep_addr_on_down	= 0,
	.seg6_enabled		= 0,
#ifdef CONFIG_IPV6_SEG6_HMAC
	.seg6_require_hmac	= 0,
#endif
	.enhanced_dad           = 1,
	.addr_gen_mode		= IN6_ADDR_GEN_MODE_EUI64,
	.disable_policy		= 0,
	.rpl_seg_enabled	= 0,
};

static struct ipv6_devconf ipv6_devconf_dflt __read_mostly = {
	.forwarding		= 0,
	.hop_limit		= IPV6_DEFAULT_HOPLIMIT,
	.mtu6			= IPV6_MIN_MTU,
	.accept_ra		= 1,
	.accept_redirects	= 1,
	.autoconf		= 1,
	.force_mld_version	= 0,
	.mldv1_unsolicited_report_interval = 10 * HZ,
	.mldv2_unsolicited_report_interval = HZ,
	.dad_transmits		= 1,
	.rtr_solicits		= MAX_RTR_SOLICITATIONS,
	.rtr_solicit_interval	= RTR_SOLICITATION_INTERVAL,
	.rtr_solicit_max_interval = RTR_SOLICITATION_MAX_INTERVAL,
	.rtr_solicit_delay	= MAX_RTR_SOLICITATION_DELAY,
	.use_tempaddr		= 0,
	.temp_valid_lft		= TEMP_VALID_LIFETIME,
	.temp_prefered_lft	= TEMP_PREFERRED_LIFETIME,
	.regen_max_retry	= REGEN_MAX_RETRY,
	.max_desync_factor	= MAX_DESYNC_FACTOR,
	.max_addresses		= IPV6_MAX_ADDRESSES,
	.accept_ra_defrtr	= 1,
	.ra_defrtr_metric	= IP6_RT_PRIO_USER,
	.accept_ra_from_local	= 0,
	.accept_ra_min_hop_limit= 1,
	.accept_ra_pinfo	= 1,
#ifdef CONFIG_IPV6_ROUTER_PREF
	.accept_ra_rtr_pref	= 1,
	.rtr_probe_interval	= 60 * HZ,
#ifdef CONFIG_IPV6_ROUTE_INFO
	.accept_ra_rt_info_min_plen = 0,
	.accept_ra_rt_info_max_plen = 0,
#endif
#endif
	.proxy_ndp		= 0,
	.accept_source_route	= 0,	/* we do not accept RH0 by default. */
	.disable_ipv6		= 0,
	.accept_dad		= 1,
	.suppress_frag_ndisc	= 1,
	.accept_ra_mtu		= 1,
	.stable_secret		= {
		.initialized = false,
	},
	.use_oif_addrs_only	= 0,
	.ignore_routes_with_linkdown = 0,
	.keep_addr_on_down	= 0,
	.seg6_enabled		= 0,
#ifdef CONFIG_IPV6_SEG6_HMAC
	.seg6_require_hmac	= 0,
#endif
	.enhanced_dad           = 1,
	.addr_gen_mode		= IN6_ADDR_GEN_MODE_EUI64,
	.disable_policy		= 0,
	.rpl_seg_enabled	= 0,
};

/* Check if link is ready: is it up and is a valid qdisc available */
static inline bool addrconf_link_ready(const struct net_device *dev)
{
	return netif_oper_up(dev) && !qdisc_tx_is_noop(dev);
}

static void addrconf_del_rs_timer(struct inet6_dev *idev)
{
	if (del_timer(&idev->rs_timer))
		__in6_dev_put(idev);
}

static void addrconf_del_dad_work(struct inet6_ifaddr *ifp)
{
	if (cancel_delayed_work(&ifp->dad_work))
		__in6_ifa_put(ifp);
}

static void addrconf_mod_rs_timer(struct inet6_dev *idev,
				  unsigned long when)
{
	if (!timer_pending(&idev->rs_timer))
		in6_dev_hold(idev);
	mod_timer(&idev->rs_timer, jiffies + when);
}

static void addrconf_mod_dad_work(struct inet6_ifaddr *ifp,
				   unsigned long delay)
{
	in6_ifa_hold(ifp);
	if (mod_delayed_work(addrconf_wq, &ifp->dad_work, delay))
		in6_ifa_put(ifp);
}

static int snmp6_alloc_dev(struct inet6_dev *idev)
{
	int i;

	idev->stats.ipv6 = alloc_percpu(struct ipstats_mib);
	if (!idev->stats.ipv6)
		goto err_ip;

	for_each_possible_cpu(i) {
		struct ipstats_mib *addrconf_stats;
		addrconf_stats = per_cpu_ptr(idev->stats.ipv6, i);
		u64_stats_init(&addrconf_stats->syncp);
	}


	idev->stats.icmpv6dev = kzalloc(sizeof(struct icmpv6_mib_device),
					GFP_KERNEL);
	if (!idev->stats.icmpv6dev)
		goto err_icmp;
	idev->stats.icmpv6msgdev = kzalloc(sizeof(struct icmpv6msg_mib_device),
					   GFP_KERNEL);
	if (!idev->stats.icmpv6msgdev)
		goto err_icmpmsg;

	return 0;

err_icmpmsg:
	kfree(idev->stats.icmpv6dev);
err_icmp:
	free_percpu(idev->stats.ipv6);
err_ip:
	return -ENOMEM;
}

static struct inet6_dev *ipv6_add_dev(struct net_device *dev)
{
	struct inet6_dev *ndev;
	int err = -ENOMEM;

	ASSERT_RTNL();

	if (dev->mtu < IPV6_MIN_MTU)
		return ERR_PTR(-EINVAL);

	ndev = kzalloc(sizeof(struct inet6_dev), GFP_KERNEL);
	if (!ndev)
		return ERR_PTR(err);

	rwlock_init(&ndev->lock);
	ndev->dev = dev;
	INIT_LIST_HEAD(&ndev->addr_list);
	timer_setup(&ndev->rs_timer, addrconf_rs_timer, 0);
	memcpy(&ndev->cnf, dev_net(dev)->ipv6.devconf_dflt, sizeof(ndev->cnf));

	if (ndev->cnf.stable_secret.initialized)
		ndev->cnf.addr_gen_mode = IN6_ADDR_GEN_MODE_STABLE_PRIVACY;

	ndev->cnf.mtu6 = dev->mtu;
	ndev->nd_parms = neigh_parms_alloc(dev, &nd_tbl);
	if (!ndev->nd_parms) {
		kfree(ndev);
		return ERR_PTR(err);
	}
	if (ndev->cnf.forwarding)
		dev_disable_lro(dev);
	/* We refer to the device */
	dev_hold(dev);

	if (snmp6_alloc_dev(ndev) < 0) {
		netdev_dbg(dev, "%s: cannot allocate memory for statistics\n",
			   __func__);
		neigh_parms_release(&nd_tbl, ndev->nd_parms);
		dev_put(dev);
		kfree(ndev);
		return ERR_PTR(err);
	}

	if (snmp6_register_dev(ndev) < 0) {
		netdev_dbg(dev, "%s: cannot create /proc/net/dev_snmp6/%s\n",
			   __func__, dev->name);
		goto err_release;
	}

	/* One reference from device. */
	refcount_set(&ndev->refcnt, 1);

	if (dev->flags & (IFF_NOARP | IFF_LOOPBACK))
		ndev->cnf.accept_dad = -1;

#if IS_ENABLED(CONFIG_IPV6_SIT)
	if (dev->type == ARPHRD_SIT && (dev->priv_flags & IFF_ISATAP)) {
		pr_info("%s: Disabled Multicast RS\n", dev->name);
		ndev->cnf.rtr_solicits = 0;
	}
#endif

	INIT_LIST_HEAD(&ndev->tempaddr_list);
	ndev->desync_factor = U32_MAX;
	if ((dev->flags&IFF_LOOPBACK) ||
	    dev->type == ARPHRD_TUNNEL ||
	    dev->type == ARPHRD_TUNNEL6 ||
	    dev->type == ARPHRD_SIT ||
	    dev->type == ARPHRD_NONE) {
		ndev->cnf.use_tempaddr = -1;
	}

	ndev->token = in6addr_any;

	if (netif_running(dev) && addrconf_link_ready(dev))
		ndev->if_flags |= IF_READY;

	ipv6_mc_init_dev(ndev);
	ndev->tstamp = jiffies;
	err = addrconf_sysctl_register(ndev);
	if (err) {
		ipv6_mc_destroy_dev(ndev);
		snmp6_unregister_dev(ndev);
		goto err_release;
	}
	/* protected by rtnl_lock */
	rcu_assign_pointer(dev->ip6_ptr, ndev);

	/* Join interface-local all-node multicast group */
	ipv6_dev_mc_inc(dev, &in6addr_interfacelocal_allnodes);

	/* Join all-node multicast group */
	ipv6_dev_mc_inc(dev, &in6addr_linklocal_allnodes);

	/* Join all-router multicast group if forwarding is set */
	if (ndev->cnf.forwarding && (dev->flags & IFF_MULTICAST))
		ipv6_dev_mc_inc(dev, &in6addr_linklocal_allrouters);

	return ndev;

err_release:
	neigh_parms_release(&nd_tbl, ndev->nd_parms);
	ndev->dead = 1;
	in6_dev_finish_destroy(ndev);
	return ERR_PTR(err);
}

static struct inet6_dev *ipv6_find_idev(struct net_device *dev)
{
	struct inet6_dev *idev;

	ASSERT_RTNL();

	idev = __in6_dev_get(dev);
	if (!idev) {
		idev = ipv6_add_dev(dev);
		if (IS_ERR(idev))
			return idev;
	}

	if (dev->flags&IFF_UP)
		ipv6_mc_up(idev);
	return idev;
}

static int inet6_netconf_msgsize_devconf(int type)
{
	int size =  NLMSG_ALIGN(sizeof(struct netconfmsg))
		    + nla_total_size(4);	/* NETCONFA_IFINDEX */
	bool all = false;

	if (type == NETCONFA_ALL)
		all = true;

	if (all || type == NETCONFA_FORWARDING)
		size += nla_total_size(4);
#ifdef CONFIG_IPV6_MROUTE
	if (all || type == NETCONFA_MC_FORWARDING)
		size += nla_total_size(4);
#endif
	if (all || type == NETCONFA_PROXY_NEIGH)
		size += nla_total_size(4);

	if (all || type == NETCONFA_IGNORE_ROUTES_WITH_LINKDOWN)
		size += nla_total_size(4);

	return size;
}

static int inet6_netconf_fill_devconf(struct sk_buff *skb, int ifindex,
				      struct ipv6_devconf *devconf, u32 portid,
				      u32 seq, int event, unsigned int flags,
				      int type)
{
	struct nlmsghdr  *nlh;
	struct netconfmsg *ncm;
	bool all = false;

	nlh = nlmsg_put(skb, portid, seq, event, sizeof(struct netconfmsg),
			flags);
	if (!nlh)
		return -EMSGSIZE;

	if (type == NETCONFA_ALL)
		all = true;

	ncm = nlmsg_data(nlh);
	ncm->ncm_family = AF_INET6;

	if (nla_put_s32(skb, NETCONFA_IFINDEX, ifindex) < 0)
		goto nla_put_failure;

	if (!devconf)
		goto out;

	if ((all || type == NETCONFA_FORWARDING) &&
	    nla_put_s32(skb, NETCONFA_FORWARDING, devconf->forwarding) < 0)
		goto nla_put_failure;
#ifdef CONFIG_IPV6_MROUTE
	if ((all || type == NETCONFA_MC_FORWARDING) &&
	    nla_put_s32(skb, NETCONFA_MC_FORWARDING,
			devconf->mc_forwarding) < 0)
		goto nla_put_failure;
#endif
	if ((all || type == NETCONFA_PROXY_NEIGH) &&
	    nla_put_s32(skb, NETCONFA_PROXY_NEIGH, devconf->proxy_ndp) < 0)
		goto nla_put_failure;

	if ((all || type == NETCONFA_IGNORE_ROUTES_WITH_LINKDOWN) &&
	    nla_put_s32(skb, NETCONFA_IGNORE_ROUTES_WITH_LINKDOWN,
			devconf->ignore_routes_with_linkdown) < 0)
		goto nla_put_failure;

out:
	nlmsg_end(skb, nlh);
	return 0;

nla_put_failure:
	nlmsg_cancel(skb, nlh);
	return -EMSGSIZE;
}

void inet6_netconf_notify_devconf(struct net *net, int event, int type,
				  int ifindex, struct ipv6_devconf *devconf)
{
	struct sk_buff *skb;
	int err = -ENOBUFS;

	skb = nlmsg_new(inet6_netconf_msgsize_devconf(type), GFP_KERNEL);
	if (!skb)
		goto errout;

	err = inet6_netconf_fill_devconf(skb, ifindex, devconf, 0, 0,
					 event, 0, type);
	if (err < 0) {
		/* -EMSGSIZE implies BUG in inet6_netconf_msgsize_devconf() */
		WARN_ON(err == -EMSGSIZE);
		kfree_skb(skb);
		goto errout;
	}
	rtnl_notify(skb, net, 0, RTNLGRP_IPV6_NETCONF, NULL, GFP_KERNEL);
	return;
errout:
	rtnl_set_sk_err(net, RTNLGRP_IPV6_NETCONF, err);
}

static const struct nla_policy devconf_ipv6_policy[NETCONFA_MAX+1] = {
	[NETCONFA_IFINDEX]	= { .len = sizeof(int) },
	[NETCONFA_FORWARDING]	= { .len = sizeof(int) },
	[NETCONFA_PROXY_NEIGH]	= { .len = sizeof(int) },
	[NETCONFA_IGNORE_ROUTES_WITH_LINKDOWN]	= { .len = sizeof(int) },
};

static int inet6_netconf_valid_get_req(struct sk_buff *skb,
				       const struct nlmsghdr *nlh,
				       struct nlattr **tb,
				       struct netlink_ext_ack *extack)
{
	int i, err;

	if (nlh->nlmsg_len < nlmsg_msg_size(sizeof(struct netconfmsg))) {
		NL_SET_ERR_MSG_MOD(extack, "Invalid header for netconf get request");
		return -EINVAL;
	}

	if (!netlink_strict_get_check(skb))
		return nlmsg_parse_deprecated(nlh, sizeof(struct netconfmsg),
					      tb, NETCONFA_MAX,
					      devconf_ipv6_policy, extack);

	err = nlmsg_parse_deprecated_strict(nlh, sizeof(struct netconfmsg),
					    tb, NETCONFA_MAX,
					    devconf_ipv6_policy, extack);
	if (err)
		return err;

	for (i = 0; i <= NETCONFA_MAX; i++) {
		if (!tb[i])
			continue;

		switch (i) {
		case NETCONFA_IFINDEX:
			break;
		default:
			NL_SET_ERR_MSG_MOD(extack, "Unsupported attribute in netconf get request");
			return -EINVAL;
		}
	}

	return 0;
}

static int inet6_netconf_get_devconf(struct sk_buff *in_skb,
				     struct nlmsghdr *nlh,
				     struct netlink_ext_ack *extack)
{
	struct net *net = sock_net(in_skb->sk);
	struct nlattr *tb[NETCONFA_MAX+1];
	struct inet6_dev *in6_dev = NULL;
	struct net_device *dev = NULL;
	struct sk_buff *skb;
	struct ipv6_devconf *devconf;
	int ifindex;
	int err;

	err = inet6_netconf_valid_get_req(in_skb, nlh, tb, extack);
	if (err < 0)
		return err;

	if (!tb[NETCONFA_IFINDEX])
		return -EINVAL;

	err = -EINVAL;
	ifindex = nla_get_s32(tb[NETCONFA_IFINDEX]);
	switch (ifindex) {
	case NETCONFA_IFINDEX_ALL:
		devconf = net->ipv6.devconf_all;
		break;
	case NETCONFA_IFINDEX_DEFAULT:
		devconf = net->ipv6.devconf_dflt;
		break;
	default:
		dev = dev_get_by_index(net, ifindex);
		if (!dev)
			return -EINVAL;
		in6_dev = in6_dev_get(dev);
		if (!in6_dev)
			goto errout;
		devconf = &in6_dev->cnf;
		break;
	}

	err = -ENOBUFS;
	skb = nlmsg_new(inet6_netconf_msgsize_devconf(NETCONFA_ALL), GFP_KERNEL);
	if (!skb)
		goto errout;

	err = inet6_netconf_fill_devconf(skb, ifindex, devconf,
					 NETLINK_CB(in_skb).portid,
					 nlh->nlmsg_seq, RTM_NEWNETCONF, 0,
					 NETCONFA_ALL);
	if (err < 0) {
		/* -EMSGSIZE implies BUG in inet6_netconf_msgsize_devconf() */
		WARN_ON(err == -EMSGSIZE);
		kfree_skb(skb);
		goto errout;
	}
	err = rtnl_unicast(skb, net, NETLINK_CB(in_skb).portid);
errout:
	if (in6_dev)
		in6_dev_put(in6_dev);
	if (dev)
		dev_put(dev);
	return err;
}

static int inet6_netconf_dump_devconf(struct sk_buff *skb,
				      struct netlink_callback *cb)
{
	const struct nlmsghdr *nlh = cb->nlh;
	struct net *net = sock_net(skb->sk);
	int h, s_h;
	int idx, s_idx;
	struct net_device *dev;
	struct inet6_dev *idev;
	struct hlist_head *head;

	if (cb->strict_check) {
		struct netlink_ext_ack *extack = cb->extack;
		struct netconfmsg *ncm;

		if (nlh->nlmsg_len < nlmsg_msg_size(sizeof(*ncm))) {
			NL_SET_ERR_MSG_MOD(extack, "Invalid header for netconf dump request");
			return -EINVAL;
		}

		if (nlmsg_attrlen(nlh, sizeof(*ncm))) {
			NL_SET_ERR_MSG_MOD(extack, "Invalid data after header in netconf dump request");
			return -EINVAL;
		}
	}

	s_h = cb->args[0];
	s_idx = idx = cb->args[1];

	for (h = s_h; h < NETDEV_HASHENTRIES; h++, s_idx = 0) {
		idx = 0;
		head = &net->dev_index_head[h];
		rcu_read_lock();
		cb->seq = atomic_read(&net->ipv6.dev_addr_genid) ^
			  net->dev_base_seq;
		hlist_for_each_entry_rcu(dev, head, index_hlist) {
			if (idx < s_idx)
				goto cont;
			idev = __in6_dev_get(dev);
			if (!idev)
				goto cont;

			if (inet6_netconf_fill_devconf(skb, dev->ifindex,
						       &idev->cnf,
						       NETLINK_CB(cb->skb).portid,
						       nlh->nlmsg_seq,
						       RTM_NEWNETCONF,
						       NLM_F_MULTI,
						       NETCONFA_ALL) < 0) {
				rcu_read_unlock();
				goto done;
			}
			nl_dump_check_consistent(cb, nlmsg_hdr(skb));
cont:
			idx++;
		}
		rcu_read_unlock();
	}
	if (h == NETDEV_HASHENTRIES) {
		if (inet6_netconf_fill_devconf(skb, NETCONFA_IFINDEX_ALL,
					       net->ipv6.devconf_all,
					       NETLINK_CB(cb->skb).portid,
					       nlh->nlmsg_seq,
					       RTM_NEWNETCONF, NLM_F_MULTI,
					       NETCONFA_ALL) < 0)
			goto done;
		else
			h++;
	}
	if (h == NETDEV_HASHENTRIES + 1) {
		if (inet6_netconf_fill_devconf(skb, NETCONFA_IFINDEX_DEFAULT,
					       net->ipv6.devconf_dflt,
					       NETLINK_CB(cb->skb).portid,
					       nlh->nlmsg_seq,
					       RTM_NEWNETCONF, NLM_F_MULTI,
					       NETCONFA_ALL) < 0)
			goto done;
		else
			h++;
	}
done:
	cb->args[0] = h;
	cb->args[1] = idx;

	return skb->len;
}

#ifdef CONFIG_SYSCTL
static void dev_forward_change(struct inet6_dev *idev)
{
	struct net_device *dev;
	struct inet6_ifaddr *ifa;

	if (!idev)
		return;
	dev = idev->dev;
	if (idev->cnf.forwarding)
		dev_disable_lro(dev);
	if (dev->flags & IFF_MULTICAST) {
		if (idev->cnf.forwarding) {
			ipv6_dev_mc_inc(dev, &in6addr_linklocal_allrouters);
			ipv6_dev_mc_inc(dev, &in6addr_interfacelocal_allrouters);
			ipv6_dev_mc_inc(dev, &in6addr_sitelocal_allrouters);
		} else {
			ipv6_dev_mc_dec(dev, &in6addr_linklocal_allrouters);
			ipv6_dev_mc_dec(dev, &in6addr_interfacelocal_allrouters);
			ipv6_dev_mc_dec(dev, &in6addr_sitelocal_allrouters);
		}
	}

	list_for_each_entry(ifa, &idev->addr_list, if_list) {
		if (ifa->flags&IFA_F_TENTATIVE)
			continue;
		if (idev->cnf.forwarding)
			addrconf_join_anycast(ifa);
		else
			addrconf_leave_anycast(ifa);
	}
	inet6_netconf_notify_devconf(dev_net(dev), RTM_NEWNETCONF,
				     NETCONFA_FORWARDING,
				     dev->ifindex, &idev->cnf);
}


static void addrconf_forward_change(struct net *net, __s32 newf)
{
	struct net_device *dev;
	struct inet6_dev *idev;

	for_each_netdev(net, dev) {
		idev = __in6_dev_get(dev);
		if (idev) {
			int changed = (!idev->cnf.forwarding) ^ (!newf);
			idev->cnf.forwarding = newf;
			if (changed)
				dev_forward_change(idev);
		}
	}
}

static int addrconf_fixup_forwarding(struct ctl_table *table, int *p, int newf)
{
	struct net *net;
	int old;

	if (!rtnl_trylock())
		return restart_syscall();

	net = (struct net *)table->extra2;
	old = *p;
	*p = newf;

	if (p == &net->ipv6.devconf_dflt->forwarding) {
		if ((!newf) ^ (!old))
			inet6_netconf_notify_devconf(net, RTM_NEWNETCONF,
						     NETCONFA_FORWARDING,
						     NETCONFA_IFINDEX_DEFAULT,
						     net->ipv6.devconf_dflt);
		rtnl_unlock();
		return 0;
	}

	if (p == &net->ipv6.devconf_all->forwarding) {
		int old_dflt = net->ipv6.devconf_dflt->forwarding;

		net->ipv6.devconf_dflt->forwarding = newf;
		if ((!newf) ^ (!old_dflt))
			inet6_netconf_notify_devconf(net, RTM_NEWNETCONF,
						     NETCONFA_FORWARDING,
						     NETCONFA_IFINDEX_DEFAULT,
						     net->ipv6.devconf_dflt);

		addrconf_forward_change(net, newf);
		if ((!newf) ^ (!old))
			inet6_netconf_notify_devconf(net, RTM_NEWNETCONF,
						     NETCONFA_FORWARDING,
						     NETCONFA_IFINDEX_ALL,
						     net->ipv6.devconf_all);
	} else if ((!newf) ^ (!old))
		dev_forward_change((struct inet6_dev *)table->extra1);
	rtnl_unlock();

	if (newf)
		rt6_purge_dflt_routers(net);
	return 1;
}

static void addrconf_linkdown_change(struct net *net, __s32 newf)
{
	struct net_device *dev;
	struct inet6_dev *idev;

	for_each_netdev(net, dev) {
		idev = __in6_dev_get(dev);
		if (idev) {
			int changed = (!idev->cnf.ignore_routes_with_linkdown) ^ (!newf);

			idev->cnf.ignore_routes_with_linkdown = newf;
			if (changed)
				inet6_netconf_notify_devconf(dev_net(dev),
							     RTM_NEWNETCONF,
							     NETCONFA_IGNORE_ROUTES_WITH_LINKDOWN,
							     dev->ifindex,
							     &idev->cnf);
		}
	}
}

static int addrconf_fixup_linkdown(struct ctl_table *table, int *p, int newf)
{
	struct net *net;
	int old;

	if (!rtnl_trylock())
		return restart_syscall();

	net = (struct net *)table->extra2;
	old = *p;
	*p = newf;

	if (p == &net->ipv6.devconf_dflt->ignore_routes_with_linkdown) {
		if ((!newf) ^ (!old))
			inet6_netconf_notify_devconf(net,
						     RTM_NEWNETCONF,
						     NETCONFA_IGNORE_ROUTES_WITH_LINKDOWN,
						     NETCONFA_IFINDEX_DEFAULT,
						     net->ipv6.devconf_dflt);
		rtnl_unlock();
		return 0;
	}

	if (p == &net->ipv6.devconf_all->ignore_routes_with_linkdown) {
		net->ipv6.devconf_dflt->ignore_routes_with_linkdown = newf;
		addrconf_linkdown_change(net, newf);
		if ((!newf) ^ (!old))
			inet6_netconf_notify_devconf(net,
						     RTM_NEWNETCONF,
						     NETCONFA_IGNORE_ROUTES_WITH_LINKDOWN,
						     NETCONFA_IFINDEX_ALL,
						     net->ipv6.devconf_all);
	}
	rtnl_unlock();

	return 1;
}

#endif

/* Nobody refers to this ifaddr, destroy it */
void inet6_ifa_finish_destroy(struct inet6_ifaddr *ifp)
{
	WARN_ON(!hlist_unhashed(&ifp->addr_lst));

#ifdef NET_REFCNT_DEBUG
	pr_debug("%s\n", __func__);
#endif

	in6_dev_put(ifp->idev);

	if (cancel_delayed_work(&ifp->dad_work))
		pr_notice("delayed DAD work was pending while freeing ifa=%p\n",
			  ifp);

	if (ifp->state != INET6_IFADDR_STATE_DEAD) {
		pr_warn("Freeing alive inet6 address %p\n", ifp);
		return;
	}

	kfree_rcu(ifp, rcu);
}

static void
ipv6_link_dev_addr(struct inet6_dev *idev, struct inet6_ifaddr *ifp)
{
	struct list_head *p;
	int ifp_scope = ipv6_addr_src_scope(&ifp->addr);

	/*
	 * Each device address list is sorted in order of scope -
	 * global before linklocal.
	 */
	list_for_each(p, &idev->addr_list) {
		struct inet6_ifaddr *ifa
			= list_entry(p, struct inet6_ifaddr, if_list);
		if (ifp_scope >= ipv6_addr_src_scope(&ifa->addr))
			break;
	}

	list_add_tail_rcu(&ifp->if_list, p);
}

static u32 inet6_addr_hash(const struct net *net, const struct in6_addr *addr)
{
	u32 val = ipv6_addr_hash(addr) ^ net_hash_mix(net);

	return hash_32(val, IN6_ADDR_HSIZE_SHIFT);
}

static bool ipv6_chk_same_addr(struct net *net, const struct in6_addr *addr,
			       struct net_device *dev, unsigned int hash)
{
	struct inet6_ifaddr *ifp;

	hlist_for_each_entry(ifp, &inet6_addr_lst[hash], addr_lst) {
		if (!net_eq(dev_net(ifp->idev->dev), net))
			continue;
		if (ipv6_addr_equal(&ifp->addr, addr)) {
			if (!dev || ifp->idev->dev == dev)
				return true;
		}
	}
	return false;
}

static int ipv6_add_addr_hash(struct net_device *dev, struct inet6_ifaddr *ifa)
{
	unsigned int hash = inet6_addr_hash(dev_net(dev), &ifa->addr);
	int err = 0;

	spin_lock(&addrconf_hash_lock);

	/* Ignore adding duplicate addresses on an interface */
	if (ipv6_chk_same_addr(dev_net(dev), &ifa->addr, dev, hash)) {
		netdev_dbg(dev, "ipv6_add_addr: already assigned\n");
		err = -EEXIST;
	} else {
		hlist_add_head_rcu(&ifa->addr_lst, &inet6_addr_lst[hash]);
	}

	spin_unlock(&addrconf_hash_lock);

	return err;
}

/* On success it returns ifp with increased reference count */

static struct inet6_ifaddr *
ipv6_add_addr(struct inet6_dev *idev, struct ifa6_config *cfg,
	      bool can_block, struct netlink_ext_ack *extack)
{
	gfp_t gfp_flags = can_block ? GFP_KERNEL : GFP_ATOMIC;
	int addr_type = ipv6_addr_type(cfg->pfx);
	struct net *net = dev_net(idev->dev);
	struct inet6_ifaddr *ifa = NULL;
	struct fib6_info *f6i = NULL;
	int err = 0;

	if (addr_type == IPV6_ADDR_ANY ||
	    (addr_type & IPV6_ADDR_MULTICAST &&
	     !(cfg->ifa_flags & IFA_F_MCAUTOJOIN)) ||
	    (!(idev->dev->flags & IFF_LOOPBACK) &&
	     !netif_is_l3_master(idev->dev) &&
	     addr_type & IPV6_ADDR_LOOPBACK))
		return ERR_PTR(-EADDRNOTAVAIL);

	if (idev->dead) {
		err = -ENODEV;			/*XXX*/
		goto out;
	}

	if (idev->cnf.disable_ipv6) {
		err = -EACCES;
		goto out;
	}

	/* validator notifier needs to be blocking;
	 * do not call in atomic context
	 */
	if (can_block) {
		struct in6_validator_info i6vi = {
			.i6vi_addr = *cfg->pfx,
			.i6vi_dev = idev,
			.extack = extack,
		};

		err = inet6addr_validator_notifier_call_chain(NETDEV_UP, &i6vi);
		err = notifier_to_errno(err);
		if (err < 0)
			goto out;
	}

	ifa = kzalloc(sizeof(*ifa), gfp_flags);
	if (!ifa) {
		err = -ENOBUFS;
		goto out;
	}

	f6i = addrconf_f6i_alloc(net, idev, cfg->pfx, false, gfp_flags);
	if (IS_ERR(f6i)) {
		err = PTR_ERR(f6i);
		f6i = NULL;
		goto out;
	}

	if (net->ipv6.devconf_all->disable_policy ||
	    idev->cnf.disable_policy)
		f6i->dst_nopolicy = true;

	neigh_parms_data_state_setall(idev->nd_parms);

	ifa->addr = *cfg->pfx;
	if (cfg->peer_pfx)
		ifa->peer_addr = *cfg->peer_pfx;

	spin_lock_init(&ifa->lock);
	INIT_DELAYED_WORK(&ifa->dad_work, addrconf_dad_work);
	INIT_HLIST_NODE(&ifa->addr_lst);
	ifa->scope = cfg->scope;
	ifa->prefix_len = cfg->plen;
	ifa->rt_priority = cfg->rt_priority;
	ifa->flags = cfg->ifa_flags;
	/* No need to add the TENTATIVE flag for addresses with NODAD */
	if (!(cfg->ifa_flags & IFA_F_NODAD))
		ifa->flags |= IFA_F_TENTATIVE;
	ifa->valid_lft = cfg->valid_lft;
	ifa->prefered_lft = cfg->preferred_lft;
	ifa->cstamp = ifa->tstamp = jiffies;
	ifa->tokenized = false;

	ifa->rt = f6i;

	ifa->idev = idev;
	in6_dev_hold(idev);

	/* For caller */
	refcount_set(&ifa->refcnt, 1);

	rcu_read_lock_bh();

	err = ipv6_add_addr_hash(idev->dev, ifa);
	if (err < 0) {
		rcu_read_unlock_bh();
		goto out;
	}

	write_lock(&idev->lock);

	/* Add to inet6_dev unicast addr list. */
	ipv6_link_dev_addr(idev, ifa);

	if (ifa->flags&IFA_F_TEMPORARY) {
		list_add(&ifa->tmp_list, &idev->tempaddr_list);
		in6_ifa_hold(ifa);
	}

	in6_ifa_hold(ifa);
	write_unlock(&idev->lock);

	rcu_read_unlock_bh();

	inet6addr_notifier_call_chain(NETDEV_UP, ifa);
out:
	if (unlikely(err < 0)) {
		fib6_info_release(f6i);

		if (ifa) {
			if (ifa->idev)
				in6_dev_put(ifa->idev);
			kfree(ifa);
		}
		ifa = ERR_PTR(err);
	}

	return ifa;
}

enum cleanup_prefix_rt_t {
	CLEANUP_PREFIX_RT_NOP,    /* no cleanup action for prefix route */
	CLEANUP_PREFIX_RT_DEL,    /* delete the prefix route */
	CLEANUP_PREFIX_RT_EXPIRE, /* update the lifetime of the prefix route */
};

/*
 * Check, whether the prefix for ifp would still need a prefix route
 * after deleting ifp. The function returns one of the CLEANUP_PREFIX_RT_*
 * constants.
 *
 * 1) we don't purge prefix if address was not permanent.
 *    prefix is managed by its own lifetime.
 * 2) we also don't purge, if the address was IFA_F_NOPREFIXROUTE.
 * 3) if there are no addresses, delete prefix.
 * 4) if there are still other permanent address(es),
 *    corresponding prefix is still permanent.
 * 5) if there are still other addresses with IFA_F_NOPREFIXROUTE,
 *    don't purge the prefix, assume user space is managing it.
 * 6) otherwise, update prefix lifetime to the
 *    longest valid lifetime among the corresponding
 *    addresses on the device.
 *    Note: subsequent RA will update lifetime.
 **/
static enum cleanup_prefix_rt_t
check_cleanup_prefix_route(struct inet6_ifaddr *ifp, unsigned long *expires)
{
	struct inet6_ifaddr *ifa;
	struct inet6_dev *idev = ifp->idev;
	unsigned long lifetime;
	enum cleanup_prefix_rt_t action = CLEANUP_PREFIX_RT_DEL;

	*expires = jiffies;

	list_for_each_entry(ifa, &idev->addr_list, if_list) {
		if (ifa == ifp)
			continue;
		if (ifa->prefix_len != ifp->prefix_len ||
		    !ipv6_prefix_equal(&ifa->addr, &ifp->addr,
				       ifp->prefix_len))
			continue;
		if (ifa->flags & (IFA_F_PERMANENT | IFA_F_NOPREFIXROUTE))
			return CLEANUP_PREFIX_RT_NOP;

		action = CLEANUP_PREFIX_RT_EXPIRE;

		spin_lock(&ifa->lock);

		lifetime = addrconf_timeout_fixup(ifa->valid_lft, HZ);
		/*
		 * Note: Because this address is
		 * not permanent, lifetime <
		 * LONG_MAX / HZ here.
		 */
		if (time_before(*expires, ifa->tstamp + lifetime * HZ))
			*expires = ifa->tstamp + lifetime * HZ;
		spin_unlock(&ifa->lock);
	}

	return action;
}

static void
cleanup_prefix_route(struct inet6_ifaddr *ifp, unsigned long expires,
		     bool del_rt, bool del_peer)
{
	struct fib6_info *f6i;

	f6i = addrconf_get_prefix_route(del_peer ? &ifp->peer_addr : &ifp->addr,
					ifp->prefix_len,
					ifp->idev->dev, 0, RTF_DEFAULT, true);
	if (f6i) {
		if (del_rt)
			ip6_del_rt(dev_net(ifp->idev->dev), f6i, false);
		else {
			if (!(f6i->fib6_flags & RTF_EXPIRES))
				fib6_set_expires(f6i, expires);
			fib6_info_release(f6i);
		}
	}
}


/* This function wants to get referenced ifp and releases it before return */

static void ipv6_del_addr(struct inet6_ifaddr *ifp)
{
	int state;
	enum cleanup_prefix_rt_t action = CLEANUP_PREFIX_RT_NOP;
	unsigned long expires;

	ASSERT_RTNL();

	spin_lock_bh(&ifp->lock);
	state = ifp->state;
	ifp->state = INET6_IFADDR_STATE_DEAD;
	spin_unlock_bh(&ifp->lock);

	if (state == INET6_IFADDR_STATE_DEAD)
		goto out;

	spin_lock_bh(&addrconf_hash_lock);
	hlist_del_init_rcu(&ifp->addr_lst);
	spin_unlock_bh(&addrconf_hash_lock);

	write_lock_bh(&ifp->idev->lock);

	if (ifp->flags&IFA_F_TEMPORARY) {
		list_del(&ifp->tmp_list);
		if (ifp->ifpub) {
			in6_ifa_put(ifp->ifpub);
			ifp->ifpub = NULL;
		}
		__in6_ifa_put(ifp);
	}

	if (ifp->flags & IFA_F_PERMANENT && !(ifp->flags & IFA_F_NOPREFIXROUTE))
		action = check_cleanup_prefix_route(ifp, &expires);

	list_del_rcu(&ifp->if_list);
	__in6_ifa_put(ifp);

	write_unlock_bh(&ifp->idev->lock);

	addrconf_del_dad_work(ifp);

	ipv6_ifa_notify(RTM_DELADDR, ifp);

	inet6addr_notifier_call_chain(NETDEV_DOWN, ifp);

	if (action != CLEANUP_PREFIX_RT_NOP) {
		cleanup_prefix_route(ifp, expires,
			action == CLEANUP_PREFIX_RT_DEL, false);
	}

	/* clean up prefsrc entries */
	rt6_remove_prefsrc(ifp);
out:
	in6_ifa_put(ifp);
}

static int ipv6_create_tempaddr(struct inet6_ifaddr *ifp, bool block)
{
	struct inet6_dev *idev = ifp->idev;
	unsigned long tmp_tstamp, age;
	unsigned long regen_advance;
	unsigned long now = jiffies;
	s32 cnf_temp_preferred_lft;
	struct inet6_ifaddr *ift;
	struct ifa6_config cfg;
	long max_desync_factor;
	struct in6_addr addr;
	int ret = 0;

	write_lock_bh(&idev->lock);

retry:
	in6_dev_hold(idev);
	if (idev->cnf.use_tempaddr <= 0) {
		write_unlock_bh(&idev->lock);
		pr_info("%s: use_tempaddr is disabled\n", __func__);
		in6_dev_put(idev);
		ret = -1;
		goto out;
	}
	spin_lock_bh(&ifp->lock);
	if (ifp->regen_count++ >= idev->cnf.regen_max_retry) {
		idev->cnf.use_tempaddr = -1;	/*XXX*/
		spin_unlock_bh(&ifp->lock);
		write_unlock_bh(&idev->lock);
		pr_warn("%s: regeneration time exceeded - disabled temporary address support\n",
			__func__);
		in6_dev_put(idev);
		ret = -1;
		goto out;
	}
	in6_ifa_hold(ifp);
	memcpy(addr.s6_addr, ifp->addr.s6_addr, 8);
	ipv6_gen_rnd_iid(&addr);

	age = (now - ifp->tstamp) / HZ;

	regen_advance = idev->cnf.regen_max_retry *
			idev->cnf.dad_transmits *
			max(NEIGH_VAR(idev->nd_parms, RETRANS_TIME), HZ/100) / HZ;

	/* recalculate max_desync_factor each time and update
	 * idev->desync_factor if it's larger
	 */
	cnf_temp_preferred_lft = READ_ONCE(idev->cnf.temp_prefered_lft);
	max_desync_factor = min_t(__u32,
				  idev->cnf.max_desync_factor,
				  cnf_temp_preferred_lft - regen_advance);

	if (unlikely(idev->desync_factor > max_desync_factor)) {
		if (max_desync_factor > 0) {
			get_random_bytes(&idev->desync_factor,
					 sizeof(idev->desync_factor));
			idev->desync_factor %= max_desync_factor;
		} else {
			idev->desync_factor = 0;
		}
	}

	memset(&cfg, 0, sizeof(cfg));
	cfg.valid_lft = min_t(__u32, ifp->valid_lft,
			      idev->cnf.temp_valid_lft + age);
	cfg.preferred_lft = cnf_temp_preferred_lft + age - idev->desync_factor;
	cfg.preferred_lft = min_t(__u32, ifp->prefered_lft, cfg.preferred_lft);

	cfg.plen = ifp->prefix_len;
	tmp_tstamp = ifp->tstamp;
	spin_unlock_bh(&ifp->lock);

	write_unlock_bh(&idev->lock);

	/* A temporary address is created only if this calculated Preferred
	 * Lifetime is greater than REGEN_ADVANCE time units.  In particular,
	 * an implementation must not create a temporary address with a zero
	 * Preferred Lifetime.
	 * Use age calculation as in addrconf_verify to avoid unnecessary
	 * temporary addresses being generated.
	 */
	age = (now - tmp_tstamp + ADDRCONF_TIMER_FUZZ_MINUS) / HZ;
	if (cfg.preferred_lft <= regen_advance + age) {
		in6_ifa_put(ifp);
		in6_dev_put(idev);
		ret = -1;
		goto out;
	}

	cfg.ifa_flags = IFA_F_TEMPORARY;
	/* set in addrconf_prefix_rcv() */
	if (ifp->flags & IFA_F_OPTIMISTIC)
		cfg.ifa_flags |= IFA_F_OPTIMISTIC;

	cfg.pfx = &addr;
	cfg.scope = ipv6_addr_scope(cfg.pfx);

	ift = ipv6_add_addr(idev, &cfg, block, NULL);
	if (IS_ERR(ift)) {
		in6_ifa_put(ifp);
		in6_dev_put(idev);
		pr_info("%s: retry temporary address regeneration\n", __func__);
		write_lock_bh(&idev->lock);
		goto retry;
	}

	spin_lock_bh(&ift->lock);
	ift->ifpub = ifp;
	ift->cstamp = now;
	ift->tstamp = tmp_tstamp;
	spin_unlock_bh(&ift->lock);

	addrconf_dad_start(ift);
	in6_ifa_put(ift);
	in6_dev_put(idev);
out:
	return ret;
}

/*
 *	Choose an appropriate source address (RFC3484)
 */
enum {
	IPV6_SADDR_RULE_INIT = 0,
	IPV6_SADDR_RULE_LOCAL,
	IPV6_SADDR_RULE_SCOPE,
	IPV6_SADDR_RULE_PREFERRED,
#ifdef CONFIG_IPV6_MIP6
	IPV6_SADDR_RULE_HOA,
#endif
	IPV6_SADDR_RULE_OIF,
	IPV6_SADDR_RULE_LABEL,
	IPV6_SADDR_RULE_PRIVACY,
	IPV6_SADDR_RULE_ORCHID,
	IPV6_SADDR_RULE_PREFIX,
#ifdef CONFIG_IPV6_OPTIMISTIC_DAD
	IPV6_SADDR_RULE_NOT_OPTIMISTIC,
#endif
	IPV6_SADDR_RULE_MAX
};

struct ipv6_saddr_score {
	int			rule;
	int			addr_type;
	struct inet6_ifaddr	*ifa;
	DECLARE_BITMAP(scorebits, IPV6_SADDR_RULE_MAX);
	int			scopedist;
	int			matchlen;
};

struct ipv6_saddr_dst {
	const struct in6_addr *addr;
	int ifindex;
	int scope;
	int label;
	unsigned int prefs;
};

static inline int ipv6_saddr_preferred(int type)
{
	if (type & (IPV6_ADDR_MAPPED|IPV6_ADDR_COMPATv4|IPV6_ADDR_LOOPBACK))
		return 1;
	return 0;
}

static bool ipv6_use_optimistic_addr(struct net *net,
				     struct inet6_dev *idev)
{
#ifdef CONFIG_IPV6_OPTIMISTIC_DAD
	if (!idev)
		return false;
	if (!net->ipv6.devconf_all->optimistic_dad && !idev->cnf.optimistic_dad)
		return false;
	if (!net->ipv6.devconf_all->use_optimistic && !idev->cnf.use_optimistic)
		return false;

	return true;
#else
	return false;
#endif
}

static bool ipv6_allow_optimistic_dad(struct net *net,
				      struct inet6_dev *idev)
{
#ifdef CONFIG_IPV6_OPTIMISTIC_DAD
	if (!idev)
		return false;
	if (!net->ipv6.devconf_all->optimistic_dad && !idev->cnf.optimistic_dad)
		return false;

	return true;
#else
	return false;
#endif
}

static int ipv6_get_saddr_eval(struct net *net,
			       struct ipv6_saddr_score *score,
			       struct ipv6_saddr_dst *dst,
			       int i)
{
	int ret;

	if (i <= score->rule) {
		switch (i) {
		case IPV6_SADDR_RULE_SCOPE:
			ret = score->scopedist;
			break;
		case IPV6_SADDR_RULE_PREFIX:
			ret = score->matchlen;
			break;
		default:
			ret = !!test_bit(i, score->scorebits);
		}
		goto out;
	}

	switch (i) {
	case IPV6_SADDR_RULE_INIT:
		/* Rule 0: remember if hiscore is not ready yet */
		ret = !!score->ifa;
		break;
	case IPV6_SADDR_RULE_LOCAL:
		/* Rule 1: Prefer same address */
		ret = ipv6_addr_equal(&score->ifa->addr, dst->addr);
		break;
	case IPV6_SADDR_RULE_SCOPE:
		/* Rule 2: Prefer appropriate scope
		 *
		 *      ret
		 *       ^
		 *    -1 |  d 15
		 *    ---+--+-+---> scope
		 *       |
		 *       |             d is scope of the destination.
		 *  B-d  |  \
		 *       |   \      <- smaller scope is better if
		 *  B-15 |    \        if scope is enough for destination.
		 *       |             ret = B - scope (-1 <= scope >= d <= 15).
		 * d-C-1 | /
		 *       |/         <- greater is better
		 *   -C  /             if scope is not enough for destination.
		 *      /|             ret = scope - C (-1 <= d < scope <= 15).
		 *
		 * d - C - 1 < B -15 (for all -1 <= d <= 15).
		 * C > d + 14 - B >= 15 + 14 - B = 29 - B.
		 * Assume B = 0 and we get C > 29.
		 */
		ret = __ipv6_addr_src_scope(score->addr_type);
		if (ret >= dst->scope)
			ret = -ret;
		else
			ret -= 128;	/* 30 is enough */
		score->scopedist = ret;
		break;
	case IPV6_SADDR_RULE_PREFERRED:
	    {
		/* Rule 3: Avoid deprecated and optimistic addresses */
		u8 avoid = IFA_F_DEPRECATED;

		if (!ipv6_use_optimistic_addr(net, score->ifa->idev))
			avoid |= IFA_F_OPTIMISTIC;
		ret = ipv6_saddr_preferred(score->addr_type) ||
		      !(score->ifa->flags & avoid);
		break;
	    }
#ifdef CONFIG_IPV6_MIP6
	case IPV6_SADDR_RULE_HOA:
	    {
		/* Rule 4: Prefer home address */
		int prefhome = !(dst->prefs & IPV6_PREFER_SRC_COA);
		ret = !(score->ifa->flags & IFA_F_HOMEADDRESS) ^ prefhome;
		break;
	    }
#endif
	case IPV6_SADDR_RULE_OIF:
		/* Rule 5: Prefer outgoing interface */
		ret = (!dst->ifindex ||
		       dst->ifindex == score->ifa->idev->dev->ifindex);
		break;
	case IPV6_SADDR_RULE_LABEL:
		/* Rule 6: Prefer matching label */
		ret = ipv6_addr_label(net,
				      &score->ifa->addr, score->addr_type,
				      score->ifa->idev->dev->ifindex) == dst->label;
		break;
	case IPV6_SADDR_RULE_PRIVACY:
	    {
		/* Rule 7: Prefer public address
		 * Note: prefer temporary address if use_tempaddr >= 2
		 */
		int preftmp = dst->prefs & (IPV6_PREFER_SRC_PUBLIC|IPV6_PREFER_SRC_TMP) ?
				!!(dst->prefs & IPV6_PREFER_SRC_TMP) :
				score->ifa->idev->cnf.use_tempaddr >= 2;
		ret = (!(score->ifa->flags & IFA_F_TEMPORARY)) ^ preftmp;
		break;
	    }
	case IPV6_SADDR_RULE_ORCHID:
		/* Rule 8-: Prefer ORCHID vs ORCHID or
		 *	    non-ORCHID vs non-ORCHID
		 */
		ret = !(ipv6_addr_orchid(&score->ifa->addr) ^
			ipv6_addr_orchid(dst->addr));
		break;
	case IPV6_SADDR_RULE_PREFIX:
		/* Rule 8: Use longest matching prefix */
		ret = ipv6_addr_diff(&score->ifa->addr, dst->addr);
		if (ret > score->ifa->prefix_len)
			ret = score->ifa->prefix_len;
		score->matchlen = ret;
		break;
#ifdef CONFIG_IPV6_OPTIMISTIC_DAD
	case IPV6_SADDR_RULE_NOT_OPTIMISTIC:
		/* Optimistic addresses still have lower precedence than other
		 * preferred addresses.
		 */
		ret = !(score->ifa->flags & IFA_F_OPTIMISTIC);
		break;
#endif
	default:
		ret = 0;
	}

	if (ret)
		__set_bit(i, score->scorebits);
	score->rule = i;
out:
	return ret;
}

static int __ipv6_dev_get_saddr(struct net *net,
				struct ipv6_saddr_dst *dst,
				struct inet6_dev *idev,
				struct ipv6_saddr_score *scores,
				int hiscore_idx)
{
	struct ipv6_saddr_score *score = &scores[1 - hiscore_idx], *hiscore = &scores[hiscore_idx];

	list_for_each_entry_rcu(score->ifa, &idev->addr_list, if_list) {
		int i;

		/*
		 * - Tentative Address (RFC2462 section 5.4)
		 *  - A tentative address is not considered
		 *    "assigned to an interface" in the traditional
		 *    sense, unless it is also flagged as optimistic.
		 * - Candidate Source Address (section 4)
		 *  - In any case, anycast addresses, multicast
		 *    addresses, and the unspecified address MUST
		 *    NOT be included in a candidate set.
		 */
		if ((score->ifa->flags & IFA_F_TENTATIVE) &&
		    (!(score->ifa->flags & IFA_F_OPTIMISTIC)))
			continue;

		score->addr_type = __ipv6_addr_type(&score->ifa->addr);

		if (unlikely(score->addr_type == IPV6_ADDR_ANY ||
			     score->addr_type & IPV6_ADDR_MULTICAST)) {
			net_dbg_ratelimited("ADDRCONF: unspecified / multicast address assigned as unicast address on %s",
					    idev->dev->name);
			continue;
		}

		score->rule = -1;
		bitmap_zero(score->scorebits, IPV6_SADDR_RULE_MAX);

		for (i = 0; i < IPV6_SADDR_RULE_MAX; i++) {
			int minihiscore, miniscore;

			minihiscore = ipv6_get_saddr_eval(net, hiscore, dst, i);
			miniscore = ipv6_get_saddr_eval(net, score, dst, i);

			if (minihiscore > miniscore) {
				if (i == IPV6_SADDR_RULE_SCOPE &&
				    score->scopedist > 0) {
					/*
					 * special case:
					 * each remaining entry
					 * has too small (not enough)
					 * scope, because ifa entries
					 * are sorted by their scope
					 * values.
					 */
					goto out;
				}
				break;
			} else if (minihiscore < miniscore) {
				swap(hiscore, score);
				hiscore_idx = 1 - hiscore_idx;

				/* restore our iterator */
				score->ifa = hiscore->ifa;

				break;
			}
		}
	}
out:
	return hiscore_idx;
}

static int ipv6_get_saddr_master(struct net *net,
				 const struct net_device *dst_dev,
				 const struct net_device *master,
				 struct ipv6_saddr_dst *dst,
				 struct ipv6_saddr_score *scores,
				 int hiscore_idx)
{
	struct inet6_dev *idev;

	idev = __in6_dev_get(dst_dev);
	if (idev)
		hiscore_idx = __ipv6_dev_get_saddr(net, dst, idev,
						   scores, hiscore_idx);

	idev = __in6_dev_get(master);
	if (idev)
		hiscore_idx = __ipv6_dev_get_saddr(net, dst, idev,
						   scores, hiscore_idx);

	return hiscore_idx;
}

int ipv6_dev_get_saddr(struct net *net, const struct net_device *dst_dev,
		       const struct in6_addr *daddr, unsigned int prefs,
		       struct in6_addr *saddr)
{
	struct ipv6_saddr_score scores[2], *hiscore;
	struct ipv6_saddr_dst dst;
	struct inet6_dev *idev;
	struct net_device *dev;
	int dst_type;
	bool use_oif_addr = false;
	int hiscore_idx = 0;
	int ret = 0;

	dst_type = __ipv6_addr_type(daddr);
	dst.addr = daddr;
	dst.ifindex = dst_dev ? dst_dev->ifindex : 0;
	dst.scope = __ipv6_addr_src_scope(dst_type);
	dst.label = ipv6_addr_label(net, daddr, dst_type, dst.ifindex);
	dst.prefs = prefs;

	scores[hiscore_idx].rule = -1;
	scores[hiscore_idx].ifa = NULL;

	rcu_read_lock();

	/* Candidate Source Address (section 4)
	 *  - multicast and link-local destination address,
	 *    the set of candidate source address MUST only
	 *    include addresses assigned to interfaces
	 *    belonging to the same link as the outgoing
	 *    interface.
	 * (- For site-local destination addresses, the
	 *    set of candidate source addresses MUST only
	 *    include addresses assigned to interfaces
	 *    belonging to the same site as the outgoing
	 *    interface.)
	 *  - "It is RECOMMENDED that the candidate source addresses
	 *    be the set of unicast addresses assigned to the
	 *    interface that will be used to send to the destination
	 *    (the 'outgoing' interface)." (RFC 6724)
	 */
	if (dst_dev) {
		idev = __in6_dev_get(dst_dev);
		if ((dst_type & IPV6_ADDR_MULTICAST) ||
		    dst.scope <= IPV6_ADDR_SCOPE_LINKLOCAL ||
		    (idev && idev->cnf.use_oif_addrs_only)) {
			use_oif_addr = true;
		}
	}

	if (use_oif_addr) {
		if (idev)
			hiscore_idx = __ipv6_dev_get_saddr(net, &dst, idev, scores, hiscore_idx);
	} else {
		const struct net_device *master;
		int master_idx = 0;

		/* if dst_dev exists and is enslaved to an L3 device, then
		 * prefer addresses from dst_dev and then the master over
		 * any other enslaved devices in the L3 domain.
		 */
		master = l3mdev_master_dev_rcu(dst_dev);
		if (master) {
			master_idx = master->ifindex;

			hiscore_idx = ipv6_get_saddr_master(net, dst_dev,
							    master, &dst,
							    scores, hiscore_idx);

			if (scores[hiscore_idx].ifa)
				goto out;
		}

		for_each_netdev_rcu(net, dev) {
			/* only consider addresses on devices in the
			 * same L3 domain
			 */
			if (l3mdev_master_ifindex_rcu(dev) != master_idx)
				continue;
			idev = __in6_dev_get(dev);
			if (!idev)
				continue;
			hiscore_idx = __ipv6_dev_get_saddr(net, &dst, idev, scores, hiscore_idx);
		}
	}

out:
	hiscore = &scores[hiscore_idx];
	if (!hiscore->ifa)
		ret = -EADDRNOTAVAIL;
	else
		*saddr = hiscore->ifa->addr;

	rcu_read_unlock();
	return ret;
}
EXPORT_SYMBOL(ipv6_dev_get_saddr);

int __ipv6_get_lladdr(struct inet6_dev *idev, struct in6_addr *addr,
		      u32 banned_flags)
{
	struct inet6_ifaddr *ifp;
	int err = -EADDRNOTAVAIL;

	list_for_each_entry_reverse(ifp, &idev->addr_list, if_list) {
		if (ifp->scope > IFA_LINK)
			break;
		if (ifp->scope == IFA_LINK &&
		    !(ifp->flags & banned_flags)) {
			*addr = ifp->addr;
			err = 0;
			break;
		}
	}
	return err;
}

int ipv6_get_lladdr(struct net_device *dev, struct in6_addr *addr,
		    u32 banned_flags)
{
	struct inet6_dev *idev;
	int err = -EADDRNOTAVAIL;

	rcu_read_lock();
	idev = __in6_dev_get(dev);
	if (idev) {
		read_lock_bh(&idev->lock);
		err = __ipv6_get_lladdr(idev, addr, banned_flags);
		read_unlock_bh(&idev->lock);
	}
	rcu_read_unlock();
	return err;
}

static int ipv6_count_addresses(const struct inet6_dev *idev)
{
	const struct inet6_ifaddr *ifp;
	int cnt = 0;

	rcu_read_lock();
	list_for_each_entry_rcu(ifp, &idev->addr_list, if_list)
		cnt++;
	rcu_read_unlock();
	return cnt;
}

int ipv6_chk_addr(struct net *net, const struct in6_addr *addr,
		  const struct net_device *dev, int strict)
{
	return ipv6_chk_addr_and_flags(net, addr, dev, !dev,
				       strict, IFA_F_TENTATIVE);
}
EXPORT_SYMBOL(ipv6_chk_addr);

/* device argument is used to find the L3 domain of interest. If
 * skip_dev_check is set, then the ifp device is not checked against
 * the passed in dev argument. So the 2 cases for addresses checks are:
 *   1. does the address exist in the L3 domain that dev is part of
 *      (skip_dev_check = true), or
 *
 *   2. does the address exist on the specific device
 *      (skip_dev_check = false)
 */
static struct net_device *
__ipv6_chk_addr_and_flags(struct net *net, const struct in6_addr *addr,
			  const struct net_device *dev, bool skip_dev_check,
			  int strict, u32 banned_flags)
{
	unsigned int hash = inet6_addr_hash(net, addr);
	struct net_device *l3mdev, *ndev;
	struct inet6_ifaddr *ifp;
	u32 ifp_flags;

	rcu_read_lock();

	l3mdev = l3mdev_master_dev_rcu(dev);
	if (skip_dev_check)
		dev = NULL;

	hlist_for_each_entry_rcu(ifp, &inet6_addr_lst[hash], addr_lst) {
		ndev = ifp->idev->dev;
		if (!net_eq(dev_net(ndev), net))
			continue;

		if (l3mdev_master_dev_rcu(ndev) != l3mdev)
			continue;

		/* Decouple optimistic from tentative for evaluation here.
		 * Ban optimistic addresses explicitly, when required.
		 */
		ifp_flags = (ifp->flags&IFA_F_OPTIMISTIC)
			    ? (ifp->flags&~IFA_F_TENTATIVE)
			    : ifp->flags;
		if (ipv6_addr_equal(&ifp->addr, addr) &&
		    !(ifp_flags&banned_flags) &&
		    (!dev || ndev == dev ||
		     !(ifp->scope&(IFA_LINK|IFA_HOST) || strict))) {
			rcu_read_unlock();
			return ndev;
		}
	}

	rcu_read_unlock();
	return NULL;
}

int ipv6_chk_addr_and_flags(struct net *net, const struct in6_addr *addr,
			    const struct net_device *dev, bool skip_dev_check,
			    int strict, u32 banned_flags)
{
	return __ipv6_chk_addr_and_flags(net, addr, dev, skip_dev_check,
					 strict, banned_flags) ? 1 : 0;
}
EXPORT_SYMBOL(ipv6_chk_addr_and_flags);


/* Compares an address/prefix_len with addresses on device @dev.
 * If one is found it returns true.
 */
bool ipv6_chk_custom_prefix(const struct in6_addr *addr,
	const unsigned int prefix_len, struct net_device *dev)
{
	const struct inet6_ifaddr *ifa;
	const struct inet6_dev *idev;
	bool ret = false;

	rcu_read_lock();
	idev = __in6_dev_get(dev);
	if (idev) {
		list_for_each_entry_rcu(ifa, &idev->addr_list, if_list) {
			ret = ipv6_prefix_equal(addr, &ifa->addr, prefix_len);
			if (ret)
				break;
		}
	}
	rcu_read_unlock();

	return ret;
}
EXPORT_SYMBOL(ipv6_chk_custom_prefix);

int ipv6_chk_prefix(const struct in6_addr *addr, struct net_device *dev)
{
	const struct inet6_ifaddr *ifa;
	const struct inet6_dev *idev;
	int	onlink;

	onlink = 0;
	rcu_read_lock();
	idev = __in6_dev_get(dev);
	if (idev) {
		list_for_each_entry_rcu(ifa, &idev->addr_list, if_list) {
			onlink = ipv6_prefix_equal(addr, &ifa->addr,
						   ifa->prefix_len);
			if (onlink)
				break;
		}
	}
	rcu_read_unlock();
	return onlink;
}
EXPORT_SYMBOL(ipv6_chk_prefix);

/**
 * ipv6_dev_find - find the first device with a given source address.
 * @net: the net namespace
 * @addr: the source address
 * @dev: used to find the L3 domain of interest
 *
 * The caller should be protected by RCU, or RTNL.
 */
struct net_device *ipv6_dev_find(struct net *net, const struct in6_addr *addr,
				 struct net_device *dev)
{
	return __ipv6_chk_addr_and_flags(net, addr, dev, !dev, 1,
					 IFA_F_TENTATIVE);
}
EXPORT_SYMBOL(ipv6_dev_find);

struct inet6_ifaddr *ipv6_get_ifaddr(struct net *net, const struct in6_addr *addr,
				     struct net_device *dev, int strict)
{
	unsigned int hash = inet6_addr_hash(net, addr);
	struct inet6_ifaddr *ifp, *result = NULL;

	rcu_read_lock();
	hlist_for_each_entry_rcu(ifp, &inet6_addr_lst[hash], addr_lst) {
		if (!net_eq(dev_net(ifp->idev->dev), net))
			continue;
		if (ipv6_addr_equal(&ifp->addr, addr)) {
			if (!dev || ifp->idev->dev == dev ||
			    !(ifp->scope&(IFA_LINK|IFA_HOST) || strict)) {
				result = ifp;
				in6_ifa_hold(ifp);
				break;
			}
		}
	}
	rcu_read_unlock();

	return result;
}

/* Gets referenced address, destroys ifaddr */

static void addrconf_dad_stop(struct inet6_ifaddr *ifp, int dad_failed)
{
	if (dad_failed)
		ifp->flags |= IFA_F_DADFAILED;

	if (ifp->flags&IFA_F_TEMPORARY) {
		struct inet6_ifaddr *ifpub;
		spin_lock_bh(&ifp->lock);
		ifpub = ifp->ifpub;
		if (ifpub) {
			in6_ifa_hold(ifpub);
			spin_unlock_bh(&ifp->lock);
			ipv6_create_tempaddr(ifpub, true);
			in6_ifa_put(ifpub);
		} else {
			spin_unlock_bh(&ifp->lock);
		}
		ipv6_del_addr(ifp);
	} else if (ifp->flags&IFA_F_PERMANENT || !dad_failed) {
		spin_lock_bh(&ifp->lock);
		addrconf_del_dad_work(ifp);
		ifp->flags |= IFA_F_TENTATIVE;
		if (dad_failed)
			ifp->flags &= ~IFA_F_OPTIMISTIC;
		spin_unlock_bh(&ifp->lock);
		if (dad_failed)
			ipv6_ifa_notify(0, ifp);
		in6_ifa_put(ifp);
	} else {
		ipv6_del_addr(ifp);
	}
}

static int addrconf_dad_end(struct inet6_ifaddr *ifp)
{
	int err = -ENOENT;

	spin_lock_bh(&ifp->lock);
	if (ifp->state == INET6_IFADDR_STATE_DAD) {
		ifp->state = INET6_IFADDR_STATE_POSTDAD;
		err = 0;
	}
	spin_unlock_bh(&ifp->lock);

	return err;
}

void addrconf_dad_failure(struct sk_buff *skb, struct inet6_ifaddr *ifp)
{
	struct inet6_dev *idev = ifp->idev;
	struct net *net = dev_net(ifp->idev->dev);

	if (addrconf_dad_end(ifp)) {
		in6_ifa_put(ifp);
		return;
	}

	net_info_ratelimited("%s: IPv6 duplicate address %pI6c used by %pM detected!\n",
			     ifp->idev->dev->name, &ifp->addr, eth_hdr(skb)->h_source);

	spin_lock_bh(&ifp->lock);

	if (ifp->flags & IFA_F_STABLE_PRIVACY) {
		struct in6_addr new_addr;
		struct inet6_ifaddr *ifp2;
		int retries = ifp->stable_privacy_retry + 1;
		struct ifa6_config cfg = {
			.pfx = &new_addr,
			.plen = ifp->prefix_len,
			.ifa_flags = ifp->flags,
			.valid_lft = ifp->valid_lft,
			.preferred_lft = ifp->prefered_lft,
			.scope = ifp->scope,
		};

		if (retries > net->ipv6.sysctl.idgen_retries) {
			net_info_ratelimited("%s: privacy stable address generation failed because of DAD conflicts!\n",
					     ifp->idev->dev->name);
			goto errdad;
		}

		new_addr = ifp->addr;
		if (ipv6_generate_stable_address(&new_addr, retries,
						 idev))
			goto errdad;

		spin_unlock_bh(&ifp->lock);

		if (idev->cnf.max_addresses &&
		    ipv6_count_addresses(idev) >=
		    idev->cnf.max_addresses)
			goto lock_errdad;

		net_info_ratelimited("%s: generating new stable privacy address because of DAD conflict\n",
				     ifp->idev->dev->name);

		ifp2 = ipv6_add_addr(idev, &cfg, false, NULL);
		if (IS_ERR(ifp2))
			goto lock_errdad;

		spin_lock_bh(&ifp2->lock);
		ifp2->stable_privacy_retry = retries;
		ifp2->state = INET6_IFADDR_STATE_PREDAD;
		spin_unlock_bh(&ifp2->lock);

		addrconf_mod_dad_work(ifp2, net->ipv6.sysctl.idgen_delay);
		in6_ifa_put(ifp2);
lock_errdad:
		spin_lock_bh(&ifp->lock);
	}

errdad:
	/* transition from _POSTDAD to _ERRDAD */
	ifp->state = INET6_IFADDR_STATE_ERRDAD;
	spin_unlock_bh(&ifp->lock);

	addrconf_mod_dad_work(ifp, 0);
	in6_ifa_put(ifp);
}

/* Join to solicited addr multicast group.
 * caller must hold RTNL */
void addrconf_join_solict(struct net_device *dev, const struct in6_addr *addr)
{
	struct in6_addr maddr;

	if (dev->flags&(IFF_LOOPBACK|IFF_NOARP))
		return;

	addrconf_addr_solict_mult(addr, &maddr);
	ipv6_dev_mc_inc(dev, &maddr);
}

/* caller must hold RTNL */
void addrconf_leave_solict(struct inet6_dev *idev, const struct in6_addr *addr)
{
	struct in6_addr maddr;

	if (idev->dev->flags&(IFF_LOOPBACK|IFF_NOARP))
		return;

	addrconf_addr_solict_mult(addr, &maddr);
	__ipv6_dev_mc_dec(idev, &maddr);
}

/* caller must hold RTNL */
static void addrconf_join_anycast(struct inet6_ifaddr *ifp)
{
	struct in6_addr addr;

	if (ifp->prefix_len >= 127) /* RFC 6164 */
		return;
	ipv6_addr_prefix(&addr, &ifp->addr, ifp->prefix_len);
	if (ipv6_addr_any(&addr))
		return;
	__ipv6_dev_ac_inc(ifp->idev, &addr);
}

/* caller must hold RTNL */
static void addrconf_leave_anycast(struct inet6_ifaddr *ifp)
{
	struct in6_addr addr;

	if (ifp->prefix_len >= 127) /* RFC 6164 */
		return;
	ipv6_addr_prefix(&addr, &ifp->addr, ifp->prefix_len);
	if (ipv6_addr_any(&addr))
		return;
	__ipv6_dev_ac_dec(ifp->idev, &addr);
}

static int addrconf_ifid_6lowpan(u8 *eui, struct net_device *dev)
{
	switch (dev->addr_len) {
	case ETH_ALEN:
		memcpy(eui, dev->dev_addr, 3);
		eui[3] = 0xFF;
		eui[4] = 0xFE;
		memcpy(eui + 5, dev->dev_addr + 3, 3);
		break;
	case EUI64_ADDR_LEN:
		memcpy(eui, dev->dev_addr, EUI64_ADDR_LEN);
		eui[0] ^= 2;
		break;
	default:
		return -1;
	}

	return 0;
}

static int addrconf_ifid_ieee1394(u8 *eui, struct net_device *dev)
{
	union fwnet_hwaddr *ha;

	if (dev->addr_len != FWNET_ALEN)
		return -1;

	ha = (union fwnet_hwaddr *)dev->dev_addr;

	memcpy(eui, &ha->uc.uniq_id, sizeof(ha->uc.uniq_id));
	eui[0] ^= 2;
	return 0;
}

static int addrconf_ifid_arcnet(u8 *eui, struct net_device *dev)
{
	/* XXX: inherit EUI-64 from other interface -- yoshfuji */
	if (dev->addr_len != ARCNET_ALEN)
		return -1;
	memset(eui, 0, 7);
	eui[7] = *(u8 *)dev->dev_addr;
	return 0;
}

static int addrconf_ifid_infiniband(u8 *eui, struct net_device *dev)
{
	if (dev->addr_len != INFINIBAND_ALEN)
		return -1;
	memcpy(eui, dev->dev_addr + 12, 8);
	eui[0] |= 2;
	return 0;
}

static int __ipv6_isatap_ifid(u8 *eui, __be32 addr)
{
	if (addr == 0)
		return -1;
	eui[0] = (ipv4_is_zeronet(addr) || ipv4_is_private_10(addr) ||
		  ipv4_is_loopback(addr) || ipv4_is_linklocal_169(addr) ||
		  ipv4_is_private_172(addr) || ipv4_is_test_192(addr) ||
		  ipv4_is_anycast_6to4(addr) || ipv4_is_private_192(addr) ||
		  ipv4_is_test_198(addr) || ipv4_is_multicast(addr) ||
		  ipv4_is_lbcast(addr)) ? 0x00 : 0x02;
	eui[1] = 0;
	eui[2] = 0x5E;
	eui[3] = 0xFE;
	memcpy(eui + 4, &addr, 4);
	return 0;
}

static int addrconf_ifid_sit(u8 *eui, struct net_device *dev)
{
	if (dev->priv_flags & IFF_ISATAP)
		return __ipv6_isatap_ifid(eui, *(__be32 *)dev->dev_addr);
	return -1;
}

static int addrconf_ifid_gre(u8 *eui, struct net_device *dev)
{
	return __ipv6_isatap_ifid(eui, *(__be32 *)dev->dev_addr);
}

static int addrconf_ifid_ip6tnl(u8 *eui, struct net_device *dev)
{
	memcpy(eui, dev->perm_addr, 3);
	memcpy(eui + 5, dev->perm_addr + 3, 3);
	eui[3] = 0xFF;
	eui[4] = 0xFE;
	eui[0] ^= 2;
	return 0;
}

static int ipv6_generate_eui64(u8 *eui, struct net_device *dev)
{
	switch (dev->type) {
	case ARPHRD_ETHER:
	case ARPHRD_FDDI:
		return addrconf_ifid_eui48(eui, dev);
	case ARPHRD_ARCNET:
		return addrconf_ifid_arcnet(eui, dev);
	case ARPHRD_INFINIBAND:
		return addrconf_ifid_infiniband(eui, dev);
	case ARPHRD_SIT:
		return addrconf_ifid_sit(eui, dev);
	case ARPHRD_IPGRE:
	case ARPHRD_TUNNEL:
		return addrconf_ifid_gre(eui, dev);
	case ARPHRD_6LOWPAN:
		return addrconf_ifid_6lowpan(eui, dev);
	case ARPHRD_IEEE1394:
		return addrconf_ifid_ieee1394(eui, dev);
	case ARPHRD_TUNNEL6:
	case ARPHRD_IP6GRE:
	case ARPHRD_RAWIP:
		return addrconf_ifid_ip6tnl(eui, dev);
	}
	return -1;
}

static int ipv6_inherit_eui64(u8 *eui, struct inet6_dev *idev)
{
	int err = -1;
	struct inet6_ifaddr *ifp;

	read_lock_bh(&idev->lock);
	list_for_each_entry_reverse(ifp, &idev->addr_list, if_list) {
		if (ifp->scope > IFA_LINK)
			break;
		if (ifp->scope == IFA_LINK && !(ifp->flags&IFA_F_TENTATIVE)) {
			memcpy(eui, ifp->addr.s6_addr+8, 8);
			err = 0;
			break;
		}
	}
	read_unlock_bh(&idev->lock);
	return err;
}

/* Generation of a randomized Interface Identifier
 * draft-ietf-6man-rfc4941bis, Section 3.3.1
 */

static void ipv6_gen_rnd_iid(struct in6_addr *addr)
{
regen:
	get_random_bytes(&addr->s6_addr[8], 8);

	/* <draft-ietf-6man-rfc4941bis-08.txt>, Section 3.3.1:
	 * check if generated address is not inappropriate:
	 *
	 * - Reserved IPv6 Interface Identifiers
	 * - XXX: already assigned to an address on the device
	 */

	/* Subnet-router anycast: 0000:0000:0000:0000 */
	if (!(addr->s6_addr32[2] | addr->s6_addr32[3]))
		goto regen;

	/* IANA Ethernet block: 0200:5EFF:FE00:0000-0200:5EFF:FE00:5212
	 * Proxy Mobile IPv6:   0200:5EFF:FE00:5213
	 * IANA Ethernet block: 0200:5EFF:FE00:5214-0200:5EFF:FEFF:FFFF
	 */
	if (ntohl(addr->s6_addr32[2]) == 0x02005eff &&
	    (ntohl(addr->s6_addr32[3]) & 0Xff000000) == 0xfe000000)
		goto regen;

	/* Reserved subnet anycast addresses */
	if (ntohl(addr->s6_addr32[2]) == 0xfdffffff &&
	    ntohl(addr->s6_addr32[3]) >= 0Xffffff80)
		goto regen;
}

/*
 *	Add prefix route.
 */

static void
addrconf_prefix_route(struct in6_addr *pfx, int plen, u32 metric,
		      struct net_device *dev, unsigned long expires,
		      u32 flags, gfp_t gfp_flags)
{
	struct fib6_config cfg = {
		.fc_table = l3mdev_fib_table(dev) ? : RT6_TABLE_PREFIX,
		.fc_metric = metric ? : IP6_RT_PRIO_ADDRCONF,
		.fc_ifindex = dev->ifindex,
		.fc_expires = expires,
		.fc_dst_len = plen,
		.fc_flags = RTF_UP | flags,
		.fc_nlinfo.nl_net = dev_net(dev),
		.fc_protocol = RTPROT_KERNEL,
		.fc_type = RTN_UNICAST,
	};

	cfg.fc_dst = *pfx;

	/* Prevent useless cloning on PtP SIT.
	   This thing is done here expecting that the whole
	   class of non-broadcast devices need not cloning.
	 */
#if IS_ENABLED(CONFIG_IPV6_SIT)
	if (dev->type == ARPHRD_SIT && (dev->flags & IFF_POINTOPOINT))
		cfg.fc_flags |= RTF_NONEXTHOP;
#endif

	ip6_route_add(&cfg, gfp_flags, NULL);
}


static struct fib6_info *addrconf_get_prefix_route(const struct in6_addr *pfx,
						  int plen,
						  const struct net_device *dev,
						  u32 flags, u32 noflags,
						  bool no_gw)
{
	struct fib6_node *fn;
	struct fib6_info *rt = NULL;
	struct fib6_table *table;
	u32 tb_id = l3mdev_fib_table(dev) ? : RT6_TABLE_PREFIX;

	table = fib6_get_table(dev_net(dev), tb_id);
	if (!table)
		return NULL;

	rcu_read_lock();
	fn = fib6_locate(&table->tb6_root, pfx, plen, NULL, 0, true);
	if (!fn)
		goto out;

	for_each_fib6_node_rt_rcu(fn) {
		/* prefix routes only use builtin fib6_nh */
		if (rt->nh)
			continue;

		if (rt->fib6_nh->fib_nh_dev->ifindex != dev->ifindex)
			continue;
		if (no_gw && rt->fib6_nh->fib_nh_gw_family)
			continue;
		if ((rt->fib6_flags & flags) != flags)
			continue;
		if ((rt->fib6_flags & noflags) != 0)
			continue;
		if (!fib6_info_hold_safe(rt))
			continue;
		break;
	}
out:
	rcu_read_unlock();
	return rt;
}


/* Create "default" multicast route to the interface */

static void addrconf_add_mroute(struct net_device *dev)
{
	struct fib6_config cfg = {
		.fc_table = l3mdev_fib_table(dev) ? : RT6_TABLE_LOCAL,
		.fc_metric = IP6_RT_PRIO_ADDRCONF,
		.fc_ifindex = dev->ifindex,
		.fc_dst_len = 8,
		.fc_flags = RTF_UP,
		.fc_type = RTN_MULTICAST,
		.fc_nlinfo.nl_net = dev_net(dev),
		.fc_protocol = RTPROT_KERNEL,
	};

	ipv6_addr_set(&cfg.fc_dst, htonl(0xFF000000), 0, 0, 0);

	ip6_route_add(&cfg, GFP_KERNEL, NULL);
}

static struct inet6_dev *addrconf_add_dev(struct net_device *dev)
{
	struct inet6_dev *idev;

	ASSERT_RTNL();

	idev = ipv6_find_idev(dev);
	if (IS_ERR(idev))
		return idev;

	if (idev->cnf.disable_ipv6)
		return ERR_PTR(-EACCES);

	/* Add default multicast route */
	if (!(dev->flags & IFF_LOOPBACK) && !netif_is_l3_master(dev))
		addrconf_add_mroute(dev);

	return idev;
}

static void manage_tempaddrs(struct inet6_dev *idev,
			     struct inet6_ifaddr *ifp,
			     __u32 valid_lft, __u32 prefered_lft,
			     bool create, unsigned long now)
{
	u32 flags;
	struct inet6_ifaddr *ift;

	read_lock_bh(&idev->lock);
	/* update all temporary addresses in the list */
	list_for_each_entry(ift, &idev->tempaddr_list, tmp_list) {
		int age, max_valid, max_prefered;

		if (ifp != ift->ifpub)
			continue;

		/* RFC 4941 section 3.3:
		 * If a received option will extend the lifetime of a public
		 * address, the lifetimes of temporary addresses should
		 * be extended, subject to the overall constraint that no
		 * temporary addresses should ever remain "valid" or "preferred"
		 * for a time longer than (TEMP_VALID_LIFETIME) or
		 * (TEMP_PREFERRED_LIFETIME - DESYNC_FACTOR), respectively.
		 */
		age = (now - ift->cstamp) / HZ;
		max_valid = idev->cnf.temp_valid_lft - age;
		if (max_valid < 0)
			max_valid = 0;

		max_prefered = idev->cnf.temp_prefered_lft -
			       idev->desync_factor - age;
		if (max_prefered < 0)
			max_prefered = 0;

		if (valid_lft > max_valid)
			valid_lft = max_valid;

		if (prefered_lft > max_prefered)
			prefered_lft = max_prefered;

		spin_lock(&ift->lock);
		flags = ift->flags;
		ift->valid_lft = valid_lft;
		ift->prefered_lft = prefered_lft;
		ift->tstamp = now;
		if (prefered_lft > 0)
			ift->flags &= ~IFA_F_DEPRECATED;

		spin_unlock(&ift->lock);
		if (!(flags&IFA_F_TENTATIVE))
			ipv6_ifa_notify(0, ift);
	}

	if ((create || list_empty(&idev->tempaddr_list)) &&
	    idev->cnf.use_tempaddr > 0) {
		/* When a new public address is created as described
		 * in [ADDRCONF], also create a new temporary address.
		 * Also create a temporary address if it's enabled but
		 * no temporary address currently exists.
		 */
		read_unlock_bh(&idev->lock);
		ipv6_create_tempaddr(ifp, false);
	} else {
		read_unlock_bh(&idev->lock);
	}
}

static bool is_addr_mode_generate_stable(struct inet6_dev *idev)
{
	return idev->cnf.addr_gen_mode == IN6_ADDR_GEN_MODE_STABLE_PRIVACY ||
	       idev->cnf.addr_gen_mode == IN6_ADDR_GEN_MODE_RANDOM;
}

int addrconf_prefix_rcv_add_addr(struct net *net, struct net_device *dev,
				 const struct prefix_info *pinfo,
				 struct inet6_dev *in6_dev,
				 const struct in6_addr *addr, int addr_type,
				 u32 addr_flags, bool sllao, bool tokenized,
				 __u32 valid_lft, u32 prefered_lft)
{
	struct inet6_ifaddr *ifp = ipv6_get_ifaddr(net, addr, dev, 1);
	int create = 0;

	if (!ifp && valid_lft) {
		int max_addresses = in6_dev->cnf.max_addresses;
		struct ifa6_config cfg = {
			.pfx = addr,
			.plen = pinfo->prefix_len,
			.ifa_flags = addr_flags,
			.valid_lft = valid_lft,
			.preferred_lft = prefered_lft,
			.scope = addr_type & IPV6_ADDR_SCOPE_MASK,
		};

#ifdef CONFIG_IPV6_OPTIMISTIC_DAD
		if ((net->ipv6.devconf_all->optimistic_dad ||
		     in6_dev->cnf.optimistic_dad) &&
		    !net->ipv6.devconf_all->forwarding && sllao)
			cfg.ifa_flags |= IFA_F_OPTIMISTIC;
#endif

		/* Do not allow to create too much of autoconfigured
		 * addresses; this would be too easy way to crash kernel.
		 */
		if (!max_addresses ||
		    ipv6_count_addresses(in6_dev) < max_addresses)
			ifp = ipv6_add_addr(in6_dev, &cfg, false, NULL);

		if (IS_ERR_OR_NULL(ifp))
			return -1;

		create = 1;
		spin_lock_bh(&ifp->lock);
		ifp->flags |= IFA_F_MANAGETEMPADDR;
		ifp->cstamp = jiffies;
		ifp->tokenized = tokenized;
		spin_unlock_bh(&ifp->lock);
		addrconf_dad_start(ifp);
	}

	if (ifp) {
		u32 flags;
		unsigned long now;
		u32 stored_lft;

		/* Update lifetime (RFC4862 5.5.3 e)
		 * We deviate from RFC4862 by honoring all Valid Lifetimes to
		 * improve the reaction of SLAAC to renumbering events
		 * (draft-gont-6man-slaac-renum-06, Section 4.2)
		 */
		spin_lock_bh(&ifp->lock);
		now = jiffies;
		if (ifp->valid_lft > (now - ifp->tstamp) / HZ)
			stored_lft = ifp->valid_lft - (now - ifp->tstamp) / HZ;
		else
			stored_lft = 0;

		if (!create && stored_lft) {
			ifp->valid_lft = valid_lft;
			ifp->prefered_lft = prefered_lft;
			ifp->tstamp = now;
			flags = ifp->flags;
			ifp->flags &= ~IFA_F_DEPRECATED;
			spin_unlock_bh(&ifp->lock);

			if (!(flags&IFA_F_TENTATIVE))
				ipv6_ifa_notify(0, ifp);
		} else
			spin_unlock_bh(&ifp->lock);

		manage_tempaddrs(in6_dev, ifp, valid_lft, prefered_lft,
				 create, now);

		in6_ifa_put(ifp);
		addrconf_verify();
	}

	return 0;
}
EXPORT_SYMBOL_GPL(addrconf_prefix_rcv_add_addr);

void addrconf_prefix_rcv(struct net_device *dev, u8 *opt, int len, bool sllao)
{
	struct prefix_info *pinfo;
	__u32 valid_lft;
	__u32 prefered_lft;
	int addr_type, err;
	u32 addr_flags = 0;
	struct inet6_dev *in6_dev;
	struct net *net = dev_net(dev);

	pinfo = (struct prefix_info *) opt;

	if (len < sizeof(struct prefix_info)) {
		netdev_dbg(dev, "addrconf: prefix option too short\n");
		return;
	}

	/*
	 *	Validation checks ([ADDRCONF], page 19)
	 */

	addr_type = ipv6_addr_type(&pinfo->prefix);

	if (addr_type & (IPV6_ADDR_MULTICAST|IPV6_ADDR_LINKLOCAL))
		return;

	valid_lft = ntohl(pinfo->valid);
	prefered_lft = ntohl(pinfo->prefered);

	if (prefered_lft > valid_lft) {
		net_warn_ratelimited("addrconf: prefix option has invalid lifetime\n");
		return;
	}

	in6_dev = in6_dev_get(dev);

	if (!in6_dev) {
		net_dbg_ratelimited("addrconf: device %s not configured\n",
				    dev->name);
		return;
	}

	/*
	 *	Two things going on here:
	 *	1) Add routes for on-link prefixes
	 *	2) Configure prefixes with the auto flag set
	 */

	if (pinfo->onlink) {
		struct fib6_info *rt;
		unsigned long rt_expires;

		/* Avoid arithmetic overflow. Really, we could
		 * save rt_expires in seconds, likely valid_lft,
		 * but it would require division in fib gc, that it
		 * not good.
		 */
		if (HZ > USER_HZ)
			rt_expires = addrconf_timeout_fixup(valid_lft, HZ);
		else
			rt_expires = addrconf_timeout_fixup(valid_lft, USER_HZ);

		if (addrconf_finite_timeout(rt_expires))
			rt_expires *= HZ;

		rt = addrconf_get_prefix_route(&pinfo->prefix,
					       pinfo->prefix_len,
					       dev,
					       RTF_ADDRCONF | RTF_PREFIX_RT,
					       RTF_DEFAULT, true);

		if (rt) {
			/* Autoconf prefix route */
			if (valid_lft == 0) {
				ip6_del_rt(net, rt, false);
				rt = NULL;
			} else if (addrconf_finite_timeout(rt_expires)) {
				/* not infinity */
				fib6_set_expires(rt, jiffies + rt_expires);
			} else {
				fib6_clean_expires(rt);
			}
		} else if (valid_lft) {
			clock_t expires = 0;
			int flags = RTF_ADDRCONF | RTF_PREFIX_RT;
			if (addrconf_finite_timeout(rt_expires)) {
				/* not infinity */
				flags |= RTF_EXPIRES;
				expires = jiffies_to_clock_t(rt_expires);
			}
			addrconf_prefix_route(&pinfo->prefix, pinfo->prefix_len,
					      0, dev, expires, flags,
					      GFP_ATOMIC);
		}
		fib6_info_release(rt);
	}

	/* Try to figure out our local address for this prefix */

	if (pinfo->autoconf && in6_dev->cnf.autoconf) {
		struct in6_addr addr;
		bool tokenized = false, dev_addr_generated = false;

		if (pinfo->prefix_len == 64) {
			memcpy(&addr, &pinfo->prefix, 8);

			if (!ipv6_addr_any(&in6_dev->token)) {
				read_lock_bh(&in6_dev->lock);
				memcpy(addr.s6_addr + 8,
				       in6_dev->token.s6_addr + 8, 8);
				read_unlock_bh(&in6_dev->lock);
				tokenized = true;
			} else if (is_addr_mode_generate_stable(in6_dev) &&
				   !ipv6_generate_stable_address(&addr, 0,
								 in6_dev)) {
				addr_flags |= IFA_F_STABLE_PRIVACY;
				goto ok;
			} else if (ipv6_generate_eui64(addr.s6_addr + 8, dev) &&
				   ipv6_inherit_eui64(addr.s6_addr + 8, in6_dev)) {
				goto put;
			} else {
				dev_addr_generated = true;
			}
			goto ok;
		}
		net_dbg_ratelimited("IPv6 addrconf: prefix with wrong length %d\n",
				    pinfo->prefix_len);
		goto put;

ok:
		err = addrconf_prefix_rcv_add_addr(net, dev, pinfo, in6_dev,
						   &addr, addr_type,
						   addr_flags, sllao,
						   tokenized, valid_lft,
						   prefered_lft);
		if (err)
			goto put;

		/* Ignore error case here because previous prefix add addr was
		 * successful which will be notified.
		 */
		ndisc_ops_prefix_rcv_add_addr(net, dev, pinfo, in6_dev, &addr,
					      addr_type, addr_flags, sllao,
					      tokenized, valid_lft,
					      prefered_lft,
					      dev_addr_generated);
	}
	inet6_prefix_notify(RTM_NEWPREFIX, in6_dev, pinfo);
put:
	in6_dev_put(in6_dev);
}

static int addrconf_set_sit_dstaddr(struct net *net, struct net_device *dev,
		struct in6_ifreq *ireq)
{
	struct ip_tunnel_parm p = { };
	int err;

	if (!(ipv6_addr_type(&ireq->ifr6_addr) & IPV6_ADDR_COMPATv4))
		return -EADDRNOTAVAIL;

	p.iph.daddr = ireq->ifr6_addr.s6_addr32[3];
	p.iph.version = 4;
	p.iph.ihl = 5;
	p.iph.protocol = IPPROTO_IPV6;
	p.iph.ttl = 64;

	if (!dev->netdev_ops->ndo_tunnel_ctl)
		return -EOPNOTSUPP;
	err = dev->netdev_ops->ndo_tunnel_ctl(dev, &p, SIOCADDTUNNEL);
	if (err)
		return err;

	dev = __dev_get_by_name(net, p.name);
	if (!dev)
		return -ENOBUFS;
	return dev_open(dev, NULL);
}

/*
 *	Set destination address.
 *	Special case for SIT interfaces where we create a new "virtual"
 *	device.
 */
int addrconf_set_dstaddr(struct net *net, void __user *arg)
{
	struct net_device *dev;
	struct in6_ifreq ireq;
	int err = -ENODEV;

	if (!IS_ENABLED(CONFIG_IPV6_SIT))
		return -ENODEV;
	if (copy_from_user(&ireq, arg, sizeof(struct in6_ifreq)))
		return -EFAULT;

	rtnl_lock();
	dev = __dev_get_by_index(net, ireq.ifr6_ifindex);
	if (dev && dev->type == ARPHRD_SIT)
		err = addrconf_set_sit_dstaddr(net, dev, &ireq);
	rtnl_unlock();
	return err;
}

static int ipv6_mc_config(struct sock *sk, bool join,
			  const struct in6_addr *addr, int ifindex)
{
	int ret;

	ASSERT_RTNL();

	lock_sock(sk);
	if (join)
		ret = ipv6_sock_mc_join(sk, ifindex, addr);
	else
		ret = ipv6_sock_mc_drop(sk, ifindex, addr);
	release_sock(sk);

	return ret;
}

/*
 *	Manual configuration of address on an interface
 */
static int inet6_addr_add(struct net *net, int ifindex,
			  struct ifa6_config *cfg,
			  struct netlink_ext_ack *extack)
{
	struct inet6_ifaddr *ifp;
	struct inet6_dev *idev;
	struct net_device *dev;
	unsigned long timeout;
	clock_t expires;
	u32 flags;

	ASSERT_RTNL();

	if (cfg->plen > 128)
		return -EINVAL;

	/* check the lifetime */
	if (!cfg->valid_lft || cfg->preferred_lft > cfg->valid_lft)
		return -EINVAL;

	if (cfg->ifa_flags & IFA_F_MANAGETEMPADDR && cfg->plen != 64)
		return -EINVAL;

	dev = __dev_get_by_index(net, ifindex);
	if (!dev)
		return -ENODEV;

	idev = addrconf_add_dev(dev);
	if (IS_ERR(idev))
		return PTR_ERR(idev);

	if (cfg->ifa_flags & IFA_F_MCAUTOJOIN) {
		int ret = ipv6_mc_config(net->ipv6.mc_autojoin_sk,
					 true, cfg->pfx, ifindex);

		if (ret < 0)
			return ret;
	}

	cfg->scope = ipv6_addr_scope(cfg->pfx);

	timeout = addrconf_timeout_fixup(cfg->valid_lft, HZ);
	if (addrconf_finite_timeout(timeout)) {
		expires = jiffies_to_clock_t(timeout * HZ);
		cfg->valid_lft = timeout;
		flags = RTF_EXPIRES;
	} else {
		expires = 0;
		flags = 0;
		cfg->ifa_flags |= IFA_F_PERMANENT;
	}

	timeout = addrconf_timeout_fixup(cfg->preferred_lft, HZ);
	if (addrconf_finite_timeout(timeout)) {
		if (timeout == 0)
			cfg->ifa_flags |= IFA_F_DEPRECATED;
		cfg->preferred_lft = timeout;
	}

	ifp = ipv6_add_addr(idev, cfg, true, extack);
	if (!IS_ERR(ifp)) {
		if (!(cfg->ifa_flags & IFA_F_NOPREFIXROUTE)) {
			addrconf_prefix_route(&ifp->addr, ifp->prefix_len,
					      ifp->rt_priority, dev, expires,
					      flags, GFP_KERNEL);
		}

		/* Send a netlink notification if DAD is enabled and
		 * optimistic flag is not set
		 */
		if (!(ifp->flags & (IFA_F_OPTIMISTIC | IFA_F_NODAD)))
			ipv6_ifa_notify(0, ifp);
		/*
		 * Note that section 3.1 of RFC 4429 indicates
		 * that the Optimistic flag should not be set for
		 * manually configured addresses
		 */
		addrconf_dad_start(ifp);
		if (cfg->ifa_flags & IFA_F_MANAGETEMPADDR)
			manage_tempaddrs(idev, ifp, cfg->valid_lft,
					 cfg->preferred_lft, true, jiffies);
		in6_ifa_put(ifp);
		addrconf_verify_rtnl();
		return 0;
	} else if (cfg->ifa_flags & IFA_F_MCAUTOJOIN) {
		ipv6_mc_config(net->ipv6.mc_autojoin_sk, false,
			       cfg->pfx, ifindex);
	}

	return PTR_ERR(ifp);
}

static int inet6_addr_del(struct net *net, int ifindex, u32 ifa_flags,
			  const struct in6_addr *pfx, unsigned int plen)
{
	struct inet6_ifaddr *ifp;
	struct inet6_dev *idev;
	struct net_device *dev;

	if (plen > 128)
		return -EINVAL;

	dev = __dev_get_by_index(net, ifindex);
	if (!dev)
		return -ENODEV;

	idev = __in6_dev_get(dev);
	if (!idev)
		return -ENXIO;

	read_lock_bh(&idev->lock);
	list_for_each_entry(ifp, &idev->addr_list, if_list) {
		if (ifp->prefix_len == plen &&
		    ipv6_addr_equal(pfx, &ifp->addr)) {
			in6_ifa_hold(ifp);
			read_unlock_bh(&idev->lock);

			if (!(ifp->flags & IFA_F_TEMPORARY) &&
			    (ifa_flags & IFA_F_MANAGETEMPADDR))
				manage_tempaddrs(idev, ifp, 0, 0, false,
						 jiffies);
			ipv6_del_addr(ifp);
			addrconf_verify_rtnl();
			if (ipv6_addr_is_multicast(pfx)) {
				ipv6_mc_config(net->ipv6.mc_autojoin_sk,
					       false, pfx, dev->ifindex);
			}
			return 0;
		}
	}
	read_unlock_bh(&idev->lock);
	return -EADDRNOTAVAIL;
}


int addrconf_add_ifaddr(struct net *net, void __user *arg)
{
	struct ifa6_config cfg = {
		.ifa_flags = IFA_F_PERMANENT,
		.preferred_lft = INFINITY_LIFE_TIME,
		.valid_lft = INFINITY_LIFE_TIME,
	};
	struct in6_ifreq ireq;
	int err;

	if (!ns_capable(net->user_ns, CAP_NET_ADMIN))
		return -EPERM;

	if (copy_from_user(&ireq, arg, sizeof(struct in6_ifreq)))
		return -EFAULT;

	cfg.pfx = &ireq.ifr6_addr;
	cfg.plen = ireq.ifr6_prefixlen;

	rtnl_lock();
	err = inet6_addr_add(net, ireq.ifr6_ifindex, &cfg, NULL);
	rtnl_unlock();
	return err;
}

int addrconf_del_ifaddr(struct net *net, void __user *arg)
{
	struct in6_ifreq ireq;
	int err;

	if (!ns_capable(net->user_ns, CAP_NET_ADMIN))
		return -EPERM;

	if (copy_from_user(&ireq, arg, sizeof(struct in6_ifreq)))
		return -EFAULT;

	rtnl_lock();
	err = inet6_addr_del(net, ireq.ifr6_ifindex, 0, &ireq.ifr6_addr,
			     ireq.ifr6_prefixlen);
	rtnl_unlock();
	return err;
}

static void add_addr(struct inet6_dev *idev, const struct in6_addr *addr,
		     int plen, int scope)
{
	struct inet6_ifaddr *ifp;
	struct ifa6_config cfg = {
		.pfx = addr,
		.plen = plen,
		.ifa_flags = IFA_F_PERMANENT,
		.valid_lft = INFINITY_LIFE_TIME,
		.preferred_lft = INFINITY_LIFE_TIME,
		.scope = scope
	};

	ifp = ipv6_add_addr(idev, &cfg, true, NULL);
	if (!IS_ERR(ifp)) {
		spin_lock_bh(&ifp->lock);
		ifp->flags &= ~IFA_F_TENTATIVE;
		spin_unlock_bh(&ifp->lock);
		rt_genid_bump_ipv6(dev_net(idev->dev));
		ipv6_ifa_notify(RTM_NEWADDR, ifp);
		in6_ifa_put(ifp);
	}
}

#if IS_ENABLED(CONFIG_IPV6_SIT)
static void sit_add_v4_addrs(struct inet6_dev *idev)
{
	struct in6_addr addr;
	struct net_device *dev;
	struct net *net = dev_net(idev->dev);
	int scope, plen;
	u32 pflags = 0;

	ASSERT_RTNL();

	memset(&addr, 0, sizeof(struct in6_addr));
	memcpy(&addr.s6_addr32[3], idev->dev->dev_addr, 4);

	if (idev->dev->flags&IFF_POINTOPOINT) {
		addr.s6_addr32[0] = htonl(0xfe800000);
		scope = IFA_LINK;
		plen = 64;
	} else {
		scope = IPV6_ADDR_COMPATv4;
		plen = 96;
		pflags |= RTF_NONEXTHOP;
	}

	if (addr.s6_addr32[3]) {
		add_addr(idev, &addr, plen, scope);
		addrconf_prefix_route(&addr, plen, 0, idev->dev, 0, pflags,
				      GFP_KERNEL);
		return;
	}

	for_each_netdev(net, dev) {
		struct in_device *in_dev = __in_dev_get_rtnl(dev);
		if (in_dev && (dev->flags & IFF_UP)) {
			struct in_ifaddr *ifa;
			int flag = scope;

			in_dev_for_each_ifa_rtnl(ifa, in_dev) {
				addr.s6_addr32[3] = ifa->ifa_local;

				if (ifa->ifa_scope == RT_SCOPE_LINK)
					continue;
				if (ifa->ifa_scope >= RT_SCOPE_HOST) {
					if (idev->dev->flags&IFF_POINTOPOINT)
						continue;
					flag |= IFA_HOST;
				}

				add_addr(idev, &addr, plen, flag);
				addrconf_prefix_route(&addr, plen, 0, idev->dev,
						      0, pflags, GFP_KERNEL);
			}
		}
	}
}
#endif

static void init_loopback(struct net_device *dev)
{
	struct inet6_dev  *idev;

	/* ::1 */

	ASSERT_RTNL();

	idev = ipv6_find_idev(dev);
	if (IS_ERR(idev)) {
		pr_debug("%s: add_dev failed\n", __func__);
		return;
	}

	add_addr(idev, &in6addr_loopback, 128, IFA_HOST);
}

void addrconf_add_linklocal(struct inet6_dev *idev,
			    const struct in6_addr *addr, u32 flags)
{
	struct ifa6_config cfg = {
		.pfx = addr,
		.plen = 64,
		.ifa_flags = flags | IFA_F_PERMANENT,
		.valid_lft = INFINITY_LIFE_TIME,
		.preferred_lft = INFINITY_LIFE_TIME,
		.scope = IFA_LINK
	};
	struct inet6_ifaddr *ifp;

#ifdef CONFIG_IPV6_OPTIMISTIC_DAD
	if ((dev_net(idev->dev)->ipv6.devconf_all->optimistic_dad ||
	     idev->cnf.optimistic_dad) &&
	    !dev_net(idev->dev)->ipv6.devconf_all->forwarding)
		cfg.ifa_flags |= IFA_F_OPTIMISTIC;
#endif

	ifp = ipv6_add_addr(idev, &cfg, true, NULL);
	if (!IS_ERR(ifp)) {
		addrconf_prefix_route(&ifp->addr, ifp->prefix_len, 0, idev->dev,
				      0, 0, GFP_ATOMIC);
		addrconf_dad_start(ifp);
		in6_ifa_put(ifp);
	}
}
EXPORT_SYMBOL_GPL(addrconf_add_linklocal);

static bool ipv6_reserved_interfaceid(struct in6_addr address)
{
	if ((address.s6_addr32[2] | address.s6_addr32[3]) == 0)
		return true;

	if (address.s6_addr32[2] == htonl(0x02005eff) &&
	    ((address.s6_addr32[3] & htonl(0xfe000000)) == htonl(0xfe000000)))
		return true;

	if (address.s6_addr32[2] == htonl(0xfdffffff) &&
	    ((address.s6_addr32[3] & htonl(0xffffff80)) == htonl(0xffffff80)))
		return true;

	return false;
}

static int ipv6_generate_stable_address(struct in6_addr *address,
					u8 dad_count,
					const struct inet6_dev *idev)
{
	static DEFINE_SPINLOCK(lock);
	static __u32 digest[SHA1_DIGEST_WORDS];
	static __u32 workspace[SHA1_WORKSPACE_WORDS];

	static union {
		char __data[SHA1_BLOCK_SIZE];
		struct {
			struct in6_addr secret;
			__be32 prefix[2];
			unsigned char hwaddr[MAX_ADDR_LEN];
			u8 dad_count;
		} __packed;
	} data;

	struct in6_addr secret;
	struct in6_addr temp;
	struct net *net = dev_net(idev->dev);

	BUILD_BUG_ON(sizeof(data.__data) != sizeof(data));

	if (idev->cnf.stable_secret.initialized)
		secret = idev->cnf.stable_secret.secret;
	else if (net->ipv6.devconf_dflt->stable_secret.initialized)
		secret = net->ipv6.devconf_dflt->stable_secret.secret;
	else
		return -1;

retry:
	spin_lock_bh(&lock);

	sha1_init(digest);
	memset(&data, 0, sizeof(data));
	memset(workspace, 0, sizeof(workspace));
	memcpy(data.hwaddr, idev->dev->perm_addr, idev->dev->addr_len);
	data.prefix[0] = address->s6_addr32[0];
	data.prefix[1] = address->s6_addr32[1];
	data.secret = secret;
	data.dad_count = dad_count;

	sha1_transform(digest, data.__data, workspace);

	temp = *address;
	temp.s6_addr32[2] = (__force __be32)digest[0];
	temp.s6_addr32[3] = (__force __be32)digest[1];

	spin_unlock_bh(&lock);

	if (ipv6_reserved_interfaceid(temp)) {
		dad_count++;
		if (dad_count > dev_net(idev->dev)->ipv6.sysctl.idgen_retries)
			return -1;
		goto retry;
	}

	*address = temp;
	return 0;
}

static void ipv6_gen_mode_random_init(struct inet6_dev *idev)
{
	struct ipv6_stable_secret *s = &idev->cnf.stable_secret;

	if (s->initialized)
		return;
	s = &idev->cnf.stable_secret;
	get_random_bytes(&s->secret, sizeof(s->secret));
	s->initialized = true;
}

static void addrconf_addr_gen(struct inet6_dev *idev, bool prefix_route)
{
	struct in6_addr addr;

	/* no link local addresses on L3 master devices */
	if (netif_is_l3_master(idev->dev))
		return;

	/* no link local addresses on devices flagged as slaves */
	if (idev->dev->flags & IFF_SLAVE)
		return;

	ipv6_addr_set(&addr, htonl(0xFE800000), 0, 0, 0);

	switch (idev->cnf.addr_gen_mode) {
	case IN6_ADDR_GEN_MODE_RANDOM:
		ipv6_gen_mode_random_init(idev);
		fallthrough;
	case IN6_ADDR_GEN_MODE_STABLE_PRIVACY:
		if (!ipv6_generate_stable_address(&addr, 0, idev))
			addrconf_add_linklocal(idev, &addr,
					       IFA_F_STABLE_PRIVACY);
		else if (prefix_route)
			addrconf_prefix_route(&addr, 64, 0, idev->dev,
					      0, 0, GFP_KERNEL);
		break;
	case IN6_ADDR_GEN_MODE_EUI64:
		/* addrconf_add_linklocal also adds a prefix_route and we
		 * only need to care about prefix routes if ipv6_generate_eui64
		 * couldn't generate one.
		 */
		if (ipv6_generate_eui64(addr.s6_addr + 8, idev->dev) == 0)
			addrconf_add_linklocal(idev, &addr, 0);
		else if (prefix_route)
			addrconf_prefix_route(&addr, 64, 0, idev->dev,
					      0, 0, GFP_KERNEL);
		break;
	case IN6_ADDR_GEN_MODE_NONE:
	default:
		/* will not add any link local address */
		break;
	}
}

static void addrconf_dev_config(struct net_device *dev)
{
	struct inet6_dev *idev;

	ASSERT_RTNL();

	if ((dev->type != ARPHRD_ETHER) &&
	    (dev->type != ARPHRD_FDDI) &&
	    (dev->type != ARPHRD_ARCNET) &&
	    (dev->type != ARPHRD_INFINIBAND) &&
	    (dev->type != ARPHRD_IEEE1394) &&
	    (dev->type != ARPHRD_TUNNEL6) &&
	    (dev->type != ARPHRD_6LOWPAN) &&
	    (dev->type != ARPHRD_IP6GRE) &&
	    (dev->type != ARPHRD_IPGRE) &&
	    (dev->type != ARPHRD_TUNNEL) &&
	    (dev->type != ARPHRD_NONE) &&
	    (dev->type != ARPHRD_RAWIP)) {
		/* Alas, we support only Ethernet autoconfiguration. */
		idev = __in6_dev_get(dev);
		if (!IS_ERR_OR_NULL(idev) && dev->flags & IFF_UP &&
		    dev->flags & IFF_MULTICAST)
			ipv6_mc_up(idev);
		return;
	}

	idev = addrconf_add_dev(dev);
	if (IS_ERR(idev))
		return;

	/* this device type has no EUI support */
	if (dev->type == ARPHRD_NONE &&
	    idev->cnf.addr_gen_mode == IN6_ADDR_GEN_MODE_EUI64)
		idev->cnf.addr_gen_mode = IN6_ADDR_GEN_MODE_RANDOM;

	addrconf_addr_gen(idev, false);
}

#if IS_ENABLED(CONFIG_IPV6_SIT)
static void addrconf_sit_config(struct net_device *dev)
{
	struct inet6_dev *idev;

	ASSERT_RTNL();

	/*
	 * Configure the tunnel with one of our IPv4
	 * addresses... we should configure all of
	 * our v4 addrs in the tunnel
	 */

	idev = ipv6_find_idev(dev);
	if (IS_ERR(idev)) {
		pr_debug("%s: add_dev failed\n", __func__);
		return;
	}

	if (dev->priv_flags & IFF_ISATAP) {
		addrconf_addr_gen(idev, false);
		return;
	}

	sit_add_v4_addrs(idev);

	if (dev->flags&IFF_POINTOPOINT)
		addrconf_add_mroute(dev);
}
#endif

#if IS_ENABLED(CONFIG_NET_IPGRE)
static void addrconf_gre_config(struct net_device *dev)
{
	struct inet6_dev *idev;

	ASSERT_RTNL();

	idev = ipv6_find_idev(dev);
	if (IS_ERR(idev)) {
		pr_debug("%s: add_dev failed\n", __func__);
		return;
	}

	addrconf_addr_gen(idev, true);
	if (dev->flags & IFF_POINTOPOINT)
		addrconf_add_mroute(dev);
}
#endif

static int fixup_permanent_addr(struct net *net,
				struct inet6_dev *idev,
				struct inet6_ifaddr *ifp)
{
	/* !fib6_node means the host route was removed from the
	 * FIB, for example, if 'lo' device is taken down. In that
	 * case regenerate the host route.
	 */
	if (!ifp->rt || !ifp->rt->fib6_node) {
		struct fib6_info *f6i, *prev;

		f6i = addrconf_f6i_alloc(net, idev, &ifp->addr, false,
					 GFP_ATOMIC);
		if (IS_ERR(f6i))
			return PTR_ERR(f6i);

		/* ifp->rt can be accessed outside of rtnl */
		spin_lock(&ifp->lock);
		prev = ifp->rt;
		ifp->rt = f6i;
		spin_unlock(&ifp->lock);

		fib6_info_release(prev);
	}

	if (!(ifp->flags & IFA_F_NOPREFIXROUTE)) {
		addrconf_prefix_route(&ifp->addr, ifp->prefix_len,
				      ifp->rt_priority, idev->dev, 0, 0,
				      GFP_ATOMIC);
	}

	if (ifp->state == INET6_IFADDR_STATE_PREDAD)
		addrconf_dad_start(ifp);

	return 0;
}

static void addrconf_permanent_addr(struct net *net, struct net_device *dev)
{
	struct inet6_ifaddr *ifp, *tmp;
	struct inet6_dev *idev;

	idev = __in6_dev_get(dev);
	if (!idev)
		return;

	write_lock_bh(&idev->lock);

	list_for_each_entry_safe(ifp, tmp, &idev->addr_list, if_list) {
		if ((ifp->flags & IFA_F_PERMANENT) &&
		    fixup_permanent_addr(net, idev, ifp) < 0) {
			write_unlock_bh(&idev->lock);
			in6_ifa_hold(ifp);
			ipv6_del_addr(ifp);
			write_lock_bh(&idev->lock);

			net_info_ratelimited("%s: Failed to add prefix route for address %pI6c; dropping\n",
					     idev->dev->name, &ifp->addr);
		}
	}

	write_unlock_bh(&idev->lock);
}

static int addrconf_notify(struct notifier_block *this, unsigned long event,
			   void *ptr)
{
	struct net_device *dev = netdev_notifier_info_to_dev(ptr);
	struct netdev_notifier_change_info *change_info;
	struct netdev_notifier_changeupper_info *info;
	struct inet6_dev *idev = __in6_dev_get(dev);
	struct net *net = dev_net(dev);
	int run_pending = 0;
	int err;

	switch (event) {
	case NETDEV_REGISTER:
		if (!idev && dev->mtu >= IPV6_MIN_MTU) {
			idev = ipv6_add_dev(dev);
			if (IS_ERR(idev))
				return notifier_from_errno(PTR_ERR(idev));
		}
		break;

	case NETDEV_CHANGEMTU:
		/* if MTU under IPV6_MIN_MTU stop IPv6 on this interface. */
		if (dev->mtu < IPV6_MIN_MTU) {
			addrconf_ifdown(dev, dev != net->loopback_dev);
			break;
		}

		if (idev) {
			rt6_mtu_change(dev, dev->mtu);
			idev->cnf.mtu6 = dev->mtu;
			break;
		}

		/* allocate new idev */
		idev = ipv6_add_dev(dev);
		if (IS_ERR(idev))
			break;

		/* device is still not ready */
		if (!(idev->if_flags & IF_READY))
			break;

		run_pending = 1;
		fallthrough;
	case NETDEV_UP:
	case NETDEV_CHANGE:
		if (dev->flags & IFF_SLAVE)
			break;

		if (idev && idev->cnf.disable_ipv6)
			break;

		if (event == NETDEV_UP) {
			/* restore routes for permanent addresses */
			addrconf_permanent_addr(net, dev);

			if (!addrconf_link_ready(dev)) {
				/* device is not ready yet. */
				pr_debug("ADDRCONF(NETDEV_UP): %s: link is not ready\n",
					 dev->name);
				break;
			}

			if (!idev && dev->mtu >= IPV6_MIN_MTU)
				idev = ipv6_add_dev(dev);

			if (!IS_ERR_OR_NULL(idev)) {
				idev->if_flags |= IF_READY;
				run_pending = 1;
			}
		} else if (event == NETDEV_CHANGE) {
			if (!addrconf_link_ready(dev)) {
				/* device is still not ready. */
				rt6_sync_down_dev(dev, event);
				break;
			}

			if (!IS_ERR_OR_NULL(idev)) {
				if (idev->if_flags & IF_READY) {
					/* device is already configured -
					 * but resend MLD reports, we might
					 * have roamed and need to update
					 * multicast snooping switches
					 */
					ipv6_mc_up(idev);
					change_info = ptr;
					if (change_info->flags_changed & IFF_NOARP)
						addrconf_dad_run(idev, true);
					rt6_sync_up(dev, RTNH_F_LINKDOWN);
					break;
				}
				idev->if_flags |= IF_READY;
			}

			pr_info("ADDRCONF(NETDEV_CHANGE): %s: link becomes ready\n",
				dev->name);

			run_pending = 1;
		}

		switch (dev->type) {
#if IS_ENABLED(CONFIG_IPV6_SIT)
		case ARPHRD_SIT:
			addrconf_sit_config(dev);
			break;
#endif
#if IS_ENABLED(CONFIG_NET_IPGRE)
		case ARPHRD_IPGRE:
			addrconf_gre_config(dev);
			break;
#endif
		case ARPHRD_LOOPBACK:
			init_loopback(dev);
			break;

		default:
			addrconf_dev_config(dev);
			break;
		}

		if (!IS_ERR_OR_NULL(idev)) {
			if (run_pending)
				addrconf_dad_run(idev, false);

			/* Device has an address by now */
			rt6_sync_up(dev, RTNH_F_DEAD);

			/*
			 * If the MTU changed during the interface down,
			 * when the interface up, the changed MTU must be
			 * reflected in the idev as well as routers.
			 */
			if (idev->cnf.mtu6 != dev->mtu &&
			    dev->mtu >= IPV6_MIN_MTU) {
				rt6_mtu_change(dev, dev->mtu);
				idev->cnf.mtu6 = dev->mtu;
			}
			idev->tstamp = jiffies;
			inet6_ifinfo_notify(RTM_NEWLINK, idev);

			/*
			 * If the changed mtu during down is lower than
			 * IPV6_MIN_MTU stop IPv6 on this interface.
			 */
			if (dev->mtu < IPV6_MIN_MTU)
				addrconf_ifdown(dev, dev != net->loopback_dev);
		}
		break;

	case NETDEV_DOWN:
	case NETDEV_UNREGISTER:
		/*
		 *	Remove all addresses from this interface.
		 */
		addrconf_ifdown(dev, event != NETDEV_DOWN);
		break;

	case NETDEV_CHANGENAME:
		if (idev) {
			snmp6_unregister_dev(idev);
			addrconf_sysctl_unregister(idev);
			err = addrconf_sysctl_register(idev);
			if (err)
				return notifier_from_errno(err);
			err = snmp6_register_dev(idev);
			if (err) {
				addrconf_sysctl_unregister(idev);
				return notifier_from_errno(err);
			}
		}
		break;

	case NETDEV_PRE_TYPE_CHANGE:
	case NETDEV_POST_TYPE_CHANGE:
		if (idev)
			addrconf_type_change(dev, event);
		break;

	case NETDEV_CHANGEUPPER:
		info = ptr;

		/* flush all routes if dev is linked to or unlinked from
		 * an L3 master device (e.g., VRF)
		 */
		if (info->upper_dev && netif_is_l3_master(info->upper_dev))
			addrconf_ifdown(dev, false);
	}

	return NOTIFY_OK;
}

/*
 *	addrconf module should be notified of a device going up
 */
static struct notifier_block ipv6_dev_notf = {
	.notifier_call = addrconf_notify,
	.priority = ADDRCONF_NOTIFY_PRIORITY,
};

static void addrconf_type_change(struct net_device *dev, unsigned long event)
{
	struct inet6_dev *idev;
	ASSERT_RTNL();

	idev = __in6_dev_get(dev);

	if (event == NETDEV_POST_TYPE_CHANGE)
		ipv6_mc_remap(idev);
	else if (event == NETDEV_PRE_TYPE_CHANGE)
		ipv6_mc_unmap(idev);
}

static bool addr_is_local(const struct in6_addr *addr)
{
	return ipv6_addr_type(addr) &
		(IPV6_ADDR_LINKLOCAL | IPV6_ADDR_LOOPBACK);
}

static int addrconf_ifdown(struct net_device *dev, bool unregister)
{
	unsigned long event = unregister ? NETDEV_UNREGISTER : NETDEV_DOWN;
	struct net *net = dev_net(dev);
	struct inet6_dev *idev;
	struct inet6_ifaddr *ifa, *tmp;
	bool keep_addr = false;
	int state, i;

	ASSERT_RTNL();

	rt6_disable_ip(dev, event);

	idev = __in6_dev_get(dev);
	if (!idev)
		return -ENODEV;

	/*
	 * Step 1: remove reference to ipv6 device from parent device.
	 *	   Do not dev_put!
	 */
	if (unregister) {
		idev->dead = 1;

		/* protected by rtnl_lock */
		RCU_INIT_POINTER(dev->ip6_ptr, NULL);

		/* Step 1.5: remove snmp6 entry */
		snmp6_unregister_dev(idev);

	}

	/* combine the user config with event to determine if permanent
	 * addresses are to be removed from address hash table
	 */
	if (!unregister && !idev->cnf.disable_ipv6) {
		/* aggregate the system setting and interface setting */
		int _keep_addr = net->ipv6.devconf_all->keep_addr_on_down;

		if (!_keep_addr)
			_keep_addr = idev->cnf.keep_addr_on_down;

		keep_addr = (_keep_addr > 0);
	}

	/* Step 2: clear hash table */
	for (i = 0; i < IN6_ADDR_HSIZE; i++) {
		struct hlist_head *h = &inet6_addr_lst[i];

		spin_lock_bh(&addrconf_hash_lock);
restart:
		hlist_for_each_entry_rcu(ifa, h, addr_lst) {
			if (ifa->idev == idev) {
				addrconf_del_dad_work(ifa);
				/* combined flag + permanent flag decide if
				 * address is retained on a down event
				 */
				if (!keep_addr ||
				    !(ifa->flags & IFA_F_PERMANENT) ||
				    addr_is_local(&ifa->addr)) {
					hlist_del_init_rcu(&ifa->addr_lst);
					goto restart;
				}
			}
		}
		spin_unlock_bh(&addrconf_hash_lock);
	}

	write_lock_bh(&idev->lock);

	addrconf_del_rs_timer(idev);

	/* Step 2: clear flags for stateless addrconf */
	if (!unregister)
		idev->if_flags &= ~(IF_RS_SENT|IF_RA_RCVD|IF_READY);

	/* Step 3: clear tempaddr list */
	while (!list_empty(&idev->tempaddr_list)) {
		ifa = list_first_entry(&idev->tempaddr_list,
				       struct inet6_ifaddr, tmp_list);
		list_del(&ifa->tmp_list);
		write_unlock_bh(&idev->lock);
		spin_lock_bh(&ifa->lock);

		if (ifa->ifpub) {
			in6_ifa_put(ifa->ifpub);
			ifa->ifpub = NULL;
		}
		spin_unlock_bh(&ifa->lock);
		in6_ifa_put(ifa);
		write_lock_bh(&idev->lock);
	}

	list_for_each_entry_safe(ifa, tmp, &idev->addr_list, if_list) {
		struct fib6_info *rt = NULL;
		bool keep;

		addrconf_del_dad_work(ifa);

		keep = keep_addr && (ifa->flags & IFA_F_PERMANENT) &&
			!addr_is_local(&ifa->addr);

		write_unlock_bh(&idev->lock);
		spin_lock_bh(&ifa->lock);

		if (keep) {
			/* set state to skip the notifier below */
			state = INET6_IFADDR_STATE_DEAD;
			ifa->state = INET6_IFADDR_STATE_PREDAD;
			if (!(ifa->flags & IFA_F_NODAD))
				ifa->flags |= IFA_F_TENTATIVE;

			rt = ifa->rt;
			ifa->rt = NULL;
		} else {
			state = ifa->state;
			ifa->state = INET6_IFADDR_STATE_DEAD;
		}

		spin_unlock_bh(&ifa->lock);

		if (rt)
			ip6_del_rt(net, rt, false);

		if (state != INET6_IFADDR_STATE_DEAD) {
			__ipv6_ifa_notify(RTM_DELADDR, ifa);
			inet6addr_notifier_call_chain(NETDEV_DOWN, ifa);
		} else {
			if (idev->cnf.forwarding)
				addrconf_leave_anycast(ifa);
			addrconf_leave_solict(ifa->idev, &ifa->addr);
		}

		write_lock_bh(&idev->lock);
		if (!keep) {
			list_del_rcu(&ifa->if_list);
			in6_ifa_put(ifa);
		}
	}

	write_unlock_bh(&idev->lock);

	/* Step 5: Discard anycast and multicast list */
	if (unregister) {
		ipv6_ac_destroy_dev(idev);
		ipv6_mc_destroy_dev(idev);
	} else {
		ipv6_mc_down(idev);
	}

	idev->tstamp = jiffies;

	/* Last: Shot the device (if unregistered) */
	if (unregister) {
		addrconf_sysctl_unregister(idev);
		neigh_parms_release(&nd_tbl, idev->nd_parms);
		neigh_ifdown(&nd_tbl, dev);
		in6_dev_put(idev);
	}
	return 0;
}

static void addrconf_rs_timer(struct timer_list *t)
{
	struct inet6_dev *idev = from_timer(idev, t, rs_timer);
	struct net_device *dev = idev->dev;
	struct in6_addr lladdr;

	write_lock(&idev->lock);
	if (idev->dead || !(idev->if_flags & IF_READY))
		goto out;

	if (!ipv6_accept_ra(idev))
		goto out;

	/* Announcement received after solicitation was sent */
	if (idev->if_flags & IF_RA_RCVD)
		goto out;

	if (idev->rs_probes++ < idev->cnf.rtr_solicits || idev->cnf.rtr_solicits < 0) {
		write_unlock(&idev->lock);
		if (!ipv6_get_lladdr(dev, &lladdr, IFA_F_TENTATIVE))
			ndisc_send_rs(dev, &lladdr,
				      &in6addr_linklocal_allrouters);
		else
			goto put;

		write_lock(&idev->lock);
		idev->rs_interval = rfc3315_s14_backoff_update(
			idev->rs_interval, idev->cnf.rtr_solicit_max_interval);
		/* The wait after the last probe can be shorter */
		addrconf_mod_rs_timer(idev, (idev->rs_probes ==
					     idev->cnf.rtr_solicits) ?
				      idev->cnf.rtr_solicit_delay :
				      idev->rs_interval);
	} else {
		/*
		 * Note: we do not support deprecated "all on-link"
		 * assumption any longer.
		 */
		pr_debug("%s: no IPv6 routers present\n", idev->dev->name);
	}

out:
	write_unlock(&idev->lock);
put:
	in6_dev_put(idev);
}

/*
 *	Duplicate Address Detection
 */
static void addrconf_dad_kick(struct inet6_ifaddr *ifp)
{
	unsigned long rand_num;
	struct inet6_dev *idev = ifp->idev;
	u64 nonce;

	if (ifp->flags & IFA_F_OPTIMISTIC)
		rand_num = 0;
	else
		rand_num = prandom_u32() % (idev->cnf.rtr_solicit_delay ? : 1);

	nonce = 0;
	if (idev->cnf.enhanced_dad ||
	    dev_net(idev->dev)->ipv6.devconf_all->enhanced_dad) {
		do
			get_random_bytes(&nonce, 6);
		while (nonce == 0);
	}
	ifp->dad_nonce = nonce;
	ifp->dad_probes = idev->cnf.dad_transmits;
	addrconf_mod_dad_work(ifp, rand_num);
}

static void addrconf_dad_begin(struct inet6_ifaddr *ifp)
{
	struct inet6_dev *idev = ifp->idev;
	struct net_device *dev = idev->dev;
	bool bump_id, notify = false;
	struct net *net;

	addrconf_join_solict(dev, &ifp->addr);

	prandom_seed((__force u32) ifp->addr.s6_addr32[3]);

	read_lock_bh(&idev->lock);
	spin_lock(&ifp->lock);
	if (ifp->state == INET6_IFADDR_STATE_DEAD)
		goto out;

	net = dev_net(dev);
	if (dev->flags&(IFF_NOARP|IFF_LOOPBACK) ||
	    (net->ipv6.devconf_all->accept_dad < 1 &&
	     idev->cnf.accept_dad < 1) ||
	    !(ifp->flags&IFA_F_TENTATIVE) ||
	    ifp->flags & IFA_F_NODAD) {
		bool send_na = false;

		if (ifp->flags & IFA_F_TENTATIVE &&
		    !(ifp->flags & IFA_F_OPTIMISTIC))
			send_na = true;
		bump_id = ifp->flags & IFA_F_TENTATIVE;
		ifp->flags &= ~(IFA_F_TENTATIVE|IFA_F_OPTIMISTIC|IFA_F_DADFAILED);
		spin_unlock(&ifp->lock);
		read_unlock_bh(&idev->lock);

		addrconf_dad_completed(ifp, bump_id, send_na);
		return;
	}

	if (!(idev->if_flags & IF_READY)) {
		spin_unlock(&ifp->lock);
		read_unlock_bh(&idev->lock);
		/*
		 * If the device is not ready:
		 * - keep it tentative if it is a permanent address.
		 * - otherwise, kill it.
		 */
		in6_ifa_hold(ifp);
		addrconf_dad_stop(ifp, 0);
		return;
	}

	/*
	 * Optimistic nodes can start receiving
	 * Frames right away
	 */
	if (ifp->flags & IFA_F_OPTIMISTIC) {
		ip6_ins_rt(net, ifp->rt);
		if (ipv6_use_optimistic_addr(net, idev)) {
			/* Because optimistic nodes can use this address,
			 * notify listeners. If DAD fails, RTM_DELADDR is sent.
			 */
			notify = true;
		}
	}

	addrconf_dad_kick(ifp);
out:
	spin_unlock(&ifp->lock);
	read_unlock_bh(&idev->lock);
	if (notify)
		ipv6_ifa_notify(RTM_NEWADDR, ifp);
}

static void addrconf_dad_start(struct inet6_ifaddr *ifp)
{
	bool begin_dad = false;

	spin_lock_bh(&ifp->lock);
	if (ifp->state != INET6_IFADDR_STATE_DEAD) {
		ifp->state = INET6_IFADDR_STATE_PREDAD;
		begin_dad = true;
	}
	spin_unlock_bh(&ifp->lock);

	if (begin_dad)
		addrconf_mod_dad_work(ifp, 0);
}

static void addrconf_dad_work(struct work_struct *w)
{
	struct inet6_ifaddr *ifp = container_of(to_delayed_work(w),
						struct inet6_ifaddr,
						dad_work);
	struct inet6_dev *idev = ifp->idev;
	bool bump_id, disable_ipv6 = false;
	struct in6_addr mcaddr;

	enum {
		DAD_PROCESS,
		DAD_BEGIN,
		DAD_ABORT,
	} action = DAD_PROCESS;

	rtnl_lock();

	spin_lock_bh(&ifp->lock);
	if (ifp->state == INET6_IFADDR_STATE_PREDAD) {
		action = DAD_BEGIN;
		ifp->state = INET6_IFADDR_STATE_DAD;
	} else if (ifp->state == INET6_IFADDR_STATE_ERRDAD) {
		action = DAD_ABORT;
		ifp->state = INET6_IFADDR_STATE_POSTDAD;

		if ((dev_net(idev->dev)->ipv6.devconf_all->accept_dad > 1 ||
		     idev->cnf.accept_dad > 1) &&
		    !idev->cnf.disable_ipv6 &&
		    !(ifp->flags & IFA_F_STABLE_PRIVACY)) {
			struct in6_addr addr;

			addr.s6_addr32[0] = htonl(0xfe800000);
			addr.s6_addr32[1] = 0;

			if (!ipv6_generate_eui64(addr.s6_addr + 8, idev->dev) &&
			    ipv6_addr_equal(&ifp->addr, &addr)) {
				/* DAD failed for link-local based on MAC */
				idev->cnf.disable_ipv6 = 1;

				pr_info("%s: IPv6 being disabled!\n",
					ifp->idev->dev->name);
				disable_ipv6 = true;
			}
		}
	}
	spin_unlock_bh(&ifp->lock);

	if (action == DAD_BEGIN) {
		addrconf_dad_begin(ifp);
		goto out;
	} else if (action == DAD_ABORT) {
		in6_ifa_hold(ifp);
		addrconf_dad_stop(ifp, 1);
		if (disable_ipv6)
			addrconf_ifdown(idev->dev, false);
		goto out;
	}

	if (!ifp->dad_probes && addrconf_dad_end(ifp))
		goto out;

	write_lock_bh(&idev->lock);
	if (idev->dead || !(idev->if_flags & IF_READY)) {
		write_unlock_bh(&idev->lock);
		goto out;
	}

	spin_lock(&ifp->lock);
	if (ifp->state == INET6_IFADDR_STATE_DEAD) {
		spin_unlock(&ifp->lock);
		write_unlock_bh(&idev->lock);
		goto out;
	}

	if (ifp->dad_probes == 0) {
		bool send_na = false;

		/*
		 * DAD was successful
		 */

		if (ifp->flags & IFA_F_TENTATIVE &&
		    !(ifp->flags & IFA_F_OPTIMISTIC))
			send_na = true;
		bump_id = ifp->flags & IFA_F_TENTATIVE;
		ifp->flags &= ~(IFA_F_TENTATIVE|IFA_F_OPTIMISTIC|IFA_F_DADFAILED);
		spin_unlock(&ifp->lock);
		write_unlock_bh(&idev->lock);

		addrconf_dad_completed(ifp, bump_id, send_na);

		goto out;
	}

	ifp->dad_probes--;
	addrconf_mod_dad_work(ifp,
			      max(NEIGH_VAR(ifp->idev->nd_parms, RETRANS_TIME),
				  HZ/100));
	spin_unlock(&ifp->lock);
	write_unlock_bh(&idev->lock);

	/* send a neighbour solicitation for our addr */
	addrconf_addr_solict_mult(&ifp->addr, &mcaddr);
	ndisc_send_ns(ifp->idev->dev, &ifp->addr, &mcaddr, &in6addr_any,
		      ifp->dad_nonce);
out:
	in6_ifa_put(ifp);
	rtnl_unlock();
}

/* ifp->idev must be at least read locked */
static bool ipv6_lonely_lladdr(struct inet6_ifaddr *ifp)
{
	struct inet6_ifaddr *ifpiter;
	struct inet6_dev *idev = ifp->idev;

	list_for_each_entry_reverse(ifpiter, &idev->addr_list, if_list) {
		if (ifpiter->scope > IFA_LINK)
			break;
		if (ifp != ifpiter && ifpiter->scope == IFA_LINK &&
		    (ifpiter->flags & (IFA_F_PERMANENT|IFA_F_TENTATIVE|
				       IFA_F_OPTIMISTIC|IFA_F_DADFAILED)) ==
		    IFA_F_PERMANENT)
			return false;
	}
	return true;
}

static void addrconf_dad_completed(struct inet6_ifaddr *ifp, bool bump_id,
				   bool send_na)
{
	struct net_device *dev = ifp->idev->dev;
	struct in6_addr lladdr;
	bool send_rs, send_mld;

	addrconf_del_dad_work(ifp);

	/*
	 *	Configure the address for reception. Now it is valid.
	 */

	ipv6_ifa_notify(RTM_NEWADDR, ifp);

	/* If added prefix is link local and we are prepared to process
	   router advertisements, start sending router solicitations.
	 */

	read_lock_bh(&ifp->idev->lock);
	send_mld = ifp->scope == IFA_LINK && ipv6_lonely_lladdr(ifp);
	send_rs = send_mld &&
		  ipv6_accept_ra(ifp->idev) &&
		  ifp->idev->cnf.rtr_solicits != 0 &&
		  (dev->flags&IFF_LOOPBACK) == 0;
	read_unlock_bh(&ifp->idev->lock);

	/* While dad is in progress mld report's source address is in6_addrany.
	 * Resend with proper ll now.
	 */
	if (send_mld)
		ipv6_mc_dad_complete(ifp->idev);

	/* send unsolicited NA if enabled */
	if (send_na &&
	    (ifp->idev->cnf.ndisc_notify ||
	     dev_net(dev)->ipv6.devconf_all->ndisc_notify)) {
		ndisc_send_na(dev, &in6addr_linklocal_allnodes, &ifp->addr,
			      /*router=*/ !!ifp->idev->cnf.forwarding,
			      /*solicited=*/ false, /*override=*/ true,
			      /*inc_opt=*/ true);
	}

	if (send_rs) {
		/*
		 *	If a host as already performed a random delay
		 *	[...] as part of DAD [...] there is no need
		 *	to delay again before sending the first RS
		 */
		if (ipv6_get_lladdr(dev, &lladdr, IFA_F_TENTATIVE))
			return;
		ndisc_send_rs(dev, &lladdr, &in6addr_linklocal_allrouters);

		write_lock_bh(&ifp->idev->lock);
		spin_lock(&ifp->lock);
		ifp->idev->rs_interval = rfc3315_s14_backoff_init(
			ifp->idev->cnf.rtr_solicit_interval);
		ifp->idev->rs_probes = 1;
		ifp->idev->if_flags |= IF_RS_SENT;
		addrconf_mod_rs_timer(ifp->idev, ifp->idev->rs_interval);
		spin_unlock(&ifp->lock);
		write_unlock_bh(&ifp->idev->lock);
	}

	if (bump_id)
		rt_genid_bump_ipv6(dev_net(dev));

	/* Make sure that a new temporary address will be created
	 * before this temporary address becomes deprecated.
	 */
	if (ifp->flags & IFA_F_TEMPORARY)
		addrconf_verify_rtnl();
}

static void addrconf_dad_run(struct inet6_dev *idev, bool restart)
{
	struct inet6_ifaddr *ifp;

	read_lock_bh(&idev->lock);
	list_for_each_entry(ifp, &idev->addr_list, if_list) {
		spin_lock(&ifp->lock);
		if ((ifp->flags & IFA_F_TENTATIVE &&
		     ifp->state == INET6_IFADDR_STATE_DAD) || restart) {
			if (restart)
				ifp->state = INET6_IFADDR_STATE_PREDAD;
			addrconf_dad_kick(ifp);
		}
		spin_unlock(&ifp->lock);
	}
	read_unlock_bh(&idev->lock);
}

#ifdef CONFIG_PROC_FS
struct if6_iter_state {
	struct seq_net_private p;
	int bucket;
	int offset;
};

static struct inet6_ifaddr *if6_get_first(struct seq_file *seq, loff_t pos)
{
	struct if6_iter_state *state = seq->private;
	struct net *net = seq_file_net(seq);
	struct inet6_ifaddr *ifa = NULL;
	int p = 0;

	/* initial bucket if pos is 0 */
	if (pos == 0) {
		state->bucket = 0;
		state->offset = 0;
	}

	for (; state->bucket < IN6_ADDR_HSIZE; ++state->bucket) {
		hlist_for_each_entry_rcu(ifa, &inet6_addr_lst[state->bucket],
					 addr_lst) {
			if (!net_eq(dev_net(ifa->idev->dev), net))
				continue;
			/* sync with offset */
			if (p < state->offset) {
				p++;
				continue;
			}
			return ifa;
		}

		/* prepare for next bucket */
		state->offset = 0;
		p = 0;
	}
	return NULL;
}

static struct inet6_ifaddr *if6_get_next(struct seq_file *seq,
					 struct inet6_ifaddr *ifa)
{
	struct if6_iter_state *state = seq->private;
	struct net *net = seq_file_net(seq);

	hlist_for_each_entry_continue_rcu(ifa, addr_lst) {
		if (!net_eq(dev_net(ifa->idev->dev), net))
			continue;
		state->offset++;
		return ifa;
	}

	state->offset = 0;
	while (++state->bucket < IN6_ADDR_HSIZE) {
		hlist_for_each_entry_rcu(ifa,
				     &inet6_addr_lst[state->bucket], addr_lst) {
			if (!net_eq(dev_net(ifa->idev->dev), net))
				continue;
			return ifa;
		}
	}

	return NULL;
}

static void *if6_seq_start(struct seq_file *seq, loff_t *pos)
	__acquires(rcu)
{
	rcu_read_lock();
	return if6_get_first(seq, *pos);
}

static void *if6_seq_next(struct seq_file *seq, void *v, loff_t *pos)
{
	struct inet6_ifaddr *ifa;

	ifa = if6_get_next(seq, v);
	++*pos;
	return ifa;
}

static void if6_seq_stop(struct seq_file *seq, void *v)
	__releases(rcu)
{
	rcu_read_unlock();
}

static int if6_seq_show(struct seq_file *seq, void *v)
{
	struct inet6_ifaddr *ifp = (struct inet6_ifaddr *)v;
	seq_printf(seq, "%pi6 %02x %02x %02x %02x %8s\n",
		   &ifp->addr,
		   ifp->idev->dev->ifindex,
		   ifp->prefix_len,
		   ifp->scope,
		   (u8) ifp->flags,
		   ifp->idev->dev->name);
	return 0;
}

static const struct seq_operations if6_seq_ops = {
	.start	= if6_seq_start,
	.next	= if6_seq_next,
	.show	= if6_seq_show,
	.stop	= if6_seq_stop,
};

static int __net_init if6_proc_net_init(struct net *net)
{
	if (!proc_create_net("if_inet6", 0444, net->proc_net, &if6_seq_ops,
			sizeof(struct if6_iter_state)))
		return -ENOMEM;
	return 0;
}

static void __net_exit if6_proc_net_exit(struct net *net)
{
	remove_proc_entry("if_inet6", net->proc_net);
}

static struct pernet_operations if6_proc_net_ops = {
	.init = if6_proc_net_init,
	.exit = if6_proc_net_exit,
};

int __init if6_proc_init(void)
{
	return register_pernet_subsys(&if6_proc_net_ops);
}

void if6_proc_exit(void)
{
	unregister_pernet_subsys(&if6_proc_net_ops);
}
#endif	/* CONFIG_PROC_FS */

#if IS_ENABLED(CONFIG_IPV6_MIP6)
/* Check if address is a home address configured on any interface. */
int ipv6_chk_home_addr(struct net *net, const struct in6_addr *addr)
{
	unsigned int hash = inet6_addr_hash(net, addr);
	struct inet6_ifaddr *ifp = NULL;
	int ret = 0;

	rcu_read_lock();
	hlist_for_each_entry_rcu(ifp, &inet6_addr_lst[hash], addr_lst) {
		if (!net_eq(dev_net(ifp->idev->dev), net))
			continue;
		if (ipv6_addr_equal(&ifp->addr, addr) &&
		    (ifp->flags & IFA_F_HOMEADDRESS)) {
			ret = 1;
			break;
		}
	}
	rcu_read_unlock();
	return ret;
}
#endif

/* RFC6554 has some algorithm to avoid loops in segment routing by
 * checking if the segments contains any of a local interface address.
 *
 * Quote:
 *
 * To detect loops in the SRH, a router MUST determine if the SRH
 * includes multiple addresses assigned to any interface on that router.
 * If such addresses appear more than once and are separated by at least
 * one address not assigned to that router.
 */
int ipv6_chk_rpl_srh_loop(struct net *net, const struct in6_addr *segs,
			  unsigned char nsegs)
{
	const struct in6_addr *addr;
	int i, ret = 0, found = 0;
	struct inet6_ifaddr *ifp;
	bool separated = false;
	unsigned int hash;
	bool hash_found;

	rcu_read_lock();
	for (i = 0; i < nsegs; i++) {
		addr = &segs[i];
		hash = inet6_addr_hash(net, addr);

		hash_found = false;
		hlist_for_each_entry_rcu(ifp, &inet6_addr_lst[hash], addr_lst) {
			if (!net_eq(dev_net(ifp->idev->dev), net))
				continue;

			if (ipv6_addr_equal(&ifp->addr, addr)) {
				hash_found = true;
				break;
			}
		}

		if (hash_found) {
			if (found > 1 && separated) {
				ret = 1;
				break;
			}

			separated = false;
			found++;
		} else {
			separated = true;
		}
	}
	rcu_read_unlock();

	return ret;
}

/*
 *	Periodic address status verification
 */

static void addrconf_verify_rtnl(void)
{
	unsigned long now, next, next_sec, next_sched;
	struct inet6_ifaddr *ifp;
	int i;

	ASSERT_RTNL();

	rcu_read_lock_bh();
	now = jiffies;
	next = round_jiffies_up(now + ADDR_CHECK_FREQUENCY);

	cancel_delayed_work(&addr_chk_work);

	for (i = 0; i < IN6_ADDR_HSIZE; i++) {
restart:
		hlist_for_each_entry_rcu_bh(ifp, &inet6_addr_lst[i], addr_lst) {
			unsigned long age;

			/* When setting preferred_lft to a value not zero or
			 * infinity, while valid_lft is infinity
			 * IFA_F_PERMANENT has a non-infinity life time.
			 */
			if ((ifp->flags & IFA_F_PERMANENT) &&
			    (ifp->prefered_lft == INFINITY_LIFE_TIME))
				continue;

			spin_lock(&ifp->lock);
			/* We try to batch several events at once. */
			age = (now - ifp->tstamp + ADDRCONF_TIMER_FUZZ_MINUS) / HZ;

			if (ifp->valid_lft != INFINITY_LIFE_TIME &&
			    age >= ifp->valid_lft) {
				spin_unlock(&ifp->lock);
				in6_ifa_hold(ifp);
				rcu_read_unlock_bh();
				ipv6_del_addr(ifp);
				rcu_read_lock_bh();
				goto restart;
			} else if (ifp->prefered_lft == INFINITY_LIFE_TIME) {
				spin_unlock(&ifp->lock);
				continue;
			} else if (age >= ifp->prefered_lft) {
				/* jiffies - ifp->tstamp > age >= ifp->prefered_lft */
				int deprecate = 0;

				if (!(ifp->flags&IFA_F_DEPRECATED)) {
					deprecate = 1;
					ifp->flags |= IFA_F_DEPRECATED;
				}

				if ((ifp->valid_lft != INFINITY_LIFE_TIME) &&
				    (time_before(ifp->tstamp + ifp->valid_lft * HZ, next)))
					next = ifp->tstamp + ifp->valid_lft * HZ;

				spin_unlock(&ifp->lock);

				if (deprecate) {
					in6_ifa_hold(ifp);

					ipv6_ifa_notify(0, ifp);
					in6_ifa_put(ifp);
					goto restart;
				}
			} else if ((ifp->flags&IFA_F_TEMPORARY) &&
				   !(ifp->flags&IFA_F_TENTATIVE)) {
				unsigned long regen_advance = ifp->idev->cnf.regen_max_retry *
					ifp->idev->cnf.dad_transmits *
					max(NEIGH_VAR(ifp->idev->nd_parms, RETRANS_TIME), HZ/100) / HZ;

				if (age >= ifp->prefered_lft - regen_advance) {
					struct inet6_ifaddr *ifpub = ifp->ifpub;
					if (time_before(ifp->tstamp + ifp->prefered_lft * HZ, next))
						next = ifp->tstamp + ifp->prefered_lft * HZ;
					if (!ifp->regen_count && ifpub) {
						ifp->regen_count++;
						in6_ifa_hold(ifp);
						in6_ifa_hold(ifpub);
						spin_unlock(&ifp->lock);

						spin_lock(&ifpub->lock);
						ifpub->regen_count = 0;
						spin_unlock(&ifpub->lock);
						rcu_read_unlock_bh();
						ipv6_create_tempaddr(ifpub, true);
						in6_ifa_put(ifpub);
						in6_ifa_put(ifp);
						rcu_read_lock_bh();
						goto restart;
					}
				} else if (time_before(ifp->tstamp + ifp->prefered_lft * HZ - regen_advance * HZ, next))
					next = ifp->tstamp + ifp->prefered_lft * HZ - regen_advance * HZ;
				spin_unlock(&ifp->lock);
			} else {
				/* ifp->prefered_lft <= ifp->valid_lft */
				if (time_before(ifp->tstamp + ifp->prefered_lft * HZ, next))
					next = ifp->tstamp + ifp->prefered_lft * HZ;
				spin_unlock(&ifp->lock);
			}
		}
	}

	next_sec = round_jiffies_up(next);
	next_sched = next;

	/* If rounded timeout is accurate enough, accept it. */
	if (time_before(next_sec, next + ADDRCONF_TIMER_FUZZ))
		next_sched = next_sec;

	/* And minimum interval is ADDRCONF_TIMER_FUZZ_MAX. */
	if (time_before(next_sched, jiffies + ADDRCONF_TIMER_FUZZ_MAX))
		next_sched = jiffies + ADDRCONF_TIMER_FUZZ_MAX;

	pr_debug("now = %lu, schedule = %lu, rounded schedule = %lu => %lu\n",
		 now, next, next_sec, next_sched);
	mod_delayed_work(addrconf_wq, &addr_chk_work, next_sched - now);
	rcu_read_unlock_bh();
}

static void addrconf_verify_work(struct work_struct *w)
{
	rtnl_lock();
	addrconf_verify_rtnl();
	rtnl_unlock();
}

static void addrconf_verify(void)
{
	mod_delayed_work(addrconf_wq, &addr_chk_work, 0);
}

static struct in6_addr *extract_addr(struct nlattr *addr, struct nlattr *local,
				     struct in6_addr **peer_pfx)
{
	struct in6_addr *pfx = NULL;

	*peer_pfx = NULL;

	if (addr)
		pfx = nla_data(addr);

	if (local) {
		if (pfx && nla_memcmp(local, pfx, sizeof(*pfx)))
			*peer_pfx = pfx;
		pfx = nla_data(local);
	}

	return pfx;
}

static const struct nla_policy ifa_ipv6_policy[IFA_MAX+1] = {
	[IFA_ADDRESS]		= { .len = sizeof(struct in6_addr) },
	[IFA_LOCAL]		= { .len = sizeof(struct in6_addr) },
	[IFA_CACHEINFO]		= { .len = sizeof(struct ifa_cacheinfo) },
	[IFA_FLAGS]		= { .len = sizeof(u32) },
	[IFA_RT_PRIORITY]	= { .len = sizeof(u32) },
	[IFA_TARGET_NETNSID]	= { .type = NLA_S32 },
};

static int
inet6_rtm_deladdr(struct sk_buff *skb, struct nlmsghdr *nlh,
		  struct netlink_ext_ack *extack)
{
	struct net *net = sock_net(skb->sk);
	struct ifaddrmsg *ifm;
	struct nlattr *tb[IFA_MAX+1];
	struct in6_addr *pfx, *peer_pfx;
	u32 ifa_flags;
	int err;

	err = nlmsg_parse_deprecated(nlh, sizeof(*ifm), tb, IFA_MAX,
				     ifa_ipv6_policy, extack);
	if (err < 0)
		return err;

	ifm = nlmsg_data(nlh);
	pfx = extract_addr(tb[IFA_ADDRESS], tb[IFA_LOCAL], &peer_pfx);
	if (!pfx)
		return -EINVAL;

	ifa_flags = tb[IFA_FLAGS] ? nla_get_u32(tb[IFA_FLAGS]) : ifm->ifa_flags;

	/* We ignore other flags so far. */
	ifa_flags &= IFA_F_MANAGETEMPADDR;

	return inet6_addr_del(net, ifm->ifa_index, ifa_flags, pfx,
			      ifm->ifa_prefixlen);
}

static int modify_prefix_route(struct inet6_ifaddr *ifp,
			       unsigned long expires, u32 flags,
			       bool modify_peer)
{
	struct fib6_info *f6i;
	u32 prio;

	f6i = addrconf_get_prefix_route(modify_peer ? &ifp->peer_addr : &ifp->addr,
					ifp->prefix_len,
					ifp->idev->dev, 0, RTF_DEFAULT, true);
	if (!f6i)
		return -ENOENT;

	prio = ifp->rt_priority ? : IP6_RT_PRIO_ADDRCONF;
	if (f6i->fib6_metric != prio) {
		/* delete old one */
		ip6_del_rt(dev_net(ifp->idev->dev), f6i, false);

		/* add new one */
		addrconf_prefix_route(modify_peer ? &ifp->peer_addr : &ifp->addr,
				      ifp->prefix_len,
				      ifp->rt_priority, ifp->idev->dev,
				      expires, flags, GFP_KERNEL);
	} else {
		if (!expires)
			fib6_clean_expires(f6i);
		else
			fib6_set_expires(f6i, expires);

		fib6_info_release(f6i);
	}

	return 0;
}

static int inet6_addr_modify(struct inet6_ifaddr *ifp, struct ifa6_config *cfg)
{
	u32 flags;
	clock_t expires;
	unsigned long timeout;
	bool was_managetempaddr;
	bool had_prefixroute;
	bool new_peer = false;

	ASSERT_RTNL();

	if (!cfg->valid_lft || cfg->preferred_lft > cfg->valid_lft)
		return -EINVAL;

	if (cfg->ifa_flags & IFA_F_MANAGETEMPADDR &&
	    (ifp->flags & IFA_F_TEMPORARY || ifp->prefix_len != 64))
		return -EINVAL;

	if (!(ifp->flags & IFA_F_TENTATIVE) || ifp->flags & IFA_F_DADFAILED)
		cfg->ifa_flags &= ~IFA_F_OPTIMISTIC;

	timeout = addrconf_timeout_fixup(cfg->valid_lft, HZ);
	if (addrconf_finite_timeout(timeout)) {
		expires = jiffies_to_clock_t(timeout * HZ);
		cfg->valid_lft = timeout;
		flags = RTF_EXPIRES;
	} else {
		expires = 0;
		flags = 0;
		cfg->ifa_flags |= IFA_F_PERMANENT;
	}

	timeout = addrconf_timeout_fixup(cfg->preferred_lft, HZ);
	if (addrconf_finite_timeout(timeout)) {
		if (timeout == 0)
			cfg->ifa_flags |= IFA_F_DEPRECATED;
		cfg->preferred_lft = timeout;
	}

	if (cfg->peer_pfx &&
	    memcmp(&ifp->peer_addr, cfg->peer_pfx, sizeof(struct in6_addr))) {
		if (!ipv6_addr_any(&ifp->peer_addr))
			cleanup_prefix_route(ifp, expires, true, true);
		new_peer = true;
	}

	spin_lock_bh(&ifp->lock);
	was_managetempaddr = ifp->flags & IFA_F_MANAGETEMPADDR;
	had_prefixroute = ifp->flags & IFA_F_PERMANENT &&
			  !(ifp->flags & IFA_F_NOPREFIXROUTE);
	ifp->flags &= ~(IFA_F_DEPRECATED | IFA_F_PERMANENT | IFA_F_NODAD |
			IFA_F_HOMEADDRESS | IFA_F_MANAGETEMPADDR |
			IFA_F_NOPREFIXROUTE);
	ifp->flags |= cfg->ifa_flags;
	ifp->tstamp = jiffies;
	ifp->valid_lft = cfg->valid_lft;
	ifp->prefered_lft = cfg->preferred_lft;

	if (cfg->rt_priority && cfg->rt_priority != ifp->rt_priority)
		ifp->rt_priority = cfg->rt_priority;

	if (new_peer)
		ifp->peer_addr = *cfg->peer_pfx;

	spin_unlock_bh(&ifp->lock);
	if (!(ifp->flags&IFA_F_TENTATIVE))
		ipv6_ifa_notify(0, ifp);

	if (!(cfg->ifa_flags & IFA_F_NOPREFIXROUTE)) {
		int rc = -ENOENT;

		if (had_prefixroute)
			rc = modify_prefix_route(ifp, expires, flags, false);

		/* prefix route could have been deleted; if so restore it */
		if (rc == -ENOENT) {
			addrconf_prefix_route(&ifp->addr, ifp->prefix_len,
					      ifp->rt_priority, ifp->idev->dev,
					      expires, flags, GFP_KERNEL);
		}

		if (had_prefixroute && !ipv6_addr_any(&ifp->peer_addr))
			rc = modify_prefix_route(ifp, expires, flags, true);

		if (rc == -ENOENT && !ipv6_addr_any(&ifp->peer_addr)) {
			addrconf_prefix_route(&ifp->peer_addr, ifp->prefix_len,
					      ifp->rt_priority, ifp->idev->dev,
					      expires, flags, GFP_KERNEL);
		}
	} else if (had_prefixroute) {
		enum cleanup_prefix_rt_t action;
		unsigned long rt_expires;

		write_lock_bh(&ifp->idev->lock);
		action = check_cleanup_prefix_route(ifp, &rt_expires);
		write_unlock_bh(&ifp->idev->lock);

		if (action != CLEANUP_PREFIX_RT_NOP) {
			cleanup_prefix_route(ifp, rt_expires,
				action == CLEANUP_PREFIX_RT_DEL, false);
		}
	}

	if (was_managetempaddr || ifp->flags & IFA_F_MANAGETEMPADDR) {
		if (was_managetempaddr &&
		    !(ifp->flags & IFA_F_MANAGETEMPADDR)) {
			cfg->valid_lft = 0;
			cfg->preferred_lft = 0;
		}
		manage_tempaddrs(ifp->idev, ifp, cfg->valid_lft,
				 cfg->preferred_lft, !was_managetempaddr,
				 jiffies);
	}

	addrconf_verify_rtnl();

	return 0;
}

static int
inet6_rtm_newaddr(struct sk_buff *skb, struct nlmsghdr *nlh,
		  struct netlink_ext_ack *extack)
{
	struct net *net = sock_net(skb->sk);
	struct ifaddrmsg *ifm;
	struct nlattr *tb[IFA_MAX+1];
	struct in6_addr *peer_pfx;
	struct inet6_ifaddr *ifa;
	struct net_device *dev;
	struct inet6_dev *idev;
	struct ifa6_config cfg;
	int err;

	err = nlmsg_parse_deprecated(nlh, sizeof(*ifm), tb, IFA_MAX,
				     ifa_ipv6_policy, extack);
	if (err < 0)
		return err;

	memset(&cfg, 0, sizeof(cfg));

	ifm = nlmsg_data(nlh);
	cfg.pfx = extract_addr(tb[IFA_ADDRESS], tb[IFA_LOCAL], &peer_pfx);
	if (!cfg.pfx)
		return -EINVAL;

	cfg.peer_pfx = peer_pfx;
	cfg.plen = ifm->ifa_prefixlen;
	if (tb[IFA_RT_PRIORITY])
		cfg.rt_priority = nla_get_u32(tb[IFA_RT_PRIORITY]);

	cfg.valid_lft = INFINITY_LIFE_TIME;
	cfg.preferred_lft = INFINITY_LIFE_TIME;

	if (tb[IFA_CACHEINFO]) {
		struct ifa_cacheinfo *ci;

		ci = nla_data(tb[IFA_CACHEINFO]);
		cfg.valid_lft = ci->ifa_valid;
		cfg.preferred_lft = ci->ifa_prefered;
	}

	dev =  __dev_get_by_index(net, ifm->ifa_index);
	if (!dev)
		return -ENODEV;

	if (tb[IFA_FLAGS])
		cfg.ifa_flags = nla_get_u32(tb[IFA_FLAGS]);
	else
		cfg.ifa_flags = ifm->ifa_flags;

	/* We ignore other flags so far. */
	cfg.ifa_flags &= IFA_F_NODAD | IFA_F_HOMEADDRESS |
			 IFA_F_MANAGETEMPADDR | IFA_F_NOPREFIXROUTE |
			 IFA_F_MCAUTOJOIN | IFA_F_OPTIMISTIC;

	idev = ipv6_find_idev(dev);
	if (IS_ERR(idev))
		return PTR_ERR(idev);

	if (!ipv6_allow_optimistic_dad(net, idev))
		cfg.ifa_flags &= ~IFA_F_OPTIMISTIC;

	if (cfg.ifa_flags & IFA_F_NODAD &&
	    cfg.ifa_flags & IFA_F_OPTIMISTIC) {
		NL_SET_ERR_MSG(extack, "IFA_F_NODAD and IFA_F_OPTIMISTIC are mutually exclusive");
		return -EINVAL;
	}

	ifa = ipv6_get_ifaddr(net, cfg.pfx, dev, 1);
	if (!ifa) {
		/*
		 * It would be best to check for !NLM_F_CREATE here but
		 * userspace already relies on not having to provide this.
		 */
		return inet6_addr_add(net, ifm->ifa_index, &cfg, extack);
	}

	if (nlh->nlmsg_flags & NLM_F_EXCL ||
	    !(nlh->nlmsg_flags & NLM_F_REPLACE))
		err = -EEXIST;
	else
		err = inet6_addr_modify(ifa, &cfg);

	in6_ifa_put(ifa);

	return err;
}

static void put_ifaddrmsg(struct nlmsghdr *nlh, u8 prefixlen, u32 flags,
			  u8 scope, int ifindex)
{
	struct ifaddrmsg *ifm;

	ifm = nlmsg_data(nlh);
	ifm->ifa_family = AF_INET6;
	ifm->ifa_prefixlen = prefixlen;
	ifm->ifa_flags = flags;
	ifm->ifa_scope = scope;
	ifm->ifa_index = ifindex;
}

static int put_cacheinfo(struct sk_buff *skb, unsigned long cstamp,
			 unsigned long tstamp, u32 preferred, u32 valid)
{
	struct ifa_cacheinfo ci;

	ci.cstamp = cstamp_delta(cstamp);
	ci.tstamp = cstamp_delta(tstamp);
	ci.ifa_prefered = preferred;
	ci.ifa_valid = valid;

	return nla_put(skb, IFA_CACHEINFO, sizeof(ci), &ci);
}

static inline int rt_scope(int ifa_scope)
{
	if (ifa_scope & IFA_HOST)
		return RT_SCOPE_HOST;
	else if (ifa_scope & IFA_LINK)
		return RT_SCOPE_LINK;
	else if (ifa_scope & IFA_SITE)
		return RT_SCOPE_SITE;
	else
		return RT_SCOPE_UNIVERSE;
}

static inline int inet6_ifaddr_msgsize(void)
{
	return NLMSG_ALIGN(sizeof(struct ifaddrmsg))
	       + nla_total_size(16) /* IFA_LOCAL */
	       + nla_total_size(16) /* IFA_ADDRESS */
	       + nla_total_size(sizeof(struct ifa_cacheinfo))
	       + nla_total_size(4)  /* IFA_FLAGS */
	       + nla_total_size(4)  /* IFA_RT_PRIORITY */;
}

enum addr_type_t {
	UNICAST_ADDR,
	MULTICAST_ADDR,
	ANYCAST_ADDR,
};

struct inet6_fill_args {
	u32 portid;
	u32 seq;
	int event;
	unsigned int flags;
	int netnsid;
	int ifindex;
	enum addr_type_t type;
};

static int inet6_fill_ifaddr(struct sk_buff *skb, struct inet6_ifaddr *ifa,
			     struct inet6_fill_args *args)
{
	struct nlmsghdr  *nlh;
	u32 preferred, valid;

	nlh = nlmsg_put(skb, args->portid, args->seq, args->event,
			sizeof(struct ifaddrmsg), args->flags);
	if (!nlh)
		return -EMSGSIZE;

	put_ifaddrmsg(nlh, ifa->prefix_len, ifa->flags, rt_scope(ifa->scope),
		      ifa->idev->dev->ifindex);

	if (args->netnsid >= 0 &&
	    nla_put_s32(skb, IFA_TARGET_NETNSID, args->netnsid))
		goto error;

	if (!((ifa->flags&IFA_F_PERMANENT) &&
	      (ifa->prefered_lft == INFINITY_LIFE_TIME))) {
		preferred = ifa->prefered_lft;
		valid = ifa->valid_lft;
		if (preferred != INFINITY_LIFE_TIME) {
			long tval = (jiffies - ifa->tstamp)/HZ;
			if (preferred > tval)
				preferred -= tval;
			else
				preferred = 0;
			if (valid != INFINITY_LIFE_TIME) {
				if (valid > tval)
					valid -= tval;
				else
					valid = 0;
			}
		}
	} else {
		preferred = INFINITY_LIFE_TIME;
		valid = INFINITY_LIFE_TIME;
	}

	if (!ipv6_addr_any(&ifa->peer_addr)) {
		if (nla_put_in6_addr(skb, IFA_LOCAL, &ifa->addr) < 0 ||
		    nla_put_in6_addr(skb, IFA_ADDRESS, &ifa->peer_addr) < 0)
			goto error;
	} else
		if (nla_put_in6_addr(skb, IFA_ADDRESS, &ifa->addr) < 0)
			goto error;

	if (ifa->rt_priority &&
	    nla_put_u32(skb, IFA_RT_PRIORITY, ifa->rt_priority))
		goto error;

	if (put_cacheinfo(skb, ifa->cstamp, ifa->tstamp, preferred, valid) < 0)
		goto error;

	if (nla_put_u32(skb, IFA_FLAGS, ifa->flags) < 0)
		goto error;

	nlmsg_end(skb, nlh);
	return 0;

error:
	nlmsg_cancel(skb, nlh);
	return -EMSGSIZE;
}

static int inet6_fill_ifmcaddr(struct sk_buff *skb, struct ifmcaddr6 *ifmca,
			       struct inet6_fill_args *args)
{
	struct nlmsghdr  *nlh;
	u8 scope = RT_SCOPE_UNIVERSE;
	int ifindex = ifmca->idev->dev->ifindex;

	if (ipv6_addr_scope(&ifmca->mca_addr) & IFA_SITE)
		scope = RT_SCOPE_SITE;

	nlh = nlmsg_put(skb, args->portid, args->seq, args->event,
			sizeof(struct ifaddrmsg), args->flags);
	if (!nlh)
		return -EMSGSIZE;

	if (args->netnsid >= 0 &&
	    nla_put_s32(skb, IFA_TARGET_NETNSID, args->netnsid)) {
		nlmsg_cancel(skb, nlh);
		return -EMSGSIZE;
	}

	put_ifaddrmsg(nlh, 128, IFA_F_PERMANENT, scope, ifindex);
	if (nla_put_in6_addr(skb, IFA_MULTICAST, &ifmca->mca_addr) < 0 ||
	    put_cacheinfo(skb, ifmca->mca_cstamp, ifmca->mca_tstamp,
			  INFINITY_LIFE_TIME, INFINITY_LIFE_TIME) < 0) {
		nlmsg_cancel(skb, nlh);
		return -EMSGSIZE;
	}

	nlmsg_end(skb, nlh);
	return 0;
}

static int inet6_fill_ifacaddr(struct sk_buff *skb, struct ifacaddr6 *ifaca,
			       struct inet6_fill_args *args)
{
	struct net_device *dev = fib6_info_nh_dev(ifaca->aca_rt);
	int ifindex = dev ? dev->ifindex : 1;
	struct nlmsghdr  *nlh;
	u8 scope = RT_SCOPE_UNIVERSE;

	if (ipv6_addr_scope(&ifaca->aca_addr) & IFA_SITE)
		scope = RT_SCOPE_SITE;

	nlh = nlmsg_put(skb, args->portid, args->seq, args->event,
			sizeof(struct ifaddrmsg), args->flags);
	if (!nlh)
		return -EMSGSIZE;

	if (args->netnsid >= 0 &&
	    nla_put_s32(skb, IFA_TARGET_NETNSID, args->netnsid)) {
		nlmsg_cancel(skb, nlh);
		return -EMSGSIZE;
	}

	put_ifaddrmsg(nlh, 128, IFA_F_PERMANENT, scope, ifindex);
	if (nla_put_in6_addr(skb, IFA_ANYCAST, &ifaca->aca_addr) < 0 ||
	    put_cacheinfo(skb, ifaca->aca_cstamp, ifaca->aca_tstamp,
			  INFINITY_LIFE_TIME, INFINITY_LIFE_TIME) < 0) {
		nlmsg_cancel(skb, nlh);
		return -EMSGSIZE;
	}

	nlmsg_end(skb, nlh);
	return 0;
}

/* called with rcu_read_lock() */
static int in6_dump_addrs(struct inet6_dev *idev, struct sk_buff *skb,
			  struct netlink_callback *cb, int s_ip_idx,
			  struct inet6_fill_args *fillargs)
{
	struct ifmcaddr6 *ifmca;
	struct ifacaddr6 *ifaca;
	int ip_idx = 0;
	int err = 1;

	read_lock_bh(&idev->lock);
	switch (fillargs->type) {
	case UNICAST_ADDR: {
		struct inet6_ifaddr *ifa;
		fillargs->event = RTM_NEWADDR;

		/* unicast address incl. temp addr */
		list_for_each_entry(ifa, &idev->addr_list, if_list) {
			if (ip_idx < s_ip_idx)
				goto next;
			err = inet6_fill_ifaddr(skb, ifa, fillargs);
			if (err < 0)
				break;
			nl_dump_check_consistent(cb, nlmsg_hdr(skb));
next:
			ip_idx++;
		}
		break;
	}
	case MULTICAST_ADDR:
		read_unlock_bh(&idev->lock);
		fillargs->event = RTM_GETMULTICAST;

		/* multicast address */
		for (ifmca = rcu_dereference(idev->mc_list);
		     ifmca;
		     ifmca = rcu_dereference(ifmca->next), ip_idx++) {
			if (ip_idx < s_ip_idx)
				continue;
			err = inet6_fill_ifmcaddr(skb, ifmca, fillargs);
			if (err < 0)
				break;
		}
		read_lock_bh(&idev->lock);
		break;
	case ANYCAST_ADDR:
		fillargs->event = RTM_GETANYCAST;
		/* anycast address */
		for (ifaca = idev->ac_list; ifaca;
		     ifaca = ifaca->aca_next, ip_idx++) {
			if (ip_idx < s_ip_idx)
				continue;
			err = inet6_fill_ifacaddr(skb, ifaca, fillargs);
			if (err < 0)
				break;
		}
		break;
	default:
		break;
	}
	read_unlock_bh(&idev->lock);
	cb->args[2] = ip_idx;
	return err;
}

static int inet6_valid_dump_ifaddr_req(const struct nlmsghdr *nlh,
				       struct inet6_fill_args *fillargs,
				       struct net **tgt_net, struct sock *sk,
				       struct netlink_callback *cb)
{
	struct netlink_ext_ack *extack = cb->extack;
	struct nlattr *tb[IFA_MAX+1];
	struct ifaddrmsg *ifm;
	int err, i;

	if (nlh->nlmsg_len < nlmsg_msg_size(sizeof(*ifm))) {
		NL_SET_ERR_MSG_MOD(extack, "Invalid header for address dump request");
		return -EINVAL;
	}

	ifm = nlmsg_data(nlh);
	if (ifm->ifa_prefixlen || ifm->ifa_flags || ifm->ifa_scope) {
		NL_SET_ERR_MSG_MOD(extack, "Invalid values in header for address dump request");
		return -EINVAL;
	}

	fillargs->ifindex = ifm->ifa_index;
	if (fillargs->ifindex) {
		cb->answer_flags |= NLM_F_DUMP_FILTERED;
		fillargs->flags |= NLM_F_DUMP_FILTERED;
	}

	err = nlmsg_parse_deprecated_strict(nlh, sizeof(*ifm), tb, IFA_MAX,
					    ifa_ipv6_policy, extack);
	if (err < 0)
		return err;

	for (i = 0; i <= IFA_MAX; ++i) {
		if (!tb[i])
			continue;

		if (i == IFA_TARGET_NETNSID) {
			struct net *net;

			fillargs->netnsid = nla_get_s32(tb[i]);
			net = rtnl_get_net_ns_capable(sk, fillargs->netnsid);
			if (IS_ERR(net)) {
				fillargs->netnsid = -1;
				NL_SET_ERR_MSG_MOD(extack, "Invalid target network namespace id");
				return PTR_ERR(net);
			}
			*tgt_net = net;
		} else {
			NL_SET_ERR_MSG_MOD(extack, "Unsupported attribute in dump request");
			return -EINVAL;
		}
	}

	return 0;
}

static int inet6_dump_addr(struct sk_buff *skb, struct netlink_callback *cb,
			   enum addr_type_t type)
{
	const struct nlmsghdr *nlh = cb->nlh;
	struct inet6_fill_args fillargs = {
		.portid = NETLINK_CB(cb->skb).portid,
		.seq = cb->nlh->nlmsg_seq,
		.flags = NLM_F_MULTI,
		.netnsid = -1,
		.type = type,
	};
	struct net *net = sock_net(skb->sk);
	struct net *tgt_net = net;
	int idx, s_idx, s_ip_idx;
	int h, s_h;
	struct net_device *dev;
	struct inet6_dev *idev;
	struct hlist_head *head;
	int err = 0;

	s_h = cb->args[0];
	s_idx = idx = cb->args[1];
	s_ip_idx = cb->args[2];

	if (cb->strict_check) {
		err = inet6_valid_dump_ifaddr_req(nlh, &fillargs, &tgt_net,
						  skb->sk, cb);
		if (err < 0)
			goto put_tgt_net;

		err = 0;
		if (fillargs.ifindex) {
			dev = __dev_get_by_index(tgt_net, fillargs.ifindex);
			if (!dev) {
				err = -ENODEV;
				goto put_tgt_net;
			}
			idev = __in6_dev_get(dev);
			if (idev) {
				err = in6_dump_addrs(idev, skb, cb, s_ip_idx,
						     &fillargs);
				if (err > 0)
					err = 0;
			}
			goto put_tgt_net;
		}
	}

	rcu_read_lock();
	cb->seq = atomic_read(&tgt_net->ipv6.dev_addr_genid) ^ tgt_net->dev_base_seq;
	for (h = s_h; h < NETDEV_HASHENTRIES; h++, s_idx = 0) {
		idx = 0;
		head = &tgt_net->dev_index_head[h];
		hlist_for_each_entry_rcu(dev, head, index_hlist) {
			if (idx < s_idx)
				goto cont;
			if (h > s_h || idx > s_idx)
				s_ip_idx = 0;
			idev = __in6_dev_get(dev);
			if (!idev)
				goto cont;

			if (in6_dump_addrs(idev, skb, cb, s_ip_idx,
					   &fillargs) < 0)
				goto done;
cont:
			idx++;
		}
	}
done:
	rcu_read_unlock();
	cb->args[0] = h;
	cb->args[1] = idx;
put_tgt_net:
	if (fillargs.netnsid >= 0)
		put_net(tgt_net);

	return skb->len ? : err;
}

static int inet6_dump_ifaddr(struct sk_buff *skb, struct netlink_callback *cb)
{
	enum addr_type_t type = UNICAST_ADDR;

	return inet6_dump_addr(skb, cb, type);
}

static int inet6_dump_ifmcaddr(struct sk_buff *skb, struct netlink_callback *cb)
{
	enum addr_type_t type = MULTICAST_ADDR;

	return inet6_dump_addr(skb, cb, type);
}


static int inet6_dump_ifacaddr(struct sk_buff *skb, struct netlink_callback *cb)
{
	enum addr_type_t type = ANYCAST_ADDR;

	return inet6_dump_addr(skb, cb, type);
}

static int inet6_rtm_valid_getaddr_req(struct sk_buff *skb,
				       const struct nlmsghdr *nlh,
				       struct nlattr **tb,
				       struct netlink_ext_ack *extack)
{
	struct ifaddrmsg *ifm;
	int i, err;

	if (nlh->nlmsg_len < nlmsg_msg_size(sizeof(*ifm))) {
		NL_SET_ERR_MSG_MOD(extack, "Invalid header for get address request");
		return -EINVAL;
	}

	if (!netlink_strict_get_check(skb))
		return nlmsg_parse_deprecated(nlh, sizeof(*ifm), tb, IFA_MAX,
					      ifa_ipv6_policy, extack);

	ifm = nlmsg_data(nlh);
	if (ifm->ifa_prefixlen || ifm->ifa_flags || ifm->ifa_scope) {
		NL_SET_ERR_MSG_MOD(extack, "Invalid values in header for get address request");
		return -EINVAL;
	}

	err = nlmsg_parse_deprecated_strict(nlh, sizeof(*ifm), tb, IFA_MAX,
					    ifa_ipv6_policy, extack);
	if (err)
		return err;

	for (i = 0; i <= IFA_MAX; i++) {
		if (!tb[i])
			continue;

		switch (i) {
		case IFA_TARGET_NETNSID:
		case IFA_ADDRESS:
		case IFA_LOCAL:
			break;
		default:
			NL_SET_ERR_MSG_MOD(extack, "Unsupported attribute in get address request");
			return -EINVAL;
		}
	}

	return 0;
}

static int inet6_rtm_getaddr(struct sk_buff *in_skb, struct nlmsghdr *nlh,
			     struct netlink_ext_ack *extack)
{
	struct net *net = sock_net(in_skb->sk);
	struct inet6_fill_args fillargs = {
		.portid = NETLINK_CB(in_skb).portid,
		.seq = nlh->nlmsg_seq,
		.event = RTM_NEWADDR,
		.flags = 0,
		.netnsid = -1,
	};
	struct net *tgt_net = net;
	struct ifaddrmsg *ifm;
	struct nlattr *tb[IFA_MAX+1];
	struct in6_addr *addr = NULL, *peer;
	struct net_device *dev = NULL;
	struct inet6_ifaddr *ifa;
	struct sk_buff *skb;
	int err;

	err = inet6_rtm_valid_getaddr_req(in_skb, nlh, tb, extack);
	if (err < 0)
		return err;

	if (tb[IFA_TARGET_NETNSID]) {
		fillargs.netnsid = nla_get_s32(tb[IFA_TARGET_NETNSID]);

		tgt_net = rtnl_get_net_ns_capable(NETLINK_CB(in_skb).sk,
						  fillargs.netnsid);
		if (IS_ERR(tgt_net))
			return PTR_ERR(tgt_net);
	}

	addr = extract_addr(tb[IFA_ADDRESS], tb[IFA_LOCAL], &peer);
	if (!addr)
		return -EINVAL;

	ifm = nlmsg_data(nlh);
	if (ifm->ifa_index)
		dev = dev_get_by_index(tgt_net, ifm->ifa_index);

	ifa = ipv6_get_ifaddr(tgt_net, addr, dev, 1);
	if (!ifa) {
		err = -EADDRNOTAVAIL;
		goto errout;
	}

	skb = nlmsg_new(inet6_ifaddr_msgsize(), GFP_KERNEL);
	if (!skb) {
		err = -ENOBUFS;
		goto errout_ifa;
	}

	err = inet6_fill_ifaddr(skb, ifa, &fillargs);
	if (err < 0) {
		/* -EMSGSIZE implies BUG in inet6_ifaddr_msgsize() */
		WARN_ON(err == -EMSGSIZE);
		kfree_skb(skb);
		goto errout_ifa;
	}
	err = rtnl_unicast(skb, tgt_net, NETLINK_CB(in_skb).portid);
errout_ifa:
	in6_ifa_put(ifa);
errout:
	if (dev)
		dev_put(dev);
	if (fillargs.netnsid >= 0)
		put_net(tgt_net);

	return err;
}

static void inet6_ifa_notify(int event, struct inet6_ifaddr *ifa)
{
	struct sk_buff *skb;
	struct net *net = dev_net(ifa->idev->dev);
	struct inet6_fill_args fillargs = {
		.portid = 0,
		.seq = 0,
		.event = event,
		.flags = 0,
		.netnsid = -1,
	};
	int err = -ENOBUFS;

	skb = nlmsg_new(inet6_ifaddr_msgsize(), GFP_ATOMIC);
	if (!skb)
		goto errout;

	err = inet6_fill_ifaddr(skb, ifa, &fillargs);
	if (err < 0) {
		/* -EMSGSIZE implies BUG in inet6_ifaddr_msgsize() */
		WARN_ON(err == -EMSGSIZE);
		kfree_skb(skb);
		goto errout;
	}
	rtnl_notify(skb, net, 0, RTNLGRP_IPV6_IFADDR, NULL, GFP_ATOMIC);
	return;
errout:
	if (err < 0)
		rtnl_set_sk_err(net, RTNLGRP_IPV6_IFADDR, err);
}

static inline void ipv6_store_devconf(struct ipv6_devconf *cnf,
				__s32 *array, int bytes)
{
	BUG_ON(bytes < (DEVCONF_MAX * 4));

	memset(array, 0, bytes);
	array[DEVCONF_FORWARDING] = cnf->forwarding;
	array[DEVCONF_HOPLIMIT] = cnf->hop_limit;
	array[DEVCONF_MTU6] = cnf->mtu6;
	array[DEVCONF_ACCEPT_RA] = cnf->accept_ra;
	array[DEVCONF_ACCEPT_REDIRECTS] = cnf->accept_redirects;
	array[DEVCONF_AUTOCONF] = cnf->autoconf;
	array[DEVCONF_DAD_TRANSMITS] = cnf->dad_transmits;
	array[DEVCONF_RTR_SOLICITS] = cnf->rtr_solicits;
	array[DEVCONF_RTR_SOLICIT_INTERVAL] =
		jiffies_to_msecs(cnf->rtr_solicit_interval);
	array[DEVCONF_RTR_SOLICIT_MAX_INTERVAL] =
		jiffies_to_msecs(cnf->rtr_solicit_max_interval);
	array[DEVCONF_RTR_SOLICIT_DELAY] =
		jiffies_to_msecs(cnf->rtr_solicit_delay);
	array[DEVCONF_FORCE_MLD_VERSION] = cnf->force_mld_version;
	array[DEVCONF_MLDV1_UNSOLICITED_REPORT_INTERVAL] =
		jiffies_to_msecs(cnf->mldv1_unsolicited_report_interval);
	array[DEVCONF_MLDV2_UNSOLICITED_REPORT_INTERVAL] =
		jiffies_to_msecs(cnf->mldv2_unsolicited_report_interval);
	array[DEVCONF_USE_TEMPADDR] = cnf->use_tempaddr;
	array[DEVCONF_TEMP_VALID_LFT] = cnf->temp_valid_lft;
	array[DEVCONF_TEMP_PREFERED_LFT] = cnf->temp_prefered_lft;
	array[DEVCONF_REGEN_MAX_RETRY] = cnf->regen_max_retry;
	array[DEVCONF_MAX_DESYNC_FACTOR] = cnf->max_desync_factor;
	array[DEVCONF_MAX_ADDRESSES] = cnf->max_addresses;
	array[DEVCONF_ACCEPT_RA_DEFRTR] = cnf->accept_ra_defrtr;
	array[DEVCONF_RA_DEFRTR_METRIC] = cnf->ra_defrtr_metric;
	array[DEVCONF_ACCEPT_RA_MIN_HOP_LIMIT] = cnf->accept_ra_min_hop_limit;
	array[DEVCONF_ACCEPT_RA_PINFO] = cnf->accept_ra_pinfo;
#ifdef CONFIG_IPV6_ROUTER_PREF
	array[DEVCONF_ACCEPT_RA_RTR_PREF] = cnf->accept_ra_rtr_pref;
	array[DEVCONF_RTR_PROBE_INTERVAL] =
		jiffies_to_msecs(cnf->rtr_probe_interval);
#ifdef CONFIG_IPV6_ROUTE_INFO
	array[DEVCONF_ACCEPT_RA_RT_INFO_MIN_PLEN] = cnf->accept_ra_rt_info_min_plen;
	array[DEVCONF_ACCEPT_RA_RT_INFO_MAX_PLEN] = cnf->accept_ra_rt_info_max_plen;
#endif
#endif
	array[DEVCONF_PROXY_NDP] = cnf->proxy_ndp;
	array[DEVCONF_ACCEPT_SOURCE_ROUTE] = cnf->accept_source_route;
#ifdef CONFIG_IPV6_OPTIMISTIC_DAD
	array[DEVCONF_OPTIMISTIC_DAD] = cnf->optimistic_dad;
	array[DEVCONF_USE_OPTIMISTIC] = cnf->use_optimistic;
#endif
#ifdef CONFIG_IPV6_MROUTE
	array[DEVCONF_MC_FORWARDING] = cnf->mc_forwarding;
#endif
	array[DEVCONF_DISABLE_IPV6] = cnf->disable_ipv6;
	array[DEVCONF_ACCEPT_DAD] = cnf->accept_dad;
	array[DEVCONF_FORCE_TLLAO] = cnf->force_tllao;
	array[DEVCONF_NDISC_NOTIFY] = cnf->ndisc_notify;
	array[DEVCONF_SUPPRESS_FRAG_NDISC] = cnf->suppress_frag_ndisc;
	array[DEVCONF_ACCEPT_RA_FROM_LOCAL] = cnf->accept_ra_from_local;
	array[DEVCONF_ACCEPT_RA_MTU] = cnf->accept_ra_mtu;
	array[DEVCONF_IGNORE_ROUTES_WITH_LINKDOWN] = cnf->ignore_routes_with_linkdown;
	/* we omit DEVCONF_STABLE_SECRET for now */
	array[DEVCONF_USE_OIF_ADDRS_ONLY] = cnf->use_oif_addrs_only;
	array[DEVCONF_DROP_UNICAST_IN_L2_MULTICAST] = cnf->drop_unicast_in_l2_multicast;
	array[DEVCONF_DROP_UNSOLICITED_NA] = cnf->drop_unsolicited_na;
	array[DEVCONF_KEEP_ADDR_ON_DOWN] = cnf->keep_addr_on_down;
	array[DEVCONF_SEG6_ENABLED] = cnf->seg6_enabled;
#ifdef CONFIG_IPV6_SEG6_HMAC
	array[DEVCONF_SEG6_REQUIRE_HMAC] = cnf->seg6_require_hmac;
#endif
	array[DEVCONF_ENHANCED_DAD] = cnf->enhanced_dad;
	array[DEVCONF_ADDR_GEN_MODE] = cnf->addr_gen_mode;
	array[DEVCONF_DISABLE_POLICY] = cnf->disable_policy;
	array[DEVCONF_NDISC_TCLASS] = cnf->ndisc_tclass;
	array[DEVCONF_RPL_SEG_ENABLED] = cnf->rpl_seg_enabled;
}

static inline size_t inet6_ifla6_size(void)
{
	return nla_total_size(4) /* IFLA_INET6_FLAGS */
	     + nla_total_size(sizeof(struct ifla_cacheinfo))
	     + nla_total_size(DEVCONF_MAX * 4) /* IFLA_INET6_CONF */
	     + nla_total_size(IPSTATS_MIB_MAX * 8) /* IFLA_INET6_STATS */
	     + nla_total_size(ICMP6_MIB_MAX * 8) /* IFLA_INET6_ICMP6STATS */
	     + nla_total_size(sizeof(struct in6_addr)) /* IFLA_INET6_TOKEN */
	     + nla_total_size(1) /* IFLA_INET6_ADDR_GEN_MODE */
	     + 0;
}

static inline size_t inet6_if_nlmsg_size(void)
{
	return NLMSG_ALIGN(sizeof(struct ifinfomsg))
	       + nla_total_size(IFNAMSIZ) /* IFLA_IFNAME */
	       + nla_total_size(MAX_ADDR_LEN) /* IFLA_ADDRESS */
	       + nla_total_size(4) /* IFLA_MTU */
	       + nla_total_size(4) /* IFLA_LINK */
	       + nla_total_size(1) /* IFLA_OPERSTATE */
	       + nla_total_size(inet6_ifla6_size()); /* IFLA_PROTINFO */
}

static inline void __snmp6_fill_statsdev(u64 *stats, atomic_long_t *mib,
					int bytes)
{
	int i;
	int pad = bytes - sizeof(u64) * ICMP6_MIB_MAX;
	BUG_ON(pad < 0);

	/* Use put_unaligned() because stats may not be aligned for u64. */
	put_unaligned(ICMP6_MIB_MAX, &stats[0]);
	for (i = 1; i < ICMP6_MIB_MAX; i++)
		put_unaligned(atomic_long_read(&mib[i]), &stats[i]);

	memset(&stats[ICMP6_MIB_MAX], 0, pad);
}

static inline void __snmp6_fill_stats64(u64 *stats, void __percpu *mib,
					int bytes, size_t syncpoff)
{
	int i, c;
	u64 buff[IPSTATS_MIB_MAX];
	int pad = bytes - sizeof(u64) * IPSTATS_MIB_MAX;

	BUG_ON(pad < 0);

	memset(buff, 0, sizeof(buff));
	buff[0] = IPSTATS_MIB_MAX;

	for_each_possible_cpu(c) {
		for (i = 1; i < IPSTATS_MIB_MAX; i++)
			buff[i] += snmp_get_cpu_field64(mib, c, i, syncpoff);
	}

	memcpy(stats, buff, IPSTATS_MIB_MAX * sizeof(u64));
	memset(&stats[IPSTATS_MIB_MAX], 0, pad);
}

static void snmp6_fill_stats(u64 *stats, struct inet6_dev *idev, int attrtype,
			     int bytes)
{
	switch (attrtype) {
	case IFLA_INET6_STATS:
		__snmp6_fill_stats64(stats, idev->stats.ipv6, bytes,
				     offsetof(struct ipstats_mib, syncp));
		break;
	case IFLA_INET6_ICMP6STATS:
		__snmp6_fill_statsdev(stats, idev->stats.icmpv6dev->mibs, bytes);
		break;
	}
}

static int inet6_fill_ifla6_attrs(struct sk_buff *skb, struct inet6_dev *idev,
				  u32 ext_filter_mask)
{
	struct nlattr *nla;
	struct ifla_cacheinfo ci;

	if (nla_put_u32(skb, IFLA_INET6_FLAGS, idev->if_flags))
		goto nla_put_failure;
	ci.max_reasm_len = IPV6_MAXPLEN;
	ci.tstamp = cstamp_delta(idev->tstamp);
	ci.reachable_time = jiffies_to_msecs(idev->nd_parms->reachable_time);
	ci.retrans_time = jiffies_to_msecs(NEIGH_VAR(idev->nd_parms, RETRANS_TIME));
	if (nla_put(skb, IFLA_INET6_CACHEINFO, sizeof(ci), &ci))
		goto nla_put_failure;
	nla = nla_reserve(skb, IFLA_INET6_CONF, DEVCONF_MAX * sizeof(s32));
	if (!nla)
		goto nla_put_failure;
	ipv6_store_devconf(&idev->cnf, nla_data(nla), nla_len(nla));

	/* XXX - MC not implemented */

	if (ext_filter_mask & RTEXT_FILTER_SKIP_STATS)
		return 0;

	nla = nla_reserve(skb, IFLA_INET6_STATS, IPSTATS_MIB_MAX * sizeof(u64));
	if (!nla)
		goto nla_put_failure;
	snmp6_fill_stats(nla_data(nla), idev, IFLA_INET6_STATS, nla_len(nla));

	nla = nla_reserve(skb, IFLA_INET6_ICMP6STATS, ICMP6_MIB_MAX * sizeof(u64));
	if (!nla)
		goto nla_put_failure;
	snmp6_fill_stats(nla_data(nla), idev, IFLA_INET6_ICMP6STATS, nla_len(nla));

	nla = nla_reserve(skb, IFLA_INET6_TOKEN, sizeof(struct in6_addr));
	if (!nla)
		goto nla_put_failure;
	read_lock_bh(&idev->lock);
	memcpy(nla_data(nla), idev->token.s6_addr, nla_len(nla));
	read_unlock_bh(&idev->lock);

	if (nla_put_u8(skb, IFLA_INET6_ADDR_GEN_MODE, idev->cnf.addr_gen_mode))
		goto nla_put_failure;

	return 0;

nla_put_failure:
	return -EMSGSIZE;
}

static size_t inet6_get_link_af_size(const struct net_device *dev,
				     u32 ext_filter_mask)
{
	if (!__in6_dev_get(dev))
		return 0;

	return inet6_ifla6_size();
}

static int inet6_fill_link_af(struct sk_buff *skb, const struct net_device *dev,
			      u32 ext_filter_mask)
{
	struct inet6_dev *idev = __in6_dev_get(dev);

	if (!idev)
		return -ENODATA;

	if (inet6_fill_ifla6_attrs(skb, idev, ext_filter_mask) < 0)
		return -EMSGSIZE;

	return 0;
}

static int inet6_set_iftoken(struct inet6_dev *idev, struct in6_addr *token,
			     struct netlink_ext_ack *extack)
{
	struct inet6_ifaddr *ifp;
	struct net_device *dev = idev->dev;
	bool clear_token, update_rs = false;
	struct in6_addr ll_addr;

	ASSERT_RTNL();

	if (!token)
		return -EINVAL;

	if (dev->flags & IFF_LOOPBACK) {
		NL_SET_ERR_MSG_MOD(extack, "Device is loopback");
<<<<<<< HEAD
		return -EINVAL;
	}

	if (dev->flags & IFF_NOARP) {
		NL_SET_ERR_MSG_MOD(extack,
				   "Device does not do neighbour discovery");
		return -EINVAL;
	}

=======
		return -EINVAL;
	}

	if (dev->flags & IFF_NOARP) {
		NL_SET_ERR_MSG_MOD(extack,
				   "Device does not do neighbour discovery");
		return -EINVAL;
	}

>>>>>>> 7238353f
	if (!ipv6_accept_ra(idev)) {
		NL_SET_ERR_MSG_MOD(extack,
				   "Router advertisement is disabled on device");
		return -EINVAL;
	}

	if (idev->cnf.rtr_solicits == 0) {
		NL_SET_ERR_MSG(extack,
			       "Router solicitation is disabled on device");
		return -EINVAL;
	}

	write_lock_bh(&idev->lock);

	BUILD_BUG_ON(sizeof(token->s6_addr) != 16);
	memcpy(idev->token.s6_addr + 8, token->s6_addr + 8, 8);

	write_unlock_bh(&idev->lock);

	clear_token = ipv6_addr_any(token);
	if (clear_token)
		goto update_lft;

	if (!idev->dead && (idev->if_flags & IF_READY) &&
	    !ipv6_get_lladdr(dev, &ll_addr, IFA_F_TENTATIVE |
			     IFA_F_OPTIMISTIC)) {
		/* If we're not ready, then normal ifup will take care
		 * of this. Otherwise, we need to request our rs here.
		 */
		ndisc_send_rs(dev, &ll_addr, &in6addr_linklocal_allrouters);
		update_rs = true;
	}

update_lft:
	write_lock_bh(&idev->lock);

	if (update_rs) {
		idev->if_flags |= IF_RS_SENT;
		idev->rs_interval = rfc3315_s14_backoff_init(
			idev->cnf.rtr_solicit_interval);
		idev->rs_probes = 1;
		addrconf_mod_rs_timer(idev, idev->rs_interval);
	}

	/* Well, that's kinda nasty ... */
	list_for_each_entry(ifp, &idev->addr_list, if_list) {
		spin_lock(&ifp->lock);
		if (ifp->tokenized) {
			ifp->valid_lft = 0;
			ifp->prefered_lft = 0;
		}
		spin_unlock(&ifp->lock);
	}

	write_unlock_bh(&idev->lock);
	inet6_ifinfo_notify(RTM_NEWLINK, idev);
	addrconf_verify_rtnl();
	return 0;
}

static const struct nla_policy inet6_af_policy[IFLA_INET6_MAX + 1] = {
	[IFLA_INET6_ADDR_GEN_MODE]	= { .type = NLA_U8 },
	[IFLA_INET6_TOKEN]		= { .len = sizeof(struct in6_addr) },
};

static int check_addr_gen_mode(int mode)
{
	if (mode != IN6_ADDR_GEN_MODE_EUI64 &&
	    mode != IN6_ADDR_GEN_MODE_NONE &&
	    mode != IN6_ADDR_GEN_MODE_STABLE_PRIVACY &&
	    mode != IN6_ADDR_GEN_MODE_RANDOM)
		return -EINVAL;
	return 1;
}

static int check_stable_privacy(struct inet6_dev *idev, struct net *net,
				int mode)
{
	if (mode == IN6_ADDR_GEN_MODE_STABLE_PRIVACY &&
	    !idev->cnf.stable_secret.initialized &&
	    !net->ipv6.devconf_dflt->stable_secret.initialized)
		return -EINVAL;
	return 1;
}

static int inet6_validate_link_af(const struct net_device *dev,
				  const struct nlattr *nla)
{
	struct nlattr *tb[IFLA_INET6_MAX + 1];
	struct inet6_dev *idev = NULL;
	int err;

	if (dev) {
		idev = __in6_dev_get(dev);
		if (!idev)
			return -EAFNOSUPPORT;
	}

	err = nla_parse_nested_deprecated(tb, IFLA_INET6_MAX, nla,
					  inet6_af_policy, NULL);
	if (err)
		return err;

	if (!tb[IFLA_INET6_TOKEN] && !tb[IFLA_INET6_ADDR_GEN_MODE])
		return -EINVAL;

	if (tb[IFLA_INET6_ADDR_GEN_MODE]) {
		u8 mode = nla_get_u8(tb[IFLA_INET6_ADDR_GEN_MODE]);

		if (check_addr_gen_mode(mode) < 0)
			return -EINVAL;
		if (dev && check_stable_privacy(idev, dev_net(dev), mode) < 0)
			return -EINVAL;
	}

	return 0;
}

static int inet6_set_link_af(struct net_device *dev, const struct nlattr *nla,
			     struct netlink_ext_ack *extack)
{
	struct inet6_dev *idev = __in6_dev_get(dev);
	struct nlattr *tb[IFLA_INET6_MAX + 1];
	int err;

	if (!idev)
		return -EAFNOSUPPORT;

	if (nla_parse_nested_deprecated(tb, IFLA_INET6_MAX, nla, NULL, NULL) < 0)
		BUG();

	if (tb[IFLA_INET6_TOKEN]) {
		err = inet6_set_iftoken(idev, nla_data(tb[IFLA_INET6_TOKEN]),
					extack);
		if (err)
			return err;
	}

	if (tb[IFLA_INET6_ADDR_GEN_MODE]) {
		u8 mode = nla_get_u8(tb[IFLA_INET6_ADDR_GEN_MODE]);

		idev->cnf.addr_gen_mode = mode;
	}

	return 0;
}

static int inet6_fill_ifinfo(struct sk_buff *skb, struct inet6_dev *idev,
			     u32 portid, u32 seq, int event, unsigned int flags)
{
	struct net_device *dev = idev->dev;
	struct ifinfomsg *hdr;
	struct nlmsghdr *nlh;
	void *protoinfo;

	nlh = nlmsg_put(skb, portid, seq, event, sizeof(*hdr), flags);
	if (!nlh)
		return -EMSGSIZE;

	hdr = nlmsg_data(nlh);
	hdr->ifi_family = AF_INET6;
	hdr->__ifi_pad = 0;
	hdr->ifi_type = dev->type;
	hdr->ifi_index = dev->ifindex;
	hdr->ifi_flags = dev_get_flags(dev);
	hdr->ifi_change = 0;

	if (nla_put_string(skb, IFLA_IFNAME, dev->name) ||
	    (dev->addr_len &&
	     nla_put(skb, IFLA_ADDRESS, dev->addr_len, dev->dev_addr)) ||
	    nla_put_u32(skb, IFLA_MTU, dev->mtu) ||
	    (dev->ifindex != dev_get_iflink(dev) &&
	     nla_put_u32(skb, IFLA_LINK, dev_get_iflink(dev))) ||
	    nla_put_u8(skb, IFLA_OPERSTATE,
		       netif_running(dev) ? dev->operstate : IF_OPER_DOWN))
		goto nla_put_failure;
	protoinfo = nla_nest_start_noflag(skb, IFLA_PROTINFO);
	if (!protoinfo)
		goto nla_put_failure;

	if (inet6_fill_ifla6_attrs(skb, idev, 0) < 0)
		goto nla_put_failure;

	nla_nest_end(skb, protoinfo);
	nlmsg_end(skb, nlh);
	return 0;

nla_put_failure:
	nlmsg_cancel(skb, nlh);
	return -EMSGSIZE;
}

static int inet6_valid_dump_ifinfo(const struct nlmsghdr *nlh,
				   struct netlink_ext_ack *extack)
{
	struct ifinfomsg *ifm;

	if (nlh->nlmsg_len < nlmsg_msg_size(sizeof(*ifm))) {
		NL_SET_ERR_MSG_MOD(extack, "Invalid header for link dump request");
		return -EINVAL;
	}

	if (nlmsg_attrlen(nlh, sizeof(*ifm))) {
		NL_SET_ERR_MSG_MOD(extack, "Invalid data after header");
		return -EINVAL;
	}

	ifm = nlmsg_data(nlh);
	if (ifm->__ifi_pad || ifm->ifi_type || ifm->ifi_flags ||
	    ifm->ifi_change || ifm->ifi_index) {
		NL_SET_ERR_MSG_MOD(extack, "Invalid values in header for dump request");
		return -EINVAL;
	}

	return 0;
}

static int inet6_dump_ifinfo(struct sk_buff *skb, struct netlink_callback *cb)
{
	struct net *net = sock_net(skb->sk);
	int h, s_h;
	int idx = 0, s_idx;
	struct net_device *dev;
	struct inet6_dev *idev;
	struct hlist_head *head;

	/* only requests using strict checking can pass data to
	 * influence the dump
	 */
	if (cb->strict_check) {
		int err = inet6_valid_dump_ifinfo(cb->nlh, cb->extack);

		if (err < 0)
			return err;
	}

	s_h = cb->args[0];
	s_idx = cb->args[1];

	rcu_read_lock();
	for (h = s_h; h < NETDEV_HASHENTRIES; h++, s_idx = 0) {
		idx = 0;
		head = &net->dev_index_head[h];
		hlist_for_each_entry_rcu(dev, head, index_hlist) {
			if (idx < s_idx)
				goto cont;
			idev = __in6_dev_get(dev);
			if (!idev)
				goto cont;
			if (inet6_fill_ifinfo(skb, idev,
					      NETLINK_CB(cb->skb).portid,
					      cb->nlh->nlmsg_seq,
					      RTM_NEWLINK, NLM_F_MULTI) < 0)
				goto out;
cont:
			idx++;
		}
	}
out:
	rcu_read_unlock();
	cb->args[1] = idx;
	cb->args[0] = h;

	return skb->len;
}

void inet6_ifinfo_notify(int event, struct inet6_dev *idev)
{
	struct sk_buff *skb;
	struct net *net = dev_net(idev->dev);
	int err = -ENOBUFS;

	skb = nlmsg_new(inet6_if_nlmsg_size(), GFP_ATOMIC);
	if (!skb)
		goto errout;

	err = inet6_fill_ifinfo(skb, idev, 0, 0, event, 0);
	if (err < 0) {
		/* -EMSGSIZE implies BUG in inet6_if_nlmsg_size() */
		WARN_ON(err == -EMSGSIZE);
		kfree_skb(skb);
		goto errout;
	}
	rtnl_notify(skb, net, 0, RTNLGRP_IPV6_IFINFO, NULL, GFP_ATOMIC);
	return;
errout:
	if (err < 0)
		rtnl_set_sk_err(net, RTNLGRP_IPV6_IFINFO, err);
}

static inline size_t inet6_prefix_nlmsg_size(void)
{
	return NLMSG_ALIGN(sizeof(struct prefixmsg))
	       + nla_total_size(sizeof(struct in6_addr))
	       + nla_total_size(sizeof(struct prefix_cacheinfo));
}

static int inet6_fill_prefix(struct sk_buff *skb, struct inet6_dev *idev,
			     struct prefix_info *pinfo, u32 portid, u32 seq,
			     int event, unsigned int flags)
{
	struct prefixmsg *pmsg;
	struct nlmsghdr *nlh;
	struct prefix_cacheinfo	ci;

	nlh = nlmsg_put(skb, portid, seq, event, sizeof(*pmsg), flags);
	if (!nlh)
		return -EMSGSIZE;

	pmsg = nlmsg_data(nlh);
	pmsg->prefix_family = AF_INET6;
	pmsg->prefix_pad1 = 0;
	pmsg->prefix_pad2 = 0;
	pmsg->prefix_ifindex = idev->dev->ifindex;
	pmsg->prefix_len = pinfo->prefix_len;
	pmsg->prefix_type = pinfo->type;
	pmsg->prefix_pad3 = 0;
	pmsg->prefix_flags = 0;
	if (pinfo->onlink)
		pmsg->prefix_flags |= IF_PREFIX_ONLINK;
	if (pinfo->autoconf)
		pmsg->prefix_flags |= IF_PREFIX_AUTOCONF;

	if (nla_put(skb, PREFIX_ADDRESS, sizeof(pinfo->prefix), &pinfo->prefix))
		goto nla_put_failure;
	ci.preferred_time = ntohl(pinfo->prefered);
	ci.valid_time = ntohl(pinfo->valid);
	if (nla_put(skb, PREFIX_CACHEINFO, sizeof(ci), &ci))
		goto nla_put_failure;
	nlmsg_end(skb, nlh);
	return 0;

nla_put_failure:
	nlmsg_cancel(skb, nlh);
	return -EMSGSIZE;
}

static void inet6_prefix_notify(int event, struct inet6_dev *idev,
			 struct prefix_info *pinfo)
{
	struct sk_buff *skb;
	struct net *net = dev_net(idev->dev);
	int err = -ENOBUFS;

	skb = nlmsg_new(inet6_prefix_nlmsg_size(), GFP_ATOMIC);
	if (!skb)
		goto errout;

	err = inet6_fill_prefix(skb, idev, pinfo, 0, 0, event, 0);
	if (err < 0) {
		/* -EMSGSIZE implies BUG in inet6_prefix_nlmsg_size() */
		WARN_ON(err == -EMSGSIZE);
		kfree_skb(skb);
		goto errout;
	}
	rtnl_notify(skb, net, 0, RTNLGRP_IPV6_PREFIX, NULL, GFP_ATOMIC);
	return;
errout:
	if (err < 0)
		rtnl_set_sk_err(net, RTNLGRP_IPV6_PREFIX, err);
}

static void __ipv6_ifa_notify(int event, struct inet6_ifaddr *ifp)
{
	struct net *net = dev_net(ifp->idev->dev);

	if (event)
		ASSERT_RTNL();

	inet6_ifa_notify(event ? : RTM_NEWADDR, ifp);

	switch (event) {
	case RTM_NEWADDR:
		/*
		 * If the address was optimistic we inserted the route at the
		 * start of our DAD process, so we don't need to do it again.
		 * If the device was taken down in the middle of the DAD
		 * cycle there is a race where we could get here without a
		 * host route, so nothing to insert. That will be fixed when
		 * the device is brought up.
		 */
		if (ifp->rt && !rcu_access_pointer(ifp->rt->fib6_node)) {
			ip6_ins_rt(net, ifp->rt);
		} else if (!ifp->rt && (ifp->idev->dev->flags & IFF_UP)) {
			pr_warn("BUG: Address %pI6c on device %s is missing its host route.\n",
				&ifp->addr, ifp->idev->dev->name);
		}

		if (ifp->idev->cnf.forwarding)
			addrconf_join_anycast(ifp);
		if (!ipv6_addr_any(&ifp->peer_addr))
			addrconf_prefix_route(&ifp->peer_addr, 128,
					      ifp->rt_priority, ifp->idev->dev,
					      0, 0, GFP_ATOMIC);
		break;
	case RTM_DELADDR:
		if (ifp->idev->cnf.forwarding)
			addrconf_leave_anycast(ifp);
		addrconf_leave_solict(ifp->idev, &ifp->addr);
		if (!ipv6_addr_any(&ifp->peer_addr)) {
			struct fib6_info *rt;

			rt = addrconf_get_prefix_route(&ifp->peer_addr, 128,
						       ifp->idev->dev, 0, 0,
						       false);
			if (rt)
				ip6_del_rt(net, rt, false);
		}
		if (ifp->rt) {
			ip6_del_rt(net, ifp->rt, false);
			ifp->rt = NULL;
		}
		rt_genid_bump_ipv6(net);
		break;
	}
	atomic_inc(&net->ipv6.dev_addr_genid);
}

static void ipv6_ifa_notify(int event, struct inet6_ifaddr *ifp)
{
	if (likely(ifp->idev->dead == 0))
		__ipv6_ifa_notify(event, ifp);
}

#ifdef CONFIG_SYSCTL

static int addrconf_sysctl_forward(struct ctl_table *ctl, int write,
		void *buffer, size_t *lenp, loff_t *ppos)
{
	int *valp = ctl->data;
	int val = *valp;
	loff_t pos = *ppos;
	struct ctl_table lctl;
	int ret;

	/*
	 * ctl->data points to idev->cnf.forwarding, we should
	 * not modify it until we get the rtnl lock.
	 */
	lctl = *ctl;
	lctl.data = &val;

	ret = proc_dointvec(&lctl, write, buffer, lenp, ppos);

	if (write)
		ret = addrconf_fixup_forwarding(ctl, valp, val);
	if (ret)
		*ppos = pos;
	return ret;
}

static int addrconf_sysctl_mtu(struct ctl_table *ctl, int write,
		void *buffer, size_t *lenp, loff_t *ppos)
{
	struct inet6_dev *idev = ctl->extra1;
	int min_mtu = IPV6_MIN_MTU;
	struct ctl_table lctl;

	lctl = *ctl;
	lctl.extra1 = &min_mtu;
	lctl.extra2 = idev ? &idev->dev->mtu : NULL;

	return proc_dointvec_minmax(&lctl, write, buffer, lenp, ppos);
}

static void dev_disable_change(struct inet6_dev *idev)
{
	struct netdev_notifier_info info;

	if (!idev || !idev->dev)
		return;

	netdev_notifier_info_init(&info, idev->dev);
	if (idev->cnf.disable_ipv6)
		addrconf_notify(NULL, NETDEV_DOWN, &info);
	else
		addrconf_notify(NULL, NETDEV_UP, &info);
}

static void addrconf_disable_change(struct net *net, __s32 newf)
{
	struct net_device *dev;
	struct inet6_dev *idev;

	for_each_netdev(net, dev) {
		idev = __in6_dev_get(dev);
		if (idev) {
			int changed = (!idev->cnf.disable_ipv6) ^ (!newf);
			idev->cnf.disable_ipv6 = newf;
			if (changed)
				dev_disable_change(idev);
		}
	}
}

static int addrconf_disable_ipv6(struct ctl_table *table, int *p, int newf)
{
	struct net *net;
	int old;

	if (!rtnl_trylock())
		return restart_syscall();

	net = (struct net *)table->extra2;
	old = *p;
	*p = newf;

	if (p == &net->ipv6.devconf_dflt->disable_ipv6) {
		rtnl_unlock();
		return 0;
	}

	if (p == &net->ipv6.devconf_all->disable_ipv6) {
		net->ipv6.devconf_dflt->disable_ipv6 = newf;
		addrconf_disable_change(net, newf);
	} else if ((!newf) ^ (!old))
		dev_disable_change((struct inet6_dev *)table->extra1);

	rtnl_unlock();
	return 0;
}

static int addrconf_sysctl_disable(struct ctl_table *ctl, int write,
		void *buffer, size_t *lenp, loff_t *ppos)
{
	int *valp = ctl->data;
	int val = *valp;
	loff_t pos = *ppos;
	struct ctl_table lctl;
	int ret;

	/*
	 * ctl->data points to idev->cnf.disable_ipv6, we should
	 * not modify it until we get the rtnl lock.
	 */
	lctl = *ctl;
	lctl.data = &val;

	ret = proc_dointvec(&lctl, write, buffer, lenp, ppos);

	if (write)
		ret = addrconf_disable_ipv6(ctl, valp, val);
	if (ret)
		*ppos = pos;
	return ret;
}

static int addrconf_sysctl_proxy_ndp(struct ctl_table *ctl, int write,
		void *buffer, size_t *lenp, loff_t *ppos)
{
	int *valp = ctl->data;
	int ret;
	int old, new;

	old = *valp;
	ret = proc_dointvec(ctl, write, buffer, lenp, ppos);
	new = *valp;

	if (write && old != new) {
		struct net *net = ctl->extra2;

		if (!rtnl_trylock())
			return restart_syscall();

		if (valp == &net->ipv6.devconf_dflt->proxy_ndp)
			inet6_netconf_notify_devconf(net, RTM_NEWNETCONF,
						     NETCONFA_PROXY_NEIGH,
						     NETCONFA_IFINDEX_DEFAULT,
						     net->ipv6.devconf_dflt);
		else if (valp == &net->ipv6.devconf_all->proxy_ndp)
			inet6_netconf_notify_devconf(net, RTM_NEWNETCONF,
						     NETCONFA_PROXY_NEIGH,
						     NETCONFA_IFINDEX_ALL,
						     net->ipv6.devconf_all);
		else {
			struct inet6_dev *idev = ctl->extra1;

			inet6_netconf_notify_devconf(net, RTM_NEWNETCONF,
						     NETCONFA_PROXY_NEIGH,
						     idev->dev->ifindex,
						     &idev->cnf);
		}
		rtnl_unlock();
	}

	return ret;
}

static int addrconf_sysctl_addr_gen_mode(struct ctl_table *ctl, int write,
					 void *buffer, size_t *lenp,
					 loff_t *ppos)
{
	int ret = 0;
	u32 new_val;
	struct inet6_dev *idev = (struct inet6_dev *)ctl->extra1;
	struct net *net = (struct net *)ctl->extra2;
	struct ctl_table tmp = {
		.data = &new_val,
		.maxlen = sizeof(new_val),
		.mode = ctl->mode,
	};

	if (!rtnl_trylock())
		return restart_syscall();

	new_val = *((u32 *)ctl->data);

	ret = proc_douintvec(&tmp, write, buffer, lenp, ppos);
	if (ret != 0)
		goto out;

	if (write) {
		if (check_addr_gen_mode(new_val) < 0) {
			ret = -EINVAL;
			goto out;
		}

		if (idev) {
			if (check_stable_privacy(idev, net, new_val) < 0) {
				ret = -EINVAL;
				goto out;
			}

			if (idev->cnf.addr_gen_mode != new_val) {
				idev->cnf.addr_gen_mode = new_val;
				addrconf_dev_config(idev->dev);
			}
		} else if (&net->ipv6.devconf_all->addr_gen_mode == ctl->data) {
			struct net_device *dev;

			net->ipv6.devconf_dflt->addr_gen_mode = new_val;
			for_each_netdev(net, dev) {
				idev = __in6_dev_get(dev);
				if (idev &&
				    idev->cnf.addr_gen_mode != new_val) {
					idev->cnf.addr_gen_mode = new_val;
					addrconf_dev_config(idev->dev);
				}
			}
		}

		*((u32 *)ctl->data) = new_val;
	}

out:
	rtnl_unlock();

	return ret;
}

static int addrconf_sysctl_stable_secret(struct ctl_table *ctl, int write,
					 void *buffer, size_t *lenp,
					 loff_t *ppos)
{
	int err;
	struct in6_addr addr;
	char str[IPV6_MAX_STRLEN];
	struct ctl_table lctl = *ctl;
	struct net *net = ctl->extra2;
	struct ipv6_stable_secret *secret = ctl->data;

	if (&net->ipv6.devconf_all->stable_secret == ctl->data)
		return -EIO;

	lctl.maxlen = IPV6_MAX_STRLEN;
	lctl.data = str;

	if (!rtnl_trylock())
		return restart_syscall();

	if (!write && !secret->initialized) {
		err = -EIO;
		goto out;
	}

	err = snprintf(str, sizeof(str), "%pI6", &secret->secret);
	if (err >= sizeof(str)) {
		err = -EIO;
		goto out;
	}

	err = proc_dostring(&lctl, write, buffer, lenp, ppos);
	if (err || !write)
		goto out;

	if (in6_pton(str, -1, addr.in6_u.u6_addr8, -1, NULL) != 1) {
		err = -EIO;
		goto out;
	}

	secret->initialized = true;
	secret->secret = addr;

	if (&net->ipv6.devconf_dflt->stable_secret == ctl->data) {
		struct net_device *dev;

		for_each_netdev(net, dev) {
			struct inet6_dev *idev = __in6_dev_get(dev);

			if (idev) {
				idev->cnf.addr_gen_mode =
					IN6_ADDR_GEN_MODE_STABLE_PRIVACY;
			}
		}
	} else {
		struct inet6_dev *idev = ctl->extra1;

		idev->cnf.addr_gen_mode = IN6_ADDR_GEN_MODE_STABLE_PRIVACY;
	}

out:
	rtnl_unlock();

	return err;
}

static
int addrconf_sysctl_ignore_routes_with_linkdown(struct ctl_table *ctl,
						int write, void *buffer,
						size_t *lenp,
						loff_t *ppos)
{
	int *valp = ctl->data;
	int val = *valp;
	loff_t pos = *ppos;
	struct ctl_table lctl;
	int ret;

	/* ctl->data points to idev->cnf.ignore_routes_when_linkdown
	 * we should not modify it until we get the rtnl lock.
	 */
	lctl = *ctl;
	lctl.data = &val;

	ret = proc_dointvec(&lctl, write, buffer, lenp, ppos);

	if (write)
		ret = addrconf_fixup_linkdown(ctl, valp, val);
	if (ret)
		*ppos = pos;
	return ret;
}

static
void addrconf_set_nopolicy(struct rt6_info *rt, int action)
{
	if (rt) {
		if (action)
			rt->dst.flags |= DST_NOPOLICY;
		else
			rt->dst.flags &= ~DST_NOPOLICY;
	}
}

static
void addrconf_disable_policy_idev(struct inet6_dev *idev, int val)
{
	struct inet6_ifaddr *ifa;

	read_lock_bh(&idev->lock);
	list_for_each_entry(ifa, &idev->addr_list, if_list) {
		spin_lock(&ifa->lock);
		if (ifa->rt) {
			/* host routes only use builtin fib6_nh */
			struct fib6_nh *nh = ifa->rt->fib6_nh;
			int cpu;

			rcu_read_lock();
			ifa->rt->dst_nopolicy = val ? true : false;
			if (nh->rt6i_pcpu) {
				for_each_possible_cpu(cpu) {
					struct rt6_info **rtp;

					rtp = per_cpu_ptr(nh->rt6i_pcpu, cpu);
					addrconf_set_nopolicy(*rtp, val);
				}
			}
			rcu_read_unlock();
		}
		spin_unlock(&ifa->lock);
	}
	read_unlock_bh(&idev->lock);
}

static
int addrconf_disable_policy(struct ctl_table *ctl, int *valp, int val)
{
	struct inet6_dev *idev;
	struct net *net;

	if (!rtnl_trylock())
		return restart_syscall();

	*valp = val;

	net = (struct net *)ctl->extra2;
	if (valp == &net->ipv6.devconf_dflt->disable_policy) {
		rtnl_unlock();
		return 0;
	}

	if (valp == &net->ipv6.devconf_all->disable_policy)  {
		struct net_device *dev;

		for_each_netdev(net, dev) {
			idev = __in6_dev_get(dev);
			if (idev)
				addrconf_disable_policy_idev(idev, val);
		}
	} else {
		idev = (struct inet6_dev *)ctl->extra1;
		addrconf_disable_policy_idev(idev, val);
	}

	rtnl_unlock();
	return 0;
}

static int addrconf_sysctl_disable_policy(struct ctl_table *ctl, int write,
				   void *buffer, size_t *lenp, loff_t *ppos)
{
	int *valp = ctl->data;
	int val = *valp;
	loff_t pos = *ppos;
	struct ctl_table lctl;
	int ret;

	lctl = *ctl;
	lctl.data = &val;
	ret = proc_dointvec(&lctl, write, buffer, lenp, ppos);

	if (write && (*valp != val))
		ret = addrconf_disable_policy(ctl, valp, val);

	if (ret)
		*ppos = pos;

	return ret;
}

static int minus_one = -1;
static const int two_five_five = 255;

static const struct ctl_table addrconf_sysctl[] = {
	{
		.procname	= "forwarding",
		.data		= &ipv6_devconf.forwarding,
		.maxlen		= sizeof(int),
		.mode		= 0644,
		.proc_handler	= addrconf_sysctl_forward,
	},
	{
		.procname	= "hop_limit",
		.data		= &ipv6_devconf.hop_limit,
		.maxlen		= sizeof(int),
		.mode		= 0644,
		.proc_handler	= proc_dointvec_minmax,
		.extra1		= (void *)SYSCTL_ONE,
		.extra2		= (void *)&two_five_five,
	},
	{
		.procname	= "mtu",
		.data		= &ipv6_devconf.mtu6,
		.maxlen		= sizeof(int),
		.mode		= 0644,
		.proc_handler	= addrconf_sysctl_mtu,
	},
	{
		.procname	= "accept_ra",
		.data		= &ipv6_devconf.accept_ra,
		.maxlen		= sizeof(int),
		.mode		= 0644,
		.proc_handler	= proc_dointvec,
	},
	{
		.procname	= "accept_redirects",
		.data		= &ipv6_devconf.accept_redirects,
		.maxlen		= sizeof(int),
		.mode		= 0644,
		.proc_handler	= proc_dointvec,
	},
	{
		.procname	= "autoconf",
		.data		= &ipv6_devconf.autoconf,
		.maxlen		= sizeof(int),
		.mode		= 0644,
		.proc_handler	= proc_dointvec,
	},
	{
		.procname	= "dad_transmits",
		.data		= &ipv6_devconf.dad_transmits,
		.maxlen		= sizeof(int),
		.mode		= 0644,
		.proc_handler	= proc_dointvec,
	},
	{
		.procname	= "router_solicitations",
		.data		= &ipv6_devconf.rtr_solicits,
		.maxlen		= sizeof(int),
		.mode		= 0644,
		.proc_handler	= proc_dointvec_minmax,
		.extra1		= &minus_one,
	},
	{
		.procname	= "router_solicitation_interval",
		.data		= &ipv6_devconf.rtr_solicit_interval,
		.maxlen		= sizeof(int),
		.mode		= 0644,
		.proc_handler	= proc_dointvec_jiffies,
	},
	{
		.procname	= "router_solicitation_max_interval",
		.data		= &ipv6_devconf.rtr_solicit_max_interval,
		.maxlen		= sizeof(int),
		.mode		= 0644,
		.proc_handler	= proc_dointvec_jiffies,
	},
	{
		.procname	= "router_solicitation_delay",
		.data		= &ipv6_devconf.rtr_solicit_delay,
		.maxlen		= sizeof(int),
		.mode		= 0644,
		.proc_handler	= proc_dointvec_jiffies,
	},
	{
		.procname	= "force_mld_version",
		.data		= &ipv6_devconf.force_mld_version,
		.maxlen		= sizeof(int),
		.mode		= 0644,
		.proc_handler	= proc_dointvec,
	},
	{
		.procname	= "mldv1_unsolicited_report_interval",
		.data		=
			&ipv6_devconf.mldv1_unsolicited_report_interval,
		.maxlen		= sizeof(int),
		.mode		= 0644,
		.proc_handler	= proc_dointvec_ms_jiffies,
	},
	{
		.procname	= "mldv2_unsolicited_report_interval",
		.data		=
			&ipv6_devconf.mldv2_unsolicited_report_interval,
		.maxlen		= sizeof(int),
		.mode		= 0644,
		.proc_handler	= proc_dointvec_ms_jiffies,
	},
	{
		.procname	= "use_tempaddr",
		.data		= &ipv6_devconf.use_tempaddr,
		.maxlen		= sizeof(int),
		.mode		= 0644,
		.proc_handler	= proc_dointvec,
	},
	{
		.procname	= "temp_valid_lft",
		.data		= &ipv6_devconf.temp_valid_lft,
		.maxlen		= sizeof(int),
		.mode		= 0644,
		.proc_handler	= proc_dointvec,
	},
	{
		.procname	= "temp_prefered_lft",
		.data		= &ipv6_devconf.temp_prefered_lft,
		.maxlen		= sizeof(int),
		.mode		= 0644,
		.proc_handler	= proc_dointvec,
	},
	{
		.procname	= "regen_max_retry",
		.data		= &ipv6_devconf.regen_max_retry,
		.maxlen		= sizeof(int),
		.mode		= 0644,
		.proc_handler	= proc_dointvec,
	},
	{
		.procname	= "max_desync_factor",
		.data		= &ipv6_devconf.max_desync_factor,
		.maxlen		= sizeof(int),
		.mode		= 0644,
		.proc_handler	= proc_dointvec,
	},
	{
		.procname	= "max_addresses",
		.data		= &ipv6_devconf.max_addresses,
		.maxlen		= sizeof(int),
		.mode		= 0644,
		.proc_handler	= proc_dointvec,
	},
	{
		.procname	= "accept_ra_defrtr",
		.data		= &ipv6_devconf.accept_ra_defrtr,
		.maxlen		= sizeof(int),
		.mode		= 0644,
		.proc_handler	= proc_dointvec,
	},
	{
		.procname	= "ra_defrtr_metric",
		.data		= &ipv6_devconf.ra_defrtr_metric,
		.maxlen		= sizeof(u32),
		.mode		= 0644,
		.proc_handler	= proc_douintvec_minmax,
		.extra1		= (void *)SYSCTL_ONE,
	},
	{
		.procname	= "accept_ra_min_hop_limit",
		.data		= &ipv6_devconf.accept_ra_min_hop_limit,
		.maxlen		= sizeof(int),
		.mode		= 0644,
		.proc_handler	= proc_dointvec,
	},
	{
		.procname	= "accept_ra_pinfo",
		.data		= &ipv6_devconf.accept_ra_pinfo,
		.maxlen		= sizeof(int),
		.mode		= 0644,
		.proc_handler	= proc_dointvec,
	},
#ifdef CONFIG_IPV6_ROUTER_PREF
	{
		.procname	= "accept_ra_rtr_pref",
		.data		= &ipv6_devconf.accept_ra_rtr_pref,
		.maxlen		= sizeof(int),
		.mode		= 0644,
		.proc_handler	= proc_dointvec,
	},
	{
		.procname	= "router_probe_interval",
		.data		= &ipv6_devconf.rtr_probe_interval,
		.maxlen		= sizeof(int),
		.mode		= 0644,
		.proc_handler	= proc_dointvec_jiffies,
	},
#ifdef CONFIG_IPV6_ROUTE_INFO
	{
		.procname	= "accept_ra_rt_info_min_plen",
		.data		= &ipv6_devconf.accept_ra_rt_info_min_plen,
		.maxlen		= sizeof(int),
		.mode		= 0644,
		.proc_handler	= proc_dointvec,
	},
	{
		.procname	= "accept_ra_rt_info_max_plen",
		.data		= &ipv6_devconf.accept_ra_rt_info_max_plen,
		.maxlen		= sizeof(int),
		.mode		= 0644,
		.proc_handler	= proc_dointvec,
	},
#endif
#endif
	{
		.procname	= "proxy_ndp",
		.data		= &ipv6_devconf.proxy_ndp,
		.maxlen		= sizeof(int),
		.mode		= 0644,
		.proc_handler	= addrconf_sysctl_proxy_ndp,
	},
	{
		.procname	= "accept_source_route",
		.data		= &ipv6_devconf.accept_source_route,
		.maxlen		= sizeof(int),
		.mode		= 0644,
		.proc_handler	= proc_dointvec,
	},
#ifdef CONFIG_IPV6_OPTIMISTIC_DAD
	{
		.procname	= "optimistic_dad",
		.data		= &ipv6_devconf.optimistic_dad,
		.maxlen		= sizeof(int),
		.mode		= 0644,
		.proc_handler   = proc_dointvec,
	},
	{
		.procname	= "use_optimistic",
		.data		= &ipv6_devconf.use_optimistic,
		.maxlen		= sizeof(int),
		.mode		= 0644,
		.proc_handler	= proc_dointvec,
	},
#endif
#ifdef CONFIG_IPV6_MROUTE
	{
		.procname	= "mc_forwarding",
		.data		= &ipv6_devconf.mc_forwarding,
		.maxlen		= sizeof(int),
		.mode		= 0444,
		.proc_handler	= proc_dointvec,
	},
#endif
	{
		.procname	= "disable_ipv6",
		.data		= &ipv6_devconf.disable_ipv6,
		.maxlen		= sizeof(int),
		.mode		= 0644,
		.proc_handler	= addrconf_sysctl_disable,
	},
	{
		.procname	= "accept_dad",
		.data		= &ipv6_devconf.accept_dad,
		.maxlen		= sizeof(int),
		.mode		= 0644,
		.proc_handler	= proc_dointvec,
	},
	{
		.procname	= "force_tllao",
		.data		= &ipv6_devconf.force_tllao,
		.maxlen		= sizeof(int),
		.mode		= 0644,
		.proc_handler	= proc_dointvec
	},
	{
		.procname	= "ndisc_notify",
		.data		= &ipv6_devconf.ndisc_notify,
		.maxlen		= sizeof(int),
		.mode		= 0644,
		.proc_handler	= proc_dointvec
	},
	{
		.procname	= "suppress_frag_ndisc",
		.data		= &ipv6_devconf.suppress_frag_ndisc,
		.maxlen		= sizeof(int),
		.mode		= 0644,
		.proc_handler	= proc_dointvec
	},
	{
		.procname	= "accept_ra_from_local",
		.data		= &ipv6_devconf.accept_ra_from_local,
		.maxlen		= sizeof(int),
		.mode		= 0644,
		.proc_handler	= proc_dointvec,
	},
	{
		.procname	= "accept_ra_mtu",
		.data		= &ipv6_devconf.accept_ra_mtu,
		.maxlen		= sizeof(int),
		.mode		= 0644,
		.proc_handler	= proc_dointvec,
	},
	{
		.procname	= "stable_secret",
		.data		= &ipv6_devconf.stable_secret,
		.maxlen		= IPV6_MAX_STRLEN,
		.mode		= 0600,
		.proc_handler	= addrconf_sysctl_stable_secret,
	},
	{
		.procname	= "use_oif_addrs_only",
		.data		= &ipv6_devconf.use_oif_addrs_only,
		.maxlen		= sizeof(int),
		.mode		= 0644,
		.proc_handler	= proc_dointvec,
	},
	{
		.procname	= "ignore_routes_with_linkdown",
		.data		= &ipv6_devconf.ignore_routes_with_linkdown,
		.maxlen		= sizeof(int),
		.mode		= 0644,
		.proc_handler	= addrconf_sysctl_ignore_routes_with_linkdown,
	},
	{
		.procname	= "drop_unicast_in_l2_multicast",
		.data		= &ipv6_devconf.drop_unicast_in_l2_multicast,
		.maxlen		= sizeof(int),
		.mode		= 0644,
		.proc_handler	= proc_dointvec,
	},
	{
		.procname	= "drop_unsolicited_na",
		.data		= &ipv6_devconf.drop_unsolicited_na,
		.maxlen		= sizeof(int),
		.mode		= 0644,
		.proc_handler	= proc_dointvec,
	},
	{
		.procname	= "keep_addr_on_down",
		.data		= &ipv6_devconf.keep_addr_on_down,
		.maxlen		= sizeof(int),
		.mode		= 0644,
		.proc_handler	= proc_dointvec,

	},
	{
		.procname	= "seg6_enabled",
		.data		= &ipv6_devconf.seg6_enabled,
		.maxlen		= sizeof(int),
		.mode		= 0644,
		.proc_handler	= proc_dointvec,
	},
#ifdef CONFIG_IPV6_SEG6_HMAC
	{
		.procname	= "seg6_require_hmac",
		.data		= &ipv6_devconf.seg6_require_hmac,
		.maxlen		= sizeof(int),
		.mode		= 0644,
		.proc_handler	= proc_dointvec,
	},
#endif
	{
		.procname       = "enhanced_dad",
		.data           = &ipv6_devconf.enhanced_dad,
		.maxlen         = sizeof(int),
		.mode           = 0644,
		.proc_handler   = proc_dointvec,
	},
	{
		.procname		= "addr_gen_mode",
		.data			= &ipv6_devconf.addr_gen_mode,
		.maxlen			= sizeof(int),
		.mode			= 0644,
		.proc_handler	= addrconf_sysctl_addr_gen_mode,
	},
	{
		.procname       = "disable_policy",
		.data           = &ipv6_devconf.disable_policy,
		.maxlen         = sizeof(int),
		.mode           = 0644,
		.proc_handler   = addrconf_sysctl_disable_policy,
	},
	{
		.procname	= "ndisc_tclass",
		.data		= &ipv6_devconf.ndisc_tclass,
		.maxlen		= sizeof(int),
		.mode		= 0644,
		.proc_handler	= proc_dointvec_minmax,
		.extra1		= (void *)SYSCTL_ZERO,
		.extra2		= (void *)&two_five_five,
	},
	{
		.procname	= "rpl_seg_enabled",
		.data		= &ipv6_devconf.rpl_seg_enabled,
		.maxlen		= sizeof(int),
		.mode		= 0644,
		.proc_handler	= proc_dointvec,
	},
	{
		/* sentinel */
	}
};

static int __addrconf_sysctl_register(struct net *net, char *dev_name,
		struct inet6_dev *idev, struct ipv6_devconf *p)
{
	int i, ifindex;
	struct ctl_table *table;
	char path[sizeof("net/ipv6/conf/") + IFNAMSIZ];

	table = kmemdup(addrconf_sysctl, sizeof(addrconf_sysctl), GFP_KERNEL);
	if (!table)
		goto out;

	for (i = 0; table[i].data; i++) {
		table[i].data += (char *)p - (char *)&ipv6_devconf;
		/* If one of these is already set, then it is not safe to
		 * overwrite either of them: this makes proc_dointvec_minmax
		 * usable.
		 */
		if (!table[i].extra1 && !table[i].extra2) {
			table[i].extra1 = idev; /* embedded; no ref */
			table[i].extra2 = net;
		}
	}

	snprintf(path, sizeof(path), "net/ipv6/conf/%s", dev_name);

	p->sysctl_header = register_net_sysctl(net, path, table);
	if (!p->sysctl_header)
		goto free;

	if (!strcmp(dev_name, "all"))
		ifindex = NETCONFA_IFINDEX_ALL;
	else if (!strcmp(dev_name, "default"))
		ifindex = NETCONFA_IFINDEX_DEFAULT;
	else
		ifindex = idev->dev->ifindex;
	inet6_netconf_notify_devconf(net, RTM_NEWNETCONF, NETCONFA_ALL,
				     ifindex, p);
	return 0;

free:
	kfree(table);
out:
	return -ENOBUFS;
}

static void __addrconf_sysctl_unregister(struct net *net,
					 struct ipv6_devconf *p, int ifindex)
{
	struct ctl_table *table;

	if (!p->sysctl_header)
		return;

	table = p->sysctl_header->ctl_table_arg;
	unregister_net_sysctl_table(p->sysctl_header);
	p->sysctl_header = NULL;
	kfree(table);

	inet6_netconf_notify_devconf(net, RTM_DELNETCONF, 0, ifindex, NULL);
}

static int addrconf_sysctl_register(struct inet6_dev *idev)
{
	int err;

	if (!sysctl_dev_name_is_allowed(idev->dev->name))
		return -EINVAL;

	err = neigh_sysctl_register(idev->dev, idev->nd_parms,
				    &ndisc_ifinfo_sysctl_change);
	if (err)
		return err;
	err = __addrconf_sysctl_register(dev_net(idev->dev), idev->dev->name,
					 idev, &idev->cnf);
	if (err)
		neigh_sysctl_unregister(idev->nd_parms);

	return err;
}

static void addrconf_sysctl_unregister(struct inet6_dev *idev)
{
	__addrconf_sysctl_unregister(dev_net(idev->dev), &idev->cnf,
				     idev->dev->ifindex);
	neigh_sysctl_unregister(idev->nd_parms);
}


#endif

static int __net_init addrconf_init_net(struct net *net)
{
	int err = -ENOMEM;
	struct ipv6_devconf *all, *dflt;

	all = kmemdup(&ipv6_devconf, sizeof(ipv6_devconf), GFP_KERNEL);
	if (!all)
		goto err_alloc_all;

	dflt = kmemdup(&ipv6_devconf_dflt, sizeof(ipv6_devconf_dflt), GFP_KERNEL);
	if (!dflt)
		goto err_alloc_dflt;

	if (IS_ENABLED(CONFIG_SYSCTL) &&
	    !net_eq(net, &init_net)) {
		switch (sysctl_devconf_inherit_init_net) {
		case 1:  /* copy from init_net */
			memcpy(all, init_net.ipv6.devconf_all,
			       sizeof(ipv6_devconf));
			memcpy(dflt, init_net.ipv6.devconf_dflt,
			       sizeof(ipv6_devconf_dflt));
			break;
		case 3: /* copy from the current netns */
			memcpy(all, current->nsproxy->net_ns->ipv6.devconf_all,
			       sizeof(ipv6_devconf));
			memcpy(dflt,
			       current->nsproxy->net_ns->ipv6.devconf_dflt,
			       sizeof(ipv6_devconf_dflt));
			break;
		case 0:
		case 2:
			/* use compiled values */
			break;
		}
	}

	/* these will be inherited by all namespaces */
	dflt->autoconf = ipv6_defaults.autoconf;
	dflt->disable_ipv6 = ipv6_defaults.disable_ipv6;

	dflt->stable_secret.initialized = false;
	all->stable_secret.initialized = false;

	net->ipv6.devconf_all = all;
	net->ipv6.devconf_dflt = dflt;

#ifdef CONFIG_SYSCTL
	err = __addrconf_sysctl_register(net, "all", NULL, all);
	if (err < 0)
		goto err_reg_all;

	err = __addrconf_sysctl_register(net, "default", NULL, dflt);
	if (err < 0)
		goto err_reg_dflt;
#endif
	return 0;

#ifdef CONFIG_SYSCTL
err_reg_dflt:
	__addrconf_sysctl_unregister(net, all, NETCONFA_IFINDEX_ALL);
err_reg_all:
	kfree(dflt);
#endif
err_alloc_dflt:
	kfree(all);
err_alloc_all:
	return err;
}

static void __net_exit addrconf_exit_net(struct net *net)
{
#ifdef CONFIG_SYSCTL
	__addrconf_sysctl_unregister(net, net->ipv6.devconf_dflt,
				     NETCONFA_IFINDEX_DEFAULT);
	__addrconf_sysctl_unregister(net, net->ipv6.devconf_all,
				     NETCONFA_IFINDEX_ALL);
#endif
	kfree(net->ipv6.devconf_dflt);
	kfree(net->ipv6.devconf_all);
}

static struct pernet_operations addrconf_ops = {
	.init = addrconf_init_net,
	.exit = addrconf_exit_net,
};

static struct rtnl_af_ops inet6_ops __read_mostly = {
	.family		  = AF_INET6,
	.fill_link_af	  = inet6_fill_link_af,
	.get_link_af_size = inet6_get_link_af_size,
	.validate_link_af = inet6_validate_link_af,
	.set_link_af	  = inet6_set_link_af,
};

/*
 *	Init / cleanup code
 */

int __init addrconf_init(void)
{
	struct inet6_dev *idev;
	int i, err;

	err = ipv6_addr_label_init();
	if (err < 0) {
		pr_crit("%s: cannot initialize default policy table: %d\n",
			__func__, err);
		goto out;
	}

	err = register_pernet_subsys(&addrconf_ops);
	if (err < 0)
		goto out_addrlabel;

	addrconf_wq = create_workqueue("ipv6_addrconf");
	if (!addrconf_wq) {
		err = -ENOMEM;
		goto out_nowq;
	}

	/* The addrconf netdev notifier requires that loopback_dev
	 * has it's ipv6 private information allocated and setup
	 * before it can bring up and give link-local addresses
	 * to other devices which are up.
	 *
	 * Unfortunately, loopback_dev is not necessarily the first
	 * entry in the global dev_base list of net devices.  In fact,
	 * it is likely to be the very last entry on that list.
	 * So this causes the notifier registry below to try and
	 * give link-local addresses to all devices besides loopback_dev
	 * first, then loopback_dev, which cases all the non-loopback_dev
	 * devices to fail to get a link-local address.
	 *
	 * So, as a temporary fix, allocate the ipv6 structure for
	 * loopback_dev first by hand.
	 * Longer term, all of the dependencies ipv6 has upon the loopback
	 * device and it being up should be removed.
	 */
	rtnl_lock();
	idev = ipv6_add_dev(init_net.loopback_dev);
	rtnl_unlock();
	if (IS_ERR(idev)) {
		err = PTR_ERR(idev);
		goto errlo;
	}

	ip6_route_init_special_entries();

	for (i = 0; i < IN6_ADDR_HSIZE; i++)
		INIT_HLIST_HEAD(&inet6_addr_lst[i]);

	register_netdevice_notifier(&ipv6_dev_notf);

	addrconf_verify();

	rtnl_af_register(&inet6_ops);

	err = rtnl_register_module(THIS_MODULE, PF_INET6, RTM_GETLINK,
				   NULL, inet6_dump_ifinfo, 0);
	if (err < 0)
		goto errout;

	err = rtnl_register_module(THIS_MODULE, PF_INET6, RTM_NEWADDR,
				   inet6_rtm_newaddr, NULL, 0);
	if (err < 0)
		goto errout;
	err = rtnl_register_module(THIS_MODULE, PF_INET6, RTM_DELADDR,
				   inet6_rtm_deladdr, NULL, 0);
	if (err < 0)
		goto errout;
	err = rtnl_register_module(THIS_MODULE, PF_INET6, RTM_GETADDR,
				   inet6_rtm_getaddr, inet6_dump_ifaddr,
				   RTNL_FLAG_DOIT_UNLOCKED);
	if (err < 0)
		goto errout;
	err = rtnl_register_module(THIS_MODULE, PF_INET6, RTM_GETMULTICAST,
				   NULL, inet6_dump_ifmcaddr, 0);
	if (err < 0)
		goto errout;
	err = rtnl_register_module(THIS_MODULE, PF_INET6, RTM_GETANYCAST,
				   NULL, inet6_dump_ifacaddr, 0);
	if (err < 0)
		goto errout;
	err = rtnl_register_module(THIS_MODULE, PF_INET6, RTM_GETNETCONF,
				   inet6_netconf_get_devconf,
				   inet6_netconf_dump_devconf,
				   RTNL_FLAG_DOIT_UNLOCKED);
	if (err < 0)
		goto errout;
	err = ipv6_addr_label_rtnl_register();
	if (err < 0)
		goto errout;

	return 0;
errout:
	rtnl_unregister_all(PF_INET6);
	rtnl_af_unregister(&inet6_ops);
	unregister_netdevice_notifier(&ipv6_dev_notf);
errlo:
	destroy_workqueue(addrconf_wq);
out_nowq:
	unregister_pernet_subsys(&addrconf_ops);
out_addrlabel:
	ipv6_addr_label_cleanup();
out:
	return err;
}

void addrconf_cleanup(void)
{
	struct net_device *dev;
	int i;

	unregister_netdevice_notifier(&ipv6_dev_notf);
	unregister_pernet_subsys(&addrconf_ops);
	ipv6_addr_label_cleanup();

	rtnl_af_unregister(&inet6_ops);

	rtnl_lock();

	/* clean dev list */
	for_each_netdev(&init_net, dev) {
		if (__in6_dev_get(dev) == NULL)
			continue;
		addrconf_ifdown(dev, true);
	}
	addrconf_ifdown(init_net.loopback_dev, true);

	/*
	 *	Check hash table.
	 */
	spin_lock_bh(&addrconf_hash_lock);
	for (i = 0; i < IN6_ADDR_HSIZE; i++)
		WARN_ON(!hlist_empty(&inet6_addr_lst[i]));
	spin_unlock_bh(&addrconf_hash_lock);
	cancel_delayed_work(&addr_chk_work);
	rtnl_unlock();

	destroy_workqueue(addrconf_wq);
}<|MERGE_RESOLUTION|>--- conflicted
+++ resolved
@@ -5689,7 +5689,6 @@
 
 	if (dev->flags & IFF_LOOPBACK) {
 		NL_SET_ERR_MSG_MOD(extack, "Device is loopback");
-<<<<<<< HEAD
 		return -EINVAL;
 	}
 
@@ -5699,17 +5698,6 @@
 		return -EINVAL;
 	}
 
-=======
-		return -EINVAL;
-	}
-
-	if (dev->flags & IFF_NOARP) {
-		NL_SET_ERR_MSG_MOD(extack,
-				   "Device does not do neighbour discovery");
-		return -EINVAL;
-	}
-
->>>>>>> 7238353f
 	if (!ipv6_accept_ra(idev)) {
 		NL_SET_ERR_MSG_MOD(extack,
 				   "Router advertisement is disabled on device");
