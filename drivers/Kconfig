--- conflicted
+++ resolved
@@ -239,9 +239,6 @@
 
 source "drivers/peci/Kconfig"
 
-<<<<<<< HEAD
-=======
 source "drivers/hte/Kconfig"
 
->>>>>>> 88084a3d
 endmenu