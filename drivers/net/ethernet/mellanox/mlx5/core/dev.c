/*
 * Copyright (c) 2013-2015, Mellanox Technologies. All rights reserved.
 *
 * This software is available to you under a choice of one of two
 * licenses.  You may choose to be licensed under the terms of the GNU
 * General Public License (GPL) Version 2, available from the file
 * COPYING in the main directory of this source tree, or the
 * OpenIB.org BSD license below:
 *
 *     Redistribution and use in source and binary forms, with or
 *     without modification, are permitted provided that the following
 *     conditions are met:
 *
 *      - Redistributions of source code must retain the above
 *        copyright notice, this list of conditions and the following
 *        disclaimer.
 *
 *      - Redistributions in binary form must reproduce the above
 *        copyright notice, this list of conditions and the following
 *        disclaimer in the documentation and/or other materials
 *        provided with the distribution.
 *
 * THE SOFTWARE IS PROVIDED "AS IS", WITHOUT WARRANTY OF ANY KIND,
 * EXPRESS OR IMPLIED, INCLUDING BUT NOT LIMITED TO THE WARRANTIES OF
 * MERCHANTABILITY, FITNESS FOR A PARTICULAR PURPOSE AND
 * NONINFRINGEMENT. IN NO EVENT SHALL THE AUTHORS OR COPYRIGHT HOLDERS
 * BE LIABLE FOR ANY CLAIM, DAMAGES OR OTHER LIABILITY, WHETHER IN AN
 * ACTION OF CONTRACT, TORT OR OTHERWISE, ARISING FROM, OUT OF OR IN
 * CONNECTION WITH THE SOFTWARE OR THE USE OR OTHER DEALINGS IN THE
 * SOFTWARE.
 */

#include <linux/mlx5/driver.h>
#include <linux/mlx5/eswitch.h>
#include <linux/mlx5/mlx5_ifc_vdpa.h>
#include <linux/mlx5/vport.h>
#include "mlx5_core.h"

/* intf dev list mutex */
static DEFINE_MUTEX(mlx5_intf_mutex);
static DEFINE_IDA(mlx5_adev_ida);

static bool is_eth_rep_supported(struct mlx5_core_dev *dev)
{
	if (!IS_ENABLED(CONFIG_MLX5_ESWITCH))
		return false;

	if (!MLX5_ESWITCH_MANAGER(dev))
		return false;

	if (!is_mdev_switchdev_mode(dev))
		return false;

	return true;
}

bool mlx5_eth_supported(struct mlx5_core_dev *dev)
{
	if (!IS_ENABLED(CONFIG_MLX5_CORE_EN))
		return false;

	if (MLX5_CAP_GEN(dev, port_type) != MLX5_CAP_PORT_TYPE_ETH)
		return false;

	if (!MLX5_CAP_GEN(dev, eth_net_offloads)) {
		mlx5_core_warn(dev, "Missing eth_net_offloads capability\n");
		return false;
	}

	if (!MLX5_CAP_GEN(dev, nic_flow_table)) {
		mlx5_core_warn(dev, "Missing nic_flow_table capability\n");
		return false;
	}

	if (!MLX5_CAP_ETH(dev, csum_cap)) {
		mlx5_core_warn(dev, "Missing csum_cap capability\n");
		return false;
	}

	if (!MLX5_CAP_ETH(dev, max_lso_cap)) {
		mlx5_core_warn(dev, "Missing max_lso_cap capability\n");
		return false;
	}

	if (!MLX5_CAP_ETH(dev, vlan_cap)) {
		mlx5_core_warn(dev, "Missing vlan_cap capability\n");
		return false;
	}

	if (!MLX5_CAP_ETH(dev, rss_ind_tbl_cap)) {
		mlx5_core_warn(dev, "Missing rss_ind_tbl_cap capability\n");
		return false;
	}

	if (MLX5_CAP_FLOWTABLE(dev,
			       flow_table_properties_nic_receive.max_ft_level) < 3) {
		mlx5_core_warn(dev, "max_ft_level < 3\n");
		return false;
	}

	if (!MLX5_CAP_ETH(dev, self_lb_en_modifiable))
		mlx5_core_warn(dev, "Self loop back prevention is not supported\n");
	if (!MLX5_CAP_GEN(dev, cq_moderation))
		mlx5_core_warn(dev, "CQ moderation is not supported\n");

	return true;
}

static bool is_eth_enabled(struct mlx5_core_dev *dev)
{
	union devlink_param_value val;
	int err;

	err = devlink_param_driverinit_value_get(priv_to_devlink(dev),
						 DEVLINK_PARAM_GENERIC_ID_ENABLE_ETH,
						 &val);
	return err ? false : val.vbool;
}

bool mlx5_vnet_supported(struct mlx5_core_dev *dev)
{
	if (!IS_ENABLED(CONFIG_MLX5_VDPA_NET))
		return false;

	if (mlx5_core_is_pf(dev))
		return false;

	if (!(MLX5_CAP_GEN_64(dev, general_obj_types) &
	      MLX5_GENERAL_OBJ_TYPES_CAP_VIRTIO_NET_Q))
		return false;

	if (!(MLX5_CAP_DEV_VDPA_EMULATION(dev, event_mode) &
	      MLX5_VIRTIO_Q_EVENT_MODE_QP_MODE))
		return false;

	if (!MLX5_CAP_DEV_VDPA_EMULATION(dev, eth_frame_offload_type))
		return false;

	return true;
}

static bool is_vnet_enabled(struct mlx5_core_dev *dev)
{
	union devlink_param_value val;
	int err;

	err = devlink_param_driverinit_value_get(priv_to_devlink(dev),
						 DEVLINK_PARAM_GENERIC_ID_ENABLE_VNET,
						 &val);
	return err ? false : val.vbool;
}

static bool is_ib_rep_supported(struct mlx5_core_dev *dev)
{
	if (!IS_ENABLED(CONFIG_MLX5_INFINIBAND))
		return false;

	if (dev->priv.flags & MLX5_PRIV_FLAGS_DISABLE_IB_ADEV)
		return false;

	if (!is_eth_rep_supported(dev))
		return false;

	if (!MLX5_ESWITCH_MANAGER(dev))
		return false;

	if (!is_mdev_switchdev_mode(dev))
		return false;

	if (mlx5_core_mp_enabled(dev))
		return false;

	return true;
}

static bool is_mp_supported(struct mlx5_core_dev *dev)
{
	if (!IS_ENABLED(CONFIG_MLX5_INFINIBAND))
		return false;

	if (dev->priv.flags & MLX5_PRIV_FLAGS_DISABLE_IB_ADEV)
		return false;

	if (is_ib_rep_supported(dev))
		return false;

	if (MLX5_CAP_GEN(dev, port_type) != MLX5_CAP_PORT_TYPE_ETH)
		return false;

	if (!mlx5_core_is_mp_slave(dev))
		return false;

	return true;
}

bool mlx5_rdma_supported(struct mlx5_core_dev *dev)
{
	if (!IS_ENABLED(CONFIG_MLX5_INFINIBAND))
		return false;

	if (dev->priv.flags & MLX5_PRIV_FLAGS_DISABLE_IB_ADEV)
		return false;

	if (is_ib_rep_supported(dev))
		return false;

	if (is_mp_supported(dev))
		return false;

	return true;
}

static bool is_ib_enabled(struct mlx5_core_dev *dev)
{
	union devlink_param_value val;
	int err;

	err = devlink_param_driverinit_value_get(priv_to_devlink(dev),
						 DEVLINK_PARAM_GENERIC_ID_ENABLE_RDMA,
						 &val);
	return err ? false : val.vbool;
}

enum {
	MLX5_INTERFACE_PROTOCOL_ETH,
	MLX5_INTERFACE_PROTOCOL_ETH_REP,

	MLX5_INTERFACE_PROTOCOL_IB,
	MLX5_INTERFACE_PROTOCOL_IB_REP,
	MLX5_INTERFACE_PROTOCOL_MPIB,

	MLX5_INTERFACE_PROTOCOL_VNET,
};

static const struct mlx5_adev_device {
	const char *suffix;
	bool (*is_supported)(struct mlx5_core_dev *dev);
	bool (*is_enabled)(struct mlx5_core_dev *dev);
} mlx5_adev_devices[] = {
	[MLX5_INTERFACE_PROTOCOL_VNET] = { .suffix = "vnet",
					   .is_supported = &mlx5_vnet_supported,
					   .is_enabled = &is_vnet_enabled },
	[MLX5_INTERFACE_PROTOCOL_IB] = { .suffix = "rdma",
					 .is_supported = &mlx5_rdma_supported,
					 .is_enabled = &is_ib_enabled },
	[MLX5_INTERFACE_PROTOCOL_ETH] = { .suffix = "eth",
					  .is_supported = &mlx5_eth_supported,
					  .is_enabled = &is_eth_enabled },
	[MLX5_INTERFACE_PROTOCOL_ETH_REP] = { .suffix = "eth-rep",
					   .is_supported = &is_eth_rep_supported },
	[MLX5_INTERFACE_PROTOCOL_IB_REP] = { .suffix = "rdma-rep",
					   .is_supported = &is_ib_rep_supported },
	[MLX5_INTERFACE_PROTOCOL_MPIB] = { .suffix = "multiport",
					   .is_supported = &is_mp_supported },
};

int mlx5_adev_idx_alloc(void)
{
	return ida_alloc(&mlx5_adev_ida, GFP_KERNEL);
}

void mlx5_adev_idx_free(int idx)
{
	ida_free(&mlx5_adev_ida, idx);
}

int mlx5_adev_init(struct mlx5_core_dev *dev)
{
	struct mlx5_priv *priv = &dev->priv;

	priv->adev = kcalloc(ARRAY_SIZE(mlx5_adev_devices),
			     sizeof(struct mlx5_adev *), GFP_KERNEL);
	if (!priv->adev)
		return -ENOMEM;

	return 0;
}

void mlx5_adev_cleanup(struct mlx5_core_dev *dev)
{
	struct mlx5_priv *priv = &dev->priv;

	kfree(priv->adev);
}

static void adev_release(struct device *dev)
{
	struct mlx5_adev *mlx5_adev =
		container_of(dev, struct mlx5_adev, adev.dev);
	struct mlx5_priv *priv = &mlx5_adev->mdev->priv;
	int idx = mlx5_adev->idx;

	kfree(mlx5_adev);
	priv->adev[idx] = NULL;
}

static struct mlx5_adev *add_adev(struct mlx5_core_dev *dev, int idx)
{
	const char *suffix = mlx5_adev_devices[idx].suffix;
	struct auxiliary_device *adev;
	struct mlx5_adev *madev;
	int ret;

	madev = kzalloc(sizeof(*madev), GFP_KERNEL);
	if (!madev)
		return ERR_PTR(-ENOMEM);

	adev = &madev->adev;
	adev->id = dev->priv.adev_idx;
	adev->name = suffix;
	adev->dev.parent = dev->device;
	adev->dev.release = adev_release;
	madev->mdev = dev;
	madev->idx = idx;

	ret = auxiliary_device_init(adev);
	if (ret) {
		kfree(madev);
		return ERR_PTR(ret);
	}

	ret = auxiliary_device_add(adev);
	if (ret) {
		auxiliary_device_uninit(adev);
		return ERR_PTR(ret);
	}
	return madev;
}

static void del_adev(struct auxiliary_device *adev)
{
	auxiliary_device_delete(adev);
	auxiliary_device_uninit(adev);
}

int mlx5_attach_device(struct mlx5_core_dev *dev)
{
	struct mlx5_priv *priv = &dev->priv;
	struct auxiliary_device *adev;
	struct auxiliary_driver *adrv;
	int ret = 0, i;

	mutex_lock(&mlx5_intf_mutex);
	priv->flags &= ~MLX5_PRIV_FLAGS_DETACH;
	for (i = 0; i < ARRAY_SIZE(mlx5_adev_devices); i++) {
		if (!priv->adev[i]) {
			bool is_supported = false;

			if (mlx5_adev_devices[i].is_enabled) {
				bool enabled;

				enabled = mlx5_adev_devices[i].is_enabled(dev);
				if (!enabled)
					continue;
			}

			if (mlx5_adev_devices[i].is_supported)
				is_supported = mlx5_adev_devices[i].is_supported(dev);

			if (!is_supported)
				continue;

			priv->adev[i] = add_adev(dev, i);
			if (IS_ERR(priv->adev[i])) {
				ret = PTR_ERR(priv->adev[i]);
				priv->adev[i] = NULL;
			}
		} else {
			adev = &priv->adev[i]->adev;

			/* Pay attention that this is not PCI driver that
			 * mlx5_core_dev is connected, but auxiliary driver.
			 *
			 * Here we can race of module unload with devlink
			 * reload, but we don't need to take extra lock because
			 * we are holding global mlx5_intf_mutex.
			 */
			if (!adev->dev.driver)
				continue;
			adrv = to_auxiliary_drv(adev->dev.driver);

			if (adrv->resume)
				ret = adrv->resume(adev);
		}
		if (ret) {
			mlx5_core_warn(dev, "Device[%d] (%s) failed to load\n",
				       i, mlx5_adev_devices[i].suffix);

			break;
		}
	}
	mutex_unlock(&mlx5_intf_mutex);
	return ret;
}

void mlx5_detach_device(struct mlx5_core_dev *dev)
{
	struct mlx5_priv *priv = &dev->priv;
	struct auxiliary_device *adev;
	struct auxiliary_driver *adrv;
	pm_message_t pm = {};
	int i;

	mutex_lock(&mlx5_intf_mutex);
	for (i = ARRAY_SIZE(mlx5_adev_devices) - 1; i >= 0; i--) {
		if (!priv->adev[i])
			continue;

		if (mlx5_adev_devices[i].is_enabled) {
			bool enabled;

			enabled = mlx5_adev_devices[i].is_enabled(dev);
			if (!enabled)
				goto skip_suspend;
		}

		adev = &priv->adev[i]->adev;
		/* Auxiliary driver was unbind manually through sysfs */
		if (!adev->dev.driver)
			goto skip_suspend;

		adrv = to_auxiliary_drv(adev->dev.driver);

		if (adrv->suspend) {
			adrv->suspend(adev, pm);
			continue;
		}

skip_suspend:
		del_adev(&priv->adev[i]->adev);
		priv->adev[i] = NULL;
	}
	priv->flags |= MLX5_PRIV_FLAGS_DETACH;
	mutex_unlock(&mlx5_intf_mutex);
}

int mlx5_register_device(struct mlx5_core_dev *dev)
{
	int ret;

	mutex_lock(&mlx5_intf_mutex);
	dev->priv.flags &= ~MLX5_PRIV_FLAGS_DISABLE_ALL_ADEV;
	ret = mlx5_rescan_drivers_locked(dev);
	mutex_unlock(&mlx5_intf_mutex);
	if (ret)
		mlx5_unregister_device(dev);

	return ret;
}

void mlx5_unregister_device(struct mlx5_core_dev *dev)
{
	mutex_lock(&mlx5_intf_mutex);
	dev->priv.flags = MLX5_PRIV_FLAGS_DISABLE_ALL_ADEV;
	mlx5_rescan_drivers_locked(dev);
	mutex_unlock(&mlx5_intf_mutex);
}

static int add_drivers(struct mlx5_core_dev *dev)
{
	struct mlx5_priv *priv = &dev->priv;
	int i, ret = 0;

	for (i = 0; i < ARRAY_SIZE(mlx5_adev_devices); i++) {
		bool is_supported = false;

		if (priv->adev[i])
			continue;

		if (mlx5_adev_devices[i].is_supported)
			is_supported = mlx5_adev_devices[i].is_supported(dev);

		if (!is_supported)
			continue;

		priv->adev[i] = add_adev(dev, i);
		if (IS_ERR(priv->adev[i])) {
			mlx5_core_warn(dev, "Device[%d] (%s) failed to load\n",
				       i, mlx5_adev_devices[i].suffix);
			/* We continue to rescan drivers and leave to the caller
			 * to make decision if to release everything or continue.
			 */
			ret = PTR_ERR(priv->adev[i]);
			priv->adev[i] = NULL;
		}
	}
	return ret;
}

static void delete_drivers(struct mlx5_core_dev *dev)
{
	struct mlx5_priv *priv = &dev->priv;
	bool delete_all;
	int i;

	delete_all = priv->flags & MLX5_PRIV_FLAGS_DISABLE_ALL_ADEV;

	for (i = ARRAY_SIZE(mlx5_adev_devices) - 1; i >= 0; i--) {
		bool is_supported = false;

		if (!priv->adev[i])
			continue;

		if (mlx5_adev_devices[i].is_enabled) {
			bool enabled;

			enabled = mlx5_adev_devices[i].is_enabled(dev);
			if (!enabled)
				goto del_adev;
		}

		if (mlx5_adev_devices[i].is_supported && !delete_all)
			is_supported = mlx5_adev_devices[i].is_supported(dev);

		if (is_supported)
			continue;

del_adev:
		del_adev(&priv->adev[i]->adev);
		priv->adev[i] = NULL;
	}
}

/* This function is used after mlx5_core_dev is reconfigured.
 */
int mlx5_rescan_drivers_locked(struct mlx5_core_dev *dev)
{
	struct mlx5_priv *priv = &dev->priv;

	lockdep_assert_held(&mlx5_intf_mutex);
	if (priv->flags & MLX5_PRIV_FLAGS_DETACH)
		return 0;

	delete_drivers(dev);
	if (priv->flags & MLX5_PRIV_FLAGS_DISABLE_ALL_ADEV)
		return 0;

	return add_drivers(dev);
}

bool mlx5_same_hw_devs(struct mlx5_core_dev *dev, struct mlx5_core_dev *peer_dev)
{
	u64 fsystem_guid, psystem_guid;

	fsystem_guid = mlx5_query_nic_system_image_guid(dev);
	psystem_guid = mlx5_query_nic_system_image_guid(peer_dev);

	return (fsystem_guid && psystem_guid && fsystem_guid == psystem_guid);
}

static u32 mlx5_gen_pci_id(const struct mlx5_core_dev *dev)
{
	return (u32)((pci_domain_nr(dev->pdev->bus) << 16) |
		     (dev->pdev->bus->number << 8) |
		     PCI_SLOT(dev->pdev->devfn));
}

static int _next_phys_dev(struct mlx5_core_dev *mdev,
			  const struct mlx5_core_dev *curr)
{
	if (!mlx5_core_is_pf(mdev))
		return 0;

	if (mdev == curr)
		return 0;

	if (!mlx5_same_hw_devs(mdev, (struct mlx5_core_dev *)curr) &&
	    mlx5_gen_pci_id(mdev) != mlx5_gen_pci_id(curr))
		return 0;

	return 1;
}

static void *pci_get_other_drvdata(struct device *this, struct device *other)
{
	if (this->driver != other->driver)
		return NULL;

	return pci_get_drvdata(to_pci_dev(other));
}

<<<<<<< HEAD
static int next_phys_dev(struct device *dev, const void *data)
{
	struct mlx5_core_dev *mdev, *this = (struct mlx5_core_dev *)data;

	mdev = pci_get_other_drvdata(this->device, dev);
	if (!mdev)
		return 0;

	return _next_phys_dev(mdev, data);
}

=======
>>>>>>> f777316e
static int next_phys_dev_lag(struct device *dev, const void *data)
{
	struct mlx5_core_dev *mdev, *this = (struct mlx5_core_dev *)data;

	mdev = pci_get_other_drvdata(this->device, dev);
	if (!mdev)
		return 0;

	if (!MLX5_CAP_GEN(mdev, vport_group_manager) ||
	    !MLX5_CAP_GEN(mdev, lag_master) ||
	    (MLX5_CAP_GEN(mdev, num_lag_ports) > MLX5_MAX_PORTS ||
	     MLX5_CAP_GEN(mdev, num_lag_ports) <= 1))
		return 0;

	return _next_phys_dev(mdev, data);
}

static struct mlx5_core_dev *mlx5_get_next_dev(struct mlx5_core_dev *dev,
					       int (*match)(struct device *dev, const void *data))
{
	struct device *next;

	if (!mlx5_core_is_pf(dev))
		return NULL;

	next = bus_find_device(&pci_bus_type, NULL, dev, match);
	if (!next)
		return NULL;

	put_device(next);
	return pci_get_drvdata(to_pci_dev(next));
}

/* Must be called with intf_mutex held */
<<<<<<< HEAD
struct mlx5_core_dev *mlx5_get_next_phys_dev(struct mlx5_core_dev *dev)
{
	lockdep_assert_held(&mlx5_intf_mutex);
	return mlx5_get_next_dev(dev, &next_phys_dev);
}

/* Must be called with intf_mutex held */
=======
>>>>>>> f777316e
struct mlx5_core_dev *mlx5_get_next_phys_dev_lag(struct mlx5_core_dev *dev)
{
	lockdep_assert_held(&mlx5_intf_mutex);
	return mlx5_get_next_dev(dev, &next_phys_dev_lag);
}

void mlx5_dev_list_lock(void)
{
	mutex_lock(&mlx5_intf_mutex);
}
void mlx5_dev_list_unlock(void)
{
	mutex_unlock(&mlx5_intf_mutex);
}

int mlx5_dev_list_trylock(void)
{
	return mutex_trylock(&mlx5_intf_mutex);
}<|MERGE_RESOLUTION|>--- conflicted
+++ resolved
@@ -579,20 +579,6 @@
 	return pci_get_drvdata(to_pci_dev(other));
 }
 
-<<<<<<< HEAD
-static int next_phys_dev(struct device *dev, const void *data)
-{
-	struct mlx5_core_dev *mdev, *this = (struct mlx5_core_dev *)data;
-
-	mdev = pci_get_other_drvdata(this->device, dev);
-	if (!mdev)
-		return 0;
-
-	return _next_phys_dev(mdev, data);
-}
-
-=======
->>>>>>> f777316e
 static int next_phys_dev_lag(struct device *dev, const void *data)
 {
 	struct mlx5_core_dev *mdev, *this = (struct mlx5_core_dev *)data;
@@ -627,16 +613,6 @@
 }
 
 /* Must be called with intf_mutex held */
-<<<<<<< HEAD
-struct mlx5_core_dev *mlx5_get_next_phys_dev(struct mlx5_core_dev *dev)
-{
-	lockdep_assert_held(&mlx5_intf_mutex);
-	return mlx5_get_next_dev(dev, &next_phys_dev);
-}
-
-/* Must be called with intf_mutex held */
-=======
->>>>>>> f777316e
 struct mlx5_core_dev *mlx5_get_next_phys_dev_lag(struct mlx5_core_dev *dev)
 {
 	lockdep_assert_held(&mlx5_intf_mutex);
