// SPDX-License-Identifier: MIT
/*
 * Copyright © 2014-2019 Intel Corporation
 */

#include "gem/i915_gem_lmem.h"
#include "gt/intel_gt.h"
#include "gt/intel_gt_irq.h"
#include "gt/intel_gt_pm_irq.h"
#include "gt/intel_gt_regs.h"
#include "intel_guc.h"
#include "intel_guc_ads.h"
#include "intel_guc_capture.h"
#include "intel_guc_slpc.h"
#include "intel_guc_submission.h"
#include "i915_drv.h"
#include "i915_irq.h"

/**
 * DOC: GuC
 *
 * The GuC is a microcontroller inside the GT HW, introduced in gen9. The GuC is
 * designed to offload some of the functionality usually performed by the host
 * driver; currently the main operations it can take care of are:
 *
 * - Authentication of the HuC, which is required to fully enable HuC usage.
 * - Low latency graphics context scheduling (a.k.a. GuC submission).
 * - GT Power management.
 *
 * The enable_guc module parameter can be used to select which of those
 * operations to enable within GuC. Note that not all the operations are
 * supported on all gen9+ platforms.
 *
 * Enabling the GuC is not mandatory and therefore the firmware is only loaded
 * if at least one of the operations is selected. However, not loading the GuC
 * might result in the loss of some features that do require the GuC (currently
 * just the HuC, but more are expected to land in the future).
 */

void intel_guc_notify(struct intel_guc *guc)
{
	struct intel_gt *gt = guc_to_gt(guc);

	/*
	 * On Gen11+, the value written to the register is passes as a payload
	 * to the FW. However, the FW currently treats all values the same way
	 * (H2G interrupt), so we can just write the value that the HW expects
	 * on older gens.
	 */
	intel_uncore_write(gt->uncore, guc->notify_reg, GUC_SEND_TRIGGER);
}

static inline i915_reg_t guc_send_reg(struct intel_guc *guc, u32 i)
{
	GEM_BUG_ON(!guc->send_regs.base);
	GEM_BUG_ON(!guc->send_regs.count);
	GEM_BUG_ON(i >= guc->send_regs.count);

	return _MMIO(guc->send_regs.base + 4 * i);
}

void intel_guc_init_send_regs(struct intel_guc *guc)
{
	struct intel_gt *gt = guc_to_gt(guc);
	enum forcewake_domains fw_domains = 0;
	unsigned int i;

	GEM_BUG_ON(!guc->send_regs.base);
	GEM_BUG_ON(!guc->send_regs.count);

	for (i = 0; i < guc->send_regs.count; i++) {
		fw_domains |= intel_uncore_forcewake_for_reg(gt->uncore,
					guc_send_reg(guc, i),
					FW_REG_READ | FW_REG_WRITE);
	}
	guc->send_regs.fw_domains = fw_domains;
}

static void gen9_reset_guc_interrupts(struct intel_guc *guc)
{
	struct intel_gt *gt = guc_to_gt(guc);

	assert_rpm_wakelock_held(&gt->i915->runtime_pm);

	spin_lock_irq(&gt->irq_lock);
	gen6_gt_pm_reset_iir(gt, gt->pm_guc_events);
	spin_unlock_irq(&gt->irq_lock);
}

static void gen9_enable_guc_interrupts(struct intel_guc *guc)
{
	struct intel_gt *gt = guc_to_gt(guc);

	assert_rpm_wakelock_held(&gt->i915->runtime_pm);

	spin_lock_irq(&gt->irq_lock);
	WARN_ON_ONCE(intel_uncore_read(gt->uncore, GEN8_GT_IIR(2)) &
		     gt->pm_guc_events);
	gen6_gt_pm_enable_irq(gt, gt->pm_guc_events);
	spin_unlock_irq(&gt->irq_lock);
}

static void gen9_disable_guc_interrupts(struct intel_guc *guc)
{
	struct intel_gt *gt = guc_to_gt(guc);

	assert_rpm_wakelock_held(&gt->i915->runtime_pm);

	spin_lock_irq(&gt->irq_lock);

	gen6_gt_pm_disable_irq(gt, gt->pm_guc_events);

	spin_unlock_irq(&gt->irq_lock);
	intel_synchronize_irq(gt->i915);

	gen9_reset_guc_interrupts(guc);
}

static void gen11_reset_guc_interrupts(struct intel_guc *guc)
{
	struct intel_gt *gt = guc_to_gt(guc);

	spin_lock_irq(&gt->irq_lock);
	gen11_gt_reset_one_iir(gt, 0, GEN11_GUC);
	spin_unlock_irq(&gt->irq_lock);
}

static void gen11_enable_guc_interrupts(struct intel_guc *guc)
{
	struct intel_gt *gt = guc_to_gt(guc);
	u32 events = REG_FIELD_PREP(ENGINE1_MASK, GUC_INTR_GUC2HOST);

	spin_lock_irq(&gt->irq_lock);
	WARN_ON_ONCE(gen11_gt_reset_one_iir(gt, 0, GEN11_GUC));
	intel_uncore_write(gt->uncore,
			   GEN11_GUC_SG_INTR_ENABLE, events);
	intel_uncore_write(gt->uncore,
			   GEN11_GUC_SG_INTR_MASK, ~events);
	spin_unlock_irq(&gt->irq_lock);
}

static void gen11_disable_guc_interrupts(struct intel_guc *guc)
{
	struct intel_gt *gt = guc_to_gt(guc);

	spin_lock_irq(&gt->irq_lock);

	intel_uncore_write(gt->uncore, GEN11_GUC_SG_INTR_MASK, ~0);
	intel_uncore_write(gt->uncore, GEN11_GUC_SG_INTR_ENABLE, 0);

	spin_unlock_irq(&gt->irq_lock);
	intel_synchronize_irq(gt->i915);

	gen11_reset_guc_interrupts(guc);
}

void intel_guc_init_early(struct intel_guc *guc)
{
	struct drm_i915_private *i915 = guc_to_gt(guc)->i915;

	intel_uc_fw_init_early(&guc->fw, INTEL_UC_FW_TYPE_GUC);
	intel_guc_ct_init_early(&guc->ct);
	intel_guc_log_init_early(&guc->log);
	intel_guc_submission_init_early(guc);
	intel_guc_slpc_init_early(&guc->slpc);
	intel_guc_rc_init_early(guc);

	mutex_init(&guc->send_mutex);
	spin_lock_init(&guc->irq_lock);
	if (GRAPHICS_VER(i915) >= 11) {
		guc->notify_reg = GEN11_GUC_HOST_INTERRUPT;
		guc->interrupts.reset = gen11_reset_guc_interrupts;
		guc->interrupts.enable = gen11_enable_guc_interrupts;
		guc->interrupts.disable = gen11_disable_guc_interrupts;
		guc->send_regs.base =
			i915_mmio_reg_offset(GEN11_SOFT_SCRATCH(0));
		guc->send_regs.count = GEN11_SOFT_SCRATCH_COUNT;

	} else {
		guc->notify_reg = GUC_SEND_INTERRUPT;
		guc->interrupts.reset = gen9_reset_guc_interrupts;
		guc->interrupts.enable = gen9_enable_guc_interrupts;
		guc->interrupts.disable = gen9_disable_guc_interrupts;
		guc->send_regs.base = i915_mmio_reg_offset(SOFT_SCRATCH(0));
		guc->send_regs.count = GUC_MAX_MMIO_MSG_LEN;
		BUILD_BUG_ON(GUC_MAX_MMIO_MSG_LEN > SOFT_SCRATCH_COUNT);
	}

	intel_guc_enable_msg(guc, INTEL_GUC_RECV_MSG_EXCEPTION |
				  INTEL_GUC_RECV_MSG_CRASH_DUMP_POSTED);
}

void intel_guc_init_late(struct intel_guc *guc)
{
	intel_guc_ads_init_late(guc);
}

static u32 guc_ctl_debug_flags(struct intel_guc *guc)
{
	u32 level = intel_guc_log_get_level(&guc->log);
	u32 flags = 0;

	if (!GUC_LOG_LEVEL_IS_VERBOSE(level))
		flags |= GUC_LOG_DISABLED;
	else
		flags |= GUC_LOG_LEVEL_TO_VERBOSITY(level) <<
			 GUC_LOG_VERBOSITY_SHIFT;

	return flags;
}

static u32 guc_ctl_feature_flags(struct intel_guc *guc)
{
	u32 flags = 0;

	if (!intel_guc_submission_is_used(guc))
		flags |= GUC_CTL_DISABLE_SCHEDULER;

	if (intel_guc_slpc_is_used(guc))
		flags |= GUC_CTL_ENABLE_SLPC;

	return flags;
}

static u32 guc_ctl_log_params_flags(struct intel_guc *guc)
{
	u32 offset = intel_guc_ggtt_offset(guc, guc->log.vma) >> PAGE_SHIFT;
	u32 flags;

	#if (((CRASH_BUFFER_SIZE) % SZ_1M) == 0)
	#define LOG_UNIT SZ_1M
	#define LOG_FLAG GUC_LOG_LOG_ALLOC_UNITS
	#else
	#define LOG_UNIT SZ_4K
	#define LOG_FLAG 0
	#endif

	#if (((CAPTURE_BUFFER_SIZE) % SZ_1M) == 0)
	#define CAPTURE_UNIT SZ_1M
	#define CAPTURE_FLAG GUC_LOG_CAPTURE_ALLOC_UNITS
	#else
	#define CAPTURE_UNIT SZ_4K
	#define CAPTURE_FLAG 0
	#endif

	BUILD_BUG_ON(!CRASH_BUFFER_SIZE);
	BUILD_BUG_ON(!IS_ALIGNED(CRASH_BUFFER_SIZE, LOG_UNIT));
	BUILD_BUG_ON(!DEBUG_BUFFER_SIZE);
	BUILD_BUG_ON(!IS_ALIGNED(DEBUG_BUFFER_SIZE, LOG_UNIT));
	BUILD_BUG_ON(!CAPTURE_BUFFER_SIZE);
	BUILD_BUG_ON(!IS_ALIGNED(CAPTURE_BUFFER_SIZE, CAPTURE_UNIT));

	BUILD_BUG_ON((CRASH_BUFFER_SIZE / LOG_UNIT - 1) >
			(GUC_LOG_CRASH_MASK >> GUC_LOG_CRASH_SHIFT));
	BUILD_BUG_ON((DEBUG_BUFFER_SIZE / LOG_UNIT - 1) >
			(GUC_LOG_DEBUG_MASK >> GUC_LOG_DEBUG_SHIFT));
	BUILD_BUG_ON((CAPTURE_BUFFER_SIZE / CAPTURE_UNIT - 1) >
			(GUC_LOG_CAPTURE_MASK >> GUC_LOG_CAPTURE_SHIFT));

	flags = GUC_LOG_VALID |
		GUC_LOG_NOTIFY_ON_HALF_FULL |
		CAPTURE_FLAG |
		LOG_FLAG |
		((CRASH_BUFFER_SIZE / LOG_UNIT - 1) << GUC_LOG_CRASH_SHIFT) |
		((DEBUG_BUFFER_SIZE / LOG_UNIT - 1) << GUC_LOG_DEBUG_SHIFT) |
		((CAPTURE_BUFFER_SIZE / CAPTURE_UNIT - 1) << GUC_LOG_CAPTURE_SHIFT) |
		(offset << GUC_LOG_BUF_ADDR_SHIFT);

	#undef LOG_UNIT
	#undef LOG_FLAG
	#undef CAPTURE_UNIT
	#undef CAPTURE_FLAG

	return flags;
}

static u32 guc_ctl_ads_flags(struct intel_guc *guc)
{
	u32 ads = intel_guc_ggtt_offset(guc, guc->ads_vma) >> PAGE_SHIFT;
	u32 flags = ads << GUC_ADS_ADDR_SHIFT;

	return flags;
}

static u32 guc_ctl_wa_flags(struct intel_guc *guc)
{
	struct intel_gt *gt = guc_to_gt(guc);
	u32 flags = 0;

	/* Wa_22012773006:gen11,gen12 < XeHP */
	if (GRAPHICS_VER(gt->i915) >= 11 &&
	    GRAPHICS_VER_FULL(gt->i915) < IP_VER(12, 50))
		flags |= GUC_WA_POLLCS;

	/* Wa_16011759253:dg2_g10:a0 */
	if (IS_DG2_GRAPHICS_STEP(gt->i915, G10, STEP_A0, STEP_B0))
		flags |= GUC_WA_GAM_CREDITS;

	/* Wa_14014475959:dg2 */
	if (IS_DG2(gt->i915))
		flags |= GUC_WA_HOLD_CCS_SWITCHOUT;

	/*
	 * Wa_14012197797:dg2_g10:a0,dg2_g11:a0
	 * Wa_22011391025:dg2_g10,dg2_g11,dg2_g12
	 *
	 * The same WA bit is used for both and 22011391025 is applicable to
	 * all DG2.
	 */
	if (IS_DG2(gt->i915))
		flags |= GUC_WA_DUAL_QUEUE;

	/* Wa_22011802037: graphics version 12 */
	if (GRAPHICS_VER(gt->i915) == 12)
		flags |= GUC_WA_PRE_PARSER;

	/* Wa_16011777198:dg2 */
	if (IS_DG2_GRAPHICS_STEP(gt->i915, G10, STEP_A0, STEP_C0) ||
	    IS_DG2_GRAPHICS_STEP(gt->i915, G11, STEP_A0, STEP_B0))
		flags |= GUC_WA_RCS_RESET_BEFORE_RC6;

	/*
	 * Wa_22012727170:dg2_g10[a0-c0), dg2_g11[a0..)
	 * Wa_22012727685:dg2_g11[a0..)
	 */
	if (IS_DG2_GRAPHICS_STEP(gt->i915, G10, STEP_A0, STEP_C0) ||
	    IS_DG2_GRAPHICS_STEP(gt->i915, G11, STEP_A0, STEP_FOREVER))
		flags |= GUC_WA_CONTEXT_ISOLATION;

<<<<<<< HEAD
=======
	/* Wa_16015675438 */
	if (!RCS_MASK(gt))
		flags |= GUC_WA_RCS_REGS_IN_CCS_REGS_LIST;

>>>>>>> 373269ae
	return flags;
}

static u32 guc_ctl_devid(struct intel_guc *guc)
{
	struct drm_i915_private *i915 = guc_to_gt(guc)->i915;

	return (INTEL_DEVID(i915) << 16) | INTEL_REVID(i915);
}

/*
 * Initialise the GuC parameter block before starting the firmware
 * transfer. These parameters are read by the firmware on startup
 * and cannot be changed thereafter.
 */
static void guc_init_params(struct intel_guc *guc)
{
	u32 *params = guc->params;
	int i;

	BUILD_BUG_ON(sizeof(guc->params) != GUC_CTL_MAX_DWORDS * sizeof(u32));

	params[GUC_CTL_LOG_PARAMS] = guc_ctl_log_params_flags(guc);
	params[GUC_CTL_FEATURE] = guc_ctl_feature_flags(guc);
	params[GUC_CTL_DEBUG] = guc_ctl_debug_flags(guc);
	params[GUC_CTL_ADS] = guc_ctl_ads_flags(guc);
	params[GUC_CTL_WA] = guc_ctl_wa_flags(guc);
	params[GUC_CTL_DEVID] = guc_ctl_devid(guc);

	for (i = 0; i < GUC_CTL_MAX_DWORDS; i++)
		DRM_DEBUG_DRIVER("param[%2d] = %#x\n", i, params[i]);
}

/*
 * Initialise the GuC parameter block before starting the firmware
 * transfer. These parameters are read by the firmware on startup
 * and cannot be changed thereafter.
 */
void intel_guc_write_params(struct intel_guc *guc)
{
	struct intel_uncore *uncore = guc_to_gt(guc)->uncore;
	int i;

	/*
	 * All SOFT_SCRATCH registers are in FORCEWAKE_GT domain and
	 * they are power context saved so it's ok to release forcewake
	 * when we are done here and take it again at xfer time.
	 */
	intel_uncore_forcewake_get(uncore, FORCEWAKE_GT);

	intel_uncore_write(uncore, SOFT_SCRATCH(0), 0);

	for (i = 0; i < GUC_CTL_MAX_DWORDS; i++)
		intel_uncore_write(uncore, SOFT_SCRATCH(1 + i), guc->params[i]);

	intel_uncore_forcewake_put(uncore, FORCEWAKE_GT);
}

int intel_guc_init(struct intel_guc *guc)
{
	struct intel_gt *gt = guc_to_gt(guc);
	int ret;

	ret = intel_uc_fw_init(&guc->fw);
	if (ret)
		goto out;

	ret = intel_guc_log_create(&guc->log);
	if (ret)
		goto err_fw;

	ret = intel_guc_capture_init(guc);
	if (ret)
		goto err_log;

	ret = intel_guc_ads_create(guc);
	if (ret)
		goto err_capture;

	GEM_BUG_ON(!guc->ads_vma);

	ret = intel_guc_ct_init(&guc->ct);
	if (ret)
		goto err_ads;

	if (intel_guc_submission_is_used(guc)) {
		/*
		 * This is stuff we need to have available at fw load time
		 * if we are planning to enable submission later
		 */
		ret = intel_guc_submission_init(guc);
		if (ret)
			goto err_ct;
	}

	if (intel_guc_slpc_is_used(guc)) {
		ret = intel_guc_slpc_init(&guc->slpc);
		if (ret)
			goto err_submission;
	}

	/* now that everything is perma-pinned, initialize the parameters */
	guc_init_params(guc);

	/* We need to notify the guc whenever we change the GGTT */
	i915_ggtt_enable_guc(gt->ggtt);

	intel_uc_fw_change_status(&guc->fw, INTEL_UC_FIRMWARE_LOADABLE);

	return 0;

err_submission:
	intel_guc_submission_fini(guc);
err_ct:
	intel_guc_ct_fini(&guc->ct);
err_ads:
	intel_guc_ads_destroy(guc);
err_capture:
	intel_guc_capture_destroy(guc);
err_log:
	intel_guc_log_destroy(&guc->log);
err_fw:
	intel_uc_fw_fini(&guc->fw);
out:
	i915_probe_error(gt->i915, "failed with %d\n", ret);
	return ret;
}

void intel_guc_fini(struct intel_guc *guc)
{
	struct intel_gt *gt = guc_to_gt(guc);

	if (!intel_uc_fw_is_loadable(&guc->fw))
		return;

	i915_ggtt_disable_guc(gt->ggtt);

	if (intel_guc_slpc_is_used(guc))
		intel_guc_slpc_fini(&guc->slpc);

	if (intel_guc_submission_is_used(guc))
		intel_guc_submission_fini(guc);

	intel_guc_ct_fini(&guc->ct);

	intel_guc_ads_destroy(guc);
	intel_guc_capture_destroy(guc);
	intel_guc_log_destroy(&guc->log);
	intel_uc_fw_fini(&guc->fw);
}

/*
 * This function implements the MMIO based host to GuC interface.
 */
int intel_guc_send_mmio(struct intel_guc *guc, const u32 *request, u32 len,
			u32 *response_buf, u32 response_buf_size)
{
	struct drm_i915_private *i915 = guc_to_gt(guc)->i915;
	struct intel_uncore *uncore = guc_to_gt(guc)->uncore;
	u32 header;
	int i;
	int ret;

	GEM_BUG_ON(!len);
	GEM_BUG_ON(len > guc->send_regs.count);

	GEM_BUG_ON(FIELD_GET(GUC_HXG_MSG_0_ORIGIN, request[0]) != GUC_HXG_ORIGIN_HOST);
	GEM_BUG_ON(FIELD_GET(GUC_HXG_MSG_0_TYPE, request[0]) != GUC_HXG_TYPE_REQUEST);

	mutex_lock(&guc->send_mutex);
	intel_uncore_forcewake_get(uncore, guc->send_regs.fw_domains);

retry:
	for (i = 0; i < len; i++)
		intel_uncore_write(uncore, guc_send_reg(guc, i), request[i]);

	intel_uncore_posting_read(uncore, guc_send_reg(guc, i - 1));

	intel_guc_notify(guc);

	/*
	 * No GuC command should ever take longer than 10ms.
	 * Fast commands should still complete in 10us.
	 */
	ret = __intel_wait_for_register_fw(uncore,
					   guc_send_reg(guc, 0),
					   GUC_HXG_MSG_0_ORIGIN,
					   FIELD_PREP(GUC_HXG_MSG_0_ORIGIN,
						      GUC_HXG_ORIGIN_GUC),
					   10, 10, &header);
	if (unlikely(ret)) {
timeout:
		drm_err(&i915->drm, "mmio request %#x: no reply %x\n",
			request[0], header);
		goto out;
	}

	if (FIELD_GET(GUC_HXG_MSG_0_TYPE, header) == GUC_HXG_TYPE_NO_RESPONSE_BUSY) {
#define done ({ header = intel_uncore_read(uncore, guc_send_reg(guc, 0)); \
		FIELD_GET(GUC_HXG_MSG_0_ORIGIN, header) != GUC_HXG_ORIGIN_GUC || \
		FIELD_GET(GUC_HXG_MSG_0_TYPE, header) != GUC_HXG_TYPE_NO_RESPONSE_BUSY; })

		ret = wait_for(done, 1000);
		if (unlikely(ret))
			goto timeout;
		if (unlikely(FIELD_GET(GUC_HXG_MSG_0_ORIGIN, header) !=
				       GUC_HXG_ORIGIN_GUC))
			goto proto;
#undef done
	}

	if (FIELD_GET(GUC_HXG_MSG_0_TYPE, header) == GUC_HXG_TYPE_NO_RESPONSE_RETRY) {
		u32 reason = FIELD_GET(GUC_HXG_RETRY_MSG_0_REASON, header);

		drm_dbg(&i915->drm, "mmio request %#x: retrying, reason %u\n",
			request[0], reason);
		goto retry;
	}

	if (FIELD_GET(GUC_HXG_MSG_0_TYPE, header) == GUC_HXG_TYPE_RESPONSE_FAILURE) {
		u32 hint = FIELD_GET(GUC_HXG_FAILURE_MSG_0_HINT, header);
		u32 error = FIELD_GET(GUC_HXG_FAILURE_MSG_0_ERROR, header);

		drm_err(&i915->drm, "mmio request %#x: failure %x/%u\n",
			request[0], error, hint);
		ret = -ENXIO;
		goto out;
	}

	if (FIELD_GET(GUC_HXG_MSG_0_TYPE, header) != GUC_HXG_TYPE_RESPONSE_SUCCESS) {
proto:
		drm_err(&i915->drm, "mmio request %#x: unexpected reply %#x\n",
			request[0], header);
		ret = -EPROTO;
		goto out;
	}

	if (response_buf) {
		int count = min(response_buf_size, guc->send_regs.count);

		GEM_BUG_ON(!count);

		response_buf[0] = header;

		for (i = 1; i < count; i++)
			response_buf[i] = intel_uncore_read(uncore,
							    guc_send_reg(guc, i));

		/* Use number of copied dwords as our return value */
		ret = count;
	} else {
		/* Use data from the GuC response as our return value */
		ret = FIELD_GET(GUC_HXG_RESPONSE_MSG_0_DATA0, header);
	}

out:
	intel_uncore_forcewake_put(uncore, guc->send_regs.fw_domains);
	mutex_unlock(&guc->send_mutex);

	return ret;
}

int intel_guc_to_host_process_recv_msg(struct intel_guc *guc,
				       const u32 *payload, u32 len)
{
	u32 msg;

	if (unlikely(!len))
		return -EPROTO;

	/* Make sure to handle only enabled messages */
	msg = payload[0] & guc->msg_enabled_mask;

	if (msg & INTEL_GUC_RECV_MSG_CRASH_DUMP_POSTED)
		drm_err(&guc_to_gt(guc)->i915->drm, "Received early GuC crash dump notification!\n");
	if (msg & INTEL_GUC_RECV_MSG_EXCEPTION)
		drm_err(&guc_to_gt(guc)->i915->drm, "Received early GuC exception notification!\n");

	return 0;
}

/**
 * intel_guc_auth_huc() - Send action to GuC to authenticate HuC ucode
 * @guc: intel_guc structure
 * @rsa_offset: rsa offset w.r.t ggtt base of huc vma
 *
 * Triggers a HuC firmware authentication request to the GuC via intel_guc_send
 * INTEL_GUC_ACTION_AUTHENTICATE_HUC interface. This function is invoked by
 * intel_huc_auth().
 *
 * Return:	non-zero code on error
 */
int intel_guc_auth_huc(struct intel_guc *guc, u32 rsa_offset)
{
	u32 action[] = {
		INTEL_GUC_ACTION_AUTHENTICATE_HUC,
		rsa_offset
	};

	return intel_guc_send(guc, action, ARRAY_SIZE(action));
}

/**
 * intel_guc_suspend() - notify GuC entering suspend state
 * @guc:	the guc
 */
int intel_guc_suspend(struct intel_guc *guc)
{
	int ret;
	u32 action[] = {
		INTEL_GUC_ACTION_CLIENT_SOFT_RESET,
	};

	if (!intel_guc_is_ready(guc))
		return 0;

	if (intel_guc_submission_is_used(guc)) {
		/*
		 * This H2G MMIO command tears down the GuC in two steps. First it will
		 * generate a G2H CTB for every active context indicating a reset. In
		 * practice the i915 shouldn't ever get a G2H as suspend should only be
		 * called when the GPU is idle. Next, it tears down the CTBs and this
		 * H2G MMIO command completes.
		 *
		 * Don't abort on a failure code from the GuC. Keep going and do the
		 * clean up in santize() and re-initialisation on resume and hopefully
		 * the error here won't be problematic.
		 */
		ret = intel_guc_send_mmio(guc, action, ARRAY_SIZE(action), NULL, 0);
		if (ret)
			DRM_ERROR("GuC suspend: RESET_CLIENT action failed with error %d!\n", ret);
	}

	/* Signal that the GuC isn't running. */
	intel_guc_sanitize(guc);

	return 0;
}

/**
 * intel_guc_resume() - notify GuC resuming from suspend state
 * @guc:	the guc
 */
int intel_guc_resume(struct intel_guc *guc)
{
	/*
	 * NB: This function can still be called even if GuC submission is
	 * disabled, e.g. if GuC is enabled for HuC authentication only. Thus,
	 * if any code is later added here, it must be support doing nothing
	 * if submission is disabled (as per intel_guc_suspend).
	 */
	return 0;
}

/**
 * DOC: GuC Memory Management
 *
 * GuC can't allocate any memory for its own usage, so all the allocations must
 * be handled by the host driver. GuC accesses the memory via the GGTT, with the
 * exception of the top and bottom parts of the 4GB address space, which are
 * instead re-mapped by the GuC HW to memory location of the FW itself (WOPCM)
 * or other parts of the HW. The driver must take care not to place objects that
 * the GuC is going to access in these reserved ranges. The layout of the GuC
 * address space is shown below:
 *
 * ::
 *
 *     +===========> +====================+ <== FFFF_FFFF
 *     ^             |      Reserved      |
 *     |             +====================+ <== GUC_GGTT_TOP
 *     |             |                    |
 *     |             |        DRAM        |
 *    GuC            |                    |
 *  Address    +===> +====================+ <== GuC ggtt_pin_bias
 *   Space     ^     |                    |
 *     |       |     |                    |
 *     |      GuC    |        GuC         |
 *     |     WOPCM   |       WOPCM        |
 *     |      Size   |                    |
 *     |       |     |                    |
 *     v       v     |                    |
 *     +=======+===> +====================+ <== 0000_0000
 *
 * The lower part of GuC Address Space [0, ggtt_pin_bias) is mapped to GuC WOPCM
 * while upper part of GuC Address Space [ggtt_pin_bias, GUC_GGTT_TOP) is mapped
 * to DRAM. The value of the GuC ggtt_pin_bias is the GuC WOPCM size.
 */

/**
 * intel_guc_allocate_vma() - Allocate a GGTT VMA for GuC usage
 * @guc:	the guc
 * @size:	size of area to allocate (both virtual space and memory)
 *
 * This is a wrapper to create an object for use with the GuC. In order to
 * use it inside the GuC, an object needs to be pinned lifetime, so we allocate
 * both some backing storage and a range inside the Global GTT. We must pin
 * it in the GGTT somewhere other than than [0, GUC ggtt_pin_bias) because that
 * range is reserved inside GuC.
 *
 * Return:	A i915_vma if successful, otherwise an ERR_PTR.
 */
struct i915_vma *intel_guc_allocate_vma(struct intel_guc *guc, u32 size)
{
	struct intel_gt *gt = guc_to_gt(guc);
	struct drm_i915_gem_object *obj;
	struct i915_vma *vma;
	u64 flags;
	int ret;

	if (HAS_LMEM(gt->i915))
		obj = i915_gem_object_create_lmem(gt->i915, size,
						  I915_BO_ALLOC_CPU_CLEAR |
						  I915_BO_ALLOC_CONTIGUOUS |
						  I915_BO_ALLOC_PM_EARLY);
	else
		obj = i915_gem_object_create_shmem(gt->i915, size);

	if (IS_ERR(obj))
		return ERR_CAST(obj);

	vma = i915_vma_instance(obj, &gt->ggtt->vm, NULL);
	if (IS_ERR(vma))
		goto err;

	flags = PIN_OFFSET_BIAS | i915_ggtt_pin_bias(vma);
	ret = i915_ggtt_pin(vma, NULL, 0, flags);
	if (ret) {
		vma = ERR_PTR(ret);
		goto err;
	}

	return i915_vma_make_unshrinkable(vma);

err:
	i915_gem_object_put(obj);
	return vma;
}

/**
 * intel_guc_allocate_and_map_vma() - Allocate and map VMA for GuC usage
 * @guc:	the guc
 * @size:	size of area to allocate (both virtual space and memory)
 * @out_vma:	return variable for the allocated vma pointer
 * @out_vaddr:	return variable for the obj mapping
 *
 * This wrapper calls intel_guc_allocate_vma() and then maps the allocated
 * object with I915_MAP_WB.
 *
 * Return:	0 if successful, a negative errno code otherwise.
 */
int intel_guc_allocate_and_map_vma(struct intel_guc *guc, u32 size,
				   struct i915_vma **out_vma, void **out_vaddr)
{
	struct i915_vma *vma;
	void *vaddr;

	vma = intel_guc_allocate_vma(guc, size);
	if (IS_ERR(vma))
		return PTR_ERR(vma);

	vaddr = i915_gem_object_pin_map_unlocked(vma->obj,
						 i915_coherent_map_type(guc_to_gt(guc)->i915,
									vma->obj, true));
	if (IS_ERR(vaddr)) {
		i915_vma_unpin_and_release(&vma, 0);
		return PTR_ERR(vaddr);
	}

	*out_vma = vma;
	*out_vaddr = vaddr;

	return 0;
}

static int __guc_action_self_cfg(struct intel_guc *guc, u16 key, u16 len, u64 value)
{
	u32 request[HOST2GUC_SELF_CFG_REQUEST_MSG_LEN] = {
		FIELD_PREP(GUC_HXG_MSG_0_ORIGIN, GUC_HXG_ORIGIN_HOST) |
		FIELD_PREP(GUC_HXG_MSG_0_TYPE, GUC_HXG_TYPE_REQUEST) |
		FIELD_PREP(GUC_HXG_REQUEST_MSG_0_ACTION, GUC_ACTION_HOST2GUC_SELF_CFG),
		FIELD_PREP(HOST2GUC_SELF_CFG_REQUEST_MSG_1_KLV_KEY, key) |
		FIELD_PREP(HOST2GUC_SELF_CFG_REQUEST_MSG_1_KLV_LEN, len),
		FIELD_PREP(HOST2GUC_SELF_CFG_REQUEST_MSG_2_VALUE32, lower_32_bits(value)),
		FIELD_PREP(HOST2GUC_SELF_CFG_REQUEST_MSG_3_VALUE64, upper_32_bits(value)),
	};
	int ret;

	GEM_BUG_ON(len > 2);
	GEM_BUG_ON(len == 1 && upper_32_bits(value));

	/* Self config must go over MMIO */
	ret = intel_guc_send_mmio(guc, request, ARRAY_SIZE(request), NULL, 0);

	if (unlikely(ret < 0))
		return ret;
	if (unlikely(ret > 1))
		return -EPROTO;
	if (unlikely(!ret))
		return -ENOKEY;

	return 0;
}

static int __guc_self_cfg(struct intel_guc *guc, u16 key, u16 len, u64 value)
{
	struct drm_i915_private *i915 = guc_to_gt(guc)->i915;
	int err = __guc_action_self_cfg(guc, key, len, value);

	if (unlikely(err))
		i915_probe_error(i915, "Unsuccessful self-config (%pe) key %#hx value %#llx\n",
				 ERR_PTR(err), key, value);
	return err;
}

int intel_guc_self_cfg32(struct intel_guc *guc, u16 key, u32 value)
{
	return __guc_self_cfg(guc, key, 1, value);
}

int intel_guc_self_cfg64(struct intel_guc *guc, u16 key, u64 value)
{
	return __guc_self_cfg(guc, key, 2, value);
}

/**
 * intel_guc_load_status - dump information about GuC load status
 * @guc: the GuC
 * @p: the &drm_printer
 *
 * Pretty printer for GuC load status.
 */
void intel_guc_load_status(struct intel_guc *guc, struct drm_printer *p)
{
	struct intel_gt *gt = guc_to_gt(guc);
	struct intel_uncore *uncore = gt->uncore;
	intel_wakeref_t wakeref;

	if (!intel_guc_is_supported(guc)) {
		drm_printf(p, "GuC not supported\n");
		return;
	}

	if (!intel_guc_is_wanted(guc)) {
		drm_printf(p, "GuC disabled\n");
		return;
	}

	intel_uc_fw_dump(&guc->fw, p);

	with_intel_runtime_pm(uncore->rpm, wakeref) {
		u32 status = intel_uncore_read(uncore, GUC_STATUS);
		u32 i;

		drm_printf(p, "\nGuC status 0x%08x:\n", status);
		drm_printf(p, "\tBootrom status = 0x%x\n",
			   (status & GS_BOOTROM_MASK) >> GS_BOOTROM_SHIFT);
		drm_printf(p, "\tuKernel status = 0x%x\n",
			   (status & GS_UKERNEL_MASK) >> GS_UKERNEL_SHIFT);
		drm_printf(p, "\tMIA Core status = 0x%x\n",
			   (status & GS_MIA_MASK) >> GS_MIA_SHIFT);
		drm_puts(p, "\nScratch registers:\n");
		for (i = 0; i < 16; i++) {
			drm_printf(p, "\t%2d: \t0x%x\n",
				   i, intel_uncore_read(uncore, SOFT_SCRATCH(i)));
		}
	}
}

void intel_guc_write_barrier(struct intel_guc *guc)
{
	struct intel_gt *gt = guc_to_gt(guc);

	if (i915_gem_object_is_lmem(guc->ct.vma->obj)) {
		/*
		 * Ensure intel_uncore_write_fw can be used rather than
		 * intel_uncore_write.
		 */
		GEM_BUG_ON(guc->send_regs.fw_domains);

		/*
		 * This register is used by the i915 and GuC for MMIO based
		 * communication. Once we are in this code CTBs are the only
		 * method the i915 uses to communicate with the GuC so it is
		 * safe to write to this register (a value of 0 is NOP for MMIO
		 * communication). If we ever start mixing CTBs and MMIOs a new
		 * register will have to be chosen. This function is also used
		 * to enforce ordering of a work queue item write and an update
		 * to the process descriptor. When a work queue is being used,
		 * CTBs are also the only mechanism of communication.
		 */
		intel_uncore_write_fw(gt->uncore, GEN11_SOFT_SCRATCH(0), 0);
	} else {
		/* wmb() sufficient for a barrier if in smem */
		wmb();
	}
}<|MERGE_RESOLUTION|>--- conflicted
+++ resolved
@@ -327,13 +327,10 @@
 	    IS_DG2_GRAPHICS_STEP(gt->i915, G11, STEP_A0, STEP_FOREVER))
 		flags |= GUC_WA_CONTEXT_ISOLATION;
 
-<<<<<<< HEAD
-=======
 	/* Wa_16015675438 */
 	if (!RCS_MASK(gt))
 		flags |= GUC_WA_RCS_REGS_IN_CCS_REGS_LIST;
 
->>>>>>> 373269ae
 	return flags;
 }
 
