/* SPDX-License-Identifier: GPL-2.0 WITH Linux-syscall-note */
#ifndef _UAPI_SOUND_FIREWIRE_H_INCLUDED
#define _UAPI_SOUND_FIREWIRE_H_INCLUDED

#include <linux/ioctl.h>
#include <linux/types.h>

/* events can be read() from the hwdep device */

#define SNDRV_FIREWIRE_EVENT_LOCK_STATUS	0x000010cc
#define SNDRV_FIREWIRE_EVENT_DICE_NOTIFICATION	0xd1ce004e
#define SNDRV_FIREWIRE_EVENT_EFW_RESPONSE	0x4e617475
#define SNDRV_FIREWIRE_EVENT_DIGI00X_MESSAGE	0x746e736c
#define SNDRV_FIREWIRE_EVENT_MOTU_NOTIFICATION	0x64776479
#define SNDRV_FIREWIRE_EVENT_TASCAM_CONTROL	0x7473636d
#define SNDRV_FIREWIRE_EVENT_MOTU_REGISTER_DSP_CHANGE	0x4d545244

struct snd_firewire_event_common {
	unsigned int type; /* SNDRV_FIREWIRE_EVENT_xxx */
};

struct snd_firewire_event_lock_status {
	unsigned int type;
	unsigned int status; /* 0/1 = unlocked/locked */
};

struct snd_firewire_event_dice_notification {
	unsigned int type;
	unsigned int notification; /* DICE-specific bits */
};

#define SND_EFW_TRANSACTION_USER_SEQNUM_MAX	((__u32)((__u16)~0) - 1)
/* each field should be in big endian */
struct snd_efw_transaction {
	__be32 length;
	__be32 version;
	__be32 seqnum;
	__be32 category;
	__be32 command;
	__be32 status;
	__be32 params[0];
};
struct snd_firewire_event_efw_response {
	unsigned int type;
	__be32 response[0];	/* some responses */
};

struct snd_firewire_event_digi00x_message {
	unsigned int type;
	__u32 message;	/* Digi00x-specific message */
};

struct snd_firewire_event_motu_notification {
	unsigned int type;
	__u32 message;	/* MOTU-specific bits. */
};

struct snd_firewire_tascam_change {
	unsigned int index;
	__be32 before;
	__be32 after;
};

struct snd_firewire_event_tascam_control {
	unsigned int type;
	struct snd_firewire_tascam_change changes[0];
};

struct snd_firewire_event_motu_register_dsp_change {
	unsigned int type;
	__u32 count;		/* The number of changes. */
	__u32 changes[];	/* Encoded event for change of register DSP. */
};

union snd_firewire_event {
	struct snd_firewire_event_common            common;
	struct snd_firewire_event_lock_status       lock_status;
	struct snd_firewire_event_dice_notification dice_notification;
	struct snd_firewire_event_efw_response      efw_response;
	struct snd_firewire_event_digi00x_message   digi00x_message;
	struct snd_firewire_event_tascam_control    tascam_control;
	struct snd_firewire_event_motu_notification motu_notification;
	struct snd_firewire_event_motu_register_dsp_change motu_register_dsp_change;
};


#define SNDRV_FIREWIRE_IOCTL_GET_INFO _IOR('H', 0xf8, struct snd_firewire_get_info)
#define SNDRV_FIREWIRE_IOCTL_LOCK      _IO('H', 0xf9)
#define SNDRV_FIREWIRE_IOCTL_UNLOCK    _IO('H', 0xfa)
#define SNDRV_FIREWIRE_IOCTL_TASCAM_STATE _IOR('H', 0xfb, struct snd_firewire_tascam_state)
#define SNDRV_FIREWIRE_IOCTL_MOTU_REGISTER_DSP_METER	_IOR('H', 0xfc, struct snd_firewire_motu_register_dsp_meter)
#define SNDRV_FIREWIRE_IOCTL_MOTU_COMMAND_DSP_METER	_IOR('H', 0xfd, struct snd_firewire_motu_command_dsp_meter)
#define SNDRV_FIREWIRE_IOCTL_MOTU_REGISTER_DSP_PARAMETER	_IOR('H', 0xfe, struct snd_firewire_motu_register_dsp_parameter)

#define SNDRV_FIREWIRE_TYPE_DICE	1
#define SNDRV_FIREWIRE_TYPE_FIREWORKS	2
#define SNDRV_FIREWIRE_TYPE_BEBOB	3
#define SNDRV_FIREWIRE_TYPE_OXFW	4
#define SNDRV_FIREWIRE_TYPE_DIGI00X	5
#define SNDRV_FIREWIRE_TYPE_TASCAM	6
#define SNDRV_FIREWIRE_TYPE_MOTU	7
#define SNDRV_FIREWIRE_TYPE_FIREFACE	8

struct snd_firewire_get_info {
	unsigned int type; /* SNDRV_FIREWIRE_TYPE_xxx */
	unsigned int card; /* same as fw_cdev_get_info.card */
	unsigned char guid[8];
	char device_name[16]; /* device node in /dev */
};

/*
 * SNDRV_FIREWIRE_IOCTL_LOCK prevents the driver from streaming.
 * Returns -EBUSY if the driver is already streaming.
 */

#define SNDRV_FIREWIRE_TASCAM_STATE_COUNT	64

struct snd_firewire_tascam_state {
	__be32 data[SNDRV_FIREWIRE_TASCAM_STATE_COUNT];
};

/*
 * In below MOTU models, software is allowed to control their DSP by accessing to registers.
 *  - 828mk2
 *  - 896hd
 *  - Traveler
 *  - 8 pre
 *  - Ultralite
 *  - 4 pre
 *  - Audio Express
 *
 * On the other hand, the status of DSP is split into specific messages included in the sequence of
 * isochronous packet. ALSA firewire-motu driver gathers the messages and allow userspace applications
 * to read it via ioctl. In 828mk2, 896hd, and Traveler, hardware meter for all of physical inputs
 * are put into the message, while one pair of physical outputs is selected. The selection is done by
 * LSB one byte in asynchronous write quadlet transaction to 0x'ffff'f000'0b2c.
 *
 * I note that V3HD/V4HD uses asynchronous transaction for the purpose. The destination address is
 * registered to 0x'ffff'f000'0b38 and '0b3c by asynchronous write quadlet request. The size of
 * message differs between 23 and 51 quadlets. For the case, the number of mixer bus can be extended
 * up to 12.
 */

<<<<<<< HEAD
#define SNDRV_FIREWIRE_MOTU_REGISTER_DSP_METER_COUNT	40
=======
#define SNDRV_FIREWIRE_MOTU_REGISTER_DSP_METER_INPUT_COUNT	24
#define SNDRV_FIREWIRE_MOTU_REGISTER_DSP_METER_OUTPUT_COUNT	24
#define SNDRV_FIREWIRE_MOTU_REGISTER_DSP_METER_COUNT \
	(SNDRV_FIREWIRE_MOTU_REGISTER_DSP_METER_INPUT_COUNT + SNDRV_FIREWIRE_MOTU_REGISTER_DSP_METER_OUTPUT_COUNT)
>>>>>>> b04bc3ed

/**
 * struct snd_firewire_motu_register_dsp_meter - the container for meter information in DSP
 *						 controlled by register access
 * @data: Signal level meters. The mapping between position and input/output channel is
 *	  model-dependent.
 *
 * The structure expresses the part of DSP status for hardware meter. The u8 storage includes linear
 * value for audio signal level between 0x00 and 0x7f.
 */
struct snd_firewire_motu_register_dsp_meter {
	__u8 data[SNDRV_FIREWIRE_MOTU_REGISTER_DSP_METER_COUNT];
};

#define SNDRV_FIREWIRE_MOTU_REGISTER_DSP_MIXER_COUNT		4
#define SNDRV_FIREWIRE_MOTU_REGISTER_DSP_MIXER_SRC_COUNT	20
#define SNDRV_FIREWIRE_MOTU_REGISTER_DSP_INPUT_COUNT		10
#define SNDRV_FIREWIRE_MOTU_REGISTER_DSP_ALIGNED_INPUT_COUNT	(SNDRV_FIREWIRE_MOTU_REGISTER_DSP_INPUT_COUNT + 2)

/**
 * snd_firewire_motu_register_dsp_parameter - the container for parameters of DSP controlled
 *					      by register access.
 * @mixer.source.gain: The gain of source to mixer.
 * @mixer.source.pan: The L/R balance of source to mixer.
 * @mixer.source.flag: The flag of source to mixer, including mute, solo.
 * @mixer.source.paired_balance: The L/R balance of paired source to mixer, only for 4 pre and
 *				 Audio Express.
 * @mixer.source.paired_width: The width of paired source to mixer, only for 4 pre and
 *			       Audio Express.
 * @mixer.output.paired_volume: The volume of paired output from mixer.
 * @mixer.output.paired_flag: The flag of paired output from mixer.
 * @output.main_paired_volume: The volume of paired main output.
 * @output.hp_paired_volume: The volume of paired hp output.
 * @output.hp_paired_assignment: The source assigned to paired hp output.
 * @output.reserved: Padding for 32 bit alignment for future extension.
 * @line_input.boost_flag: The flags of boost for line inputs, only for 828mk2 and Traveler.
 * @line_input.nominal_level_flag: The flags of nominal level for line inputs, only for 828mk2 and
 *				   Traveler.
 * @line_input.reserved: Padding for 32 bit alignment for future extension.
 * @input.gain_and_invert: The value including gain and invert for input, only for Ultralite, 4 pre
 *			   and Audio Express.
 * @input.flag: The flag of input; e.g. jack detection, phantom power, and pad, only for Ultralite,
 *		4 pre and Audio express.
 * @reserved: Padding so that the size of structure is kept to 512 byte, but for future extension.
 *
 * The structure expresses the set of parameters for DSP controlled by register access.
 */
struct snd_firewire_motu_register_dsp_parameter {
	struct {
		struct {
			__u8 gain[SNDRV_FIREWIRE_MOTU_REGISTER_DSP_MIXER_SRC_COUNT];
			__u8 pan[SNDRV_FIREWIRE_MOTU_REGISTER_DSP_MIXER_SRC_COUNT];
			__u8 flag[SNDRV_FIREWIRE_MOTU_REGISTER_DSP_MIXER_SRC_COUNT];
			__u8 paired_balance[SNDRV_FIREWIRE_MOTU_REGISTER_DSP_MIXER_SRC_COUNT];
			__u8 paired_width[SNDRV_FIREWIRE_MOTU_REGISTER_DSP_MIXER_SRC_COUNT];
		} source[SNDRV_FIREWIRE_MOTU_REGISTER_DSP_MIXER_COUNT];
		struct {
			__u8 paired_volume[SNDRV_FIREWIRE_MOTU_REGISTER_DSP_MIXER_COUNT];
			__u8 paired_flag[SNDRV_FIREWIRE_MOTU_REGISTER_DSP_MIXER_COUNT];
		} output;
	} mixer;
	struct {
		__u8 main_paired_volume;
		__u8 hp_paired_volume;
		__u8 hp_paired_assignment;
		__u8 reserved[5];
	} output;
	struct {
		__u8 boost_flag;
		__u8 nominal_level_flag;
		__u8 reserved[6];
	} line_input;
	struct {
		__u8 gain_and_invert[SNDRV_FIREWIRE_MOTU_REGISTER_DSP_ALIGNED_INPUT_COUNT];
		__u8 flag[SNDRV_FIREWIRE_MOTU_REGISTER_DSP_ALIGNED_INPUT_COUNT];
	} input;
	__u8 reserved[64];
};

/*
 * In below MOTU models, software is allowed to control their DSP by command in frame of
 * asynchronous transaction to 0x'ffff'0001'0000:
 *
 *  - 828 mk3 (FireWire only and Hybrid)
 *  - 896 mk3 (FireWire only and Hybrid)
 *  - Ultralite mk3 (FireWire only and Hybrid)
 *  - Traveler mk3
 *  - Track 16
 *
 * On the other hand, the states of hardware meter is split into specific messages included in the
 * sequence of isochronous packet. ALSA firewire-motu driver gathers the message and allow userspace
 * application to read it via ioctl.
 */

#define SNDRV_FIREWIRE_MOTU_COMMAND_DSP_METER_COUNT	400

/**
 * struct snd_firewire_motu_command_dsp_meter - the container for meter information in DSP
 *						controlled by command
 * @data: Signal level meters. The mapping between position and signal channel is model-dependent.
 *
 * The structure expresses the part of DSP status for hardware meter. The 32 bit storage is
 * estimated to include IEEE 764 32 bit single precision floating point (binary32) value. It is
<<<<<<< HEAD
 * expected to be linear value (not logarithm) for audio signal level between 0.0 and +1.0. However,
 * the last two quadlets (data[398] and data[399]) are filled with 0xffffffff since they are the
 * marker of one period.
 */
struct snd_firewire_motu_command_dsp_meter {
	__u32 data[SNDRV_FIREWIRE_MOTU_COMMAND_DSP_METER_COUNT];
=======
 * expected to be linear value (not logarithm) for audio signal level between 0.0 and +1.0.
 */
struct snd_firewire_motu_command_dsp_meter {
#ifdef __KERNEL__
	__u32 data[SNDRV_FIREWIRE_MOTU_COMMAND_DSP_METER_COUNT];
#else
	float data[SNDRV_FIREWIRE_MOTU_COMMAND_DSP_METER_COUNT];
#endif
>>>>>>> b04bc3ed
};

#endif /* _UAPI_SOUND_FIREWIRE_H_INCLUDED */<|MERGE_RESOLUTION|>--- conflicted
+++ resolved
@@ -141,14 +141,10 @@
  * up to 12.
  */
 
-<<<<<<< HEAD
-#define SNDRV_FIREWIRE_MOTU_REGISTER_DSP_METER_COUNT	40
-=======
 #define SNDRV_FIREWIRE_MOTU_REGISTER_DSP_METER_INPUT_COUNT	24
 #define SNDRV_FIREWIRE_MOTU_REGISTER_DSP_METER_OUTPUT_COUNT	24
 #define SNDRV_FIREWIRE_MOTU_REGISTER_DSP_METER_COUNT \
 	(SNDRV_FIREWIRE_MOTU_REGISTER_DSP_METER_INPUT_COUNT + SNDRV_FIREWIRE_MOTU_REGISTER_DSP_METER_OUTPUT_COUNT)
->>>>>>> b04bc3ed
 
 /**
  * struct snd_firewire_motu_register_dsp_meter - the container for meter information in DSP
@@ -252,14 +248,6 @@
  *
  * The structure expresses the part of DSP status for hardware meter. The 32 bit storage is
  * estimated to include IEEE 764 32 bit single precision floating point (binary32) value. It is
-<<<<<<< HEAD
- * expected to be linear value (not logarithm) for audio signal level between 0.0 and +1.0. However,
- * the last two quadlets (data[398] and data[399]) are filled with 0xffffffff since they are the
- * marker of one period.
- */
-struct snd_firewire_motu_command_dsp_meter {
-	__u32 data[SNDRV_FIREWIRE_MOTU_COMMAND_DSP_METER_COUNT];
-=======
  * expected to be linear value (not logarithm) for audio signal level between 0.0 and +1.0.
  */
 struct snd_firewire_motu_command_dsp_meter {
@@ -268,7 +256,6 @@
 #else
 	float data[SNDRV_FIREWIRE_MOTU_COMMAND_DSP_METER_COUNT];
 #endif
->>>>>>> b04bc3ed
 };
 
 #endif /* _UAPI_SOUND_FIREWIRE_H_INCLUDED */