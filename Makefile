# SPDX-License-Identifier: GPL-2.0
VERSION = 5
PATCHLEVEL = 8
SUBLEVEL = 0
<<<<<<< HEAD
EXTRAVERSION = -rc6
=======
EXTRAVERSION = -rc7
>>>>>>> 77e5934e
NAME = Kleptomaniac Octopus

# *DOCUMENTATION*
# To see a list of typical targets execute "make help"
# More info can be located in ./README
# Comments in this file are targeted only to the developer, do not
# expect to learn how to build the kernel reading this file.

$(if $(filter __%, $(MAKECMDGOALS)), \
	$(error targets prefixed with '__' are only for internal use))

# That's our default target when none is given on the command line
PHONY := __all
__all:

# We are using a recursive build, so we need to do a little thinking
# to get the ordering right.
#
# Most importantly: sub-Makefiles should only ever modify files in
# their own directory. If in some directory we have a dependency on
# a file in another dir (which doesn't happen often, but it's often
# unavoidable when linking the built-in.a targets which finally
# turn into vmlinux), we will call a sub make in that other dir, and
# after that we are sure that everything which is in that other dir
# is now up to date.
#
# The only cases where we need to modify files which have global
# effects are thus separated out and done before the recursive
# descending is started. They are now explicitly listed as the
# prepare rule.

ifneq ($(sub_make_done),1)

# Do not use make's built-in rules and variables
# (this increases performance and avoids hard-to-debug behaviour)
MAKEFLAGS += -rR

# Avoid funny character set dependencies
unexport LC_ALL
LC_COLLATE=C
LC_NUMERIC=C
export LC_COLLATE LC_NUMERIC

# Avoid interference with shell env settings
unexport GREP_OPTIONS

# Beautify output
# ---------------------------------------------------------------------------
#
# Normally, we echo the whole command before executing it. By making
# that echo $($(quiet)$(cmd)), we now have the possibility to set
# $(quiet) to choose other forms of output instead, e.g.
#
#         quiet_cmd_cc_o_c = Compiling $(RELDIR)/$@
#         cmd_cc_o_c       = $(CC) $(c_flags) -c -o $@ $<
#
# If $(quiet) is empty, the whole command will be printed.
# If it is set to "quiet_", only the short version will be printed.
# If it is set to "silent_", nothing will be printed at all, since
# the variable $(silent_cmd_cc_o_c) doesn't exist.
#
# A simple variant is to prefix commands with $(Q) - that's useful
# for commands that shall be hidden in non-verbose mode.
#
#	$(Q)ln $@ :<
#
# If KBUILD_VERBOSE equals 0 then the above command will be hidden.
# If KBUILD_VERBOSE equals 1 then the above command is displayed.
# If KBUILD_VERBOSE equals 2 then give the reason why each target is rebuilt.
#
# To put more focus on warnings, be less verbose as default
# Use 'make V=1' to see the full commands

ifeq ("$(origin V)", "command line")
  KBUILD_VERBOSE = $(V)
endif
ifndef KBUILD_VERBOSE
  KBUILD_VERBOSE = 0
endif

ifeq ($(KBUILD_VERBOSE),1)
  quiet =
  Q =
else
  quiet=quiet_
  Q = @
endif

# If the user is running make -s (silent mode), suppress echoing of
# commands

ifneq ($(findstring s,$(filter-out --%,$(MAKEFLAGS))),)
  quiet=silent_
endif

export quiet Q KBUILD_VERBOSE

# Kbuild will save output files in the current working directory.
# This does not need to match to the root of the kernel source tree.
#
# For example, you can do this:
#
#  cd /dir/to/store/output/files; make -f /dir/to/kernel/source/Makefile
#
# If you want to save output files in a different location, there are
# two syntaxes to specify it.
#
# 1) O=
# Use "make O=dir/to/store/output/files/"
#
# 2) Set KBUILD_OUTPUT
# Set the environment variable KBUILD_OUTPUT to point to the output directory.
# export KBUILD_OUTPUT=dir/to/store/output/files/; make
#
# The O= assignment takes precedence over the KBUILD_OUTPUT environment
# variable.

# Do we want to change the working directory?
ifeq ("$(origin O)", "command line")
  KBUILD_OUTPUT := $(O)
endif

ifneq ($(KBUILD_OUTPUT),)
# Make's built-in functions such as $(abspath ...), $(realpath ...) cannot
# expand a shell special character '~'. We use a somewhat tedious way here.
abs_objtree := $(shell mkdir -p $(KBUILD_OUTPUT) && cd $(KBUILD_OUTPUT) && pwd)
$(if $(abs_objtree),, \
     $(error failed to create output directory "$(KBUILD_OUTPUT)"))

# $(realpath ...) resolves symlinks
abs_objtree := $(realpath $(abs_objtree))
else
abs_objtree := $(CURDIR)
endif # ifneq ($(KBUILD_OUTPUT),)

ifeq ($(abs_objtree),$(CURDIR))
# Suppress "Entering directory ..." unless we are changing the work directory.
MAKEFLAGS += --no-print-directory
else
need-sub-make := 1
endif

abs_srctree := $(realpath $(dir $(lastword $(MAKEFILE_LIST))))

ifneq ($(words $(subst :, ,$(abs_srctree))), 1)
$(error source directory cannot contain spaces or colons)
endif

ifneq ($(abs_srctree),$(abs_objtree))
# Look for make include files relative to root of kernel src
#
# This does not become effective immediately because MAKEFLAGS is re-parsed
# once after the Makefile is read. We need to invoke sub-make.
MAKEFLAGS += --include-dir=$(abs_srctree)
need-sub-make := 1
endif

this-makefile := $(lastword $(MAKEFILE_LIST))

ifneq ($(filter 3.%,$(MAKE_VERSION)),)
# 'MAKEFLAGS += -rR' does not immediately become effective for GNU Make 3.x
# We need to invoke sub-make to avoid implicit rules in the top Makefile.
need-sub-make := 1
# Cancel implicit rules for this Makefile.
$(this-makefile): ;
endif

export abs_srctree abs_objtree
export sub_make_done := 1

ifeq ($(need-sub-make),1)

PHONY += $(MAKECMDGOALS) __sub-make

$(filter-out $(this-makefile), $(MAKECMDGOALS)) __all: __sub-make
	@:

# Invoke a second make in the output directory, passing relevant variables
__sub-make:
	$(Q)$(MAKE) -C $(abs_objtree) -f $(abs_srctree)/Makefile $(MAKECMDGOALS)

endif # need-sub-make
endif # sub_make_done

# We process the rest of the Makefile if this is the final invocation of make
ifeq ($(need-sub-make),)

# Do not print "Entering directory ...",
# but we want to display it when entering to the output directory
# so that IDEs/editors are able to understand relative filenames.
MAKEFLAGS += --no-print-directory

# Call a source code checker (by default, "sparse") as part of the
# C compilation.
#
# Use 'make C=1' to enable checking of only re-compiled files.
# Use 'make C=2' to enable checking of *all* source files, regardless
# of whether they are re-compiled or not.
#
# See the file "Documentation/dev-tools/sparse.rst" for more details,
# including where to get the "sparse" utility.

ifeq ("$(origin C)", "command line")
  KBUILD_CHECKSRC = $(C)
endif
ifndef KBUILD_CHECKSRC
  KBUILD_CHECKSRC = 0
endif

# Use make M=dir or set the environment variable KBUILD_EXTMOD to specify the
# directory of external module to build. Setting M= takes precedence.
ifeq ("$(origin M)", "command line")
  KBUILD_EXTMOD := $(M)
endif

$(if $(word 2, $(KBUILD_EXTMOD)), \
	$(error building multiple external modules is not supported))

export KBUILD_CHECKSRC KBUILD_EXTMOD

extmod-prefix = $(if $(KBUILD_EXTMOD),$(KBUILD_EXTMOD)/)

ifeq ($(abs_srctree),$(abs_objtree))
        # building in the source tree
        srctree := .
	building_out_of_srctree :=
else
        ifeq ($(abs_srctree)/,$(dir $(abs_objtree)))
                # building in a subdirectory of the source tree
                srctree := ..
        else
                srctree := $(abs_srctree)
        endif
	building_out_of_srctree := 1
endif

ifneq ($(KBUILD_ABS_SRCTREE),)
srctree := $(abs_srctree)
endif

objtree		:= .
VPATH		:= $(srctree)

export building_out_of_srctree srctree objtree VPATH

# To make sure we do not include .config for any of the *config targets
# catch them early, and hand them over to scripts/kconfig/Makefile
# It is allowed to specify more targets when calling make, including
# mixing *config targets and build targets.
# For example 'make oldconfig all'.
# Detect when mixed targets is specified, and make a second invocation
# of make so .config is not included in this case either (for *config).

version_h := include/generated/uapi/linux/version.h
old_version_h := include/linux/version.h

clean-targets := %clean mrproper cleandocs
no-dot-config-targets := $(clean-targets) \
			 cscope gtags TAGS tags help% %docs check% coccicheck \
			 $(version_h) headers headers_% archheaders archscripts \
			 %asm-generic kernelversion %src-pkg dt_binding_check \
			 outputmakefile
no-sync-config-targets := $(no-dot-config-targets) install %install \
			   kernelrelease
single-targets := %.a %.i %.ko %.lds %.ll %.lst %.mod %.o %.s %.symtypes %/

config-build	:=
mixed-build	:=
need-config	:= 1
may-sync-config	:= 1
single-build	:=

ifneq ($(filter $(no-dot-config-targets), $(MAKECMDGOALS)),)
	ifeq ($(filter-out $(no-dot-config-targets), $(MAKECMDGOALS)),)
		need-config :=
	endif
endif

ifneq ($(filter $(no-sync-config-targets), $(MAKECMDGOALS)),)
	ifeq ($(filter-out $(no-sync-config-targets), $(MAKECMDGOALS)),)
		may-sync-config :=
	endif
endif

ifneq ($(KBUILD_EXTMOD),)
	may-sync-config :=
endif

ifeq ($(KBUILD_EXTMOD),)
        ifneq ($(filter config %config,$(MAKECMDGOALS)),)
		config-build := 1
                ifneq ($(words $(MAKECMDGOALS)),1)
			mixed-build := 1
                endif
        endif
endif

# We cannot build single targets and the others at the same time
ifneq ($(filter $(single-targets), $(MAKECMDGOALS)),)
	single-build := 1
	ifneq ($(filter-out $(single-targets), $(MAKECMDGOALS)),)
		mixed-build := 1
	endif
endif

# For "make -j clean all", "make -j mrproper defconfig all", etc.
ifneq ($(filter $(clean-targets),$(MAKECMDGOALS)),)
        ifneq ($(filter-out $(clean-targets),$(MAKECMDGOALS)),)
		mixed-build := 1
        endif
endif

# install and modules_install need also be processed one by one
ifneq ($(filter install,$(MAKECMDGOALS)),)
        ifneq ($(filter modules_install,$(MAKECMDGOALS)),)
		mixed-build := 1
        endif
endif

ifdef mixed-build
# ===========================================================================
# We're called with mixed targets (*config and build targets).
# Handle them one by one.

PHONY += $(MAKECMDGOALS) __build_one_by_one

$(MAKECMDGOALS): __build_one_by_one
	@:

__build_one_by_one:
	$(Q)set -e; \
	for i in $(MAKECMDGOALS); do \
		$(MAKE) -f $(srctree)/Makefile $$i; \
	done

else # !mixed-build

include scripts/Kbuild.include

# Read KERNELRELEASE from include/config/kernel.release (if it exists)
KERNELRELEASE = $(shell cat include/config/kernel.release 2> /dev/null)
KERNELVERSION = $(VERSION)$(if $(PATCHLEVEL),.$(PATCHLEVEL)$(if $(SUBLEVEL),.$(SUBLEVEL)))$(EXTRAVERSION)
export VERSION PATCHLEVEL SUBLEVEL KERNELRELEASE KERNELVERSION

include scripts/subarch.include

# Cross compiling and selecting different set of gcc/bin-utils
# ---------------------------------------------------------------------------
#
# When performing cross compilation for other architectures ARCH shall be set
# to the target architecture. (See arch/* for the possibilities).
# ARCH can be set during invocation of make:
# make ARCH=ia64
# Another way is to have ARCH set in the environment.
# The default ARCH is the host where make is executed.

# CROSS_COMPILE specify the prefix used for all executables used
# during compilation. Only gcc and related bin-utils executables
# are prefixed with $(CROSS_COMPILE).
# CROSS_COMPILE can be set on the command line
# make CROSS_COMPILE=ia64-linux-
# Alternatively CROSS_COMPILE can be set in the environment.
# Default value for CROSS_COMPILE is not to prefix executables
# Note: Some architectures assign CROSS_COMPILE in their arch/*/Makefile
ARCH		?= $(SUBARCH)

# Architecture as present in compile.h
UTS_MACHINE 	:= $(ARCH)
SRCARCH 	:= $(ARCH)

# Additional ARCH settings for x86
ifeq ($(ARCH),i386)
        SRCARCH := x86
endif
ifeq ($(ARCH),x86_64)
        SRCARCH := x86
endif

# Additional ARCH settings for sparc
ifeq ($(ARCH),sparc32)
       SRCARCH := sparc
endif
ifeq ($(ARCH),sparc64)
       SRCARCH := sparc
endif

# Additional ARCH settings for sh
ifeq ($(ARCH),sh64)
       SRCARCH := sh
endif

KCONFIG_CONFIG	?= .config
export KCONFIG_CONFIG

# Default file for 'make defconfig'. This may be overridden by arch-Makefile.
export KBUILD_DEFCONFIG := defconfig

# SHELL used by kbuild
CONFIG_SHELL := sh

HOST_LFS_CFLAGS := $(shell getconf LFS_CFLAGS 2>/dev/null)
HOST_LFS_LDFLAGS := $(shell getconf LFS_LDFLAGS 2>/dev/null)
HOST_LFS_LIBS := $(shell getconf LFS_LIBS 2>/dev/null)

ifneq ($(LLVM),)
HOSTCC	= clang
HOSTCXX	= clang++
else
HOSTCC	= gcc
HOSTCXX	= g++
endif

export KBUILD_USERCFLAGS := -Wall -Wmissing-prototypes -Wstrict-prototypes \
			      -O2 -fomit-frame-pointer -std=gnu89
export KBUILD_USERLDFLAGS :=

KBUILD_HOSTCFLAGS   := $(KBUILD_USERCFLAGS) $(HOST_LFS_CFLAGS) $(HOSTCFLAGS)
KBUILD_HOSTCXXFLAGS := -Wall -O2 $(HOST_LFS_CFLAGS) $(HOSTCXXFLAGS)
KBUILD_HOSTLDFLAGS  := $(HOST_LFS_LDFLAGS) $(HOSTLDFLAGS)
KBUILD_HOSTLDLIBS   := $(HOST_LFS_LIBS) $(HOSTLDLIBS)

# Make variables (CC, etc...)
CPP		= $(CC) -E
ifneq ($(LLVM),)
CC		= clang
LD		= ld.lld
AR		= llvm-ar
NM		= llvm-nm
OBJCOPY		= llvm-objcopy
OBJDUMP		= llvm-objdump
READELF		= llvm-readelf
OBJSIZE		= llvm-size
STRIP		= llvm-strip
else
CC		= $(CROSS_COMPILE)gcc
LD		= $(CROSS_COMPILE)ld
AR		= $(CROSS_COMPILE)ar
NM		= $(CROSS_COMPILE)nm
OBJCOPY		= $(CROSS_COMPILE)objcopy
OBJDUMP		= $(CROSS_COMPILE)objdump
READELF		= $(CROSS_COMPILE)readelf
OBJSIZE		= $(CROSS_COMPILE)size
STRIP		= $(CROSS_COMPILE)strip
endif
PAHOLE		= pahole
LEX		= flex
YACC		= bison
AWK		= awk
INSTALLKERNEL  := installkernel
DEPMOD		= /sbin/depmod
PERL		= perl
PYTHON		= python
PYTHON3		= python3
CHECK		= sparse
BASH		= bash
KGZIP		= gzip
KBZIP2		= bzip2
KLZOP		= lzop
LZMA		= lzma
LZ4		= lz4c
XZ		= xz

CHECKFLAGS     := -D__linux__ -Dlinux -D__STDC__ -Dunix -D__unix__ \
		  -Wbitwise -Wno-return-void -Wno-unknown-attribute $(CF)
NOSTDINC_FLAGS :=
CFLAGS_MODULE   =
AFLAGS_MODULE   =
LDFLAGS_MODULE  =
CFLAGS_KERNEL	=
AFLAGS_KERNEL	=
LDFLAGS_vmlinux =

# Use USERINCLUDE when you must reference the UAPI directories only.
USERINCLUDE    := \
		-I$(srctree)/arch/$(SRCARCH)/include/uapi \
		-I$(objtree)/arch/$(SRCARCH)/include/generated/uapi \
		-I$(srctree)/include/uapi \
		-I$(objtree)/include/generated/uapi \
                -include $(srctree)/include/linux/kconfig.h

# Use LINUXINCLUDE when you must reference the include/ directory.
# Needed to be compatible with the O= option
LINUXINCLUDE    := \
		-I$(srctree)/arch/$(SRCARCH)/include \
		-I$(objtree)/arch/$(SRCARCH)/include/generated \
		$(if $(building_out_of_srctree),-I$(srctree)/include) \
		-I$(objtree)/include \
		$(USERINCLUDE)

KBUILD_AFLAGS   := -D__ASSEMBLY__ -fno-PIE
KBUILD_CFLAGS   := -Wall -Wundef -Werror=strict-prototypes -Wno-trigraphs \
		   -fno-strict-aliasing -fno-common -fshort-wchar -fno-PIE \
		   -Werror=implicit-function-declaration -Werror=implicit-int \
		   -Wno-format-security \
		   -std=gnu89
KBUILD_CPPFLAGS := -D__KERNEL__
KBUILD_AFLAGS_KERNEL :=
KBUILD_CFLAGS_KERNEL :=
KBUILD_AFLAGS_MODULE  := -DMODULE
KBUILD_CFLAGS_MODULE  := -DMODULE
KBUILD_LDFLAGS_MODULE :=
export KBUILD_LDS_MODULE := $(srctree)/scripts/module-common.lds
KBUILD_LDFLAGS :=
GCC_PLUGINS_CFLAGS :=
CLANG_FLAGS :=

export ARCH SRCARCH CONFIG_SHELL BASH HOSTCC KBUILD_HOSTCFLAGS CROSS_COMPILE LD CC
export CPP AR NM STRIP OBJCOPY OBJDUMP OBJSIZE READELF PAHOLE LEX YACC AWK INSTALLKERNEL
export PERL PYTHON PYTHON3 CHECK CHECKFLAGS MAKE UTS_MACHINE HOSTCXX
export KGZIP KBZIP2 KLZOP LZMA LZ4 XZ
export KBUILD_HOSTCXXFLAGS KBUILD_HOSTLDFLAGS KBUILD_HOSTLDLIBS LDFLAGS_MODULE

export KBUILD_CPPFLAGS NOSTDINC_FLAGS LINUXINCLUDE OBJCOPYFLAGS KBUILD_LDFLAGS
export KBUILD_CFLAGS CFLAGS_KERNEL CFLAGS_MODULE
export CFLAGS_KASAN CFLAGS_KASAN_NOSANITIZE CFLAGS_UBSAN CFLAGS_KCSAN
export KBUILD_AFLAGS AFLAGS_KERNEL AFLAGS_MODULE
export KBUILD_AFLAGS_MODULE KBUILD_CFLAGS_MODULE KBUILD_LDFLAGS_MODULE
export KBUILD_AFLAGS_KERNEL KBUILD_CFLAGS_KERNEL

# Files to ignore in find ... statements

export RCS_FIND_IGNORE := \( -name SCCS -o -name BitKeeper -o -name .svn -o    \
			  -name CVS -o -name .pc -o -name .hg -o -name .git \) \
			  -prune -o
export RCS_TAR_IGNORE := --exclude SCCS --exclude BitKeeper --exclude .svn \
			 --exclude CVS --exclude .pc --exclude .hg --exclude .git

# ===========================================================================
# Rules shared between *config targets and build targets

# Basic helpers built in scripts/basic/
PHONY += scripts_basic
scripts_basic:
	$(Q)$(MAKE) $(build)=scripts/basic
	$(Q)rm -f .tmp_quiet_recordmcount

PHONY += outputmakefile
# Before starting out-of-tree build, make sure the source tree is clean.
# outputmakefile generates a Makefile in the output directory, if using a
# separate output directory. This allows convenient use of make in the
# output directory.
# At the same time when output Makefile generated, generate .gitignore to
# ignore whole output directory
outputmakefile:
ifdef building_out_of_srctree
	$(Q)if [ -f $(srctree)/.config -o \
		 -d $(srctree)/include/config -o \
		 -d $(srctree)/arch/$(SRCARCH)/include/generated ]; then \
		echo >&2 "***"; \
		echo >&2 "*** The source tree is not clean, please run 'make$(if $(findstring command line, $(origin ARCH)), ARCH=$(ARCH)) mrproper'"; \
		echo >&2 "*** in $(abs_srctree)";\
		echo >&2 "***"; \
		false; \
	fi
	$(Q)ln -fsn $(srctree) source
	$(Q)$(CONFIG_SHELL) $(srctree)/scripts/mkmakefile $(srctree)
	$(Q)test -e .gitignore || \
	{ echo "# this is build directory, ignore it"; echo "*"; } > .gitignore
endif

ifneq ($(shell $(CC) --version 2>&1 | head -n 1 | grep clang),)
ifneq ($(CROSS_COMPILE),)
CLANG_FLAGS	+= --target=$(notdir $(CROSS_COMPILE:%-=%))
GCC_TOOLCHAIN_DIR := $(dir $(shell which $(CROSS_COMPILE)elfedit))
CLANG_FLAGS	+= --prefix=$(GCC_TOOLCHAIN_DIR)$(notdir $(CROSS_COMPILE))
GCC_TOOLCHAIN	:= $(realpath $(GCC_TOOLCHAIN_DIR)/..)
endif
ifneq ($(GCC_TOOLCHAIN),)
CLANG_FLAGS	+= --gcc-toolchain=$(GCC_TOOLCHAIN)
endif
ifneq ($(LLVM_IAS),1)
CLANG_FLAGS	+= -no-integrated-as
endif
CLANG_FLAGS	+= -Werror=unknown-warning-option
KBUILD_CFLAGS	+= $(CLANG_FLAGS)
KBUILD_AFLAGS	+= $(CLANG_FLAGS)
export CLANG_FLAGS
endif

# The expansion should be delayed until arch/$(SRCARCH)/Makefile is included.
# Some architectures define CROSS_COMPILE in arch/$(SRCARCH)/Makefile.
# CC_VERSION_TEXT is referenced from Kconfig (so it needs export),
# and from include/config/auto.conf.cmd to detect the compiler upgrade.
CC_VERSION_TEXT = $(shell $(CC) --version 2>/dev/null | head -n 1)

ifdef config-build
# ===========================================================================
# *config targets only - make sure prerequisites are updated, and descend
# in scripts/kconfig to make the *config target

# Read arch specific Makefile to set KBUILD_DEFCONFIG as needed.
# KBUILD_DEFCONFIG may point out an alternative default configuration
# used for 'make defconfig'
include arch/$(SRCARCH)/Makefile
export KBUILD_DEFCONFIG KBUILD_KCONFIG CC_VERSION_TEXT

config: outputmakefile scripts_basic FORCE
	$(Q)$(MAKE) $(build)=scripts/kconfig $@

%config: outputmakefile scripts_basic FORCE
	$(Q)$(MAKE) $(build)=scripts/kconfig $@

else #!config-build
# ===========================================================================
# Build targets only - this includes vmlinux, arch specific targets, clean
# targets and others. In general all targets except *config targets.

# If building an external module we do not care about the all: rule
# but instead __all depend on modules
PHONY += all
ifeq ($(KBUILD_EXTMOD),)
__all: all
else
__all: modules
endif

# Decide whether to build built-in, modular, or both.
# Normally, just do built-in.

KBUILD_MODULES :=
KBUILD_BUILTIN := 1

# If we have only "make modules", don't compile built-in objects.
ifeq ($(MAKECMDGOALS),modules)
  KBUILD_BUILTIN :=
endif

# If we have "make <whatever> modules", compile modules
# in addition to whatever we do anyway.
# Just "make" or "make all" shall build modules as well

ifneq ($(filter all modules nsdeps,$(MAKECMDGOALS)),)
  KBUILD_MODULES := 1
endif

ifeq ($(MAKECMDGOALS),)
  KBUILD_MODULES := 1
endif

export KBUILD_MODULES KBUILD_BUILTIN

ifdef need-config
include include/config/auto.conf
endif

ifeq ($(KBUILD_EXTMOD),)
# Objects we will link into vmlinux / subdirs we need to visit
core-y		:= init/ usr/
drivers-y	:= drivers/ sound/
drivers-$(CONFIG_SAMPLES) += samples/
drivers-y	+= net/ virt/
libs-y		:= lib/
endif # KBUILD_EXTMOD

# The all: target is the default when no target is given on the
# command line.
# This allow a user to issue only 'make' to build a kernel including modules
# Defaults to vmlinux, but the arch makefile usually adds further targets
all: vmlinux

CFLAGS_GCOV	:= -fprofile-arcs -ftest-coverage \
	$(call cc-option,-fno-tree-loop-im) \
	$(call cc-disable-warning,maybe-uninitialized,)
export CFLAGS_GCOV

# The arch Makefiles can override CC_FLAGS_FTRACE. We may also append it later.
ifdef CONFIG_FUNCTION_TRACER
  CC_FLAGS_FTRACE := -pg
endif

RETPOLINE_CFLAGS_GCC := -mindirect-branch=thunk-extern -mindirect-branch-register
RETPOLINE_VDSO_CFLAGS_GCC := -mindirect-branch=thunk-inline -mindirect-branch-register
RETPOLINE_CFLAGS_CLANG := -mretpoline-external-thunk
RETPOLINE_VDSO_CFLAGS_CLANG := -mretpoline
RETPOLINE_CFLAGS := $(call cc-option,$(RETPOLINE_CFLAGS_GCC),$(call cc-option,$(RETPOLINE_CFLAGS_CLANG)))
RETPOLINE_VDSO_CFLAGS := $(call cc-option,$(RETPOLINE_VDSO_CFLAGS_GCC),$(call cc-option,$(RETPOLINE_VDSO_CFLAGS_CLANG)))
export RETPOLINE_CFLAGS
export RETPOLINE_VDSO_CFLAGS

include arch/$(SRCARCH)/Makefile

ifdef need-config
ifdef may-sync-config
# Read in dependencies to all Kconfig* files, make sure to run syncconfig if
# changes are detected. This should be included after arch/$(SRCARCH)/Makefile
# because some architectures define CROSS_COMPILE there.
include include/config/auto.conf.cmd

$(KCONFIG_CONFIG):
	@echo >&2 '***'
	@echo >&2 '*** Configuration file "$@" not found!'
	@echo >&2 '***'
	@echo >&2 '*** Please run some configurator (e.g. "make oldconfig" or'
	@echo >&2 '*** "make menuconfig" or "make xconfig").'
	@echo >&2 '***'
	@/bin/false

# The actual configuration files used during the build are stored in
# include/generated/ and include/config/. Update them if .config is newer than
# include/config/auto.conf (which mirrors .config).
#
# This exploits the 'multi-target pattern rule' trick.
# The syncconfig should be executed only once to make all the targets.
# (Note: use the grouped target '&:' when we bump to GNU Make 4.3)
%/config/auto.conf %/config/auto.conf.cmd %/generated/autoconf.h: $(KCONFIG_CONFIG)
	$(Q)$(MAKE) -f $(srctree)/Makefile syncconfig
else # !may-sync-config
# External modules and some install targets need include/generated/autoconf.h
# and include/config/auto.conf but do not care if they are up-to-date.
# Use auto.conf to trigger the test
PHONY += include/config/auto.conf

include/config/auto.conf:
	$(Q)test -e include/generated/autoconf.h -a -e $@ || (		\
	echo >&2;							\
	echo >&2 "  ERROR: Kernel configuration is invalid.";		\
	echo >&2 "         include/generated/autoconf.h or $@ are missing.";\
	echo >&2 "         Run 'make oldconfig && make prepare' on kernel src to fix it.";	\
	echo >&2 ;							\
	/bin/false)

endif # may-sync-config
endif # need-config

KBUILD_CFLAGS	+= $(call cc-option,-fno-delete-null-pointer-checks,)
KBUILD_CFLAGS	+= $(call cc-disable-warning,frame-address,)
KBUILD_CFLAGS	+= $(call cc-disable-warning, format-truncation)
KBUILD_CFLAGS	+= $(call cc-disable-warning, format-overflow)
KBUILD_CFLAGS	+= $(call cc-disable-warning, address-of-packed-member)

ifdef CONFIG_CC_OPTIMIZE_FOR_PERFORMANCE
KBUILD_CFLAGS += -O2
else ifdef CONFIG_CC_OPTIMIZE_FOR_PERFORMANCE_O3
KBUILD_CFLAGS += -O3
else ifdef CONFIG_CC_OPTIMIZE_FOR_SIZE
KBUILD_CFLAGS += -Os
endif

# Tell gcc to never replace conditional load with a non-conditional one
KBUILD_CFLAGS	+= $(call cc-option,--param=allow-store-data-races=0)
KBUILD_CFLAGS	+= $(call cc-option,-fno-allow-store-data-races)

include scripts/Makefile.kcov
include scripts/Makefile.gcc-plugins

ifdef CONFIG_READABLE_ASM
# Disable optimizations that make assembler listings hard to read.
# reorder blocks reorders the control in the function
# ipa clone creates specialized cloned functions
# partial inlining inlines only parts of functions
KBUILD_CFLAGS += $(call cc-option,-fno-reorder-blocks,) \
                 $(call cc-option,-fno-ipa-cp-clone,) \
                 $(call cc-option,-fno-partial-inlining)
endif

ifneq ($(CONFIG_FRAME_WARN),0)
KBUILD_CFLAGS += -Wframe-larger-than=$(CONFIG_FRAME_WARN)
endif

stackp-flags-$(CONFIG_CC_HAS_STACKPROTECTOR_NONE) := -fno-stack-protector
stackp-flags-$(CONFIG_STACKPROTECTOR)             := -fstack-protector
stackp-flags-$(CONFIG_STACKPROTECTOR_STRONG)      := -fstack-protector-strong

KBUILD_CFLAGS += $(stackp-flags-y)

ifdef CONFIG_CC_IS_CLANG
KBUILD_CPPFLAGS += -Qunused-arguments
KBUILD_CFLAGS += -Wno-format-invalid-specifier
KBUILD_CFLAGS += -Wno-gnu
# CLANG uses a _MergedGlobals as optimization, but this breaks modpost, as the
# source of a reference will be _MergedGlobals and not on of the whitelisted names.
# See modpost pattern 2
KBUILD_CFLAGS += -mno-global-merge
else

# These warnings generated too much noise in a regular build.
# Use make W=1 to enable them (see scripts/Makefile.extrawarn)
KBUILD_CFLAGS += -Wno-unused-but-set-variable

# Warn about unmarked fall-throughs in switch statement.
# Disabled for clang while comment to attribute conversion happens and
# https://github.com/ClangBuiltLinux/linux/issues/636 is discussed.
KBUILD_CFLAGS += $(call cc-option,-Wimplicit-fallthrough,)
endif

KBUILD_CFLAGS += $(call cc-disable-warning, unused-const-variable)
ifdef CONFIG_FRAME_POINTER
KBUILD_CFLAGS	+= -fno-omit-frame-pointer -fno-optimize-sibling-calls
else
# Some targets (ARM with Thumb2, for example), can't be built with frame
# pointers.  For those, we don't have FUNCTION_TRACER automatically
# select FRAME_POINTER.  However, FUNCTION_TRACER adds -pg, and this is
# incompatible with -fomit-frame-pointer with current GCC, so we don't use
# -fomit-frame-pointer with FUNCTION_TRACER.
ifndef CONFIG_FUNCTION_TRACER
KBUILD_CFLAGS	+= -fomit-frame-pointer
endif
endif

# Initialize all stack variables with a pattern, if desired.
ifdef CONFIG_INIT_STACK_ALL
KBUILD_CFLAGS	+= -ftrivial-auto-var-init=pattern
endif

DEBUG_CFLAGS	:= $(call cc-option, -fno-var-tracking-assignments)

ifdef CONFIG_DEBUG_INFO
ifdef CONFIG_DEBUG_INFO_SPLIT
DEBUG_CFLAGS	+= -gsplit-dwarf
else
DEBUG_CFLAGS	+= -g
endif
KBUILD_AFLAGS	+= -Wa,-gdwarf-2
endif
ifdef CONFIG_DEBUG_INFO_DWARF4
DEBUG_CFLAGS	+= -gdwarf-4
endif

ifdef CONFIG_DEBUG_INFO_REDUCED
DEBUG_CFLAGS	+= $(call cc-option, -femit-struct-debug-baseonly) \
		   $(call cc-option,-fno-var-tracking)
endif

ifdef CONFIG_DEBUG_INFO_COMPRESSED
DEBUG_CFLAGS	+= -gz=zlib
KBUILD_AFLAGS	+= -gz=zlib
KBUILD_LDFLAGS	+= --compress-debug-sections=zlib
endif

KBUILD_CFLAGS += $(DEBUG_CFLAGS)
export DEBUG_CFLAGS

ifdef CONFIG_FUNCTION_TRACER
ifdef CONFIG_FTRACE_MCOUNT_RECORD
  # gcc 5 supports generating the mcount tables directly
  ifeq ($(call cc-option-yn,-mrecord-mcount),y)
    CC_FLAGS_FTRACE	+= -mrecord-mcount
    export CC_USING_RECORD_MCOUNT := 1
  endif
  ifdef CONFIG_HAVE_NOP_MCOUNT
    ifeq ($(call cc-option-yn, -mnop-mcount),y)
      CC_FLAGS_FTRACE	+= -mnop-mcount
      CC_FLAGS_USING	+= -DCC_USING_NOP_MCOUNT
    endif
  endif
endif
ifdef CONFIG_HAVE_FENTRY
  ifeq ($(call cc-option-yn, -mfentry),y)
    CC_FLAGS_FTRACE	+= -mfentry
    CC_FLAGS_USING	+= -DCC_USING_FENTRY
  endif
endif
export CC_FLAGS_FTRACE
KBUILD_CFLAGS	+= $(CC_FLAGS_FTRACE) $(CC_FLAGS_USING)
KBUILD_AFLAGS	+= $(CC_FLAGS_USING)
ifdef CONFIG_DYNAMIC_FTRACE
	ifdef CONFIG_HAVE_C_RECORDMCOUNT
		BUILD_C_RECORDMCOUNT := y
		export BUILD_C_RECORDMCOUNT
	endif
endif
endif

# We trigger additional mismatches with less inlining
ifdef CONFIG_DEBUG_SECTION_MISMATCH
KBUILD_CFLAGS += $(call cc-option, -fno-inline-functions-called-once)
endif

ifdef CONFIG_LD_DEAD_CODE_DATA_ELIMINATION
KBUILD_CFLAGS_KERNEL += -ffunction-sections -fdata-sections
LDFLAGS_vmlinux += --gc-sections
endif

ifdef CONFIG_LIVEPATCH
KBUILD_CFLAGS += $(call cc-option, -flive-patching=inline-clone)
endif

ifdef CONFIG_SHADOW_CALL_STACK
CC_FLAGS_SCS	:= -fsanitize=shadow-call-stack
KBUILD_CFLAGS	+= $(CC_FLAGS_SCS)
export CC_FLAGS_SCS
endif

# arch Makefile may override CC so keep this after arch Makefile is included
NOSTDINC_FLAGS += -nostdinc -isystem $(shell $(CC) -print-file-name=include)

# warn about C99 declaration after statement
KBUILD_CFLAGS += -Wdeclaration-after-statement

# Variable Length Arrays (VLAs) should not be used anywhere in the kernel
KBUILD_CFLAGS += -Wvla

# disable pointer signed / unsigned warnings in gcc 4.0
KBUILD_CFLAGS += -Wno-pointer-sign

# disable stringop warnings in gcc 8+
KBUILD_CFLAGS += $(call cc-disable-warning, stringop-truncation)

# We'll want to enable this eventually, but it's not going away for 5.7 at least
KBUILD_CFLAGS += $(call cc-disable-warning, zero-length-bounds)
KBUILD_CFLAGS += $(call cc-disable-warning, array-bounds)
KBUILD_CFLAGS += $(call cc-disable-warning, stringop-overflow)

# Another good warning that we'll want to enable eventually
KBUILD_CFLAGS += $(call cc-disable-warning, restrict)

# Enabled with W=2, disabled by default as noisy
KBUILD_CFLAGS += $(call cc-disable-warning, maybe-uninitialized)

# disable invalid "can't wrap" optimizations for signed / pointers
KBUILD_CFLAGS	+= $(call cc-option,-fno-strict-overflow)

# clang sets -fmerge-all-constants by default as optimization, but this
# is non-conforming behavior for C and in fact breaks the kernel, so we
# need to disable it here generally.
KBUILD_CFLAGS	+= $(call cc-option,-fno-merge-all-constants)

# for gcc -fno-merge-all-constants disables everything, but it is fine
# to have actual conforming behavior enabled.
KBUILD_CFLAGS	+= $(call cc-option,-fmerge-constants)

# Make sure -fstack-check isn't enabled (like gentoo apparently did)
KBUILD_CFLAGS  += $(call cc-option,-fno-stack-check,)

# conserve stack if available
KBUILD_CFLAGS   += $(call cc-option,-fconserve-stack)

# Prohibit date/time macros, which would make the build non-deterministic
KBUILD_CFLAGS   += $(call cc-option,-Werror=date-time)

# enforce correct pointer usage
KBUILD_CFLAGS   += $(call cc-option,-Werror=incompatible-pointer-types)

# Require designated initializers for all marked structures
KBUILD_CFLAGS   += $(call cc-option,-Werror=designated-init)

# change __FILE__ to the relative path from the srctree
KBUILD_CFLAGS	+= $(call cc-option,-fmacro-prefix-map=$(srctree)/=)

# ensure -fcf-protection is disabled when using retpoline as it is
# incompatible with -mindirect-branch=thunk-extern
ifdef CONFIG_RETPOLINE
KBUILD_CFLAGS += $(call cc-option,-fcf-protection=none)
endif

include scripts/Makefile.kasan
include scripts/Makefile.extrawarn
include scripts/Makefile.ubsan
include scripts/Makefile.kcsan

# Add user supplied CPPFLAGS, AFLAGS and CFLAGS as the last assignments
KBUILD_CPPFLAGS += $(KCPPFLAGS)
KBUILD_AFLAGS   += $(KAFLAGS)
KBUILD_CFLAGS   += $(KCFLAGS)

KBUILD_LDFLAGS_MODULE += --build-id
LDFLAGS_vmlinux += --build-id

ifeq ($(CONFIG_STRIP_ASM_SYMS),y)
LDFLAGS_vmlinux	+= $(call ld-option, -X,)
endif

ifeq ($(CONFIG_RELR),y)
LDFLAGS_vmlinux	+= --pack-dyn-relocs=relr
endif

# Align the bit size of userspace programs with the kernel
KBUILD_USERCFLAGS  += $(filter -m32 -m64 --target=%, $(KBUILD_CFLAGS))
KBUILD_USERLDFLAGS += $(filter -m32 -m64 --target=%, $(KBUILD_CFLAGS))

# make the checker run with the right architecture
CHECKFLAGS += --arch=$(ARCH)

# insure the checker run with the right endianness
CHECKFLAGS += $(if $(CONFIG_CPU_BIG_ENDIAN),-mbig-endian,-mlittle-endian)

# the checker needs the correct machine size
CHECKFLAGS += $(if $(CONFIG_64BIT),-m64,-m32)

# Default kernel image to build when no specific target is given.
# KBUILD_IMAGE may be overruled on the command line or
# set in the environment
# Also any assignments in arch/$(ARCH)/Makefile take precedence over
# this default value
export KBUILD_IMAGE ?= vmlinux

#
# INSTALL_PATH specifies where to place the updated kernel and system map
# images. Default is /boot, but you can set it to other values
export	INSTALL_PATH ?= /boot

#
# INSTALL_DTBS_PATH specifies a prefix for relocations required by build roots.
# Like INSTALL_MOD_PATH, it isn't defined in the Makefile, but can be passed as
# an argument if needed. Otherwise it defaults to the kernel install path
#
export INSTALL_DTBS_PATH ?= $(INSTALL_PATH)/dtbs/$(KERNELRELEASE)

#
# INSTALL_MOD_PATH specifies a prefix to MODLIB for module directory
# relocations required by build roots.  This is not defined in the
# makefile but the argument can be passed to make if needed.
#

MODLIB	= $(INSTALL_MOD_PATH)/lib/modules/$(KERNELRELEASE)
export MODLIB

#
# INSTALL_MOD_STRIP, if defined, will cause modules to be
# stripped after they are installed.  If INSTALL_MOD_STRIP is '1', then
# the default option --strip-debug will be used.  Otherwise,
# INSTALL_MOD_STRIP value will be used as the options to the strip command.

ifdef INSTALL_MOD_STRIP
ifeq ($(INSTALL_MOD_STRIP),1)
mod_strip_cmd = $(STRIP) --strip-debug
else
mod_strip_cmd = $(STRIP) $(INSTALL_MOD_STRIP)
endif # INSTALL_MOD_STRIP=1
else
mod_strip_cmd = true
endif # INSTALL_MOD_STRIP
export mod_strip_cmd

# CONFIG_MODULE_COMPRESS, if defined, will cause module to be compressed
# after they are installed in agreement with CONFIG_MODULE_COMPRESS_GZIP
# or CONFIG_MODULE_COMPRESS_XZ.

mod_compress_cmd = true
ifdef CONFIG_MODULE_COMPRESS
  ifdef CONFIG_MODULE_COMPRESS_GZIP
    mod_compress_cmd = $(KGZIP) -n -f
  endif # CONFIG_MODULE_COMPRESS_GZIP
  ifdef CONFIG_MODULE_COMPRESS_XZ
    mod_compress_cmd = $(XZ) -f
  endif # CONFIG_MODULE_COMPRESS_XZ
endif # CONFIG_MODULE_COMPRESS
export mod_compress_cmd

ifdef CONFIG_MODULE_SIG_ALL
$(eval $(call config_filename,MODULE_SIG_KEY))

mod_sign_cmd = scripts/sign-file $(CONFIG_MODULE_SIG_HASH) $(MODULE_SIG_KEY_SRCPREFIX)$(CONFIG_MODULE_SIG_KEY) certs/signing_key.x509
else
mod_sign_cmd = true
endif
export mod_sign_cmd

HOST_LIBELF_LIBS = $(shell pkg-config libelf --libs 2>/dev/null || echo -lelf)

ifdef CONFIG_STACK_VALIDATION
  has_libelf := $(call try-run,\
		echo "int main() {}" | $(HOSTCC) -xc -o /dev/null $(HOST_LIBELF_LIBS) -,1,0)
  ifeq ($(has_libelf),1)
    objtool_target := tools/objtool FORCE
  else
    SKIP_STACK_VALIDATION := 1
    export SKIP_STACK_VALIDATION
  endif
endif

PHONY += prepare0

export MODORDER := $(extmod-prefix)modules.order
export MODULES_NSDEPS := $(extmod-prefix)modules.nsdeps

ifeq ($(KBUILD_EXTMOD),)
core-y		+= kernel/ certs/ mm/ fs/ ipc/ security/ crypto/ block/

vmlinux-dirs	:= $(patsubst %/,%,$(filter %/, \
		     $(core-y) $(core-m) $(drivers-y) $(drivers-m) \
		     $(libs-y) $(libs-m)))

vmlinux-alldirs	:= $(sort $(vmlinux-dirs) Documentation \
		     $(patsubst %/,%,$(filter %/, $(core-) \
			$(drivers-) $(libs-))))

subdir-modorder := $(addsuffix modules.order,$(filter %/, \
			$(core-y) $(core-m) $(libs-y) $(libs-m) \
			$(drivers-y) $(drivers-m)))

build-dirs	:= $(vmlinux-dirs)
clean-dirs	:= $(vmlinux-alldirs)

# Externally visible symbols (used by link-vmlinux.sh)
KBUILD_VMLINUX_OBJS := $(head-y) $(patsubst %/,%/built-in.a, $(core-y))
KBUILD_VMLINUX_OBJS += $(addsuffix built-in.a, $(filter %/, $(libs-y)))
ifdef CONFIG_MODULES
KBUILD_VMLINUX_OBJS += $(patsubst %/, %/lib.a, $(filter %/, $(libs-y)))
KBUILD_VMLINUX_LIBS := $(filter-out %/, $(libs-y))
else
KBUILD_VMLINUX_LIBS := $(patsubst %/,%/lib.a, $(libs-y))
endif
KBUILD_VMLINUX_OBJS += $(patsubst %/,%/built-in.a, $(drivers-y))

export KBUILD_VMLINUX_OBJS KBUILD_VMLINUX_LIBS
export KBUILD_LDS          := arch/$(SRCARCH)/kernel/vmlinux.lds
export LDFLAGS_vmlinux
# used by scripts/Makefile.package
export KBUILD_ALLDIRS := $(sort $(filter-out arch/%,$(vmlinux-alldirs)) LICENSES arch include scripts tools)

vmlinux-deps := $(KBUILD_LDS) $(KBUILD_VMLINUX_OBJS) $(KBUILD_VMLINUX_LIBS)

# Recurse until adjust_autoksyms.sh is satisfied
PHONY += autoksyms_recursive
ifdef CONFIG_TRIM_UNUSED_KSYMS
# For the kernel to actually contain only the needed exported symbols,
# we have to build modules as well to determine what those symbols are.
# (this can be evaluated only once include/config/auto.conf has been included)
KBUILD_MODULES := 1

autoksyms_recursive: descend modules.order
	$(Q)$(CONFIG_SHELL) $(srctree)/scripts/adjust_autoksyms.sh \
	  "$(MAKE) -f $(srctree)/Makefile vmlinux"
endif

autoksyms_h := $(if $(CONFIG_TRIM_UNUSED_KSYMS), include/generated/autoksyms.h)

quiet_cmd_autoksyms_h = GEN     $@
      cmd_autoksyms_h = mkdir -p $(dir $@); \
			$(CONFIG_SHELL) $(srctree)/scripts/gen_autoksyms.sh $@

$(autoksyms_h):
	$(call cmd,autoksyms_h)

ARCH_POSTLINK := $(wildcard $(srctree)/arch/$(SRCARCH)/Makefile.postlink)

# Final link of vmlinux with optional arch pass after final link
cmd_link-vmlinux =                                                 \
	$(CONFIG_SHELL) $< $(LD) $(KBUILD_LDFLAGS) $(LDFLAGS_vmlinux) ;    \
	$(if $(ARCH_POSTLINK), $(MAKE) -f $(ARCH_POSTLINK) $@, true)

vmlinux: scripts/link-vmlinux.sh autoksyms_recursive $(vmlinux-deps) FORCE
	+$(call if_changed,link-vmlinux)

targets := vmlinux

# The actual objects are generated when descending,
# make sure no implicit rule kicks in
$(sort $(vmlinux-deps) $(subdir-modorder)): descend ;

filechk_kernel.release = \
	echo "$(KERNELVERSION)$$($(CONFIG_SHELL) $(srctree)/scripts/setlocalversion $(srctree))"

# Store (new) KERNELRELEASE string in include/config/kernel.release
include/config/kernel.release: FORCE
	$(call filechk,kernel.release)

# Additional helpers built in scripts/
# Carefully list dependencies so we do not try to build scripts twice
# in parallel
PHONY += scripts
scripts: scripts_basic scripts_dtc
	$(Q)$(MAKE) $(build)=$(@)

# Things we need to do before we recursively start building the kernel
# or the modules are listed in "prepare".
# A multi level approach is used. prepareN is processed before prepareN-1.
# archprepare is used in arch Makefiles and when processed asm symlink,
# version.h and scripts_basic is processed / created.

PHONY += prepare archprepare

archprepare: outputmakefile archheaders archscripts scripts include/config/kernel.release \
	asm-generic $(version_h) $(autoksyms_h) include/generated/utsrelease.h \
	include/generated/autoconf.h

prepare0: archprepare
	$(Q)$(MAKE) $(build)=scripts/mod
	$(Q)$(MAKE) $(build)=.

# All the preparing..
prepare: prepare0 prepare-objtool

# Support for using generic headers in asm-generic
asm-generic := -f $(srctree)/scripts/Makefile.asm-generic obj

PHONY += asm-generic uapi-asm-generic
asm-generic: uapi-asm-generic
	$(Q)$(MAKE) $(asm-generic)=arch/$(SRCARCH)/include/generated/asm \
	generic=include/asm-generic
uapi-asm-generic:
	$(Q)$(MAKE) $(asm-generic)=arch/$(SRCARCH)/include/generated/uapi/asm \
	generic=include/uapi/asm-generic

PHONY += prepare-objtool
prepare-objtool: $(objtool_target)
ifeq ($(SKIP_STACK_VALIDATION),1)
ifdef CONFIG_UNWINDER_ORC
	@echo "error: Cannot generate ORC metadata for CONFIG_UNWINDER_ORC=y, please install libelf-dev, libelf-devel or elfutils-libelf-devel" >&2
	@false
else
	@echo "warning: Cannot use CONFIG_STACK_VALIDATION=y, please install libelf-dev, libelf-devel or elfutils-libelf-devel" >&2
endif
endif

# Generate some files
# ---------------------------------------------------------------------------

# KERNELRELEASE can change from a few different places, meaning version.h
# needs to be updated, so this check is forced on all builds

uts_len := 64
define filechk_utsrelease.h
	if [ `echo -n "$(KERNELRELEASE)" | wc -c ` -gt $(uts_len) ]; then \
	  echo '"$(KERNELRELEASE)" exceeds $(uts_len) characters' >&2;    \
	  exit 1;                                                         \
	fi;                                                               \
	echo \#define UTS_RELEASE \"$(KERNELRELEASE)\"
endef

define filechk_version.h
	echo \#define LINUX_VERSION_CODE $(shell                         \
	expr $(VERSION) \* 65536 + 0$(PATCHLEVEL) \* 256 + 0$(SUBLEVEL)); \
	echo '#define KERNEL_VERSION(a,b,c) (((a) << 16) + ((b) << 8) + (c))'
endef

$(version_h): FORCE
	$(call filechk,version.h)
	$(Q)rm -f $(old_version_h)

include/generated/utsrelease.h: include/config/kernel.release FORCE
	$(call filechk,utsrelease.h)

PHONY += headerdep
headerdep:
	$(Q)find $(srctree)/include/ -name '*.h' | xargs --max-args 1 \
	$(srctree)/scripts/headerdep.pl -I$(srctree)/include

# ---------------------------------------------------------------------------
# Kernel headers

#Default location for installed headers
export INSTALL_HDR_PATH = $(objtree)/usr

quiet_cmd_headers_install = INSTALL $(INSTALL_HDR_PATH)/include
      cmd_headers_install = \
	mkdir -p $(INSTALL_HDR_PATH); \
	rsync -mrl --include='*/' --include='*\.h' --exclude='*' \
	usr/include $(INSTALL_HDR_PATH)

PHONY += headers_install
headers_install: headers
	$(call cmd,headers_install)

PHONY += archheaders archscripts

hdr-inst := -f $(srctree)/scripts/Makefile.headersinst obj

PHONY += headers
headers: $(version_h) scripts_unifdef uapi-asm-generic archheaders archscripts
	$(if $(wildcard $(srctree)/arch/$(SRCARCH)/include/uapi/asm/Kbuild),, \
	  $(error Headers not exportable for the $(SRCARCH) architecture))
	$(Q)$(MAKE) $(hdr-inst)=include/uapi
	$(Q)$(MAKE) $(hdr-inst)=arch/$(SRCARCH)/include/uapi

# Deprecated. It is no-op now.
PHONY += headers_check
headers_check:
	@:

ifdef CONFIG_HEADERS_INSTALL
prepare: headers
endif

PHONY += scripts_unifdef
scripts_unifdef: scripts_basic
	$(Q)$(MAKE) $(build)=scripts scripts/unifdef

# ---------------------------------------------------------------------------
# Kernel selftest

PHONY += kselftest
kselftest:
	$(Q)$(MAKE) -C $(srctree)/tools/testing/selftests run_tests

kselftest-%: FORCE
	$(Q)$(MAKE) -C $(srctree)/tools/testing/selftests $*

PHONY += kselftest-merge
kselftest-merge:
	$(if $(wildcard $(objtree)/.config),, $(error No .config exists, config your kernel first!))
	$(Q)find $(srctree)/tools/testing/selftests -name config | \
		xargs $(srctree)/scripts/kconfig/merge_config.sh -m $(objtree)/.config
	$(Q)$(MAKE) -f $(srctree)/Makefile olddefconfig

# ---------------------------------------------------------------------------
# Devicetree files

ifneq ($(wildcard $(srctree)/arch/$(SRCARCH)/boot/dts/),)
dtstree := arch/$(SRCARCH)/boot/dts
endif

ifneq ($(dtstree),)

%.dtb: include/config/kernel.release scripts_dtc
	$(Q)$(MAKE) $(build)=$(dtstree) $(dtstree)/$@

PHONY += dtbs dtbs_install dtbs_check
dtbs: include/config/kernel.release scripts_dtc
	$(Q)$(MAKE) $(build)=$(dtstree)

ifneq ($(filter dtbs_check, $(MAKECMDGOALS)),)
export CHECK_DTBS=y
dtbs: dt_binding_check
endif

dtbs_check: dtbs

dtbs_install:
	$(Q)$(MAKE) $(dtbinst)=$(dtstree) dst=$(INSTALL_DTBS_PATH)

ifdef CONFIG_OF_EARLY_FLATTREE
all: dtbs
endif

endif

PHONY += scripts_dtc
scripts_dtc: scripts_basic
	$(Q)$(MAKE) $(build)=scripts/dtc

ifneq ($(filter dt_binding_check, $(MAKECMDGOALS)),)
export CHECK_DT_BINDING=y
endif

PHONY += dt_binding_check
dt_binding_check: scripts_dtc
	$(Q)$(MAKE) $(build)=Documentation/devicetree/bindings

# ---------------------------------------------------------------------------
# Modules

ifdef CONFIG_MODULES

# By default, build modules as well

all: modules

# When we're building modules with modversions, we need to consider
# the built-in objects during the descend as well, in order to
# make sure the checksums are up to date before we record them.
ifdef CONFIG_MODVERSIONS
  KBUILD_BUILTIN := 1
endif

# Build modules
#
# A module can be listed more than once in obj-m resulting in
# duplicate lines in modules.order files.  Those are removed
# using awk while concatenating to the final file.

PHONY += modules
modules: $(if $(KBUILD_BUILTIN),vmlinux) modules_check
	$(Q)$(MAKE) -f $(srctree)/scripts/Makefile.modpost

PHONY += modules_check
modules_check: modules.order
	$(Q)$(CONFIG_SHELL) $(srctree)/scripts/modules-check.sh $<

cmd_modules_order = $(AWK) '!x[$$0]++' $(real-prereqs) > $@

modules.order: $(subdir-modorder) FORCE
	$(call if_changed,modules_order)

targets += modules.order

# Target to prepare building external modules
PHONY += modules_prepare
modules_prepare: prepare

# Target to install modules
PHONY += modules_install
modules_install: _modinst_ _modinst_post

PHONY += _modinst_
_modinst_:
	@rm -rf $(MODLIB)/kernel
	@rm -f $(MODLIB)/source
	@mkdir -p $(MODLIB)/kernel
	@ln -s $(abspath $(srctree)) $(MODLIB)/source
	@if [ ! $(objtree) -ef  $(MODLIB)/build ]; then \
		rm -f $(MODLIB)/build ; \
		ln -s $(CURDIR) $(MODLIB)/build ; \
	fi
	@sed 's:^:kernel/:' modules.order > $(MODLIB)/modules.order
	@cp -f modules.builtin $(MODLIB)/
	@cp -f $(objtree)/modules.builtin.modinfo $(MODLIB)/
	$(Q)$(MAKE) -f $(srctree)/scripts/Makefile.modinst

# This depmod is only for convenience to give the initial
# boot a modules.dep even before / is mounted read-write.  However the
# boot script depmod is the master version.
PHONY += _modinst_post
_modinst_post: _modinst_
	$(call cmd,depmod)

ifeq ($(CONFIG_MODULE_SIG), y)
PHONY += modules_sign
modules_sign:
	$(Q)$(MAKE) -f $(srctree)/scripts/Makefile.modsign
endif

else # CONFIG_MODULES

# Modules not configured
# ---------------------------------------------------------------------------

PHONY += modules modules_install
modules modules_install:
	@echo >&2
	@echo >&2 "The present kernel configuration has modules disabled."
	@echo >&2 "Type 'make config' and enable loadable module support."
	@echo >&2 "Then build a kernel with module support enabled."
	@echo >&2
	@exit 1

endif # CONFIG_MODULES

###
# Cleaning is done on three levels.
# make clean     Delete most generated files
#                Leave enough to build external modules
# make mrproper  Delete the current configuration, and all generated files
# make distclean Remove editor backup files, patch leftover files and the like

# Directories & files removed with 'make clean'
CLEAN_FILES += include/ksym vmlinux.symvers \
	       modules.builtin modules.builtin.modinfo modules.nsdeps

# Directories & files removed with 'make mrproper'
MRPROPER_FILES += include/config include/generated          \
		  arch/$(SRCARCH)/include/generated .tmp_objdiff \
		  debian snap tar-install \
		  .config .config.old .version \
		  Module.symvers \
		  signing_key.pem signing_key.priv signing_key.x509	\
		  x509.genkey extra_certificates signing_key.x509.keyid	\
		  signing_key.x509.signer vmlinux-gdb.py \
		  *.spec

# Directories & files removed with 'make distclean'
DISTCLEAN_FILES += tags TAGS cscope* GPATH GTAGS GRTAGS GSYMS

# clean - Delete most, but leave enough to build external modules
#
clean: rm-files := $(CLEAN_FILES)

PHONY += archclean vmlinuxclean

vmlinuxclean:
	$(Q)$(CONFIG_SHELL) $(srctree)/scripts/link-vmlinux.sh clean
	$(Q)$(if $(ARCH_POSTLINK), $(MAKE) -f $(ARCH_POSTLINK) clean)

clean: archclean vmlinuxclean

# mrproper - Delete all generated files, including .config
#
mrproper: rm-files := $(wildcard $(MRPROPER_FILES))
mrproper-dirs      := $(addprefix _mrproper_,scripts)

PHONY += $(mrproper-dirs) mrproper
$(mrproper-dirs):
	$(Q)$(MAKE) $(clean)=$(patsubst _mrproper_%,%,$@)

mrproper: clean $(mrproper-dirs)
	$(call cmd,rmfiles)

# distclean
#
distclean: rm-files := $(wildcard $(DISTCLEAN_FILES))

PHONY += distclean

distclean: mrproper
	$(call cmd,rmfiles)
	@find $(srctree) $(RCS_FIND_IGNORE) \
		\( -name '*.orig' -o -name '*.rej' -o -name '*~' \
		-o -name '*.bak' -o -name '#*#' -o -name '*%' \
		-o -name 'core' \) \
		-type f -print | xargs rm -f


# Packaging of the kernel to various formats
# ---------------------------------------------------------------------------

%src-pkg: FORCE
	$(Q)$(MAKE) -f $(srctree)/scripts/Makefile.package $@
%pkg: include/config/kernel.release FORCE
	$(Q)$(MAKE) -f $(srctree)/scripts/Makefile.package $@

# Brief documentation of the typical targets used
# ---------------------------------------------------------------------------

boards := $(wildcard $(srctree)/arch/$(SRCARCH)/configs/*_defconfig)
boards := $(sort $(notdir $(boards)))
board-dirs := $(dir $(wildcard $(srctree)/arch/$(SRCARCH)/configs/*/*_defconfig))
board-dirs := $(sort $(notdir $(board-dirs:/=)))

PHONY += help
help:
	@echo  'Cleaning targets:'
	@echo  '  clean		  - Remove most generated files but keep the config and'
	@echo  '                    enough build support to build external modules'
	@echo  '  mrproper	  - Remove all generated files + config + various backup files'
	@echo  '  distclean	  - mrproper + remove editor backup and patch files'
	@echo  ''
	@echo  'Configuration targets:'
	@$(MAKE) -f $(srctree)/scripts/kconfig/Makefile help
	@echo  ''
	@echo  'Other generic targets:'
	@echo  '  all		  - Build all targets marked with [*]'
	@echo  '* vmlinux	  - Build the bare kernel'
	@echo  '* modules	  - Build all modules'
	@echo  '  modules_install - Install all modules to INSTALL_MOD_PATH (default: /)'
	@echo  '  dir/            - Build all files in dir and below'
	@echo  '  dir/file.[ois]  - Build specified target only'
	@echo  '  dir/file.ll     - Build the LLVM assembly file'
	@echo  '                    (requires compiler support for LLVM assembly generation)'
	@echo  '  dir/file.lst    - Build specified mixed source/assembly target only'
	@echo  '                    (requires a recent binutils and recent build (System.map))'
	@echo  '  dir/file.ko     - Build module including final link'
	@echo  '  modules_prepare - Set up for building external modules'
	@echo  '  tags/TAGS	  - Generate tags file for editors'
	@echo  '  cscope	  - Generate cscope index'
	@echo  '  gtags           - Generate GNU GLOBAL index'
	@echo  '  kernelrelease	  - Output the release version string (use with make -s)'
	@echo  '  kernelversion	  - Output the version stored in Makefile (use with make -s)'
	@echo  '  image_name	  - Output the image name (use with make -s)'
	@echo  '  headers_install - Install sanitised kernel headers to INSTALL_HDR_PATH'; \
	 echo  '                    (default: $(INSTALL_HDR_PATH))'; \
	 echo  ''
	@echo  'Static analysers:'
	@echo  '  checkstack      - Generate a list of stack hogs'
	@echo  '  namespacecheck  - Name space analysis on compiled kernel'
	@echo  '  versioncheck    - Sanity check on version.h usage'
	@echo  '  includecheck    - Check for duplicate included header files'
	@echo  '  export_report   - List the usages of all exported symbols'
	@echo  '  headerdep       - Detect inclusion cycles in headers'
	@echo  '  coccicheck      - Check with Coccinelle'
	@echo  ''
	@echo  'Tools:'
	@echo  '  nsdeps          - Generate missing symbol namespace dependencies'
	@echo  ''
	@echo  'Kernel selftest:'
	@echo  '  kselftest         - Build and run kernel selftest'
	@echo  '                      Build, install, and boot kernel before'
	@echo  '                      running kselftest on it'
	@echo  '                      Run as root for full coverage'
	@echo  '  kselftest-all     - Build kernel selftest'
	@echo  '  kselftest-install - Build and install kernel selftest'
	@echo  '  kselftest-clean   - Remove all generated kselftest files'
	@echo  '  kselftest-merge   - Merge all the config dependencies of'
	@echo  '		      kselftest to existing .config.'
	@echo  ''
	@$(if $(dtstree), \
		echo 'Devicetree:'; \
		echo '* dtbs             - Build device tree blobs for enabled boards'; \
		echo '  dtbs_install     - Install dtbs to $(INSTALL_DTBS_PATH)'; \
		echo '  dt_binding_check - Validate device tree binding documents'; \
		echo '  dtbs_check       - Validate device tree source files';\
		echo '')

	@echo 'Userspace tools targets:'
	@echo '  use "make tools/help"'
	@echo '  or  "cd tools; make help"'
	@echo  ''
	@echo  'Kernel packaging:'
	@$(MAKE) -f $(srctree)/scripts/Makefile.package help
	@echo  ''
	@echo  'Documentation targets:'
	@$(MAKE) -f $(srctree)/Documentation/Makefile dochelp
	@echo  ''
	@echo  'Architecture specific targets ($(SRCARCH)):'
	@$(if $(archhelp),$(archhelp),\
		echo '  No architecture specific help defined for $(SRCARCH)')
	@echo  ''
	@$(if $(boards), \
		$(foreach b, $(boards), \
		printf "  %-27s - Build for %s\\n" $(b) $(subst _defconfig,,$(b));) \
		echo '')
	@$(if $(board-dirs), \
		$(foreach b, $(board-dirs), \
		printf "  %-16s - Show %s-specific targets\\n" help-$(b) $(b);) \
		printf "  %-16s - Show all of the above\\n" help-boards; \
		echo '')

	@echo  '  make V=0|1 [targets] 0 => quiet build (default), 1 => verbose build'
	@echo  '  make V=2   [targets] 2 => give reason for rebuild of target'
	@echo  '  make O=dir [targets] Locate all output files in "dir", including .config'
	@echo  '  make C=1   [targets] Check re-compiled c source with $$CHECK'
	@echo  '                       (sparse by default)'
	@echo  '  make C=2   [targets] Force check of all c source with $$CHECK'
	@echo  '  make RECORDMCOUNT_WARN=1 [targets] Warn about ignored mcount sections'
	@echo  '  make W=n   [targets] Enable extra build checks, n=1,2,3 where'
	@echo  '		1: warnings which may be relevant and do not occur too often'
	@echo  '		2: warnings which occur quite often but may still be relevant'
	@echo  '		3: more obscure warnings, can most likely be ignored'
	@echo  '		Multiple levels can be combined with W=12 or W=123'
	@echo  ''
	@echo  'Execute "make" or "make all" to build all targets marked with [*] '
	@echo  'For further info see the ./README file'


help-board-dirs := $(addprefix help-,$(board-dirs))

help-boards: $(help-board-dirs)

boards-per-dir = $(sort $(notdir $(wildcard $(srctree)/arch/$(SRCARCH)/configs/$*/*_defconfig)))

$(help-board-dirs): help-%:
	@echo  'Architecture specific targets ($(SRCARCH) $*):'
	@$(if $(boards-per-dir), \
		$(foreach b, $(boards-per-dir), \
		printf "  %-24s - Build for %s\\n" $*/$(b) $(subst _defconfig,,$(b));) \
		echo '')


# Documentation targets
# ---------------------------------------------------------------------------
DOC_TARGETS := xmldocs latexdocs pdfdocs htmldocs epubdocs cleandocs \
	       linkcheckdocs dochelp refcheckdocs
PHONY += $(DOC_TARGETS)
$(DOC_TARGETS):
	$(Q)$(MAKE) $(build)=Documentation $@

# Misc
# ---------------------------------------------------------------------------

PHONY += scripts_gdb
scripts_gdb: prepare0
	$(Q)$(MAKE) $(build)=scripts/gdb
	$(Q)ln -fsn $(abspath $(srctree)/scripts/gdb/vmlinux-gdb.py)

ifdef CONFIG_GDB_SCRIPTS
all: scripts_gdb
endif

else # KBUILD_EXTMOD

###
# External module support.
# When building external modules the kernel used as basis is considered
# read-only, and no consistency checks are made and the make
# system is not used on the basis kernel. If updates are required
# in the basis kernel ordinary make commands (without M=...) must
# be used.
#
# The following are the only valid targets when building external
# modules.
# make M=dir clean     Delete all automatically generated files
# make M=dir modules   Make all modules in specified dir
# make M=dir	       Same as 'make M=dir modules'
# make M=dir modules_install
#                      Install the modules built in the module directory
#                      Assumes install directory is already created

# We are always building modules
KBUILD_MODULES := 1

build-dirs := $(KBUILD_EXTMOD)
PHONY += modules
modules: descend
	$(Q)$(MAKE) -f $(srctree)/scripts/Makefile.modpost

PHONY += modules_install
modules_install: _emodinst_ _emodinst_post

install-dir := $(if $(INSTALL_MOD_DIR),$(INSTALL_MOD_DIR),extra)
PHONY += _emodinst_
_emodinst_:
	$(Q)mkdir -p $(MODLIB)/$(install-dir)
	$(Q)$(MAKE) -f $(srctree)/scripts/Makefile.modinst

PHONY += _emodinst_post
_emodinst_post: _emodinst_
	$(call cmd,depmod)

clean-dirs := $(KBUILD_EXTMOD)
clean: rm-files := $(KBUILD_EXTMOD)/Module.symvers $(KBUILD_EXTMOD)/modules.nsdeps

PHONY += help
help:
	@echo  '  Building external modules.'
	@echo  '  Syntax: make -C path/to/kernel/src M=$$PWD target'
	@echo  ''
	@echo  '  modules         - default target, build the module(s)'
	@echo  '  modules_install - install the module'
	@echo  '  clean           - remove generated files in module directory only'
	@echo  ''

PHONY += prepare
endif # KBUILD_EXTMOD

# Single targets
# ---------------------------------------------------------------------------
# To build individual files in subdirectories, you can do like this:
#
#   make foo/bar/baz.s
#
# The supported suffixes for single-target are listed in 'single-targets'
#
# To build only under specific subdirectories, you can do like this:
#
#   make foo/bar/baz/

ifdef single-build

# .ko is special because modpost is needed
single-ko := $(sort $(filter %.ko, $(MAKECMDGOALS)))
single-no-ko := $(sort $(patsubst %.ko,%.mod, $(MAKECMDGOALS)))

$(single-ko): single_modpost
	@:
$(single-no-ko): descend
	@:

ifeq ($(KBUILD_EXTMOD),)
# For the single build of in-tree modules, use a temporary file to avoid
# the situation of modules_install installing an invalid modules.order.
MODORDER := .modules.tmp
endif

PHONY += single_modpost
single_modpost: $(single-no-ko)
	$(Q){ $(foreach m, $(single-ko), echo $(extmod-prefix)$m;) } > $(MODORDER)
	$(Q)$(MAKE) -f $(srctree)/scripts/Makefile.modpost

KBUILD_MODULES := 1

export KBUILD_SINGLE_TARGETS := $(addprefix $(extmod-prefix), $(single-no-ko))

# trim unrelated directories
build-dirs := $(foreach d, $(build-dirs), \
			$(if $(filter $(d)/%, $(KBUILD_SINGLE_TARGETS)), $(d)))

endif

ifndef CONFIG_MODULES
KBUILD_MODULES :=
endif

# Handle descending into subdirectories listed in $(build-dirs)
# Preset locale variables to speed up the build process. Limit locale
# tweaks to this spot to avoid wrong language settings when running
# make menuconfig etc.
# Error messages still appears in the original language
PHONY += descend $(build-dirs)
descend: $(build-dirs)
$(build-dirs): prepare
	$(Q)$(MAKE) $(build)=$@ \
	single-build=$(if $(filter-out $@/, $(filter $@/%, $(KBUILD_SINGLE_TARGETS))),1) \
	need-builtin=1 need-modorder=1

clean-dirs := $(addprefix _clean_, $(clean-dirs))
PHONY += $(clean-dirs) clean
$(clean-dirs):
	$(Q)$(MAKE) $(clean)=$(patsubst _clean_%,%,$@)

clean: $(clean-dirs)
	$(call cmd,rmfiles)
	@find $(if $(KBUILD_EXTMOD), $(KBUILD_EXTMOD), .) $(RCS_FIND_IGNORE) \
		\( -name '*.[aios]' -o -name '*.ko' -o -name '.*.cmd' \
		-o -name '*.ko.*' \
		-o -name '*.dtb' -o -name '*.dtb.S' -o -name '*.dt.yaml' \
		-o -name '*.dwo' -o -name '*.lst' \
		-o -name '*.su' -o -name '*.mod' \
		-o -name '.*.d' -o -name '.*.tmp' -o -name '*.mod.c' \
		-o -name '*.lex.c' -o -name '*.tab.[ch]' \
		-o -name '*.asn1.[ch]' \
		-o -name '*.symtypes' -o -name 'modules.order' \
		-o -name '.tmp_*.o.*' \
		-o -name '*.c.[012]*.*' \
		-o -name '*.ll' \
		-o -name '*.gcno' \) -type f -print | xargs rm -f

# Generate tags for editors
# ---------------------------------------------------------------------------
quiet_cmd_tags = GEN     $@
      cmd_tags = $(BASH) $(srctree)/scripts/tags.sh $@

tags TAGS cscope gtags: FORCE
	$(call cmd,tags)

# Script to generate missing namespace dependencies
# ---------------------------------------------------------------------------

PHONY += nsdeps
nsdeps: export KBUILD_NSDEPS=1
nsdeps: modules
	$(Q)$(CONFIG_SHELL) $(srctree)/scripts/nsdeps

# Scripts to check various things for consistency
# ---------------------------------------------------------------------------

PHONY += includecheck versioncheck coccicheck namespacecheck export_report

includecheck:
	find $(srctree)/* $(RCS_FIND_IGNORE) \
		-name '*.[hcS]' -type f -print | sort \
		| xargs $(PERL) -w $(srctree)/scripts/checkincludes.pl

versioncheck:
	find $(srctree)/* $(RCS_FIND_IGNORE) \
		-name '*.[hcS]' -type f -print | sort \
		| xargs $(PERL) -w $(srctree)/scripts/checkversion.pl

coccicheck:
	$(Q)$(BASH) $(srctree)/scripts/$@

namespacecheck:
	$(PERL) $(srctree)/scripts/namespace.pl

export_report:
	$(PERL) $(srctree)/scripts/export_report.pl

PHONY += checkstack kernelrelease kernelversion image_name

# UML needs a little special treatment here.  It wants to use the host
# toolchain, so needs $(SUBARCH) passed to checkstack.pl.  Everyone
# else wants $(ARCH), including people doing cross-builds, which means
# that $(SUBARCH) doesn't work here.
ifeq ($(ARCH), um)
CHECKSTACK_ARCH := $(SUBARCH)
else
CHECKSTACK_ARCH := $(ARCH)
endif
checkstack:
	$(OBJDUMP) -d vmlinux $$(find . -name '*.ko') | \
	$(PERL) $(srctree)/scripts/checkstack.pl $(CHECKSTACK_ARCH)

kernelrelease:
	@echo "$(KERNELVERSION)$$($(CONFIG_SHELL) $(srctree)/scripts/setlocalversion $(srctree))"

kernelversion:
	@echo $(KERNELVERSION)

image_name:
	@echo $(KBUILD_IMAGE)

# Clear a bunch of variables before executing the submake

ifeq ($(quiet),silent_)
tools_silent=s
endif

tools/: FORCE
	$(Q)mkdir -p $(objtree)/tools
	$(Q)$(MAKE) LDFLAGS= MAKEFLAGS="$(tools_silent) $(filter --j% -j,$(MAKEFLAGS))" O=$(abspath $(objtree)) subdir=tools -C $(srctree)/tools/

tools/%: FORCE
	$(Q)mkdir -p $(objtree)/tools
	$(Q)$(MAKE) LDFLAGS= MAKEFLAGS="$(tools_silent) $(filter --j% -j,$(MAKEFLAGS))" O=$(abspath $(objtree)) subdir=tools -C $(srctree)/tools/ $*

quiet_cmd_rmfiles = $(if $(wildcard $(rm-files)),CLEAN   $(wildcard $(rm-files)))
      cmd_rmfiles = rm -rf $(rm-files)

# Run depmod only if we have System.map and depmod is executable
quiet_cmd_depmod = DEPMOD  $(KERNELRELEASE)
      cmd_depmod = $(CONFIG_SHELL) $(srctree)/scripts/depmod.sh $(DEPMOD) \
                   $(KERNELRELEASE)

# read saved command lines for existing targets
existing-targets := $(wildcard $(sort $(targets)))

-include $(foreach f,$(existing-targets),$(dir $(f)).$(notdir $(f)).cmd)

endif # config-build
endif # mixed-build
endif # need-sub-make

PHONY += FORCE
FORCE:

# Declare the contents of the PHONY variable as phony.  We keep that
# information in a variable so we can use it in if_changed and friends.
.PHONY: $(PHONY)<|MERGE_RESOLUTION|>--- conflicted
+++ resolved
@@ -2,11 +2,7 @@
 VERSION = 5
 PATCHLEVEL = 8
 SUBLEVEL = 0
-<<<<<<< HEAD
-EXTRAVERSION = -rc6
-=======
 EXTRAVERSION = -rc7
->>>>>>> 77e5934e
 NAME = Kleptomaniac Octopus
 
 # *DOCUMENTATION*
