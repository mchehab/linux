--- conflicted
+++ resolved
@@ -346,12 +346,9 @@
 
 	pr_debug("checkentry targinfo%s\n", info->label);
 
-<<<<<<< HEAD
-=======
 	if (info->send_nl_msg)
 		return -EOPNOTSUPP;
 
->>>>>>> 0595b2d9
 	ret = idletimer_tg_helper((struct idletimer_tg_info *)info);
 	if(ret < 0)
 	{
