// SPDX-License-Identifier: GPL-2.0-or-later
/*
 * Universal Interface for Intel High Definition Audio Codec
 *
 * HD audio interface patch for Realtek ALC codecs
 *
 * Copyright (c) 2004 Kailang Yang <kailang@realtek.com.tw>
 *                    PeiSen Hou <pshou@realtek.com.tw>
 *                    Takashi Iwai <tiwai@suse.de>
 *                    Jonathan Woithe <jwoithe@just42.net>
 */

#include <linux/init.h>
#include <linux/delay.h>
#include <linux/slab.h>
#include <linux/pci.h>
#include <linux/dmi.h>
#include <linux/module.h>
#include <linux/input.h>
#include <linux/leds.h>
#include <sound/core.h>
#include <sound/jack.h>
#include <sound/hda_codec.h>
#include "hda_local.h"
#include "hda_auto_parser.h"
#include "hda_jack.h"
#include "hda_generic.h"

/* keep halting ALC5505 DSP, for power saving */
#define HALT_REALTEK_ALC5505

/* extra amp-initialization sequence types */
enum {
	ALC_INIT_UNDEFINED,
	ALC_INIT_NONE,
	ALC_INIT_DEFAULT,
};

enum {
	ALC_HEADSET_MODE_UNKNOWN,
	ALC_HEADSET_MODE_UNPLUGGED,
	ALC_HEADSET_MODE_HEADSET,
	ALC_HEADSET_MODE_MIC,
	ALC_HEADSET_MODE_HEADPHONE,
};

enum {
	ALC_HEADSET_TYPE_UNKNOWN,
	ALC_HEADSET_TYPE_CTIA,
	ALC_HEADSET_TYPE_OMTP,
};

enum {
	ALC_KEY_MICMUTE_INDEX,
};

struct alc_customize_define {
	unsigned int  sku_cfg;
	unsigned char port_connectivity;
	unsigned char check_sum;
	unsigned char customization;
	unsigned char external_amp;
	unsigned int  enable_pcbeep:1;
	unsigned int  platform_type:1;
	unsigned int  swap:1;
	unsigned int  override:1;
	unsigned int  fixup:1; /* Means that this sku is set by driver, not read from hw */
};

struct alc_coef_led {
	unsigned int idx;
	unsigned int mask;
	unsigned int on;
	unsigned int off;
};

struct alc_spec {
	struct hda_gen_spec gen; /* must be at head */

	/* codec parameterization */
	struct alc_customize_define cdefine;
	unsigned int parse_flags; /* flag for snd_hda_parse_pin_defcfg() */

	/* GPIO bits */
	unsigned int gpio_mask;
	unsigned int gpio_dir;
	unsigned int gpio_data;
	bool gpio_write_delay;	/* add a delay before writing gpio_data */

	/* mute LED for HP laptops, see vref_mute_led_set() */
	int mute_led_polarity;
	int micmute_led_polarity;
	hda_nid_t mute_led_nid;
	hda_nid_t cap_mute_led_nid;

	unsigned int gpio_mute_led_mask;
	unsigned int gpio_mic_led_mask;
	struct alc_coef_led mute_led_coef;
	struct alc_coef_led mic_led_coef;

	hda_nid_t headset_mic_pin;
	hda_nid_t headphone_mic_pin;
	int current_headset_mode;
	int current_headset_type;

	/* hooks */
	void (*init_hook)(struct hda_codec *codec);
#ifdef CONFIG_PM
	void (*power_hook)(struct hda_codec *codec);
#endif
	void (*shutup)(struct hda_codec *codec);
	void (*reboot_notify)(struct hda_codec *codec);

	int init_amp;
	int codec_variant;	/* flag for other variants */
	unsigned int has_alc5505_dsp:1;
	unsigned int no_depop_delay:1;
	unsigned int done_hp_init:1;
	unsigned int no_shutup_pins:1;
	unsigned int ultra_low_power:1;
	unsigned int has_hs_key:1;

	/* for PLL fix */
	hda_nid_t pll_nid;
	unsigned int pll_coef_idx, pll_coef_bit;
	unsigned int coef0;
	struct input_dev *kb_dev;
	u8 alc_mute_keycode_map[1];
};

/*
 * COEF access helper functions
 */

static int alc_read_coefex_idx(struct hda_codec *codec, hda_nid_t nid,
			       unsigned int coef_idx)
{
	unsigned int val;

	snd_hda_codec_write(codec, nid, 0, AC_VERB_SET_COEF_INDEX, coef_idx);
	val = snd_hda_codec_read(codec, nid, 0, AC_VERB_GET_PROC_COEF, 0);
	return val;
}

#define alc_read_coef_idx(codec, coef_idx) \
	alc_read_coefex_idx(codec, 0x20, coef_idx)

static void alc_write_coefex_idx(struct hda_codec *codec, hda_nid_t nid,
				 unsigned int coef_idx, unsigned int coef_val)
{
	snd_hda_codec_write(codec, nid, 0, AC_VERB_SET_COEF_INDEX, coef_idx);
	snd_hda_codec_write(codec, nid, 0, AC_VERB_SET_PROC_COEF, coef_val);
}

#define alc_write_coef_idx(codec, coef_idx, coef_val) \
	alc_write_coefex_idx(codec, 0x20, coef_idx, coef_val)

static void alc_update_coefex_idx(struct hda_codec *codec, hda_nid_t nid,
				  unsigned int coef_idx, unsigned int mask,
				  unsigned int bits_set)
{
	unsigned int val = alc_read_coefex_idx(codec, nid, coef_idx);

	if (val != -1)
		alc_write_coefex_idx(codec, nid, coef_idx,
				     (val & ~mask) | bits_set);
}

#define alc_update_coef_idx(codec, coef_idx, mask, bits_set)	\
	alc_update_coefex_idx(codec, 0x20, coef_idx, mask, bits_set)

/* a special bypass for COEF 0; read the cached value at the second time */
static unsigned int alc_get_coef0(struct hda_codec *codec)
{
	struct alc_spec *spec = codec->spec;

	if (!spec->coef0)
		spec->coef0 = alc_read_coef_idx(codec, 0);
	return spec->coef0;
}

/* coef writes/updates batch */
struct coef_fw {
	unsigned char nid;
	unsigned char idx;
	unsigned short mask;
	unsigned short val;
};

#define UPDATE_COEFEX(_nid, _idx, _mask, _val) \
	{ .nid = (_nid), .idx = (_idx), .mask = (_mask), .val = (_val) }
#define WRITE_COEFEX(_nid, _idx, _val) UPDATE_COEFEX(_nid, _idx, -1, _val)
#define WRITE_COEF(_idx, _val) WRITE_COEFEX(0x20, _idx, _val)
#define UPDATE_COEF(_idx, _mask, _val) UPDATE_COEFEX(0x20, _idx, _mask, _val)

static void alc_process_coef_fw(struct hda_codec *codec,
				const struct coef_fw *fw)
{
	for (; fw->nid; fw++) {
		if (fw->mask == (unsigned short)-1)
			alc_write_coefex_idx(codec, fw->nid, fw->idx, fw->val);
		else
			alc_update_coefex_idx(codec, fw->nid, fw->idx,
					      fw->mask, fw->val);
	}
}

/*
 * GPIO setup tables, used in initialization
 */

/* Enable GPIO mask and set output */
static void alc_setup_gpio(struct hda_codec *codec, unsigned int mask)
{
	struct alc_spec *spec = codec->spec;

	spec->gpio_mask |= mask;
	spec->gpio_dir |= mask;
	spec->gpio_data |= mask;
}

static void alc_write_gpio_data(struct hda_codec *codec)
{
	struct alc_spec *spec = codec->spec;

	snd_hda_codec_write(codec, 0x01, 0, AC_VERB_SET_GPIO_DATA,
			    spec->gpio_data);
}

static void alc_update_gpio_data(struct hda_codec *codec, unsigned int mask,
				 bool on)
{
	struct alc_spec *spec = codec->spec;
	unsigned int oldval = spec->gpio_data;

	if (on)
		spec->gpio_data |= mask;
	else
		spec->gpio_data &= ~mask;
	if (oldval != spec->gpio_data)
		alc_write_gpio_data(codec);
}

static void alc_write_gpio(struct hda_codec *codec)
{
	struct alc_spec *spec = codec->spec;

	if (!spec->gpio_mask)
		return;

	snd_hda_codec_write(codec, codec->core.afg, 0,
			    AC_VERB_SET_GPIO_MASK, spec->gpio_mask);
	snd_hda_codec_write(codec, codec->core.afg, 0,
			    AC_VERB_SET_GPIO_DIRECTION, spec->gpio_dir);
	if (spec->gpio_write_delay)
		msleep(1);
	alc_write_gpio_data(codec);
}

static void alc_fixup_gpio(struct hda_codec *codec, int action,
			   unsigned int mask)
{
	if (action == HDA_FIXUP_ACT_PRE_PROBE)
		alc_setup_gpio(codec, mask);
}

static void alc_fixup_gpio1(struct hda_codec *codec,
			    const struct hda_fixup *fix, int action)
{
	alc_fixup_gpio(codec, action, 0x01);
}

static void alc_fixup_gpio2(struct hda_codec *codec,
			    const struct hda_fixup *fix, int action)
{
	alc_fixup_gpio(codec, action, 0x02);
}

static void alc_fixup_gpio3(struct hda_codec *codec,
			    const struct hda_fixup *fix, int action)
{
	alc_fixup_gpio(codec, action, 0x03);
}

static void alc_fixup_gpio4(struct hda_codec *codec,
			    const struct hda_fixup *fix, int action)
{
	alc_fixup_gpio(codec, action, 0x04);
}

static void alc_fixup_micmute_led(struct hda_codec *codec,
				  const struct hda_fixup *fix, int action)
{
	if (action == HDA_FIXUP_ACT_PROBE)
		snd_hda_gen_add_micmute_led_cdev(codec, NULL);
}

/*
 * Fix hardware PLL issue
 * On some codecs, the analog PLL gating control must be off while
 * the default value is 1.
 */
static void alc_fix_pll(struct hda_codec *codec)
{
	struct alc_spec *spec = codec->spec;

	if (spec->pll_nid)
		alc_update_coefex_idx(codec, spec->pll_nid, spec->pll_coef_idx,
				      1 << spec->pll_coef_bit, 0);
}

static void alc_fix_pll_init(struct hda_codec *codec, hda_nid_t nid,
			     unsigned int coef_idx, unsigned int coef_bit)
{
	struct alc_spec *spec = codec->spec;
	spec->pll_nid = nid;
	spec->pll_coef_idx = coef_idx;
	spec->pll_coef_bit = coef_bit;
	alc_fix_pll(codec);
}

/* update the master volume per volume-knob's unsol event */
static void alc_update_knob_master(struct hda_codec *codec,
				   struct hda_jack_callback *jack)
{
	unsigned int val;
	struct snd_kcontrol *kctl;
	struct snd_ctl_elem_value *uctl;

	kctl = snd_hda_find_mixer_ctl(codec, "Master Playback Volume");
	if (!kctl)
		return;
	uctl = kzalloc(sizeof(*uctl), GFP_KERNEL);
	if (!uctl)
		return;
	val = snd_hda_codec_read(codec, jack->nid, 0,
				 AC_VERB_GET_VOLUME_KNOB_CONTROL, 0);
	val &= HDA_AMP_VOLMASK;
	uctl->value.integer.value[0] = val;
	uctl->value.integer.value[1] = val;
	kctl->put(kctl, uctl);
	kfree(uctl);
}

static void alc880_unsol_event(struct hda_codec *codec, unsigned int res)
{
	/* For some reason, the res given from ALC880 is broken.
	   Here we adjust it properly. */
	snd_hda_jack_unsol_event(codec, res >> 2);
}

/* Change EAPD to verb control */
static void alc_fill_eapd_coef(struct hda_codec *codec)
{
	int coef;

	coef = alc_get_coef0(codec);

	switch (codec->core.vendor_id) {
	case 0x10ec0262:
		alc_update_coef_idx(codec, 0x7, 0, 1<<5);
		break;
	case 0x10ec0267:
	case 0x10ec0268:
		alc_update_coef_idx(codec, 0x7, 0, 1<<13);
		break;
	case 0x10ec0269:
		if ((coef & 0x00f0) == 0x0010)
			alc_update_coef_idx(codec, 0xd, 0, 1<<14);
		if ((coef & 0x00f0) == 0x0020)
			alc_update_coef_idx(codec, 0x4, 1<<15, 0);
		if ((coef & 0x00f0) == 0x0030)
			alc_update_coef_idx(codec, 0x10, 1<<9, 0);
		break;
	case 0x10ec0280:
	case 0x10ec0284:
	case 0x10ec0290:
	case 0x10ec0292:
		alc_update_coef_idx(codec, 0x4, 1<<15, 0);
		break;
	case 0x10ec0225:
	case 0x10ec0295:
	case 0x10ec0299:
		alc_update_coef_idx(codec, 0x67, 0xf000, 0x3000);
		fallthrough;
	case 0x10ec0215:
	case 0x10ec0233:
	case 0x10ec0235:
	case 0x10ec0236:
	case 0x10ec0245:
	case 0x10ec0255:
	case 0x10ec0256:
	case 0x10ec0257:
	case 0x10ec0282:
	case 0x10ec0283:
	case 0x10ec0286:
	case 0x10ec0287:
	case 0x10ec0288:
	case 0x10ec0285:
	case 0x10ec0298:
	case 0x10ec0289:
	case 0x10ec0300:
		alc_update_coef_idx(codec, 0x10, 1<<9, 0);
		break;
	case 0x10ec0275:
		alc_update_coef_idx(codec, 0xe, 0, 1<<0);
		break;
	case 0x10ec0293:
		alc_update_coef_idx(codec, 0xa, 1<<13, 0);
		break;
	case 0x10ec0234:
	case 0x10ec0274:
	case 0x10ec0294:
	case 0x10ec0700:
	case 0x10ec0701:
	case 0x10ec0703:
	case 0x10ec0711:
		alc_update_coef_idx(codec, 0x10, 1<<15, 0);
		break;
	case 0x10ec0662:
		if ((coef & 0x00f0) == 0x0030)
			alc_update_coef_idx(codec, 0x4, 1<<10, 0); /* EAPD Ctrl */
		break;
	case 0x10ec0272:
	case 0x10ec0273:
	case 0x10ec0663:
	case 0x10ec0665:
	case 0x10ec0670:
	case 0x10ec0671:
	case 0x10ec0672:
		alc_update_coef_idx(codec, 0xd, 0, 1<<14); /* EAPD Ctrl */
		break;
	case 0x10ec0222:
	case 0x10ec0623:
		alc_update_coef_idx(codec, 0x19, 1<<13, 0);
		break;
	case 0x10ec0668:
		alc_update_coef_idx(codec, 0x7, 3<<13, 0);
		break;
	case 0x10ec0867:
		alc_update_coef_idx(codec, 0x4, 1<<10, 0);
		break;
	case 0x10ec0888:
		if ((coef & 0x00f0) == 0x0020 || (coef & 0x00f0) == 0x0030)
			alc_update_coef_idx(codec, 0x7, 1<<5, 0);
		break;
	case 0x10ec0892:
		alc_update_coef_idx(codec, 0x7, 1<<5, 0);
		break;
	case 0x10ec0899:
	case 0x10ec0900:
	case 0x10ec0b00:
	case 0x10ec1168:
	case 0x10ec1220:
		alc_update_coef_idx(codec, 0x7, 1<<1, 0);
		break;
	}
}

/* additional initialization for ALC888 variants */
static void alc888_coef_init(struct hda_codec *codec)
{
	switch (alc_get_coef0(codec) & 0x00f0) {
	/* alc888-VA */
	case 0x00:
	/* alc888-VB */
	case 0x10:
		alc_update_coef_idx(codec, 7, 0, 0x2030); /* Turn EAPD to High */
		break;
	}
}

/* turn on/off EAPD control (only if available) */
static void set_eapd(struct hda_codec *codec, hda_nid_t nid, int on)
{
	if (get_wcaps_type(get_wcaps(codec, nid)) != AC_WID_PIN)
		return;
	if (snd_hda_query_pin_caps(codec, nid) & AC_PINCAP_EAPD)
		snd_hda_codec_write(codec, nid, 0, AC_VERB_SET_EAPD_BTLENABLE,
				    on ? 2 : 0);
}

/* turn on/off EAPD controls of the codec */
static void alc_auto_setup_eapd(struct hda_codec *codec, bool on)
{
	/* We currently only handle front, HP */
	static const hda_nid_t pins[] = {
		0x0f, 0x10, 0x14, 0x15, 0x17, 0
	};
	const hda_nid_t *p;
	for (p = pins; *p; p++)
		set_eapd(codec, *p, on);
}

static int find_ext_mic_pin(struct hda_codec *codec);

static void alc_headset_mic_no_shutup(struct hda_codec *codec)
{
	const struct hda_pincfg *pin;
	int mic_pin = find_ext_mic_pin(codec);
	int i;

	/* don't shut up pins when unloading the driver; otherwise it breaks
	 * the default pin setup at the next load of the driver
	 */
	if (codec->bus->shutdown)
		return;

	snd_array_for_each(&codec->init_pins, i, pin) {
		/* use read here for syncing after issuing each verb */
		if (pin->nid != mic_pin)
			snd_hda_codec_read(codec, pin->nid, 0,
					AC_VERB_SET_PIN_WIDGET_CONTROL, 0);
	}

	codec->pins_shutup = 1;
}

static void alc_shutup_pins(struct hda_codec *codec)
{
	struct alc_spec *spec = codec->spec;

	switch (codec->core.vendor_id) {
	case 0x10ec0283:
	case 0x10ec0286:
	case 0x10ec0288:
	case 0x10ec0298:
		alc_headset_mic_no_shutup(codec);
		break;
	default:
		if (!spec->no_shutup_pins)
			snd_hda_shutup_pins(codec);
		break;
	}
}

/* generic shutup callback;
 * just turning off EAPD and a little pause for avoiding pop-noise
 */
static void alc_eapd_shutup(struct hda_codec *codec)
{
	struct alc_spec *spec = codec->spec;

	alc_auto_setup_eapd(codec, false);
	if (!spec->no_depop_delay)
		msleep(200);
	alc_shutup_pins(codec);
}

/* generic EAPD initialization */
static void alc_auto_init_amp(struct hda_codec *codec, int type)
{
	alc_auto_setup_eapd(codec, true);
	alc_write_gpio(codec);
	switch (type) {
	case ALC_INIT_DEFAULT:
		switch (codec->core.vendor_id) {
		case 0x10ec0260:
			alc_update_coefex_idx(codec, 0x1a, 7, 0, 0x2010);
			break;
		case 0x10ec0880:
		case 0x10ec0882:
		case 0x10ec0883:
		case 0x10ec0885:
			alc_update_coef_idx(codec, 7, 0, 0x2030);
			break;
		case 0x10ec0888:
			alc888_coef_init(codec);
			break;
		}
		break;
	}
}

/* get a primary headphone pin if available */
static hda_nid_t alc_get_hp_pin(struct alc_spec *spec)
{
	if (spec->gen.autocfg.hp_pins[0])
		return spec->gen.autocfg.hp_pins[0];
	if (spec->gen.autocfg.line_out_type == AC_JACK_HP_OUT)
		return spec->gen.autocfg.line_out_pins[0];
	return 0;
}

/*
 * Realtek SSID verification
 */

/* Could be any non-zero and even value. When used as fixup, tells
 * the driver to ignore any present sku defines.
 */
#define ALC_FIXUP_SKU_IGNORE (2)

static void alc_fixup_sku_ignore(struct hda_codec *codec,
				 const struct hda_fixup *fix, int action)
{
	struct alc_spec *spec = codec->spec;
	if (action == HDA_FIXUP_ACT_PRE_PROBE) {
		spec->cdefine.fixup = 1;
		spec->cdefine.sku_cfg = ALC_FIXUP_SKU_IGNORE;
	}
}

static void alc_fixup_no_depop_delay(struct hda_codec *codec,
				    const struct hda_fixup *fix, int action)
{
	struct alc_spec *spec = codec->spec;

	if (action == HDA_FIXUP_ACT_PROBE) {
		spec->no_depop_delay = 1;
		codec->depop_delay = 0;
	}
}

static int alc_auto_parse_customize_define(struct hda_codec *codec)
{
	unsigned int ass, tmp, i;
	unsigned nid = 0;
	struct alc_spec *spec = codec->spec;

	spec->cdefine.enable_pcbeep = 1; /* assume always enabled */

	if (spec->cdefine.fixup) {
		ass = spec->cdefine.sku_cfg;
		if (ass == ALC_FIXUP_SKU_IGNORE)
			return -1;
		goto do_sku;
	}

	if (!codec->bus->pci)
		return -1;
	ass = codec->core.subsystem_id & 0xffff;
	if (ass != codec->bus->pci->subsystem_device && (ass & 1))
		goto do_sku;

	nid = 0x1d;
	if (codec->core.vendor_id == 0x10ec0260)
		nid = 0x17;
	ass = snd_hda_codec_get_pincfg(codec, nid);

	if (!(ass & 1)) {
		codec_info(codec, "%s: SKU not ready 0x%08x\n",
			   codec->core.chip_name, ass);
		return -1;
	}

	/* check sum */
	tmp = 0;
	for (i = 1; i < 16; i++) {
		if ((ass >> i) & 1)
			tmp++;
	}
	if (((ass >> 16) & 0xf) != tmp)
		return -1;

	spec->cdefine.port_connectivity = ass >> 30;
	spec->cdefine.enable_pcbeep = (ass & 0x100000) >> 20;
	spec->cdefine.check_sum = (ass >> 16) & 0xf;
	spec->cdefine.customization = ass >> 8;
do_sku:
	spec->cdefine.sku_cfg = ass;
	spec->cdefine.external_amp = (ass & 0x38) >> 3;
	spec->cdefine.platform_type = (ass & 0x4) >> 2;
	spec->cdefine.swap = (ass & 0x2) >> 1;
	spec->cdefine.override = ass & 0x1;

	codec_dbg(codec, "SKU: Nid=0x%x sku_cfg=0x%08x\n",
		   nid, spec->cdefine.sku_cfg);
	codec_dbg(codec, "SKU: port_connectivity=0x%x\n",
		   spec->cdefine.port_connectivity);
	codec_dbg(codec, "SKU: enable_pcbeep=0x%x\n", spec->cdefine.enable_pcbeep);
	codec_dbg(codec, "SKU: check_sum=0x%08x\n", spec->cdefine.check_sum);
	codec_dbg(codec, "SKU: customization=0x%08x\n", spec->cdefine.customization);
	codec_dbg(codec, "SKU: external_amp=0x%x\n", spec->cdefine.external_amp);
	codec_dbg(codec, "SKU: platform_type=0x%x\n", spec->cdefine.platform_type);
	codec_dbg(codec, "SKU: swap=0x%x\n", spec->cdefine.swap);
	codec_dbg(codec, "SKU: override=0x%x\n", spec->cdefine.override);

	return 0;
}

/* return the position of NID in the list, or -1 if not found */
static int find_idx_in_nid_list(hda_nid_t nid, const hda_nid_t *list, int nums)
{
	int i;
	for (i = 0; i < nums; i++)
		if (list[i] == nid)
			return i;
	return -1;
}
/* return true if the given NID is found in the list */
static bool found_in_nid_list(hda_nid_t nid, const hda_nid_t *list, int nums)
{
	return find_idx_in_nid_list(nid, list, nums) >= 0;
}

/* check subsystem ID and set up device-specific initialization;
 * return 1 if initialized, 0 if invalid SSID
 */
/* 32-bit subsystem ID for BIOS loading in HD Audio codec.
 *	31 ~ 16 :	Manufacture ID
 *	15 ~ 8	:	SKU ID
 *	7  ~ 0	:	Assembly ID
 *	port-A --> pin 39/41, port-E --> pin 14/15, port-D --> pin 35/36
 */
static int alc_subsystem_id(struct hda_codec *codec, const hda_nid_t *ports)
{
	unsigned int ass, tmp, i;
	unsigned nid;
	struct alc_spec *spec = codec->spec;

	if (spec->cdefine.fixup) {
		ass = spec->cdefine.sku_cfg;
		if (ass == ALC_FIXUP_SKU_IGNORE)
			return 0;
		goto do_sku;
	}

	ass = codec->core.subsystem_id & 0xffff;
	if (codec->bus->pci &&
	    ass != codec->bus->pci->subsystem_device && (ass & 1))
		goto do_sku;

	/* invalid SSID, check the special NID pin defcfg instead */
	/*
	 * 31~30	: port connectivity
	 * 29~21	: reserve
	 * 20		: PCBEEP input
	 * 19~16	: Check sum (15:1)
	 * 15~1		: Custom
	 * 0		: override
	*/
	nid = 0x1d;
	if (codec->core.vendor_id == 0x10ec0260)
		nid = 0x17;
	ass = snd_hda_codec_get_pincfg(codec, nid);
	codec_dbg(codec,
		  "realtek: No valid SSID, checking pincfg 0x%08x for NID 0x%x\n",
		   ass, nid);
	if (!(ass & 1))
		return 0;
	if ((ass >> 30) != 1)	/* no physical connection */
		return 0;

	/* check sum */
	tmp = 0;
	for (i = 1; i < 16; i++) {
		if ((ass >> i) & 1)
			tmp++;
	}
	if (((ass >> 16) & 0xf) != tmp)
		return 0;
do_sku:
	codec_dbg(codec, "realtek: Enabling init ASM_ID=0x%04x CODEC_ID=%08x\n",
		   ass & 0xffff, codec->core.vendor_id);
	/*
	 * 0 : override
	 * 1 :	Swap Jack
	 * 2 : 0 --> Desktop, 1 --> Laptop
	 * 3~5 : External Amplifier control
	 * 7~6 : Reserved
	*/
	tmp = (ass & 0x38) >> 3;	/* external Amp control */
	if (spec->init_amp == ALC_INIT_UNDEFINED) {
		switch (tmp) {
		case 1:
			alc_setup_gpio(codec, 0x01);
			break;
		case 3:
			alc_setup_gpio(codec, 0x02);
			break;
		case 7:
			alc_setup_gpio(codec, 0x03);
			break;
		case 5:
		default:
			spec->init_amp = ALC_INIT_DEFAULT;
			break;
		}
	}

	/* is laptop or Desktop and enable the function "Mute internal speaker
	 * when the external headphone out jack is plugged"
	 */
	if (!(ass & 0x8000))
		return 1;
	/*
	 * 10~8 : Jack location
	 * 12~11: Headphone out -> 00: PortA, 01: PortE, 02: PortD, 03: Resvered
	 * 14~13: Resvered
	 * 15   : 1 --> enable the function "Mute internal speaker
	 *	        when the external headphone out jack is plugged"
	 */
	if (!alc_get_hp_pin(spec)) {
		hda_nid_t nid;
		tmp = (ass >> 11) & 0x3;	/* HP to chassis */
		nid = ports[tmp];
		if (found_in_nid_list(nid, spec->gen.autocfg.line_out_pins,
				      spec->gen.autocfg.line_outs))
			return 1;
		spec->gen.autocfg.hp_pins[0] = nid;
	}
	return 1;
}

/* Check the validity of ALC subsystem-id
 * ports contains an array of 4 pin NIDs for port-A, E, D and I */
static void alc_ssid_check(struct hda_codec *codec, const hda_nid_t *ports)
{
	if (!alc_subsystem_id(codec, ports)) {
		struct alc_spec *spec = codec->spec;
		if (spec->init_amp == ALC_INIT_UNDEFINED) {
			codec_dbg(codec,
				  "realtek: Enable default setup for auto mode as fallback\n");
			spec->init_amp = ALC_INIT_DEFAULT;
		}
	}
}

/*
 */

static void alc_fixup_inv_dmic(struct hda_codec *codec,
			       const struct hda_fixup *fix, int action)
{
	struct alc_spec *spec = codec->spec;

	spec->gen.inv_dmic_split = 1;
}


static int alc_build_controls(struct hda_codec *codec)
{
	int err;

	err = snd_hda_gen_build_controls(codec);
	if (err < 0)
		return err;

	snd_hda_apply_fixup(codec, HDA_FIXUP_ACT_BUILD);
	return 0;
}


/*
 * Common callbacks
 */

static void alc_pre_init(struct hda_codec *codec)
{
	alc_fill_eapd_coef(codec);
}

#define is_s3_resume(codec) \
	((codec)->core.dev.power.power_state.event == PM_EVENT_RESUME)
#define is_s4_resume(codec) \
	((codec)->core.dev.power.power_state.event == PM_EVENT_RESTORE)

static int alc_init(struct hda_codec *codec)
{
	struct alc_spec *spec = codec->spec;

	/* hibernation resume needs the full chip initialization */
	if (is_s4_resume(codec))
		alc_pre_init(codec);

	if (spec->init_hook)
		spec->init_hook(codec);

	spec->gen.skip_verbs = 1; /* applied in below */
	snd_hda_gen_init(codec);
	alc_fix_pll(codec);
	alc_auto_init_amp(codec, spec->init_amp);
	snd_hda_apply_verbs(codec); /* apply verbs here after own init */

	snd_hda_apply_fixup(codec, HDA_FIXUP_ACT_INIT);

	return 0;
}

static inline void alc_shutup(struct hda_codec *codec)
{
	struct alc_spec *spec = codec->spec;

	if (!snd_hda_get_bool_hint(codec, "shutup"))
		return; /* disabled explicitly by hints */

	if (spec && spec->shutup)
		spec->shutup(codec);
	else
		alc_shutup_pins(codec);
}

static void alc_reboot_notify(struct hda_codec *codec)
{
	struct alc_spec *spec = codec->spec;

	if (spec && spec->reboot_notify)
		spec->reboot_notify(codec);
	else
		alc_shutup(codec);
}

#define alc_free	snd_hda_gen_free

#ifdef CONFIG_PM
static void alc_power_eapd(struct hda_codec *codec)
{
	alc_auto_setup_eapd(codec, false);
}

static int alc_suspend(struct hda_codec *codec)
{
	struct alc_spec *spec = codec->spec;
	alc_shutup(codec);
	if (spec && spec->power_hook)
		spec->power_hook(codec);
	return 0;
}
#endif

#ifdef CONFIG_PM
static int alc_resume(struct hda_codec *codec)
{
	struct alc_spec *spec = codec->spec;

	if (!spec->no_depop_delay)
		msleep(150); /* to avoid pop noise */
	codec->patch_ops.init(codec);
	snd_hda_regmap_sync(codec);
	hda_call_check_power_status(codec, 0x01);
	return 0;
}
#endif

/*
 */
static const struct hda_codec_ops alc_patch_ops = {
	.build_controls = alc_build_controls,
	.build_pcms = snd_hda_gen_build_pcms,
	.init = alc_init,
	.free = alc_free,
	.unsol_event = snd_hda_jack_unsol_event,
#ifdef CONFIG_PM
	.resume = alc_resume,
	.suspend = alc_suspend,
	.check_power_status = snd_hda_gen_check_power_status,
#endif
	.reboot_notify = alc_reboot_notify,
};


#define alc_codec_rename(codec, name) snd_hda_codec_set_name(codec, name)

/*
 * Rename codecs appropriately from COEF value or subvendor id
 */
struct alc_codec_rename_table {
	unsigned int vendor_id;
	unsigned short coef_mask;
	unsigned short coef_bits;
	const char *name;
};

struct alc_codec_rename_pci_table {
	unsigned int codec_vendor_id;
	unsigned short pci_subvendor;
	unsigned short pci_subdevice;
	const char *name;
};

static const struct alc_codec_rename_table rename_tbl[] = {
	{ 0x10ec0221, 0xf00f, 0x1003, "ALC231" },
	{ 0x10ec0269, 0xfff0, 0x3010, "ALC277" },
	{ 0x10ec0269, 0xf0f0, 0x2010, "ALC259" },
	{ 0x10ec0269, 0xf0f0, 0x3010, "ALC258" },
	{ 0x10ec0269, 0x00f0, 0x0010, "ALC269VB" },
	{ 0x10ec0269, 0xffff, 0xa023, "ALC259" },
	{ 0x10ec0269, 0xffff, 0x6023, "ALC281X" },
	{ 0x10ec0269, 0x00f0, 0x0020, "ALC269VC" },
	{ 0x10ec0269, 0x00f0, 0x0030, "ALC269VD" },
	{ 0x10ec0662, 0xffff, 0x4020, "ALC656" },
	{ 0x10ec0887, 0x00f0, 0x0030, "ALC887-VD" },
	{ 0x10ec0888, 0x00f0, 0x0030, "ALC888-VD" },
	{ 0x10ec0888, 0xf0f0, 0x3020, "ALC886" },
	{ 0x10ec0899, 0x2000, 0x2000, "ALC899" },
	{ 0x10ec0892, 0xffff, 0x8020, "ALC661" },
	{ 0x10ec0892, 0xffff, 0x8011, "ALC661" },
	{ 0x10ec0892, 0xffff, 0x4011, "ALC656" },
	{ } /* terminator */
};

static const struct alc_codec_rename_pci_table rename_pci_tbl[] = {
	{ 0x10ec0280, 0x1028, 0, "ALC3220" },
	{ 0x10ec0282, 0x1028, 0, "ALC3221" },
	{ 0x10ec0283, 0x1028, 0, "ALC3223" },
	{ 0x10ec0288, 0x1028, 0, "ALC3263" },
	{ 0x10ec0292, 0x1028, 0, "ALC3226" },
	{ 0x10ec0293, 0x1028, 0, "ALC3235" },
	{ 0x10ec0255, 0x1028, 0, "ALC3234" },
	{ 0x10ec0668, 0x1028, 0, "ALC3661" },
	{ 0x10ec0275, 0x1028, 0, "ALC3260" },
	{ 0x10ec0899, 0x1028, 0, "ALC3861" },
	{ 0x10ec0298, 0x1028, 0, "ALC3266" },
	{ 0x10ec0236, 0x1028, 0, "ALC3204" },
	{ 0x10ec0256, 0x1028, 0, "ALC3246" },
	{ 0x10ec0225, 0x1028, 0, "ALC3253" },
	{ 0x10ec0295, 0x1028, 0, "ALC3254" },
	{ 0x10ec0299, 0x1028, 0, "ALC3271" },
	{ 0x10ec0670, 0x1025, 0, "ALC669X" },
	{ 0x10ec0676, 0x1025, 0, "ALC679X" },
	{ 0x10ec0282, 0x1043, 0, "ALC3229" },
	{ 0x10ec0233, 0x1043, 0, "ALC3236" },
	{ 0x10ec0280, 0x103c, 0, "ALC3228" },
	{ 0x10ec0282, 0x103c, 0, "ALC3227" },
	{ 0x10ec0286, 0x103c, 0, "ALC3242" },
	{ 0x10ec0290, 0x103c, 0, "ALC3241" },
	{ 0x10ec0668, 0x103c, 0, "ALC3662" },
	{ 0x10ec0283, 0x17aa, 0, "ALC3239" },
	{ 0x10ec0292, 0x17aa, 0, "ALC3232" },
	{ } /* terminator */
};

static int alc_codec_rename_from_preset(struct hda_codec *codec)
{
	const struct alc_codec_rename_table *p;
	const struct alc_codec_rename_pci_table *q;

	for (p = rename_tbl; p->vendor_id; p++) {
		if (p->vendor_id != codec->core.vendor_id)
			continue;
		if ((alc_get_coef0(codec) & p->coef_mask) == p->coef_bits)
			return alc_codec_rename(codec, p->name);
	}

	if (!codec->bus->pci)
		return 0;
	for (q = rename_pci_tbl; q->codec_vendor_id; q++) {
		if (q->codec_vendor_id != codec->core.vendor_id)
			continue;
		if (q->pci_subvendor != codec->bus->pci->subsystem_vendor)
			continue;
		if (!q->pci_subdevice ||
		    q->pci_subdevice == codec->bus->pci->subsystem_device)
			return alc_codec_rename(codec, q->name);
	}

	return 0;
}


/*
 * Digital-beep handlers
 */
#ifdef CONFIG_SND_HDA_INPUT_BEEP

/* additional beep mixers; private_value will be overwritten */
static const struct snd_kcontrol_new alc_beep_mixer[] = {
	HDA_CODEC_VOLUME("Beep Playback Volume", 0, 0, HDA_INPUT),
	HDA_CODEC_MUTE_BEEP("Beep Playback Switch", 0, 0, HDA_INPUT),
};

/* set up and create beep controls */
static int set_beep_amp(struct alc_spec *spec, hda_nid_t nid,
			int idx, int dir)
{
	struct snd_kcontrol_new *knew;
	unsigned int beep_amp = HDA_COMPOSE_AMP_VAL(nid, 3, idx, dir);
	int i;

	for (i = 0; i < ARRAY_SIZE(alc_beep_mixer); i++) {
		knew = snd_hda_gen_add_kctl(&spec->gen, NULL,
					    &alc_beep_mixer[i]);
		if (!knew)
			return -ENOMEM;
		knew->private_value = beep_amp;
	}
	return 0;
}

static const struct snd_pci_quirk beep_allow_list[] = {
	SND_PCI_QUIRK(0x1043, 0x103c, "ASUS", 1),
	SND_PCI_QUIRK(0x1043, 0x115d, "ASUS", 1),
	SND_PCI_QUIRK(0x1043, 0x829f, "ASUS", 1),
	SND_PCI_QUIRK(0x1043, 0x8376, "EeePC", 1),
	SND_PCI_QUIRK(0x1043, 0x83ce, "EeePC", 1),
	SND_PCI_QUIRK(0x1043, 0x831a, "EeePC", 1),
	SND_PCI_QUIRK(0x1043, 0x834a, "EeePC", 1),
	SND_PCI_QUIRK(0x1458, 0xa002, "GA-MA790X", 1),
	SND_PCI_QUIRK(0x8086, 0xd613, "Intel", 1),
	/* denylist -- no beep available */
	SND_PCI_QUIRK(0x17aa, 0x309e, "Lenovo ThinkCentre M73", 0),
	SND_PCI_QUIRK(0x17aa, 0x30a3, "Lenovo ThinkCentre M93", 0),
	{}
};

static inline int has_cdefine_beep(struct hda_codec *codec)
{
	struct alc_spec *spec = codec->spec;
	const struct snd_pci_quirk *q;
	q = snd_pci_quirk_lookup(codec->bus->pci, beep_allow_list);
	if (q)
		return q->value;
	return spec->cdefine.enable_pcbeep;
}
#else
#define set_beep_amp(spec, nid, idx, dir)	0
#define has_cdefine_beep(codec)		0
#endif

/* parse the BIOS configuration and set up the alc_spec */
/* return 1 if successful, 0 if the proper config is not found,
 * or a negative error code
 */
static int alc_parse_auto_config(struct hda_codec *codec,
				 const hda_nid_t *ignore_nids,
				 const hda_nid_t *ssid_nids)
{
	struct alc_spec *spec = codec->spec;
	struct auto_pin_cfg *cfg = &spec->gen.autocfg;
	int err;

	err = snd_hda_parse_pin_defcfg(codec, cfg, ignore_nids,
				       spec->parse_flags);
	if (err < 0)
		return err;

	if (ssid_nids)
		alc_ssid_check(codec, ssid_nids);

	err = snd_hda_gen_parse_auto_config(codec, cfg);
	if (err < 0)
		return err;

	return 1;
}

/* common preparation job for alc_spec */
static int alc_alloc_spec(struct hda_codec *codec, hda_nid_t mixer_nid)
{
	struct alc_spec *spec = kzalloc(sizeof(*spec), GFP_KERNEL);
	int err;

	if (!spec)
		return -ENOMEM;
	codec->spec = spec;
	snd_hda_gen_spec_init(&spec->gen);
	spec->gen.mixer_nid = mixer_nid;
	spec->gen.own_eapd_ctl = 1;
	codec->single_adc_amp = 1;
	/* FIXME: do we need this for all Realtek codec models? */
	codec->spdif_status_reset = 1;
	codec->patch_ops = alc_patch_ops;

	err = alc_codec_rename_from_preset(codec);
	if (err < 0) {
		kfree(spec);
		return err;
	}
	return 0;
}

static int alc880_parse_auto_config(struct hda_codec *codec)
{
	static const hda_nid_t alc880_ignore[] = { 0x1d, 0 };
	static const hda_nid_t alc880_ssids[] = { 0x15, 0x1b, 0x14, 0 };
	return alc_parse_auto_config(codec, alc880_ignore, alc880_ssids);
}

/*
 * ALC880 fix-ups
 */
enum {
	ALC880_FIXUP_GPIO1,
	ALC880_FIXUP_GPIO2,
	ALC880_FIXUP_MEDION_RIM,
	ALC880_FIXUP_LG,
	ALC880_FIXUP_LG_LW25,
	ALC880_FIXUP_W810,
	ALC880_FIXUP_EAPD_COEF,
	ALC880_FIXUP_TCL_S700,
	ALC880_FIXUP_VOL_KNOB,
	ALC880_FIXUP_FUJITSU,
	ALC880_FIXUP_F1734,
	ALC880_FIXUP_UNIWILL,
	ALC880_FIXUP_UNIWILL_DIG,
	ALC880_FIXUP_Z71V,
	ALC880_FIXUP_ASUS_W5A,
	ALC880_FIXUP_3ST_BASE,
	ALC880_FIXUP_3ST,
	ALC880_FIXUP_3ST_DIG,
	ALC880_FIXUP_5ST_BASE,
	ALC880_FIXUP_5ST,
	ALC880_FIXUP_5ST_DIG,
	ALC880_FIXUP_6ST_BASE,
	ALC880_FIXUP_6ST,
	ALC880_FIXUP_6ST_DIG,
	ALC880_FIXUP_6ST_AUTOMUTE,
};

/* enable the volume-knob widget support on NID 0x21 */
static void alc880_fixup_vol_knob(struct hda_codec *codec,
				  const struct hda_fixup *fix, int action)
{
	if (action == HDA_FIXUP_ACT_PROBE)
		snd_hda_jack_detect_enable_callback(codec, 0x21,
						    alc_update_knob_master);
}

static const struct hda_fixup alc880_fixups[] = {
	[ALC880_FIXUP_GPIO1] = {
		.type = HDA_FIXUP_FUNC,
		.v.func = alc_fixup_gpio1,
	},
	[ALC880_FIXUP_GPIO2] = {
		.type = HDA_FIXUP_FUNC,
		.v.func = alc_fixup_gpio2,
	},
	[ALC880_FIXUP_MEDION_RIM] = {
		.type = HDA_FIXUP_VERBS,
		.v.verbs = (const struct hda_verb[]) {
			{ 0x20, AC_VERB_SET_COEF_INDEX, 0x07 },
			{ 0x20, AC_VERB_SET_PROC_COEF,  0x3060 },
			{ }
		},
		.chained = true,
		.chain_id = ALC880_FIXUP_GPIO2,
	},
	[ALC880_FIXUP_LG] = {
		.type = HDA_FIXUP_PINS,
		.v.pins = (const struct hda_pintbl[]) {
			/* disable bogus unused pins */
			{ 0x16, 0x411111f0 },
			{ 0x18, 0x411111f0 },
			{ 0x1a, 0x411111f0 },
			{ }
		}
	},
	[ALC880_FIXUP_LG_LW25] = {
		.type = HDA_FIXUP_PINS,
		.v.pins = (const struct hda_pintbl[]) {
			{ 0x1a, 0x0181344f }, /* line-in */
			{ 0x1b, 0x0321403f }, /* headphone */
			{ }
		}
	},
	[ALC880_FIXUP_W810] = {
		.type = HDA_FIXUP_PINS,
		.v.pins = (const struct hda_pintbl[]) {
			/* disable bogus unused pins */
			{ 0x17, 0x411111f0 },
			{ }
		},
		.chained = true,
		.chain_id = ALC880_FIXUP_GPIO2,
	},
	[ALC880_FIXUP_EAPD_COEF] = {
		.type = HDA_FIXUP_VERBS,
		.v.verbs = (const struct hda_verb[]) {
			/* change to EAPD mode */
			{ 0x20, AC_VERB_SET_COEF_INDEX, 0x07 },
			{ 0x20, AC_VERB_SET_PROC_COEF,  0x3060 },
			{}
		},
	},
	[ALC880_FIXUP_TCL_S700] = {
		.type = HDA_FIXUP_VERBS,
		.v.verbs = (const struct hda_verb[]) {
			/* change to EAPD mode */
			{ 0x20, AC_VERB_SET_COEF_INDEX, 0x07 },
			{ 0x20, AC_VERB_SET_PROC_COEF,  0x3070 },
			{}
		},
		.chained = true,
		.chain_id = ALC880_FIXUP_GPIO2,
	},
	[ALC880_FIXUP_VOL_KNOB] = {
		.type = HDA_FIXUP_FUNC,
		.v.func = alc880_fixup_vol_knob,
	},
	[ALC880_FIXUP_FUJITSU] = {
		/* override all pins as BIOS on old Amilo is broken */
		.type = HDA_FIXUP_PINS,
		.v.pins = (const struct hda_pintbl[]) {
			{ 0x14, 0x0121401f }, /* HP */
			{ 0x15, 0x99030120 }, /* speaker */
			{ 0x16, 0x99030130 }, /* bass speaker */
			{ 0x17, 0x411111f0 }, /* N/A */
			{ 0x18, 0x411111f0 }, /* N/A */
			{ 0x19, 0x01a19950 }, /* mic-in */
			{ 0x1a, 0x411111f0 }, /* N/A */
			{ 0x1b, 0x411111f0 }, /* N/A */
			{ 0x1c, 0x411111f0 }, /* N/A */
			{ 0x1d, 0x411111f0 }, /* N/A */
			{ 0x1e, 0x01454140 }, /* SPDIF out */
			{ }
		},
		.chained = true,
		.chain_id = ALC880_FIXUP_VOL_KNOB,
	},
	[ALC880_FIXUP_F1734] = {
		/* almost compatible with FUJITSU, but no bass and SPDIF */
		.type = HDA_FIXUP_PINS,
		.v.pins = (const struct hda_pintbl[]) {
			{ 0x14, 0x0121401f }, /* HP */
			{ 0x15, 0x99030120 }, /* speaker */
			{ 0x16, 0x411111f0 }, /* N/A */
			{ 0x17, 0x411111f0 }, /* N/A */
			{ 0x18, 0x411111f0 }, /* N/A */
			{ 0x19, 0x01a19950 }, /* mic-in */
			{ 0x1a, 0x411111f0 }, /* N/A */
			{ 0x1b, 0x411111f0 }, /* N/A */
			{ 0x1c, 0x411111f0 }, /* N/A */
			{ 0x1d, 0x411111f0 }, /* N/A */
			{ 0x1e, 0x411111f0 }, /* N/A */
			{ }
		},
		.chained = true,
		.chain_id = ALC880_FIXUP_VOL_KNOB,
	},
	[ALC880_FIXUP_UNIWILL] = {
		/* need to fix HP and speaker pins to be parsed correctly */
		.type = HDA_FIXUP_PINS,
		.v.pins = (const struct hda_pintbl[]) {
			{ 0x14, 0x0121411f }, /* HP */
			{ 0x15, 0x99030120 }, /* speaker */
			{ 0x16, 0x99030130 }, /* bass speaker */
			{ }
		},
	},
	[ALC880_FIXUP_UNIWILL_DIG] = {
		.type = HDA_FIXUP_PINS,
		.v.pins = (const struct hda_pintbl[]) {
			/* disable bogus unused pins */
			{ 0x17, 0x411111f0 },
			{ 0x19, 0x411111f0 },
			{ 0x1b, 0x411111f0 },
			{ 0x1f, 0x411111f0 },
			{ }
		}
	},
	[ALC880_FIXUP_Z71V] = {
		.type = HDA_FIXUP_PINS,
		.v.pins = (const struct hda_pintbl[]) {
			/* set up the whole pins as BIOS is utterly broken */
			{ 0x14, 0x99030120 }, /* speaker */
			{ 0x15, 0x0121411f }, /* HP */
			{ 0x16, 0x411111f0 }, /* N/A */
			{ 0x17, 0x411111f0 }, /* N/A */
			{ 0x18, 0x01a19950 }, /* mic-in */
			{ 0x19, 0x411111f0 }, /* N/A */
			{ 0x1a, 0x01813031 }, /* line-in */
			{ 0x1b, 0x411111f0 }, /* N/A */
			{ 0x1c, 0x411111f0 }, /* N/A */
			{ 0x1d, 0x411111f0 }, /* N/A */
			{ 0x1e, 0x0144111e }, /* SPDIF */
			{ }
		}
	},
	[ALC880_FIXUP_ASUS_W5A] = {
		.type = HDA_FIXUP_PINS,
		.v.pins = (const struct hda_pintbl[]) {
			/* set up the whole pins as BIOS is utterly broken */
			{ 0x14, 0x0121411f }, /* HP */
			{ 0x15, 0x411111f0 }, /* N/A */
			{ 0x16, 0x411111f0 }, /* N/A */
			{ 0x17, 0x411111f0 }, /* N/A */
			{ 0x18, 0x90a60160 }, /* mic */
			{ 0x19, 0x411111f0 }, /* N/A */
			{ 0x1a, 0x411111f0 }, /* N/A */
			{ 0x1b, 0x411111f0 }, /* N/A */
			{ 0x1c, 0x411111f0 }, /* N/A */
			{ 0x1d, 0x411111f0 }, /* N/A */
			{ 0x1e, 0xb743111e }, /* SPDIF out */
			{ }
		},
		.chained = true,
		.chain_id = ALC880_FIXUP_GPIO1,
	},
	[ALC880_FIXUP_3ST_BASE] = {
		.type = HDA_FIXUP_PINS,
		.v.pins = (const struct hda_pintbl[]) {
			{ 0x14, 0x01014010 }, /* line-out */
			{ 0x15, 0x411111f0 }, /* N/A */
			{ 0x16, 0x411111f0 }, /* N/A */
			{ 0x17, 0x411111f0 }, /* N/A */
			{ 0x18, 0x01a19c30 }, /* mic-in */
			{ 0x19, 0x0121411f }, /* HP */
			{ 0x1a, 0x01813031 }, /* line-in */
			{ 0x1b, 0x02a19c40 }, /* front-mic */
			{ 0x1c, 0x411111f0 }, /* N/A */
			{ 0x1d, 0x411111f0 }, /* N/A */
			/* 0x1e is filled in below */
			{ 0x1f, 0x411111f0 }, /* N/A */
			{ }
		}
	},
	[ALC880_FIXUP_3ST] = {
		.type = HDA_FIXUP_PINS,
		.v.pins = (const struct hda_pintbl[]) {
			{ 0x1e, 0x411111f0 }, /* N/A */
			{ }
		},
		.chained = true,
		.chain_id = ALC880_FIXUP_3ST_BASE,
	},
	[ALC880_FIXUP_3ST_DIG] = {
		.type = HDA_FIXUP_PINS,
		.v.pins = (const struct hda_pintbl[]) {
			{ 0x1e, 0x0144111e }, /* SPDIF */
			{ }
		},
		.chained = true,
		.chain_id = ALC880_FIXUP_3ST_BASE,
	},
	[ALC880_FIXUP_5ST_BASE] = {
		.type = HDA_FIXUP_PINS,
		.v.pins = (const struct hda_pintbl[]) {
			{ 0x14, 0x01014010 }, /* front */
			{ 0x15, 0x411111f0 }, /* N/A */
			{ 0x16, 0x01011411 }, /* CLFE */
			{ 0x17, 0x01016412 }, /* surr */
			{ 0x18, 0x01a19c30 }, /* mic-in */
			{ 0x19, 0x0121411f }, /* HP */
			{ 0x1a, 0x01813031 }, /* line-in */
			{ 0x1b, 0x02a19c40 }, /* front-mic */
			{ 0x1c, 0x411111f0 }, /* N/A */
			{ 0x1d, 0x411111f0 }, /* N/A */
			/* 0x1e is filled in below */
			{ 0x1f, 0x411111f0 }, /* N/A */
			{ }
		}
	},
	[ALC880_FIXUP_5ST] = {
		.type = HDA_FIXUP_PINS,
		.v.pins = (const struct hda_pintbl[]) {
			{ 0x1e, 0x411111f0 }, /* N/A */
			{ }
		},
		.chained = true,
		.chain_id = ALC880_FIXUP_5ST_BASE,
	},
	[ALC880_FIXUP_5ST_DIG] = {
		.type = HDA_FIXUP_PINS,
		.v.pins = (const struct hda_pintbl[]) {
			{ 0x1e, 0x0144111e }, /* SPDIF */
			{ }
		},
		.chained = true,
		.chain_id = ALC880_FIXUP_5ST_BASE,
	},
	[ALC880_FIXUP_6ST_BASE] = {
		.type = HDA_FIXUP_PINS,
		.v.pins = (const struct hda_pintbl[]) {
			{ 0x14, 0x01014010 }, /* front */
			{ 0x15, 0x01016412 }, /* surr */
			{ 0x16, 0x01011411 }, /* CLFE */
			{ 0x17, 0x01012414 }, /* side */
			{ 0x18, 0x01a19c30 }, /* mic-in */
			{ 0x19, 0x02a19c40 }, /* front-mic */
			{ 0x1a, 0x01813031 }, /* line-in */
			{ 0x1b, 0x0121411f }, /* HP */
			{ 0x1c, 0x411111f0 }, /* N/A */
			{ 0x1d, 0x411111f0 }, /* N/A */
			/* 0x1e is filled in below */
			{ 0x1f, 0x411111f0 }, /* N/A */
			{ }
		}
	},
	[ALC880_FIXUP_6ST] = {
		.type = HDA_FIXUP_PINS,
		.v.pins = (const struct hda_pintbl[]) {
			{ 0x1e, 0x411111f0 }, /* N/A */
			{ }
		},
		.chained = true,
		.chain_id = ALC880_FIXUP_6ST_BASE,
	},
	[ALC880_FIXUP_6ST_DIG] = {
		.type = HDA_FIXUP_PINS,
		.v.pins = (const struct hda_pintbl[]) {
			{ 0x1e, 0x0144111e }, /* SPDIF */
			{ }
		},
		.chained = true,
		.chain_id = ALC880_FIXUP_6ST_BASE,
	},
	[ALC880_FIXUP_6ST_AUTOMUTE] = {
		.type = HDA_FIXUP_PINS,
		.v.pins = (const struct hda_pintbl[]) {
			{ 0x1b, 0x0121401f }, /* HP with jack detect */
			{ }
		},
		.chained_before = true,
		.chain_id = ALC880_FIXUP_6ST_BASE,
	},
};

static const struct snd_pci_quirk alc880_fixup_tbl[] = {
	SND_PCI_QUIRK(0x1019, 0x0f69, "Coeus G610P", ALC880_FIXUP_W810),
	SND_PCI_QUIRK(0x1043, 0x10c3, "ASUS W5A", ALC880_FIXUP_ASUS_W5A),
	SND_PCI_QUIRK(0x1043, 0x1964, "ASUS Z71V", ALC880_FIXUP_Z71V),
	SND_PCI_QUIRK_VENDOR(0x1043, "ASUS", ALC880_FIXUP_GPIO1),
	SND_PCI_QUIRK(0x147b, 0x1045, "ABit AA8XE", ALC880_FIXUP_6ST_AUTOMUTE),
	SND_PCI_QUIRK(0x1558, 0x5401, "Clevo GPIO2", ALC880_FIXUP_GPIO2),
	SND_PCI_QUIRK_VENDOR(0x1558, "Clevo", ALC880_FIXUP_EAPD_COEF),
	SND_PCI_QUIRK(0x1584, 0x9050, "Uniwill", ALC880_FIXUP_UNIWILL_DIG),
	SND_PCI_QUIRK(0x1584, 0x9054, "Uniwill", ALC880_FIXUP_F1734),
	SND_PCI_QUIRK(0x1584, 0x9070, "Uniwill", ALC880_FIXUP_UNIWILL),
	SND_PCI_QUIRK(0x1584, 0x9077, "Uniwill P53", ALC880_FIXUP_VOL_KNOB),
	SND_PCI_QUIRK(0x161f, 0x203d, "W810", ALC880_FIXUP_W810),
	SND_PCI_QUIRK(0x161f, 0x205d, "Medion Rim 2150", ALC880_FIXUP_MEDION_RIM),
	SND_PCI_QUIRK(0x1631, 0xe011, "PB 13201056", ALC880_FIXUP_6ST_AUTOMUTE),
	SND_PCI_QUIRK(0x1734, 0x107c, "FSC Amilo M1437", ALC880_FIXUP_FUJITSU),
	SND_PCI_QUIRK(0x1734, 0x1094, "FSC Amilo M1451G", ALC880_FIXUP_FUJITSU),
	SND_PCI_QUIRK(0x1734, 0x10ac, "FSC AMILO Xi 1526", ALC880_FIXUP_F1734),
	SND_PCI_QUIRK(0x1734, 0x10b0, "FSC Amilo Pi1556", ALC880_FIXUP_FUJITSU),
	SND_PCI_QUIRK(0x1854, 0x003b, "LG", ALC880_FIXUP_LG),
	SND_PCI_QUIRK(0x1854, 0x005f, "LG P1 Express", ALC880_FIXUP_LG),
	SND_PCI_QUIRK(0x1854, 0x0068, "LG w1", ALC880_FIXUP_LG),
	SND_PCI_QUIRK(0x1854, 0x0077, "LG LW25", ALC880_FIXUP_LG_LW25),
	SND_PCI_QUIRK(0x19db, 0x4188, "TCL S700", ALC880_FIXUP_TCL_S700),

	/* Below is the copied entries from alc880_quirks.c.
	 * It's not quite sure whether BIOS sets the correct pin-config table
	 * on these machines, thus they are kept to be compatible with
	 * the old static quirks.  Once when it's confirmed to work without
	 * these overrides, it'd be better to remove.
	 */
	SND_PCI_QUIRK(0x1019, 0xa880, "ECS", ALC880_FIXUP_5ST_DIG),
	SND_PCI_QUIRK(0x1019, 0xa884, "Acer APFV", ALC880_FIXUP_6ST),
	SND_PCI_QUIRK(0x1025, 0x0070, "ULI", ALC880_FIXUP_3ST_DIG),
	SND_PCI_QUIRK(0x1025, 0x0077, "ULI", ALC880_FIXUP_6ST_DIG),
	SND_PCI_QUIRK(0x1025, 0x0078, "ULI", ALC880_FIXUP_6ST_DIG),
	SND_PCI_QUIRK(0x1025, 0x0087, "ULI", ALC880_FIXUP_6ST_DIG),
	SND_PCI_QUIRK(0x1025, 0xe309, "ULI", ALC880_FIXUP_3ST_DIG),
	SND_PCI_QUIRK(0x1025, 0xe310, "ULI", ALC880_FIXUP_3ST),
	SND_PCI_QUIRK(0x1039, 0x1234, NULL, ALC880_FIXUP_6ST_DIG),
	SND_PCI_QUIRK(0x104d, 0x81a0, "Sony", ALC880_FIXUP_3ST),
	SND_PCI_QUIRK(0x104d, 0x81d6, "Sony", ALC880_FIXUP_3ST),
	SND_PCI_QUIRK(0x107b, 0x3032, "Gateway", ALC880_FIXUP_5ST),
	SND_PCI_QUIRK(0x107b, 0x3033, "Gateway", ALC880_FIXUP_5ST),
	SND_PCI_QUIRK(0x107b, 0x4039, "Gateway", ALC880_FIXUP_5ST),
	SND_PCI_QUIRK(0x1297, 0xc790, "Shuttle ST20G5", ALC880_FIXUP_6ST_DIG),
	SND_PCI_QUIRK(0x1458, 0xa102, "Gigabyte K8", ALC880_FIXUP_6ST_DIG),
	SND_PCI_QUIRK(0x1462, 0x1150, "MSI", ALC880_FIXUP_6ST_DIG),
	SND_PCI_QUIRK(0x1509, 0x925d, "FIC P4M", ALC880_FIXUP_6ST_DIG),
	SND_PCI_QUIRK(0x1565, 0x8202, "Biostar", ALC880_FIXUP_5ST_DIG),
	SND_PCI_QUIRK(0x1695, 0x400d, "EPoX", ALC880_FIXUP_5ST_DIG),
	SND_PCI_QUIRK(0x1695, 0x4012, "EPox EP-5LDA", ALC880_FIXUP_5ST_DIG),
	SND_PCI_QUIRK(0x2668, 0x8086, NULL, ALC880_FIXUP_6ST_DIG), /* broken BIOS */
	SND_PCI_QUIRK(0x8086, 0x2668, NULL, ALC880_FIXUP_6ST_DIG),
	SND_PCI_QUIRK(0x8086, 0xa100, "Intel mobo", ALC880_FIXUP_5ST_DIG),
	SND_PCI_QUIRK(0x8086, 0xd400, "Intel mobo", ALC880_FIXUP_5ST_DIG),
	SND_PCI_QUIRK(0x8086, 0xd401, "Intel mobo", ALC880_FIXUP_5ST_DIG),
	SND_PCI_QUIRK(0x8086, 0xd402, "Intel mobo", ALC880_FIXUP_3ST_DIG),
	SND_PCI_QUIRK(0x8086, 0xe224, "Intel mobo", ALC880_FIXUP_5ST_DIG),
	SND_PCI_QUIRK(0x8086, 0xe305, "Intel mobo", ALC880_FIXUP_3ST_DIG),
	SND_PCI_QUIRK(0x8086, 0xe308, "Intel mobo", ALC880_FIXUP_3ST_DIG),
	SND_PCI_QUIRK(0x8086, 0xe400, "Intel mobo", ALC880_FIXUP_5ST_DIG),
	SND_PCI_QUIRK(0x8086, 0xe401, "Intel mobo", ALC880_FIXUP_5ST_DIG),
	SND_PCI_QUIRK(0x8086, 0xe402, "Intel mobo", ALC880_FIXUP_5ST_DIG),
	/* default Intel */
	SND_PCI_QUIRK_VENDOR(0x8086, "Intel mobo", ALC880_FIXUP_3ST),
	SND_PCI_QUIRK(0xa0a0, 0x0560, "AOpen i915GMm-HFS", ALC880_FIXUP_5ST_DIG),
	SND_PCI_QUIRK(0xe803, 0x1019, NULL, ALC880_FIXUP_6ST_DIG),
	{}
};

static const struct hda_model_fixup alc880_fixup_models[] = {
	{.id = ALC880_FIXUP_3ST, .name = "3stack"},
	{.id = ALC880_FIXUP_3ST_DIG, .name = "3stack-digout"},
	{.id = ALC880_FIXUP_5ST, .name = "5stack"},
	{.id = ALC880_FIXUP_5ST_DIG, .name = "5stack-digout"},
	{.id = ALC880_FIXUP_6ST, .name = "6stack"},
	{.id = ALC880_FIXUP_6ST_DIG, .name = "6stack-digout"},
	{.id = ALC880_FIXUP_6ST_AUTOMUTE, .name = "6stack-automute"},
	{}
};


/*
 * OK, here we have finally the patch for ALC880
 */
static int patch_alc880(struct hda_codec *codec)
{
	struct alc_spec *spec;
	int err;

	err = alc_alloc_spec(codec, 0x0b);
	if (err < 0)
		return err;

	spec = codec->spec;
	spec->gen.need_dac_fix = 1;
	spec->gen.beep_nid = 0x01;

	codec->patch_ops.unsol_event = alc880_unsol_event;

	alc_pre_init(codec);

	snd_hda_pick_fixup(codec, alc880_fixup_models, alc880_fixup_tbl,
		       alc880_fixups);
	snd_hda_apply_fixup(codec, HDA_FIXUP_ACT_PRE_PROBE);

	/* automatic parse from the BIOS config */
	err = alc880_parse_auto_config(codec);
	if (err < 0)
		goto error;

	if (!spec->gen.no_analog) {
		err = set_beep_amp(spec, 0x0b, 0x05, HDA_INPUT);
		if (err < 0)
			goto error;
	}

	snd_hda_apply_fixup(codec, HDA_FIXUP_ACT_PROBE);

	return 0;

 error:
	alc_free(codec);
	return err;
}


/*
 * ALC260 support
 */
static int alc260_parse_auto_config(struct hda_codec *codec)
{
	static const hda_nid_t alc260_ignore[] = { 0x17, 0 };
	static const hda_nid_t alc260_ssids[] = { 0x10, 0x15, 0x0f, 0 };
	return alc_parse_auto_config(codec, alc260_ignore, alc260_ssids);
}

/*
 * Pin config fixes
 */
enum {
	ALC260_FIXUP_HP_DC5750,
	ALC260_FIXUP_HP_PIN_0F,
	ALC260_FIXUP_COEF,
	ALC260_FIXUP_GPIO1,
	ALC260_FIXUP_GPIO1_TOGGLE,
	ALC260_FIXUP_REPLACER,
	ALC260_FIXUP_HP_B1900,
	ALC260_FIXUP_KN1,
	ALC260_FIXUP_FSC_S7020,
	ALC260_FIXUP_FSC_S7020_JWSE,
	ALC260_FIXUP_VAIO_PINS,
};

static void alc260_gpio1_automute(struct hda_codec *codec)
{
	struct alc_spec *spec = codec->spec;

	alc_update_gpio_data(codec, 0x01, spec->gen.hp_jack_present);
}

static void alc260_fixup_gpio1_toggle(struct hda_codec *codec,
				      const struct hda_fixup *fix, int action)
{
	struct alc_spec *spec = codec->spec;
	if (action == HDA_FIXUP_ACT_PROBE) {
		/* although the machine has only one output pin, we need to
		 * toggle GPIO1 according to the jack state
		 */
		spec->gen.automute_hook = alc260_gpio1_automute;
		spec->gen.detect_hp = 1;
		spec->gen.automute_speaker = 1;
		spec->gen.autocfg.hp_pins[0] = 0x0f; /* copy it for automute */
		snd_hda_jack_detect_enable_callback(codec, 0x0f,
						    snd_hda_gen_hp_automute);
		alc_setup_gpio(codec, 0x01);
	}
}

static void alc260_fixup_kn1(struct hda_codec *codec,
			     const struct hda_fixup *fix, int action)
{
	struct alc_spec *spec = codec->spec;
	static const struct hda_pintbl pincfgs[] = {
		{ 0x0f, 0x02214000 }, /* HP/speaker */
		{ 0x12, 0x90a60160 }, /* int mic */
		{ 0x13, 0x02a19000 }, /* ext mic */
		{ 0x18, 0x01446000 }, /* SPDIF out */
		/* disable bogus I/O pins */
		{ 0x10, 0x411111f0 },
		{ 0x11, 0x411111f0 },
		{ 0x14, 0x411111f0 },
		{ 0x15, 0x411111f0 },
		{ 0x16, 0x411111f0 },
		{ 0x17, 0x411111f0 },
		{ 0x19, 0x411111f0 },
		{ }
	};

	switch (action) {
	case HDA_FIXUP_ACT_PRE_PROBE:
		snd_hda_apply_pincfgs(codec, pincfgs);
		spec->init_amp = ALC_INIT_NONE;
		break;
	}
}

static void alc260_fixup_fsc_s7020(struct hda_codec *codec,
				   const struct hda_fixup *fix, int action)
{
	struct alc_spec *spec = codec->spec;
	if (action == HDA_FIXUP_ACT_PRE_PROBE)
		spec->init_amp = ALC_INIT_NONE;
}

static void alc260_fixup_fsc_s7020_jwse(struct hda_codec *codec,
				   const struct hda_fixup *fix, int action)
{
	struct alc_spec *spec = codec->spec;
	if (action == HDA_FIXUP_ACT_PRE_PROBE) {
		spec->gen.add_jack_modes = 1;
		spec->gen.hp_mic = 1;
	}
}

static const struct hda_fixup alc260_fixups[] = {
	[ALC260_FIXUP_HP_DC5750] = {
		.type = HDA_FIXUP_PINS,
		.v.pins = (const struct hda_pintbl[]) {
			{ 0x11, 0x90130110 }, /* speaker */
			{ }
		}
	},
	[ALC260_FIXUP_HP_PIN_0F] = {
		.type = HDA_FIXUP_PINS,
		.v.pins = (const struct hda_pintbl[]) {
			{ 0x0f, 0x01214000 }, /* HP */
			{ }
		}
	},
	[ALC260_FIXUP_COEF] = {
		.type = HDA_FIXUP_VERBS,
		.v.verbs = (const struct hda_verb[]) {
			{ 0x1a, AC_VERB_SET_COEF_INDEX, 0x07 },
			{ 0x1a, AC_VERB_SET_PROC_COEF,  0x3040 },
			{ }
		},
	},
	[ALC260_FIXUP_GPIO1] = {
		.type = HDA_FIXUP_FUNC,
		.v.func = alc_fixup_gpio1,
	},
	[ALC260_FIXUP_GPIO1_TOGGLE] = {
		.type = HDA_FIXUP_FUNC,
		.v.func = alc260_fixup_gpio1_toggle,
		.chained = true,
		.chain_id = ALC260_FIXUP_HP_PIN_0F,
	},
	[ALC260_FIXUP_REPLACER] = {
		.type = HDA_FIXUP_VERBS,
		.v.verbs = (const struct hda_verb[]) {
			{ 0x1a, AC_VERB_SET_COEF_INDEX, 0x07 },
			{ 0x1a, AC_VERB_SET_PROC_COEF,  0x3050 },
			{ }
		},
		.chained = true,
		.chain_id = ALC260_FIXUP_GPIO1_TOGGLE,
	},
	[ALC260_FIXUP_HP_B1900] = {
		.type = HDA_FIXUP_FUNC,
		.v.func = alc260_fixup_gpio1_toggle,
		.chained = true,
		.chain_id = ALC260_FIXUP_COEF,
	},
	[ALC260_FIXUP_KN1] = {
		.type = HDA_FIXUP_FUNC,
		.v.func = alc260_fixup_kn1,
	},
	[ALC260_FIXUP_FSC_S7020] = {
		.type = HDA_FIXUP_FUNC,
		.v.func = alc260_fixup_fsc_s7020,
	},
	[ALC260_FIXUP_FSC_S7020_JWSE] = {
		.type = HDA_FIXUP_FUNC,
		.v.func = alc260_fixup_fsc_s7020_jwse,
		.chained = true,
		.chain_id = ALC260_FIXUP_FSC_S7020,
	},
	[ALC260_FIXUP_VAIO_PINS] = {
		.type = HDA_FIXUP_PINS,
		.v.pins = (const struct hda_pintbl[]) {
			/* Pin configs are missing completely on some VAIOs */
			{ 0x0f, 0x01211020 },
			{ 0x10, 0x0001003f },
			{ 0x11, 0x411111f0 },
			{ 0x12, 0x01a15930 },
			{ 0x13, 0x411111f0 },
			{ 0x14, 0x411111f0 },
			{ 0x15, 0x411111f0 },
			{ 0x16, 0x411111f0 },
			{ 0x17, 0x411111f0 },
			{ 0x18, 0x411111f0 },
			{ 0x19, 0x411111f0 },
			{ }
		}
	},
};

static const struct snd_pci_quirk alc260_fixup_tbl[] = {
	SND_PCI_QUIRK(0x1025, 0x007b, "Acer C20x", ALC260_FIXUP_GPIO1),
	SND_PCI_QUIRK(0x1025, 0x007f, "Acer Aspire 9500", ALC260_FIXUP_COEF),
	SND_PCI_QUIRK(0x1025, 0x008f, "Acer", ALC260_FIXUP_GPIO1),
	SND_PCI_QUIRK(0x103c, 0x280a, "HP dc5750", ALC260_FIXUP_HP_DC5750),
	SND_PCI_QUIRK(0x103c, 0x30ba, "HP Presario B1900", ALC260_FIXUP_HP_B1900),
	SND_PCI_QUIRK(0x104d, 0x81bb, "Sony VAIO", ALC260_FIXUP_VAIO_PINS),
	SND_PCI_QUIRK(0x104d, 0x81e2, "Sony VAIO TX", ALC260_FIXUP_HP_PIN_0F),
	SND_PCI_QUIRK(0x10cf, 0x1326, "FSC LifeBook S7020", ALC260_FIXUP_FSC_S7020),
	SND_PCI_QUIRK(0x1509, 0x4540, "Favorit 100XS", ALC260_FIXUP_GPIO1),
	SND_PCI_QUIRK(0x152d, 0x0729, "Quanta KN1", ALC260_FIXUP_KN1),
	SND_PCI_QUIRK(0x161f, 0x2057, "Replacer 672V", ALC260_FIXUP_REPLACER),
	SND_PCI_QUIRK(0x1631, 0xc017, "PB V7900", ALC260_FIXUP_COEF),
	{}
};

static const struct hda_model_fixup alc260_fixup_models[] = {
	{.id = ALC260_FIXUP_GPIO1, .name = "gpio1"},
	{.id = ALC260_FIXUP_COEF, .name = "coef"},
	{.id = ALC260_FIXUP_FSC_S7020, .name = "fujitsu"},
	{.id = ALC260_FIXUP_FSC_S7020_JWSE, .name = "fujitsu-jwse"},
	{}
};

/*
 */
static int patch_alc260(struct hda_codec *codec)
{
	struct alc_spec *spec;
	int err;

	err = alc_alloc_spec(codec, 0x07);
	if (err < 0)
		return err;

	spec = codec->spec;
	/* as quite a few machines require HP amp for speaker outputs,
	 * it's easier to enable it unconditionally; even if it's unneeded,
	 * it's almost harmless.
	 */
	spec->gen.prefer_hp_amp = 1;
	spec->gen.beep_nid = 0x01;

	spec->shutup = alc_eapd_shutup;

	alc_pre_init(codec);

	snd_hda_pick_fixup(codec, alc260_fixup_models, alc260_fixup_tbl,
			   alc260_fixups);
	snd_hda_apply_fixup(codec, HDA_FIXUP_ACT_PRE_PROBE);

	/* automatic parse from the BIOS config */
	err = alc260_parse_auto_config(codec);
	if (err < 0)
		goto error;

	if (!spec->gen.no_analog) {
		err = set_beep_amp(spec, 0x07, 0x05, HDA_INPUT);
		if (err < 0)
			goto error;
	}

	snd_hda_apply_fixup(codec, HDA_FIXUP_ACT_PROBE);

	return 0;

 error:
	alc_free(codec);
	return err;
}


/*
 * ALC882/883/885/888/889 support
 *
 * ALC882 is almost identical with ALC880 but has cleaner and more flexible
 * configuration.  Each pin widget can choose any input DACs and a mixer.
 * Each ADC is connected from a mixer of all inputs.  This makes possible
 * 6-channel independent captures.
 *
 * In addition, an independent DAC for the multi-playback (not used in this
 * driver yet).
 */

/*
 * Pin config fixes
 */
enum {
	ALC882_FIXUP_ABIT_AW9D_MAX,
	ALC882_FIXUP_LENOVO_Y530,
	ALC882_FIXUP_PB_M5210,
	ALC882_FIXUP_ACER_ASPIRE_7736,
	ALC882_FIXUP_ASUS_W90V,
	ALC889_FIXUP_CD,
	ALC889_FIXUP_FRONT_HP_NO_PRESENCE,
	ALC889_FIXUP_VAIO_TT,
	ALC888_FIXUP_EEE1601,
	ALC882_FIXUP_EAPD,
	ALC883_FIXUP_EAPD,
	ALC883_FIXUP_ACER_EAPD,
	ALC882_FIXUP_GPIO1,
	ALC882_FIXUP_GPIO2,
	ALC882_FIXUP_GPIO3,
	ALC889_FIXUP_COEF,
	ALC882_FIXUP_ASUS_W2JC,
	ALC882_FIXUP_ACER_ASPIRE_4930G,
	ALC882_FIXUP_ACER_ASPIRE_8930G,
	ALC882_FIXUP_ASPIRE_8930G_VERBS,
	ALC885_FIXUP_MACPRO_GPIO,
	ALC889_FIXUP_DAC_ROUTE,
	ALC889_FIXUP_MBP_VREF,
	ALC889_FIXUP_IMAC91_VREF,
	ALC889_FIXUP_MBA11_VREF,
	ALC889_FIXUP_MBA21_VREF,
	ALC889_FIXUP_MP11_VREF,
	ALC889_FIXUP_MP41_VREF,
	ALC882_FIXUP_INV_DMIC,
	ALC882_FIXUP_NO_PRIMARY_HP,
	ALC887_FIXUP_ASUS_BASS,
	ALC887_FIXUP_BASS_CHMAP,
	ALC1220_FIXUP_GB_DUAL_CODECS,
	ALC1220_FIXUP_CLEVO_P950,
	ALC1220_FIXUP_CLEVO_PB51ED,
	ALC1220_FIXUP_CLEVO_PB51ED_PINS,
};

static void alc889_fixup_coef(struct hda_codec *codec,
			      const struct hda_fixup *fix, int action)
{
	if (action != HDA_FIXUP_ACT_INIT)
		return;
	alc_update_coef_idx(codec, 7, 0, 0x2030);
}

/* set up GPIO at initialization */
static void alc885_fixup_macpro_gpio(struct hda_codec *codec,
				     const struct hda_fixup *fix, int action)
{
	struct alc_spec *spec = codec->spec;

	spec->gpio_write_delay = true;
	alc_fixup_gpio3(codec, fix, action);
}

/* Fix the connection of some pins for ALC889:
 * At least, Acer Aspire 5935 shows the connections to DAC3/4 don't
 * work correctly (bko#42740)
 */
static void alc889_fixup_dac_route(struct hda_codec *codec,
				   const struct hda_fixup *fix, int action)
{
	if (action == HDA_FIXUP_ACT_PRE_PROBE) {
		/* fake the connections during parsing the tree */
		static const hda_nid_t conn1[] = { 0x0c, 0x0d };
		static const hda_nid_t conn2[] = { 0x0e, 0x0f };
		snd_hda_override_conn_list(codec, 0x14, ARRAY_SIZE(conn1), conn1);
		snd_hda_override_conn_list(codec, 0x15, ARRAY_SIZE(conn1), conn1);
		snd_hda_override_conn_list(codec, 0x18, ARRAY_SIZE(conn2), conn2);
		snd_hda_override_conn_list(codec, 0x1a, ARRAY_SIZE(conn2), conn2);
	} else if (action == HDA_FIXUP_ACT_PROBE) {
		/* restore the connections */
		static const hda_nid_t conn[] = { 0x0c, 0x0d, 0x0e, 0x0f, 0x26 };
		snd_hda_override_conn_list(codec, 0x14, ARRAY_SIZE(conn), conn);
		snd_hda_override_conn_list(codec, 0x15, ARRAY_SIZE(conn), conn);
		snd_hda_override_conn_list(codec, 0x18, ARRAY_SIZE(conn), conn);
		snd_hda_override_conn_list(codec, 0x1a, ARRAY_SIZE(conn), conn);
	}
}

/* Set VREF on HP pin */
static void alc889_fixup_mbp_vref(struct hda_codec *codec,
				  const struct hda_fixup *fix, int action)
{
	static const hda_nid_t nids[] = { 0x14, 0x15, 0x19 };
	struct alc_spec *spec = codec->spec;
	int i;

	if (action != HDA_FIXUP_ACT_INIT)
		return;
	for (i = 0; i < ARRAY_SIZE(nids); i++) {
		unsigned int val = snd_hda_codec_get_pincfg(codec, nids[i]);
		if (get_defcfg_device(val) != AC_JACK_HP_OUT)
			continue;
		val = snd_hda_codec_get_pin_target(codec, nids[i]);
		val |= AC_PINCTL_VREF_80;
		snd_hda_set_pin_ctl(codec, nids[i], val);
		spec->gen.keep_vref_in_automute = 1;
		break;
	}
}

static void alc889_fixup_mac_pins(struct hda_codec *codec,
				  const hda_nid_t *nids, int num_nids)
{
	struct alc_spec *spec = codec->spec;
	int i;

	for (i = 0; i < num_nids; i++) {
		unsigned int val;
		val = snd_hda_codec_get_pin_target(codec, nids[i]);
		val |= AC_PINCTL_VREF_50;
		snd_hda_set_pin_ctl(codec, nids[i], val);
	}
	spec->gen.keep_vref_in_automute = 1;
}

/* Set VREF on speaker pins on imac91 */
static void alc889_fixup_imac91_vref(struct hda_codec *codec,
				     const struct hda_fixup *fix, int action)
{
	static const hda_nid_t nids[] = { 0x18, 0x1a };

	if (action == HDA_FIXUP_ACT_INIT)
		alc889_fixup_mac_pins(codec, nids, ARRAY_SIZE(nids));
}

/* Set VREF on speaker pins on mba11 */
static void alc889_fixup_mba11_vref(struct hda_codec *codec,
				    const struct hda_fixup *fix, int action)
{
	static const hda_nid_t nids[] = { 0x18 };

	if (action == HDA_FIXUP_ACT_INIT)
		alc889_fixup_mac_pins(codec, nids, ARRAY_SIZE(nids));
}

/* Set VREF on speaker pins on mba21 */
static void alc889_fixup_mba21_vref(struct hda_codec *codec,
				    const struct hda_fixup *fix, int action)
{
	static const hda_nid_t nids[] = { 0x18, 0x19 };

	if (action == HDA_FIXUP_ACT_INIT)
		alc889_fixup_mac_pins(codec, nids, ARRAY_SIZE(nids));
}

/* Don't take HP output as primary
 * Strangely, the speaker output doesn't work on Vaio Z and some Vaio
 * all-in-one desktop PCs (for example VGC-LN51JGB) through DAC 0x05
 */
static void alc882_fixup_no_primary_hp(struct hda_codec *codec,
				       const struct hda_fixup *fix, int action)
{
	struct alc_spec *spec = codec->spec;
	if (action == HDA_FIXUP_ACT_PRE_PROBE) {
		spec->gen.no_primary_hp = 1;
		spec->gen.no_multi_io = 1;
	}
}

static void alc_fixup_bass_chmap(struct hda_codec *codec,
				 const struct hda_fixup *fix, int action);

/* For dual-codec configuration, we need to disable some features to avoid
 * conflicts of kctls and PCM streams
 */
static void alc_fixup_dual_codecs(struct hda_codec *codec,
				  const struct hda_fixup *fix, int action)
{
	struct alc_spec *spec = codec->spec;

	if (action != HDA_FIXUP_ACT_PRE_PROBE)
		return;
	/* disable vmaster */
	spec->gen.suppress_vmaster = 1;
	/* auto-mute and auto-mic switch don't work with multiple codecs */
	spec->gen.suppress_auto_mute = 1;
	spec->gen.suppress_auto_mic = 1;
	/* disable aamix as well */
	spec->gen.mixer_nid = 0;
	/* add location prefix to avoid conflicts */
	codec->force_pin_prefix = 1;
}

static void rename_ctl(struct hda_codec *codec, const char *oldname,
		       const char *newname)
{
	struct snd_kcontrol *kctl;

	kctl = snd_hda_find_mixer_ctl(codec, oldname);
	if (kctl)
		strcpy(kctl->id.name, newname);
}

static void alc1220_fixup_gb_dual_codecs(struct hda_codec *codec,
					 const struct hda_fixup *fix,
					 int action)
{
	alc_fixup_dual_codecs(codec, fix, action);
	switch (action) {
	case HDA_FIXUP_ACT_PRE_PROBE:
		/* override card longname to provide a unique UCM profile */
		strcpy(codec->card->longname, "HDAudio-Gigabyte-ALC1220DualCodecs");
		break;
	case HDA_FIXUP_ACT_BUILD:
		/* rename Capture controls depending on the codec */
		rename_ctl(codec, "Capture Volume",
			   codec->addr == 0 ?
			   "Rear-Panel Capture Volume" :
			   "Front-Panel Capture Volume");
		rename_ctl(codec, "Capture Switch",
			   codec->addr == 0 ?
			   "Rear-Panel Capture Switch" :
			   "Front-Panel Capture Switch");
		break;
	}
}

static void alc1220_fixup_clevo_p950(struct hda_codec *codec,
				     const struct hda_fixup *fix,
				     int action)
{
	static const hda_nid_t conn1[] = { 0x0c };

	if (action != HDA_FIXUP_ACT_PRE_PROBE)
		return;

	alc_update_coef_idx(codec, 0x7, 0, 0x3c3);
	/* We therefore want to make sure 0x14 (front headphone) and
	 * 0x1b (speakers) use the stereo DAC 0x02
	 */
	snd_hda_override_conn_list(codec, 0x14, ARRAY_SIZE(conn1), conn1);
	snd_hda_override_conn_list(codec, 0x1b, ARRAY_SIZE(conn1), conn1);
}

static void alc_fixup_headset_mode_no_hp_mic(struct hda_codec *codec,
				const struct hda_fixup *fix, int action);

static void alc1220_fixup_clevo_pb51ed(struct hda_codec *codec,
				     const struct hda_fixup *fix,
				     int action)
{
	alc1220_fixup_clevo_p950(codec, fix, action);
	alc_fixup_headset_mode_no_hp_mic(codec, fix, action);
}

static const struct hda_fixup alc882_fixups[] = {
	[ALC882_FIXUP_ABIT_AW9D_MAX] = {
		.type = HDA_FIXUP_PINS,
		.v.pins = (const struct hda_pintbl[]) {
			{ 0x15, 0x01080104 }, /* side */
			{ 0x16, 0x01011012 }, /* rear */
			{ 0x17, 0x01016011 }, /* clfe */
			{ }
		}
	},
	[ALC882_FIXUP_LENOVO_Y530] = {
		.type = HDA_FIXUP_PINS,
		.v.pins = (const struct hda_pintbl[]) {
			{ 0x15, 0x99130112 }, /* rear int speakers */
			{ 0x16, 0x99130111 }, /* subwoofer */
			{ }
		}
	},
	[ALC882_FIXUP_PB_M5210] = {
		.type = HDA_FIXUP_PINCTLS,
		.v.pins = (const struct hda_pintbl[]) {
			{ 0x19, PIN_VREF50 },
			{}
		}
	},
	[ALC882_FIXUP_ACER_ASPIRE_7736] = {
		.type = HDA_FIXUP_FUNC,
		.v.func = alc_fixup_sku_ignore,
	},
	[ALC882_FIXUP_ASUS_W90V] = {
		.type = HDA_FIXUP_PINS,
		.v.pins = (const struct hda_pintbl[]) {
			{ 0x16, 0x99130110 }, /* fix sequence for CLFE */
			{ }
		}
	},
	[ALC889_FIXUP_CD] = {
		.type = HDA_FIXUP_PINS,
		.v.pins = (const struct hda_pintbl[]) {
			{ 0x1c, 0x993301f0 }, /* CD */
			{ }
		}
	},
	[ALC889_FIXUP_FRONT_HP_NO_PRESENCE] = {
		.type = HDA_FIXUP_PINS,
		.v.pins = (const struct hda_pintbl[]) {
			{ 0x1b, 0x02214120 }, /* Front HP jack is flaky, disable jack detect */
			{ }
		},
		.chained = true,
		.chain_id = ALC889_FIXUP_CD,
	},
	[ALC889_FIXUP_VAIO_TT] = {
		.type = HDA_FIXUP_PINS,
		.v.pins = (const struct hda_pintbl[]) {
			{ 0x17, 0x90170111 }, /* hidden surround speaker */
			{ }
		}
	},
	[ALC888_FIXUP_EEE1601] = {
		.type = HDA_FIXUP_VERBS,
		.v.verbs = (const struct hda_verb[]) {
			{ 0x20, AC_VERB_SET_COEF_INDEX, 0x0b },
			{ 0x20, AC_VERB_SET_PROC_COEF,  0x0838 },
			{ }
		}
	},
	[ALC882_FIXUP_EAPD] = {
		.type = HDA_FIXUP_VERBS,
		.v.verbs = (const struct hda_verb[]) {
			/* change to EAPD mode */
			{ 0x20, AC_VERB_SET_COEF_INDEX, 0x07 },
			{ 0x20, AC_VERB_SET_PROC_COEF, 0x3060 },
			{ }
		}
	},
	[ALC883_FIXUP_EAPD] = {
		.type = HDA_FIXUP_VERBS,
		.v.verbs = (const struct hda_verb[]) {
			/* change to EAPD mode */
			{ 0x20, AC_VERB_SET_COEF_INDEX, 0x07 },
			{ 0x20, AC_VERB_SET_PROC_COEF, 0x3070 },
			{ }
		}
	},
	[ALC883_FIXUP_ACER_EAPD] = {
		.type = HDA_FIXUP_VERBS,
		.v.verbs = (const struct hda_verb[]) {
			/* eanable EAPD on Acer laptops */
			{ 0x20, AC_VERB_SET_COEF_INDEX, 0x07 },
			{ 0x20, AC_VERB_SET_PROC_COEF, 0x3050 },
			{ }
		}
	},
	[ALC882_FIXUP_GPIO1] = {
		.type = HDA_FIXUP_FUNC,
		.v.func = alc_fixup_gpio1,
	},
	[ALC882_FIXUP_GPIO2] = {
		.type = HDA_FIXUP_FUNC,
		.v.func = alc_fixup_gpio2,
	},
	[ALC882_FIXUP_GPIO3] = {
		.type = HDA_FIXUP_FUNC,
		.v.func = alc_fixup_gpio3,
	},
	[ALC882_FIXUP_ASUS_W2JC] = {
		.type = HDA_FIXUP_FUNC,
		.v.func = alc_fixup_gpio1,
		.chained = true,
		.chain_id = ALC882_FIXUP_EAPD,
	},
	[ALC889_FIXUP_COEF] = {
		.type = HDA_FIXUP_FUNC,
		.v.func = alc889_fixup_coef,
	},
	[ALC882_FIXUP_ACER_ASPIRE_4930G] = {
		.type = HDA_FIXUP_PINS,
		.v.pins = (const struct hda_pintbl[]) {
			{ 0x16, 0x99130111 }, /* CLFE speaker */
			{ 0x17, 0x99130112 }, /* surround speaker */
			{ }
		},
		.chained = true,
		.chain_id = ALC882_FIXUP_GPIO1,
	},
	[ALC882_FIXUP_ACER_ASPIRE_8930G] = {
		.type = HDA_FIXUP_PINS,
		.v.pins = (const struct hda_pintbl[]) {
			{ 0x16, 0x99130111 }, /* CLFE speaker */
			{ 0x1b, 0x99130112 }, /* surround speaker */
			{ }
		},
		.chained = true,
		.chain_id = ALC882_FIXUP_ASPIRE_8930G_VERBS,
	},
	[ALC882_FIXUP_ASPIRE_8930G_VERBS] = {
		/* additional init verbs for Acer Aspire 8930G */
		.type = HDA_FIXUP_VERBS,
		.v.verbs = (const struct hda_verb[]) {
			/* Enable all DACs */
			/* DAC DISABLE/MUTE 1? */
			/*  setting bits 1-5 disables DAC nids 0x02-0x06
			 *  apparently. Init=0x38 */
			{ 0x20, AC_VERB_SET_COEF_INDEX, 0x03 },
			{ 0x20, AC_VERB_SET_PROC_COEF, 0x0000 },
			/* DAC DISABLE/MUTE 2? */
			/*  some bit here disables the other DACs.
			 *  Init=0x4900 */
			{ 0x20, AC_VERB_SET_COEF_INDEX, 0x08 },
			{ 0x20, AC_VERB_SET_PROC_COEF, 0x0000 },
			/* DMIC fix
			 * This laptop has a stereo digital microphone.
			 * The mics are only 1cm apart which makes the stereo
			 * useless. However, either the mic or the ALC889
			 * makes the signal become a difference/sum signal
			 * instead of standard stereo, which is annoying.
			 * So instead we flip this bit which makes the
			 * codec replicate the sum signal to both channels,
			 * turning it into a normal mono mic.
			 */
			/* DMIC_CONTROL? Init value = 0x0001 */
			{ 0x20, AC_VERB_SET_COEF_INDEX, 0x0b },
			{ 0x20, AC_VERB_SET_PROC_COEF, 0x0003 },
			{ 0x20, AC_VERB_SET_COEF_INDEX, 0x07 },
			{ 0x20, AC_VERB_SET_PROC_COEF, 0x3050 },
			{ }
		},
		.chained = true,
		.chain_id = ALC882_FIXUP_GPIO1,
	},
	[ALC885_FIXUP_MACPRO_GPIO] = {
		.type = HDA_FIXUP_FUNC,
		.v.func = alc885_fixup_macpro_gpio,
	},
	[ALC889_FIXUP_DAC_ROUTE] = {
		.type = HDA_FIXUP_FUNC,
		.v.func = alc889_fixup_dac_route,
	},
	[ALC889_FIXUP_MBP_VREF] = {
		.type = HDA_FIXUP_FUNC,
		.v.func = alc889_fixup_mbp_vref,
		.chained = true,
		.chain_id = ALC882_FIXUP_GPIO1,
	},
	[ALC889_FIXUP_IMAC91_VREF] = {
		.type = HDA_FIXUP_FUNC,
		.v.func = alc889_fixup_imac91_vref,
		.chained = true,
		.chain_id = ALC882_FIXUP_GPIO1,
	},
	[ALC889_FIXUP_MBA11_VREF] = {
		.type = HDA_FIXUP_FUNC,
		.v.func = alc889_fixup_mba11_vref,
		.chained = true,
		.chain_id = ALC889_FIXUP_MBP_VREF,
	},
	[ALC889_FIXUP_MBA21_VREF] = {
		.type = HDA_FIXUP_FUNC,
		.v.func = alc889_fixup_mba21_vref,
		.chained = true,
		.chain_id = ALC889_FIXUP_MBP_VREF,
	},
	[ALC889_FIXUP_MP11_VREF] = {
		.type = HDA_FIXUP_FUNC,
		.v.func = alc889_fixup_mba11_vref,
		.chained = true,
		.chain_id = ALC885_FIXUP_MACPRO_GPIO,
	},
	[ALC889_FIXUP_MP41_VREF] = {
		.type = HDA_FIXUP_FUNC,
		.v.func = alc889_fixup_mbp_vref,
		.chained = true,
		.chain_id = ALC885_FIXUP_MACPRO_GPIO,
	},
	[ALC882_FIXUP_INV_DMIC] = {
		.type = HDA_FIXUP_FUNC,
		.v.func = alc_fixup_inv_dmic,
	},
	[ALC882_FIXUP_NO_PRIMARY_HP] = {
		.type = HDA_FIXUP_FUNC,
		.v.func = alc882_fixup_no_primary_hp,
	},
	[ALC887_FIXUP_ASUS_BASS] = {
		.type = HDA_FIXUP_PINS,
		.v.pins = (const struct hda_pintbl[]) {
			{0x16, 0x99130130}, /* bass speaker */
			{}
		},
		.chained = true,
		.chain_id = ALC887_FIXUP_BASS_CHMAP,
	},
	[ALC887_FIXUP_BASS_CHMAP] = {
		.type = HDA_FIXUP_FUNC,
		.v.func = alc_fixup_bass_chmap,
	},
	[ALC1220_FIXUP_GB_DUAL_CODECS] = {
		.type = HDA_FIXUP_FUNC,
		.v.func = alc1220_fixup_gb_dual_codecs,
	},
	[ALC1220_FIXUP_CLEVO_P950] = {
		.type = HDA_FIXUP_FUNC,
		.v.func = alc1220_fixup_clevo_p950,
	},
	[ALC1220_FIXUP_CLEVO_PB51ED] = {
		.type = HDA_FIXUP_FUNC,
		.v.func = alc1220_fixup_clevo_pb51ed,
	},
	[ALC1220_FIXUP_CLEVO_PB51ED_PINS] = {
		.type = HDA_FIXUP_PINS,
		.v.pins = (const struct hda_pintbl[]) {
			{ 0x19, 0x01a1913c }, /* use as headset mic, without its own jack detect */
			{}
		},
		.chained = true,
		.chain_id = ALC1220_FIXUP_CLEVO_PB51ED,
	},
};

static const struct snd_pci_quirk alc882_fixup_tbl[] = {
	SND_PCI_QUIRK(0x1025, 0x006c, "Acer Aspire 9810", ALC883_FIXUP_ACER_EAPD),
	SND_PCI_QUIRK(0x1025, 0x0090, "Acer Aspire", ALC883_FIXUP_ACER_EAPD),
	SND_PCI_QUIRK(0x1025, 0x0107, "Acer Aspire", ALC883_FIXUP_ACER_EAPD),
	SND_PCI_QUIRK(0x1025, 0x010a, "Acer Ferrari 5000", ALC883_FIXUP_ACER_EAPD),
	SND_PCI_QUIRK(0x1025, 0x0110, "Acer Aspire", ALC883_FIXUP_ACER_EAPD),
	SND_PCI_QUIRK(0x1025, 0x0112, "Acer Aspire 9303", ALC883_FIXUP_ACER_EAPD),
	SND_PCI_QUIRK(0x1025, 0x0121, "Acer Aspire 5920G", ALC883_FIXUP_ACER_EAPD),
	SND_PCI_QUIRK(0x1025, 0x013e, "Acer Aspire 4930G",
		      ALC882_FIXUP_ACER_ASPIRE_4930G),
	SND_PCI_QUIRK(0x1025, 0x013f, "Acer Aspire 5930G",
		      ALC882_FIXUP_ACER_ASPIRE_4930G),
	SND_PCI_QUIRK(0x1025, 0x0145, "Acer Aspire 8930G",
		      ALC882_FIXUP_ACER_ASPIRE_8930G),
	SND_PCI_QUIRK(0x1025, 0x0146, "Acer Aspire 6935G",
		      ALC882_FIXUP_ACER_ASPIRE_8930G),
	SND_PCI_QUIRK(0x1025, 0x015e, "Acer Aspire 6930G",
		      ALC882_FIXUP_ACER_ASPIRE_4930G),
	SND_PCI_QUIRK(0x1025, 0x0166, "Acer Aspire 6530G",
		      ALC882_FIXUP_ACER_ASPIRE_4930G),
	SND_PCI_QUIRK(0x1025, 0x0142, "Acer Aspire 7730G",
		      ALC882_FIXUP_ACER_ASPIRE_4930G),
	SND_PCI_QUIRK(0x1025, 0x0155, "Packard-Bell M5120", ALC882_FIXUP_PB_M5210),
	SND_PCI_QUIRK(0x1025, 0x021e, "Acer Aspire 5739G",
		      ALC882_FIXUP_ACER_ASPIRE_4930G),
	SND_PCI_QUIRK(0x1025, 0x0259, "Acer Aspire 5935", ALC889_FIXUP_DAC_ROUTE),
	SND_PCI_QUIRK(0x1025, 0x026b, "Acer Aspire 8940G", ALC882_FIXUP_ACER_ASPIRE_8930G),
	SND_PCI_QUIRK(0x1025, 0x0296, "Acer Aspire 7736z", ALC882_FIXUP_ACER_ASPIRE_7736),
	SND_PCI_QUIRK(0x1043, 0x13c2, "Asus A7M", ALC882_FIXUP_EAPD),
	SND_PCI_QUIRK(0x1043, 0x1873, "ASUS W90V", ALC882_FIXUP_ASUS_W90V),
	SND_PCI_QUIRK(0x1043, 0x1971, "Asus W2JC", ALC882_FIXUP_ASUS_W2JC),
	SND_PCI_QUIRK(0x1043, 0x835f, "Asus Eee 1601", ALC888_FIXUP_EEE1601),
	SND_PCI_QUIRK(0x1043, 0x84bc, "ASUS ET2700", ALC887_FIXUP_ASUS_BASS),
	SND_PCI_QUIRK(0x1043, 0x8691, "ASUS ROG Ranger VIII", ALC882_FIXUP_GPIO3),
	SND_PCI_QUIRK(0x104d, 0x9047, "Sony Vaio TT", ALC889_FIXUP_VAIO_TT),
	SND_PCI_QUIRK(0x104d, 0x905a, "Sony Vaio Z", ALC882_FIXUP_NO_PRIMARY_HP),
	SND_PCI_QUIRK(0x104d, 0x9060, "Sony Vaio VPCL14M1R", ALC882_FIXUP_NO_PRIMARY_HP),
	SND_PCI_QUIRK(0x104d, 0x9043, "Sony Vaio VGC-LN51JGB", ALC882_FIXUP_NO_PRIMARY_HP),
	SND_PCI_QUIRK(0x104d, 0x9044, "Sony VAIO AiO", ALC882_FIXUP_NO_PRIMARY_HP),

	/* All Apple entries are in codec SSIDs */
	SND_PCI_QUIRK(0x106b, 0x00a0, "MacBookPro 3,1", ALC889_FIXUP_MBP_VREF),
	SND_PCI_QUIRK(0x106b, 0x00a1, "Macbook", ALC889_FIXUP_MBP_VREF),
	SND_PCI_QUIRK(0x106b, 0x00a4, "MacbookPro 4,1", ALC889_FIXUP_MBP_VREF),
	SND_PCI_QUIRK(0x106b, 0x0c00, "Mac Pro", ALC889_FIXUP_MP11_VREF),
	SND_PCI_QUIRK(0x106b, 0x1000, "iMac 24", ALC885_FIXUP_MACPRO_GPIO),
	SND_PCI_QUIRK(0x106b, 0x2800, "AppleTV", ALC885_FIXUP_MACPRO_GPIO),
	SND_PCI_QUIRK(0x106b, 0x2c00, "MacbookPro rev3", ALC889_FIXUP_MBP_VREF),
	SND_PCI_QUIRK(0x106b, 0x3000, "iMac", ALC889_FIXUP_MBP_VREF),
	SND_PCI_QUIRK(0x106b, 0x3200, "iMac 7,1 Aluminum", ALC882_FIXUP_EAPD),
	SND_PCI_QUIRK(0x106b, 0x3400, "MacBookAir 1,1", ALC889_FIXUP_MBA11_VREF),
	SND_PCI_QUIRK(0x106b, 0x3500, "MacBookAir 2,1", ALC889_FIXUP_MBA21_VREF),
	SND_PCI_QUIRK(0x106b, 0x3600, "Macbook 3,1", ALC889_FIXUP_MBP_VREF),
	SND_PCI_QUIRK(0x106b, 0x3800, "MacbookPro 4,1", ALC889_FIXUP_MBP_VREF),
	SND_PCI_QUIRK(0x106b, 0x3e00, "iMac 24 Aluminum", ALC885_FIXUP_MACPRO_GPIO),
	SND_PCI_QUIRK(0x106b, 0x3f00, "Macbook 5,1", ALC889_FIXUP_IMAC91_VREF),
	SND_PCI_QUIRK(0x106b, 0x4000, "MacbookPro 5,1", ALC889_FIXUP_IMAC91_VREF),
	SND_PCI_QUIRK(0x106b, 0x4100, "Macmini 3,1", ALC889_FIXUP_IMAC91_VREF),
	SND_PCI_QUIRK(0x106b, 0x4200, "Mac Pro 4,1/5,1", ALC889_FIXUP_MP41_VREF),
	SND_PCI_QUIRK(0x106b, 0x4300, "iMac 9,1", ALC889_FIXUP_IMAC91_VREF),
	SND_PCI_QUIRK(0x106b, 0x4600, "MacbookPro 5,2", ALC889_FIXUP_IMAC91_VREF),
	SND_PCI_QUIRK(0x106b, 0x4900, "iMac 9,1 Aluminum", ALC889_FIXUP_IMAC91_VREF),
	SND_PCI_QUIRK(0x106b, 0x4a00, "Macbook 5,2", ALC889_FIXUP_MBA11_VREF),

	SND_PCI_QUIRK(0x1071, 0x8258, "Evesham Voyaeger", ALC882_FIXUP_EAPD),
	SND_PCI_QUIRK(0x1458, 0xa002, "Gigabyte EP45-DS3/Z87X-UD3H", ALC889_FIXUP_FRONT_HP_NO_PRESENCE),
	SND_PCI_QUIRK(0x1458, 0xa0b8, "Gigabyte AZ370-Gaming", ALC1220_FIXUP_GB_DUAL_CODECS),
	SND_PCI_QUIRK(0x1458, 0xa0cd, "Gigabyte X570 Aorus Master", ALC1220_FIXUP_CLEVO_P950),
	SND_PCI_QUIRK(0x1458, 0xa0ce, "Gigabyte X570 Aorus Xtreme", ALC1220_FIXUP_CLEVO_P950),
	SND_PCI_QUIRK(0x1462, 0x11f7, "MSI-GE63", ALC1220_FIXUP_CLEVO_P950),
	SND_PCI_QUIRK(0x1462, 0x1228, "MSI-GP63", ALC1220_FIXUP_CLEVO_P950),
	SND_PCI_QUIRK(0x1462, 0x1275, "MSI-GL63", ALC1220_FIXUP_CLEVO_P950),
	SND_PCI_QUIRK(0x1462, 0x1276, "MSI-GL73", ALC1220_FIXUP_CLEVO_P950),
	SND_PCI_QUIRK(0x1462, 0x1293, "MSI-GP65", ALC1220_FIXUP_CLEVO_P950),
	SND_PCI_QUIRK(0x1462, 0x7350, "MSI-7350", ALC889_FIXUP_CD),
	SND_PCI_QUIRK(0x1462, 0xda57, "MSI Z270-Gaming", ALC1220_FIXUP_GB_DUAL_CODECS),
	SND_PCI_QUIRK_VENDOR(0x1462, "MSI", ALC882_FIXUP_GPIO3),
	SND_PCI_QUIRK(0x147b, 0x107a, "Abit AW9D-MAX", ALC882_FIXUP_ABIT_AW9D_MAX),
	SND_PCI_QUIRK(0x1558, 0x9501, "Clevo P950HR", ALC1220_FIXUP_CLEVO_P950),
	SND_PCI_QUIRK(0x1558, 0x95e1, "Clevo P95xER", ALC1220_FIXUP_CLEVO_P950),
	SND_PCI_QUIRK(0x1558, 0x95e2, "Clevo P950ER", ALC1220_FIXUP_CLEVO_P950),
	SND_PCI_QUIRK(0x1558, 0x96e1, "Clevo P960[ER][CDFN]-K", ALC1220_FIXUP_CLEVO_P950),
	SND_PCI_QUIRK(0x1558, 0x97e1, "Clevo P970[ER][CDFN]", ALC1220_FIXUP_CLEVO_P950),
	SND_PCI_QUIRK(0x1558, 0x65d1, "Clevo PB51[ER][CDF]", ALC1220_FIXUP_CLEVO_PB51ED_PINS),
	SND_PCI_QUIRK(0x1558, 0x67d1, "Clevo PB71[ER][CDF]", ALC1220_FIXUP_CLEVO_PB51ED_PINS),
	SND_PCI_QUIRK(0x1558, 0x50d3, "Clevo PC50[ER][CDF]", ALC1220_FIXUP_CLEVO_PB51ED_PINS),
	SND_PCI_QUIRK(0x1558, 0x70d1, "Clevo PC70[ER][CDF]", ALC1220_FIXUP_CLEVO_PB51ED_PINS),
	SND_PCI_QUIRK(0x1558, 0x7714, "Clevo X170", ALC1220_FIXUP_CLEVO_PB51ED_PINS),
	SND_PCI_QUIRK_VENDOR(0x1558, "Clevo laptop", ALC882_FIXUP_EAPD),
	SND_PCI_QUIRK(0x161f, 0x2054, "Medion laptop", ALC883_FIXUP_EAPD),
	SND_PCI_QUIRK(0x17aa, 0x3a0d, "Lenovo Y530", ALC882_FIXUP_LENOVO_Y530),
	SND_PCI_QUIRK(0x8086, 0x0022, "DX58SO", ALC889_FIXUP_COEF),
	{}
};

static const struct hda_model_fixup alc882_fixup_models[] = {
	{.id = ALC882_FIXUP_ABIT_AW9D_MAX, .name = "abit-aw9d"},
	{.id = ALC882_FIXUP_LENOVO_Y530, .name = "lenovo-y530"},
	{.id = ALC882_FIXUP_ACER_ASPIRE_7736, .name = "acer-aspire-7736"},
	{.id = ALC882_FIXUP_ASUS_W90V, .name = "asus-w90v"},
	{.id = ALC889_FIXUP_CD, .name = "cd"},
	{.id = ALC889_FIXUP_FRONT_HP_NO_PRESENCE, .name = "no-front-hp"},
	{.id = ALC889_FIXUP_VAIO_TT, .name = "vaio-tt"},
	{.id = ALC888_FIXUP_EEE1601, .name = "eee1601"},
	{.id = ALC882_FIXUP_EAPD, .name = "alc882-eapd"},
	{.id = ALC883_FIXUP_EAPD, .name = "alc883-eapd"},
	{.id = ALC882_FIXUP_GPIO1, .name = "gpio1"},
	{.id = ALC882_FIXUP_GPIO2, .name = "gpio2"},
	{.id = ALC882_FIXUP_GPIO3, .name = "gpio3"},
	{.id = ALC889_FIXUP_COEF, .name = "alc889-coef"},
	{.id = ALC882_FIXUP_ASUS_W2JC, .name = "asus-w2jc"},
	{.id = ALC882_FIXUP_ACER_ASPIRE_4930G, .name = "acer-aspire-4930g"},
	{.id = ALC882_FIXUP_ACER_ASPIRE_8930G, .name = "acer-aspire-8930g"},
	{.id = ALC883_FIXUP_ACER_EAPD, .name = "acer-aspire"},
	{.id = ALC885_FIXUP_MACPRO_GPIO, .name = "macpro-gpio"},
	{.id = ALC889_FIXUP_DAC_ROUTE, .name = "dac-route"},
	{.id = ALC889_FIXUP_MBP_VREF, .name = "mbp-vref"},
	{.id = ALC889_FIXUP_IMAC91_VREF, .name = "imac91-vref"},
	{.id = ALC889_FIXUP_MBA11_VREF, .name = "mba11-vref"},
	{.id = ALC889_FIXUP_MBA21_VREF, .name = "mba21-vref"},
	{.id = ALC889_FIXUP_MP11_VREF, .name = "mp11-vref"},
	{.id = ALC889_FIXUP_MP41_VREF, .name = "mp41-vref"},
	{.id = ALC882_FIXUP_INV_DMIC, .name = "inv-dmic"},
	{.id = ALC882_FIXUP_NO_PRIMARY_HP, .name = "no-primary-hp"},
	{.id = ALC887_FIXUP_ASUS_BASS, .name = "asus-bass"},
	{.id = ALC1220_FIXUP_GB_DUAL_CODECS, .name = "dual-codecs"},
	{.id = ALC1220_FIXUP_CLEVO_P950, .name = "clevo-p950"},
	{}
};

/*
 * BIOS auto configuration
 */
/* almost identical with ALC880 parser... */
static int alc882_parse_auto_config(struct hda_codec *codec)
{
	static const hda_nid_t alc882_ignore[] = { 0x1d, 0 };
	static const hda_nid_t alc882_ssids[] = { 0x15, 0x1b, 0x14, 0 };
	return alc_parse_auto_config(codec, alc882_ignore, alc882_ssids);
}

/*
 */
static int patch_alc882(struct hda_codec *codec)
{
	struct alc_spec *spec;
	int err;

	err = alc_alloc_spec(codec, 0x0b);
	if (err < 0)
		return err;

	spec = codec->spec;

	switch (codec->core.vendor_id) {
	case 0x10ec0882:
	case 0x10ec0885:
	case 0x10ec0900:
	case 0x10ec0b00:
	case 0x10ec1220:
		break;
	default:
		/* ALC883 and variants */
		alc_fix_pll_init(codec, 0x20, 0x0a, 10);
		break;
	}

	alc_pre_init(codec);

	snd_hda_pick_fixup(codec, alc882_fixup_models, alc882_fixup_tbl,
		       alc882_fixups);
	snd_hda_apply_fixup(codec, HDA_FIXUP_ACT_PRE_PROBE);

	alc_auto_parse_customize_define(codec);

	if (has_cdefine_beep(codec))
		spec->gen.beep_nid = 0x01;

	/* automatic parse from the BIOS config */
	err = alc882_parse_auto_config(codec);
	if (err < 0)
		goto error;

	if (!spec->gen.no_analog && spec->gen.beep_nid) {
		err = set_beep_amp(spec, 0x0b, 0x05, HDA_INPUT);
		if (err < 0)
			goto error;
	}

	snd_hda_apply_fixup(codec, HDA_FIXUP_ACT_PROBE);

	return 0;

 error:
	alc_free(codec);
	return err;
}


/*
 * ALC262 support
 */
static int alc262_parse_auto_config(struct hda_codec *codec)
{
	static const hda_nid_t alc262_ignore[] = { 0x1d, 0 };
	static const hda_nid_t alc262_ssids[] = { 0x15, 0x1b, 0x14, 0 };
	return alc_parse_auto_config(codec, alc262_ignore, alc262_ssids);
}

/*
 * Pin config fixes
 */
enum {
	ALC262_FIXUP_FSC_H270,
	ALC262_FIXUP_FSC_S7110,
	ALC262_FIXUP_HP_Z200,
	ALC262_FIXUP_TYAN,
	ALC262_FIXUP_LENOVO_3000,
	ALC262_FIXUP_BENQ,
	ALC262_FIXUP_BENQ_T31,
	ALC262_FIXUP_INV_DMIC,
	ALC262_FIXUP_INTEL_BAYLEYBAY,
};

static const struct hda_fixup alc262_fixups[] = {
	[ALC262_FIXUP_FSC_H270] = {
		.type = HDA_FIXUP_PINS,
		.v.pins = (const struct hda_pintbl[]) {
			{ 0x14, 0x99130110 }, /* speaker */
			{ 0x15, 0x0221142f }, /* front HP */
			{ 0x1b, 0x0121141f }, /* rear HP */
			{ }
		}
	},
	[ALC262_FIXUP_FSC_S7110] = {
		.type = HDA_FIXUP_PINS,
		.v.pins = (const struct hda_pintbl[]) {
			{ 0x15, 0x90170110 }, /* speaker */
			{ }
		},
		.chained = true,
		.chain_id = ALC262_FIXUP_BENQ,
	},
	[ALC262_FIXUP_HP_Z200] = {
		.type = HDA_FIXUP_PINS,
		.v.pins = (const struct hda_pintbl[]) {
			{ 0x16, 0x99130120 }, /* internal speaker */
			{ }
		}
	},
	[ALC262_FIXUP_TYAN] = {
		.type = HDA_FIXUP_PINS,
		.v.pins = (const struct hda_pintbl[]) {
			{ 0x14, 0x1993e1f0 }, /* int AUX */
			{ }
		}
	},
	[ALC262_FIXUP_LENOVO_3000] = {
		.type = HDA_FIXUP_PINCTLS,
		.v.pins = (const struct hda_pintbl[]) {
			{ 0x19, PIN_VREF50 },
			{}
		},
		.chained = true,
		.chain_id = ALC262_FIXUP_BENQ,
	},
	[ALC262_FIXUP_BENQ] = {
		.type = HDA_FIXUP_VERBS,
		.v.verbs = (const struct hda_verb[]) {
			{ 0x20, AC_VERB_SET_COEF_INDEX, 0x07 },
			{ 0x20, AC_VERB_SET_PROC_COEF, 0x3070 },
			{}
		}
	},
	[ALC262_FIXUP_BENQ_T31] = {
		.type = HDA_FIXUP_VERBS,
		.v.verbs = (const struct hda_verb[]) {
			{ 0x20, AC_VERB_SET_COEF_INDEX, 0x07 },
			{ 0x20, AC_VERB_SET_PROC_COEF, 0x3050 },
			{}
		}
	},
	[ALC262_FIXUP_INV_DMIC] = {
		.type = HDA_FIXUP_FUNC,
		.v.func = alc_fixup_inv_dmic,
	},
	[ALC262_FIXUP_INTEL_BAYLEYBAY] = {
		.type = HDA_FIXUP_FUNC,
		.v.func = alc_fixup_no_depop_delay,
	},
};

static const struct snd_pci_quirk alc262_fixup_tbl[] = {
	SND_PCI_QUIRK(0x103c, 0x170b, "HP Z200", ALC262_FIXUP_HP_Z200),
	SND_PCI_QUIRK(0x10cf, 0x1397, "Fujitsu Lifebook S7110", ALC262_FIXUP_FSC_S7110),
	SND_PCI_QUIRK(0x10cf, 0x142d, "Fujitsu Lifebook E8410", ALC262_FIXUP_BENQ),
	SND_PCI_QUIRK(0x10f1, 0x2915, "Tyan Thunder n6650W", ALC262_FIXUP_TYAN),
	SND_PCI_QUIRK(0x1734, 0x1141, "FSC ESPRIMO U9210", ALC262_FIXUP_FSC_H270),
	SND_PCI_QUIRK(0x1734, 0x1147, "FSC Celsius H270", ALC262_FIXUP_FSC_H270),
	SND_PCI_QUIRK(0x17aa, 0x384e, "Lenovo 3000", ALC262_FIXUP_LENOVO_3000),
	SND_PCI_QUIRK(0x17ff, 0x0560, "Benq ED8", ALC262_FIXUP_BENQ),
	SND_PCI_QUIRK(0x17ff, 0x058d, "Benq T31-16", ALC262_FIXUP_BENQ_T31),
	SND_PCI_QUIRK(0x8086, 0x7270, "BayleyBay", ALC262_FIXUP_INTEL_BAYLEYBAY),
	{}
};

static const struct hda_model_fixup alc262_fixup_models[] = {
	{.id = ALC262_FIXUP_INV_DMIC, .name = "inv-dmic"},
	{.id = ALC262_FIXUP_FSC_H270, .name = "fsc-h270"},
	{.id = ALC262_FIXUP_FSC_S7110, .name = "fsc-s7110"},
	{.id = ALC262_FIXUP_HP_Z200, .name = "hp-z200"},
	{.id = ALC262_FIXUP_TYAN, .name = "tyan"},
	{.id = ALC262_FIXUP_LENOVO_3000, .name = "lenovo-3000"},
	{.id = ALC262_FIXUP_BENQ, .name = "benq"},
	{.id = ALC262_FIXUP_BENQ_T31, .name = "benq-t31"},
	{.id = ALC262_FIXUP_INTEL_BAYLEYBAY, .name = "bayleybay"},
	{}
};

/*
 */
static int patch_alc262(struct hda_codec *codec)
{
	struct alc_spec *spec;
	int err;

	err = alc_alloc_spec(codec, 0x0b);
	if (err < 0)
		return err;

	spec = codec->spec;
	spec->gen.shared_mic_vref_pin = 0x18;

	spec->shutup = alc_eapd_shutup;

#if 0
	/* pshou 07/11/05  set a zero PCM sample to DAC when FIFO is
	 * under-run
	 */
	alc_update_coefex_idx(codec, 0x1a, 7, 0, 0x80);
#endif
	alc_fix_pll_init(codec, 0x20, 0x0a, 10);

	alc_pre_init(codec);

	snd_hda_pick_fixup(codec, alc262_fixup_models, alc262_fixup_tbl,
		       alc262_fixups);
	snd_hda_apply_fixup(codec, HDA_FIXUP_ACT_PRE_PROBE);

	alc_auto_parse_customize_define(codec);

	if (has_cdefine_beep(codec))
		spec->gen.beep_nid = 0x01;

	/* automatic parse from the BIOS config */
	err = alc262_parse_auto_config(codec);
	if (err < 0)
		goto error;

	if (!spec->gen.no_analog && spec->gen.beep_nid) {
		err = set_beep_amp(spec, 0x0b, 0x05, HDA_INPUT);
		if (err < 0)
			goto error;
	}

	snd_hda_apply_fixup(codec, HDA_FIXUP_ACT_PROBE);

	return 0;

 error:
	alc_free(codec);
	return err;
}

/*
 *  ALC268
 */
/* bind Beep switches of both NID 0x0f and 0x10 */
static int alc268_beep_switch_put(struct snd_kcontrol *kcontrol,
				  struct snd_ctl_elem_value *ucontrol)
{
	struct hda_codec *codec = snd_kcontrol_chip(kcontrol);
	unsigned long pval;
	int err;

	mutex_lock(&codec->control_mutex);
	pval = kcontrol->private_value;
	kcontrol->private_value = (pval & ~0xff) | 0x0f;
	err = snd_hda_mixer_amp_switch_put(kcontrol, ucontrol);
	if (err >= 0) {
		kcontrol->private_value = (pval & ~0xff) | 0x10;
		err = snd_hda_mixer_amp_switch_put(kcontrol, ucontrol);
	}
	kcontrol->private_value = pval;
	mutex_unlock(&codec->control_mutex);
	return err;
}

static const struct snd_kcontrol_new alc268_beep_mixer[] = {
	HDA_CODEC_VOLUME("Beep Playback Volume", 0x1d, 0x0, HDA_INPUT),
	{
		.iface = SNDRV_CTL_ELEM_IFACE_MIXER,
		.name = "Beep Playback Switch",
		.subdevice = HDA_SUBDEV_AMP_FLAG,
		.info = snd_hda_mixer_amp_switch_info,
		.get = snd_hda_mixer_amp_switch_get,
		.put = alc268_beep_switch_put,
		.private_value = HDA_COMPOSE_AMP_VAL(0x0f, 3, 1, HDA_INPUT)
	},
};

/* set PCBEEP vol = 0, mute connections */
static const struct hda_verb alc268_beep_init_verbs[] = {
	{0x1d, AC_VERB_SET_AMP_GAIN_MUTE, AMP_IN_UNMUTE(0)},
	{0x0f, AC_VERB_SET_AMP_GAIN_MUTE, AMP_IN_MUTE(1)},
	{0x10, AC_VERB_SET_AMP_GAIN_MUTE, AMP_IN_MUTE(1)},
	{ }
};

enum {
	ALC268_FIXUP_INV_DMIC,
	ALC268_FIXUP_HP_EAPD,
	ALC268_FIXUP_SPDIF,
};

static const struct hda_fixup alc268_fixups[] = {
	[ALC268_FIXUP_INV_DMIC] = {
		.type = HDA_FIXUP_FUNC,
		.v.func = alc_fixup_inv_dmic,
	},
	[ALC268_FIXUP_HP_EAPD] = {
		.type = HDA_FIXUP_VERBS,
		.v.verbs = (const struct hda_verb[]) {
			{0x15, AC_VERB_SET_EAPD_BTLENABLE, 0},
			{}
		}
	},
	[ALC268_FIXUP_SPDIF] = {
		.type = HDA_FIXUP_PINS,
		.v.pins = (const struct hda_pintbl[]) {
			{ 0x1e, 0x014b1180 }, /* enable SPDIF out */
			{}
		}
	},
};

static const struct hda_model_fixup alc268_fixup_models[] = {
	{.id = ALC268_FIXUP_INV_DMIC, .name = "inv-dmic"},
	{.id = ALC268_FIXUP_HP_EAPD, .name = "hp-eapd"},
	{.id = ALC268_FIXUP_SPDIF, .name = "spdif"},
	{}
};

static const struct snd_pci_quirk alc268_fixup_tbl[] = {
	SND_PCI_QUIRK(0x1025, 0x0139, "Acer TravelMate 6293", ALC268_FIXUP_SPDIF),
	SND_PCI_QUIRK(0x1025, 0x015b, "Acer AOA 150 (ZG5)", ALC268_FIXUP_INV_DMIC),
	/* below is codec SSID since multiple Toshiba laptops have the
	 * same PCI SSID 1179:ff00
	 */
	SND_PCI_QUIRK(0x1179, 0xff06, "Toshiba P200", ALC268_FIXUP_HP_EAPD),
	{}
};

/*
 * BIOS auto configuration
 */
static int alc268_parse_auto_config(struct hda_codec *codec)
{
	static const hda_nid_t alc268_ssids[] = { 0x15, 0x1b, 0x14, 0 };
	return alc_parse_auto_config(codec, NULL, alc268_ssids);
}

/*
 */
static int patch_alc268(struct hda_codec *codec)
{
	struct alc_spec *spec;
	int i, err;

	/* ALC268 has no aa-loopback mixer */
	err = alc_alloc_spec(codec, 0);
	if (err < 0)
		return err;

	spec = codec->spec;
	if (has_cdefine_beep(codec))
		spec->gen.beep_nid = 0x01;

	spec->shutup = alc_eapd_shutup;

	alc_pre_init(codec);

	snd_hda_pick_fixup(codec, alc268_fixup_models, alc268_fixup_tbl, alc268_fixups);
	snd_hda_apply_fixup(codec, HDA_FIXUP_ACT_PRE_PROBE);

	/* automatic parse from the BIOS config */
	err = alc268_parse_auto_config(codec);
	if (err < 0)
		goto error;

	if (err > 0 && !spec->gen.no_analog &&
	    spec->gen.autocfg.speaker_pins[0] != 0x1d) {
		for (i = 0; i < ARRAY_SIZE(alc268_beep_mixer); i++) {
			if (!snd_hda_gen_add_kctl(&spec->gen, NULL,
						  &alc268_beep_mixer[i])) {
				err = -ENOMEM;
				goto error;
			}
		}
		snd_hda_add_verbs(codec, alc268_beep_init_verbs);
		if (!query_amp_caps(codec, 0x1d, HDA_INPUT))
			/* override the amp caps for beep generator */
			snd_hda_override_amp_caps(codec, 0x1d, HDA_INPUT,
					  (0x0c << AC_AMPCAP_OFFSET_SHIFT) |
					  (0x0c << AC_AMPCAP_NUM_STEPS_SHIFT) |
					  (0x07 << AC_AMPCAP_STEP_SIZE_SHIFT) |
					  (0 << AC_AMPCAP_MUTE_SHIFT));
	}

	snd_hda_apply_fixup(codec, HDA_FIXUP_ACT_PROBE);

	return 0;

 error:
	alc_free(codec);
	return err;
}

/*
 * ALC269
 */

static const struct hda_pcm_stream alc269_44k_pcm_analog_playback = {
	.rates = SNDRV_PCM_RATE_44100, /* fixed rate */
};

static const struct hda_pcm_stream alc269_44k_pcm_analog_capture = {
	.rates = SNDRV_PCM_RATE_44100, /* fixed rate */
};

/* different alc269-variants */
enum {
	ALC269_TYPE_ALC269VA,
	ALC269_TYPE_ALC269VB,
	ALC269_TYPE_ALC269VC,
	ALC269_TYPE_ALC269VD,
	ALC269_TYPE_ALC280,
	ALC269_TYPE_ALC282,
	ALC269_TYPE_ALC283,
	ALC269_TYPE_ALC284,
	ALC269_TYPE_ALC293,
	ALC269_TYPE_ALC286,
	ALC269_TYPE_ALC298,
	ALC269_TYPE_ALC255,
	ALC269_TYPE_ALC256,
	ALC269_TYPE_ALC257,
	ALC269_TYPE_ALC215,
	ALC269_TYPE_ALC225,
	ALC269_TYPE_ALC294,
	ALC269_TYPE_ALC300,
	ALC269_TYPE_ALC623,
	ALC269_TYPE_ALC700,
};

/*
 * BIOS auto configuration
 */
static int alc269_parse_auto_config(struct hda_codec *codec)
{
	static const hda_nid_t alc269_ignore[] = { 0x1d, 0 };
	static const hda_nid_t alc269_ssids[] = { 0, 0x1b, 0x14, 0x21 };
	static const hda_nid_t alc269va_ssids[] = { 0x15, 0x1b, 0x14, 0 };
	struct alc_spec *spec = codec->spec;
	const hda_nid_t *ssids;

	switch (spec->codec_variant) {
	case ALC269_TYPE_ALC269VA:
	case ALC269_TYPE_ALC269VC:
	case ALC269_TYPE_ALC280:
	case ALC269_TYPE_ALC284:
	case ALC269_TYPE_ALC293:
		ssids = alc269va_ssids;
		break;
	case ALC269_TYPE_ALC269VB:
	case ALC269_TYPE_ALC269VD:
	case ALC269_TYPE_ALC282:
	case ALC269_TYPE_ALC283:
	case ALC269_TYPE_ALC286:
	case ALC269_TYPE_ALC298:
	case ALC269_TYPE_ALC255:
	case ALC269_TYPE_ALC256:
	case ALC269_TYPE_ALC257:
	case ALC269_TYPE_ALC215:
	case ALC269_TYPE_ALC225:
	case ALC269_TYPE_ALC294:
	case ALC269_TYPE_ALC300:
	case ALC269_TYPE_ALC623:
	case ALC269_TYPE_ALC700:
		ssids = alc269_ssids;
		break;
	default:
		ssids = alc269_ssids;
		break;
	}

	return alc_parse_auto_config(codec, alc269_ignore, ssids);
}

static const struct hda_jack_keymap alc_headset_btn_keymap[] = {
	{ SND_JACK_BTN_0, KEY_PLAYPAUSE },
	{ SND_JACK_BTN_1, KEY_VOICECOMMAND },
	{ SND_JACK_BTN_2, KEY_VOLUMEUP },
	{ SND_JACK_BTN_3, KEY_VOLUMEDOWN },
	{}
};

static void alc_headset_btn_callback(struct hda_codec *codec,
				     struct hda_jack_callback *jack)
{
	int report = 0;

	if (jack->unsol_res & (7 << 13))
		report |= SND_JACK_BTN_0;

	if (jack->unsol_res  & (1 << 16 | 3 << 8))
		report |= SND_JACK_BTN_1;

	/* Volume up key */
	if (jack->unsol_res & (7 << 23))
		report |= SND_JACK_BTN_2;

	/* Volume down key */
	if (jack->unsol_res & (7 << 10))
		report |= SND_JACK_BTN_3;

	jack->jack->button_state = report;
}

static void alc_disable_headset_jack_key(struct hda_codec *codec)
{
	struct alc_spec *spec = codec->spec;

	if (!spec->has_hs_key)
		return;

	switch (codec->core.vendor_id) {
	case 0x10ec0215:
	case 0x10ec0225:
	case 0x10ec0285:
	case 0x10ec0295:
	case 0x10ec0289:
	case 0x10ec0299:
		alc_write_coef_idx(codec, 0x48, 0x0);
		alc_update_coef_idx(codec, 0x49, 0x0045, 0x0);
		alc_update_coef_idx(codec, 0x44, 0x0045 << 8, 0x0);
		break;
	case 0x10ec0236:
	case 0x10ec0256:
		alc_write_coef_idx(codec, 0x48, 0x0);
		alc_update_coef_idx(codec, 0x49, 0x0045, 0x0);
		break;
	}
}

static void alc_enable_headset_jack_key(struct hda_codec *codec)
{
	struct alc_spec *spec = codec->spec;

	if (!spec->has_hs_key)
		return;

	switch (codec->core.vendor_id) {
	case 0x10ec0215:
	case 0x10ec0225:
	case 0x10ec0285:
	case 0x10ec0295:
	case 0x10ec0289:
	case 0x10ec0299:
		alc_write_coef_idx(codec, 0x48, 0xd011);
		alc_update_coef_idx(codec, 0x49, 0x007f, 0x0045);
		alc_update_coef_idx(codec, 0x44, 0x007f << 8, 0x0045 << 8);
		break;
	case 0x10ec0236:
	case 0x10ec0256:
		alc_write_coef_idx(codec, 0x48, 0xd011);
		alc_update_coef_idx(codec, 0x49, 0x007f, 0x0045);
		break;
	}
}

static void alc_fixup_headset_jack(struct hda_codec *codec,
				    const struct hda_fixup *fix, int action)
{
	struct alc_spec *spec = codec->spec;

	switch (action) {
	case HDA_FIXUP_ACT_PRE_PROBE:
		spec->has_hs_key = 1;
		snd_hda_jack_detect_enable_callback(codec, 0x55,
						    alc_headset_btn_callback);
		snd_hda_jack_add_kctl(codec, 0x55, "Headset Jack", false,
				      SND_JACK_HEADSET, alc_headset_btn_keymap);
		break;
	case HDA_FIXUP_ACT_INIT:
		alc_enable_headset_jack_key(codec);
		break;
	}
}

static void alc269vb_toggle_power_output(struct hda_codec *codec, int power_up)
{
	alc_update_coef_idx(codec, 0x04, 1 << 11, power_up ? (1 << 11) : 0);
}

static void alc269_shutup(struct hda_codec *codec)
{
	struct alc_spec *spec = codec->spec;

	if (spec->codec_variant == ALC269_TYPE_ALC269VB)
		alc269vb_toggle_power_output(codec, 0);
	if (spec->codec_variant == ALC269_TYPE_ALC269VB &&
			(alc_get_coef0(codec) & 0x00ff) == 0x018) {
		msleep(150);
	}
	alc_shutup_pins(codec);
}

static const struct coef_fw alc282_coefs[] = {
	WRITE_COEF(0x03, 0x0002), /* Power Down Control */
	UPDATE_COEF(0x05, 0xff3f, 0x0700), /* FIFO and filter clock */
	WRITE_COEF(0x07, 0x0200), /* DMIC control */
	UPDATE_COEF(0x06, 0x00f0, 0), /* Analog clock */
	UPDATE_COEF(0x08, 0xfffc, 0x0c2c), /* JD */
	WRITE_COEF(0x0a, 0xcccc), /* JD offset1 */
	WRITE_COEF(0x0b, 0xcccc), /* JD offset2 */
	WRITE_COEF(0x0e, 0x6e00), /* LDO1/2/3, DAC/ADC */
	UPDATE_COEF(0x0f, 0xf800, 0x1000), /* JD */
	UPDATE_COEF(0x10, 0xfc00, 0x0c00), /* Capless */
	WRITE_COEF(0x6f, 0x0), /* Class D test 4 */
	UPDATE_COEF(0x0c, 0xfe00, 0), /* IO power down directly */
	WRITE_COEF(0x34, 0xa0c0), /* ANC */
	UPDATE_COEF(0x16, 0x0008, 0), /* AGC MUX */
	UPDATE_COEF(0x1d, 0x00e0, 0), /* DAC simple content protection */
	UPDATE_COEF(0x1f, 0x00e0, 0), /* ADC simple content protection */
	WRITE_COEF(0x21, 0x8804), /* DAC ADC Zero Detection */
	WRITE_COEF(0x63, 0x2902), /* PLL */
	WRITE_COEF(0x68, 0xa080), /* capless control 2 */
	WRITE_COEF(0x69, 0x3400), /* capless control 3 */
	WRITE_COEF(0x6a, 0x2f3e), /* capless control 4 */
	WRITE_COEF(0x6b, 0x0), /* capless control 5 */
	UPDATE_COEF(0x6d, 0x0fff, 0x0900), /* class D test 2 */
	WRITE_COEF(0x6e, 0x110a), /* class D test 3 */
	UPDATE_COEF(0x70, 0x00f8, 0x00d8), /* class D test 5 */
	WRITE_COEF(0x71, 0x0014), /* class D test 6 */
	WRITE_COEF(0x72, 0xc2ba), /* classD OCP */
	UPDATE_COEF(0x77, 0x0f80, 0), /* classD pure DC test */
	WRITE_COEF(0x6c, 0xfc06), /* Class D amp control */
	{}
};

static void alc282_restore_default_value(struct hda_codec *codec)
{
	alc_process_coef_fw(codec, alc282_coefs);
}

static void alc282_init(struct hda_codec *codec)
{
	struct alc_spec *spec = codec->spec;
	hda_nid_t hp_pin = alc_get_hp_pin(spec);
	bool hp_pin_sense;
	int coef78;

	alc282_restore_default_value(codec);

	if (!hp_pin)
		return;
	hp_pin_sense = snd_hda_jack_detect(codec, hp_pin);
	coef78 = alc_read_coef_idx(codec, 0x78);

	/* Index 0x78 Direct Drive HP AMP LPM Control 1 */
	/* Headphone capless set to high power mode */
	alc_write_coef_idx(codec, 0x78, 0x9004);

	if (hp_pin_sense)
		msleep(2);

	snd_hda_codec_write(codec, hp_pin, 0,
			    AC_VERB_SET_AMP_GAIN_MUTE, AMP_OUT_MUTE);

	if (hp_pin_sense)
		msleep(85);

	snd_hda_codec_write(codec, hp_pin, 0,
			    AC_VERB_SET_PIN_WIDGET_CONTROL, PIN_OUT);

	if (hp_pin_sense)
		msleep(100);

	/* Headphone capless set to normal mode */
	alc_write_coef_idx(codec, 0x78, coef78);
}

static void alc282_shutup(struct hda_codec *codec)
{
	struct alc_spec *spec = codec->spec;
	hda_nid_t hp_pin = alc_get_hp_pin(spec);
	bool hp_pin_sense;
	int coef78;

	if (!hp_pin) {
		alc269_shutup(codec);
		return;
	}

	hp_pin_sense = snd_hda_jack_detect(codec, hp_pin);
	coef78 = alc_read_coef_idx(codec, 0x78);
	alc_write_coef_idx(codec, 0x78, 0x9004);

	if (hp_pin_sense)
		msleep(2);

	snd_hda_codec_write(codec, hp_pin, 0,
			    AC_VERB_SET_AMP_GAIN_MUTE, AMP_OUT_MUTE);

	if (hp_pin_sense)
		msleep(85);

	if (!spec->no_shutup_pins)
		snd_hda_codec_write(codec, hp_pin, 0,
				    AC_VERB_SET_PIN_WIDGET_CONTROL, 0x0);

	if (hp_pin_sense)
		msleep(100);

	alc_auto_setup_eapd(codec, false);
	alc_shutup_pins(codec);
	alc_write_coef_idx(codec, 0x78, coef78);
}

static const struct coef_fw alc283_coefs[] = {
	WRITE_COEF(0x03, 0x0002), /* Power Down Control */
	UPDATE_COEF(0x05, 0xff3f, 0x0700), /* FIFO and filter clock */
	WRITE_COEF(0x07, 0x0200), /* DMIC control */
	UPDATE_COEF(0x06, 0x00f0, 0), /* Analog clock */
	UPDATE_COEF(0x08, 0xfffc, 0x0c2c), /* JD */
	WRITE_COEF(0x0a, 0xcccc), /* JD offset1 */
	WRITE_COEF(0x0b, 0xcccc), /* JD offset2 */
	WRITE_COEF(0x0e, 0x6fc0), /* LDO1/2/3, DAC/ADC */
	UPDATE_COEF(0x0f, 0xf800, 0x1000), /* JD */
	UPDATE_COEF(0x10, 0xfc00, 0x0c00), /* Capless */
	WRITE_COEF(0x3a, 0x0), /* Class D test 4 */
	UPDATE_COEF(0x0c, 0xfe00, 0x0), /* IO power down directly */
	WRITE_COEF(0x22, 0xa0c0), /* ANC */
	UPDATE_COEFEX(0x53, 0x01, 0x000f, 0x0008), /* AGC MUX */
	UPDATE_COEF(0x1d, 0x00e0, 0), /* DAC simple content protection */
	UPDATE_COEF(0x1f, 0x00e0, 0), /* ADC simple content protection */
	WRITE_COEF(0x21, 0x8804), /* DAC ADC Zero Detection */
	WRITE_COEF(0x2e, 0x2902), /* PLL */
	WRITE_COEF(0x33, 0xa080), /* capless control 2 */
	WRITE_COEF(0x34, 0x3400), /* capless control 3 */
	WRITE_COEF(0x35, 0x2f3e), /* capless control 4 */
	WRITE_COEF(0x36, 0x0), /* capless control 5 */
	UPDATE_COEF(0x38, 0x0fff, 0x0900), /* class D test 2 */
	WRITE_COEF(0x39, 0x110a), /* class D test 3 */
	UPDATE_COEF(0x3b, 0x00f8, 0x00d8), /* class D test 5 */
	WRITE_COEF(0x3c, 0x0014), /* class D test 6 */
	WRITE_COEF(0x3d, 0xc2ba), /* classD OCP */
	UPDATE_COEF(0x42, 0x0f80, 0x0), /* classD pure DC test */
	WRITE_COEF(0x49, 0x0), /* test mode */
	UPDATE_COEF(0x40, 0xf800, 0x9800), /* Class D DC enable */
	UPDATE_COEF(0x42, 0xf000, 0x2000), /* DC offset */
	WRITE_COEF(0x37, 0xfc06), /* Class D amp control */
	UPDATE_COEF(0x1b, 0x8000, 0), /* HP JD control */
	{}
};

static void alc283_restore_default_value(struct hda_codec *codec)
{
	alc_process_coef_fw(codec, alc283_coefs);
}

static void alc283_init(struct hda_codec *codec)
{
	struct alc_spec *spec = codec->spec;
	hda_nid_t hp_pin = alc_get_hp_pin(spec);
	bool hp_pin_sense;

	alc283_restore_default_value(codec);

	if (!hp_pin)
		return;

	msleep(30);
	hp_pin_sense = snd_hda_jack_detect(codec, hp_pin);

	/* Index 0x43 Direct Drive HP AMP LPM Control 1 */
	/* Headphone capless set to high power mode */
	alc_write_coef_idx(codec, 0x43, 0x9004);

	snd_hda_codec_write(codec, hp_pin, 0,
			    AC_VERB_SET_AMP_GAIN_MUTE, AMP_OUT_MUTE);

	if (hp_pin_sense)
		msleep(85);

	snd_hda_codec_write(codec, hp_pin, 0,
			    AC_VERB_SET_PIN_WIDGET_CONTROL, PIN_OUT);

	if (hp_pin_sense)
		msleep(85);
	/* Index 0x46 Combo jack auto switch control 2 */
	/* 3k pull low control for Headset jack. */
	alc_update_coef_idx(codec, 0x46, 3 << 12, 0);
	/* Headphone capless set to normal mode */
	alc_write_coef_idx(codec, 0x43, 0x9614);
}

static void alc283_shutup(struct hda_codec *codec)
{
	struct alc_spec *spec = codec->spec;
	hda_nid_t hp_pin = alc_get_hp_pin(spec);
	bool hp_pin_sense;

	if (!hp_pin) {
		alc269_shutup(codec);
		return;
	}

	hp_pin_sense = snd_hda_jack_detect(codec, hp_pin);

	alc_write_coef_idx(codec, 0x43, 0x9004);

	/*depop hp during suspend*/
	alc_write_coef_idx(codec, 0x06, 0x2100);

	snd_hda_codec_write(codec, hp_pin, 0,
			    AC_VERB_SET_AMP_GAIN_MUTE, AMP_OUT_MUTE);

	if (hp_pin_sense)
		msleep(100);

	if (!spec->no_shutup_pins)
		snd_hda_codec_write(codec, hp_pin, 0,
				    AC_VERB_SET_PIN_WIDGET_CONTROL, 0x0);

	alc_update_coef_idx(codec, 0x46, 0, 3 << 12);

	if (hp_pin_sense)
		msleep(100);
	alc_auto_setup_eapd(codec, false);
	alc_shutup_pins(codec);
	alc_write_coef_idx(codec, 0x43, 0x9614);
}

static void alc256_init(struct hda_codec *codec)
{
	struct alc_spec *spec = codec->spec;
	hda_nid_t hp_pin = alc_get_hp_pin(spec);
	bool hp_pin_sense;

	if (!hp_pin)
		hp_pin = 0x21;

	msleep(30);

	hp_pin_sense = snd_hda_jack_detect(codec, hp_pin);

	if (hp_pin_sense)
		msleep(2);

	alc_update_coefex_idx(codec, 0x57, 0x04, 0x0007, 0x1); /* Low power */
	if (spec->ultra_low_power) {
		alc_update_coef_idx(codec, 0x03, 1<<1, 1<<1);
		alc_update_coef_idx(codec, 0x08, 3<<2, 3<<2);
		alc_update_coef_idx(codec, 0x08, 7<<4, 0);
		alc_update_coef_idx(codec, 0x3b, 1<<15, 0);
		alc_update_coef_idx(codec, 0x0e, 7<<6, 7<<6);
		msleep(30);
	}

	snd_hda_codec_write(codec, hp_pin, 0,
			    AC_VERB_SET_AMP_GAIN_MUTE, AMP_OUT_MUTE);

	if (hp_pin_sense || spec->ultra_low_power)
		msleep(85);

	snd_hda_codec_write(codec, hp_pin, 0,
			    AC_VERB_SET_PIN_WIDGET_CONTROL, PIN_OUT);

	if (hp_pin_sense || spec->ultra_low_power)
		msleep(100);

	alc_update_coef_idx(codec, 0x46, 3 << 12, 0);
	alc_update_coefex_idx(codec, 0x57, 0x04, 0x0007, 0x4); /* Hight power */
	alc_update_coefex_idx(codec, 0x53, 0x02, 0x8000, 1 << 15); /* Clear bit */
	alc_update_coefex_idx(codec, 0x53, 0x02, 0x8000, 0 << 15);
	/*
	 * Expose headphone mic (or possibly Line In on some machines) instead
	 * of PC Beep on 1Ah, and disable 1Ah loopback for all outputs. See
	 * Documentation/sound/hd-audio/realtek-pc-beep.rst for details of
	 * this register.
	 */
	alc_write_coef_idx(codec, 0x36, 0x5757);
}

static void alc256_shutup(struct hda_codec *codec)
{
	struct alc_spec *spec = codec->spec;
	hda_nid_t hp_pin = alc_get_hp_pin(spec);
	bool hp_pin_sense;

	if (!hp_pin)
		hp_pin = 0x21;

	hp_pin_sense = snd_hda_jack_detect(codec, hp_pin);

	if (hp_pin_sense)
		msleep(2);

	snd_hda_codec_write(codec, hp_pin, 0,
			    AC_VERB_SET_AMP_GAIN_MUTE, AMP_OUT_MUTE);

	if (hp_pin_sense || spec->ultra_low_power)
		msleep(85);

	/* 3k pull low control for Headset jack. */
	/* NOTE: call this before clearing the pin, otherwise codec stalls */
	alc_update_coef_idx(codec, 0x46, 0, 3 << 12);

	if (!spec->no_shutup_pins)
		snd_hda_codec_write(codec, hp_pin, 0,
				    AC_VERB_SET_PIN_WIDGET_CONTROL, 0x0);

	if (hp_pin_sense || spec->ultra_low_power)
		msleep(100);

	alc_auto_setup_eapd(codec, false);
	alc_shutup_pins(codec);
	if (spec->ultra_low_power) {
		msleep(50);
		alc_update_coef_idx(codec, 0x03, 1<<1, 0);
		alc_update_coef_idx(codec, 0x08, 7<<4, 7<<4);
		alc_update_coef_idx(codec, 0x08, 3<<2, 0);
		alc_update_coef_idx(codec, 0x3b, 1<<15, 1<<15);
		alc_update_coef_idx(codec, 0x0e, 7<<6, 0);
		msleep(30);
	}
}

static void alc225_init(struct hda_codec *codec)
{
	struct alc_spec *spec = codec->spec;
	hda_nid_t hp_pin = alc_get_hp_pin(spec);
	bool hp1_pin_sense, hp2_pin_sense;

	if (!hp_pin)
		hp_pin = 0x21;
	msleep(30);

	hp1_pin_sense = snd_hda_jack_detect(codec, hp_pin);
	hp2_pin_sense = snd_hda_jack_detect(codec, 0x16);

	if (hp1_pin_sense || hp2_pin_sense)
		msleep(2);

	alc_update_coefex_idx(codec, 0x57, 0x04, 0x0007, 0x1); /* Low power */
	if (spec->ultra_low_power) {
		alc_update_coef_idx(codec, 0x08, 0x0f << 2, 3<<2);
		alc_update_coef_idx(codec, 0x0e, 7<<6, 7<<6);
		alc_update_coef_idx(codec, 0x33, 1<<11, 0);
		msleep(30);
	}

	if (hp1_pin_sense || spec->ultra_low_power)
		snd_hda_codec_write(codec, hp_pin, 0,
			    AC_VERB_SET_AMP_GAIN_MUTE, AMP_OUT_MUTE);
	if (hp2_pin_sense)
		snd_hda_codec_write(codec, 0x16, 0,
			    AC_VERB_SET_AMP_GAIN_MUTE, AMP_OUT_MUTE);

	if (hp1_pin_sense || hp2_pin_sense || spec->ultra_low_power)
		msleep(85);

	if (hp1_pin_sense || spec->ultra_low_power)
		snd_hda_codec_write(codec, hp_pin, 0,
			    AC_VERB_SET_PIN_WIDGET_CONTROL, PIN_OUT);
	if (hp2_pin_sense)
		snd_hda_codec_write(codec, 0x16, 0,
			    AC_VERB_SET_PIN_WIDGET_CONTROL, PIN_OUT);

	if (hp1_pin_sense || hp2_pin_sense || spec->ultra_low_power)
		msleep(100);

	alc_update_coef_idx(codec, 0x4a, 3 << 10, 0);
	alc_update_coefex_idx(codec, 0x57, 0x04, 0x0007, 0x4); /* Hight power */
}

static void alc225_shutup(struct hda_codec *codec)
{
	struct alc_spec *spec = codec->spec;
	hda_nid_t hp_pin = alc_get_hp_pin(spec);
	bool hp1_pin_sense, hp2_pin_sense;

	if (!hp_pin)
		hp_pin = 0x21;

	alc_disable_headset_jack_key(codec);
	/* 3k pull low control for Headset jack. */
	alc_update_coef_idx(codec, 0x4a, 0, 3 << 10);

	hp1_pin_sense = snd_hda_jack_detect(codec, hp_pin);
	hp2_pin_sense = snd_hda_jack_detect(codec, 0x16);

	if (hp1_pin_sense || hp2_pin_sense)
		msleep(2);

	if (hp1_pin_sense || spec->ultra_low_power)
		snd_hda_codec_write(codec, hp_pin, 0,
			    AC_VERB_SET_AMP_GAIN_MUTE, AMP_OUT_MUTE);
	if (hp2_pin_sense)
		snd_hda_codec_write(codec, 0x16, 0,
			    AC_VERB_SET_AMP_GAIN_MUTE, AMP_OUT_MUTE);

	if (hp1_pin_sense || hp2_pin_sense || spec->ultra_low_power)
		msleep(85);

	if (hp1_pin_sense || spec->ultra_low_power)
		snd_hda_codec_write(codec, hp_pin, 0,
			    AC_VERB_SET_PIN_WIDGET_CONTROL, 0x0);
	if (hp2_pin_sense)
		snd_hda_codec_write(codec, 0x16, 0,
			    AC_VERB_SET_PIN_WIDGET_CONTROL, 0x0);

	if (hp1_pin_sense || hp2_pin_sense || spec->ultra_low_power)
		msleep(100);

	alc_auto_setup_eapd(codec, false);
	alc_shutup_pins(codec);
	if (spec->ultra_low_power) {
		msleep(50);
		alc_update_coef_idx(codec, 0x08, 0x0f << 2, 0x0c << 2);
		alc_update_coef_idx(codec, 0x0e, 7<<6, 0);
		alc_update_coef_idx(codec, 0x33, 1<<11, 1<<11);
		alc_update_coef_idx(codec, 0x4a, 3<<4, 2<<4);
		msleep(30);
	}

	alc_update_coef_idx(codec, 0x4a, 3 << 10, 0);
	alc_enable_headset_jack_key(codec);
}

static void alc_default_init(struct hda_codec *codec)
{
	struct alc_spec *spec = codec->spec;
	hda_nid_t hp_pin = alc_get_hp_pin(spec);
	bool hp_pin_sense;

	if (!hp_pin)
		return;

	msleep(30);

	hp_pin_sense = snd_hda_jack_detect(codec, hp_pin);

	if (hp_pin_sense)
		msleep(2);

	snd_hda_codec_write(codec, hp_pin, 0,
			    AC_VERB_SET_AMP_GAIN_MUTE, AMP_OUT_MUTE);

	if (hp_pin_sense)
		msleep(85);

	snd_hda_codec_write(codec, hp_pin, 0,
			    AC_VERB_SET_PIN_WIDGET_CONTROL, PIN_OUT);

	if (hp_pin_sense)
		msleep(100);
}

static void alc_default_shutup(struct hda_codec *codec)
{
	struct alc_spec *spec = codec->spec;
	hda_nid_t hp_pin = alc_get_hp_pin(spec);
	bool hp_pin_sense;

	if (!hp_pin) {
		alc269_shutup(codec);
		return;
	}

	hp_pin_sense = snd_hda_jack_detect(codec, hp_pin);

	if (hp_pin_sense)
		msleep(2);

	snd_hda_codec_write(codec, hp_pin, 0,
			    AC_VERB_SET_AMP_GAIN_MUTE, AMP_OUT_MUTE);

	if (hp_pin_sense)
		msleep(85);

	if (!spec->no_shutup_pins)
		snd_hda_codec_write(codec, hp_pin, 0,
				    AC_VERB_SET_PIN_WIDGET_CONTROL, 0x0);

	if (hp_pin_sense)
		msleep(100);

	alc_auto_setup_eapd(codec, false);
	alc_shutup_pins(codec);
}

static void alc294_hp_init(struct hda_codec *codec)
{
	struct alc_spec *spec = codec->spec;
	hda_nid_t hp_pin = alc_get_hp_pin(spec);
	int i, val;

	if (!hp_pin)
		return;

	snd_hda_codec_write(codec, hp_pin, 0,
			    AC_VERB_SET_AMP_GAIN_MUTE, AMP_OUT_MUTE);

	msleep(100);

	if (!spec->no_shutup_pins)
		snd_hda_codec_write(codec, hp_pin, 0,
				    AC_VERB_SET_PIN_WIDGET_CONTROL, 0x0);

	alc_update_coef_idx(codec, 0x6f, 0x000f, 0);/* Set HP depop to manual mode */
	alc_update_coefex_idx(codec, 0x58, 0x00, 0x8000, 0x8000); /* HP depop procedure start */

	/* Wait for depop procedure finish  */
	val = alc_read_coefex_idx(codec, 0x58, 0x01);
	for (i = 0; i < 20 && val & 0x0080; i++) {
		msleep(50);
		val = alc_read_coefex_idx(codec, 0x58, 0x01);
	}
	/* Set HP depop to auto mode */
	alc_update_coef_idx(codec, 0x6f, 0x000f, 0x000b);
	msleep(50);
}

static void alc294_init(struct hda_codec *codec)
{
	struct alc_spec *spec = codec->spec;

	/* required only at boot or S4 resume time */
	if (!spec->done_hp_init ||
	    codec->core.dev.power.power_state.event == PM_EVENT_RESTORE) {
		alc294_hp_init(codec);
		spec->done_hp_init = true;
	}
	alc_default_init(codec);
}

static void alc5505_coef_set(struct hda_codec *codec, unsigned int index_reg,
			     unsigned int val)
{
	snd_hda_codec_write(codec, 0x51, 0, AC_VERB_SET_COEF_INDEX, index_reg >> 1);
	snd_hda_codec_write(codec, 0x51, 0, AC_VERB_SET_PROC_COEF, val & 0xffff); /* LSB */
	snd_hda_codec_write(codec, 0x51, 0, AC_VERB_SET_PROC_COEF, val >> 16); /* MSB */
}

static int alc5505_coef_get(struct hda_codec *codec, unsigned int index_reg)
{
	unsigned int val;

	snd_hda_codec_write(codec, 0x51, 0, AC_VERB_SET_COEF_INDEX, index_reg >> 1);
	val = snd_hda_codec_read(codec, 0x51, 0, AC_VERB_GET_PROC_COEF, 0)
		& 0xffff;
	val |= snd_hda_codec_read(codec, 0x51, 0, AC_VERB_GET_PROC_COEF, 0)
		<< 16;
	return val;
}

static void alc5505_dsp_halt(struct hda_codec *codec)
{
	unsigned int val;

	alc5505_coef_set(codec, 0x3000, 0x000c); /* DSP CPU stop */
	alc5505_coef_set(codec, 0x880c, 0x0008); /* DDR enter self refresh */
	alc5505_coef_set(codec, 0x61c0, 0x11110080); /* Clock control for PLL and CPU */
	alc5505_coef_set(codec, 0x6230, 0xfc0d4011); /* Disable Input OP */
	alc5505_coef_set(codec, 0x61b4, 0x040a2b03); /* Stop PLL2 */
	alc5505_coef_set(codec, 0x61b0, 0x00005b17); /* Stop PLL1 */
	alc5505_coef_set(codec, 0x61b8, 0x04133303); /* Stop PLL3 */
	val = alc5505_coef_get(codec, 0x6220);
	alc5505_coef_set(codec, 0x6220, (val | 0x3000)); /* switch Ringbuffer clock to DBUS clock */
}

static void alc5505_dsp_back_from_halt(struct hda_codec *codec)
{
	alc5505_coef_set(codec, 0x61b8, 0x04133302);
	alc5505_coef_set(codec, 0x61b0, 0x00005b16);
	alc5505_coef_set(codec, 0x61b4, 0x040a2b02);
	alc5505_coef_set(codec, 0x6230, 0xf80d4011);
	alc5505_coef_set(codec, 0x6220, 0x2002010f);
	alc5505_coef_set(codec, 0x880c, 0x00000004);
}

static void alc5505_dsp_init(struct hda_codec *codec)
{
	unsigned int val;

	alc5505_dsp_halt(codec);
	alc5505_dsp_back_from_halt(codec);
	alc5505_coef_set(codec, 0x61b0, 0x5b14); /* PLL1 control */
	alc5505_coef_set(codec, 0x61b0, 0x5b16);
	alc5505_coef_set(codec, 0x61b4, 0x04132b00); /* PLL2 control */
	alc5505_coef_set(codec, 0x61b4, 0x04132b02);
	alc5505_coef_set(codec, 0x61b8, 0x041f3300); /* PLL3 control*/
	alc5505_coef_set(codec, 0x61b8, 0x041f3302);
	snd_hda_codec_write(codec, 0x51, 0, AC_VERB_SET_CODEC_RESET, 0); /* Function reset */
	alc5505_coef_set(codec, 0x61b8, 0x041b3302);
	alc5505_coef_set(codec, 0x61b8, 0x04173302);
	alc5505_coef_set(codec, 0x61b8, 0x04163302);
	alc5505_coef_set(codec, 0x8800, 0x348b328b); /* DRAM control */
	alc5505_coef_set(codec, 0x8808, 0x00020022); /* DRAM control */
	alc5505_coef_set(codec, 0x8818, 0x00000400); /* DRAM control */

	val = alc5505_coef_get(codec, 0x6200) >> 16; /* Read revision ID */
	if (val <= 3)
		alc5505_coef_set(codec, 0x6220, 0x2002010f); /* I/O PAD Configuration */
	else
		alc5505_coef_set(codec, 0x6220, 0x6002018f);

	alc5505_coef_set(codec, 0x61ac, 0x055525f0); /**/
	alc5505_coef_set(codec, 0x61c0, 0x12230080); /* Clock control */
	alc5505_coef_set(codec, 0x61b4, 0x040e2b02); /* PLL2 control */
	alc5505_coef_set(codec, 0x61bc, 0x010234f8); /* OSC Control */
	alc5505_coef_set(codec, 0x880c, 0x00000004); /* DRAM Function control */
	alc5505_coef_set(codec, 0x880c, 0x00000003);
	alc5505_coef_set(codec, 0x880c, 0x00000010);

#ifdef HALT_REALTEK_ALC5505
	alc5505_dsp_halt(codec);
#endif
}

#ifdef HALT_REALTEK_ALC5505
#define alc5505_dsp_suspend(codec)	do { } while (0) /* NOP */
#define alc5505_dsp_resume(codec)	do { } while (0) /* NOP */
#else
#define alc5505_dsp_suspend(codec)	alc5505_dsp_halt(codec)
#define alc5505_dsp_resume(codec)	alc5505_dsp_back_from_halt(codec)
#endif

#ifdef CONFIG_PM
static int alc269_suspend(struct hda_codec *codec)
{
	struct alc_spec *spec = codec->spec;

	if (spec->has_alc5505_dsp)
		alc5505_dsp_suspend(codec);
	return alc_suspend(codec);
}

static int alc269_resume(struct hda_codec *codec)
{
	struct alc_spec *spec = codec->spec;

	if (spec->codec_variant == ALC269_TYPE_ALC269VB)
		alc269vb_toggle_power_output(codec, 0);
	if (spec->codec_variant == ALC269_TYPE_ALC269VB &&
			(alc_get_coef0(codec) & 0x00ff) == 0x018) {
		msleep(150);
	}

	codec->patch_ops.init(codec);

	if (spec->codec_variant == ALC269_TYPE_ALC269VB)
		alc269vb_toggle_power_output(codec, 1);
	if (spec->codec_variant == ALC269_TYPE_ALC269VB &&
			(alc_get_coef0(codec) & 0x00ff) == 0x017) {
		msleep(200);
	}

	snd_hda_regmap_sync(codec);
	hda_call_check_power_status(codec, 0x01);

	/* on some machine, the BIOS will clear the codec gpio data when enter
	 * suspend, and won't restore the data after resume, so we restore it
	 * in the driver.
	 */
	if (spec->gpio_data)
		alc_write_gpio_data(codec);

	if (spec->has_alc5505_dsp)
		alc5505_dsp_resume(codec);

	return 0;
}
#endif /* CONFIG_PM */

static void alc269_fixup_pincfg_no_hp_to_lineout(struct hda_codec *codec,
						 const struct hda_fixup *fix, int action)
{
	struct alc_spec *spec = codec->spec;

	if (action == HDA_FIXUP_ACT_PRE_PROBE)
		spec->parse_flags = HDA_PINCFG_NO_HP_FIXUP;
}

static void alc269_fixup_pincfg_U7x7_headset_mic(struct hda_codec *codec,
						 const struct hda_fixup *fix,
						 int action)
{
	unsigned int cfg_headphone = snd_hda_codec_get_pincfg(codec, 0x21);
	unsigned int cfg_headset_mic = snd_hda_codec_get_pincfg(codec, 0x19);

	if (cfg_headphone && cfg_headset_mic == 0x411111f0)
		snd_hda_codec_set_pincfg(codec, 0x19,
			(cfg_headphone & ~AC_DEFCFG_DEVICE) |
			(AC_JACK_MIC_IN << AC_DEFCFG_DEVICE_SHIFT));
}

static void alc269_fixup_hweq(struct hda_codec *codec,
			       const struct hda_fixup *fix, int action)
{
	if (action == HDA_FIXUP_ACT_INIT)
		alc_update_coef_idx(codec, 0x1e, 0, 0x80);
}

static void alc269_fixup_headset_mic(struct hda_codec *codec,
				       const struct hda_fixup *fix, int action)
{
	struct alc_spec *spec = codec->spec;

	if (action == HDA_FIXUP_ACT_PRE_PROBE)
		spec->parse_flags |= HDA_PINCFG_HEADSET_MIC;
}

static void alc271_fixup_dmic(struct hda_codec *codec,
			      const struct hda_fixup *fix, int action)
{
	static const struct hda_verb verbs[] = {
		{0x20, AC_VERB_SET_COEF_INDEX, 0x0d},
		{0x20, AC_VERB_SET_PROC_COEF, 0x4000},
		{}
	};
	unsigned int cfg;

	if (strcmp(codec->core.chip_name, "ALC271X") &&
	    strcmp(codec->core.chip_name, "ALC269VB"))
		return;
	cfg = snd_hda_codec_get_pincfg(codec, 0x12);
	if (get_defcfg_connect(cfg) == AC_JACK_PORT_FIXED)
		snd_hda_sequence_write(codec, verbs);
}

static void alc269_fixup_pcm_44k(struct hda_codec *codec,
				 const struct hda_fixup *fix, int action)
{
	struct alc_spec *spec = codec->spec;

	if (action != HDA_FIXUP_ACT_PROBE)
		return;

	/* Due to a hardware problem on Lenovo Ideadpad, we need to
	 * fix the sample rate of analog I/O to 44.1kHz
	 */
	spec->gen.stream_analog_playback = &alc269_44k_pcm_analog_playback;
	spec->gen.stream_analog_capture = &alc269_44k_pcm_analog_capture;
}

static void alc269_fixup_stereo_dmic(struct hda_codec *codec,
				     const struct hda_fixup *fix, int action)
{
	/* The digital-mic unit sends PDM (differential signal) instead of
	 * the standard PCM, thus you can't record a valid mono stream as is.
	 * Below is a workaround specific to ALC269 to control the dmic
	 * signal source as mono.
	 */
	if (action == HDA_FIXUP_ACT_INIT)
		alc_update_coef_idx(codec, 0x07, 0, 0x80);
}

static void alc269_quanta_automute(struct hda_codec *codec)
{
	snd_hda_gen_update_outputs(codec);

	alc_write_coef_idx(codec, 0x0c, 0x680);
	alc_write_coef_idx(codec, 0x0c, 0x480);
}

static void alc269_fixup_quanta_mute(struct hda_codec *codec,
				     const struct hda_fixup *fix, int action)
{
	struct alc_spec *spec = codec->spec;
	if (action != HDA_FIXUP_ACT_PROBE)
		return;
	spec->gen.automute_hook = alc269_quanta_automute;
}

static void alc269_x101_hp_automute_hook(struct hda_codec *codec,
					 struct hda_jack_callback *jack)
{
	struct alc_spec *spec = codec->spec;
	int vref;
	msleep(200);
	snd_hda_gen_hp_automute(codec, jack);

	vref = spec->gen.hp_jack_present ? PIN_VREF80 : 0;
	msleep(100);
	snd_hda_codec_write(codec, 0x18, 0, AC_VERB_SET_PIN_WIDGET_CONTROL,
			    vref);
	msleep(500);
	snd_hda_codec_write(codec, 0x18, 0, AC_VERB_SET_PIN_WIDGET_CONTROL,
			    vref);
}

/*
 * Magic sequence to make Huawei Matebook X right speaker working (bko#197801)
 */
struct hda_alc298_mbxinit {
	unsigned char value_0x23;
	unsigned char value_0x25;
};

static void alc298_huawei_mbx_stereo_seq(struct hda_codec *codec,
					 const struct hda_alc298_mbxinit *initval,
					 bool first)
{
	snd_hda_codec_write(codec, 0x06, 0, AC_VERB_SET_DIGI_CONVERT_3, 0x0);
	alc_write_coef_idx(codec, 0x26, 0xb000);

	if (first)
		snd_hda_codec_write(codec, 0x21, 0, AC_VERB_GET_PIN_SENSE, 0x0);

	snd_hda_codec_write(codec, 0x6, 0, AC_VERB_SET_DIGI_CONVERT_3, 0x80);
	alc_write_coef_idx(codec, 0x26, 0xf000);
	alc_write_coef_idx(codec, 0x23, initval->value_0x23);

	if (initval->value_0x23 != 0x1e)
		alc_write_coef_idx(codec, 0x25, initval->value_0x25);

	snd_hda_codec_write(codec, 0x20, 0, AC_VERB_SET_COEF_INDEX, 0x26);
	snd_hda_codec_write(codec, 0x20, 0, AC_VERB_SET_PROC_COEF, 0xb010);
}

static void alc298_fixup_huawei_mbx_stereo(struct hda_codec *codec,
					   const struct hda_fixup *fix,
					   int action)
{
	/* Initialization magic */
	static const struct hda_alc298_mbxinit dac_init[] = {
		{0x0c, 0x00}, {0x0d, 0x00}, {0x0e, 0x00}, {0x0f, 0x00},
		{0x10, 0x00}, {0x1a, 0x40}, {0x1b, 0x82}, {0x1c, 0x00},
		{0x1d, 0x00}, {0x1e, 0x00}, {0x1f, 0x00},
		{0x20, 0xc2}, {0x21, 0xc8}, {0x22, 0x26}, {0x23, 0x24},
		{0x27, 0xff}, {0x28, 0xff}, {0x29, 0xff}, {0x2a, 0x8f},
		{0x2b, 0x02}, {0x2c, 0x48}, {0x2d, 0x34}, {0x2e, 0x00},
		{0x2f, 0x00},
		{0x30, 0x00}, {0x31, 0x00}, {0x32, 0x00}, {0x33, 0x00},
		{0x34, 0x00}, {0x35, 0x01}, {0x36, 0x93}, {0x37, 0x0c},
		{0x38, 0x00}, {0x39, 0x00}, {0x3a, 0xf8}, {0x38, 0x80},
		{}
	};
	const struct hda_alc298_mbxinit *seq;

	if (action != HDA_FIXUP_ACT_INIT)
		return;

	/* Start */
	snd_hda_codec_write(codec, 0x06, 0, AC_VERB_SET_DIGI_CONVERT_3, 0x00);
	snd_hda_codec_write(codec, 0x06, 0, AC_VERB_SET_DIGI_CONVERT_3, 0x80);
	alc_write_coef_idx(codec, 0x26, 0xf000);
	alc_write_coef_idx(codec, 0x22, 0x31);
	alc_write_coef_idx(codec, 0x23, 0x0b);
	alc_write_coef_idx(codec, 0x25, 0x00);
	snd_hda_codec_write(codec, 0x20, 0, AC_VERB_SET_COEF_INDEX, 0x26);
	snd_hda_codec_write(codec, 0x20, 0, AC_VERB_SET_PROC_COEF, 0xb010);

	for (seq = dac_init; seq->value_0x23; seq++)
		alc298_huawei_mbx_stereo_seq(codec, seq, seq == dac_init);
}

static void alc269_fixup_x101_headset_mic(struct hda_codec *codec,
				     const struct hda_fixup *fix, int action)
{
	struct alc_spec *spec = codec->spec;
	if (action == HDA_FIXUP_ACT_PRE_PROBE) {
		spec->parse_flags |= HDA_PINCFG_HEADSET_MIC;
		spec->gen.hp_automute_hook = alc269_x101_hp_automute_hook;
	}
}

static void alc_update_vref_led(struct hda_codec *codec, hda_nid_t pin,
				bool polarity, bool on)
{
	unsigned int pinval;

	if (!pin)
		return;
	if (polarity)
		on = !on;
	pinval = snd_hda_codec_get_pin_target(codec, pin);
	pinval &= ~AC_PINCTL_VREFEN;
	pinval |= on ? AC_PINCTL_VREF_80 : AC_PINCTL_VREF_HIZ;
	/* temporarily power up/down for setting VREF */
	snd_hda_power_up_pm(codec);
	snd_hda_set_pin_ctl_cache(codec, pin, pinval);
	snd_hda_power_down_pm(codec);
}

/* update mute-LED according to the speaker mute state via mic VREF pin */
static int vref_mute_led_set(struct led_classdev *led_cdev,
			     enum led_brightness brightness)
{
	struct hda_codec *codec = dev_to_hda_codec(led_cdev->dev->parent);
	struct alc_spec *spec = codec->spec;

	alc_update_vref_led(codec, spec->mute_led_nid,
			    spec->mute_led_polarity, brightness);
	return 0;
}

/* Make sure the led works even in runtime suspend */
static unsigned int led_power_filter(struct hda_codec *codec,
						  hda_nid_t nid,
						  unsigned int power_state)
{
	struct alc_spec *spec = codec->spec;

	if (power_state != AC_PWRST_D3 || nid == 0 ||
	    (nid != spec->mute_led_nid && nid != spec->cap_mute_led_nid))
		return power_state;

	/* Set pin ctl again, it might have just been set to 0 */
	snd_hda_set_pin_ctl(codec, nid,
			    snd_hda_codec_get_pin_target(codec, nid));

	return snd_hda_gen_path_power_filter(codec, nid, power_state);
}

static void alc269_fixup_hp_mute_led(struct hda_codec *codec,
				     const struct hda_fixup *fix, int action)
{
	struct alc_spec *spec = codec->spec;
	const struct dmi_device *dev = NULL;

	if (action != HDA_FIXUP_ACT_PRE_PROBE)
		return;

	while ((dev = dmi_find_device(DMI_DEV_TYPE_OEM_STRING, NULL, dev))) {
		int pol, pin;
		if (sscanf(dev->name, "HP_Mute_LED_%d_%x", &pol, &pin) != 2)
			continue;
		if (pin < 0x0a || pin >= 0x10)
			break;
		spec->mute_led_polarity = pol;
		spec->mute_led_nid = pin - 0x0a + 0x18;
		snd_hda_gen_add_mute_led_cdev(codec, vref_mute_led_set);
		codec->power_filter = led_power_filter;
		codec_dbg(codec,
			  "Detected mute LED for %x:%d\n", spec->mute_led_nid,
			   spec->mute_led_polarity);
		break;
	}
}

static void alc269_fixup_hp_mute_led_micx(struct hda_codec *codec,
					  const struct hda_fixup *fix,
					  int action, hda_nid_t pin)
{
	struct alc_spec *spec = codec->spec;

	if (action == HDA_FIXUP_ACT_PRE_PROBE) {
		spec->mute_led_polarity = 0;
		spec->mute_led_nid = pin;
		snd_hda_gen_add_mute_led_cdev(codec, vref_mute_led_set);
		codec->power_filter = led_power_filter;
	}
}

static void alc269_fixup_hp_mute_led_mic1(struct hda_codec *codec,
				const struct hda_fixup *fix, int action)
{
	alc269_fixup_hp_mute_led_micx(codec, fix, action, 0x18);
}

static void alc269_fixup_hp_mute_led_mic2(struct hda_codec *codec,
				const struct hda_fixup *fix, int action)
{
	alc269_fixup_hp_mute_led_micx(codec, fix, action, 0x19);
}

static void alc269_fixup_hp_mute_led_mic3(struct hda_codec *codec,
				const struct hda_fixup *fix, int action)
{
	alc269_fixup_hp_mute_led_micx(codec, fix, action, 0x1b);
}

/* update LED status via GPIO */
static void alc_update_gpio_led(struct hda_codec *codec, unsigned int mask,
				int polarity, bool enabled)
{
	if (polarity)
		enabled = !enabled;
	alc_update_gpio_data(codec, mask, !enabled); /* muted -> LED on */
}

/* turn on/off mute LED via GPIO per vmaster hook */
static int gpio_mute_led_set(struct led_classdev *led_cdev,
			     enum led_brightness brightness)
{
	struct hda_codec *codec = dev_to_hda_codec(led_cdev->dev->parent);
	struct alc_spec *spec = codec->spec;

	alc_update_gpio_led(codec, spec->gpio_mute_led_mask,
			    spec->mute_led_polarity, !brightness);
	return 0;
}

/* turn on/off mic-mute LED via GPIO per capture hook */
static int micmute_led_set(struct led_classdev *led_cdev,
			   enum led_brightness brightness)
{
	struct hda_codec *codec = dev_to_hda_codec(led_cdev->dev->parent);
	struct alc_spec *spec = codec->spec;

	alc_update_gpio_led(codec, spec->gpio_mic_led_mask,
			    spec->micmute_led_polarity, !!brightness);
	return 0;
}

/* setup mute and mic-mute GPIO bits, add hooks appropriately */
static void alc_fixup_hp_gpio_led(struct hda_codec *codec,
				  int action,
				  unsigned int mute_mask,
				  unsigned int micmute_mask)
{
	struct alc_spec *spec = codec->spec;

	alc_fixup_gpio(codec, action, mute_mask | micmute_mask);

	if (action != HDA_FIXUP_ACT_PRE_PROBE)
		return;
	if (mute_mask) {
		spec->gpio_mute_led_mask = mute_mask;
		snd_hda_gen_add_mute_led_cdev(codec, gpio_mute_led_set);
	}
	if (micmute_mask) {
		spec->gpio_mic_led_mask = micmute_mask;
		snd_hda_gen_add_micmute_led_cdev(codec, micmute_led_set);
	}
}

static void alc269_fixup_hp_gpio_led(struct hda_codec *codec,
				const struct hda_fixup *fix, int action)
{
	alc_fixup_hp_gpio_led(codec, action, 0x08, 0x10);
}

static void alc285_fixup_hp_gpio_led(struct hda_codec *codec,
				const struct hda_fixup *fix, int action)
{
	struct alc_spec *spec = codec->spec;

	spec->micmute_led_polarity = 1;

	alc_fixup_hp_gpio_led(codec, action, 0x04, 0x01);
}

static void alc286_fixup_hp_gpio_led(struct hda_codec *codec,
				const struct hda_fixup *fix, int action)
{
	alc_fixup_hp_gpio_led(codec, action, 0x02, 0x20);
}

/* turn on/off mic-mute LED per capture hook via VREF change */
static int vref_micmute_led_set(struct led_classdev *led_cdev,
				enum led_brightness brightness)
{
	struct hda_codec *codec = dev_to_hda_codec(led_cdev->dev->parent);
	struct alc_spec *spec = codec->spec;

	alc_update_vref_led(codec, spec->cap_mute_led_nid,
			    spec->micmute_led_polarity, brightness);
	return 0;
}

static void alc269_fixup_hp_gpio_mic1_led(struct hda_codec *codec,
				const struct hda_fixup *fix, int action)
{
	struct alc_spec *spec = codec->spec;

	alc_fixup_hp_gpio_led(codec, action, 0x08, 0);
	if (action == HDA_FIXUP_ACT_PRE_PROBE) {
		/* Like hp_gpio_mic1_led, but also needs GPIO4 low to
		 * enable headphone amp
		 */
		spec->gpio_mask |= 0x10;
		spec->gpio_dir |= 0x10;
		spec->cap_mute_led_nid = 0x18;
		snd_hda_gen_add_micmute_led_cdev(codec, vref_micmute_led_set);
		codec->power_filter = led_power_filter;
	}
}

static void alc280_fixup_hp_gpio4(struct hda_codec *codec,
				   const struct hda_fixup *fix, int action)
{
	struct alc_spec *spec = codec->spec;

	alc_fixup_hp_gpio_led(codec, action, 0x08, 0);
	if (action == HDA_FIXUP_ACT_PRE_PROBE) {
		spec->cap_mute_led_nid = 0x18;
		snd_hda_gen_add_micmute_led_cdev(codec, vref_micmute_led_set);
		codec->power_filter = led_power_filter;
	}
}

static void alc_update_coef_led(struct hda_codec *codec,
				struct alc_coef_led *led,
				bool polarity, bool on)
{
	if (polarity)
		on = !on;
	/* temporarily power up/down for setting COEF bit */
	alc_update_coef_idx(codec, led->idx, led->mask,
			    on ? led->on : led->off);
}

/* update mute-LED according to the speaker mute state via COEF bit */
static int coef_mute_led_set(struct led_classdev *led_cdev,
			     enum led_brightness brightness)
{
	struct hda_codec *codec = dev_to_hda_codec(led_cdev->dev->parent);
	struct alc_spec *spec = codec->spec;

	alc_update_coef_led(codec, &spec->mute_led_coef,
			    spec->mute_led_polarity, brightness);
	return 0;
}

static void alc285_fixup_hp_mute_led_coefbit(struct hda_codec *codec,
					  const struct hda_fixup *fix,
					  int action)
{
	struct alc_spec *spec = codec->spec;

	if (action == HDA_FIXUP_ACT_PRE_PROBE) {
		spec->mute_led_polarity = 0;
		spec->mute_led_coef.idx = 0x0b;
		spec->mute_led_coef.mask = 1 << 3;
		spec->mute_led_coef.on = 1 << 3;
		spec->mute_led_coef.off = 0;
		snd_hda_gen_add_mute_led_cdev(codec, coef_mute_led_set);
	}
}

static void alc236_fixup_hp_mute_led_coefbit(struct hda_codec *codec,
					  const struct hda_fixup *fix,
					  int action)
{
	struct alc_spec *spec = codec->spec;

	if (action == HDA_FIXUP_ACT_PRE_PROBE) {
		spec->mute_led_polarity = 0;
		spec->mute_led_coef.idx = 0x34;
		spec->mute_led_coef.mask = 1 << 5;
		spec->mute_led_coef.on = 0;
		spec->mute_led_coef.off = 1 << 5;
		snd_hda_gen_add_mute_led_cdev(codec, coef_mute_led_set);
	}
}

/* turn on/off mic-mute LED per capture hook by coef bit */
static int coef_micmute_led_set(struct led_classdev *led_cdev,
				enum led_brightness brightness)
{
	struct hda_codec *codec = dev_to_hda_codec(led_cdev->dev->parent);
	struct alc_spec *spec = codec->spec;

	alc_update_coef_led(codec, &spec->mic_led_coef,
			    spec->micmute_led_polarity, brightness);
	return 0;
}

static void alc285_fixup_hp_coef_micmute_led(struct hda_codec *codec,
				const struct hda_fixup *fix, int action)
{
	struct alc_spec *spec = codec->spec;

	if (action == HDA_FIXUP_ACT_PRE_PROBE) {
		spec->mic_led_coef.idx = 0x19;
		spec->mic_led_coef.mask = 1 << 13;
		spec->mic_led_coef.on = 1 << 13;
		spec->mic_led_coef.off = 0;
		snd_hda_gen_add_micmute_led_cdev(codec, coef_micmute_led_set);
	}
}

static void alc236_fixup_hp_coef_micmute_led(struct hda_codec *codec,
				const struct hda_fixup *fix, int action)
{
	struct alc_spec *spec = codec->spec;

	if (action == HDA_FIXUP_ACT_PRE_PROBE) {
		spec->mic_led_coef.idx = 0x35;
		spec->mic_led_coef.mask = 3 << 2;
		spec->mic_led_coef.on = 2 << 2;
		spec->mic_led_coef.off = 1 << 2;
		snd_hda_gen_add_micmute_led_cdev(codec, coef_micmute_led_set);
	}
}

static void alc285_fixup_hp_mute_led(struct hda_codec *codec,
				const struct hda_fixup *fix, int action)
{
	alc285_fixup_hp_mute_led_coefbit(codec, fix, action);
	alc285_fixup_hp_coef_micmute_led(codec, fix, action);
}

static void alc236_fixup_hp_mute_led(struct hda_codec *codec,
				const struct hda_fixup *fix, int action)
{
	alc236_fixup_hp_mute_led_coefbit(codec, fix, action);
	alc236_fixup_hp_coef_micmute_led(codec, fix, action);
}

#if IS_REACHABLE(CONFIG_INPUT)
static void gpio2_mic_hotkey_event(struct hda_codec *codec,
				   struct hda_jack_callback *event)
{
	struct alc_spec *spec = codec->spec;

	/* GPIO2 just toggles on a keypress/keyrelease cycle. Therefore
	   send both key on and key off event for every interrupt. */
	input_report_key(spec->kb_dev, spec->alc_mute_keycode_map[ALC_KEY_MICMUTE_INDEX], 1);
	input_sync(spec->kb_dev);
	input_report_key(spec->kb_dev, spec->alc_mute_keycode_map[ALC_KEY_MICMUTE_INDEX], 0);
	input_sync(spec->kb_dev);
}

static int alc_register_micmute_input_device(struct hda_codec *codec)
{
	struct alc_spec *spec = codec->spec;
	int i;

	spec->kb_dev = input_allocate_device();
	if (!spec->kb_dev) {
		codec_err(codec, "Out of memory (input_allocate_device)\n");
		return -ENOMEM;
	}

	spec->alc_mute_keycode_map[ALC_KEY_MICMUTE_INDEX] = KEY_MICMUTE;

	spec->kb_dev->name = "Microphone Mute Button";
	spec->kb_dev->evbit[0] = BIT_MASK(EV_KEY);
	spec->kb_dev->keycodesize = sizeof(spec->alc_mute_keycode_map[0]);
	spec->kb_dev->keycodemax = ARRAY_SIZE(spec->alc_mute_keycode_map);
	spec->kb_dev->keycode = spec->alc_mute_keycode_map;
	for (i = 0; i < ARRAY_SIZE(spec->alc_mute_keycode_map); i++)
		set_bit(spec->alc_mute_keycode_map[i], spec->kb_dev->keybit);

	if (input_register_device(spec->kb_dev)) {
		codec_err(codec, "input_register_device failed\n");
		input_free_device(spec->kb_dev);
		spec->kb_dev = NULL;
		return -ENOMEM;
	}

	return 0;
}

/* GPIO1 = set according to SKU external amp
 * GPIO2 = mic mute hotkey
 * GPIO3 = mute LED
 * GPIO4 = mic mute LED
 */
static void alc280_fixup_hp_gpio2_mic_hotkey(struct hda_codec *codec,
					     const struct hda_fixup *fix, int action)
{
	struct alc_spec *spec = codec->spec;

	alc_fixup_hp_gpio_led(codec, action, 0x08, 0x10);
	if (action == HDA_FIXUP_ACT_PRE_PROBE) {
		spec->init_amp = ALC_INIT_DEFAULT;
		if (alc_register_micmute_input_device(codec) != 0)
			return;

		spec->gpio_mask |= 0x06;
		spec->gpio_dir |= 0x02;
		spec->gpio_data |= 0x02;
		snd_hda_codec_write_cache(codec, codec->core.afg, 0,
					  AC_VERB_SET_GPIO_UNSOLICITED_RSP_MASK, 0x04);
		snd_hda_jack_detect_enable_callback(codec, codec->core.afg,
						    gpio2_mic_hotkey_event);
		return;
	}

	if (!spec->kb_dev)
		return;

	switch (action) {
	case HDA_FIXUP_ACT_FREE:
		input_unregister_device(spec->kb_dev);
		spec->kb_dev = NULL;
	}
}

/* Line2 = mic mute hotkey
 * GPIO2 = mic mute LED
 */
static void alc233_fixup_lenovo_line2_mic_hotkey(struct hda_codec *codec,
					     const struct hda_fixup *fix, int action)
{
	struct alc_spec *spec = codec->spec;

	alc_fixup_hp_gpio_led(codec, action, 0, 0x04);
	if (action == HDA_FIXUP_ACT_PRE_PROBE) {
		spec->init_amp = ALC_INIT_DEFAULT;
		if (alc_register_micmute_input_device(codec) != 0)
			return;

		snd_hda_jack_detect_enable_callback(codec, 0x1b,
						    gpio2_mic_hotkey_event);
		return;
	}

	if (!spec->kb_dev)
		return;

	switch (action) {
	case HDA_FIXUP_ACT_FREE:
		input_unregister_device(spec->kb_dev);
		spec->kb_dev = NULL;
	}
}
#else /* INPUT */
#define alc280_fixup_hp_gpio2_mic_hotkey	NULL
#define alc233_fixup_lenovo_line2_mic_hotkey	NULL
#endif /* INPUT */

static void alc269_fixup_hp_line1_mic1_led(struct hda_codec *codec,
				const struct hda_fixup *fix, int action)
{
	struct alc_spec *spec = codec->spec;

	alc269_fixup_hp_mute_led_micx(codec, fix, action, 0x1a);
	if (action == HDA_FIXUP_ACT_PRE_PROBE) {
		spec->cap_mute_led_nid = 0x18;
		snd_hda_gen_add_micmute_led_cdev(codec, vref_micmute_led_set);
	}
}

static const struct coef_fw alc225_pre_hsmode[] = {
	UPDATE_COEF(0x4a, 1<<8, 0),
	UPDATE_COEFEX(0x57, 0x05, 1<<14, 0),
	UPDATE_COEF(0x63, 3<<14, 3<<14),
	UPDATE_COEF(0x4a, 3<<4, 2<<4),
	UPDATE_COEF(0x4a, 3<<10, 3<<10),
	UPDATE_COEF(0x45, 0x3f<<10, 0x34<<10),
	UPDATE_COEF(0x4a, 3<<10, 0),
	{}
};

static void alc_headset_mode_unplugged(struct hda_codec *codec)
{
	static const struct coef_fw coef0255[] = {
		WRITE_COEF(0x1b, 0x0c0b), /* LDO and MISC control */
		WRITE_COEF(0x45, 0xd089), /* UAJ function set to menual mode */
		UPDATE_COEFEX(0x57, 0x05, 1<<14, 0), /* Direct Drive HP Amp control(Set to verb control)*/
		WRITE_COEF(0x06, 0x6104), /* Set MIC2 Vref gate with HP */
		WRITE_COEFEX(0x57, 0x03, 0x8aa6), /* Direct Drive HP Amp control */
		{}
	};
	static const struct coef_fw coef0256[] = {
		WRITE_COEF(0x1b, 0x0c4b), /* LDO and MISC control */
		WRITE_COEF(0x45, 0xd089), /* UAJ function set to menual mode */
		WRITE_COEF(0x06, 0x6104), /* Set MIC2 Vref gate with HP */
		WRITE_COEFEX(0x57, 0x03, 0x09a3), /* Direct Drive HP Amp control */
		UPDATE_COEFEX(0x57, 0x05, 1<<14, 0), /* Direct Drive HP Amp control(Set to verb control)*/
		{}
	};
	static const struct coef_fw coef0233[] = {
		WRITE_COEF(0x1b, 0x0c0b),
		WRITE_COEF(0x45, 0xc429),
		UPDATE_COEF(0x35, 0x4000, 0),
		WRITE_COEF(0x06, 0x2104),
		WRITE_COEF(0x1a, 0x0001),
		WRITE_COEF(0x26, 0x0004),
		WRITE_COEF(0x32, 0x42a3),
		{}
	};
	static const struct coef_fw coef0288[] = {
		UPDATE_COEF(0x4f, 0xfcc0, 0xc400),
		UPDATE_COEF(0x50, 0x2000, 0x2000),
		UPDATE_COEF(0x56, 0x0006, 0x0006),
		UPDATE_COEF(0x66, 0x0008, 0),
		UPDATE_COEF(0x67, 0x2000, 0),
		{}
	};
	static const struct coef_fw coef0298[] = {
		UPDATE_COEF(0x19, 0x1300, 0x0300),
		{}
	};
	static const struct coef_fw coef0292[] = {
		WRITE_COEF(0x76, 0x000e),
		WRITE_COEF(0x6c, 0x2400),
		WRITE_COEF(0x18, 0x7308),
		WRITE_COEF(0x6b, 0xc429),
		{}
	};
	static const struct coef_fw coef0293[] = {
		UPDATE_COEF(0x10, 7<<8, 6<<8), /* SET Line1 JD to 0 */
		UPDATE_COEFEX(0x57, 0x05, 1<<15|1<<13, 0x0), /* SET charge pump by verb */
		UPDATE_COEFEX(0x57, 0x03, 1<<10, 1<<10), /* SET EN_OSW to 1 */
		UPDATE_COEF(0x1a, 1<<3, 1<<3), /* Combo JD gating with LINE1-VREFO */
		WRITE_COEF(0x45, 0xc429), /* Set to TRS type */
		UPDATE_COEF(0x4a, 0x000f, 0x000e), /* Combo Jack auto detect */
		{}
	};
	static const struct coef_fw coef0668[] = {
		WRITE_COEF(0x15, 0x0d40),
		WRITE_COEF(0xb7, 0x802b),
		{}
	};
	static const struct coef_fw coef0225[] = {
		UPDATE_COEF(0x63, 3<<14, 0),
		{}
	};
	static const struct coef_fw coef0274[] = {
		UPDATE_COEF(0x4a, 0x0100, 0),
		UPDATE_COEFEX(0x57, 0x05, 0x4000, 0),
		UPDATE_COEF(0x6b, 0xf000, 0x5000),
		UPDATE_COEF(0x4a, 0x0010, 0),
		UPDATE_COEF(0x4a, 0x0c00, 0x0c00),
		WRITE_COEF(0x45, 0x5289),
		UPDATE_COEF(0x4a, 0x0c00, 0),
		{}
	};

	switch (codec->core.vendor_id) {
	case 0x10ec0255:
		alc_process_coef_fw(codec, coef0255);
		break;
	case 0x10ec0236:
	case 0x10ec0256:
		alc_process_coef_fw(codec, coef0256);
		break;
	case 0x10ec0234:
	case 0x10ec0274:
	case 0x10ec0294:
		alc_process_coef_fw(codec, coef0274);
		break;
	case 0x10ec0233:
	case 0x10ec0283:
		alc_process_coef_fw(codec, coef0233);
		break;
	case 0x10ec0286:
	case 0x10ec0288:
		alc_process_coef_fw(codec, coef0288);
		break;
	case 0x10ec0298:
		alc_process_coef_fw(codec, coef0298);
		alc_process_coef_fw(codec, coef0288);
		break;
	case 0x10ec0292:
		alc_process_coef_fw(codec, coef0292);
		break;
	case 0x10ec0293:
		alc_process_coef_fw(codec, coef0293);
		break;
	case 0x10ec0668:
		alc_process_coef_fw(codec, coef0668);
		break;
	case 0x10ec0215:
	case 0x10ec0225:
	case 0x10ec0285:
	case 0x10ec0295:
	case 0x10ec0289:
	case 0x10ec0299:
		alc_process_coef_fw(codec, alc225_pre_hsmode);
		alc_process_coef_fw(codec, coef0225);
		break;
	case 0x10ec0867:
		alc_update_coefex_idx(codec, 0x57, 0x5, 1<<14, 0);
		break;
	}
	codec_dbg(codec, "Headset jack set to unplugged mode.\n");
}


static void alc_headset_mode_mic_in(struct hda_codec *codec, hda_nid_t hp_pin,
				    hda_nid_t mic_pin)
{
	static const struct coef_fw coef0255[] = {
		WRITE_COEFEX(0x57, 0x03, 0x8aa6),
		WRITE_COEF(0x06, 0x6100), /* Set MIC2 Vref gate to normal */
		{}
	};
	static const struct coef_fw coef0256[] = {
		UPDATE_COEFEX(0x57, 0x05, 1<<14, 1<<14), /* Direct Drive HP Amp control(Set to verb control)*/
		WRITE_COEFEX(0x57, 0x03, 0x09a3),
		WRITE_COEF(0x06, 0x6100), /* Set MIC2 Vref gate to normal */
		{}
	};
	static const struct coef_fw coef0233[] = {
		UPDATE_COEF(0x35, 0, 1<<14),
		WRITE_COEF(0x06, 0x2100),
		WRITE_COEF(0x1a, 0x0021),
		WRITE_COEF(0x26, 0x008c),
		{}
	};
	static const struct coef_fw coef0288[] = {
		UPDATE_COEF(0x4f, 0x00c0, 0),
		UPDATE_COEF(0x50, 0x2000, 0),
		UPDATE_COEF(0x56, 0x0006, 0),
		UPDATE_COEF(0x4f, 0xfcc0, 0xc400),
		UPDATE_COEF(0x66, 0x0008, 0x0008),
		UPDATE_COEF(0x67, 0x2000, 0x2000),
		{}
	};
	static const struct coef_fw coef0292[] = {
		WRITE_COEF(0x19, 0xa208),
		WRITE_COEF(0x2e, 0xacf0),
		{}
	};
	static const struct coef_fw coef0293[] = {
		UPDATE_COEFEX(0x57, 0x05, 0, 1<<15|1<<13), /* SET charge pump by verb */
		UPDATE_COEFEX(0x57, 0x03, 1<<10, 0), /* SET EN_OSW to 0 */
		UPDATE_COEF(0x1a, 1<<3, 0), /* Combo JD gating without LINE1-VREFO */
		{}
	};
	static const struct coef_fw coef0688[] = {
		WRITE_COEF(0xb7, 0x802b),
		WRITE_COEF(0xb5, 0x1040),
		UPDATE_COEF(0xc3, 0, 1<<12),
		{}
	};
	static const struct coef_fw coef0225[] = {
		UPDATE_COEFEX(0x57, 0x05, 1<<14, 1<<14),
		UPDATE_COEF(0x4a, 3<<4, 2<<4),
		UPDATE_COEF(0x63, 3<<14, 0),
		{}
	};
	static const struct coef_fw coef0274[] = {
		UPDATE_COEFEX(0x57, 0x05, 0x4000, 0x4000),
		UPDATE_COEF(0x4a, 0x0010, 0),
		UPDATE_COEF(0x6b, 0xf000, 0),
		{}
	};

	switch (codec->core.vendor_id) {
	case 0x10ec0255:
		alc_write_coef_idx(codec, 0x45, 0xc489);
		snd_hda_set_pin_ctl_cache(codec, hp_pin, 0);
		alc_process_coef_fw(codec, coef0255);
		snd_hda_set_pin_ctl_cache(codec, mic_pin, PIN_VREF50);
		break;
	case 0x10ec0236:
	case 0x10ec0256:
		alc_write_coef_idx(codec, 0x45, 0xc489);
		snd_hda_set_pin_ctl_cache(codec, hp_pin, 0);
		alc_process_coef_fw(codec, coef0256);
		snd_hda_set_pin_ctl_cache(codec, mic_pin, PIN_VREF50);
		break;
	case 0x10ec0234:
	case 0x10ec0274:
	case 0x10ec0294:
		alc_write_coef_idx(codec, 0x45, 0x4689);
		snd_hda_set_pin_ctl_cache(codec, hp_pin, 0);
		alc_process_coef_fw(codec, coef0274);
		snd_hda_set_pin_ctl_cache(codec, mic_pin, PIN_VREF50);
		break;
	case 0x10ec0233:
	case 0x10ec0283:
		alc_write_coef_idx(codec, 0x45, 0xc429);
		snd_hda_set_pin_ctl_cache(codec, hp_pin, 0);
		alc_process_coef_fw(codec, coef0233);
		snd_hda_set_pin_ctl_cache(codec, mic_pin, PIN_VREF50);
		break;
	case 0x10ec0286:
	case 0x10ec0288:
	case 0x10ec0298:
		snd_hda_set_pin_ctl_cache(codec, hp_pin, 0);
		alc_process_coef_fw(codec, coef0288);
		snd_hda_set_pin_ctl_cache(codec, mic_pin, PIN_VREF50);
		break;
	case 0x10ec0292:
		snd_hda_set_pin_ctl_cache(codec, hp_pin, 0);
		alc_process_coef_fw(codec, coef0292);
		break;
	case 0x10ec0293:
		/* Set to TRS mode */
		alc_write_coef_idx(codec, 0x45, 0xc429);
		snd_hda_set_pin_ctl_cache(codec, hp_pin, 0);
		alc_process_coef_fw(codec, coef0293);
		snd_hda_set_pin_ctl_cache(codec, mic_pin, PIN_VREF50);
		break;
	case 0x10ec0867:
		alc_update_coefex_idx(codec, 0x57, 0x5, 0, 1<<14);
		fallthrough;
	case 0x10ec0221:
	case 0x10ec0662:
		snd_hda_set_pin_ctl_cache(codec, hp_pin, 0);
		snd_hda_set_pin_ctl_cache(codec, mic_pin, PIN_VREF50);
		break;
	case 0x10ec0668:
		alc_write_coef_idx(codec, 0x11, 0x0001);
		snd_hda_set_pin_ctl_cache(codec, hp_pin, 0);
		alc_process_coef_fw(codec, coef0688);
		snd_hda_set_pin_ctl_cache(codec, mic_pin, PIN_VREF50);
		break;
	case 0x10ec0215:
	case 0x10ec0225:
	case 0x10ec0285:
	case 0x10ec0295:
	case 0x10ec0289:
	case 0x10ec0299:
		alc_process_coef_fw(codec, alc225_pre_hsmode);
		alc_update_coef_idx(codec, 0x45, 0x3f<<10, 0x31<<10);
		snd_hda_set_pin_ctl_cache(codec, hp_pin, 0);
		alc_process_coef_fw(codec, coef0225);
		snd_hda_set_pin_ctl_cache(codec, mic_pin, PIN_VREF50);
		break;
	}
	codec_dbg(codec, "Headset jack set to mic-in mode.\n");
}

static void alc_headset_mode_default(struct hda_codec *codec)
{
	static const struct coef_fw coef0225[] = {
		UPDATE_COEF(0x45, 0x3f<<10, 0x30<<10),
		UPDATE_COEF(0x45, 0x3f<<10, 0x31<<10),
		UPDATE_COEF(0x49, 3<<8, 0<<8),
		UPDATE_COEF(0x4a, 3<<4, 3<<4),
		UPDATE_COEF(0x63, 3<<14, 0),
		UPDATE_COEF(0x67, 0xf000, 0x3000),
		{}
	};
	static const struct coef_fw coef0255[] = {
		WRITE_COEF(0x45, 0xc089),
		WRITE_COEF(0x45, 0xc489),
		WRITE_COEFEX(0x57, 0x03, 0x8ea6),
		WRITE_COEF(0x49, 0x0049),
		{}
	};
	static const struct coef_fw coef0256[] = {
		WRITE_COEF(0x45, 0xc489),
		WRITE_COEFEX(0x57, 0x03, 0x0da3),
		WRITE_COEF(0x49, 0x0049),
		UPDATE_COEFEX(0x57, 0x05, 1<<14, 0), /* Direct Drive HP Amp control(Set to verb control)*/
		WRITE_COEF(0x06, 0x6100),
		{}
	};
	static const struct coef_fw coef0233[] = {
		WRITE_COEF(0x06, 0x2100),
		WRITE_COEF(0x32, 0x4ea3),
		{}
	};
	static const struct coef_fw coef0288[] = {
		UPDATE_COEF(0x4f, 0xfcc0, 0xc400), /* Set to TRS type */
		UPDATE_COEF(0x50, 0x2000, 0x2000),
		UPDATE_COEF(0x56, 0x0006, 0x0006),
		UPDATE_COEF(0x66, 0x0008, 0),
		UPDATE_COEF(0x67, 0x2000, 0),
		{}
	};
	static const struct coef_fw coef0292[] = {
		WRITE_COEF(0x76, 0x000e),
		WRITE_COEF(0x6c, 0x2400),
		WRITE_COEF(0x6b, 0xc429),
		WRITE_COEF(0x18, 0x7308),
		{}
	};
	static const struct coef_fw coef0293[] = {
		UPDATE_COEF(0x4a, 0x000f, 0x000e), /* Combo Jack auto detect */
		WRITE_COEF(0x45, 0xC429), /* Set to TRS type */
		UPDATE_COEF(0x1a, 1<<3, 0), /* Combo JD gating without LINE1-VREFO */
		{}
	};
	static const struct coef_fw coef0688[] = {
		WRITE_COEF(0x11, 0x0041),
		WRITE_COEF(0x15, 0x0d40),
		WRITE_COEF(0xb7, 0x802b),
		{}
	};
	static const struct coef_fw coef0274[] = {
		WRITE_COEF(0x45, 0x4289),
		UPDATE_COEF(0x4a, 0x0010, 0x0010),
		UPDATE_COEF(0x6b, 0x0f00, 0),
		UPDATE_COEF(0x49, 0x0300, 0x0300),
		{}
	};

	switch (codec->core.vendor_id) {
	case 0x10ec0215:
	case 0x10ec0225:
	case 0x10ec0285:
	case 0x10ec0295:
	case 0x10ec0289:
	case 0x10ec0299:
		alc_process_coef_fw(codec, alc225_pre_hsmode);
		alc_process_coef_fw(codec, coef0225);
		break;
	case 0x10ec0255:
		alc_process_coef_fw(codec, coef0255);
		break;
	case 0x10ec0236:
	case 0x10ec0256:
		alc_write_coef_idx(codec, 0x1b, 0x0e4b);
		alc_write_coef_idx(codec, 0x45, 0xc089);
		msleep(50);
		alc_process_coef_fw(codec, coef0256);
		break;
	case 0x10ec0234:
	case 0x10ec0274:
	case 0x10ec0294:
		alc_process_coef_fw(codec, coef0274);
		break;
	case 0x10ec0233:
	case 0x10ec0283:
		alc_process_coef_fw(codec, coef0233);
		break;
	case 0x10ec0286:
	case 0x10ec0288:
	case 0x10ec0298:
		alc_process_coef_fw(codec, coef0288);
		break;
	case 0x10ec0292:
		alc_process_coef_fw(codec, coef0292);
		break;
	case 0x10ec0293:
		alc_process_coef_fw(codec, coef0293);
		break;
	case 0x10ec0668:
		alc_process_coef_fw(codec, coef0688);
		break;
	case 0x10ec0867:
		alc_update_coefex_idx(codec, 0x57, 0x5, 1<<14, 0);
		break;
	}
	codec_dbg(codec, "Headset jack set to headphone (default) mode.\n");
}

/* Iphone type */
static void alc_headset_mode_ctia(struct hda_codec *codec)
{
	int val;

	static const struct coef_fw coef0255[] = {
		WRITE_COEF(0x45, 0xd489), /* Set to CTIA type */
		WRITE_COEF(0x1b, 0x0c2b),
		WRITE_COEFEX(0x57, 0x03, 0x8ea6),
		{}
	};
	static const struct coef_fw coef0256[] = {
		WRITE_COEF(0x45, 0xd489), /* Set to CTIA type */
		WRITE_COEF(0x1b, 0x0e6b),
		{}
	};
	static const struct coef_fw coef0233[] = {
		WRITE_COEF(0x45, 0xd429),
		WRITE_COEF(0x1b, 0x0c2b),
		WRITE_COEF(0x32, 0x4ea3),
		{}
	};
	static const struct coef_fw coef0288[] = {
		UPDATE_COEF(0x50, 0x2000, 0x2000),
		UPDATE_COEF(0x56, 0x0006, 0x0006),
		UPDATE_COEF(0x66, 0x0008, 0),
		UPDATE_COEF(0x67, 0x2000, 0),
		{}
	};
	static const struct coef_fw coef0292[] = {
		WRITE_COEF(0x6b, 0xd429),
		WRITE_COEF(0x76, 0x0008),
		WRITE_COEF(0x18, 0x7388),
		{}
	};
	static const struct coef_fw coef0293[] = {
		WRITE_COEF(0x45, 0xd429), /* Set to ctia type */
		UPDATE_COEF(0x10, 7<<8, 7<<8), /* SET Line1 JD to 1 */
		{}
	};
	static const struct coef_fw coef0688[] = {
		WRITE_COEF(0x11, 0x0001),
		WRITE_COEF(0x15, 0x0d60),
		WRITE_COEF(0xc3, 0x0000),
		{}
	};
	static const struct coef_fw coef0225_1[] = {
		UPDATE_COEF(0x45, 0x3f<<10, 0x35<<10),
		UPDATE_COEF(0x63, 3<<14, 2<<14),
		{}
	};
	static const struct coef_fw coef0225_2[] = {
		UPDATE_COEF(0x45, 0x3f<<10, 0x35<<10),
		UPDATE_COEF(0x63, 3<<14, 1<<14),
		{}
	};

	switch (codec->core.vendor_id) {
	case 0x10ec0255:
		alc_process_coef_fw(codec, coef0255);
		break;
	case 0x10ec0236:
	case 0x10ec0256:
		alc_process_coef_fw(codec, coef0256);
		break;
	case 0x10ec0234:
	case 0x10ec0274:
	case 0x10ec0294:
		alc_write_coef_idx(codec, 0x45, 0xd689);
		break;
	case 0x10ec0233:
	case 0x10ec0283:
		alc_process_coef_fw(codec, coef0233);
		break;
	case 0x10ec0298:
		val = alc_read_coef_idx(codec, 0x50);
		if (val & (1 << 12)) {
			alc_update_coef_idx(codec, 0x8e, 0x0070, 0x0020);
			alc_update_coef_idx(codec, 0x4f, 0xfcc0, 0xd400);
			msleep(300);
		} else {
			alc_update_coef_idx(codec, 0x8e, 0x0070, 0x0010);
			alc_update_coef_idx(codec, 0x4f, 0xfcc0, 0xd400);
			msleep(300);
		}
		break;
	case 0x10ec0286:
	case 0x10ec0288:
		alc_update_coef_idx(codec, 0x4f, 0xfcc0, 0xd400);
		msleep(300);
		alc_process_coef_fw(codec, coef0288);
		break;
	case 0x10ec0292:
		alc_process_coef_fw(codec, coef0292);
		break;
	case 0x10ec0293:
		alc_process_coef_fw(codec, coef0293);
		break;
	case 0x10ec0668:
		alc_process_coef_fw(codec, coef0688);
		break;
	case 0x10ec0215:
	case 0x10ec0225:
	case 0x10ec0285:
	case 0x10ec0295:
	case 0x10ec0289:
	case 0x10ec0299:
		val = alc_read_coef_idx(codec, 0x45);
		if (val & (1 << 9))
			alc_process_coef_fw(codec, coef0225_2);
		else
			alc_process_coef_fw(codec, coef0225_1);
		break;
	case 0x10ec0867:
		alc_update_coefex_idx(codec, 0x57, 0x5, 1<<14, 0);
		break;
	}
	codec_dbg(codec, "Headset jack set to iPhone-style headset mode.\n");
}

/* Nokia type */
static void alc_headset_mode_omtp(struct hda_codec *codec)
{
	static const struct coef_fw coef0255[] = {
		WRITE_COEF(0x45, 0xe489), /* Set to OMTP Type */
		WRITE_COEF(0x1b, 0x0c2b),
		WRITE_COEFEX(0x57, 0x03, 0x8ea6),
		{}
	};
	static const struct coef_fw coef0256[] = {
		WRITE_COEF(0x45, 0xe489), /* Set to OMTP Type */
		WRITE_COEF(0x1b, 0x0e6b),
		{}
	};
	static const struct coef_fw coef0233[] = {
		WRITE_COEF(0x45, 0xe429),
		WRITE_COEF(0x1b, 0x0c2b),
		WRITE_COEF(0x32, 0x4ea3),
		{}
	};
	static const struct coef_fw coef0288[] = {
		UPDATE_COEF(0x50, 0x2000, 0x2000),
		UPDATE_COEF(0x56, 0x0006, 0x0006),
		UPDATE_COEF(0x66, 0x0008, 0),
		UPDATE_COEF(0x67, 0x2000, 0),
		{}
	};
	static const struct coef_fw coef0292[] = {
		WRITE_COEF(0x6b, 0xe429),
		WRITE_COEF(0x76, 0x0008),
		WRITE_COEF(0x18, 0x7388),
		{}
	};
	static const struct coef_fw coef0293[] = {
		WRITE_COEF(0x45, 0xe429), /* Set to omtp type */
		UPDATE_COEF(0x10, 7<<8, 7<<8), /* SET Line1 JD to 1 */
		{}
	};
	static const struct coef_fw coef0688[] = {
		WRITE_COEF(0x11, 0x0001),
		WRITE_COEF(0x15, 0x0d50),
		WRITE_COEF(0xc3, 0x0000),
		{}
	};
	static const struct coef_fw coef0225[] = {
		UPDATE_COEF(0x45, 0x3f<<10, 0x39<<10),
		UPDATE_COEF(0x63, 3<<14, 2<<14),
		{}
	};

	switch (codec->core.vendor_id) {
	case 0x10ec0255:
		alc_process_coef_fw(codec, coef0255);
		break;
	case 0x10ec0236:
	case 0x10ec0256:
		alc_process_coef_fw(codec, coef0256);
		break;
	case 0x10ec0234:
	case 0x10ec0274:
	case 0x10ec0294:
		alc_write_coef_idx(codec, 0x45, 0xe689);
		break;
	case 0x10ec0233:
	case 0x10ec0283:
		alc_process_coef_fw(codec, coef0233);
		break;
	case 0x10ec0298:
		alc_update_coef_idx(codec, 0x8e, 0x0070, 0x0010);/* Headset output enable */
		alc_update_coef_idx(codec, 0x4f, 0xfcc0, 0xe400);
		msleep(300);
		break;
	case 0x10ec0286:
	case 0x10ec0288:
		alc_update_coef_idx(codec, 0x4f, 0xfcc0, 0xe400);
		msleep(300);
		alc_process_coef_fw(codec, coef0288);
		break;
	case 0x10ec0292:
		alc_process_coef_fw(codec, coef0292);
		break;
	case 0x10ec0293:
		alc_process_coef_fw(codec, coef0293);
		break;
	case 0x10ec0668:
		alc_process_coef_fw(codec, coef0688);
		break;
	case 0x10ec0215:
	case 0x10ec0225:
	case 0x10ec0285:
	case 0x10ec0295:
	case 0x10ec0289:
	case 0x10ec0299:
		alc_process_coef_fw(codec, coef0225);
		break;
	}
	codec_dbg(codec, "Headset jack set to Nokia-style headset mode.\n");
}

static void alc_determine_headset_type(struct hda_codec *codec)
{
	int val;
	bool is_ctia = false;
	struct alc_spec *spec = codec->spec;
	static const struct coef_fw coef0255[] = {
		WRITE_COEF(0x45, 0xd089), /* combo jack auto switch control(Check type)*/
		WRITE_COEF(0x49, 0x0149), /* combo jack auto switch control(Vref
 conteol) */
		{}
	};
	static const struct coef_fw coef0288[] = {
		UPDATE_COEF(0x4f, 0xfcc0, 0xd400), /* Check Type */
		{}
	};
	static const struct coef_fw coef0298[] = {
		UPDATE_COEF(0x50, 0x2000, 0x2000),
		UPDATE_COEF(0x56, 0x0006, 0x0006),
		UPDATE_COEF(0x66, 0x0008, 0),
		UPDATE_COEF(0x67, 0x2000, 0),
		UPDATE_COEF(0x19, 0x1300, 0x1300),
		{}
	};
	static const struct coef_fw coef0293[] = {
		UPDATE_COEF(0x4a, 0x000f, 0x0008), /* Combo Jack auto detect */
		WRITE_COEF(0x45, 0xD429), /* Set to ctia type */
		{}
	};
	static const struct coef_fw coef0688[] = {
		WRITE_COEF(0x11, 0x0001),
		WRITE_COEF(0xb7, 0x802b),
		WRITE_COEF(0x15, 0x0d60),
		WRITE_COEF(0xc3, 0x0c00),
		{}
	};
	static const struct coef_fw coef0274[] = {
		UPDATE_COEF(0x4a, 0x0010, 0),
		UPDATE_COEF(0x4a, 0x8000, 0),
		WRITE_COEF(0x45, 0xd289),
		UPDATE_COEF(0x49, 0x0300, 0x0300),
		{}
	};

	switch (codec->core.vendor_id) {
	case 0x10ec0255:
		alc_process_coef_fw(codec, coef0255);
		msleep(300);
		val = alc_read_coef_idx(codec, 0x46);
		is_ctia = (val & 0x0070) == 0x0070;
		break;
	case 0x10ec0236:
	case 0x10ec0256:
		alc_write_coef_idx(codec, 0x1b, 0x0e4b);
		alc_write_coef_idx(codec, 0x06, 0x6104);
		alc_write_coefex_idx(codec, 0x57, 0x3, 0x09a3);

		snd_hda_codec_write(codec, 0x21, 0,
			    AC_VERB_SET_AMP_GAIN_MUTE, AMP_OUT_MUTE);
		msleep(80);
		snd_hda_codec_write(codec, 0x21, 0,
			    AC_VERB_SET_PIN_WIDGET_CONTROL, 0x0);

		alc_process_coef_fw(codec, coef0255);
		msleep(300);
		val = alc_read_coef_idx(codec, 0x46);
		is_ctia = (val & 0x0070) == 0x0070;

		alc_write_coefex_idx(codec, 0x57, 0x3, 0x0da3);
		alc_update_coefex_idx(codec, 0x57, 0x5, 1<<14, 0);

		snd_hda_codec_write(codec, 0x21, 0,
			    AC_VERB_SET_PIN_WIDGET_CONTROL, PIN_OUT);
		msleep(80);
		snd_hda_codec_write(codec, 0x21, 0,
			    AC_VERB_SET_AMP_GAIN_MUTE, AMP_OUT_UNMUTE);
		break;
	case 0x10ec0234:
	case 0x10ec0274:
	case 0x10ec0294:
		alc_process_coef_fw(codec, coef0274);
		msleep(80);
		val = alc_read_coef_idx(codec, 0x46);
		is_ctia = (val & 0x00f0) == 0x00f0;
		break;
	case 0x10ec0233:
	case 0x10ec0283:
		alc_write_coef_idx(codec, 0x45, 0xd029);
		msleep(300);
		val = alc_read_coef_idx(codec, 0x46);
		is_ctia = (val & 0x0070) == 0x0070;
		break;
	case 0x10ec0298:
		snd_hda_codec_write(codec, 0x21, 0,
			    AC_VERB_SET_AMP_GAIN_MUTE, AMP_OUT_MUTE);
		msleep(100);
		snd_hda_codec_write(codec, 0x21, 0,
			    AC_VERB_SET_PIN_WIDGET_CONTROL, 0x0);
		msleep(200);

		val = alc_read_coef_idx(codec, 0x50);
		if (val & (1 << 12)) {
			alc_update_coef_idx(codec, 0x8e, 0x0070, 0x0020);
			alc_process_coef_fw(codec, coef0288);
			msleep(350);
			val = alc_read_coef_idx(codec, 0x50);
			is_ctia = (val & 0x0070) == 0x0070;
		} else {
			alc_update_coef_idx(codec, 0x8e, 0x0070, 0x0010);
			alc_process_coef_fw(codec, coef0288);
			msleep(350);
			val = alc_read_coef_idx(codec, 0x50);
			is_ctia = (val & 0x0070) == 0x0070;
		}
		alc_process_coef_fw(codec, coef0298);
		snd_hda_codec_write(codec, 0x21, 0,
			    AC_VERB_SET_PIN_WIDGET_CONTROL, PIN_HP);
		msleep(75);
		snd_hda_codec_write(codec, 0x21, 0,
			    AC_VERB_SET_AMP_GAIN_MUTE, AMP_OUT_UNMUTE);
		break;
	case 0x10ec0286:
	case 0x10ec0288:
		alc_process_coef_fw(codec, coef0288);
		msleep(350);
		val = alc_read_coef_idx(codec, 0x50);
		is_ctia = (val & 0x0070) == 0x0070;
		break;
	case 0x10ec0292:
		alc_write_coef_idx(codec, 0x6b, 0xd429);
		msleep(300);
		val = alc_read_coef_idx(codec, 0x6c);
		is_ctia = (val & 0x001c) == 0x001c;
		break;
	case 0x10ec0293:
		alc_process_coef_fw(codec, coef0293);
		msleep(300);
		val = alc_read_coef_idx(codec, 0x46);
		is_ctia = (val & 0x0070) == 0x0070;
		break;
	case 0x10ec0668:
		alc_process_coef_fw(codec, coef0688);
		msleep(300);
		val = alc_read_coef_idx(codec, 0xbe);
		is_ctia = (val & 0x1c02) == 0x1c02;
		break;
	case 0x10ec0215:
	case 0x10ec0225:
	case 0x10ec0285:
	case 0x10ec0295:
	case 0x10ec0289:
	case 0x10ec0299:
		snd_hda_codec_write(codec, 0x21, 0,
			    AC_VERB_SET_AMP_GAIN_MUTE, AMP_OUT_MUTE);
		msleep(80);
		snd_hda_codec_write(codec, 0x21, 0,
			    AC_VERB_SET_PIN_WIDGET_CONTROL, 0x0);

		alc_process_coef_fw(codec, alc225_pre_hsmode);
		alc_update_coef_idx(codec, 0x67, 0xf000, 0x1000);
		val = alc_read_coef_idx(codec, 0x45);
		if (val & (1 << 9)) {
			alc_update_coef_idx(codec, 0x45, 0x3f<<10, 0x34<<10);
			alc_update_coef_idx(codec, 0x49, 3<<8, 2<<8);
			msleep(800);
			val = alc_read_coef_idx(codec, 0x46);
			is_ctia = (val & 0x00f0) == 0x00f0;
		} else {
			alc_update_coef_idx(codec, 0x45, 0x3f<<10, 0x34<<10);
			alc_update_coef_idx(codec, 0x49, 3<<8, 1<<8);
			msleep(800);
			val = alc_read_coef_idx(codec, 0x46);
			is_ctia = (val & 0x00f0) == 0x00f0;
		}
		alc_update_coef_idx(codec, 0x4a, 7<<6, 7<<6);
		alc_update_coef_idx(codec, 0x4a, 3<<4, 3<<4);
		alc_update_coef_idx(codec, 0x67, 0xf000, 0x3000);

		snd_hda_codec_write(codec, 0x21, 0,
			    AC_VERB_SET_PIN_WIDGET_CONTROL, PIN_OUT);
		msleep(80);
		snd_hda_codec_write(codec, 0x21, 0,
			    AC_VERB_SET_AMP_GAIN_MUTE, AMP_OUT_UNMUTE);
		break;
	case 0x10ec0867:
		is_ctia = true;
		break;
	}

	codec_dbg(codec, "Headset jack detected iPhone-style headset: %s\n",
		    is_ctia ? "yes" : "no");
	spec->current_headset_type = is_ctia ? ALC_HEADSET_TYPE_CTIA : ALC_HEADSET_TYPE_OMTP;
}

static void alc_update_headset_mode(struct hda_codec *codec)
{
	struct alc_spec *spec = codec->spec;

	hda_nid_t mux_pin = spec->gen.imux_pins[spec->gen.cur_mux[0]];
	hda_nid_t hp_pin = alc_get_hp_pin(spec);

	int new_headset_mode;

	if (!snd_hda_jack_detect(codec, hp_pin))
		new_headset_mode = ALC_HEADSET_MODE_UNPLUGGED;
	else if (mux_pin == spec->headset_mic_pin)
		new_headset_mode = ALC_HEADSET_MODE_HEADSET;
	else if (mux_pin == spec->headphone_mic_pin)
		new_headset_mode = ALC_HEADSET_MODE_MIC;
	else
		new_headset_mode = ALC_HEADSET_MODE_HEADPHONE;

	if (new_headset_mode == spec->current_headset_mode) {
		snd_hda_gen_update_outputs(codec);
		return;
	}

	switch (new_headset_mode) {
	case ALC_HEADSET_MODE_UNPLUGGED:
		alc_headset_mode_unplugged(codec);
		spec->current_headset_mode = ALC_HEADSET_MODE_UNKNOWN;
		spec->current_headset_type = ALC_HEADSET_TYPE_UNKNOWN;
		spec->gen.hp_jack_present = false;
		break;
	case ALC_HEADSET_MODE_HEADSET:
		if (spec->current_headset_type == ALC_HEADSET_TYPE_UNKNOWN)
			alc_determine_headset_type(codec);
		if (spec->current_headset_type == ALC_HEADSET_TYPE_CTIA)
			alc_headset_mode_ctia(codec);
		else if (spec->current_headset_type == ALC_HEADSET_TYPE_OMTP)
			alc_headset_mode_omtp(codec);
		spec->gen.hp_jack_present = true;
		break;
	case ALC_HEADSET_MODE_MIC:
		alc_headset_mode_mic_in(codec, hp_pin, spec->headphone_mic_pin);
		spec->gen.hp_jack_present = false;
		break;
	case ALC_HEADSET_MODE_HEADPHONE:
		alc_headset_mode_default(codec);
		spec->gen.hp_jack_present = true;
		break;
	}
	if (new_headset_mode != ALC_HEADSET_MODE_MIC) {
		snd_hda_set_pin_ctl_cache(codec, hp_pin,
					  AC_PINCTL_OUT_EN | AC_PINCTL_HP_EN);
		if (spec->headphone_mic_pin && spec->headphone_mic_pin != hp_pin)
			snd_hda_set_pin_ctl_cache(codec, spec->headphone_mic_pin,
						  PIN_VREFHIZ);
	}
	spec->current_headset_mode = new_headset_mode;

	snd_hda_gen_update_outputs(codec);
}

static void alc_update_headset_mode_hook(struct hda_codec *codec,
					 struct snd_kcontrol *kcontrol,
					 struct snd_ctl_elem_value *ucontrol)
{
	alc_update_headset_mode(codec);
}

static void alc_update_headset_jack_cb(struct hda_codec *codec,
				       struct hda_jack_callback *jack)
{
	snd_hda_gen_hp_automute(codec, jack);
}

static void alc_probe_headset_mode(struct hda_codec *codec)
{
	int i;
	struct alc_spec *spec = codec->spec;
	struct auto_pin_cfg *cfg = &spec->gen.autocfg;

	/* Find mic pins */
	for (i = 0; i < cfg->num_inputs; i++) {
		if (cfg->inputs[i].is_headset_mic && !spec->headset_mic_pin)
			spec->headset_mic_pin = cfg->inputs[i].pin;
		if (cfg->inputs[i].is_headphone_mic && !spec->headphone_mic_pin)
			spec->headphone_mic_pin = cfg->inputs[i].pin;
	}

	WARN_ON(spec->gen.cap_sync_hook);
	spec->gen.cap_sync_hook = alc_update_headset_mode_hook;
	spec->gen.automute_hook = alc_update_headset_mode;
	spec->gen.hp_automute_hook = alc_update_headset_jack_cb;
}

static void alc_fixup_headset_mode(struct hda_codec *codec,
				const struct hda_fixup *fix, int action)
{
	struct alc_spec *spec = codec->spec;

	switch (action) {
	case HDA_FIXUP_ACT_PRE_PROBE:
		spec->parse_flags |= HDA_PINCFG_HEADSET_MIC | HDA_PINCFG_HEADPHONE_MIC;
		break;
	case HDA_FIXUP_ACT_PROBE:
		alc_probe_headset_mode(codec);
		break;
	case HDA_FIXUP_ACT_INIT:
		if (is_s3_resume(codec) || is_s4_resume(codec)) {
			spec->current_headset_mode = ALC_HEADSET_MODE_UNKNOWN;
			spec->current_headset_type = ALC_HEADSET_TYPE_UNKNOWN;
		}
		alc_update_headset_mode(codec);
		break;
	}
}

static void alc_fixup_headset_mode_no_hp_mic(struct hda_codec *codec,
				const struct hda_fixup *fix, int action)
{
	if (action == HDA_FIXUP_ACT_PRE_PROBE) {
		struct alc_spec *spec = codec->spec;
		spec->parse_flags |= HDA_PINCFG_HEADSET_MIC;
	}
	else
		alc_fixup_headset_mode(codec, fix, action);
}

static void alc255_set_default_jack_type(struct hda_codec *codec)
{
	/* Set to iphone type */
	static const struct coef_fw alc255fw[] = {
		WRITE_COEF(0x1b, 0x880b),
		WRITE_COEF(0x45, 0xd089),
		WRITE_COEF(0x1b, 0x080b),
		WRITE_COEF(0x46, 0x0004),
		WRITE_COEF(0x1b, 0x0c0b),
		{}
	};
	static const struct coef_fw alc256fw[] = {
		WRITE_COEF(0x1b, 0x884b),
		WRITE_COEF(0x45, 0xd089),
		WRITE_COEF(0x1b, 0x084b),
		WRITE_COEF(0x46, 0x0004),
		WRITE_COEF(0x1b, 0x0c4b),
		{}
	};
	switch (codec->core.vendor_id) {
	case 0x10ec0255:
		alc_process_coef_fw(codec, alc255fw);
		break;
	case 0x10ec0236:
	case 0x10ec0256:
		alc_process_coef_fw(codec, alc256fw);
		break;
	}
	msleep(30);
}

static void alc_fixup_headset_mode_alc255(struct hda_codec *codec,
				const struct hda_fixup *fix, int action)
{
	if (action == HDA_FIXUP_ACT_PRE_PROBE) {
		alc255_set_default_jack_type(codec);
	}
	alc_fixup_headset_mode(codec, fix, action);
}

static void alc_fixup_headset_mode_alc255_no_hp_mic(struct hda_codec *codec,
				const struct hda_fixup *fix, int action)
{
	if (action == HDA_FIXUP_ACT_PRE_PROBE) {
		struct alc_spec *spec = codec->spec;
		spec->parse_flags |= HDA_PINCFG_HEADSET_MIC;
		alc255_set_default_jack_type(codec);
	} 
	else
		alc_fixup_headset_mode(codec, fix, action);
}

static void alc288_update_headset_jack_cb(struct hda_codec *codec,
				       struct hda_jack_callback *jack)
{
	struct alc_spec *spec = codec->spec;

	alc_update_headset_jack_cb(codec, jack);
	/* Headset Mic enable or disable, only for Dell Dino */
	alc_update_gpio_data(codec, 0x40, spec->gen.hp_jack_present);
}

static void alc_fixup_headset_mode_dell_alc288(struct hda_codec *codec,
				const struct hda_fixup *fix, int action)
{
	alc_fixup_headset_mode(codec, fix, action);
	if (action == HDA_FIXUP_ACT_PROBE) {
		struct alc_spec *spec = codec->spec;
		/* toggled via hp_automute_hook */
		spec->gpio_mask |= 0x40;
		spec->gpio_dir |= 0x40;
		spec->gen.hp_automute_hook = alc288_update_headset_jack_cb;
	}
}

static void alc_fixup_auto_mute_via_amp(struct hda_codec *codec,
					const struct hda_fixup *fix, int action)
{
	if (action == HDA_FIXUP_ACT_PRE_PROBE) {
		struct alc_spec *spec = codec->spec;
		spec->gen.auto_mute_via_amp = 1;
	}
}

static void alc_fixup_no_shutup(struct hda_codec *codec,
				const struct hda_fixup *fix, int action)
{
	if (action == HDA_FIXUP_ACT_PRE_PROBE) {
		struct alc_spec *spec = codec->spec;
		spec->no_shutup_pins = 1;
	}
}

static void alc_fixup_disable_aamix(struct hda_codec *codec,
				    const struct hda_fixup *fix, int action)
{
	if (action == HDA_FIXUP_ACT_PRE_PROBE) {
		struct alc_spec *spec = codec->spec;
		/* Disable AA-loopback as it causes white noise */
		spec->gen.mixer_nid = 0;
	}
}

/* fixup for Thinkpad docks: add dock pins, avoid HP parser fixup */
static void alc_fixup_tpt440_dock(struct hda_codec *codec,
				  const struct hda_fixup *fix, int action)
{
	static const struct hda_pintbl pincfgs[] = {
		{ 0x16, 0x21211010 }, /* dock headphone */
		{ 0x19, 0x21a11010 }, /* dock mic */
		{ }
	};
	struct alc_spec *spec = codec->spec;

	if (action == HDA_FIXUP_ACT_PRE_PROBE) {
		spec->reboot_notify = snd_hda_gen_reboot_notify; /* reduce noise */
		spec->parse_flags = HDA_PINCFG_NO_HP_FIXUP;
		codec->power_save_node = 0; /* avoid click noises */
		snd_hda_apply_pincfgs(codec, pincfgs);
	}
}

static void alc_fixup_tpt470_dock(struct hda_codec *codec,
				  const struct hda_fixup *fix, int action)
{
	static const struct hda_pintbl pincfgs[] = {
		{ 0x17, 0x21211010 }, /* dock headphone */
		{ 0x19, 0x21a11010 }, /* dock mic */
		{ }
	};
	struct alc_spec *spec = codec->spec;

	if (action == HDA_FIXUP_ACT_PRE_PROBE) {
		spec->parse_flags = HDA_PINCFG_NO_HP_FIXUP;
		snd_hda_apply_pincfgs(codec, pincfgs);
	} else if (action == HDA_FIXUP_ACT_INIT) {
		/* Enable DOCK device */
		snd_hda_codec_write(codec, 0x17, 0,
			    AC_VERB_SET_CONFIG_DEFAULT_BYTES_3, 0);
		/* Enable DOCK device */
		snd_hda_codec_write(codec, 0x19, 0,
			    AC_VERB_SET_CONFIG_DEFAULT_BYTES_3, 0);
	}
}

static void alc_fixup_tpt470_dacs(struct hda_codec *codec,
				  const struct hda_fixup *fix, int action)
{
	/* Assure the speaker pin to be coupled with DAC NID 0x03; otherwise
	 * the speaker output becomes too low by some reason on Thinkpads with
	 * ALC298 codec
	 */
	static const hda_nid_t preferred_pairs[] = {
		0x14, 0x03, 0x17, 0x02, 0x21, 0x02,
		0
	};
	struct alc_spec *spec = codec->spec;

	if (action == HDA_FIXUP_ACT_PRE_PROBE)
		spec->gen.preferred_dacs = preferred_pairs;
}

static void alc_shutup_dell_xps13(struct hda_codec *codec)
{
	struct alc_spec *spec = codec->spec;
	int hp_pin = alc_get_hp_pin(spec);

	/* Prevent pop noises when headphones are plugged in */
	snd_hda_codec_write(codec, hp_pin, 0,
			    AC_VERB_SET_AMP_GAIN_MUTE, AMP_OUT_MUTE);
	msleep(20);
}

static void alc_fixup_dell_xps13(struct hda_codec *codec,
				const struct hda_fixup *fix, int action)
{
	struct alc_spec *spec = codec->spec;
	struct hda_input_mux *imux = &spec->gen.input_mux;
	int i;

	switch (action) {
	case HDA_FIXUP_ACT_PRE_PROBE:
		/* mic pin 0x19 must be initialized with Vref Hi-Z, otherwise
		 * it causes a click noise at start up
		 */
		snd_hda_codec_set_pin_target(codec, 0x19, PIN_VREFHIZ);
		spec->shutup = alc_shutup_dell_xps13;
		break;
	case HDA_FIXUP_ACT_PROBE:
		/* Make the internal mic the default input source. */
		for (i = 0; i < imux->num_items; i++) {
			if (spec->gen.imux_pins[i] == 0x12) {
				spec->gen.cur_mux[0] = i;
				break;
			}
		}
		break;
	}
}

static void alc_fixup_headset_mode_alc662(struct hda_codec *codec,
				const struct hda_fixup *fix, int action)
{
	struct alc_spec *spec = codec->spec;

	if (action == HDA_FIXUP_ACT_PRE_PROBE) {
		spec->parse_flags |= HDA_PINCFG_HEADSET_MIC;
		spec->gen.hp_mic = 1; /* Mic-in is same pin as headphone */

		/* Disable boost for mic-in permanently. (This code is only called
		   from quirks that guarantee that the headphone is at NID 0x1b.) */
		snd_hda_codec_write(codec, 0x1b, 0, AC_VERB_SET_AMP_GAIN_MUTE, 0x7000);
		snd_hda_override_wcaps(codec, 0x1b, get_wcaps(codec, 0x1b) & ~AC_WCAP_IN_AMP);
	} else
		alc_fixup_headset_mode(codec, fix, action);
}

static void alc_fixup_headset_mode_alc668(struct hda_codec *codec,
				const struct hda_fixup *fix, int action)
{
	if (action == HDA_FIXUP_ACT_PRE_PROBE) {
		alc_write_coef_idx(codec, 0xc4, 0x8000);
		alc_update_coef_idx(codec, 0xc2, ~0xfe, 0);
		snd_hda_set_pin_ctl_cache(codec, 0x18, 0);
	}
	alc_fixup_headset_mode(codec, fix, action);
}

/* Returns the nid of the external mic input pin, or 0 if it cannot be found. */
static int find_ext_mic_pin(struct hda_codec *codec)
{
	struct alc_spec *spec = codec->spec;
	struct auto_pin_cfg *cfg = &spec->gen.autocfg;
	hda_nid_t nid;
	unsigned int defcfg;
	int i;

	for (i = 0; i < cfg->num_inputs; i++) {
		if (cfg->inputs[i].type != AUTO_PIN_MIC)
			continue;
		nid = cfg->inputs[i].pin;
		defcfg = snd_hda_codec_get_pincfg(codec, nid);
		if (snd_hda_get_input_pin_attr(defcfg) == INPUT_PIN_ATTR_INT)
			continue;
		return nid;
	}

	return 0;
}

static void alc271_hp_gate_mic_jack(struct hda_codec *codec,
				    const struct hda_fixup *fix,
				    int action)
{
	struct alc_spec *spec = codec->spec;

	if (action == HDA_FIXUP_ACT_PROBE) {
		int mic_pin = find_ext_mic_pin(codec);
		int hp_pin = alc_get_hp_pin(spec);

		if (snd_BUG_ON(!mic_pin || !hp_pin))
			return;
		snd_hda_jack_set_gating_jack(codec, mic_pin, hp_pin);
	}
}

static void alc269_fixup_limit_int_mic_boost(struct hda_codec *codec,
					     const struct hda_fixup *fix,
					     int action)
{
	struct alc_spec *spec = codec->spec;
	struct auto_pin_cfg *cfg = &spec->gen.autocfg;
	int i;

	/* The mic boosts on level 2 and 3 are too noisy
	   on the internal mic input.
	   Therefore limit the boost to 0 or 1. */

	if (action != HDA_FIXUP_ACT_PROBE)
		return;

	for (i = 0; i < cfg->num_inputs; i++) {
		hda_nid_t nid = cfg->inputs[i].pin;
		unsigned int defcfg;
		if (cfg->inputs[i].type != AUTO_PIN_MIC)
			continue;
		defcfg = snd_hda_codec_get_pincfg(codec, nid);
		if (snd_hda_get_input_pin_attr(defcfg) != INPUT_PIN_ATTR_INT)
			continue;

		snd_hda_override_amp_caps(codec, nid, HDA_INPUT,
					  (0x00 << AC_AMPCAP_OFFSET_SHIFT) |
					  (0x01 << AC_AMPCAP_NUM_STEPS_SHIFT) |
					  (0x2f << AC_AMPCAP_STEP_SIZE_SHIFT) |
					  (0 << AC_AMPCAP_MUTE_SHIFT));
	}
}

static void alc283_hp_automute_hook(struct hda_codec *codec,
				    struct hda_jack_callback *jack)
{
	struct alc_spec *spec = codec->spec;
	int vref;

	msleep(200);
	snd_hda_gen_hp_automute(codec, jack);

	vref = spec->gen.hp_jack_present ? PIN_VREF80 : 0;

	msleep(600);
	snd_hda_codec_write(codec, 0x19, 0, AC_VERB_SET_PIN_WIDGET_CONTROL,
			    vref);
}

static void alc283_fixup_chromebook(struct hda_codec *codec,
				    const struct hda_fixup *fix, int action)
{
	struct alc_spec *spec = codec->spec;

	switch (action) {
	case HDA_FIXUP_ACT_PRE_PROBE:
		snd_hda_override_wcaps(codec, 0x03, 0);
		/* Disable AA-loopback as it causes white noise */
		spec->gen.mixer_nid = 0;
		break;
	case HDA_FIXUP_ACT_INIT:
		/* MIC2-VREF control */
		/* Set to manual mode */
		alc_update_coef_idx(codec, 0x06, 0x000c, 0);
		/* Enable Line1 input control by verb */
		alc_update_coef_idx(codec, 0x1a, 0, 1 << 4);
		break;
	}
}

static void alc283_fixup_sense_combo_jack(struct hda_codec *codec,
				    const struct hda_fixup *fix, int action)
{
	struct alc_spec *spec = codec->spec;

	switch (action) {
	case HDA_FIXUP_ACT_PRE_PROBE:
		spec->gen.hp_automute_hook = alc283_hp_automute_hook;
		break;
	case HDA_FIXUP_ACT_INIT:
		/* MIC2-VREF control */
		/* Set to manual mode */
		alc_update_coef_idx(codec, 0x06, 0x000c, 0);
		break;
	}
}

/* mute tablet speaker pin (0x14) via dock plugging in addition */
static void asus_tx300_automute(struct hda_codec *codec)
{
	struct alc_spec *spec = codec->spec;
	snd_hda_gen_update_outputs(codec);
	if (snd_hda_jack_detect(codec, 0x1b))
		spec->gen.mute_bits |= (1ULL << 0x14);
}

static void alc282_fixup_asus_tx300(struct hda_codec *codec,
				    const struct hda_fixup *fix, int action)
{
	struct alc_spec *spec = codec->spec;
	static const struct hda_pintbl dock_pins[] = {
		{ 0x1b, 0x21114000 }, /* dock speaker pin */
		{}
	};

	switch (action) {
	case HDA_FIXUP_ACT_PRE_PROBE:
		spec->init_amp = ALC_INIT_DEFAULT;
		/* TX300 needs to set up GPIO2 for the speaker amp */
		alc_setup_gpio(codec, 0x04);
		snd_hda_apply_pincfgs(codec, dock_pins);
		spec->gen.auto_mute_via_amp = 1;
		spec->gen.automute_hook = asus_tx300_automute;
		snd_hda_jack_detect_enable_callback(codec, 0x1b,
						    snd_hda_gen_hp_automute);
		break;
	case HDA_FIXUP_ACT_PROBE:
		spec->init_amp = ALC_INIT_DEFAULT;
		break;
	case HDA_FIXUP_ACT_BUILD:
		/* this is a bit tricky; give more sane names for the main
		 * (tablet) speaker and the dock speaker, respectively
		 */
		rename_ctl(codec, "Speaker Playback Switch",
			   "Dock Speaker Playback Switch");
		rename_ctl(codec, "Bass Speaker Playback Switch",
			   "Speaker Playback Switch");
		break;
	}
}

static void alc290_fixup_mono_speakers(struct hda_codec *codec,
				       const struct hda_fixup *fix, int action)
{
	if (action == HDA_FIXUP_ACT_PRE_PROBE) {
		/* DAC node 0x03 is giving mono output. We therefore want to
		   make sure 0x14 (front speaker) and 0x15 (headphones) use the
		   stereo DAC, while leaving 0x17 (bass speaker) for node 0x03. */
		static const hda_nid_t conn1[] = { 0x0c };
		snd_hda_override_conn_list(codec, 0x14, ARRAY_SIZE(conn1), conn1);
		snd_hda_override_conn_list(codec, 0x15, ARRAY_SIZE(conn1), conn1);
	}
}

static void alc298_fixup_speaker_volume(struct hda_codec *codec,
					const struct hda_fixup *fix, int action)
{
	if (action == HDA_FIXUP_ACT_PRE_PROBE) {
		/* The speaker is routed to the Node 0x06 by a mistake, as a result
		   we can't adjust the speaker's volume since this node does not has
		   Amp-out capability. we change the speaker's route to:
		   Node 0x02 (Audio Output) -> Node 0x0c (Audio Mixer) -> Node 0x17 (
		   Pin Complex), since Node 0x02 has Amp-out caps, we can adjust
		   speaker's volume now. */

		static const hda_nid_t conn1[] = { 0x0c };
		snd_hda_override_conn_list(codec, 0x17, ARRAY_SIZE(conn1), conn1);
	}
}

/* disable DAC3 (0x06) selection on NID 0x17 as it has no volume amp control */
static void alc295_fixup_disable_dac3(struct hda_codec *codec,
				      const struct hda_fixup *fix, int action)
{
	if (action == HDA_FIXUP_ACT_PRE_PROBE) {
		static const hda_nid_t conn[] = { 0x02, 0x03 };
		snd_hda_override_conn_list(codec, 0x17, ARRAY_SIZE(conn), conn);
	}
}

/* force NID 0x17 (Bass Speaker) to DAC1 to share it with the main speaker */
static void alc285_fixup_speaker2_to_dac1(struct hda_codec *codec,
					  const struct hda_fixup *fix, int action)
{
	if (action == HDA_FIXUP_ACT_PRE_PROBE) {
		static const hda_nid_t conn[] = { 0x02 };
		snd_hda_override_conn_list(codec, 0x17, ARRAY_SIZE(conn), conn);
	}
}

/* Hook to update amp GPIO4 for automute */
static void alc280_hp_gpio4_automute_hook(struct hda_codec *codec,
					  struct hda_jack_callback *jack)
{
	struct alc_spec *spec = codec->spec;

	snd_hda_gen_hp_automute(codec, jack);
	/* mute_led_polarity is set to 0, so we pass inverted value here */
	alc_update_gpio_led(codec, 0x10, spec->mute_led_polarity,
			    !spec->gen.hp_jack_present);
}

/* Manage GPIOs for HP EliteBook Folio 9480m.
 *
 * GPIO4 is the headphone amplifier power control
 * GPIO3 is the audio output mute indicator LED
 */

static void alc280_fixup_hp_9480m(struct hda_codec *codec,
				  const struct hda_fixup *fix,
				  int action)
{
	struct alc_spec *spec = codec->spec;

	alc_fixup_hp_gpio_led(codec, action, 0x08, 0);
	if (action == HDA_FIXUP_ACT_PRE_PROBE) {
		/* amp at GPIO4; toggled via alc280_hp_gpio4_automute_hook() */
		spec->gpio_mask |= 0x10;
		spec->gpio_dir |= 0x10;
		spec->gen.hp_automute_hook = alc280_hp_gpio4_automute_hook;
	}
}

static void alc275_fixup_gpio4_off(struct hda_codec *codec,
				   const struct hda_fixup *fix,
				   int action)
{
	struct alc_spec *spec = codec->spec;

	if (action == HDA_FIXUP_ACT_PRE_PROBE) {
		spec->gpio_mask |= 0x04;
		spec->gpio_dir |= 0x04;
		/* set data bit low */
	}
}

static void alc233_alc662_fixup_lenovo_dual_codecs(struct hda_codec *codec,
					 const struct hda_fixup *fix,
					 int action)
{
	alc_fixup_dual_codecs(codec, fix, action);
	switch (action) {
	case HDA_FIXUP_ACT_PRE_PROBE:
		/* override card longname to provide a unique UCM profile */
		strcpy(codec->card->longname, "HDAudio-Lenovo-DualCodecs");
		break;
	case HDA_FIXUP_ACT_BUILD:
		/* rename Capture controls depending on the codec */
		rename_ctl(codec, "Capture Volume",
			   codec->addr == 0 ?
			   "Rear-Panel Capture Volume" :
			   "Front-Panel Capture Volume");
		rename_ctl(codec, "Capture Switch",
			   codec->addr == 0 ?
			   "Rear-Panel Capture Switch" :
			   "Front-Panel Capture Switch");
		break;
	}
}

static void alc225_fixup_s3_pop_noise(struct hda_codec *codec,
				      const struct hda_fixup *fix, int action)
{
	if (action != HDA_FIXUP_ACT_PRE_PROBE)
		return;

	codec->power_save_node = 1;
}

/* Forcibly assign NID 0x03 to HP/LO while NID 0x02 to SPK for EQ */
static void alc274_fixup_bind_dacs(struct hda_codec *codec,
				    const struct hda_fixup *fix, int action)
{
	struct alc_spec *spec = codec->spec;
	static const hda_nid_t preferred_pairs[] = {
		0x21, 0x03, 0x1b, 0x03, 0x16, 0x02,
		0
	};

	if (action != HDA_FIXUP_ACT_PRE_PROBE)
		return;

	spec->gen.preferred_dacs = preferred_pairs;
	spec->gen.auto_mute_via_amp = 1;
	codec->power_save_node = 0;
}

/* The DAC of NID 0x3 will introduce click/pop noise on headphones, so invalidate it */
static void alc285_fixup_invalidate_dacs(struct hda_codec *codec,
			      const struct hda_fixup *fix, int action)
{
	if (action != HDA_FIXUP_ACT_PRE_PROBE)
		return;

	snd_hda_override_wcaps(codec, 0x03, 0);
}

static void alc295_fixup_chromebook(struct hda_codec *codec,
				    const struct hda_fixup *fix, int action)
{
	struct alc_spec *spec = codec->spec;

	switch (action) {
	case HDA_FIXUP_ACT_PRE_PROBE:
		spec->ultra_low_power = true;
		break;
	case HDA_FIXUP_ACT_INIT:
		switch (codec->core.vendor_id) {
		case 0x10ec0295:
			alc_update_coef_idx(codec, 0x4a, 0x8000, 1 << 15); /* Reset HP JD */
			alc_update_coef_idx(codec, 0x4a, 0x8000, 0 << 15);
			break;
		case 0x10ec0236:
			alc_update_coef_idx(codec, 0x1b, 0x8000, 1 << 15); /* Reset HP JD */
			alc_update_coef_idx(codec, 0x1b, 0x8000, 0 << 15);
			break;
		}
		break;
	}
}

static void alc_fixup_disable_mic_vref(struct hda_codec *codec,
				  const struct hda_fixup *fix, int action)
{
	if (action == HDA_FIXUP_ACT_PRE_PROBE)
		snd_hda_codec_set_pin_target(codec, 0x19, PIN_VREFHIZ);
}

/* for hda_fixup_thinkpad_acpi() */
#include "thinkpad_helper.c"

static void alc_fixup_thinkpad_acpi(struct hda_codec *codec,
				    const struct hda_fixup *fix, int action)
{
	alc_fixup_no_shutup(codec, fix, action); /* reduce click noise */
	hda_fixup_thinkpad_acpi(codec, fix, action);
}

/* for alc295_fixup_hp_top_speakers */
#include "hp_x360_helper.c"

enum {
	ALC269_FIXUP_SONY_VAIO,
	ALC275_FIXUP_SONY_VAIO_GPIO2,
	ALC269_FIXUP_DELL_M101Z,
	ALC269_FIXUP_SKU_IGNORE,
	ALC269_FIXUP_ASUS_G73JW,
	ALC269_FIXUP_LENOVO_EAPD,
	ALC275_FIXUP_SONY_HWEQ,
	ALC275_FIXUP_SONY_DISABLE_AAMIX,
	ALC271_FIXUP_DMIC,
	ALC269_FIXUP_PCM_44K,
	ALC269_FIXUP_STEREO_DMIC,
	ALC269_FIXUP_HEADSET_MIC,
	ALC269_FIXUP_QUANTA_MUTE,
	ALC269_FIXUP_LIFEBOOK,
	ALC269_FIXUP_LIFEBOOK_EXTMIC,
	ALC269_FIXUP_LIFEBOOK_HP_PIN,
	ALC269_FIXUP_LIFEBOOK_NO_HP_TO_LINEOUT,
	ALC255_FIXUP_LIFEBOOK_U7x7_HEADSET_MIC,
	ALC269_FIXUP_AMIC,
	ALC269_FIXUP_DMIC,
	ALC269VB_FIXUP_AMIC,
	ALC269VB_FIXUP_DMIC,
	ALC269_FIXUP_HP_MUTE_LED,
	ALC269_FIXUP_HP_MUTE_LED_MIC1,
	ALC269_FIXUP_HP_MUTE_LED_MIC2,
	ALC269_FIXUP_HP_MUTE_LED_MIC3,
	ALC269_FIXUP_HP_GPIO_LED,
	ALC269_FIXUP_HP_GPIO_MIC1_LED,
	ALC269_FIXUP_HP_LINE1_MIC1_LED,
	ALC269_FIXUP_INV_DMIC,
	ALC269_FIXUP_LENOVO_DOCK,
	ALC269_FIXUP_LENOVO_DOCK_LIMIT_BOOST,
	ALC269_FIXUP_NO_SHUTUP,
	ALC286_FIXUP_SONY_MIC_NO_PRESENCE,
	ALC269_FIXUP_PINCFG_NO_HP_TO_LINEOUT,
	ALC269_FIXUP_DELL1_MIC_NO_PRESENCE,
	ALC269_FIXUP_DELL2_MIC_NO_PRESENCE,
	ALC269_FIXUP_DELL3_MIC_NO_PRESENCE,
	ALC269_FIXUP_DELL4_MIC_NO_PRESENCE,
	ALC269_FIXUP_HEADSET_MODE,
	ALC269_FIXUP_HEADSET_MODE_NO_HP_MIC,
	ALC269_FIXUP_ASPIRE_HEADSET_MIC,
	ALC269_FIXUP_ASUS_X101_FUNC,
	ALC269_FIXUP_ASUS_X101_VERB,
	ALC269_FIXUP_ASUS_X101,
	ALC271_FIXUP_AMIC_MIC2,
	ALC271_FIXUP_HP_GATE_MIC_JACK,
	ALC271_FIXUP_HP_GATE_MIC_JACK_E1_572,
	ALC269_FIXUP_ACER_AC700,
	ALC269_FIXUP_LIMIT_INT_MIC_BOOST,
	ALC269VB_FIXUP_ASUS_ZENBOOK,
	ALC269VB_FIXUP_ASUS_ZENBOOK_UX31A,
	ALC269_FIXUP_LIMIT_INT_MIC_BOOST_MUTE_LED,
	ALC269VB_FIXUP_ORDISSIMO_EVE2,
	ALC283_FIXUP_CHROME_BOOK,
	ALC283_FIXUP_SENSE_COMBO_JACK,
	ALC282_FIXUP_ASUS_TX300,
	ALC283_FIXUP_INT_MIC,
	ALC290_FIXUP_MONO_SPEAKERS,
	ALC290_FIXUP_MONO_SPEAKERS_HSJACK,
	ALC290_FIXUP_SUBWOOFER,
	ALC290_FIXUP_SUBWOOFER_HSJACK,
	ALC269_FIXUP_THINKPAD_ACPI,
	ALC269_FIXUP_DMIC_THINKPAD_ACPI,
	ALC255_FIXUP_ACER_MIC_NO_PRESENCE,
	ALC255_FIXUP_ASUS_MIC_NO_PRESENCE,
	ALC255_FIXUP_DELL1_MIC_NO_PRESENCE,
	ALC255_FIXUP_DELL2_MIC_NO_PRESENCE,
	ALC255_FIXUP_HEADSET_MODE,
	ALC255_FIXUP_HEADSET_MODE_NO_HP_MIC,
	ALC293_FIXUP_DELL1_MIC_NO_PRESENCE,
	ALC292_FIXUP_TPT440_DOCK,
	ALC292_FIXUP_TPT440,
	ALC283_FIXUP_HEADSET_MIC,
	ALC255_FIXUP_MIC_MUTE_LED,
	ALC282_FIXUP_ASPIRE_V5_PINS,
	ALC280_FIXUP_HP_GPIO4,
	ALC286_FIXUP_HP_GPIO_LED,
	ALC280_FIXUP_HP_GPIO2_MIC_HOTKEY,
	ALC280_FIXUP_HP_DOCK_PINS,
	ALC269_FIXUP_HP_DOCK_GPIO_MIC1_LED,
	ALC280_FIXUP_HP_9480M,
	ALC288_FIXUP_DELL_HEADSET_MODE,
	ALC288_FIXUP_DELL1_MIC_NO_PRESENCE,
	ALC288_FIXUP_DELL_XPS_13,
	ALC288_FIXUP_DISABLE_AAMIX,
	ALC292_FIXUP_DELL_E7X_AAMIX,
	ALC292_FIXUP_DELL_E7X,
	ALC292_FIXUP_DISABLE_AAMIX,
	ALC293_FIXUP_DISABLE_AAMIX_MULTIJACK,
	ALC298_FIXUP_ALIENWARE_MIC_NO_PRESENCE,
	ALC298_FIXUP_DELL1_MIC_NO_PRESENCE,
	ALC298_FIXUP_DELL_AIO_MIC_NO_PRESENCE,
	ALC275_FIXUP_DELL_XPS,
	ALC293_FIXUP_LENOVO_SPK_NOISE,
	ALC233_FIXUP_LENOVO_LINE2_MIC_HOTKEY,
	ALC255_FIXUP_DELL_SPK_NOISE,
	ALC225_FIXUP_DISABLE_MIC_VREF,
	ALC225_FIXUP_DELL1_MIC_NO_PRESENCE,
	ALC295_FIXUP_DISABLE_DAC3,
	ALC285_FIXUP_SPEAKER2_TO_DAC1,
	ALC280_FIXUP_HP_HEADSET_MIC,
	ALC221_FIXUP_HP_FRONT_MIC,
	ALC292_FIXUP_TPT460,
	ALC298_FIXUP_SPK_VOLUME,
	ALC256_FIXUP_DELL_INSPIRON_7559_SUBWOOFER,
	ALC269_FIXUP_ATIV_BOOK_8,
	ALC221_FIXUP_HP_MIC_NO_PRESENCE,
	ALC256_FIXUP_ASUS_HEADSET_MODE,
	ALC256_FIXUP_ASUS_MIC,
	ALC256_FIXUP_ASUS_AIO_GPIO2,
	ALC233_FIXUP_ASUS_MIC_NO_PRESENCE,
	ALC233_FIXUP_EAPD_COEF_AND_MIC_NO_PRESENCE,
	ALC233_FIXUP_LENOVO_MULTI_CODECS,
	ALC233_FIXUP_ACER_HEADSET_MIC,
	ALC294_FIXUP_LENOVO_MIC_LOCATION,
	ALC225_FIXUP_DELL_WYSE_MIC_NO_PRESENCE,
	ALC225_FIXUP_S3_POP_NOISE,
	ALC700_FIXUP_INTEL_REFERENCE,
	ALC274_FIXUP_DELL_BIND_DACS,
	ALC274_FIXUP_DELL_AIO_LINEOUT_VERB,
	ALC298_FIXUP_TPT470_DOCK_FIX,
	ALC298_FIXUP_TPT470_DOCK,
	ALC255_FIXUP_DUMMY_LINEOUT_VERB,
	ALC255_FIXUP_DELL_HEADSET_MIC,
	ALC256_FIXUP_HUAWEI_MACH_WX9_PINS,
	ALC298_FIXUP_HUAWEI_MBX_STEREO,
	ALC295_FIXUP_HP_X360,
	ALC221_FIXUP_HP_HEADSET_MIC,
	ALC285_FIXUP_LENOVO_HEADPHONE_NOISE,
	ALC295_FIXUP_HP_AUTO_MUTE,
	ALC286_FIXUP_ACER_AIO_MIC_NO_PRESENCE,
	ALC294_FIXUP_ASUS_MIC,
	ALC294_FIXUP_ASUS_HEADSET_MIC,
	ALC294_FIXUP_ASUS_SPK,
	ALC293_FIXUP_SYSTEM76_MIC_NO_PRESENCE,
	ALC285_FIXUP_LENOVO_PC_BEEP_IN_NOISE,
	ALC255_FIXUP_ACER_HEADSET_MIC,
	ALC295_FIXUP_CHROME_BOOK,
	ALC225_FIXUP_HEADSET_JACK,
	ALC225_FIXUP_DELL_WYSE_AIO_MIC_NO_PRESENCE,
	ALC225_FIXUP_WYSE_AUTO_MUTE,
	ALC225_FIXUP_WYSE_DISABLE_MIC_VREF,
	ALC286_FIXUP_ACER_AIO_HEADSET_MIC,
	ALC256_FIXUP_ASUS_HEADSET_MIC,
	ALC256_FIXUP_ASUS_MIC_NO_PRESENCE,
	ALC299_FIXUP_PREDATOR_SPK,
	ALC256_FIXUP_MEDION_HEADSET_NO_PRESENCE,
	ALC289_FIXUP_DELL_SPK2,
	ALC289_FIXUP_DUAL_SPK,
	ALC294_FIXUP_SPK2_TO_DAC1,
	ALC294_FIXUP_ASUS_DUAL_SPK,
	ALC285_FIXUP_THINKPAD_HEADSET_JACK,
	ALC294_FIXUP_ASUS_HPE,
	ALC294_FIXUP_ASUS_COEF_1B,
	ALC285_FIXUP_HP_GPIO_LED,
	ALC285_FIXUP_HP_MUTE_LED,
	ALC236_FIXUP_HP_MUTE_LED,
	ALC298_FIXUP_SAMSUNG_HEADPHONE_VERY_QUIET,
	ALC295_FIXUP_ASUS_MIC_NO_PRESENCE,
	ALC269VC_FIXUP_ACER_VCOPPERBOX_PINS,
	ALC269VC_FIXUP_ACER_HEADSET_MIC,
	ALC269VC_FIXUP_ACER_MIC_NO_PRESENCE,
<<<<<<< HEAD
=======
	ALC289_FIXUP_ASUS_G401,
	ALC256_FIXUP_ACER_MIC_NO_PRESENCE,
>>>>>>> 92d77792
};

static const struct hda_fixup alc269_fixups[] = {
	[ALC269_FIXUP_SONY_VAIO] = {
		.type = HDA_FIXUP_PINCTLS,
		.v.pins = (const struct hda_pintbl[]) {
			{0x19, PIN_VREFGRD},
			{}
		}
	},
	[ALC275_FIXUP_SONY_VAIO_GPIO2] = {
		.type = HDA_FIXUP_FUNC,
		.v.func = alc275_fixup_gpio4_off,
		.chained = true,
		.chain_id = ALC269_FIXUP_SONY_VAIO
	},
	[ALC269_FIXUP_DELL_M101Z] = {
		.type = HDA_FIXUP_VERBS,
		.v.verbs = (const struct hda_verb[]) {
			/* Enables internal speaker */
			{0x20, AC_VERB_SET_COEF_INDEX, 13},
			{0x20, AC_VERB_SET_PROC_COEF, 0x4040},
			{}
		}
	},
	[ALC269_FIXUP_SKU_IGNORE] = {
		.type = HDA_FIXUP_FUNC,
		.v.func = alc_fixup_sku_ignore,
	},
	[ALC269_FIXUP_ASUS_G73JW] = {
		.type = HDA_FIXUP_PINS,
		.v.pins = (const struct hda_pintbl[]) {
			{ 0x17, 0x99130111 }, /* subwoofer */
			{ }
		}
	},
	[ALC269_FIXUP_LENOVO_EAPD] = {
		.type = HDA_FIXUP_VERBS,
		.v.verbs = (const struct hda_verb[]) {
			{0x14, AC_VERB_SET_EAPD_BTLENABLE, 0},
			{}
		}
	},
	[ALC275_FIXUP_SONY_HWEQ] = {
		.type = HDA_FIXUP_FUNC,
		.v.func = alc269_fixup_hweq,
		.chained = true,
		.chain_id = ALC275_FIXUP_SONY_VAIO_GPIO2
	},
	[ALC275_FIXUP_SONY_DISABLE_AAMIX] = {
		.type = HDA_FIXUP_FUNC,
		.v.func = alc_fixup_disable_aamix,
		.chained = true,
		.chain_id = ALC269_FIXUP_SONY_VAIO
	},
	[ALC271_FIXUP_DMIC] = {
		.type = HDA_FIXUP_FUNC,
		.v.func = alc271_fixup_dmic,
	},
	[ALC269_FIXUP_PCM_44K] = {
		.type = HDA_FIXUP_FUNC,
		.v.func = alc269_fixup_pcm_44k,
		.chained = true,
		.chain_id = ALC269_FIXUP_QUANTA_MUTE
	},
	[ALC269_FIXUP_STEREO_DMIC] = {
		.type = HDA_FIXUP_FUNC,
		.v.func = alc269_fixup_stereo_dmic,
	},
	[ALC269_FIXUP_HEADSET_MIC] = {
		.type = HDA_FIXUP_FUNC,
		.v.func = alc269_fixup_headset_mic,
	},
	[ALC269_FIXUP_QUANTA_MUTE] = {
		.type = HDA_FIXUP_FUNC,
		.v.func = alc269_fixup_quanta_mute,
	},
	[ALC269_FIXUP_LIFEBOOK] = {
		.type = HDA_FIXUP_PINS,
		.v.pins = (const struct hda_pintbl[]) {
			{ 0x1a, 0x2101103f }, /* dock line-out */
			{ 0x1b, 0x23a11040 }, /* dock mic-in */
			{ }
		},
		.chained = true,
		.chain_id = ALC269_FIXUP_QUANTA_MUTE
	},
	[ALC269_FIXUP_LIFEBOOK_EXTMIC] = {
		.type = HDA_FIXUP_PINS,
		.v.pins = (const struct hda_pintbl[]) {
			{ 0x19, 0x01a1903c }, /* headset mic, with jack detect */
			{ }
		},
	},
	[ALC269_FIXUP_LIFEBOOK_HP_PIN] = {
		.type = HDA_FIXUP_PINS,
		.v.pins = (const struct hda_pintbl[]) {
			{ 0x21, 0x0221102f }, /* HP out */
			{ }
		},
	},
	[ALC269_FIXUP_LIFEBOOK_NO_HP_TO_LINEOUT] = {
		.type = HDA_FIXUP_FUNC,
		.v.func = alc269_fixup_pincfg_no_hp_to_lineout,
	},
	[ALC255_FIXUP_LIFEBOOK_U7x7_HEADSET_MIC] = {
		.type = HDA_FIXUP_FUNC,
		.v.func = alc269_fixup_pincfg_U7x7_headset_mic,
	},
	[ALC269_FIXUP_AMIC] = {
		.type = HDA_FIXUP_PINS,
		.v.pins = (const struct hda_pintbl[]) {
			{ 0x14, 0x99130110 }, /* speaker */
			{ 0x15, 0x0121401f }, /* HP out */
			{ 0x18, 0x01a19c20 }, /* mic */
			{ 0x19, 0x99a3092f }, /* int-mic */
			{ }
		},
	},
	[ALC269_FIXUP_DMIC] = {
		.type = HDA_FIXUP_PINS,
		.v.pins = (const struct hda_pintbl[]) {
			{ 0x12, 0x99a3092f }, /* int-mic */
			{ 0x14, 0x99130110 }, /* speaker */
			{ 0x15, 0x0121401f }, /* HP out */
			{ 0x18, 0x01a19c20 }, /* mic */
			{ }
		},
	},
	[ALC269VB_FIXUP_AMIC] = {
		.type = HDA_FIXUP_PINS,
		.v.pins = (const struct hda_pintbl[]) {
			{ 0x14, 0x99130110 }, /* speaker */
			{ 0x18, 0x01a19c20 }, /* mic */
			{ 0x19, 0x99a3092f }, /* int-mic */
			{ 0x21, 0x0121401f }, /* HP out */
			{ }
		},
	},
	[ALC269VB_FIXUP_DMIC] = {
		.type = HDA_FIXUP_PINS,
		.v.pins = (const struct hda_pintbl[]) {
			{ 0x12, 0x99a3092f }, /* int-mic */
			{ 0x14, 0x99130110 }, /* speaker */
			{ 0x18, 0x01a19c20 }, /* mic */
			{ 0x21, 0x0121401f }, /* HP out */
			{ }
		},
	},
	[ALC269_FIXUP_HP_MUTE_LED] = {
		.type = HDA_FIXUP_FUNC,
		.v.func = alc269_fixup_hp_mute_led,
	},
	[ALC269_FIXUP_HP_MUTE_LED_MIC1] = {
		.type = HDA_FIXUP_FUNC,
		.v.func = alc269_fixup_hp_mute_led_mic1,
	},
	[ALC269_FIXUP_HP_MUTE_LED_MIC2] = {
		.type = HDA_FIXUP_FUNC,
		.v.func = alc269_fixup_hp_mute_led_mic2,
	},
	[ALC269_FIXUP_HP_MUTE_LED_MIC3] = {
		.type = HDA_FIXUP_FUNC,
		.v.func = alc269_fixup_hp_mute_led_mic3,
		.chained = true,
		.chain_id = ALC295_FIXUP_HP_AUTO_MUTE
	},
	[ALC269_FIXUP_HP_GPIO_LED] = {
		.type = HDA_FIXUP_FUNC,
		.v.func = alc269_fixup_hp_gpio_led,
	},
	[ALC269_FIXUP_HP_GPIO_MIC1_LED] = {
		.type = HDA_FIXUP_FUNC,
		.v.func = alc269_fixup_hp_gpio_mic1_led,
	},
	[ALC269_FIXUP_HP_LINE1_MIC1_LED] = {
		.type = HDA_FIXUP_FUNC,
		.v.func = alc269_fixup_hp_line1_mic1_led,
	},
	[ALC269_FIXUP_INV_DMIC] = {
		.type = HDA_FIXUP_FUNC,
		.v.func = alc_fixup_inv_dmic,
	},
	[ALC269_FIXUP_NO_SHUTUP] = {
		.type = HDA_FIXUP_FUNC,
		.v.func = alc_fixup_no_shutup,
	},
	[ALC269_FIXUP_LENOVO_DOCK] = {
		.type = HDA_FIXUP_PINS,
		.v.pins = (const struct hda_pintbl[]) {
			{ 0x19, 0x23a11040 }, /* dock mic */
			{ 0x1b, 0x2121103f }, /* dock headphone */
			{ }
		},
		.chained = true,
		.chain_id = ALC269_FIXUP_PINCFG_NO_HP_TO_LINEOUT
	},
	[ALC269_FIXUP_LENOVO_DOCK_LIMIT_BOOST] = {
		.type = HDA_FIXUP_FUNC,
		.v.func = alc269_fixup_limit_int_mic_boost,
		.chained = true,
		.chain_id = ALC269_FIXUP_LENOVO_DOCK,
	},
	[ALC269_FIXUP_PINCFG_NO_HP_TO_LINEOUT] = {
		.type = HDA_FIXUP_FUNC,
		.v.func = alc269_fixup_pincfg_no_hp_to_lineout,
		.chained = true,
		.chain_id = ALC269_FIXUP_THINKPAD_ACPI,
	},
	[ALC269_FIXUP_DELL1_MIC_NO_PRESENCE] = {
		.type = HDA_FIXUP_PINS,
		.v.pins = (const struct hda_pintbl[]) {
			{ 0x19, 0x01a1913c }, /* use as headset mic, without its own jack detect */
			{ 0x1a, 0x01a1913d }, /* use as headphone mic, without its own jack detect */
			{ }
		},
		.chained = true,
		.chain_id = ALC269_FIXUP_HEADSET_MODE
	},
	[ALC269_FIXUP_DELL2_MIC_NO_PRESENCE] = {
		.type = HDA_FIXUP_PINS,
		.v.pins = (const struct hda_pintbl[]) {
			{ 0x16, 0x21014020 }, /* dock line out */
			{ 0x19, 0x21a19030 }, /* dock mic */
			{ 0x1a, 0x01a1913c }, /* use as headset mic, without its own jack detect */
			{ }
		},
		.chained = true,
		.chain_id = ALC269_FIXUP_HEADSET_MODE_NO_HP_MIC
	},
	[ALC269_FIXUP_DELL3_MIC_NO_PRESENCE] = {
		.type = HDA_FIXUP_PINS,
		.v.pins = (const struct hda_pintbl[]) {
			{ 0x1a, 0x01a1913c }, /* use as headset mic, without its own jack detect */
			{ }
		},
		.chained = true,
		.chain_id = ALC269_FIXUP_HEADSET_MODE_NO_HP_MIC
	},
	[ALC269_FIXUP_DELL4_MIC_NO_PRESENCE] = {
		.type = HDA_FIXUP_PINS,
		.v.pins = (const struct hda_pintbl[]) {
			{ 0x19, 0x01a1913c }, /* use as headset mic, without its own jack detect */
			{ 0x1b, 0x01a1913d }, /* use as headphone mic, without its own jack detect */
			{ }
		},
		.chained = true,
		.chain_id = ALC269_FIXUP_HEADSET_MODE
	},
	[ALC269_FIXUP_HEADSET_MODE] = {
		.type = HDA_FIXUP_FUNC,
		.v.func = alc_fixup_headset_mode,
		.chained = true,
		.chain_id = ALC255_FIXUP_MIC_MUTE_LED
	},
	[ALC269_FIXUP_HEADSET_MODE_NO_HP_MIC] = {
		.type = HDA_FIXUP_FUNC,
		.v.func = alc_fixup_headset_mode_no_hp_mic,
	},
	[ALC269_FIXUP_ASPIRE_HEADSET_MIC] = {
		.type = HDA_FIXUP_PINS,
		.v.pins = (const struct hda_pintbl[]) {
			{ 0x19, 0x01a1913c }, /* headset mic w/o jack detect */
			{ }
		},
		.chained = true,
		.chain_id = ALC269_FIXUP_HEADSET_MODE,
	},
	[ALC286_FIXUP_SONY_MIC_NO_PRESENCE] = {
		.type = HDA_FIXUP_PINS,
		.v.pins = (const struct hda_pintbl[]) {
			{ 0x18, 0x01a1913c }, /* use as headset mic, without its own jack detect */
			{ }
		},
		.chained = true,
		.chain_id = ALC269_FIXUP_HEADSET_MIC
	},
	[ALC256_FIXUP_HUAWEI_MACH_WX9_PINS] = {
		.type = HDA_FIXUP_PINS,
		.v.pins = (const struct hda_pintbl[]) {
			{0x12, 0x90a60130},
			{0x13, 0x40000000},
			{0x14, 0x90170110},
			{0x18, 0x411111f0},
			{0x19, 0x04a11040},
			{0x1a, 0x411111f0},
			{0x1b, 0x90170112},
			{0x1d, 0x40759a05},
			{0x1e, 0x411111f0},
			{0x21, 0x04211020},
			{ }
		},
		.chained = true,
		.chain_id = ALC255_FIXUP_MIC_MUTE_LED
	},
	[ALC298_FIXUP_HUAWEI_MBX_STEREO] = {
		.type = HDA_FIXUP_FUNC,
		.v.func = alc298_fixup_huawei_mbx_stereo,
		.chained = true,
		.chain_id = ALC255_FIXUP_MIC_MUTE_LED
	},
	[ALC269_FIXUP_ASUS_X101_FUNC] = {
		.type = HDA_FIXUP_FUNC,
		.v.func = alc269_fixup_x101_headset_mic,
	},
	[ALC269_FIXUP_ASUS_X101_VERB] = {
		.type = HDA_FIXUP_VERBS,
		.v.verbs = (const struct hda_verb[]) {
			{0x18, AC_VERB_SET_PIN_WIDGET_CONTROL, 0},
			{0x20, AC_VERB_SET_COEF_INDEX, 0x08},
			{0x20, AC_VERB_SET_PROC_COEF,  0x0310},
			{ }
		},
		.chained = true,
		.chain_id = ALC269_FIXUP_ASUS_X101_FUNC
	},
	[ALC269_FIXUP_ASUS_X101] = {
		.type = HDA_FIXUP_PINS,
		.v.pins = (const struct hda_pintbl[]) {
			{ 0x18, 0x04a1182c }, /* Headset mic */
			{ }
		},
		.chained = true,
		.chain_id = ALC269_FIXUP_ASUS_X101_VERB
	},
	[ALC271_FIXUP_AMIC_MIC2] = {
		.type = HDA_FIXUP_PINS,
		.v.pins = (const struct hda_pintbl[]) {
			{ 0x14, 0x99130110 }, /* speaker */
			{ 0x19, 0x01a19c20 }, /* mic */
			{ 0x1b, 0x99a7012f }, /* int-mic */
			{ 0x21, 0x0121401f }, /* HP out */
			{ }
		},
	},
	[ALC271_FIXUP_HP_GATE_MIC_JACK] = {
		.type = HDA_FIXUP_FUNC,
		.v.func = alc271_hp_gate_mic_jack,
		.chained = true,
		.chain_id = ALC271_FIXUP_AMIC_MIC2,
	},
	[ALC271_FIXUP_HP_GATE_MIC_JACK_E1_572] = {
		.type = HDA_FIXUP_FUNC,
		.v.func = alc269_fixup_limit_int_mic_boost,
		.chained = true,
		.chain_id = ALC271_FIXUP_HP_GATE_MIC_JACK,
	},
	[ALC269_FIXUP_ACER_AC700] = {
		.type = HDA_FIXUP_PINS,
		.v.pins = (const struct hda_pintbl[]) {
			{ 0x12, 0x99a3092f }, /* int-mic */
			{ 0x14, 0x99130110 }, /* speaker */
			{ 0x18, 0x03a11c20 }, /* mic */
			{ 0x1e, 0x0346101e }, /* SPDIF1 */
			{ 0x21, 0x0321101f }, /* HP out */
			{ }
		},
		.chained = true,
		.chain_id = ALC271_FIXUP_DMIC,
	},
	[ALC269_FIXUP_LIMIT_INT_MIC_BOOST] = {
		.type = HDA_FIXUP_FUNC,
		.v.func = alc269_fixup_limit_int_mic_boost,
		.chained = true,
		.chain_id = ALC269_FIXUP_THINKPAD_ACPI,
	},
	[ALC269VB_FIXUP_ASUS_ZENBOOK] = {
		.type = HDA_FIXUP_FUNC,
		.v.func = alc269_fixup_limit_int_mic_boost,
		.chained = true,
		.chain_id = ALC269VB_FIXUP_DMIC,
	},
	[ALC269VB_FIXUP_ASUS_ZENBOOK_UX31A] = {
		.type = HDA_FIXUP_VERBS,
		.v.verbs = (const struct hda_verb[]) {
			/* class-D output amp +5dB */
			{ 0x20, AC_VERB_SET_COEF_INDEX, 0x12 },
			{ 0x20, AC_VERB_SET_PROC_COEF, 0x2800 },
			{}
		},
		.chained = true,
		.chain_id = ALC269VB_FIXUP_ASUS_ZENBOOK,
	},
	[ALC269_FIXUP_LIMIT_INT_MIC_BOOST_MUTE_LED] = {
		.type = HDA_FIXUP_FUNC,
		.v.func = alc269_fixup_limit_int_mic_boost,
		.chained = true,
		.chain_id = ALC269_FIXUP_HP_MUTE_LED_MIC1,
	},
	[ALC269VB_FIXUP_ORDISSIMO_EVE2] = {
		.type = HDA_FIXUP_PINS,
		.v.pins = (const struct hda_pintbl[]) {
			{ 0x12, 0x99a3092f }, /* int-mic */
			{ 0x18, 0x03a11d20 }, /* mic */
			{ 0x19, 0x411111f0 }, /* Unused bogus pin */
			{ }
		},
	},
	[ALC283_FIXUP_CHROME_BOOK] = {
		.type = HDA_FIXUP_FUNC,
		.v.func = alc283_fixup_chromebook,
	},
	[ALC283_FIXUP_SENSE_COMBO_JACK] = {
		.type = HDA_FIXUP_FUNC,
		.v.func = alc283_fixup_sense_combo_jack,
		.chained = true,
		.chain_id = ALC283_FIXUP_CHROME_BOOK,
	},
	[ALC282_FIXUP_ASUS_TX300] = {
		.type = HDA_FIXUP_FUNC,
		.v.func = alc282_fixup_asus_tx300,
	},
	[ALC283_FIXUP_INT_MIC] = {
		.type = HDA_FIXUP_VERBS,
		.v.verbs = (const struct hda_verb[]) {
			{0x20, AC_VERB_SET_COEF_INDEX, 0x1a},
			{0x20, AC_VERB_SET_PROC_COEF, 0x0011},
			{ }
		},
		.chained = true,
		.chain_id = ALC269_FIXUP_LIMIT_INT_MIC_BOOST
	},
	[ALC290_FIXUP_SUBWOOFER_HSJACK] = {
		.type = HDA_FIXUP_PINS,
		.v.pins = (const struct hda_pintbl[]) {
			{ 0x17, 0x90170112 }, /* subwoofer */
			{ }
		},
		.chained = true,
		.chain_id = ALC290_FIXUP_MONO_SPEAKERS_HSJACK,
	},
	[ALC290_FIXUP_SUBWOOFER] = {
		.type = HDA_FIXUP_PINS,
		.v.pins = (const struct hda_pintbl[]) {
			{ 0x17, 0x90170112 }, /* subwoofer */
			{ }
		},
		.chained = true,
		.chain_id = ALC290_FIXUP_MONO_SPEAKERS,
	},
	[ALC290_FIXUP_MONO_SPEAKERS] = {
		.type = HDA_FIXUP_FUNC,
		.v.func = alc290_fixup_mono_speakers,
	},
	[ALC290_FIXUP_MONO_SPEAKERS_HSJACK] = {
		.type = HDA_FIXUP_FUNC,
		.v.func = alc290_fixup_mono_speakers,
		.chained = true,
		.chain_id = ALC269_FIXUP_DELL3_MIC_NO_PRESENCE,
	},
	[ALC269_FIXUP_THINKPAD_ACPI] = {
		.type = HDA_FIXUP_FUNC,
		.v.func = alc_fixup_thinkpad_acpi,
		.chained = true,
		.chain_id = ALC269_FIXUP_SKU_IGNORE,
	},
	[ALC269_FIXUP_DMIC_THINKPAD_ACPI] = {
		.type = HDA_FIXUP_FUNC,
		.v.func = alc_fixup_inv_dmic,
		.chained = true,
		.chain_id = ALC269_FIXUP_THINKPAD_ACPI,
	},
	[ALC255_FIXUP_ACER_MIC_NO_PRESENCE] = {
		.type = HDA_FIXUP_PINS,
		.v.pins = (const struct hda_pintbl[]) {
			{ 0x19, 0x01a1913c }, /* use as headset mic, without its own jack detect */
			{ }
		},
		.chained = true,
		.chain_id = ALC255_FIXUP_HEADSET_MODE
	},
	[ALC255_FIXUP_ASUS_MIC_NO_PRESENCE] = {
		.type = HDA_FIXUP_PINS,
		.v.pins = (const struct hda_pintbl[]) {
			{ 0x19, 0x01a1913c }, /* use as headset mic, without its own jack detect */
			{ }
		},
		.chained = true,
		.chain_id = ALC255_FIXUP_HEADSET_MODE
	},
	[ALC255_FIXUP_DELL1_MIC_NO_PRESENCE] = {
		.type = HDA_FIXUP_PINS,
		.v.pins = (const struct hda_pintbl[]) {
			{ 0x19, 0x01a1913c }, /* use as headset mic, without its own jack detect */
			{ 0x1a, 0x01a1913d }, /* use as headphone mic, without its own jack detect */
			{ }
		},
		.chained = true,
		.chain_id = ALC255_FIXUP_HEADSET_MODE
	},
	[ALC255_FIXUP_DELL2_MIC_NO_PRESENCE] = {
		.type = HDA_FIXUP_PINS,
		.v.pins = (const struct hda_pintbl[]) {
			{ 0x19, 0x01a1913c }, /* use as headset mic, without its own jack detect */
			{ }
		},
		.chained = true,
		.chain_id = ALC255_FIXUP_HEADSET_MODE_NO_HP_MIC
	},
	[ALC255_FIXUP_HEADSET_MODE] = {
		.type = HDA_FIXUP_FUNC,
		.v.func = alc_fixup_headset_mode_alc255,
		.chained = true,
		.chain_id = ALC255_FIXUP_MIC_MUTE_LED
	},
	[ALC255_FIXUP_HEADSET_MODE_NO_HP_MIC] = {
		.type = HDA_FIXUP_FUNC,
		.v.func = alc_fixup_headset_mode_alc255_no_hp_mic,
	},
	[ALC293_FIXUP_DELL1_MIC_NO_PRESENCE] = {
		.type = HDA_FIXUP_PINS,
		.v.pins = (const struct hda_pintbl[]) {
			{ 0x18, 0x01a1913d }, /* use as headphone mic, without its own jack detect */
			{ 0x1a, 0x01a1913c }, /* use as headset mic, without its own jack detect */
			{ }
		},
		.chained = true,
		.chain_id = ALC269_FIXUP_HEADSET_MODE
	},
	[ALC292_FIXUP_TPT440_DOCK] = {
		.type = HDA_FIXUP_FUNC,
		.v.func = alc_fixup_tpt440_dock,
		.chained = true,
		.chain_id = ALC269_FIXUP_LIMIT_INT_MIC_BOOST
	},
	[ALC292_FIXUP_TPT440] = {
		.type = HDA_FIXUP_FUNC,
		.v.func = alc_fixup_disable_aamix,
		.chained = true,
		.chain_id = ALC292_FIXUP_TPT440_DOCK,
	},
	[ALC283_FIXUP_HEADSET_MIC] = {
		.type = HDA_FIXUP_PINS,
		.v.pins = (const struct hda_pintbl[]) {
			{ 0x19, 0x04a110f0 },
			{ },
		},
	},
	[ALC255_FIXUP_MIC_MUTE_LED] = {
		.type = HDA_FIXUP_FUNC,
		.v.func = alc_fixup_micmute_led,
	},
	[ALC282_FIXUP_ASPIRE_V5_PINS] = {
		.type = HDA_FIXUP_PINS,
		.v.pins = (const struct hda_pintbl[]) {
			{ 0x12, 0x90a60130 },
			{ 0x14, 0x90170110 },
			{ 0x17, 0x40000008 },
			{ 0x18, 0x411111f0 },
			{ 0x19, 0x01a1913c },
			{ 0x1a, 0x411111f0 },
			{ 0x1b, 0x411111f0 },
			{ 0x1d, 0x40f89b2d },
			{ 0x1e, 0x411111f0 },
			{ 0x21, 0x0321101f },
			{ },
		},
	},
	[ALC280_FIXUP_HP_GPIO4] = {
		.type = HDA_FIXUP_FUNC,
		.v.func = alc280_fixup_hp_gpio4,
	},
	[ALC286_FIXUP_HP_GPIO_LED] = {
		.type = HDA_FIXUP_FUNC,
		.v.func = alc286_fixup_hp_gpio_led,
	},
	[ALC280_FIXUP_HP_GPIO2_MIC_HOTKEY] = {
		.type = HDA_FIXUP_FUNC,
		.v.func = alc280_fixup_hp_gpio2_mic_hotkey,
	},
	[ALC280_FIXUP_HP_DOCK_PINS] = {
		.type = HDA_FIXUP_PINS,
		.v.pins = (const struct hda_pintbl[]) {
			{ 0x1b, 0x21011020 }, /* line-out */
			{ 0x1a, 0x01a1903c }, /* headset mic */
			{ 0x18, 0x2181103f }, /* line-in */
			{ },
		},
		.chained = true,
		.chain_id = ALC280_FIXUP_HP_GPIO4
	},
	[ALC269_FIXUP_HP_DOCK_GPIO_MIC1_LED] = {
		.type = HDA_FIXUP_PINS,
		.v.pins = (const struct hda_pintbl[]) {
			{ 0x1b, 0x21011020 }, /* line-out */
			{ 0x18, 0x2181103f }, /* line-in */
			{ },
		},
		.chained = true,
		.chain_id = ALC269_FIXUP_HP_GPIO_MIC1_LED
	},
	[ALC280_FIXUP_HP_9480M] = {
		.type = HDA_FIXUP_FUNC,
		.v.func = alc280_fixup_hp_9480m,
	},
	[ALC288_FIXUP_DELL_HEADSET_MODE] = {
		.type = HDA_FIXUP_FUNC,
		.v.func = alc_fixup_headset_mode_dell_alc288,
		.chained = true,
		.chain_id = ALC255_FIXUP_MIC_MUTE_LED
	},
	[ALC288_FIXUP_DELL1_MIC_NO_PRESENCE] = {
		.type = HDA_FIXUP_PINS,
		.v.pins = (const struct hda_pintbl[]) {
			{ 0x18, 0x01a1913c }, /* use as headset mic, without its own jack detect */
			{ 0x1a, 0x01a1913d }, /* use as headphone mic, without its own jack detect */
			{ }
		},
		.chained = true,
		.chain_id = ALC288_FIXUP_DELL_HEADSET_MODE
	},
	[ALC288_FIXUP_DISABLE_AAMIX] = {
		.type = HDA_FIXUP_FUNC,
		.v.func = alc_fixup_disable_aamix,
		.chained = true,
		.chain_id = ALC288_FIXUP_DELL1_MIC_NO_PRESENCE
	},
	[ALC288_FIXUP_DELL_XPS_13] = {
		.type = HDA_FIXUP_FUNC,
		.v.func = alc_fixup_dell_xps13,
		.chained = true,
		.chain_id = ALC288_FIXUP_DISABLE_AAMIX
	},
	[ALC292_FIXUP_DISABLE_AAMIX] = {
		.type = HDA_FIXUP_FUNC,
		.v.func = alc_fixup_disable_aamix,
		.chained = true,
		.chain_id = ALC269_FIXUP_DELL2_MIC_NO_PRESENCE
	},
	[ALC293_FIXUP_DISABLE_AAMIX_MULTIJACK] = {
		.type = HDA_FIXUP_FUNC,
		.v.func = alc_fixup_disable_aamix,
		.chained = true,
		.chain_id = ALC293_FIXUP_DELL1_MIC_NO_PRESENCE
	},
	[ALC292_FIXUP_DELL_E7X_AAMIX] = {
		.type = HDA_FIXUP_FUNC,
		.v.func = alc_fixup_dell_xps13,
		.chained = true,
		.chain_id = ALC292_FIXUP_DISABLE_AAMIX
	},
	[ALC292_FIXUP_DELL_E7X] = {
		.type = HDA_FIXUP_FUNC,
		.v.func = alc_fixup_micmute_led,
		/* micmute fixup must be applied at last */
		.chained_before = true,
		.chain_id = ALC292_FIXUP_DELL_E7X_AAMIX,
	},
	[ALC298_FIXUP_ALIENWARE_MIC_NO_PRESENCE] = {
		.type = HDA_FIXUP_PINS,
		.v.pins = (const struct hda_pintbl[]) {
			{ 0x18, 0x01a1913c }, /* headset mic w/o jack detect */
			{ }
		},
		.chained_before = true,
		.chain_id = ALC269_FIXUP_HEADSET_MODE,
	},
	[ALC298_FIXUP_DELL1_MIC_NO_PRESENCE] = {
		.type = HDA_FIXUP_PINS,
		.v.pins = (const struct hda_pintbl[]) {
			{ 0x18, 0x01a1913c }, /* use as headset mic, without its own jack detect */
			{ 0x1a, 0x01a1913d }, /* use as headphone mic, without its own jack detect */
			{ }
		},
		.chained = true,
		.chain_id = ALC269_FIXUP_HEADSET_MODE
	},
	[ALC298_FIXUP_DELL_AIO_MIC_NO_PRESENCE] = {
		.type = HDA_FIXUP_PINS,
		.v.pins = (const struct hda_pintbl[]) {
			{ 0x18, 0x01a1913c }, /* use as headset mic, without its own jack detect */
			{ }
		},
		.chained = true,
		.chain_id = ALC269_FIXUP_HEADSET_MODE
	},
	[ALC275_FIXUP_DELL_XPS] = {
		.type = HDA_FIXUP_VERBS,
		.v.verbs = (const struct hda_verb[]) {
			/* Enables internal speaker */
			{0x20, AC_VERB_SET_COEF_INDEX, 0x1f},
			{0x20, AC_VERB_SET_PROC_COEF, 0x00c0},
			{0x20, AC_VERB_SET_COEF_INDEX, 0x30},
			{0x20, AC_VERB_SET_PROC_COEF, 0x00b1},
			{}
		}
	},
	[ALC293_FIXUP_LENOVO_SPK_NOISE] = {
		.type = HDA_FIXUP_FUNC,
		.v.func = alc_fixup_disable_aamix,
		.chained = true,
		.chain_id = ALC269_FIXUP_THINKPAD_ACPI
	},
	[ALC233_FIXUP_LENOVO_LINE2_MIC_HOTKEY] = {
		.type = HDA_FIXUP_FUNC,
		.v.func = alc233_fixup_lenovo_line2_mic_hotkey,
	},
	[ALC255_FIXUP_DELL_SPK_NOISE] = {
		.type = HDA_FIXUP_FUNC,
		.v.func = alc_fixup_disable_aamix,
		.chained = true,
		.chain_id = ALC255_FIXUP_DELL1_MIC_NO_PRESENCE
	},
	[ALC225_FIXUP_DISABLE_MIC_VREF] = {
		.type = HDA_FIXUP_FUNC,
		.v.func = alc_fixup_disable_mic_vref,
		.chained = true,
		.chain_id = ALC269_FIXUP_DELL1_MIC_NO_PRESENCE
	},
	[ALC225_FIXUP_DELL1_MIC_NO_PRESENCE] = {
		.type = HDA_FIXUP_VERBS,
		.v.verbs = (const struct hda_verb[]) {
			/* Disable pass-through path for FRONT 14h */
			{ 0x20, AC_VERB_SET_COEF_INDEX, 0x36 },
			{ 0x20, AC_VERB_SET_PROC_COEF, 0x57d7 },
			{}
		},
		.chained = true,
		.chain_id = ALC225_FIXUP_DISABLE_MIC_VREF
	},
	[ALC280_FIXUP_HP_HEADSET_MIC] = {
		.type = HDA_FIXUP_FUNC,
		.v.func = alc_fixup_disable_aamix,
		.chained = true,
		.chain_id = ALC269_FIXUP_HEADSET_MIC,
	},
	[ALC221_FIXUP_HP_FRONT_MIC] = {
		.type = HDA_FIXUP_PINS,
		.v.pins = (const struct hda_pintbl[]) {
			{ 0x19, 0x02a19020 }, /* Front Mic */
			{ }
		},
	},
	[ALC292_FIXUP_TPT460] = {
		.type = HDA_FIXUP_FUNC,
		.v.func = alc_fixup_tpt440_dock,
		.chained = true,
		.chain_id = ALC293_FIXUP_LENOVO_SPK_NOISE,
	},
	[ALC298_FIXUP_SPK_VOLUME] = {
		.type = HDA_FIXUP_FUNC,
		.v.func = alc298_fixup_speaker_volume,
		.chained = true,
		.chain_id = ALC298_FIXUP_DELL_AIO_MIC_NO_PRESENCE,
	},
	[ALC295_FIXUP_DISABLE_DAC3] = {
		.type = HDA_FIXUP_FUNC,
		.v.func = alc295_fixup_disable_dac3,
	},
	[ALC285_FIXUP_SPEAKER2_TO_DAC1] = {
		.type = HDA_FIXUP_FUNC,
		.v.func = alc285_fixup_speaker2_to_dac1,
		.chained = true,
		.chain_id = ALC269_FIXUP_THINKPAD_ACPI
	},
	[ALC256_FIXUP_DELL_INSPIRON_7559_SUBWOOFER] = {
		.type = HDA_FIXUP_PINS,
		.v.pins = (const struct hda_pintbl[]) {
			{ 0x1b, 0x90170151 },
			{ }
		},
		.chained = true,
		.chain_id = ALC255_FIXUP_DELL1_MIC_NO_PRESENCE
	},
	[ALC269_FIXUP_ATIV_BOOK_8] = {
		.type = HDA_FIXUP_FUNC,
		.v.func = alc_fixup_auto_mute_via_amp,
		.chained = true,
		.chain_id = ALC269_FIXUP_NO_SHUTUP
	},
	[ALC221_FIXUP_HP_MIC_NO_PRESENCE] = {
		.type = HDA_FIXUP_PINS,
		.v.pins = (const struct hda_pintbl[]) {
			{ 0x18, 0x01a1913c }, /* use as headset mic, without its own jack detect */
			{ 0x1a, 0x01a1913d }, /* use as headphone mic, without its own jack detect */
			{ }
		},
		.chained = true,
		.chain_id = ALC269_FIXUP_HEADSET_MODE
	},
	[ALC256_FIXUP_ASUS_HEADSET_MODE] = {
		.type = HDA_FIXUP_FUNC,
		.v.func = alc_fixup_headset_mode,
	},
	[ALC256_FIXUP_ASUS_MIC] = {
		.type = HDA_FIXUP_PINS,
		.v.pins = (const struct hda_pintbl[]) {
			{ 0x13, 0x90a60160 }, /* use as internal mic */
			{ 0x19, 0x04a11120 }, /* use as headset mic, without its own jack detect */
			{ }
		},
		.chained = true,
		.chain_id = ALC256_FIXUP_ASUS_HEADSET_MODE
	},
	[ALC256_FIXUP_ASUS_AIO_GPIO2] = {
		.type = HDA_FIXUP_FUNC,
		/* Set up GPIO2 for the speaker amp */
		.v.func = alc_fixup_gpio4,
	},
	[ALC233_FIXUP_ASUS_MIC_NO_PRESENCE] = {
		.type = HDA_FIXUP_PINS,
		.v.pins = (const struct hda_pintbl[]) {
			{ 0x19, 0x01a1913c }, /* use as headset mic, without its own jack detect */
			{ }
		},
		.chained = true,
		.chain_id = ALC269_FIXUP_HEADSET_MIC
	},
	[ALC233_FIXUP_EAPD_COEF_AND_MIC_NO_PRESENCE] = {
		.type = HDA_FIXUP_VERBS,
		.v.verbs = (const struct hda_verb[]) {
			/* Enables internal speaker */
			{0x20, AC_VERB_SET_COEF_INDEX, 0x40},
			{0x20, AC_VERB_SET_PROC_COEF, 0x8800},
			{}
		},
		.chained = true,
		.chain_id = ALC233_FIXUP_ASUS_MIC_NO_PRESENCE
	},
	[ALC233_FIXUP_LENOVO_MULTI_CODECS] = {
		.type = HDA_FIXUP_FUNC,
		.v.func = alc233_alc662_fixup_lenovo_dual_codecs,
	},
	[ALC233_FIXUP_ACER_HEADSET_MIC] = {
		.type = HDA_FIXUP_VERBS,
		.v.verbs = (const struct hda_verb[]) {
			{ 0x20, AC_VERB_SET_COEF_INDEX, 0x45 },
			{ 0x20, AC_VERB_SET_PROC_COEF, 0x5089 },
			{ }
		},
		.chained = true,
		.chain_id = ALC233_FIXUP_ASUS_MIC_NO_PRESENCE
	},
	[ALC294_FIXUP_LENOVO_MIC_LOCATION] = {
		.type = HDA_FIXUP_PINS,
		.v.pins = (const struct hda_pintbl[]) {
			/* Change the mic location from front to right, otherwise there are
			   two front mics with the same name, pulseaudio can't handle them.
			   This is just a temporary workaround, after applying this fixup,
			   there will be one "Front Mic" and one "Mic" in this machine.
			 */
			{ 0x1a, 0x04a19040 },
			{ }
		},
	},
	[ALC225_FIXUP_DELL_WYSE_MIC_NO_PRESENCE] = {
		.type = HDA_FIXUP_PINS,
		.v.pins = (const struct hda_pintbl[]) {
			{ 0x16, 0x0101102f }, /* Rear Headset HP */
			{ 0x19, 0x02a1913c }, /* use as Front headset mic, without its own jack detect */
			{ 0x1a, 0x01a19030 }, /* Rear Headset MIC */
			{ 0x1b, 0x02011020 },
			{ }
		},
		.chained = true,
		.chain_id = ALC225_FIXUP_S3_POP_NOISE
	},
	[ALC225_FIXUP_S3_POP_NOISE] = {
		.type = HDA_FIXUP_FUNC,
		.v.func = alc225_fixup_s3_pop_noise,
		.chained = true,
		.chain_id = ALC269_FIXUP_HEADSET_MODE_NO_HP_MIC
	},
	[ALC700_FIXUP_INTEL_REFERENCE] = {
		.type = HDA_FIXUP_VERBS,
		.v.verbs = (const struct hda_verb[]) {
			/* Enables internal speaker */
			{0x20, AC_VERB_SET_COEF_INDEX, 0x45},
			{0x20, AC_VERB_SET_PROC_COEF, 0x5289},
			{0x20, AC_VERB_SET_COEF_INDEX, 0x4A},
			{0x20, AC_VERB_SET_PROC_COEF, 0x001b},
			{0x58, AC_VERB_SET_COEF_INDEX, 0x00},
			{0x58, AC_VERB_SET_PROC_COEF, 0x3888},
			{0x20, AC_VERB_SET_COEF_INDEX, 0x6f},
			{0x20, AC_VERB_SET_PROC_COEF, 0x2c0b},
			{}
		}
	},
	[ALC274_FIXUP_DELL_BIND_DACS] = {
		.type = HDA_FIXUP_FUNC,
		.v.func = alc274_fixup_bind_dacs,
		.chained = true,
		.chain_id = ALC269_FIXUP_DELL1_MIC_NO_PRESENCE
	},
	[ALC274_FIXUP_DELL_AIO_LINEOUT_VERB] = {
		.type = HDA_FIXUP_PINS,
		.v.pins = (const struct hda_pintbl[]) {
			{ 0x1b, 0x0401102f },
			{ }
		},
		.chained = true,
		.chain_id = ALC274_FIXUP_DELL_BIND_DACS
	},
	[ALC298_FIXUP_TPT470_DOCK_FIX] = {
		.type = HDA_FIXUP_FUNC,
		.v.func = alc_fixup_tpt470_dock,
		.chained = true,
		.chain_id = ALC293_FIXUP_LENOVO_SPK_NOISE
	},
	[ALC298_FIXUP_TPT470_DOCK] = {
		.type = HDA_FIXUP_FUNC,
		.v.func = alc_fixup_tpt470_dacs,
		.chained = true,
		.chain_id = ALC298_FIXUP_TPT470_DOCK_FIX
	},
	[ALC255_FIXUP_DUMMY_LINEOUT_VERB] = {
		.type = HDA_FIXUP_PINS,
		.v.pins = (const struct hda_pintbl[]) {
			{ 0x14, 0x0201101f },
			{ }
		},
		.chained = true,
		.chain_id = ALC255_FIXUP_DELL1_MIC_NO_PRESENCE
	},
	[ALC255_FIXUP_DELL_HEADSET_MIC] = {
		.type = HDA_FIXUP_PINS,
		.v.pins = (const struct hda_pintbl[]) {
			{ 0x19, 0x01a1913c }, /* use as headset mic, without its own jack detect */
			{ }
		},
		.chained = true,
		.chain_id = ALC269_FIXUP_HEADSET_MIC
	},
	[ALC295_FIXUP_HP_X360] = {
		.type = HDA_FIXUP_FUNC,
		.v.func = alc295_fixup_hp_top_speakers,
		.chained = true,
		.chain_id = ALC269_FIXUP_HP_MUTE_LED_MIC3
	},
	[ALC221_FIXUP_HP_HEADSET_MIC] = {
		.type = HDA_FIXUP_PINS,
		.v.pins = (const struct hda_pintbl[]) {
			{ 0x19, 0x0181313f},
			{ }
		},
		.chained = true,
		.chain_id = ALC269_FIXUP_HEADSET_MIC
	},
	[ALC285_FIXUP_LENOVO_HEADPHONE_NOISE] = {
		.type = HDA_FIXUP_FUNC,
		.v.func = alc285_fixup_invalidate_dacs,
		.chained = true,
		.chain_id = ALC269_FIXUP_THINKPAD_ACPI
	},
	[ALC295_FIXUP_HP_AUTO_MUTE] = {
		.type = HDA_FIXUP_FUNC,
		.v.func = alc_fixup_auto_mute_via_amp,
	},
	[ALC286_FIXUP_ACER_AIO_MIC_NO_PRESENCE] = {
		.type = HDA_FIXUP_PINS,
		.v.pins = (const struct hda_pintbl[]) {
			{ 0x18, 0x01a1913c }, /* use as headset mic, without its own jack detect */
			{ }
		},
		.chained = true,
		.chain_id = ALC269_FIXUP_HEADSET_MIC
	},
	[ALC294_FIXUP_ASUS_MIC] = {
		.type = HDA_FIXUP_PINS,
		.v.pins = (const struct hda_pintbl[]) {
			{ 0x13, 0x90a60160 }, /* use as internal mic */
			{ 0x19, 0x04a11120 }, /* use as headset mic, without its own jack detect */
			{ }
		},
		.chained = true,
		.chain_id = ALC269_FIXUP_HEADSET_MIC
	},
	[ALC294_FIXUP_ASUS_HEADSET_MIC] = {
		.type = HDA_FIXUP_PINS,
		.v.pins = (const struct hda_pintbl[]) {
			{ 0x19, 0x01a1103c }, /* use as headset mic */
			{ }
		},
		.chained = true,
		.chain_id = ALC269_FIXUP_HEADSET_MIC
	},
	[ALC294_FIXUP_ASUS_SPK] = {
		.type = HDA_FIXUP_VERBS,
		.v.verbs = (const struct hda_verb[]) {
			/* Set EAPD high */
			{ 0x20, AC_VERB_SET_COEF_INDEX, 0x40 },
			{ 0x20, AC_VERB_SET_PROC_COEF, 0x8800 },
			{ 0x20, AC_VERB_SET_COEF_INDEX, 0x0f },
			{ 0x20, AC_VERB_SET_PROC_COEF, 0x7774 },
			{ }
		},
		.chained = true,
		.chain_id = ALC294_FIXUP_ASUS_HEADSET_MIC
	},
	[ALC295_FIXUP_CHROME_BOOK] = {
		.type = HDA_FIXUP_FUNC,
		.v.func = alc295_fixup_chromebook,
		.chained = true,
		.chain_id = ALC225_FIXUP_HEADSET_JACK
	},
	[ALC225_FIXUP_HEADSET_JACK] = {
		.type = HDA_FIXUP_FUNC,
		.v.func = alc_fixup_headset_jack,
	},
	[ALC293_FIXUP_SYSTEM76_MIC_NO_PRESENCE] = {
		.type = HDA_FIXUP_PINS,
		.v.pins = (const struct hda_pintbl[]) {
			{ 0x1a, 0x01a1913c }, /* use as headset mic, without its own jack detect */
			{ }
		},
		.chained = true,
		.chain_id = ALC269_FIXUP_HEADSET_MODE_NO_HP_MIC
	},
	[ALC285_FIXUP_LENOVO_PC_BEEP_IN_NOISE] = {
		.type = HDA_FIXUP_VERBS,
		.v.verbs = (const struct hda_verb[]) {
			/* Disable PCBEEP-IN passthrough */
			{ 0x20, AC_VERB_SET_COEF_INDEX, 0x36 },
			{ 0x20, AC_VERB_SET_PROC_COEF, 0x57d7 },
			{ }
		},
		.chained = true,
		.chain_id = ALC285_FIXUP_LENOVO_HEADPHONE_NOISE
	},
	[ALC255_FIXUP_ACER_HEADSET_MIC] = {
		.type = HDA_FIXUP_PINS,
		.v.pins = (const struct hda_pintbl[]) {
			{ 0x19, 0x03a11130 },
			{ 0x1a, 0x90a60140 }, /* use as internal mic */
			{ }
		},
		.chained = true,
		.chain_id = ALC255_FIXUP_HEADSET_MODE_NO_HP_MIC
	},
	[ALC225_FIXUP_DELL_WYSE_AIO_MIC_NO_PRESENCE] = {
		.type = HDA_FIXUP_PINS,
		.v.pins = (const struct hda_pintbl[]) {
			{ 0x16, 0x01011020 }, /* Rear Line out */
			{ 0x19, 0x01a1913c }, /* use as Front headset mic, without its own jack detect */
			{ }
		},
		.chained = true,
		.chain_id = ALC225_FIXUP_WYSE_AUTO_MUTE
	},
	[ALC225_FIXUP_WYSE_AUTO_MUTE] = {
		.type = HDA_FIXUP_FUNC,
		.v.func = alc_fixup_auto_mute_via_amp,
		.chained = true,
		.chain_id = ALC225_FIXUP_WYSE_DISABLE_MIC_VREF
	},
	[ALC225_FIXUP_WYSE_DISABLE_MIC_VREF] = {
		.type = HDA_FIXUP_FUNC,
		.v.func = alc_fixup_disable_mic_vref,
		.chained = true,
		.chain_id = ALC269_FIXUP_HEADSET_MODE_NO_HP_MIC
	},
	[ALC286_FIXUP_ACER_AIO_HEADSET_MIC] = {
		.type = HDA_FIXUP_VERBS,
		.v.verbs = (const struct hda_verb[]) {
			{ 0x20, AC_VERB_SET_COEF_INDEX, 0x4f },
			{ 0x20, AC_VERB_SET_PROC_COEF, 0x5029 },
			{ }
		},
		.chained = true,
		.chain_id = ALC286_FIXUP_ACER_AIO_MIC_NO_PRESENCE
	},
	[ALC256_FIXUP_ASUS_HEADSET_MIC] = {
		.type = HDA_FIXUP_PINS,
		.v.pins = (const struct hda_pintbl[]) {
			{ 0x19, 0x03a11020 }, /* headset mic with jack detect */
			{ }
		},
		.chained = true,
		.chain_id = ALC256_FIXUP_ASUS_HEADSET_MODE
	},
	[ALC256_FIXUP_ASUS_MIC_NO_PRESENCE] = {
		.type = HDA_FIXUP_PINS,
		.v.pins = (const struct hda_pintbl[]) {
			{ 0x19, 0x04a11120 }, /* use as headset mic, without its own jack detect */
			{ }
		},
		.chained = true,
		.chain_id = ALC256_FIXUP_ASUS_HEADSET_MODE
	},
	[ALC299_FIXUP_PREDATOR_SPK] = {
		.type = HDA_FIXUP_PINS,
		.v.pins = (const struct hda_pintbl[]) {
			{ 0x21, 0x90170150 }, /* use as headset mic, without its own jack detect */
			{ }
		}
	},
	[ALC256_FIXUP_MEDION_HEADSET_NO_PRESENCE] = {
		.type = HDA_FIXUP_PINS,
		.v.pins = (const struct hda_pintbl[]) {
			{ 0x19, 0x04a11040 },
			{ 0x21, 0x04211020 },
			{ }
		},
		.chained = true,
		.chain_id = ALC256_FIXUP_ASUS_HEADSET_MODE
	},
	[ALC289_FIXUP_DELL_SPK2] = {
		.type = HDA_FIXUP_PINS,
		.v.pins = (const struct hda_pintbl[]) {
			{ 0x17, 0x90170130 }, /* bass spk */
			{ }
		},
		.chained = true,
		.chain_id = ALC269_FIXUP_DELL4_MIC_NO_PRESENCE
	},
	[ALC289_FIXUP_DUAL_SPK] = {
		.type = HDA_FIXUP_FUNC,
		.v.func = alc285_fixup_speaker2_to_dac1,
		.chained = true,
		.chain_id = ALC289_FIXUP_DELL_SPK2
	},
	[ALC294_FIXUP_SPK2_TO_DAC1] = {
		.type = HDA_FIXUP_FUNC,
		.v.func = alc285_fixup_speaker2_to_dac1,
		.chained = true,
		.chain_id = ALC294_FIXUP_ASUS_HEADSET_MIC
	},
	[ALC294_FIXUP_ASUS_DUAL_SPK] = {
		.type = HDA_FIXUP_FUNC,
		/* The GPIO must be pulled to initialize the AMP */
		.v.func = alc_fixup_gpio4,
		.chained = true,
		.chain_id = ALC294_FIXUP_SPK2_TO_DAC1
	},
	[ALC285_FIXUP_THINKPAD_HEADSET_JACK] = {
		.type = HDA_FIXUP_FUNC,
		.v.func = alc_fixup_headset_jack,
		.chained = true,
		.chain_id = ALC285_FIXUP_SPEAKER2_TO_DAC1
	},
	[ALC294_FIXUP_ASUS_HPE] = {
		.type = HDA_FIXUP_VERBS,
		.v.verbs = (const struct hda_verb[]) {
			/* Set EAPD high */
			{ 0x20, AC_VERB_SET_COEF_INDEX, 0x0f },
			{ 0x20, AC_VERB_SET_PROC_COEF, 0x7774 },
			{ }
		},
		.chained = true,
		.chain_id = ALC294_FIXUP_ASUS_HEADSET_MIC
	},
	[ALC294_FIXUP_ASUS_COEF_1B] = {
		.type = HDA_FIXUP_VERBS,
		.v.verbs = (const struct hda_verb[]) {
			/* Set bit 10 to correct noisy output after reboot from
			 * Windows 10 (due to pop noise reduction?)
			 */
			{ 0x20, AC_VERB_SET_COEF_INDEX, 0x1b },
			{ 0x20, AC_VERB_SET_PROC_COEF, 0x4e4b },
			{ }
		},
	},
	[ALC285_FIXUP_HP_GPIO_LED] = {
		.type = HDA_FIXUP_FUNC,
		.v.func = alc285_fixup_hp_gpio_led,
	},
	[ALC285_FIXUP_HP_MUTE_LED] = {
		.type = HDA_FIXUP_FUNC,
		.v.func = alc285_fixup_hp_mute_led,
	},
	[ALC236_FIXUP_HP_MUTE_LED] = {
		.type = HDA_FIXUP_FUNC,
		.v.func = alc236_fixup_hp_mute_led,
	},
	[ALC298_FIXUP_SAMSUNG_HEADPHONE_VERY_QUIET] = {
		.type = HDA_FIXUP_VERBS,
		.v.verbs = (const struct hda_verb[]) {
			{ 0x1a, AC_VERB_SET_PIN_WIDGET_CONTROL, 0xc5 },
			{ }
		},
	},
	[ALC295_FIXUP_ASUS_MIC_NO_PRESENCE] = {
		.type = HDA_FIXUP_PINS,
		.v.pins = (const struct hda_pintbl[]) {
			{ 0x19, 0x01a1913c }, /* use as headset mic, without its own jack detect */
			{ }
		},
		.chained = true,
		.chain_id = ALC269_FIXUP_HEADSET_MODE
	},
	[ALC269VC_FIXUP_ACER_VCOPPERBOX_PINS] = {
		.type = HDA_FIXUP_PINS,
		.v.pins = (const struct hda_pintbl[]) {
			{ 0x14, 0x90100120 }, /* use as internal speaker */
			{ 0x18, 0x02a111f0 }, /* use as headset mic, without its own jack detect */
			{ 0x1a, 0x01011020 }, /* use as line out */
			{ },
		},
		.chained = true,
		.chain_id = ALC269_FIXUP_HEADSET_MIC
	},
	[ALC269VC_FIXUP_ACER_HEADSET_MIC] = {
		.type = HDA_FIXUP_PINS,
		.v.pins = (const struct hda_pintbl[]) {
			{ 0x18, 0x02a11030 }, /* use as headset mic */
			{ }
		},
		.chained = true,
		.chain_id = ALC269_FIXUP_HEADSET_MIC
	},
	[ALC269VC_FIXUP_ACER_MIC_NO_PRESENCE] = {
		.type = HDA_FIXUP_PINS,
		.v.pins = (const struct hda_pintbl[]) {
			{ 0x18, 0x01a11130 }, /* use as headset mic, without its own jack detect */
			{ }
		},
		.chained = true,
		.chain_id = ALC269_FIXUP_HEADSET_MIC
	},
<<<<<<< HEAD
=======
	[ALC289_FIXUP_ASUS_G401] = {
		.type = HDA_FIXUP_PINS,
		.v.pins = (const struct hda_pintbl[]) {
			{ 0x19, 0x03a11020 }, /* headset mic with jack detect */
			{ }
		},
	},
	[ALC256_FIXUP_ACER_MIC_NO_PRESENCE] = {
		.type = HDA_FIXUP_PINS,
		.v.pins = (const struct hda_pintbl[]) {
			{ 0x19, 0x02a11120 }, /* use as headset mic, without its own jack detect */
			{ }
		},
		.chained = true,
		.chain_id = ALC256_FIXUP_ASUS_HEADSET_MODE
	},
>>>>>>> 92d77792
};

static const struct snd_pci_quirk alc269_fixup_tbl[] = {
	SND_PCI_QUIRK(0x1025, 0x0283, "Acer TravelMate 8371", ALC269_FIXUP_INV_DMIC),
	SND_PCI_QUIRK(0x1025, 0x029b, "Acer 1810TZ", ALC269_FIXUP_INV_DMIC),
	SND_PCI_QUIRK(0x1025, 0x0349, "Acer AOD260", ALC269_FIXUP_INV_DMIC),
	SND_PCI_QUIRK(0x1025, 0x047c, "Acer AC700", ALC269_FIXUP_ACER_AC700),
	SND_PCI_QUIRK(0x1025, 0x072d, "Acer Aspire V5-571G", ALC269_FIXUP_ASPIRE_HEADSET_MIC),
	SND_PCI_QUIRK(0x1025, 0x080d, "Acer Aspire V5-122P", ALC269_FIXUP_ASPIRE_HEADSET_MIC),
	SND_PCI_QUIRK(0x1025, 0x0740, "Acer AO725", ALC271_FIXUP_HP_GATE_MIC_JACK),
	SND_PCI_QUIRK(0x1025, 0x0742, "Acer AO756", ALC271_FIXUP_HP_GATE_MIC_JACK),
	SND_PCI_QUIRK(0x1025, 0x0762, "Acer Aspire E1-472", ALC271_FIXUP_HP_GATE_MIC_JACK_E1_572),
	SND_PCI_QUIRK(0x1025, 0x0775, "Acer Aspire E1-572", ALC271_FIXUP_HP_GATE_MIC_JACK_E1_572),
	SND_PCI_QUIRK(0x1025, 0x079b, "Acer Aspire V5-573G", ALC282_FIXUP_ASPIRE_V5_PINS),
	SND_PCI_QUIRK(0x1025, 0x102b, "Acer Aspire C24-860", ALC286_FIXUP_ACER_AIO_MIC_NO_PRESENCE),
	SND_PCI_QUIRK(0x1025, 0x1065, "Acer Aspire C20-820", ALC269VC_FIXUP_ACER_HEADSET_MIC),
	SND_PCI_QUIRK(0x1025, 0x106d, "Acer Cloudbook 14", ALC283_FIXUP_CHROME_BOOK),
	SND_PCI_QUIRK(0x1025, 0x1099, "Acer Aspire E5-523G", ALC255_FIXUP_ACER_MIC_NO_PRESENCE),
	SND_PCI_QUIRK(0x1025, 0x110e, "Acer Aspire ES1-432", ALC255_FIXUP_ACER_MIC_NO_PRESENCE),
	SND_PCI_QUIRK(0x1025, 0x1246, "Acer Predator Helios 500", ALC299_FIXUP_PREDATOR_SPK),
	SND_PCI_QUIRK(0x1025, 0x1247, "Acer vCopperbox", ALC269VC_FIXUP_ACER_VCOPPERBOX_PINS),
	SND_PCI_QUIRK(0x1025, 0x1248, "Acer Veriton N4660G", ALC269VC_FIXUP_ACER_MIC_NO_PRESENCE),
	SND_PCI_QUIRK(0x1025, 0x128f, "Acer Veriton Z6860G", ALC286_FIXUP_ACER_AIO_HEADSET_MIC),
	SND_PCI_QUIRK(0x1025, 0x1290, "Acer Veriton Z4860G", ALC286_FIXUP_ACER_AIO_HEADSET_MIC),
	SND_PCI_QUIRK(0x1025, 0x1291, "Acer Veriton Z4660G", ALC286_FIXUP_ACER_AIO_HEADSET_MIC),
	SND_PCI_QUIRK(0x1025, 0x1308, "Acer Aspire Z24-890", ALC286_FIXUP_ACER_AIO_HEADSET_MIC),
	SND_PCI_QUIRK(0x1025, 0x132a, "Acer TravelMate B114-21", ALC233_FIXUP_ACER_HEADSET_MIC),
	SND_PCI_QUIRK(0x1025, 0x1330, "Acer TravelMate X514-51T", ALC255_FIXUP_ACER_HEADSET_MIC),
	SND_PCI_QUIRK(0x1025, 0x1430, "Acer TravelMate B311R-31", ALC256_FIXUP_ACER_MIC_NO_PRESENCE),
	SND_PCI_QUIRK(0x1028, 0x0470, "Dell M101z", ALC269_FIXUP_DELL_M101Z),
	SND_PCI_QUIRK(0x1028, 0x054b, "Dell XPS one 2710", ALC275_FIXUP_DELL_XPS),
	SND_PCI_QUIRK(0x1028, 0x05bd, "Dell Latitude E6440", ALC292_FIXUP_DELL_E7X),
	SND_PCI_QUIRK(0x1028, 0x05be, "Dell Latitude E6540", ALC292_FIXUP_DELL_E7X),
	SND_PCI_QUIRK(0x1028, 0x05ca, "Dell Latitude E7240", ALC292_FIXUP_DELL_E7X),
	SND_PCI_QUIRK(0x1028, 0x05cb, "Dell Latitude E7440", ALC292_FIXUP_DELL_E7X),
	SND_PCI_QUIRK(0x1028, 0x05da, "Dell Vostro 5460", ALC290_FIXUP_SUBWOOFER),
	SND_PCI_QUIRK(0x1028, 0x05f4, "Dell", ALC269_FIXUP_DELL1_MIC_NO_PRESENCE),
	SND_PCI_QUIRK(0x1028, 0x05f5, "Dell", ALC269_FIXUP_DELL1_MIC_NO_PRESENCE),
	SND_PCI_QUIRK(0x1028, 0x05f6, "Dell", ALC269_FIXUP_DELL1_MIC_NO_PRESENCE),
	SND_PCI_QUIRK(0x1028, 0x0615, "Dell Vostro 5470", ALC290_FIXUP_SUBWOOFER_HSJACK),
	SND_PCI_QUIRK(0x1028, 0x0616, "Dell Vostro 5470", ALC290_FIXUP_SUBWOOFER_HSJACK),
	SND_PCI_QUIRK(0x1028, 0x062c, "Dell Latitude E5550", ALC292_FIXUP_DELL_E7X),
	SND_PCI_QUIRK(0x1028, 0x062e, "Dell Latitude E7450", ALC292_FIXUP_DELL_E7X),
	SND_PCI_QUIRK(0x1028, 0x0638, "Dell Inspiron 5439", ALC290_FIXUP_MONO_SPEAKERS_HSJACK),
	SND_PCI_QUIRK(0x1028, 0x064a, "Dell", ALC293_FIXUP_DELL1_MIC_NO_PRESENCE),
	SND_PCI_QUIRK(0x1028, 0x064b, "Dell", ALC293_FIXUP_DELL1_MIC_NO_PRESENCE),
	SND_PCI_QUIRK(0x1028, 0x0665, "Dell XPS 13", ALC288_FIXUP_DELL_XPS_13),
	SND_PCI_QUIRK(0x1028, 0x0669, "Dell Optiplex 9020m", ALC255_FIXUP_DELL1_MIC_NO_PRESENCE),
	SND_PCI_QUIRK(0x1028, 0x069a, "Dell Vostro 5480", ALC290_FIXUP_SUBWOOFER_HSJACK),
	SND_PCI_QUIRK(0x1028, 0x06c7, "Dell", ALC255_FIXUP_DELL1_MIC_NO_PRESENCE),
	SND_PCI_QUIRK(0x1028, 0x06d9, "Dell", ALC293_FIXUP_DELL1_MIC_NO_PRESENCE),
	SND_PCI_QUIRK(0x1028, 0x06da, "Dell", ALC293_FIXUP_DELL1_MIC_NO_PRESENCE),
	SND_PCI_QUIRK(0x1028, 0x06db, "Dell", ALC293_FIXUP_DISABLE_AAMIX_MULTIJACK),
	SND_PCI_QUIRK(0x1028, 0x06dd, "Dell", ALC293_FIXUP_DISABLE_AAMIX_MULTIJACK),
	SND_PCI_QUIRK(0x1028, 0x06de, "Dell", ALC293_FIXUP_DISABLE_AAMIX_MULTIJACK),
	SND_PCI_QUIRK(0x1028, 0x06df, "Dell", ALC293_FIXUP_DISABLE_AAMIX_MULTIJACK),
	SND_PCI_QUIRK(0x1028, 0x06e0, "Dell", ALC293_FIXUP_DISABLE_AAMIX_MULTIJACK),
	SND_PCI_QUIRK(0x1028, 0x0706, "Dell Inspiron 7559", ALC256_FIXUP_DELL_INSPIRON_7559_SUBWOOFER),
	SND_PCI_QUIRK(0x1028, 0x0725, "Dell Inspiron 3162", ALC255_FIXUP_DELL_SPK_NOISE),
	SND_PCI_QUIRK(0x1028, 0x0738, "Dell Precision 5820", ALC269_FIXUP_NO_SHUTUP),
	SND_PCI_QUIRK(0x1028, 0x075c, "Dell XPS 27 7760", ALC298_FIXUP_SPK_VOLUME),
	SND_PCI_QUIRK(0x1028, 0x075d, "Dell AIO", ALC298_FIXUP_SPK_VOLUME),
	SND_PCI_QUIRK(0x1028, 0x07b0, "Dell Precision 7520", ALC295_FIXUP_DISABLE_DAC3),
	SND_PCI_QUIRK(0x1028, 0x0798, "Dell Inspiron 17 7000 Gaming", ALC256_FIXUP_DELL_INSPIRON_7559_SUBWOOFER),
	SND_PCI_QUIRK(0x1028, 0x080c, "Dell WYSE", ALC225_FIXUP_DELL_WYSE_MIC_NO_PRESENCE),
	SND_PCI_QUIRK(0x1028, 0x084b, "Dell", ALC274_FIXUP_DELL_AIO_LINEOUT_VERB),
	SND_PCI_QUIRK(0x1028, 0x084e, "Dell", ALC274_FIXUP_DELL_AIO_LINEOUT_VERB),
	SND_PCI_QUIRK(0x1028, 0x0871, "Dell Precision 3630", ALC255_FIXUP_DELL_HEADSET_MIC),
	SND_PCI_QUIRK(0x1028, 0x0872, "Dell Precision 3630", ALC255_FIXUP_DELL_HEADSET_MIC),
	SND_PCI_QUIRK(0x1028, 0x0873, "Dell Precision 3930", ALC255_FIXUP_DUMMY_LINEOUT_VERB),
	SND_PCI_QUIRK(0x1028, 0x08ad, "Dell WYSE AIO", ALC225_FIXUP_DELL_WYSE_AIO_MIC_NO_PRESENCE),
	SND_PCI_QUIRK(0x1028, 0x08ae, "Dell WYSE NB", ALC225_FIXUP_DELL1_MIC_NO_PRESENCE),
	SND_PCI_QUIRK(0x1028, 0x0935, "Dell", ALC274_FIXUP_DELL_AIO_LINEOUT_VERB),
	SND_PCI_QUIRK(0x1028, 0x097e, "Dell Precision", ALC289_FIXUP_DUAL_SPK),
	SND_PCI_QUIRK(0x1028, 0x097d, "Dell Precision", ALC289_FIXUP_DUAL_SPK),
	SND_PCI_QUIRK(0x1028, 0x098d, "Dell Precision", ALC233_FIXUP_ASUS_MIC_NO_PRESENCE),
	SND_PCI_QUIRK(0x1028, 0x09bf, "Dell Precision", ALC233_FIXUP_ASUS_MIC_NO_PRESENCE),
	SND_PCI_QUIRK(0x1028, 0x164a, "Dell", ALC293_FIXUP_DELL1_MIC_NO_PRESENCE),
	SND_PCI_QUIRK(0x1028, 0x164b, "Dell", ALC293_FIXUP_DELL1_MIC_NO_PRESENCE),
	SND_PCI_QUIRK(0x103c, 0x1586, "HP", ALC269_FIXUP_HP_MUTE_LED_MIC2),
	SND_PCI_QUIRK(0x103c, 0x18e6, "HP", ALC269_FIXUP_HP_GPIO_LED),
	SND_PCI_QUIRK(0x103c, 0x218b, "HP", ALC269_FIXUP_LIMIT_INT_MIC_BOOST_MUTE_LED),
	SND_PCI_QUIRK(0x103c, 0x225f, "HP", ALC280_FIXUP_HP_GPIO2_MIC_HOTKEY),
	/* ALC282 */
	SND_PCI_QUIRK(0x103c, 0x21f9, "HP", ALC269_FIXUP_HP_MUTE_LED_MIC1),
	SND_PCI_QUIRK(0x103c, 0x2210, "HP", ALC269_FIXUP_HP_MUTE_LED_MIC1),
	SND_PCI_QUIRK(0x103c, 0x2214, "HP", ALC269_FIXUP_HP_MUTE_LED_MIC1),
	SND_PCI_QUIRK(0x103c, 0x2236, "HP", ALC269_FIXUP_HP_LINE1_MIC1_LED),
	SND_PCI_QUIRK(0x103c, 0x2237, "HP", ALC269_FIXUP_HP_LINE1_MIC1_LED),
	SND_PCI_QUIRK(0x103c, 0x2238, "HP", ALC269_FIXUP_HP_LINE1_MIC1_LED),
	SND_PCI_QUIRK(0x103c, 0x2239, "HP", ALC269_FIXUP_HP_LINE1_MIC1_LED),
	SND_PCI_QUIRK(0x103c, 0x224b, "HP", ALC269_FIXUP_HP_LINE1_MIC1_LED),
	SND_PCI_QUIRK(0x103c, 0x2268, "HP", ALC269_FIXUP_HP_MUTE_LED_MIC1),
	SND_PCI_QUIRK(0x103c, 0x226a, "HP", ALC269_FIXUP_HP_MUTE_LED_MIC1),
	SND_PCI_QUIRK(0x103c, 0x226b, "HP", ALC269_FIXUP_HP_MUTE_LED_MIC1),
	SND_PCI_QUIRK(0x103c, 0x226e, "HP", ALC269_FIXUP_HP_MUTE_LED_MIC1),
	SND_PCI_QUIRK(0x103c, 0x2271, "HP", ALC286_FIXUP_HP_GPIO_LED),
	SND_PCI_QUIRK(0x103c, 0x2272, "HP", ALC280_FIXUP_HP_DOCK_PINS),
	SND_PCI_QUIRK(0x103c, 0x2273, "HP", ALC280_FIXUP_HP_DOCK_PINS),
	SND_PCI_QUIRK(0x103c, 0x229e, "HP", ALC269_FIXUP_HP_MUTE_LED_MIC1),
	SND_PCI_QUIRK(0x103c, 0x22b2, "HP", ALC269_FIXUP_HP_MUTE_LED_MIC1),
	SND_PCI_QUIRK(0x103c, 0x22b7, "HP", ALC269_FIXUP_HP_MUTE_LED_MIC1),
	SND_PCI_QUIRK(0x103c, 0x22bf, "HP", ALC269_FIXUP_HP_MUTE_LED_MIC1),
	SND_PCI_QUIRK(0x103c, 0x22cf, "HP", ALC269_FIXUP_HP_MUTE_LED_MIC1),
	SND_PCI_QUIRK(0x103c, 0x22db, "HP", ALC280_FIXUP_HP_9480M),
	SND_PCI_QUIRK(0x103c, 0x22dc, "HP", ALC269_FIXUP_HP_GPIO_MIC1_LED),
	SND_PCI_QUIRK(0x103c, 0x22fb, "HP", ALC269_FIXUP_HP_GPIO_MIC1_LED),
	/* ALC290 */
	SND_PCI_QUIRK(0x103c, 0x221b, "HP", ALC269_FIXUP_HP_GPIO_MIC1_LED),
	SND_PCI_QUIRK(0x103c, 0x2221, "HP", ALC269_FIXUP_HP_GPIO_MIC1_LED),
	SND_PCI_QUIRK(0x103c, 0x2225, "HP", ALC269_FIXUP_HP_GPIO_MIC1_LED),
	SND_PCI_QUIRK(0x103c, 0x2253, "HP", ALC269_FIXUP_HP_GPIO_MIC1_LED),
	SND_PCI_QUIRK(0x103c, 0x2254, "HP", ALC269_FIXUP_HP_GPIO_MIC1_LED),
	SND_PCI_QUIRK(0x103c, 0x2255, "HP", ALC269_FIXUP_HP_GPIO_MIC1_LED),
	SND_PCI_QUIRK(0x103c, 0x2256, "HP", ALC269_FIXUP_HP_GPIO_MIC1_LED),
	SND_PCI_QUIRK(0x103c, 0x2257, "HP", ALC269_FIXUP_HP_GPIO_MIC1_LED),
	SND_PCI_QUIRK(0x103c, 0x2259, "HP", ALC269_FIXUP_HP_GPIO_MIC1_LED),
	SND_PCI_QUIRK(0x103c, 0x225a, "HP", ALC269_FIXUP_HP_DOCK_GPIO_MIC1_LED),
	SND_PCI_QUIRK(0x103c, 0x2260, "HP", ALC269_FIXUP_HP_MUTE_LED_MIC1),
	SND_PCI_QUIRK(0x103c, 0x2263, "HP", ALC269_FIXUP_HP_MUTE_LED_MIC1),
	SND_PCI_QUIRK(0x103c, 0x2264, "HP", ALC269_FIXUP_HP_MUTE_LED_MIC1),
	SND_PCI_QUIRK(0x103c, 0x2265, "HP", ALC269_FIXUP_HP_MUTE_LED_MIC1),
	SND_PCI_QUIRK(0x103c, 0x2272, "HP", ALC269_FIXUP_HP_GPIO_MIC1_LED),
	SND_PCI_QUIRK(0x103c, 0x2273, "HP", ALC269_FIXUP_HP_GPIO_MIC1_LED),
	SND_PCI_QUIRK(0x103c, 0x2278, "HP", ALC269_FIXUP_HP_GPIO_MIC1_LED),
	SND_PCI_QUIRK(0x103c, 0x227f, "HP", ALC269_FIXUP_HP_MUTE_LED_MIC1),
	SND_PCI_QUIRK(0x103c, 0x2282, "HP", ALC269_FIXUP_HP_MUTE_LED_MIC1),
	SND_PCI_QUIRK(0x103c, 0x228b, "HP", ALC269_FIXUP_HP_MUTE_LED_MIC1),
	SND_PCI_QUIRK(0x103c, 0x228e, "HP", ALC269_FIXUP_HP_MUTE_LED_MIC1),
	SND_PCI_QUIRK(0x103c, 0x22c5, "HP", ALC269_FIXUP_HP_MUTE_LED_MIC1),
	SND_PCI_QUIRK(0x103c, 0x22c7, "HP", ALC269_FIXUP_HP_MUTE_LED_MIC1),
	SND_PCI_QUIRK(0x103c, 0x22c8, "HP", ALC269_FIXUP_HP_MUTE_LED_MIC1),
	SND_PCI_QUIRK(0x103c, 0x22c4, "HP", ALC269_FIXUP_HP_MUTE_LED_MIC1),
	SND_PCI_QUIRK(0x103c, 0x2334, "HP", ALC269_FIXUP_HP_MUTE_LED_MIC1),
	SND_PCI_QUIRK(0x103c, 0x2335, "HP", ALC269_FIXUP_HP_MUTE_LED_MIC1),
	SND_PCI_QUIRK(0x103c, 0x2336, "HP", ALC269_FIXUP_HP_MUTE_LED_MIC1),
	SND_PCI_QUIRK(0x103c, 0x2337, "HP", ALC269_FIXUP_HP_MUTE_LED_MIC1),
	SND_PCI_QUIRK(0x103c, 0x221c, "HP EliteBook 755 G2", ALC280_FIXUP_HP_HEADSET_MIC),
	SND_PCI_QUIRK(0x103c, 0x802e, "HP Z240 SFF", ALC221_FIXUP_HP_MIC_NO_PRESENCE),
	SND_PCI_QUIRK(0x103c, 0x802f, "HP Z240", ALC221_FIXUP_HP_MIC_NO_PRESENCE),
	SND_PCI_QUIRK(0x103c, 0x820d, "HP Pavilion 15", ALC269_FIXUP_HP_MUTE_LED_MIC3),
	SND_PCI_QUIRK(0x103c, 0x8256, "HP", ALC221_FIXUP_HP_FRONT_MIC),
	SND_PCI_QUIRK(0x103c, 0x827e, "HP x360", ALC295_FIXUP_HP_X360),
	SND_PCI_QUIRK(0x103c, 0x82bf, "HP G3 mini", ALC221_FIXUP_HP_MIC_NO_PRESENCE),
	SND_PCI_QUIRK(0x103c, 0x82c0, "HP G3 mini premium", ALC221_FIXUP_HP_MIC_NO_PRESENCE),
	SND_PCI_QUIRK(0x103c, 0x83b9, "HP Spectre x360", ALC269_FIXUP_HP_MUTE_LED_MIC3),
	SND_PCI_QUIRK(0x103c, 0x8497, "HP Envy x360", ALC269_FIXUP_HP_MUTE_LED_MIC3),
	SND_PCI_QUIRK(0x103c, 0x84e7, "HP Pavilion 15", ALC269_FIXUP_HP_MUTE_LED_MIC3),
	SND_PCI_QUIRK(0x103c, 0x869d, "HP", ALC236_FIXUP_HP_MUTE_LED),
	SND_PCI_QUIRK(0x103c, 0x8729, "HP", ALC285_FIXUP_HP_GPIO_LED),
	SND_PCI_QUIRK(0x103c, 0x8736, "HP", ALC285_FIXUP_HP_GPIO_LED),
	SND_PCI_QUIRK(0x103c, 0x877a, "HP", ALC285_FIXUP_HP_MUTE_LED),
	SND_PCI_QUIRK(0x103c, 0x877d, "HP", ALC236_FIXUP_HP_MUTE_LED),
	SND_PCI_QUIRK(0x1043, 0x103e, "ASUS X540SA", ALC256_FIXUP_ASUS_MIC),
	SND_PCI_QUIRK(0x1043, 0x103f, "ASUS TX300", ALC282_FIXUP_ASUS_TX300),
	SND_PCI_QUIRK(0x1043, 0x106d, "Asus K53BE", ALC269_FIXUP_LIMIT_INT_MIC_BOOST),
	SND_PCI_QUIRK(0x1043, 0x10a1, "ASUS UX391UA", ALC294_FIXUP_ASUS_SPK),
	SND_PCI_QUIRK(0x1043, 0x10c0, "ASUS X540SA", ALC256_FIXUP_ASUS_MIC),
	SND_PCI_QUIRK(0x1043, 0x10d0, "ASUS X540LA/X540LJ", ALC255_FIXUP_ASUS_MIC_NO_PRESENCE),
	SND_PCI_QUIRK(0x1043, 0x115d, "Asus 1015E", ALC269_FIXUP_LIMIT_INT_MIC_BOOST),
	SND_PCI_QUIRK(0x1043, 0x11c0, "ASUS X556UR", ALC255_FIXUP_ASUS_MIC_NO_PRESENCE),
	SND_PCI_QUIRK(0x1043, 0x1290, "ASUS X441SA", ALC233_FIXUP_EAPD_COEF_AND_MIC_NO_PRESENCE),
	SND_PCI_QUIRK(0x1043, 0x12a0, "ASUS X441UV", ALC233_FIXUP_EAPD_COEF_AND_MIC_NO_PRESENCE),
	SND_PCI_QUIRK(0x1043, 0x12f0, "ASUS X541UV", ALC256_FIXUP_ASUS_MIC),
	SND_PCI_QUIRK(0x1043, 0x12e0, "ASUS X541SA", ALC256_FIXUP_ASUS_MIC),
	SND_PCI_QUIRK(0x1043, 0x13b0, "ASUS Z550SA", ALC256_FIXUP_ASUS_MIC),
	SND_PCI_QUIRK(0x1043, 0x1427, "Asus Zenbook UX31E", ALC269VB_FIXUP_ASUS_ZENBOOK),
	SND_PCI_QUIRK(0x1043, 0x1517, "Asus Zenbook UX31A", ALC269VB_FIXUP_ASUS_ZENBOOK_UX31A),
	SND_PCI_QUIRK(0x1043, 0x16e3, "ASUS UX50", ALC269_FIXUP_STEREO_DMIC),
	SND_PCI_QUIRK(0x1043, 0x17d1, "ASUS UX431FL", ALC294_FIXUP_ASUS_DUAL_SPK),
	SND_PCI_QUIRK(0x1043, 0x18b1, "Asus MJ401TA", ALC256_FIXUP_ASUS_HEADSET_MIC),
	SND_PCI_QUIRK(0x1043, 0x18f1, "Asus FX505DT", ALC256_FIXUP_ASUS_HEADSET_MIC),
	SND_PCI_QUIRK(0x1043, 0x194e, "ASUS UX563FD", ALC294_FIXUP_ASUS_HPE),
	SND_PCI_QUIRK(0x1043, 0x19ce, "ASUS B9450FA", ALC294_FIXUP_ASUS_HPE),
	SND_PCI_QUIRK(0x1043, 0x19e1, "ASUS UX581LV", ALC295_FIXUP_ASUS_MIC_NO_PRESENCE),
	SND_PCI_QUIRK(0x1043, 0x1a13, "Asus G73Jw", ALC269_FIXUP_ASUS_G73JW),
	SND_PCI_QUIRK(0x1043, 0x1a30, "ASUS X705UD", ALC256_FIXUP_ASUS_MIC),
	SND_PCI_QUIRK(0x1043, 0x1b11, "ASUS UX431DA", ALC294_FIXUP_ASUS_COEF_1B),
	SND_PCI_QUIRK(0x1043, 0x1b13, "Asus U41SV", ALC269_FIXUP_INV_DMIC),
	SND_PCI_QUIRK(0x1043, 0x1bbd, "ASUS Z550MA", ALC255_FIXUP_ASUS_MIC_NO_PRESENCE),
	SND_PCI_QUIRK(0x1043, 0x1c23, "Asus X55U", ALC269_FIXUP_LIMIT_INT_MIC_BOOST),
	SND_PCI_QUIRK(0x1043, 0x1ccd, "ASUS X555UB", ALC256_FIXUP_ASUS_MIC),
	SND_PCI_QUIRK(0x1043, 0x1f11, "ASUS Zephyrus G14", ALC289_FIXUP_ASUS_G401),
	SND_PCI_QUIRK(0x1043, 0x3030, "ASUS ZN270IE", ALC256_FIXUP_ASUS_AIO_GPIO2),
	SND_PCI_QUIRK(0x1043, 0x831a, "ASUS P901", ALC269_FIXUP_STEREO_DMIC),
	SND_PCI_QUIRK(0x1043, 0x834a, "ASUS S101", ALC269_FIXUP_STEREO_DMIC),
	SND_PCI_QUIRK(0x1043, 0x8398, "ASUS P1005", ALC269_FIXUP_STEREO_DMIC),
	SND_PCI_QUIRK(0x1043, 0x83ce, "ASUS P1005", ALC269_FIXUP_STEREO_DMIC),
	SND_PCI_QUIRK(0x1043, 0x8516, "ASUS X101CH", ALC269_FIXUP_ASUS_X101),
	SND_PCI_QUIRK(0x104d, 0x90b5, "Sony VAIO Pro 11", ALC286_FIXUP_SONY_MIC_NO_PRESENCE),
	SND_PCI_QUIRK(0x104d, 0x90b6, "Sony VAIO Pro 13", ALC286_FIXUP_SONY_MIC_NO_PRESENCE),
	SND_PCI_QUIRK(0x104d, 0x9073, "Sony VAIO", ALC275_FIXUP_SONY_VAIO_GPIO2),
	SND_PCI_QUIRK(0x104d, 0x907b, "Sony VAIO", ALC275_FIXUP_SONY_HWEQ),
	SND_PCI_QUIRK(0x104d, 0x9084, "Sony VAIO", ALC275_FIXUP_SONY_HWEQ),
	SND_PCI_QUIRK(0x104d, 0x9099, "Sony VAIO S13", ALC275_FIXUP_SONY_DISABLE_AAMIX),
	SND_PCI_QUIRK(0x10cf, 0x1475, "Lifebook", ALC269_FIXUP_LIFEBOOK),
	SND_PCI_QUIRK(0x10cf, 0x159f, "Lifebook E780", ALC269_FIXUP_LIFEBOOK_NO_HP_TO_LINEOUT),
	SND_PCI_QUIRK(0x10cf, 0x15dc, "Lifebook T731", ALC269_FIXUP_LIFEBOOK_HP_PIN),
	SND_PCI_QUIRK(0x10cf, 0x1757, "Lifebook E752", ALC269_FIXUP_LIFEBOOK_HP_PIN),
	SND_PCI_QUIRK(0x10cf, 0x1629, "Lifebook U7x7", ALC255_FIXUP_LIFEBOOK_U7x7_HEADSET_MIC),
	SND_PCI_QUIRK(0x10cf, 0x1845, "Lifebook U904", ALC269_FIXUP_LIFEBOOK_EXTMIC),
	SND_PCI_QUIRK(0x10ec, 0x10f2, "Intel Reference board", ALC700_FIXUP_INTEL_REFERENCE),
	SND_PCI_QUIRK(0x10ec, 0x1230, "Intel Reference board", ALC225_FIXUP_HEADSET_JACK),
	SND_PCI_QUIRK(0x10f7, 0x8338, "Panasonic CF-SZ6", ALC269_FIXUP_HEADSET_MODE),
	SND_PCI_QUIRK(0x144d, 0xc109, "Samsung Ativ book 9 (NP900X3G)", ALC269_FIXUP_INV_DMIC),
	SND_PCI_QUIRK(0x144d, 0xc169, "Samsung Notebook 9 Pen (NP930SBE-K01US)", ALC298_FIXUP_SAMSUNG_HEADPHONE_VERY_QUIET),
	SND_PCI_QUIRK(0x144d, 0xc176, "Samsung Notebook 9 Pro (NP930MBE-K04US)", ALC298_FIXUP_SAMSUNG_HEADPHONE_VERY_QUIET),
	SND_PCI_QUIRK(0x144d, 0xc740, "Samsung Ativ book 8 (NP870Z5G)", ALC269_FIXUP_ATIV_BOOK_8),
	SND_PCI_QUIRK(0x1458, 0xfa53, "Gigabyte BXBT-2807", ALC283_FIXUP_HEADSET_MIC),
	SND_PCI_QUIRK(0x1462, 0xb120, "MSI Cubi MS-B120", ALC283_FIXUP_HEADSET_MIC),
	SND_PCI_QUIRK(0x1462, 0xb171, "Cubi N 8GL (MS-B171)", ALC283_FIXUP_HEADSET_MIC),
	SND_PCI_QUIRK(0x1558, 0x1325, "System76 Darter Pro (darp5)", ALC293_FIXUP_SYSTEM76_MIC_NO_PRESENCE),
	SND_PCI_QUIRK(0x1558, 0x8550, "System76 Gazelle (gaze14)", ALC293_FIXUP_SYSTEM76_MIC_NO_PRESENCE),
	SND_PCI_QUIRK(0x1558, 0x8551, "System76 Gazelle (gaze14)", ALC293_FIXUP_SYSTEM76_MIC_NO_PRESENCE),
	SND_PCI_QUIRK(0x1558, 0x8560, "System76 Gazelle (gaze14)", ALC269_FIXUP_HEADSET_MIC),
	SND_PCI_QUIRK(0x1558, 0x8561, "System76 Gazelle (gaze14)", ALC269_FIXUP_HEADSET_MIC),
	SND_PCI_QUIRK(0x17aa, 0x1036, "Lenovo P520", ALC233_FIXUP_LENOVO_MULTI_CODECS),
	SND_PCI_QUIRK(0x17aa, 0x1048, "ThinkCentre Station", ALC283_FIXUP_HEADSET_MIC),
	SND_PCI_QUIRK(0x17aa, 0x20f2, "Thinkpad SL410/510", ALC269_FIXUP_SKU_IGNORE),
	SND_PCI_QUIRK(0x17aa, 0x215e, "Thinkpad L512", ALC269_FIXUP_SKU_IGNORE),
	SND_PCI_QUIRK(0x17aa, 0x21b8, "Thinkpad Edge 14", ALC269_FIXUP_SKU_IGNORE),
	SND_PCI_QUIRK(0x17aa, 0x21ca, "Thinkpad L412", ALC269_FIXUP_SKU_IGNORE),
	SND_PCI_QUIRK(0x17aa, 0x21e9, "Thinkpad Edge 15", ALC269_FIXUP_SKU_IGNORE),
	SND_PCI_QUIRK(0x17aa, 0x21f6, "Thinkpad T530", ALC269_FIXUP_LENOVO_DOCK_LIMIT_BOOST),
	SND_PCI_QUIRK(0x17aa, 0x21fa, "Thinkpad X230", ALC269_FIXUP_LENOVO_DOCK),
	SND_PCI_QUIRK(0x17aa, 0x21f3, "Thinkpad T430", ALC269_FIXUP_LENOVO_DOCK),
	SND_PCI_QUIRK(0x17aa, 0x21fb, "Thinkpad T430s", ALC269_FIXUP_LENOVO_DOCK),
	SND_PCI_QUIRK(0x17aa, 0x2203, "Thinkpad X230 Tablet", ALC269_FIXUP_LENOVO_DOCK),
	SND_PCI_QUIRK(0x17aa, 0x2208, "Thinkpad T431s", ALC269_FIXUP_LENOVO_DOCK),
	SND_PCI_QUIRK(0x17aa, 0x220c, "Thinkpad T440s", ALC292_FIXUP_TPT440),
	SND_PCI_QUIRK(0x17aa, 0x220e, "Thinkpad T440p", ALC292_FIXUP_TPT440_DOCK),
	SND_PCI_QUIRK(0x17aa, 0x2210, "Thinkpad T540p", ALC292_FIXUP_TPT440_DOCK),
	SND_PCI_QUIRK(0x17aa, 0x2211, "Thinkpad W541", ALC292_FIXUP_TPT440_DOCK),
	SND_PCI_QUIRK(0x17aa, 0x2212, "Thinkpad T440", ALC292_FIXUP_TPT440_DOCK),
	SND_PCI_QUIRK(0x17aa, 0x2214, "Thinkpad X240", ALC292_FIXUP_TPT440_DOCK),
	SND_PCI_QUIRK(0x17aa, 0x2215, "Thinkpad", ALC269_FIXUP_LIMIT_INT_MIC_BOOST),
	SND_PCI_QUIRK(0x17aa, 0x2218, "Thinkpad X1 Carbon 2nd", ALC292_FIXUP_TPT440_DOCK),
	SND_PCI_QUIRK(0x17aa, 0x2223, "ThinkPad T550", ALC292_FIXUP_TPT440_DOCK),
	SND_PCI_QUIRK(0x17aa, 0x2226, "ThinkPad X250", ALC292_FIXUP_TPT440_DOCK),
	SND_PCI_QUIRK(0x17aa, 0x222d, "Thinkpad", ALC298_FIXUP_TPT470_DOCK),
	SND_PCI_QUIRK(0x17aa, 0x222e, "Thinkpad", ALC298_FIXUP_TPT470_DOCK),
	SND_PCI_QUIRK(0x17aa, 0x2231, "Thinkpad T560", ALC292_FIXUP_TPT460),
	SND_PCI_QUIRK(0x17aa, 0x2233, "Thinkpad", ALC292_FIXUP_TPT460),
	SND_PCI_QUIRK(0x17aa, 0x2245, "Thinkpad T470", ALC298_FIXUP_TPT470_DOCK),
	SND_PCI_QUIRK(0x17aa, 0x2246, "Thinkpad", ALC298_FIXUP_TPT470_DOCK),
	SND_PCI_QUIRK(0x17aa, 0x2247, "Thinkpad", ALC298_FIXUP_TPT470_DOCK),
	SND_PCI_QUIRK(0x17aa, 0x2249, "Thinkpad", ALC292_FIXUP_TPT460),
	SND_PCI_QUIRK(0x17aa, 0x224b, "Thinkpad", ALC298_FIXUP_TPT470_DOCK),
	SND_PCI_QUIRK(0x17aa, 0x224c, "Thinkpad", ALC298_FIXUP_TPT470_DOCK),
	SND_PCI_QUIRK(0x17aa, 0x224d, "Thinkpad", ALC298_FIXUP_TPT470_DOCK),
	SND_PCI_QUIRK(0x17aa, 0x225d, "Thinkpad T480", ALC269_FIXUP_LIMIT_INT_MIC_BOOST),
	SND_PCI_QUIRK(0x17aa, 0x2292, "Thinkpad X1 Carbon 7th", ALC285_FIXUP_THINKPAD_HEADSET_JACK),
	SND_PCI_QUIRK(0x17aa, 0x22be, "Thinkpad X1 Carbon 8th", ALC285_FIXUP_THINKPAD_HEADSET_JACK),
	SND_PCI_QUIRK(0x17aa, 0x30bb, "ThinkCentre AIO", ALC233_FIXUP_LENOVO_LINE2_MIC_HOTKEY),
	SND_PCI_QUIRK(0x17aa, 0x30e2, "ThinkCentre AIO", ALC233_FIXUP_LENOVO_LINE2_MIC_HOTKEY),
	SND_PCI_QUIRK(0x17aa, 0x310c, "ThinkCentre Station", ALC294_FIXUP_LENOVO_MIC_LOCATION),
	SND_PCI_QUIRK(0x17aa, 0x3111, "ThinkCentre Station", ALC294_FIXUP_LENOVO_MIC_LOCATION),
	SND_PCI_QUIRK(0x17aa, 0x312a, "ThinkCentre Station", ALC294_FIXUP_LENOVO_MIC_LOCATION),
	SND_PCI_QUIRK(0x17aa, 0x312f, "ThinkCentre Station", ALC294_FIXUP_LENOVO_MIC_LOCATION),
	SND_PCI_QUIRK(0x17aa, 0x313c, "ThinkCentre Station", ALC294_FIXUP_LENOVO_MIC_LOCATION),
	SND_PCI_QUIRK(0x17aa, 0x3151, "ThinkCentre Station", ALC283_FIXUP_HEADSET_MIC),
	SND_PCI_QUIRK(0x17aa, 0x3176, "ThinkCentre Station", ALC283_FIXUP_HEADSET_MIC),
	SND_PCI_QUIRK(0x17aa, 0x3178, "ThinkCentre Station", ALC283_FIXUP_HEADSET_MIC),
	SND_PCI_QUIRK(0x17aa, 0x3902, "Lenovo E50-80", ALC269_FIXUP_DMIC_THINKPAD_ACPI),
	SND_PCI_QUIRK(0x17aa, 0x3977, "IdeaPad S210", ALC283_FIXUP_INT_MIC),
	SND_PCI_QUIRK(0x17aa, 0x3978, "Lenovo B50-70", ALC269_FIXUP_DMIC_THINKPAD_ACPI),
	SND_PCI_QUIRK(0x17aa, 0x5013, "Thinkpad", ALC269_FIXUP_LIMIT_INT_MIC_BOOST),
	SND_PCI_QUIRK(0x17aa, 0x501a, "Thinkpad", ALC283_FIXUP_INT_MIC),
	SND_PCI_QUIRK(0x17aa, 0x501e, "Thinkpad L440", ALC292_FIXUP_TPT440_DOCK),
	SND_PCI_QUIRK(0x17aa, 0x5026, "Thinkpad", ALC269_FIXUP_LIMIT_INT_MIC_BOOST),
	SND_PCI_QUIRK(0x17aa, 0x5034, "Thinkpad T450", ALC292_FIXUP_TPT440_DOCK),
	SND_PCI_QUIRK(0x17aa, 0x5036, "Thinkpad T450s", ALC292_FIXUP_TPT440_DOCK),
	SND_PCI_QUIRK(0x17aa, 0x503c, "Thinkpad L450", ALC292_FIXUP_TPT440_DOCK),
	SND_PCI_QUIRK(0x17aa, 0x504a, "ThinkPad X260", ALC292_FIXUP_TPT440_DOCK),
	SND_PCI_QUIRK(0x17aa, 0x504b, "Thinkpad", ALC293_FIXUP_LENOVO_SPK_NOISE),
	SND_PCI_QUIRK(0x17aa, 0x5050, "Thinkpad T560p", ALC292_FIXUP_TPT460),
	SND_PCI_QUIRK(0x17aa, 0x5051, "Thinkpad L460", ALC292_FIXUP_TPT460),
	SND_PCI_QUIRK(0x17aa, 0x5053, "Thinkpad T460", ALC292_FIXUP_TPT460),
	SND_PCI_QUIRK(0x17aa, 0x505d, "Thinkpad", ALC298_FIXUP_TPT470_DOCK),
	SND_PCI_QUIRK(0x17aa, 0x505f, "Thinkpad", ALC298_FIXUP_TPT470_DOCK),
	SND_PCI_QUIRK(0x17aa, 0x5062, "Thinkpad", ALC298_FIXUP_TPT470_DOCK),
	SND_PCI_QUIRK(0x17aa, 0x5109, "Thinkpad", ALC269_FIXUP_LIMIT_INT_MIC_BOOST),
	SND_PCI_QUIRK(0x17aa, 0x511e, "Thinkpad", ALC298_FIXUP_TPT470_DOCK),
	SND_PCI_QUIRK(0x17aa, 0x511f, "Thinkpad", ALC298_FIXUP_TPT470_DOCK),
	SND_PCI_QUIRK(0x17aa, 0x3bf8, "Quanta FL1", ALC269_FIXUP_PCM_44K),
	SND_PCI_QUIRK(0x17aa, 0x9e54, "LENOVO NB", ALC269_FIXUP_LENOVO_EAPD),
	SND_PCI_QUIRK(0x19e5, 0x3204, "Huawei MACH-WX9", ALC256_FIXUP_HUAWEI_MACH_WX9_PINS),
	SND_PCI_QUIRK(0x1b7d, 0xa831, "Ordissimo EVE2 ", ALC269VB_FIXUP_ORDISSIMO_EVE2), /* Also known as Malata PC-B1303 */
	SND_PCI_QUIRK(0x1d72, 0x1901, "RedmiBook 14", ALC256_FIXUP_ASUS_HEADSET_MIC),
	SND_PCI_QUIRK(0x10ec, 0x118c, "Medion EE4254 MD62100", ALC256_FIXUP_MEDION_HEADSET_NO_PRESENCE),

#if 0
	/* Below is a quirk table taken from the old code.
	 * Basically the device should work as is without the fixup table.
	 * If BIOS doesn't give a proper info, enable the corresponding
	 * fixup entry.
	 */
	SND_PCI_QUIRK(0x1043, 0x8330, "ASUS Eeepc P703 P900A",
		      ALC269_FIXUP_AMIC),
	SND_PCI_QUIRK(0x1043, 0x1013, "ASUS N61Da", ALC269_FIXUP_AMIC),
	SND_PCI_QUIRK(0x1043, 0x1143, "ASUS B53f", ALC269_FIXUP_AMIC),
	SND_PCI_QUIRK(0x1043, 0x1133, "ASUS UJ20ft", ALC269_FIXUP_AMIC),
	SND_PCI_QUIRK(0x1043, 0x1183, "ASUS K72DR", ALC269_FIXUP_AMIC),
	SND_PCI_QUIRK(0x1043, 0x11b3, "ASUS K52DR", ALC269_FIXUP_AMIC),
	SND_PCI_QUIRK(0x1043, 0x11e3, "ASUS U33Jc", ALC269_FIXUP_AMIC),
	SND_PCI_QUIRK(0x1043, 0x1273, "ASUS UL80Jt", ALC269_FIXUP_AMIC),
	SND_PCI_QUIRK(0x1043, 0x1283, "ASUS U53Jc", ALC269_FIXUP_AMIC),
	SND_PCI_QUIRK(0x1043, 0x12b3, "ASUS N82JV", ALC269_FIXUP_AMIC),
	SND_PCI_QUIRK(0x1043, 0x12d3, "ASUS N61Jv", ALC269_FIXUP_AMIC),
	SND_PCI_QUIRK(0x1043, 0x13a3, "ASUS UL30Vt", ALC269_FIXUP_AMIC),
	SND_PCI_QUIRK(0x1043, 0x1373, "ASUS G73JX", ALC269_FIXUP_AMIC),
	SND_PCI_QUIRK(0x1043, 0x1383, "ASUS UJ30Jc", ALC269_FIXUP_AMIC),
	SND_PCI_QUIRK(0x1043, 0x13d3, "ASUS N61JA", ALC269_FIXUP_AMIC),
	SND_PCI_QUIRK(0x1043, 0x1413, "ASUS UL50", ALC269_FIXUP_AMIC),
	SND_PCI_QUIRK(0x1043, 0x1443, "ASUS UL30", ALC269_FIXUP_AMIC),
	SND_PCI_QUIRK(0x1043, 0x1453, "ASUS M60Jv", ALC269_FIXUP_AMIC),
	SND_PCI_QUIRK(0x1043, 0x1483, "ASUS UL80", ALC269_FIXUP_AMIC),
	SND_PCI_QUIRK(0x1043, 0x14f3, "ASUS F83Vf", ALC269_FIXUP_AMIC),
	SND_PCI_QUIRK(0x1043, 0x14e3, "ASUS UL20", ALC269_FIXUP_AMIC),
	SND_PCI_QUIRK(0x1043, 0x1513, "ASUS UX30", ALC269_FIXUP_AMIC),
	SND_PCI_QUIRK(0x1043, 0x1593, "ASUS N51Vn", ALC269_FIXUP_AMIC),
	SND_PCI_QUIRK(0x1043, 0x15a3, "ASUS N60Jv", ALC269_FIXUP_AMIC),
	SND_PCI_QUIRK(0x1043, 0x15b3, "ASUS N60Dp", ALC269_FIXUP_AMIC),
	SND_PCI_QUIRK(0x1043, 0x15c3, "ASUS N70De", ALC269_FIXUP_AMIC),
	SND_PCI_QUIRK(0x1043, 0x15e3, "ASUS F83T", ALC269_FIXUP_AMIC),
	SND_PCI_QUIRK(0x1043, 0x1643, "ASUS M60J", ALC269_FIXUP_AMIC),
	SND_PCI_QUIRK(0x1043, 0x1653, "ASUS U50", ALC269_FIXUP_AMIC),
	SND_PCI_QUIRK(0x1043, 0x1693, "ASUS F50N", ALC269_FIXUP_AMIC),
	SND_PCI_QUIRK(0x1043, 0x16a3, "ASUS F5Q", ALC269_FIXUP_AMIC),
	SND_PCI_QUIRK(0x1043, 0x1723, "ASUS P80", ALC269_FIXUP_AMIC),
	SND_PCI_QUIRK(0x1043, 0x1743, "ASUS U80", ALC269_FIXUP_AMIC),
	SND_PCI_QUIRK(0x1043, 0x1773, "ASUS U20A", ALC269_FIXUP_AMIC),
	SND_PCI_QUIRK(0x1043, 0x1883, "ASUS F81Se", ALC269_FIXUP_AMIC),
	SND_PCI_QUIRK(0x152d, 0x1778, "Quanta ON1", ALC269_FIXUP_DMIC),
	SND_PCI_QUIRK(0x17aa, 0x3be9, "Quanta Wistron", ALC269_FIXUP_AMIC),
	SND_PCI_QUIRK(0x17aa, 0x3bf8, "Quanta FL1", ALC269_FIXUP_AMIC),
	SND_PCI_QUIRK(0x17ff, 0x059a, "Quanta EL3", ALC269_FIXUP_DMIC),
	SND_PCI_QUIRK(0x17ff, 0x059b, "Quanta JR1", ALC269_FIXUP_DMIC),
#endif
	{}
};

static const struct snd_pci_quirk alc269_fixup_vendor_tbl[] = {
	SND_PCI_QUIRK_VENDOR(0x1025, "Acer Aspire", ALC271_FIXUP_DMIC),
	SND_PCI_QUIRK_VENDOR(0x103c, "HP", ALC269_FIXUP_HP_MUTE_LED),
	SND_PCI_QUIRK_VENDOR(0x104d, "Sony VAIO", ALC269_FIXUP_SONY_VAIO),
	SND_PCI_QUIRK_VENDOR(0x17aa, "Thinkpad", ALC269_FIXUP_THINKPAD_ACPI),
	SND_PCI_QUIRK_VENDOR(0x19e5, "Huawei Matebook", ALC255_FIXUP_MIC_MUTE_LED),
	{}
};

static const struct hda_model_fixup alc269_fixup_models[] = {
	{.id = ALC269_FIXUP_AMIC, .name = "laptop-amic"},
	{.id = ALC269_FIXUP_DMIC, .name = "laptop-dmic"},
	{.id = ALC269_FIXUP_STEREO_DMIC, .name = "alc269-dmic"},
	{.id = ALC271_FIXUP_DMIC, .name = "alc271-dmic"},
	{.id = ALC269_FIXUP_INV_DMIC, .name = "inv-dmic"},
	{.id = ALC269_FIXUP_HEADSET_MIC, .name = "headset-mic"},
	{.id = ALC269_FIXUP_HEADSET_MODE, .name = "headset-mode"},
	{.id = ALC269_FIXUP_HEADSET_MODE_NO_HP_MIC, .name = "headset-mode-no-hp-mic"},
	{.id = ALC269_FIXUP_LENOVO_DOCK, .name = "lenovo-dock"},
	{.id = ALC269_FIXUP_LENOVO_DOCK_LIMIT_BOOST, .name = "lenovo-dock-limit-boost"},
	{.id = ALC269_FIXUP_HP_GPIO_LED, .name = "hp-gpio-led"},
	{.id = ALC269_FIXUP_HP_DOCK_GPIO_MIC1_LED, .name = "hp-dock-gpio-mic1-led"},
	{.id = ALC269_FIXUP_DELL1_MIC_NO_PRESENCE, .name = "dell-headset-multi"},
	{.id = ALC269_FIXUP_DELL2_MIC_NO_PRESENCE, .name = "dell-headset-dock"},
	{.id = ALC269_FIXUP_DELL3_MIC_NO_PRESENCE, .name = "dell-headset3"},
	{.id = ALC269_FIXUP_DELL4_MIC_NO_PRESENCE, .name = "dell-headset4"},
	{.id = ALC283_FIXUP_CHROME_BOOK, .name = "alc283-dac-wcaps"},
	{.id = ALC283_FIXUP_SENSE_COMBO_JACK, .name = "alc283-sense-combo"},
	{.id = ALC292_FIXUP_TPT440_DOCK, .name = "tpt440-dock"},
	{.id = ALC292_FIXUP_TPT440, .name = "tpt440"},
	{.id = ALC292_FIXUP_TPT460, .name = "tpt460"},
	{.id = ALC298_FIXUP_TPT470_DOCK_FIX, .name = "tpt470-dock-fix"},
	{.id = ALC298_FIXUP_TPT470_DOCK, .name = "tpt470-dock"},
	{.id = ALC233_FIXUP_LENOVO_MULTI_CODECS, .name = "dual-codecs"},
	{.id = ALC700_FIXUP_INTEL_REFERENCE, .name = "alc700-ref"},
	{.id = ALC269_FIXUP_SONY_VAIO, .name = "vaio"},
	{.id = ALC269_FIXUP_DELL_M101Z, .name = "dell-m101z"},
	{.id = ALC269_FIXUP_ASUS_G73JW, .name = "asus-g73jw"},
	{.id = ALC269_FIXUP_LENOVO_EAPD, .name = "lenovo-eapd"},
	{.id = ALC275_FIXUP_SONY_HWEQ, .name = "sony-hweq"},
	{.id = ALC269_FIXUP_PCM_44K, .name = "pcm44k"},
	{.id = ALC269_FIXUP_LIFEBOOK, .name = "lifebook"},
	{.id = ALC269_FIXUP_LIFEBOOK_EXTMIC, .name = "lifebook-extmic"},
	{.id = ALC269_FIXUP_LIFEBOOK_HP_PIN, .name = "lifebook-hp-pin"},
	{.id = ALC255_FIXUP_LIFEBOOK_U7x7_HEADSET_MIC, .name = "lifebook-u7x7"},
	{.id = ALC269VB_FIXUP_AMIC, .name = "alc269vb-amic"},
	{.id = ALC269VB_FIXUP_DMIC, .name = "alc269vb-dmic"},
	{.id = ALC269_FIXUP_HP_MUTE_LED_MIC1, .name = "hp-mute-led-mic1"},
	{.id = ALC269_FIXUP_HP_MUTE_LED_MIC2, .name = "hp-mute-led-mic2"},
	{.id = ALC269_FIXUP_HP_MUTE_LED_MIC3, .name = "hp-mute-led-mic3"},
	{.id = ALC269_FIXUP_HP_GPIO_MIC1_LED, .name = "hp-gpio-mic1"},
	{.id = ALC269_FIXUP_HP_LINE1_MIC1_LED, .name = "hp-line1-mic1"},
	{.id = ALC269_FIXUP_NO_SHUTUP, .name = "noshutup"},
	{.id = ALC286_FIXUP_SONY_MIC_NO_PRESENCE, .name = "sony-nomic"},
	{.id = ALC269_FIXUP_ASPIRE_HEADSET_MIC, .name = "aspire-headset-mic"},
	{.id = ALC269_FIXUP_ASUS_X101, .name = "asus-x101"},
	{.id = ALC271_FIXUP_HP_GATE_MIC_JACK, .name = "acer-ao7xx"},
	{.id = ALC271_FIXUP_HP_GATE_MIC_JACK_E1_572, .name = "acer-aspire-e1"},
	{.id = ALC269_FIXUP_ACER_AC700, .name = "acer-ac700"},
	{.id = ALC269_FIXUP_LIMIT_INT_MIC_BOOST, .name = "limit-mic-boost"},
	{.id = ALC269VB_FIXUP_ASUS_ZENBOOK, .name = "asus-zenbook"},
	{.id = ALC269VB_FIXUP_ASUS_ZENBOOK_UX31A, .name = "asus-zenbook-ux31a"},
	{.id = ALC269VB_FIXUP_ORDISSIMO_EVE2, .name = "ordissimo"},
	{.id = ALC282_FIXUP_ASUS_TX300, .name = "asus-tx300"},
	{.id = ALC283_FIXUP_INT_MIC, .name = "alc283-int-mic"},
	{.id = ALC290_FIXUP_MONO_SPEAKERS_HSJACK, .name = "mono-speakers"},
	{.id = ALC290_FIXUP_SUBWOOFER_HSJACK, .name = "alc290-subwoofer"},
	{.id = ALC269_FIXUP_THINKPAD_ACPI, .name = "thinkpad"},
	{.id = ALC269_FIXUP_DMIC_THINKPAD_ACPI, .name = "dmic-thinkpad"},
	{.id = ALC255_FIXUP_ACER_MIC_NO_PRESENCE, .name = "alc255-acer"},
	{.id = ALC255_FIXUP_ASUS_MIC_NO_PRESENCE, .name = "alc255-asus"},
	{.id = ALC255_FIXUP_DELL1_MIC_NO_PRESENCE, .name = "alc255-dell1"},
	{.id = ALC255_FIXUP_DELL2_MIC_NO_PRESENCE, .name = "alc255-dell2"},
	{.id = ALC293_FIXUP_DELL1_MIC_NO_PRESENCE, .name = "alc293-dell1"},
	{.id = ALC283_FIXUP_HEADSET_MIC, .name = "alc283-headset"},
	{.id = ALC255_FIXUP_MIC_MUTE_LED, .name = "alc255-dell-mute"},
	{.id = ALC282_FIXUP_ASPIRE_V5_PINS, .name = "aspire-v5"},
	{.id = ALC280_FIXUP_HP_GPIO4, .name = "hp-gpio4"},
	{.id = ALC286_FIXUP_HP_GPIO_LED, .name = "hp-gpio-led"},
	{.id = ALC280_FIXUP_HP_GPIO2_MIC_HOTKEY, .name = "hp-gpio2-hotkey"},
	{.id = ALC280_FIXUP_HP_DOCK_PINS, .name = "hp-dock-pins"},
	{.id = ALC269_FIXUP_HP_DOCK_GPIO_MIC1_LED, .name = "hp-dock-gpio-mic"},
	{.id = ALC280_FIXUP_HP_9480M, .name = "hp-9480m"},
	{.id = ALC288_FIXUP_DELL_HEADSET_MODE, .name = "alc288-dell-headset"},
	{.id = ALC288_FIXUP_DELL1_MIC_NO_PRESENCE, .name = "alc288-dell1"},
	{.id = ALC288_FIXUP_DELL_XPS_13, .name = "alc288-dell-xps13"},
	{.id = ALC292_FIXUP_DELL_E7X, .name = "dell-e7x"},
	{.id = ALC293_FIXUP_DISABLE_AAMIX_MULTIJACK, .name = "alc293-dell"},
	{.id = ALC298_FIXUP_DELL1_MIC_NO_PRESENCE, .name = "alc298-dell1"},
	{.id = ALC298_FIXUP_DELL_AIO_MIC_NO_PRESENCE, .name = "alc298-dell-aio"},
	{.id = ALC275_FIXUP_DELL_XPS, .name = "alc275-dell-xps"},
	{.id = ALC293_FIXUP_LENOVO_SPK_NOISE, .name = "lenovo-spk-noise"},
	{.id = ALC233_FIXUP_LENOVO_LINE2_MIC_HOTKEY, .name = "lenovo-hotkey"},
	{.id = ALC255_FIXUP_DELL_SPK_NOISE, .name = "dell-spk-noise"},
	{.id = ALC225_FIXUP_DELL1_MIC_NO_PRESENCE, .name = "alc225-dell1"},
	{.id = ALC295_FIXUP_DISABLE_DAC3, .name = "alc295-disable-dac3"},
	{.id = ALC285_FIXUP_SPEAKER2_TO_DAC1, .name = "alc285-speaker2-to-dac1"},
	{.id = ALC280_FIXUP_HP_HEADSET_MIC, .name = "alc280-hp-headset"},
	{.id = ALC221_FIXUP_HP_FRONT_MIC, .name = "alc221-hp-mic"},
	{.id = ALC298_FIXUP_SPK_VOLUME, .name = "alc298-spk-volume"},
	{.id = ALC256_FIXUP_DELL_INSPIRON_7559_SUBWOOFER, .name = "dell-inspiron-7559"},
	{.id = ALC269_FIXUP_ATIV_BOOK_8, .name = "ativ-book"},
	{.id = ALC221_FIXUP_HP_MIC_NO_PRESENCE, .name = "alc221-hp-mic"},
	{.id = ALC256_FIXUP_ASUS_HEADSET_MODE, .name = "alc256-asus-headset"},
	{.id = ALC256_FIXUP_ASUS_MIC, .name = "alc256-asus-mic"},
	{.id = ALC256_FIXUP_ASUS_AIO_GPIO2, .name = "alc256-asus-aio"},
	{.id = ALC233_FIXUP_ASUS_MIC_NO_PRESENCE, .name = "alc233-asus"},
	{.id = ALC233_FIXUP_EAPD_COEF_AND_MIC_NO_PRESENCE, .name = "alc233-eapd"},
	{.id = ALC294_FIXUP_LENOVO_MIC_LOCATION, .name = "alc294-lenovo-mic"},
	{.id = ALC225_FIXUP_DELL_WYSE_MIC_NO_PRESENCE, .name = "alc225-wyse"},
	{.id = ALC274_FIXUP_DELL_AIO_LINEOUT_VERB, .name = "alc274-dell-aio"},
	{.id = ALC255_FIXUP_DUMMY_LINEOUT_VERB, .name = "alc255-dummy-lineout"},
	{.id = ALC255_FIXUP_DELL_HEADSET_MIC, .name = "alc255-dell-headset"},
	{.id = ALC295_FIXUP_HP_X360, .name = "alc295-hp-x360"},
	{.id = ALC225_FIXUP_HEADSET_JACK, .name = "alc-headset-jack"},
	{.id = ALC295_FIXUP_CHROME_BOOK, .name = "alc-chrome-book"},
	{.id = ALC299_FIXUP_PREDATOR_SPK, .name = "predator-spk"},
	{.id = ALC298_FIXUP_HUAWEI_MBX_STEREO, .name = "huawei-mbx-stereo"},
	{.id = ALC256_FIXUP_MEDION_HEADSET_NO_PRESENCE, .name = "alc256-medion-headset"},
	{}
};
#define ALC225_STANDARD_PINS \
	{0x21, 0x04211020}

#define ALC256_STANDARD_PINS \
	{0x12, 0x90a60140}, \
	{0x14, 0x90170110}, \
	{0x21, 0x02211020}

#define ALC282_STANDARD_PINS \
	{0x14, 0x90170110}

#define ALC290_STANDARD_PINS \
	{0x12, 0x99a30130}

#define ALC292_STANDARD_PINS \
	{0x14, 0x90170110}, \
	{0x15, 0x0221401f}

#define ALC295_STANDARD_PINS \
	{0x12, 0xb7a60130}, \
	{0x14, 0x90170110}, \
	{0x21, 0x04211020}

#define ALC298_STANDARD_PINS \
	{0x12, 0x90a60130}, \
	{0x21, 0x03211020}

static const struct snd_hda_pin_quirk alc269_pin_fixup_tbl[] = {
	SND_HDA_PIN_QUIRK(0x10ec0221, 0x103c, "HP Workstation", ALC221_FIXUP_HP_HEADSET_MIC,
		{0x14, 0x01014020},
		{0x17, 0x90170110},
		{0x18, 0x02a11030},
		{0x19, 0x0181303F},
		{0x21, 0x0221102f}),
	SND_HDA_PIN_QUIRK(0x10ec0255, 0x1025, "Acer", ALC255_FIXUP_ACER_MIC_NO_PRESENCE,
		{0x12, 0x90a601c0},
		{0x14, 0x90171120},
		{0x21, 0x02211030}),
	SND_HDA_PIN_QUIRK(0x10ec0255, 0x1043, "ASUS", ALC255_FIXUP_ASUS_MIC_NO_PRESENCE,
		{0x14, 0x90170110},
		{0x1b, 0x90a70130},
		{0x21, 0x03211020}),
	SND_HDA_PIN_QUIRK(0x10ec0255, 0x1043, "ASUS", ALC255_FIXUP_ASUS_MIC_NO_PRESENCE,
		{0x1a, 0x90a70130},
		{0x1b, 0x90170110},
		{0x21, 0x03211020}),
	SND_HDA_PIN_QUIRK(0x10ec0225, 0x1028, "Dell", ALC225_FIXUP_DELL1_MIC_NO_PRESENCE,
		ALC225_STANDARD_PINS,
		{0x12, 0xb7a60130},
		{0x14, 0x901701a0}),
	SND_HDA_PIN_QUIRK(0x10ec0225, 0x1028, "Dell", ALC225_FIXUP_DELL1_MIC_NO_PRESENCE,
		ALC225_STANDARD_PINS,
		{0x12, 0xb7a60130},
		{0x14, 0x901701b0}),
	SND_HDA_PIN_QUIRK(0x10ec0225, 0x1028, "Dell", ALC225_FIXUP_DELL1_MIC_NO_PRESENCE,
		ALC225_STANDARD_PINS,
		{0x12, 0xb7a60150},
		{0x14, 0x901701a0}),
	SND_HDA_PIN_QUIRK(0x10ec0225, 0x1028, "Dell", ALC225_FIXUP_DELL1_MIC_NO_PRESENCE,
		ALC225_STANDARD_PINS,
		{0x12, 0xb7a60150},
		{0x14, 0x901701b0}),
	SND_HDA_PIN_QUIRK(0x10ec0225, 0x1028, "Dell", ALC225_FIXUP_DELL1_MIC_NO_PRESENCE,
		ALC225_STANDARD_PINS,
		{0x12, 0xb7a60130},
		{0x1b, 0x90170110}),
	SND_HDA_PIN_QUIRK(0x10ec0233, 0x8086, "Intel NUC Skull Canyon", ALC269_FIXUP_DELL1_MIC_NO_PRESENCE,
		{0x1b, 0x01111010},
		{0x1e, 0x01451130},
		{0x21, 0x02211020}),
	SND_HDA_PIN_QUIRK(0x10ec0235, 0x17aa, "Lenovo", ALC233_FIXUP_LENOVO_LINE2_MIC_HOTKEY,
		{0x12, 0x90a60140},
		{0x14, 0x90170110},
		{0x19, 0x02a11030},
		{0x21, 0x02211020}),
	SND_HDA_PIN_QUIRK(0x10ec0235, 0x17aa, "Lenovo", ALC294_FIXUP_LENOVO_MIC_LOCATION,
		{0x14, 0x90170110},
		{0x19, 0x02a11030},
		{0x1a, 0x02a11040},
		{0x1b, 0x01014020},
		{0x21, 0x0221101f}),
	SND_HDA_PIN_QUIRK(0x10ec0235, 0x17aa, "Lenovo", ALC294_FIXUP_LENOVO_MIC_LOCATION,
		{0x14, 0x90170110},
		{0x19, 0x02a11030},
		{0x1a, 0x02a11040},
		{0x1b, 0x01011020},
		{0x21, 0x0221101f}),
	SND_HDA_PIN_QUIRK(0x10ec0235, 0x17aa, "Lenovo", ALC294_FIXUP_LENOVO_MIC_LOCATION,
		{0x14, 0x90170110},
		{0x19, 0x02a11020},
		{0x1a, 0x02a11030},
		{0x21, 0x0221101f}),
	SND_HDA_PIN_QUIRK(0x10ec0255, 0x1028, "Dell", ALC255_FIXUP_DELL2_MIC_NO_PRESENCE,
		{0x14, 0x90170110},
		{0x21, 0x02211020}),
	SND_HDA_PIN_QUIRK(0x10ec0255, 0x1028, "Dell", ALC255_FIXUP_DELL1_MIC_NO_PRESENCE,
		{0x14, 0x90170130},
		{0x21, 0x02211040}),
	SND_HDA_PIN_QUIRK(0x10ec0255, 0x1028, "Dell", ALC255_FIXUP_DELL1_MIC_NO_PRESENCE,
		{0x12, 0x90a60140},
		{0x14, 0x90170110},
		{0x21, 0x02211020}),
	SND_HDA_PIN_QUIRK(0x10ec0255, 0x1028, "Dell", ALC255_FIXUP_DELL1_MIC_NO_PRESENCE,
		{0x12, 0x90a60160},
		{0x14, 0x90170120},
		{0x21, 0x02211030}),
	SND_HDA_PIN_QUIRK(0x10ec0255, 0x1028, "Dell", ALC255_FIXUP_DELL1_MIC_NO_PRESENCE,
		{0x14, 0x90170110},
		{0x1b, 0x02011020},
		{0x21, 0x0221101f}),
	SND_HDA_PIN_QUIRK(0x10ec0255, 0x1028, "Dell", ALC255_FIXUP_DELL1_MIC_NO_PRESENCE,
		{0x14, 0x90170110},
		{0x1b, 0x01011020},
		{0x21, 0x0221101f}),
	SND_HDA_PIN_QUIRK(0x10ec0255, 0x1028, "Dell", ALC255_FIXUP_DELL1_MIC_NO_PRESENCE,
		{0x14, 0x90170130},
		{0x1b, 0x01014020},
		{0x21, 0x0221103f}),
	SND_HDA_PIN_QUIRK(0x10ec0255, 0x1028, "Dell", ALC255_FIXUP_DELL1_MIC_NO_PRESENCE,
		{0x14, 0x90170130},
		{0x1b, 0x01011020},
		{0x21, 0x0221103f}),
	SND_HDA_PIN_QUIRK(0x10ec0255, 0x1028, "Dell", ALC255_FIXUP_DELL1_MIC_NO_PRESENCE,
		{0x14, 0x90170130},
		{0x1b, 0x02011020},
		{0x21, 0x0221103f}),
	SND_HDA_PIN_QUIRK(0x10ec0255, 0x1028, "Dell", ALC255_FIXUP_DELL1_MIC_NO_PRESENCE,
		{0x14, 0x90170150},
		{0x1b, 0x02011020},
		{0x21, 0x0221105f}),
	SND_HDA_PIN_QUIRK(0x10ec0255, 0x1028, "Dell", ALC255_FIXUP_DELL1_MIC_NO_PRESENCE,
		{0x14, 0x90170110},
		{0x1b, 0x01014020},
		{0x21, 0x0221101f}),
	SND_HDA_PIN_QUIRK(0x10ec0255, 0x1028, "Dell", ALC255_FIXUP_DELL1_MIC_NO_PRESENCE,
		{0x12, 0x90a60160},
		{0x14, 0x90170120},
		{0x17, 0x90170140},
		{0x21, 0x0321102f}),
	SND_HDA_PIN_QUIRK(0x10ec0255, 0x1028, "Dell", ALC255_FIXUP_DELL1_MIC_NO_PRESENCE,
		{0x12, 0x90a60160},
		{0x14, 0x90170130},
		{0x21, 0x02211040}),
	SND_HDA_PIN_QUIRK(0x10ec0255, 0x1028, "Dell", ALC255_FIXUP_DELL1_MIC_NO_PRESENCE,
		{0x12, 0x90a60160},
		{0x14, 0x90170140},
		{0x21, 0x02211050}),
	SND_HDA_PIN_QUIRK(0x10ec0255, 0x1028, "Dell", ALC255_FIXUP_DELL1_MIC_NO_PRESENCE,
		{0x12, 0x90a60170},
		{0x14, 0x90170120},
		{0x21, 0x02211030}),
	SND_HDA_PIN_QUIRK(0x10ec0255, 0x1028, "Dell", ALC255_FIXUP_DELL1_MIC_NO_PRESENCE,
		{0x12, 0x90a60170},
		{0x14, 0x90170130},
		{0x21, 0x02211040}),
	SND_HDA_PIN_QUIRK(0x10ec0255, 0x1028, "Dell", ALC255_FIXUP_DELL1_MIC_NO_PRESENCE,
		{0x12, 0x90a60170},
		{0x14, 0x90171130},
		{0x21, 0x02211040}),
	SND_HDA_PIN_QUIRK(0x10ec0255, 0x1028, "Dell", ALC255_FIXUP_DELL1_MIC_NO_PRESENCE,
		{0x12, 0x90a60170},
		{0x14, 0x90170140},
		{0x21, 0x02211050}),
	SND_HDA_PIN_QUIRK(0x10ec0255, 0x1028, "Dell Inspiron 5548", ALC255_FIXUP_DELL1_MIC_NO_PRESENCE,
		{0x12, 0x90a60180},
		{0x14, 0x90170130},
		{0x21, 0x02211040}),
	SND_HDA_PIN_QUIRK(0x10ec0255, 0x1028, "Dell Inspiron 5565", ALC255_FIXUP_DELL1_MIC_NO_PRESENCE,
		{0x12, 0x90a60180},
		{0x14, 0x90170120},
		{0x21, 0x02211030}),
	SND_HDA_PIN_QUIRK(0x10ec0255, 0x1028, "Dell", ALC255_FIXUP_DELL1_MIC_NO_PRESENCE,
		{0x1b, 0x01011020},
		{0x21, 0x02211010}),
	SND_HDA_PIN_QUIRK(0x10ec0256, 0x1043, "ASUS", ALC256_FIXUP_ASUS_MIC,
		{0x14, 0x90170110},
		{0x1b, 0x90a70130},
		{0x21, 0x04211020}),
	SND_HDA_PIN_QUIRK(0x10ec0256, 0x1043, "ASUS", ALC256_FIXUP_ASUS_MIC,
		{0x14, 0x90170110},
		{0x1b, 0x90a70130},
		{0x21, 0x03211020}),
	SND_HDA_PIN_QUIRK(0x10ec0256, 0x1043, "ASUS", ALC256_FIXUP_ASUS_MIC_NO_PRESENCE,
		{0x12, 0x90a60130},
		{0x14, 0x90170110},
		{0x21, 0x03211020}),
	SND_HDA_PIN_QUIRK(0x10ec0256, 0x1043, "ASUS", ALC256_FIXUP_ASUS_MIC_NO_PRESENCE,
		{0x12, 0x90a60130},
		{0x14, 0x90170110},
		{0x21, 0x04211020}),
	SND_HDA_PIN_QUIRK(0x10ec0256, 0x1043, "ASUS", ALC256_FIXUP_ASUS_MIC_NO_PRESENCE,
		{0x1a, 0x90a70130},
		{0x1b, 0x90170110},
		{0x21, 0x03211020}),
	SND_HDA_PIN_QUIRK(0x10ec0280, 0x103c, "HP", ALC280_FIXUP_HP_GPIO4,
		{0x12, 0x90a60130},
		{0x14, 0x90170110},
		{0x15, 0x0421101f},
		{0x1a, 0x04a11020}),
	SND_HDA_PIN_QUIRK(0x10ec0280, 0x103c, "HP", ALC269_FIXUP_HP_GPIO_MIC1_LED,
		{0x12, 0x90a60140},
		{0x14, 0x90170110},
		{0x15, 0x0421101f},
		{0x18, 0x02811030},
		{0x1a, 0x04a1103f},
		{0x1b, 0x02011020}),
	SND_HDA_PIN_QUIRK(0x10ec0282, 0x103c, "HP 15 Touchsmart", ALC269_FIXUP_HP_MUTE_LED_MIC1,
		ALC282_STANDARD_PINS,
		{0x12, 0x99a30130},
		{0x19, 0x03a11020},
		{0x21, 0x0321101f}),
	SND_HDA_PIN_QUIRK(0x10ec0282, 0x103c, "HP", ALC269_FIXUP_HP_MUTE_LED_MIC1,
		ALC282_STANDARD_PINS,
		{0x12, 0x99a30130},
		{0x19, 0x03a11020},
		{0x21, 0x03211040}),
	SND_HDA_PIN_QUIRK(0x10ec0282, 0x103c, "HP", ALC269_FIXUP_HP_MUTE_LED_MIC1,
		ALC282_STANDARD_PINS,
		{0x12, 0x99a30130},
		{0x19, 0x03a11030},
		{0x21, 0x03211020}),
	SND_HDA_PIN_QUIRK(0x10ec0282, 0x103c, "HP", ALC269_FIXUP_HP_MUTE_LED_MIC1,
		ALC282_STANDARD_PINS,
		{0x12, 0x99a30130},
		{0x19, 0x04a11020},
		{0x21, 0x0421101f}),
	SND_HDA_PIN_QUIRK(0x10ec0282, 0x103c, "HP", ALC269_FIXUP_HP_LINE1_MIC1_LED,
		ALC282_STANDARD_PINS,
		{0x12, 0x90a60140},
		{0x19, 0x04a11030},
		{0x21, 0x04211020}),
	SND_HDA_PIN_QUIRK(0x10ec0283, 0x1028, "Dell", ALC269_FIXUP_DELL1_MIC_NO_PRESENCE,
		ALC282_STANDARD_PINS,
		{0x12, 0x90a60130},
		{0x21, 0x0321101f}),
	SND_HDA_PIN_QUIRK(0x10ec0283, 0x1028, "Dell", ALC269_FIXUP_DELL1_MIC_NO_PRESENCE,
		{0x12, 0x90a60160},
		{0x14, 0x90170120},
		{0x21, 0x02211030}),
	SND_HDA_PIN_QUIRK(0x10ec0283, 0x1028, "Dell", ALC269_FIXUP_DELL1_MIC_NO_PRESENCE,
		ALC282_STANDARD_PINS,
		{0x12, 0x90a60130},
		{0x19, 0x03a11020},
		{0x21, 0x0321101f}),
	SND_HDA_PIN_QUIRK(0x10ec0285, 0x17aa, "Lenovo", ALC285_FIXUP_LENOVO_PC_BEEP_IN_NOISE,
		{0x12, 0x90a60130},
		{0x14, 0x90170110},
		{0x19, 0x04a11040},
		{0x21, 0x04211020}),
	SND_HDA_PIN_QUIRK(0x10ec0286, 0x1025, "Acer", ALC286_FIXUP_ACER_AIO_MIC_NO_PRESENCE,
		{0x12, 0x90a60130},
		{0x17, 0x90170110},
		{0x21, 0x02211020}),
	SND_HDA_PIN_QUIRK(0x10ec0288, 0x1028, "Dell", ALC288_FIXUP_DELL1_MIC_NO_PRESENCE,
		{0x12, 0x90a60120},
		{0x14, 0x90170110},
		{0x21, 0x0321101f}),
	SND_HDA_PIN_QUIRK(0x10ec0290, 0x103c, "HP", ALC269_FIXUP_HP_MUTE_LED_MIC1,
		ALC290_STANDARD_PINS,
		{0x15, 0x04211040},
		{0x18, 0x90170112},
		{0x1a, 0x04a11020}),
	SND_HDA_PIN_QUIRK(0x10ec0290, 0x103c, "HP", ALC269_FIXUP_HP_MUTE_LED_MIC1,
		ALC290_STANDARD_PINS,
		{0x15, 0x04211040},
		{0x18, 0x90170110},
		{0x1a, 0x04a11020}),
	SND_HDA_PIN_QUIRK(0x10ec0290, 0x103c, "HP", ALC269_FIXUP_HP_MUTE_LED_MIC1,
		ALC290_STANDARD_PINS,
		{0x15, 0x0421101f},
		{0x1a, 0x04a11020}),
	SND_HDA_PIN_QUIRK(0x10ec0290, 0x103c, "HP", ALC269_FIXUP_HP_MUTE_LED_MIC1,
		ALC290_STANDARD_PINS,
		{0x15, 0x04211020},
		{0x1a, 0x04a11040}),
	SND_HDA_PIN_QUIRK(0x10ec0290, 0x103c, "HP", ALC269_FIXUP_HP_MUTE_LED_MIC1,
		ALC290_STANDARD_PINS,
		{0x14, 0x90170110},
		{0x15, 0x04211020},
		{0x1a, 0x04a11040}),
	SND_HDA_PIN_QUIRK(0x10ec0290, 0x103c, "HP", ALC269_FIXUP_HP_MUTE_LED_MIC1,
		ALC290_STANDARD_PINS,
		{0x14, 0x90170110},
		{0x15, 0x04211020},
		{0x1a, 0x04a11020}),
	SND_HDA_PIN_QUIRK(0x10ec0290, 0x103c, "HP", ALC269_FIXUP_HP_MUTE_LED_MIC1,
		ALC290_STANDARD_PINS,
		{0x14, 0x90170110},
		{0x15, 0x0421101f},
		{0x1a, 0x04a11020}),
	SND_HDA_PIN_QUIRK(0x10ec0292, 0x1028, "Dell", ALC269_FIXUP_DELL2_MIC_NO_PRESENCE,
		ALC292_STANDARD_PINS,
		{0x12, 0x90a60140},
		{0x16, 0x01014020},
		{0x19, 0x01a19030}),
	SND_HDA_PIN_QUIRK(0x10ec0292, 0x1028, "Dell", ALC269_FIXUP_DELL2_MIC_NO_PRESENCE,
		ALC292_STANDARD_PINS,
		{0x12, 0x90a60140},
		{0x16, 0x01014020},
		{0x18, 0x02a19031},
		{0x19, 0x01a1903e}),
	SND_HDA_PIN_QUIRK(0x10ec0292, 0x1028, "Dell", ALC269_FIXUP_DELL3_MIC_NO_PRESENCE,
		ALC292_STANDARD_PINS,
		{0x12, 0x90a60140}),
	SND_HDA_PIN_QUIRK(0x10ec0293, 0x1028, "Dell", ALC293_FIXUP_DELL1_MIC_NO_PRESENCE,
		ALC292_STANDARD_PINS,
		{0x13, 0x90a60140},
		{0x16, 0x21014020},
		{0x19, 0x21a19030}),
	SND_HDA_PIN_QUIRK(0x10ec0293, 0x1028, "Dell", ALC293_FIXUP_DELL1_MIC_NO_PRESENCE,
		ALC292_STANDARD_PINS,
		{0x13, 0x90a60140}),
	SND_HDA_PIN_QUIRK(0x10ec0294, 0x1043, "ASUS", ALC294_FIXUP_ASUS_MIC,
		{0x14, 0x90170110},
		{0x1b, 0x90a70130},
		{0x21, 0x04211020}),
	SND_HDA_PIN_QUIRK(0x10ec0294, 0x1043, "ASUS", ALC294_FIXUP_ASUS_SPK,
		{0x12, 0x90a60130},
		{0x17, 0x90170110},
		{0x21, 0x03211020}),
	SND_HDA_PIN_QUIRK(0x10ec0294, 0x1043, "ASUS", ALC294_FIXUP_ASUS_SPK,
		{0x12, 0x90a60130},
		{0x17, 0x90170110},
		{0x21, 0x04211020}),
	SND_HDA_PIN_QUIRK(0x10ec0295, 0x1043, "ASUS", ALC294_FIXUP_ASUS_SPK,
		{0x12, 0x90a60130},
		{0x17, 0x90170110},
		{0x21, 0x03211020}),
	SND_HDA_PIN_QUIRK(0x10ec0295, 0x1043, "ASUS", ALC295_FIXUP_ASUS_MIC_NO_PRESENCE,
		{0x12, 0x90a60120},
		{0x17, 0x90170110},
		{0x21, 0x04211030}),
	SND_HDA_PIN_QUIRK(0x10ec0295, 0x1043, "ASUS", ALC295_FIXUP_ASUS_MIC_NO_PRESENCE,
		{0x12, 0x90a60130},
		{0x17, 0x90170110},
		{0x21, 0x03211020}),
	SND_HDA_PIN_QUIRK(0x10ec0295, 0x1043, "ASUS", ALC295_FIXUP_ASUS_MIC_NO_PRESENCE,
		{0x12, 0x90a60130},
		{0x17, 0x90170110},
		{0x21, 0x03211020}),
	SND_HDA_PIN_QUIRK(0x10ec0295, 0x1028, "Dell", ALC269_FIXUP_DELL4_MIC_NO_PRESENCE,
		{0x14, 0x90170110},
		{0x21, 0x04211020}),
	SND_HDA_PIN_QUIRK(0x10ec0295, 0x1028, "Dell", ALC269_FIXUP_DELL4_MIC_NO_PRESENCE,
		{0x14, 0x90170110},
		{0x21, 0x04211030}),
	SND_HDA_PIN_QUIRK(0x10ec0295, 0x1028, "Dell", ALC269_FIXUP_DELL1_MIC_NO_PRESENCE,
		ALC295_STANDARD_PINS,
		{0x17, 0x21014020},
		{0x18, 0x21a19030}),
	SND_HDA_PIN_QUIRK(0x10ec0295, 0x1028, "Dell", ALC269_FIXUP_DELL1_MIC_NO_PRESENCE,
		ALC295_STANDARD_PINS,
		{0x17, 0x21014040},
		{0x18, 0x21a19050}),
	SND_HDA_PIN_QUIRK(0x10ec0295, 0x1028, "Dell", ALC269_FIXUP_DELL1_MIC_NO_PRESENCE,
		ALC295_STANDARD_PINS),
	SND_HDA_PIN_QUIRK(0x10ec0298, 0x1028, "Dell", ALC298_FIXUP_DELL1_MIC_NO_PRESENCE,
		ALC298_STANDARD_PINS,
		{0x17, 0x90170110}),
	SND_HDA_PIN_QUIRK(0x10ec0298, 0x1028, "Dell", ALC298_FIXUP_DELL1_MIC_NO_PRESENCE,
		ALC298_STANDARD_PINS,
		{0x17, 0x90170140}),
	SND_HDA_PIN_QUIRK(0x10ec0298, 0x1028, "Dell", ALC298_FIXUP_DELL1_MIC_NO_PRESENCE,
		ALC298_STANDARD_PINS,
		{0x17, 0x90170150}),
	SND_HDA_PIN_QUIRK(0x10ec0298, 0x1028, "Dell", ALC298_FIXUP_SPK_VOLUME,
		{0x12, 0xb7a60140},
		{0x13, 0xb7a60150},
		{0x17, 0x90170110},
		{0x1a, 0x03011020},
		{0x21, 0x03211030}),
	SND_HDA_PIN_QUIRK(0x10ec0298, 0x1028, "Dell", ALC298_FIXUP_ALIENWARE_MIC_NO_PRESENCE,
		{0x12, 0xb7a60140},
		{0x17, 0x90170110},
		{0x1a, 0x03a11030},
		{0x21, 0x03211020}),
	SND_HDA_PIN_QUIRK(0x10ec0299, 0x1028, "Dell", ALC269_FIXUP_DELL4_MIC_NO_PRESENCE,
		ALC225_STANDARD_PINS,
		{0x12, 0xb7a60130},
		{0x17, 0x90170110}),
	SND_HDA_PIN_QUIRK(0x10ec0623, 0x17aa, "Lenovo", ALC283_FIXUP_HEADSET_MIC,
		{0x14, 0x01014010},
		{0x17, 0x90170120},
		{0x18, 0x02a11030},
		{0x19, 0x02a1103f},
		{0x21, 0x0221101f}),
	{}
};

/* This is the fallback pin_fixup_tbl for alc269 family, to make the tbl match
 * more machines, don't need to match all valid pins, just need to match
 * all the pins defined in the tbl. Just because of this reason, it is possible
 * that a single machine matches multiple tbls, so there is one limitation:
 *   at most one tbl is allowed to define for the same vendor and same codec
 */
static const struct snd_hda_pin_quirk alc269_fallback_pin_fixup_tbl[] = {
	SND_HDA_PIN_QUIRK(0x10ec0289, 0x1028, "Dell", ALC269_FIXUP_DELL4_MIC_NO_PRESENCE,
		{0x19, 0x40000000},
		{0x1b, 0x40000000}),
	SND_HDA_PIN_QUIRK(0x10ec0256, 0x1028, "Dell", ALC255_FIXUP_DELL1_MIC_NO_PRESENCE,
		{0x19, 0x40000000},
		{0x1a, 0x40000000}),
	SND_HDA_PIN_QUIRK(0x10ec0236, 0x1028, "Dell", ALC255_FIXUP_DELL1_MIC_NO_PRESENCE,
		{0x19, 0x40000000},
		{0x1a, 0x40000000}),
	SND_HDA_PIN_QUIRK(0x10ec0274, 0x1028, "Dell", ALC274_FIXUP_DELL_AIO_LINEOUT_VERB,
		{0x19, 0x40000000},
		{0x1a, 0x40000000}),
	{}
};

static void alc269_fill_coef(struct hda_codec *codec)
{
	struct alc_spec *spec = codec->spec;
	int val;

	if (spec->codec_variant != ALC269_TYPE_ALC269VB)
		return;

	if ((alc_get_coef0(codec) & 0x00ff) < 0x015) {
		alc_write_coef_idx(codec, 0xf, 0x960b);
		alc_write_coef_idx(codec, 0xe, 0x8817);
	}

	if ((alc_get_coef0(codec) & 0x00ff) == 0x016) {
		alc_write_coef_idx(codec, 0xf, 0x960b);
		alc_write_coef_idx(codec, 0xe, 0x8814);
	}

	if ((alc_get_coef0(codec) & 0x00ff) == 0x017) {
		/* Power up output pin */
		alc_update_coef_idx(codec, 0x04, 0, 1<<11);
	}

	if ((alc_get_coef0(codec) & 0x00ff) == 0x018) {
		val = alc_read_coef_idx(codec, 0xd);
		if (val != -1 && (val & 0x0c00) >> 10 != 0x1) {
			/* Capless ramp up clock control */
			alc_write_coef_idx(codec, 0xd, val | (1<<10));
		}
		val = alc_read_coef_idx(codec, 0x17);
		if (val != -1 && (val & 0x01c0) >> 6 != 0x4) {
			/* Class D power on reset */
			alc_write_coef_idx(codec, 0x17, val | (1<<7));
		}
	}

	/* HP */
	alc_update_coef_idx(codec, 0x4, 0, 1<<11);
}

/*
 */
static int patch_alc269(struct hda_codec *codec)
{
	struct alc_spec *spec;
	int err;

	err = alc_alloc_spec(codec, 0x0b);
	if (err < 0)
		return err;

	spec = codec->spec;
	spec->gen.shared_mic_vref_pin = 0x18;
	codec->power_save_node = 0;

#ifdef CONFIG_PM
	codec->patch_ops.suspend = alc269_suspend;
	codec->patch_ops.resume = alc269_resume;
#endif
	spec->shutup = alc_default_shutup;
	spec->init_hook = alc_default_init;

	switch (codec->core.vendor_id) {
	case 0x10ec0269:
		spec->codec_variant = ALC269_TYPE_ALC269VA;
		switch (alc_get_coef0(codec) & 0x00f0) {
		case 0x0010:
			if (codec->bus->pci &&
			    codec->bus->pci->subsystem_vendor == 0x1025 &&
			    spec->cdefine.platform_type == 1)
				err = alc_codec_rename(codec, "ALC271X");
			spec->codec_variant = ALC269_TYPE_ALC269VB;
			break;
		case 0x0020:
			if (codec->bus->pci &&
			    codec->bus->pci->subsystem_vendor == 0x17aa &&
			    codec->bus->pci->subsystem_device == 0x21f3)
				err = alc_codec_rename(codec, "ALC3202");
			spec->codec_variant = ALC269_TYPE_ALC269VC;
			break;
		case 0x0030:
			spec->codec_variant = ALC269_TYPE_ALC269VD;
			break;
		default:
			alc_fix_pll_init(codec, 0x20, 0x04, 15);
		}
		if (err < 0)
			goto error;
		spec->shutup = alc269_shutup;
		spec->init_hook = alc269_fill_coef;
		alc269_fill_coef(codec);
		break;

	case 0x10ec0280:
	case 0x10ec0290:
		spec->codec_variant = ALC269_TYPE_ALC280;
		break;
	case 0x10ec0282:
		spec->codec_variant = ALC269_TYPE_ALC282;
		spec->shutup = alc282_shutup;
		spec->init_hook = alc282_init;
		break;
	case 0x10ec0233:
	case 0x10ec0283:
		spec->codec_variant = ALC269_TYPE_ALC283;
		spec->shutup = alc283_shutup;
		spec->init_hook = alc283_init;
		break;
	case 0x10ec0284:
	case 0x10ec0292:
		spec->codec_variant = ALC269_TYPE_ALC284;
		break;
	case 0x10ec0293:
		spec->codec_variant = ALC269_TYPE_ALC293;
		break;
	case 0x10ec0286:
	case 0x10ec0288:
		spec->codec_variant = ALC269_TYPE_ALC286;
		break;
	case 0x10ec0298:
		spec->codec_variant = ALC269_TYPE_ALC298;
		break;
	case 0x10ec0235:
	case 0x10ec0255:
		spec->codec_variant = ALC269_TYPE_ALC255;
		spec->shutup = alc256_shutup;
		spec->init_hook = alc256_init;
		break;
	case 0x10ec0236:
	case 0x10ec0256:
		spec->codec_variant = ALC269_TYPE_ALC256;
		spec->shutup = alc256_shutup;
		spec->init_hook = alc256_init;
		spec->gen.mixer_nid = 0; /* ALC256 does not have any loopback mixer path */
		break;
	case 0x10ec0257:
		spec->codec_variant = ALC269_TYPE_ALC257;
		spec->shutup = alc256_shutup;
		spec->init_hook = alc256_init;
		spec->gen.mixer_nid = 0;
		break;
	case 0x10ec0215:
	case 0x10ec0245:
	case 0x10ec0285:
	case 0x10ec0287:
	case 0x10ec0289:
		spec->codec_variant = ALC269_TYPE_ALC215;
		spec->shutup = alc225_shutup;
		spec->init_hook = alc225_init;
		spec->gen.mixer_nid = 0;
		break;
	case 0x10ec0225:
	case 0x10ec0295:
	case 0x10ec0299:
		spec->codec_variant = ALC269_TYPE_ALC225;
		spec->shutup = alc225_shutup;
		spec->init_hook = alc225_init;
		spec->gen.mixer_nid = 0; /* no loopback on ALC225, ALC295 and ALC299 */
		break;
	case 0x10ec0234:
	case 0x10ec0274:
	case 0x10ec0294:
		spec->codec_variant = ALC269_TYPE_ALC294;
		spec->gen.mixer_nid = 0; /* ALC2x4 does not have any loopback mixer path */
		alc_update_coef_idx(codec, 0x6b, 0x0018, (1<<4) | (1<<3)); /* UAJ MIC Vref control by verb */
		spec->init_hook = alc294_init;
		break;
	case 0x10ec0300:
		spec->codec_variant = ALC269_TYPE_ALC300;
		spec->gen.mixer_nid = 0; /* no loopback on ALC300 */
		break;
	case 0x10ec0623:
		spec->codec_variant = ALC269_TYPE_ALC623;
		break;
	case 0x10ec0700:
	case 0x10ec0701:
	case 0x10ec0703:
	case 0x10ec0711:
		spec->codec_variant = ALC269_TYPE_ALC700;
		spec->gen.mixer_nid = 0; /* ALC700 does not have any loopback mixer path */
		alc_update_coef_idx(codec, 0x4a, 1 << 15, 0); /* Combo jack auto trigger control */
		spec->init_hook = alc294_init;
		break;

	}

	if (snd_hda_codec_read(codec, 0x51, 0, AC_VERB_PARAMETERS, 0) == 0x10ec5505) {
		spec->has_alc5505_dsp = 1;
		spec->init_hook = alc5505_dsp_init;
	}

	alc_pre_init(codec);

	snd_hda_pick_fixup(codec, alc269_fixup_models,
		       alc269_fixup_tbl, alc269_fixups);
	snd_hda_pick_pin_fixup(codec, alc269_pin_fixup_tbl, alc269_fixups, true);
	snd_hda_pick_pin_fixup(codec, alc269_fallback_pin_fixup_tbl, alc269_fixups, false);
	snd_hda_pick_fixup(codec, NULL,	alc269_fixup_vendor_tbl,
			   alc269_fixups);
	snd_hda_apply_fixup(codec, HDA_FIXUP_ACT_PRE_PROBE);

	alc_auto_parse_customize_define(codec);

	if (has_cdefine_beep(codec))
		spec->gen.beep_nid = 0x01;

	/* automatic parse from the BIOS config */
	err = alc269_parse_auto_config(codec);
	if (err < 0)
		goto error;

	if (!spec->gen.no_analog && spec->gen.beep_nid && spec->gen.mixer_nid) {
		err = set_beep_amp(spec, spec->gen.mixer_nid, 0x04, HDA_INPUT);
		if (err < 0)
			goto error;
	}

	snd_hda_apply_fixup(codec, HDA_FIXUP_ACT_PROBE);

	return 0;

 error:
	alc_free(codec);
	return err;
}

/*
 * ALC861
 */

static int alc861_parse_auto_config(struct hda_codec *codec)
{
	static const hda_nid_t alc861_ignore[] = { 0x1d, 0 };
	static const hda_nid_t alc861_ssids[] = { 0x0e, 0x0f, 0x0b, 0 };
	return alc_parse_auto_config(codec, alc861_ignore, alc861_ssids);
}

/* Pin config fixes */
enum {
	ALC861_FIXUP_FSC_AMILO_PI1505,
	ALC861_FIXUP_AMP_VREF_0F,
	ALC861_FIXUP_NO_JACK_DETECT,
	ALC861_FIXUP_ASUS_A6RP,
	ALC660_FIXUP_ASUS_W7J,
};

/* On some laptops, VREF of pin 0x0f is abused for controlling the main amp */
static void alc861_fixup_asus_amp_vref_0f(struct hda_codec *codec,
			const struct hda_fixup *fix, int action)
{
	struct alc_spec *spec = codec->spec;
	unsigned int val;

	if (action != HDA_FIXUP_ACT_INIT)
		return;
	val = snd_hda_codec_get_pin_target(codec, 0x0f);
	if (!(val & (AC_PINCTL_IN_EN | AC_PINCTL_OUT_EN)))
		val |= AC_PINCTL_IN_EN;
	val |= AC_PINCTL_VREF_50;
	snd_hda_set_pin_ctl(codec, 0x0f, val);
	spec->gen.keep_vref_in_automute = 1;
}

/* suppress the jack-detection */
static void alc_fixup_no_jack_detect(struct hda_codec *codec,
				     const struct hda_fixup *fix, int action)
{
	if (action == HDA_FIXUP_ACT_PRE_PROBE)
		codec->no_jack_detect = 1;
}

static const struct hda_fixup alc861_fixups[] = {
	[ALC861_FIXUP_FSC_AMILO_PI1505] = {
		.type = HDA_FIXUP_PINS,
		.v.pins = (const struct hda_pintbl[]) {
			{ 0x0b, 0x0221101f }, /* HP */
			{ 0x0f, 0x90170310 }, /* speaker */
			{ }
		}
	},
	[ALC861_FIXUP_AMP_VREF_0F] = {
		.type = HDA_FIXUP_FUNC,
		.v.func = alc861_fixup_asus_amp_vref_0f,
	},
	[ALC861_FIXUP_NO_JACK_DETECT] = {
		.type = HDA_FIXUP_FUNC,
		.v.func = alc_fixup_no_jack_detect,
	},
	[ALC861_FIXUP_ASUS_A6RP] = {
		.type = HDA_FIXUP_FUNC,
		.v.func = alc861_fixup_asus_amp_vref_0f,
		.chained = true,
		.chain_id = ALC861_FIXUP_NO_JACK_DETECT,
	},
	[ALC660_FIXUP_ASUS_W7J] = {
		.type = HDA_FIXUP_VERBS,
		.v.verbs = (const struct hda_verb[]) {
			/* ASUS W7J needs a magic pin setup on unused NID 0x10
			 * for enabling outputs
			 */
			{0x10, AC_VERB_SET_PIN_WIDGET_CONTROL, 0x24},
			{ }
		},
	}
};

static const struct snd_pci_quirk alc861_fixup_tbl[] = {
	SND_PCI_QUIRK(0x1043, 0x1253, "ASUS W7J", ALC660_FIXUP_ASUS_W7J),
	SND_PCI_QUIRK(0x1043, 0x1263, "ASUS Z35HL", ALC660_FIXUP_ASUS_W7J),
	SND_PCI_QUIRK(0x1043, 0x1393, "ASUS A6Rp", ALC861_FIXUP_ASUS_A6RP),
	SND_PCI_QUIRK_VENDOR(0x1043, "ASUS laptop", ALC861_FIXUP_AMP_VREF_0F),
	SND_PCI_QUIRK(0x1462, 0x7254, "HP DX2200", ALC861_FIXUP_NO_JACK_DETECT),
	SND_PCI_QUIRK(0x1584, 0x2b01, "Haier W18", ALC861_FIXUP_AMP_VREF_0F),
	SND_PCI_QUIRK(0x1584, 0x0000, "Uniwill ECS M31EI", ALC861_FIXUP_AMP_VREF_0F),
	SND_PCI_QUIRK(0x1734, 0x10c7, "FSC Amilo Pi1505", ALC861_FIXUP_FSC_AMILO_PI1505),
	{}
};

/*
 */
static int patch_alc861(struct hda_codec *codec)
{
	struct alc_spec *spec;
	int err;

	err = alc_alloc_spec(codec, 0x15);
	if (err < 0)
		return err;

	spec = codec->spec;
	if (has_cdefine_beep(codec))
		spec->gen.beep_nid = 0x23;

#ifdef CONFIG_PM
	spec->power_hook = alc_power_eapd;
#endif

	alc_pre_init(codec);

	snd_hda_pick_fixup(codec, NULL, alc861_fixup_tbl, alc861_fixups);
	snd_hda_apply_fixup(codec, HDA_FIXUP_ACT_PRE_PROBE);

	/* automatic parse from the BIOS config */
	err = alc861_parse_auto_config(codec);
	if (err < 0)
		goto error;

	if (!spec->gen.no_analog) {
		err = set_beep_amp(spec, 0x23, 0, HDA_OUTPUT);
		if (err < 0)
			goto error;
	}

	snd_hda_apply_fixup(codec, HDA_FIXUP_ACT_PROBE);

	return 0;

 error:
	alc_free(codec);
	return err;
}

/*
 * ALC861-VD support
 *
 * Based on ALC882
 *
 * In addition, an independent DAC
 */
static int alc861vd_parse_auto_config(struct hda_codec *codec)
{
	static const hda_nid_t alc861vd_ignore[] = { 0x1d, 0 };
	static const hda_nid_t alc861vd_ssids[] = { 0x15, 0x1b, 0x14, 0 };
	return alc_parse_auto_config(codec, alc861vd_ignore, alc861vd_ssids);
}

enum {
	ALC660VD_FIX_ASUS_GPIO1,
	ALC861VD_FIX_DALLAS,
};

/* exclude VREF80 */
static void alc861vd_fixup_dallas(struct hda_codec *codec,
				  const struct hda_fixup *fix, int action)
{
	if (action == HDA_FIXUP_ACT_PRE_PROBE) {
		snd_hda_override_pin_caps(codec, 0x18, 0x00000734);
		snd_hda_override_pin_caps(codec, 0x19, 0x0000073c);
	}
}

/* reset GPIO1 */
static void alc660vd_fixup_asus_gpio1(struct hda_codec *codec,
				      const struct hda_fixup *fix, int action)
{
	struct alc_spec *spec = codec->spec;

	if (action == HDA_FIXUP_ACT_PRE_PROBE)
		spec->gpio_mask |= 0x02;
	alc_fixup_gpio(codec, action, 0x01);
}

static const struct hda_fixup alc861vd_fixups[] = {
	[ALC660VD_FIX_ASUS_GPIO1] = {
		.type = HDA_FIXUP_FUNC,
		.v.func = alc660vd_fixup_asus_gpio1,
	},
	[ALC861VD_FIX_DALLAS] = {
		.type = HDA_FIXUP_FUNC,
		.v.func = alc861vd_fixup_dallas,
	},
};

static const struct snd_pci_quirk alc861vd_fixup_tbl[] = {
	SND_PCI_QUIRK(0x103c, 0x30bf, "HP TX1000", ALC861VD_FIX_DALLAS),
	SND_PCI_QUIRK(0x1043, 0x1339, "ASUS A7-K", ALC660VD_FIX_ASUS_GPIO1),
	SND_PCI_QUIRK(0x1179, 0xff31, "Toshiba L30-149", ALC861VD_FIX_DALLAS),
	{}
};

/*
 */
static int patch_alc861vd(struct hda_codec *codec)
{
	struct alc_spec *spec;
	int err;

	err = alc_alloc_spec(codec, 0x0b);
	if (err < 0)
		return err;

	spec = codec->spec;
	if (has_cdefine_beep(codec))
		spec->gen.beep_nid = 0x23;

	spec->shutup = alc_eapd_shutup;

	alc_pre_init(codec);

	snd_hda_pick_fixup(codec, NULL, alc861vd_fixup_tbl, alc861vd_fixups);
	snd_hda_apply_fixup(codec, HDA_FIXUP_ACT_PRE_PROBE);

	/* automatic parse from the BIOS config */
	err = alc861vd_parse_auto_config(codec);
	if (err < 0)
		goto error;

	if (!spec->gen.no_analog) {
		err = set_beep_amp(spec, 0x0b, 0x05, HDA_INPUT);
		if (err < 0)
			goto error;
	}

	snd_hda_apply_fixup(codec, HDA_FIXUP_ACT_PROBE);

	return 0;

 error:
	alc_free(codec);
	return err;
}

/*
 * ALC662 support
 *
 * ALC662 is almost identical with ALC880 but has cleaner and more flexible
 * configuration.  Each pin widget can choose any input DACs and a mixer.
 * Each ADC is connected from a mixer of all inputs.  This makes possible
 * 6-channel independent captures.
 *
 * In addition, an independent DAC for the multi-playback (not used in this
 * driver yet).
 */

/*
 * BIOS auto configuration
 */

static int alc662_parse_auto_config(struct hda_codec *codec)
{
	static const hda_nid_t alc662_ignore[] = { 0x1d, 0 };
	static const hda_nid_t alc663_ssids[] = { 0x15, 0x1b, 0x14, 0x21 };
	static const hda_nid_t alc662_ssids[] = { 0x15, 0x1b, 0x14, 0 };
	const hda_nid_t *ssids;

	if (codec->core.vendor_id == 0x10ec0272 || codec->core.vendor_id == 0x10ec0663 ||
	    codec->core.vendor_id == 0x10ec0665 || codec->core.vendor_id == 0x10ec0670 ||
	    codec->core.vendor_id == 0x10ec0671)
		ssids = alc663_ssids;
	else
		ssids = alc662_ssids;
	return alc_parse_auto_config(codec, alc662_ignore, ssids);
}

static void alc272_fixup_mario(struct hda_codec *codec,
			       const struct hda_fixup *fix, int action)
{
	if (action != HDA_FIXUP_ACT_PRE_PROBE)
		return;
	if (snd_hda_override_amp_caps(codec, 0x2, HDA_OUTPUT,
				      (0x3b << AC_AMPCAP_OFFSET_SHIFT) |
				      (0x3b << AC_AMPCAP_NUM_STEPS_SHIFT) |
				      (0x03 << AC_AMPCAP_STEP_SIZE_SHIFT) |
				      (0 << AC_AMPCAP_MUTE_SHIFT)))
		codec_warn(codec, "failed to override amp caps for NID 0x2\n");
}

static const struct snd_pcm_chmap_elem asus_pcm_2_1_chmaps[] = {
	{ .channels = 2,
	  .map = { SNDRV_CHMAP_FL, SNDRV_CHMAP_FR } },
	{ .channels = 4,
	  .map = { SNDRV_CHMAP_FL, SNDRV_CHMAP_FR,
		   SNDRV_CHMAP_NA, SNDRV_CHMAP_LFE } }, /* LFE only on right */
	{ }
};

/* override the 2.1 chmap */
static void alc_fixup_bass_chmap(struct hda_codec *codec,
				    const struct hda_fixup *fix, int action)
{
	if (action == HDA_FIXUP_ACT_BUILD) {
		struct alc_spec *spec = codec->spec;
		spec->gen.pcm_rec[0]->stream[0].chmap = asus_pcm_2_1_chmaps;
	}
}

/* avoid D3 for keeping GPIO up */
static unsigned int gpio_led_power_filter(struct hda_codec *codec,
					  hda_nid_t nid,
					  unsigned int power_state)
{
	struct alc_spec *spec = codec->spec;
	if (nid == codec->core.afg && power_state == AC_PWRST_D3 && spec->gpio_data)
		return AC_PWRST_D0;
	return power_state;
}

static void alc662_fixup_led_gpio1(struct hda_codec *codec,
				   const struct hda_fixup *fix, int action)
{
	struct alc_spec *spec = codec->spec;

	alc_fixup_hp_gpio_led(codec, action, 0x01, 0);
	if (action == HDA_FIXUP_ACT_PRE_PROBE) {
		spec->mute_led_polarity = 1;
		codec->power_filter = gpio_led_power_filter;
	}
}

static void alc662_usi_automute_hook(struct hda_codec *codec,
					 struct hda_jack_callback *jack)
{
	struct alc_spec *spec = codec->spec;
	int vref;
	msleep(200);
	snd_hda_gen_hp_automute(codec, jack);

	vref = spec->gen.hp_jack_present ? PIN_VREF80 : 0;
	msleep(100);
	snd_hda_codec_write(codec, 0x19, 0, AC_VERB_SET_PIN_WIDGET_CONTROL,
			    vref);
}

static void alc662_fixup_usi_headset_mic(struct hda_codec *codec,
				     const struct hda_fixup *fix, int action)
{
	struct alc_spec *spec = codec->spec;
	if (action == HDA_FIXUP_ACT_PRE_PROBE) {
		spec->parse_flags |= HDA_PINCFG_HEADSET_MIC;
		spec->gen.hp_automute_hook = alc662_usi_automute_hook;
	}
}

static void alc662_aspire_ethos_mute_speakers(struct hda_codec *codec,
					struct hda_jack_callback *cb)
{
	/* surround speakers at 0x1b already get muted automatically when
	 * headphones are plugged in, but we have to mute/unmute the remaining
	 * channels manually:
	 * 0x15 - front left/front right
	 * 0x18 - front center/ LFE
	 */
	if (snd_hda_jack_detect_state(codec, 0x1b) == HDA_JACK_PRESENT) {
		snd_hda_set_pin_ctl_cache(codec, 0x15, 0);
		snd_hda_set_pin_ctl_cache(codec, 0x18, 0);
	} else {
		snd_hda_set_pin_ctl_cache(codec, 0x15, PIN_OUT);
		snd_hda_set_pin_ctl_cache(codec, 0x18, PIN_OUT);
	}
}

static void alc662_fixup_aspire_ethos_hp(struct hda_codec *codec,
					const struct hda_fixup *fix, int action)
{
    /* Pin 0x1b: shared headphones jack and surround speakers */
	if (!is_jack_detectable(codec, 0x1b))
		return;

	switch (action) {
	case HDA_FIXUP_ACT_PRE_PROBE:
		snd_hda_jack_detect_enable_callback(codec, 0x1b,
				alc662_aspire_ethos_mute_speakers);
		/* subwoofer needs an extra GPIO setting to become audible */
		alc_setup_gpio(codec, 0x02);
		break;
	case HDA_FIXUP_ACT_INIT:
		/* Make sure to start in a correct state, i.e. if
		 * headphones have been plugged in before powering up the system
		 */
		alc662_aspire_ethos_mute_speakers(codec, NULL);
		break;
	}
}

static void alc671_fixup_hp_headset_mic2(struct hda_codec *codec,
					     const struct hda_fixup *fix, int action)
{
	struct alc_spec *spec = codec->spec;

	static const struct hda_pintbl pincfgs[] = {
		{ 0x19, 0x02a11040 }, /* use as headset mic, with its own jack detect */
		{ 0x1b, 0x0181304f },
		{ }
	};

	switch (action) {
	case HDA_FIXUP_ACT_PRE_PROBE:
		spec->gen.mixer_nid = 0;
		spec->parse_flags |= HDA_PINCFG_HEADSET_MIC;
		snd_hda_apply_pincfgs(codec, pincfgs);
		break;
	case HDA_FIXUP_ACT_INIT:
		alc_write_coef_idx(codec, 0x19, 0xa054);
		break;
	}
}

static const struct coef_fw alc668_coefs[] = {
	WRITE_COEF(0x01, 0xbebe), WRITE_COEF(0x02, 0xaaaa), WRITE_COEF(0x03,    0x0),
	WRITE_COEF(0x04, 0x0180), WRITE_COEF(0x06,    0x0), WRITE_COEF(0x07, 0x0f80),
	WRITE_COEF(0x08, 0x0031), WRITE_COEF(0x0a, 0x0060), WRITE_COEF(0x0b,    0x0),
	WRITE_COEF(0x0c, 0x7cf7), WRITE_COEF(0x0d, 0x1080), WRITE_COEF(0x0e, 0x7f7f),
	WRITE_COEF(0x0f, 0xcccc), WRITE_COEF(0x10, 0xddcc), WRITE_COEF(0x11, 0x0001),
	WRITE_COEF(0x13,    0x0), WRITE_COEF(0x14, 0x2aa0), WRITE_COEF(0x17, 0xa940),
	WRITE_COEF(0x19,    0x0), WRITE_COEF(0x1a,    0x0), WRITE_COEF(0x1b,    0x0),
	WRITE_COEF(0x1c,    0x0), WRITE_COEF(0x1d,    0x0), WRITE_COEF(0x1e, 0x7418),
	WRITE_COEF(0x1f, 0x0804), WRITE_COEF(0x20, 0x4200), WRITE_COEF(0x21, 0x0468),
	WRITE_COEF(0x22, 0x8ccc), WRITE_COEF(0x23, 0x0250), WRITE_COEF(0x24, 0x7418),
	WRITE_COEF(0x27,    0x0), WRITE_COEF(0x28, 0x8ccc), WRITE_COEF(0x2a, 0xff00),
	WRITE_COEF(0x2b, 0x8000), WRITE_COEF(0xa7, 0xff00), WRITE_COEF(0xa8, 0x8000),
	WRITE_COEF(0xaa, 0x2e17), WRITE_COEF(0xab, 0xa0c0), WRITE_COEF(0xac,    0x0),
	WRITE_COEF(0xad,    0x0), WRITE_COEF(0xae, 0x2ac6), WRITE_COEF(0xaf, 0xa480),
	WRITE_COEF(0xb0,    0x0), WRITE_COEF(0xb1,    0x0), WRITE_COEF(0xb2,    0x0),
	WRITE_COEF(0xb3,    0x0), WRITE_COEF(0xb4,    0x0), WRITE_COEF(0xb5, 0x1040),
	WRITE_COEF(0xb6, 0xd697), WRITE_COEF(0xb7, 0x902b), WRITE_COEF(0xb8, 0xd697),
	WRITE_COEF(0xb9, 0x902b), WRITE_COEF(0xba, 0xb8ba), WRITE_COEF(0xbb, 0xaaab),
	WRITE_COEF(0xbc, 0xaaaf), WRITE_COEF(0xbd, 0x6aaa), WRITE_COEF(0xbe, 0x1c02),
	WRITE_COEF(0xc0, 0x00ff), WRITE_COEF(0xc1, 0x0fa6),
	{}
};

static void alc668_restore_default_value(struct hda_codec *codec)
{
	alc_process_coef_fw(codec, alc668_coefs);
}

enum {
	ALC662_FIXUP_ASPIRE,
	ALC662_FIXUP_LED_GPIO1,
	ALC662_FIXUP_IDEAPAD,
	ALC272_FIXUP_MARIO,
	ALC662_FIXUP_CZC_P10T,
	ALC662_FIXUP_SKU_IGNORE,
	ALC662_FIXUP_HP_RP5800,
	ALC662_FIXUP_ASUS_MODE1,
	ALC662_FIXUP_ASUS_MODE2,
	ALC662_FIXUP_ASUS_MODE3,
	ALC662_FIXUP_ASUS_MODE4,
	ALC662_FIXUP_ASUS_MODE5,
	ALC662_FIXUP_ASUS_MODE6,
	ALC662_FIXUP_ASUS_MODE7,
	ALC662_FIXUP_ASUS_MODE8,
	ALC662_FIXUP_NO_JACK_DETECT,
	ALC662_FIXUP_ZOTAC_Z68,
	ALC662_FIXUP_INV_DMIC,
	ALC662_FIXUP_DELL_MIC_NO_PRESENCE,
	ALC668_FIXUP_DELL_MIC_NO_PRESENCE,
	ALC662_FIXUP_HEADSET_MODE,
	ALC668_FIXUP_HEADSET_MODE,
	ALC662_FIXUP_BASS_MODE4_CHMAP,
	ALC662_FIXUP_BASS_16,
	ALC662_FIXUP_BASS_1A,
	ALC662_FIXUP_BASS_CHMAP,
	ALC668_FIXUP_AUTO_MUTE,
	ALC668_FIXUP_DELL_DISABLE_AAMIX,
	ALC668_FIXUP_DELL_XPS13,
	ALC662_FIXUP_ASUS_Nx50,
	ALC668_FIXUP_ASUS_Nx51_HEADSET_MODE,
	ALC668_FIXUP_ASUS_Nx51,
	ALC668_FIXUP_MIC_COEF,
	ALC668_FIXUP_ASUS_G751,
	ALC891_FIXUP_HEADSET_MODE,
	ALC891_FIXUP_DELL_MIC_NO_PRESENCE,
	ALC662_FIXUP_ACER_VERITON,
	ALC892_FIXUP_ASROCK_MOBO,
	ALC662_FIXUP_USI_FUNC,
	ALC662_FIXUP_USI_HEADSET_MODE,
	ALC662_FIXUP_LENOVO_MULTI_CODECS,
	ALC669_FIXUP_ACER_ASPIRE_ETHOS,
	ALC669_FIXUP_ACER_ASPIRE_ETHOS_HEADSET,
	ALC671_FIXUP_HP_HEADSET_MIC2,
	ALC662_FIXUP_ACER_X2660G_HEADSET_MODE,
	ALC662_FIXUP_ACER_NITRO_HEADSET_MODE,
};

static const struct hda_fixup alc662_fixups[] = {
	[ALC662_FIXUP_ASPIRE] = {
		.type = HDA_FIXUP_PINS,
		.v.pins = (const struct hda_pintbl[]) {
			{ 0x15, 0x99130112 }, /* subwoofer */
			{ }
		}
	},
	[ALC662_FIXUP_LED_GPIO1] = {
		.type = HDA_FIXUP_FUNC,
		.v.func = alc662_fixup_led_gpio1,
	},
	[ALC662_FIXUP_IDEAPAD] = {
		.type = HDA_FIXUP_PINS,
		.v.pins = (const struct hda_pintbl[]) {
			{ 0x17, 0x99130112 }, /* subwoofer */
			{ }
		},
		.chained = true,
		.chain_id = ALC662_FIXUP_LED_GPIO1,
	},
	[ALC272_FIXUP_MARIO] = {
		.type = HDA_FIXUP_FUNC,
		.v.func = alc272_fixup_mario,
	},
	[ALC662_FIXUP_CZC_P10T] = {
		.type = HDA_FIXUP_VERBS,
		.v.verbs = (const struct hda_verb[]) {
			{0x14, AC_VERB_SET_EAPD_BTLENABLE, 0},
			{}
		}
	},
	[ALC662_FIXUP_SKU_IGNORE] = {
		.type = HDA_FIXUP_FUNC,
		.v.func = alc_fixup_sku_ignore,
	},
	[ALC662_FIXUP_HP_RP5800] = {
		.type = HDA_FIXUP_PINS,
		.v.pins = (const struct hda_pintbl[]) {
			{ 0x14, 0x0221201f }, /* HP out */
			{ }
		},
		.chained = true,
		.chain_id = ALC662_FIXUP_SKU_IGNORE
	},
	[ALC662_FIXUP_ASUS_MODE1] = {
		.type = HDA_FIXUP_PINS,
		.v.pins = (const struct hda_pintbl[]) {
			{ 0x14, 0x99130110 }, /* speaker */
			{ 0x18, 0x01a19c20 }, /* mic */
			{ 0x19, 0x99a3092f }, /* int-mic */
			{ 0x21, 0x0121401f }, /* HP out */
			{ }
		},
		.chained = true,
		.chain_id = ALC662_FIXUP_SKU_IGNORE
	},
	[ALC662_FIXUP_ASUS_MODE2] = {
		.type = HDA_FIXUP_PINS,
		.v.pins = (const struct hda_pintbl[]) {
			{ 0x14, 0x99130110 }, /* speaker */
			{ 0x18, 0x01a19820 }, /* mic */
			{ 0x19, 0x99a3092f }, /* int-mic */
			{ 0x1b, 0x0121401f }, /* HP out */
			{ }
		},
		.chained = true,
		.chain_id = ALC662_FIXUP_SKU_IGNORE
	},
	[ALC662_FIXUP_ASUS_MODE3] = {
		.type = HDA_FIXUP_PINS,
		.v.pins = (const struct hda_pintbl[]) {
			{ 0x14, 0x99130110 }, /* speaker */
			{ 0x15, 0x0121441f }, /* HP */
			{ 0x18, 0x01a19840 }, /* mic */
			{ 0x19, 0x99a3094f }, /* int-mic */
			{ 0x21, 0x01211420 }, /* HP2 */
			{ }
		},
		.chained = true,
		.chain_id = ALC662_FIXUP_SKU_IGNORE
	},
	[ALC662_FIXUP_ASUS_MODE4] = {
		.type = HDA_FIXUP_PINS,
		.v.pins = (const struct hda_pintbl[]) {
			{ 0x14, 0x99130110 }, /* speaker */
			{ 0x16, 0x99130111 }, /* speaker */
			{ 0x18, 0x01a19840 }, /* mic */
			{ 0x19, 0x99a3094f }, /* int-mic */
			{ 0x21, 0x0121441f }, /* HP */
			{ }
		},
		.chained = true,
		.chain_id = ALC662_FIXUP_SKU_IGNORE
	},
	[ALC662_FIXUP_ASUS_MODE5] = {
		.type = HDA_FIXUP_PINS,
		.v.pins = (const struct hda_pintbl[]) {
			{ 0x14, 0x99130110 }, /* speaker */
			{ 0x15, 0x0121441f }, /* HP */
			{ 0x16, 0x99130111 }, /* speaker */
			{ 0x18, 0x01a19840 }, /* mic */
			{ 0x19, 0x99a3094f }, /* int-mic */
			{ }
		},
		.chained = true,
		.chain_id = ALC662_FIXUP_SKU_IGNORE
	},
	[ALC662_FIXUP_ASUS_MODE6] = {
		.type = HDA_FIXUP_PINS,
		.v.pins = (const struct hda_pintbl[]) {
			{ 0x14, 0x99130110 }, /* speaker */
			{ 0x15, 0x01211420 }, /* HP2 */
			{ 0x18, 0x01a19840 }, /* mic */
			{ 0x19, 0x99a3094f }, /* int-mic */
			{ 0x1b, 0x0121441f }, /* HP */
			{ }
		},
		.chained = true,
		.chain_id = ALC662_FIXUP_SKU_IGNORE
	},
	[ALC662_FIXUP_ASUS_MODE7] = {
		.type = HDA_FIXUP_PINS,
		.v.pins = (const struct hda_pintbl[]) {
			{ 0x14, 0x99130110 }, /* speaker */
			{ 0x17, 0x99130111 }, /* speaker */
			{ 0x18, 0x01a19840 }, /* mic */
			{ 0x19, 0x99a3094f }, /* int-mic */
			{ 0x1b, 0x01214020 }, /* HP */
			{ 0x21, 0x0121401f }, /* HP */
			{ }
		},
		.chained = true,
		.chain_id = ALC662_FIXUP_SKU_IGNORE
	},
	[ALC662_FIXUP_ASUS_MODE8] = {
		.type = HDA_FIXUP_PINS,
		.v.pins = (const struct hda_pintbl[]) {
			{ 0x14, 0x99130110 }, /* speaker */
			{ 0x12, 0x99a30970 }, /* int-mic */
			{ 0x15, 0x01214020 }, /* HP */
			{ 0x17, 0x99130111 }, /* speaker */
			{ 0x18, 0x01a19840 }, /* mic */
			{ 0x21, 0x0121401f }, /* HP */
			{ }
		},
		.chained = true,
		.chain_id = ALC662_FIXUP_SKU_IGNORE
	},
	[ALC662_FIXUP_NO_JACK_DETECT] = {
		.type = HDA_FIXUP_FUNC,
		.v.func = alc_fixup_no_jack_detect,
	},
	[ALC662_FIXUP_ZOTAC_Z68] = {
		.type = HDA_FIXUP_PINS,
		.v.pins = (const struct hda_pintbl[]) {
			{ 0x1b, 0x02214020 }, /* Front HP */
			{ }
		}
	},
	[ALC662_FIXUP_INV_DMIC] = {
		.type = HDA_FIXUP_FUNC,
		.v.func = alc_fixup_inv_dmic,
	},
	[ALC668_FIXUP_DELL_XPS13] = {
		.type = HDA_FIXUP_FUNC,
		.v.func = alc_fixup_dell_xps13,
		.chained = true,
		.chain_id = ALC668_FIXUP_DELL_DISABLE_AAMIX
	},
	[ALC668_FIXUP_DELL_DISABLE_AAMIX] = {
		.type = HDA_FIXUP_FUNC,
		.v.func = alc_fixup_disable_aamix,
		.chained = true,
		.chain_id = ALC668_FIXUP_DELL_MIC_NO_PRESENCE
	},
	[ALC668_FIXUP_AUTO_MUTE] = {
		.type = HDA_FIXUP_FUNC,
		.v.func = alc_fixup_auto_mute_via_amp,
		.chained = true,
		.chain_id = ALC668_FIXUP_DELL_MIC_NO_PRESENCE
	},
	[ALC662_FIXUP_DELL_MIC_NO_PRESENCE] = {
		.type = HDA_FIXUP_PINS,
		.v.pins = (const struct hda_pintbl[]) {
			{ 0x19, 0x03a1113c }, /* use as headset mic, without its own jack detect */
			/* headphone mic by setting pin control of 0x1b (headphone out) to in + vref_50 */
			{ }
		},
		.chained = true,
		.chain_id = ALC662_FIXUP_HEADSET_MODE
	},
	[ALC662_FIXUP_HEADSET_MODE] = {
		.type = HDA_FIXUP_FUNC,
		.v.func = alc_fixup_headset_mode_alc662,
	},
	[ALC668_FIXUP_DELL_MIC_NO_PRESENCE] = {
		.type = HDA_FIXUP_PINS,
		.v.pins = (const struct hda_pintbl[]) {
			{ 0x19, 0x03a1913d }, /* use as headphone mic, without its own jack detect */
			{ 0x1b, 0x03a1113c }, /* use as headset mic, without its own jack detect */
			{ }
		},
		.chained = true,
		.chain_id = ALC668_FIXUP_HEADSET_MODE
	},
	[ALC668_FIXUP_HEADSET_MODE] = {
		.type = HDA_FIXUP_FUNC,
		.v.func = alc_fixup_headset_mode_alc668,
	},
	[ALC662_FIXUP_BASS_MODE4_CHMAP] = {
		.type = HDA_FIXUP_FUNC,
		.v.func = alc_fixup_bass_chmap,
		.chained = true,
		.chain_id = ALC662_FIXUP_ASUS_MODE4
	},
	[ALC662_FIXUP_BASS_16] = {
		.type = HDA_FIXUP_PINS,
		.v.pins = (const struct hda_pintbl[]) {
			{0x16, 0x80106111}, /* bass speaker */
			{}
		},
		.chained = true,
		.chain_id = ALC662_FIXUP_BASS_CHMAP,
	},
	[ALC662_FIXUP_BASS_1A] = {
		.type = HDA_FIXUP_PINS,
		.v.pins = (const struct hda_pintbl[]) {
			{0x1a, 0x80106111}, /* bass speaker */
			{}
		},
		.chained = true,
		.chain_id = ALC662_FIXUP_BASS_CHMAP,
	},
	[ALC662_FIXUP_BASS_CHMAP] = {
		.type = HDA_FIXUP_FUNC,
		.v.func = alc_fixup_bass_chmap,
	},
	[ALC662_FIXUP_ASUS_Nx50] = {
		.type = HDA_FIXUP_FUNC,
		.v.func = alc_fixup_auto_mute_via_amp,
		.chained = true,
		.chain_id = ALC662_FIXUP_BASS_1A
	},
	[ALC668_FIXUP_ASUS_Nx51_HEADSET_MODE] = {
		.type = HDA_FIXUP_FUNC,
		.v.func = alc_fixup_headset_mode_alc668,
		.chain_id = ALC662_FIXUP_BASS_CHMAP
	},
	[ALC668_FIXUP_ASUS_Nx51] = {
		.type = HDA_FIXUP_PINS,
		.v.pins = (const struct hda_pintbl[]) {
			{ 0x19, 0x03a1913d }, /* use as headphone mic, without its own jack detect */
			{ 0x1a, 0x90170151 }, /* bass speaker */
			{ 0x1b, 0x03a1113c }, /* use as headset mic, without its own jack detect */
			{}
		},
		.chained = true,
		.chain_id = ALC668_FIXUP_ASUS_Nx51_HEADSET_MODE,
	},
	[ALC668_FIXUP_MIC_COEF] = {
		.type = HDA_FIXUP_VERBS,
		.v.verbs = (const struct hda_verb[]) {
			{ 0x20, AC_VERB_SET_COEF_INDEX, 0xc3 },
			{ 0x20, AC_VERB_SET_PROC_COEF, 0x4000 },
			{}
		},
	},
	[ALC668_FIXUP_ASUS_G751] = {
		.type = HDA_FIXUP_PINS,
		.v.pins = (const struct hda_pintbl[]) {
			{ 0x16, 0x0421101f }, /* HP */
			{}
		},
		.chained = true,
		.chain_id = ALC668_FIXUP_MIC_COEF
	},
	[ALC891_FIXUP_HEADSET_MODE] = {
		.type = HDA_FIXUP_FUNC,
		.v.func = alc_fixup_headset_mode,
	},
	[ALC891_FIXUP_DELL_MIC_NO_PRESENCE] = {
		.type = HDA_FIXUP_PINS,
		.v.pins = (const struct hda_pintbl[]) {
			{ 0x19, 0x03a1913d }, /* use as headphone mic, without its own jack detect */
			{ 0x1b, 0x03a1113c }, /* use as headset mic, without its own jack detect */
			{ }
		},
		.chained = true,
		.chain_id = ALC891_FIXUP_HEADSET_MODE
	},
	[ALC662_FIXUP_ACER_VERITON] = {
		.type = HDA_FIXUP_PINS,
		.v.pins = (const struct hda_pintbl[]) {
			{ 0x15, 0x50170120 }, /* no internal speaker */
			{ }
		}
	},
	[ALC892_FIXUP_ASROCK_MOBO] = {
		.type = HDA_FIXUP_PINS,
		.v.pins = (const struct hda_pintbl[]) {
			{ 0x15, 0x40f000f0 }, /* disabled */
			{ 0x16, 0x40f000f0 }, /* disabled */
			{ }
		}
	},
	[ALC662_FIXUP_USI_FUNC] = {
		.type = HDA_FIXUP_FUNC,
		.v.func = alc662_fixup_usi_headset_mic,
	},
	[ALC662_FIXUP_USI_HEADSET_MODE] = {
		.type = HDA_FIXUP_PINS,
		.v.pins = (const struct hda_pintbl[]) {
			{ 0x19, 0x02a1913c }, /* use as headset mic, without its own jack detect */
			{ 0x18, 0x01a1903d },
			{ }
		},
		.chained = true,
		.chain_id = ALC662_FIXUP_USI_FUNC
	},
	[ALC662_FIXUP_LENOVO_MULTI_CODECS] = {
		.type = HDA_FIXUP_FUNC,
		.v.func = alc233_alc662_fixup_lenovo_dual_codecs,
	},
	[ALC669_FIXUP_ACER_ASPIRE_ETHOS_HEADSET] = {
		.type = HDA_FIXUP_FUNC,
		.v.func = alc662_fixup_aspire_ethos_hp,
	},
	[ALC669_FIXUP_ACER_ASPIRE_ETHOS] = {
		.type = HDA_FIXUP_PINS,
		.v.pins = (const struct hda_pintbl[]) {
			{ 0x15, 0x92130110 }, /* front speakers */
			{ 0x18, 0x99130111 }, /* center/subwoofer */
			{ 0x1b, 0x11130012 }, /* surround plus jack for HP */
			{ }
		},
		.chained = true,
		.chain_id = ALC669_FIXUP_ACER_ASPIRE_ETHOS_HEADSET
	},
	[ALC671_FIXUP_HP_HEADSET_MIC2] = {
		.type = HDA_FIXUP_FUNC,
		.v.func = alc671_fixup_hp_headset_mic2,
	},
	[ALC662_FIXUP_ACER_X2660G_HEADSET_MODE] = {
		.type = HDA_FIXUP_PINS,
		.v.pins = (const struct hda_pintbl[]) {
			{ 0x1a, 0x02a1113c }, /* use as headset mic, without its own jack detect */
			{ }
		},
		.chained = true,
		.chain_id = ALC662_FIXUP_USI_FUNC
	},
	[ALC662_FIXUP_ACER_NITRO_HEADSET_MODE] = {
		.type = HDA_FIXUP_PINS,
		.v.pins = (const struct hda_pintbl[]) {
			{ 0x1a, 0x01a11140 }, /* use as headset mic, without its own jack detect */
			{ 0x1b, 0x0221144f },
			{ }
		},
		.chained = true,
		.chain_id = ALC662_FIXUP_USI_FUNC
	},
};

static const struct snd_pci_quirk alc662_fixup_tbl[] = {
	SND_PCI_QUIRK(0x1019, 0x9087, "ECS", ALC662_FIXUP_ASUS_MODE2),
	SND_PCI_QUIRK(0x1025, 0x022f, "Acer Aspire One", ALC662_FIXUP_INV_DMIC),
	SND_PCI_QUIRK(0x1025, 0x0241, "Packard Bell DOTS", ALC662_FIXUP_INV_DMIC),
	SND_PCI_QUIRK(0x1025, 0x0308, "Acer Aspire 8942G", ALC662_FIXUP_ASPIRE),
	SND_PCI_QUIRK(0x1025, 0x031c, "Gateway NV79", ALC662_FIXUP_SKU_IGNORE),
	SND_PCI_QUIRK(0x1025, 0x0349, "eMachines eM250", ALC662_FIXUP_INV_DMIC),
	SND_PCI_QUIRK(0x1025, 0x034a, "Gateway LT27", ALC662_FIXUP_INV_DMIC),
	SND_PCI_QUIRK(0x1025, 0x038b, "Acer Aspire 8943G", ALC662_FIXUP_ASPIRE),
	SND_PCI_QUIRK(0x1025, 0x123c, "Acer Nitro N50-600", ALC662_FIXUP_ACER_NITRO_HEADSET_MODE),
	SND_PCI_QUIRK(0x1025, 0x124e, "Acer 2660G", ALC662_FIXUP_ACER_X2660G_HEADSET_MODE),
	SND_PCI_QUIRK(0x1028, 0x05d8, "Dell", ALC668_FIXUP_DELL_MIC_NO_PRESENCE),
	SND_PCI_QUIRK(0x1028, 0x05db, "Dell", ALC668_FIXUP_DELL_MIC_NO_PRESENCE),
	SND_PCI_QUIRK(0x1028, 0x05fe, "Dell XPS 15", ALC668_FIXUP_DELL_XPS13),
	SND_PCI_QUIRK(0x1028, 0x060a, "Dell XPS 13", ALC668_FIXUP_DELL_XPS13),
	SND_PCI_QUIRK(0x1028, 0x060d, "Dell M3800", ALC668_FIXUP_DELL_XPS13),
	SND_PCI_QUIRK(0x1028, 0x0625, "Dell", ALC668_FIXUP_DELL_MIC_NO_PRESENCE),
	SND_PCI_QUIRK(0x1028, 0x0626, "Dell", ALC668_FIXUP_DELL_MIC_NO_PRESENCE),
	SND_PCI_QUIRK(0x1028, 0x0696, "Dell", ALC668_FIXUP_DELL_MIC_NO_PRESENCE),
	SND_PCI_QUIRK(0x1028, 0x0698, "Dell", ALC668_FIXUP_DELL_MIC_NO_PRESENCE),
	SND_PCI_QUIRK(0x1028, 0x069f, "Dell", ALC668_FIXUP_DELL_MIC_NO_PRESENCE),
	SND_PCI_QUIRK(0x103c, 0x1632, "HP RP5800", ALC662_FIXUP_HP_RP5800),
	SND_PCI_QUIRK(0x1043, 0x1080, "Asus UX501VW", ALC668_FIXUP_HEADSET_MODE),
	SND_PCI_QUIRK(0x1043, 0x11cd, "Asus N550", ALC662_FIXUP_ASUS_Nx50),
	SND_PCI_QUIRK(0x1043, 0x13df, "Asus N550JX", ALC662_FIXUP_BASS_1A),
	SND_PCI_QUIRK(0x1043, 0x129d, "Asus N750", ALC662_FIXUP_ASUS_Nx50),
	SND_PCI_QUIRK(0x1043, 0x12ff, "ASUS G751", ALC668_FIXUP_ASUS_G751),
	SND_PCI_QUIRK(0x1043, 0x1477, "ASUS N56VZ", ALC662_FIXUP_BASS_MODE4_CHMAP),
	SND_PCI_QUIRK(0x1043, 0x15a7, "ASUS UX51VZH", ALC662_FIXUP_BASS_16),
	SND_PCI_QUIRK(0x1043, 0x177d, "ASUS N551", ALC668_FIXUP_ASUS_Nx51),
	SND_PCI_QUIRK(0x1043, 0x17bd, "ASUS N751", ALC668_FIXUP_ASUS_Nx51),
	SND_PCI_QUIRK(0x1043, 0x1963, "ASUS X71SL", ALC662_FIXUP_ASUS_MODE8),
	SND_PCI_QUIRK(0x1043, 0x1b73, "ASUS N55SF", ALC662_FIXUP_BASS_16),
	SND_PCI_QUIRK(0x1043, 0x1bf3, "ASUS N76VZ", ALC662_FIXUP_BASS_MODE4_CHMAP),
	SND_PCI_QUIRK(0x1043, 0x8469, "ASUS mobo", ALC662_FIXUP_NO_JACK_DETECT),
	SND_PCI_QUIRK(0x105b, 0x0cd6, "Foxconn", ALC662_FIXUP_ASUS_MODE2),
	SND_PCI_QUIRK(0x144d, 0xc051, "Samsung R720", ALC662_FIXUP_IDEAPAD),
	SND_PCI_QUIRK(0x14cd, 0x5003, "USI", ALC662_FIXUP_USI_HEADSET_MODE),
	SND_PCI_QUIRK(0x17aa, 0x1036, "Lenovo P520", ALC662_FIXUP_LENOVO_MULTI_CODECS),
	SND_PCI_QUIRK(0x17aa, 0x38af, "Lenovo Ideapad Y550P", ALC662_FIXUP_IDEAPAD),
	SND_PCI_QUIRK(0x17aa, 0x3a0d, "Lenovo Ideapad Y550", ALC662_FIXUP_IDEAPAD),
	SND_PCI_QUIRK(0x1849, 0x5892, "ASRock B150M", ALC892_FIXUP_ASROCK_MOBO),
	SND_PCI_QUIRK(0x19da, 0xa130, "Zotac Z68", ALC662_FIXUP_ZOTAC_Z68),
	SND_PCI_QUIRK(0x1b0a, 0x01b8, "ACER Veriton", ALC662_FIXUP_ACER_VERITON),
	SND_PCI_QUIRK(0x1b35, 0x2206, "CZC P10T", ALC662_FIXUP_CZC_P10T),
	SND_PCI_QUIRK(0x1025, 0x0566, "Acer Aspire Ethos 8951G", ALC669_FIXUP_ACER_ASPIRE_ETHOS),

#if 0
	/* Below is a quirk table taken from the old code.
	 * Basically the device should work as is without the fixup table.
	 * If BIOS doesn't give a proper info, enable the corresponding
	 * fixup entry.
	 */
	SND_PCI_QUIRK(0x1043, 0x1000, "ASUS N50Vm", ALC662_FIXUP_ASUS_MODE1),
	SND_PCI_QUIRK(0x1043, 0x1092, "ASUS NB", ALC662_FIXUP_ASUS_MODE3),
	SND_PCI_QUIRK(0x1043, 0x1173, "ASUS K73Jn", ALC662_FIXUP_ASUS_MODE1),
	SND_PCI_QUIRK(0x1043, 0x11c3, "ASUS M70V", ALC662_FIXUP_ASUS_MODE3),
	SND_PCI_QUIRK(0x1043, 0x11d3, "ASUS NB", ALC662_FIXUP_ASUS_MODE1),
	SND_PCI_QUIRK(0x1043, 0x11f3, "ASUS NB", ALC662_FIXUP_ASUS_MODE2),
	SND_PCI_QUIRK(0x1043, 0x1203, "ASUS NB", ALC662_FIXUP_ASUS_MODE1),
	SND_PCI_QUIRK(0x1043, 0x1303, "ASUS G60J", ALC662_FIXUP_ASUS_MODE1),
	SND_PCI_QUIRK(0x1043, 0x1333, "ASUS G60Jx", ALC662_FIXUP_ASUS_MODE1),
	SND_PCI_QUIRK(0x1043, 0x1339, "ASUS NB", ALC662_FIXUP_ASUS_MODE2),
	SND_PCI_QUIRK(0x1043, 0x13e3, "ASUS N71JA", ALC662_FIXUP_ASUS_MODE7),
	SND_PCI_QUIRK(0x1043, 0x1463, "ASUS N71", ALC662_FIXUP_ASUS_MODE7),
	SND_PCI_QUIRK(0x1043, 0x14d3, "ASUS G72", ALC662_FIXUP_ASUS_MODE8),
	SND_PCI_QUIRK(0x1043, 0x1563, "ASUS N90", ALC662_FIXUP_ASUS_MODE3),
	SND_PCI_QUIRK(0x1043, 0x15d3, "ASUS N50SF F50SF", ALC662_FIXUP_ASUS_MODE1),
	SND_PCI_QUIRK(0x1043, 0x16c3, "ASUS NB", ALC662_FIXUP_ASUS_MODE2),
	SND_PCI_QUIRK(0x1043, 0x16f3, "ASUS K40C K50C", ALC662_FIXUP_ASUS_MODE2),
	SND_PCI_QUIRK(0x1043, 0x1733, "ASUS N81De", ALC662_FIXUP_ASUS_MODE1),
	SND_PCI_QUIRK(0x1043, 0x1753, "ASUS NB", ALC662_FIXUP_ASUS_MODE2),
	SND_PCI_QUIRK(0x1043, 0x1763, "ASUS NB", ALC662_FIXUP_ASUS_MODE6),
	SND_PCI_QUIRK(0x1043, 0x1765, "ASUS NB", ALC662_FIXUP_ASUS_MODE6),
	SND_PCI_QUIRK(0x1043, 0x1783, "ASUS NB", ALC662_FIXUP_ASUS_MODE2),
	SND_PCI_QUIRK(0x1043, 0x1793, "ASUS F50GX", ALC662_FIXUP_ASUS_MODE1),
	SND_PCI_QUIRK(0x1043, 0x17b3, "ASUS F70SL", ALC662_FIXUP_ASUS_MODE3),
	SND_PCI_QUIRK(0x1043, 0x17f3, "ASUS X58LE", ALC662_FIXUP_ASUS_MODE2),
	SND_PCI_QUIRK(0x1043, 0x1813, "ASUS NB", ALC662_FIXUP_ASUS_MODE2),
	SND_PCI_QUIRK(0x1043, 0x1823, "ASUS NB", ALC662_FIXUP_ASUS_MODE5),
	SND_PCI_QUIRK(0x1043, 0x1833, "ASUS NB", ALC662_FIXUP_ASUS_MODE6),
	SND_PCI_QUIRK(0x1043, 0x1843, "ASUS NB", ALC662_FIXUP_ASUS_MODE2),
	SND_PCI_QUIRK(0x1043, 0x1853, "ASUS F50Z", ALC662_FIXUP_ASUS_MODE1),
	SND_PCI_QUIRK(0x1043, 0x1864, "ASUS NB", ALC662_FIXUP_ASUS_MODE2),
	SND_PCI_QUIRK(0x1043, 0x1876, "ASUS NB", ALC662_FIXUP_ASUS_MODE2),
	SND_PCI_QUIRK(0x1043, 0x1893, "ASUS M50Vm", ALC662_FIXUP_ASUS_MODE3),
	SND_PCI_QUIRK(0x1043, 0x1894, "ASUS X55", ALC662_FIXUP_ASUS_MODE3),
	SND_PCI_QUIRK(0x1043, 0x18b3, "ASUS N80Vc", ALC662_FIXUP_ASUS_MODE1),
	SND_PCI_QUIRK(0x1043, 0x18c3, "ASUS VX5", ALC662_FIXUP_ASUS_MODE1),
	SND_PCI_QUIRK(0x1043, 0x18d3, "ASUS N81Te", ALC662_FIXUP_ASUS_MODE1),
	SND_PCI_QUIRK(0x1043, 0x18f3, "ASUS N505Tp", ALC662_FIXUP_ASUS_MODE1),
	SND_PCI_QUIRK(0x1043, 0x1903, "ASUS F5GL", ALC662_FIXUP_ASUS_MODE1),
	SND_PCI_QUIRK(0x1043, 0x1913, "ASUS NB", ALC662_FIXUP_ASUS_MODE2),
	SND_PCI_QUIRK(0x1043, 0x1933, "ASUS F80Q", ALC662_FIXUP_ASUS_MODE2),
	SND_PCI_QUIRK(0x1043, 0x1943, "ASUS Vx3V", ALC662_FIXUP_ASUS_MODE1),
	SND_PCI_QUIRK(0x1043, 0x1953, "ASUS NB", ALC662_FIXUP_ASUS_MODE1),
	SND_PCI_QUIRK(0x1043, 0x1963, "ASUS X71C", ALC662_FIXUP_ASUS_MODE3),
	SND_PCI_QUIRK(0x1043, 0x1983, "ASUS N5051A", ALC662_FIXUP_ASUS_MODE1),
	SND_PCI_QUIRK(0x1043, 0x1993, "ASUS N20", ALC662_FIXUP_ASUS_MODE1),
	SND_PCI_QUIRK(0x1043, 0x19b3, "ASUS F7Z", ALC662_FIXUP_ASUS_MODE1),
	SND_PCI_QUIRK(0x1043, 0x19c3, "ASUS F5Z/F6x", ALC662_FIXUP_ASUS_MODE2),
	SND_PCI_QUIRK(0x1043, 0x19e3, "ASUS NB", ALC662_FIXUP_ASUS_MODE1),
	SND_PCI_QUIRK(0x1043, 0x19f3, "ASUS NB", ALC662_FIXUP_ASUS_MODE4),
#endif
	{}
};

static const struct hda_model_fixup alc662_fixup_models[] = {
	{.id = ALC662_FIXUP_ASPIRE, .name = "aspire"},
	{.id = ALC662_FIXUP_IDEAPAD, .name = "ideapad"},
	{.id = ALC272_FIXUP_MARIO, .name = "mario"},
	{.id = ALC662_FIXUP_HP_RP5800, .name = "hp-rp5800"},
	{.id = ALC662_FIXUP_ASUS_MODE1, .name = "asus-mode1"},
	{.id = ALC662_FIXUP_ASUS_MODE2, .name = "asus-mode2"},
	{.id = ALC662_FIXUP_ASUS_MODE3, .name = "asus-mode3"},
	{.id = ALC662_FIXUP_ASUS_MODE4, .name = "asus-mode4"},
	{.id = ALC662_FIXUP_ASUS_MODE5, .name = "asus-mode5"},
	{.id = ALC662_FIXUP_ASUS_MODE6, .name = "asus-mode6"},
	{.id = ALC662_FIXUP_ASUS_MODE7, .name = "asus-mode7"},
	{.id = ALC662_FIXUP_ASUS_MODE8, .name = "asus-mode8"},
	{.id = ALC662_FIXUP_ZOTAC_Z68, .name = "zotac-z68"},
	{.id = ALC662_FIXUP_INV_DMIC, .name = "inv-dmic"},
	{.id = ALC662_FIXUP_DELL_MIC_NO_PRESENCE, .name = "alc662-headset-multi"},
	{.id = ALC668_FIXUP_DELL_MIC_NO_PRESENCE, .name = "dell-headset-multi"},
	{.id = ALC662_FIXUP_HEADSET_MODE, .name = "alc662-headset"},
	{.id = ALC668_FIXUP_HEADSET_MODE, .name = "alc668-headset"},
	{.id = ALC662_FIXUP_BASS_16, .name = "bass16"},
	{.id = ALC662_FIXUP_BASS_1A, .name = "bass1a"},
	{.id = ALC668_FIXUP_AUTO_MUTE, .name = "automute"},
	{.id = ALC668_FIXUP_DELL_XPS13, .name = "dell-xps13"},
	{.id = ALC662_FIXUP_ASUS_Nx50, .name = "asus-nx50"},
	{.id = ALC668_FIXUP_ASUS_Nx51, .name = "asus-nx51"},
	{.id = ALC668_FIXUP_ASUS_G751, .name = "asus-g751"},
	{.id = ALC891_FIXUP_HEADSET_MODE, .name = "alc891-headset"},
	{.id = ALC891_FIXUP_DELL_MIC_NO_PRESENCE, .name = "alc891-headset-multi"},
	{.id = ALC662_FIXUP_ACER_VERITON, .name = "acer-veriton"},
	{.id = ALC892_FIXUP_ASROCK_MOBO, .name = "asrock-mobo"},
	{.id = ALC662_FIXUP_USI_HEADSET_MODE, .name = "usi-headset"},
	{.id = ALC662_FIXUP_LENOVO_MULTI_CODECS, .name = "dual-codecs"},
	{.id = ALC669_FIXUP_ACER_ASPIRE_ETHOS, .name = "aspire-ethos"},
	{}
};

static const struct snd_hda_pin_quirk alc662_pin_fixup_tbl[] = {
	SND_HDA_PIN_QUIRK(0x10ec0867, 0x1028, "Dell", ALC891_FIXUP_DELL_MIC_NO_PRESENCE,
		{0x17, 0x02211010},
		{0x18, 0x01a19030},
		{0x1a, 0x01813040},
		{0x21, 0x01014020}),
	SND_HDA_PIN_QUIRK(0x10ec0867, 0x1028, "Dell", ALC891_FIXUP_DELL_MIC_NO_PRESENCE,
		{0x16, 0x01813030},
		{0x17, 0x02211010},
		{0x18, 0x01a19040},
		{0x21, 0x01014020}),
	SND_HDA_PIN_QUIRK(0x10ec0662, 0x1028, "Dell", ALC662_FIXUP_DELL_MIC_NO_PRESENCE,
		{0x14, 0x01014010},
		{0x18, 0x01a19020},
		{0x1a, 0x0181302f},
		{0x1b, 0x0221401f}),
	SND_HDA_PIN_QUIRK(0x10ec0668, 0x1028, "Dell", ALC668_FIXUP_AUTO_MUTE,
		{0x12, 0x99a30130},
		{0x14, 0x90170110},
		{0x15, 0x0321101f},
		{0x16, 0x03011020}),
	SND_HDA_PIN_QUIRK(0x10ec0668, 0x1028, "Dell", ALC668_FIXUP_AUTO_MUTE,
		{0x12, 0x99a30140},
		{0x14, 0x90170110},
		{0x15, 0x0321101f},
		{0x16, 0x03011020}),
	SND_HDA_PIN_QUIRK(0x10ec0668, 0x1028, "Dell", ALC668_FIXUP_AUTO_MUTE,
		{0x12, 0x99a30150},
		{0x14, 0x90170110},
		{0x15, 0x0321101f},
		{0x16, 0x03011020}),
	SND_HDA_PIN_QUIRK(0x10ec0668, 0x1028, "Dell", ALC668_FIXUP_AUTO_MUTE,
		{0x14, 0x90170110},
		{0x15, 0x0321101f},
		{0x16, 0x03011020}),
	SND_HDA_PIN_QUIRK(0x10ec0668, 0x1028, "Dell XPS 15", ALC668_FIXUP_AUTO_MUTE,
		{0x12, 0x90a60130},
		{0x14, 0x90170110},
		{0x15, 0x0321101f}),
	SND_HDA_PIN_QUIRK(0x10ec0671, 0x103c, "HP cPC", ALC671_FIXUP_HP_HEADSET_MIC2,
		{0x14, 0x01014010},
		{0x17, 0x90170150},
		{0x19, 0x02a11060},
		{0x1b, 0x01813030},
		{0x21, 0x02211020}),
	SND_HDA_PIN_QUIRK(0x10ec0671, 0x103c, "HP cPC", ALC671_FIXUP_HP_HEADSET_MIC2,
		{0x14, 0x01014010},
		{0x18, 0x01a19040},
		{0x1b, 0x01813030},
		{0x21, 0x02211020}),
	SND_HDA_PIN_QUIRK(0x10ec0671, 0x103c, "HP cPC", ALC671_FIXUP_HP_HEADSET_MIC2,
		{0x14, 0x01014020},
		{0x17, 0x90170110},
		{0x18, 0x01a19050},
		{0x1b, 0x01813040},
		{0x21, 0x02211030}),
	{}
};

/*
 */
static int patch_alc662(struct hda_codec *codec)
{
	struct alc_spec *spec;
	int err;

	err = alc_alloc_spec(codec, 0x0b);
	if (err < 0)
		return err;

	spec = codec->spec;

	spec->shutup = alc_eapd_shutup;

	/* handle multiple HPs as is */
	spec->parse_flags = HDA_PINCFG_NO_HP_FIXUP;

	alc_fix_pll_init(codec, 0x20, 0x04, 15);

	switch (codec->core.vendor_id) {
	case 0x10ec0668:
		spec->init_hook = alc668_restore_default_value;
		break;
	}

	alc_pre_init(codec);

	snd_hda_pick_fixup(codec, alc662_fixup_models,
		       alc662_fixup_tbl, alc662_fixups);
	snd_hda_pick_pin_fixup(codec, alc662_pin_fixup_tbl, alc662_fixups, true);
	snd_hda_apply_fixup(codec, HDA_FIXUP_ACT_PRE_PROBE);

	alc_auto_parse_customize_define(codec);

	if (has_cdefine_beep(codec))
		spec->gen.beep_nid = 0x01;

	if ((alc_get_coef0(codec) & (1 << 14)) &&
	    codec->bus->pci && codec->bus->pci->subsystem_vendor == 0x1025 &&
	    spec->cdefine.platform_type == 1) {
		err = alc_codec_rename(codec, "ALC272X");
		if (err < 0)
			goto error;
	}

	/* automatic parse from the BIOS config */
	err = alc662_parse_auto_config(codec);
	if (err < 0)
		goto error;

	if (!spec->gen.no_analog && spec->gen.beep_nid) {
		switch (codec->core.vendor_id) {
		case 0x10ec0662:
			err = set_beep_amp(spec, 0x0b, 0x05, HDA_INPUT);
			break;
		case 0x10ec0272:
		case 0x10ec0663:
		case 0x10ec0665:
		case 0x10ec0668:
			err = set_beep_amp(spec, 0x0b, 0x04, HDA_INPUT);
			break;
		case 0x10ec0273:
			err = set_beep_amp(spec, 0x0b, 0x03, HDA_INPUT);
			break;
		}
		if (err < 0)
			goto error;
	}

	snd_hda_apply_fixup(codec, HDA_FIXUP_ACT_PROBE);

	return 0;

 error:
	alc_free(codec);
	return err;
}

/*
 * ALC680 support
 */

static int alc680_parse_auto_config(struct hda_codec *codec)
{
	return alc_parse_auto_config(codec, NULL, NULL);
}

/*
 */
static int patch_alc680(struct hda_codec *codec)
{
	int err;

	/* ALC680 has no aa-loopback mixer */
	err = alc_alloc_spec(codec, 0);
	if (err < 0)
		return err;

	/* automatic parse from the BIOS config */
	err = alc680_parse_auto_config(codec);
	if (err < 0) {
		alc_free(codec);
		return err;
	}

	return 0;
}

/*
 * patch entries
 */
static const struct hda_device_id snd_hda_id_realtek[] = {
	HDA_CODEC_ENTRY(0x10ec0215, "ALC215", patch_alc269),
	HDA_CODEC_ENTRY(0x10ec0221, "ALC221", patch_alc269),
	HDA_CODEC_ENTRY(0x10ec0222, "ALC222", patch_alc269),
	HDA_CODEC_ENTRY(0x10ec0225, "ALC225", patch_alc269),
	HDA_CODEC_ENTRY(0x10ec0231, "ALC231", patch_alc269),
	HDA_CODEC_ENTRY(0x10ec0233, "ALC233", patch_alc269),
	HDA_CODEC_ENTRY(0x10ec0234, "ALC234", patch_alc269),
	HDA_CODEC_ENTRY(0x10ec0235, "ALC233", patch_alc269),
	HDA_CODEC_ENTRY(0x10ec0236, "ALC236", patch_alc269),
	HDA_CODEC_ENTRY(0x10ec0245, "ALC245", patch_alc269),
	HDA_CODEC_ENTRY(0x10ec0255, "ALC255", patch_alc269),
	HDA_CODEC_ENTRY(0x10ec0256, "ALC256", patch_alc269),
	HDA_CODEC_ENTRY(0x10ec0257, "ALC257", patch_alc269),
	HDA_CODEC_ENTRY(0x10ec0260, "ALC260", patch_alc260),
	HDA_CODEC_ENTRY(0x10ec0262, "ALC262", patch_alc262),
	HDA_CODEC_ENTRY(0x10ec0267, "ALC267", patch_alc268),
	HDA_CODEC_ENTRY(0x10ec0268, "ALC268", patch_alc268),
	HDA_CODEC_ENTRY(0x10ec0269, "ALC269", patch_alc269),
	HDA_CODEC_ENTRY(0x10ec0270, "ALC270", patch_alc269),
	HDA_CODEC_ENTRY(0x10ec0272, "ALC272", patch_alc662),
	HDA_CODEC_ENTRY(0x10ec0274, "ALC274", patch_alc269),
	HDA_CODEC_ENTRY(0x10ec0275, "ALC275", patch_alc269),
	HDA_CODEC_ENTRY(0x10ec0276, "ALC276", patch_alc269),
	HDA_CODEC_ENTRY(0x10ec0280, "ALC280", patch_alc269),
	HDA_CODEC_ENTRY(0x10ec0282, "ALC282", patch_alc269),
	HDA_CODEC_ENTRY(0x10ec0283, "ALC283", patch_alc269),
	HDA_CODEC_ENTRY(0x10ec0284, "ALC284", patch_alc269),
	HDA_CODEC_ENTRY(0x10ec0285, "ALC285", patch_alc269),
	HDA_CODEC_ENTRY(0x10ec0286, "ALC286", patch_alc269),
	HDA_CODEC_ENTRY(0x10ec0287, "ALC287", patch_alc269),
	HDA_CODEC_ENTRY(0x10ec0288, "ALC288", patch_alc269),
	HDA_CODEC_ENTRY(0x10ec0289, "ALC289", patch_alc269),
	HDA_CODEC_ENTRY(0x10ec0290, "ALC290", patch_alc269),
	HDA_CODEC_ENTRY(0x10ec0292, "ALC292", patch_alc269),
	HDA_CODEC_ENTRY(0x10ec0293, "ALC293", patch_alc269),
	HDA_CODEC_ENTRY(0x10ec0294, "ALC294", patch_alc269),
	HDA_CODEC_ENTRY(0x10ec0295, "ALC295", patch_alc269),
	HDA_CODEC_ENTRY(0x10ec0298, "ALC298", patch_alc269),
	HDA_CODEC_ENTRY(0x10ec0299, "ALC299", patch_alc269),
	HDA_CODEC_ENTRY(0x10ec0300, "ALC300", patch_alc269),
	HDA_CODEC_ENTRY(0x10ec0623, "ALC623", patch_alc269),
	HDA_CODEC_REV_ENTRY(0x10ec0861, 0x100340, "ALC660", patch_alc861),
	HDA_CODEC_ENTRY(0x10ec0660, "ALC660-VD", patch_alc861vd),
	HDA_CODEC_ENTRY(0x10ec0861, "ALC861", patch_alc861),
	HDA_CODEC_ENTRY(0x10ec0862, "ALC861-VD", patch_alc861vd),
	HDA_CODEC_REV_ENTRY(0x10ec0662, 0x100002, "ALC662 rev2", patch_alc882),
	HDA_CODEC_REV_ENTRY(0x10ec0662, 0x100101, "ALC662 rev1", patch_alc662),
	HDA_CODEC_REV_ENTRY(0x10ec0662, 0x100300, "ALC662 rev3", patch_alc662),
	HDA_CODEC_ENTRY(0x10ec0663, "ALC663", patch_alc662),
	HDA_CODEC_ENTRY(0x10ec0665, "ALC665", patch_alc662),
	HDA_CODEC_ENTRY(0x10ec0667, "ALC667", patch_alc662),
	HDA_CODEC_ENTRY(0x10ec0668, "ALC668", patch_alc662),
	HDA_CODEC_ENTRY(0x10ec0670, "ALC670", patch_alc662),
	HDA_CODEC_ENTRY(0x10ec0671, "ALC671", patch_alc662),
	HDA_CODEC_ENTRY(0x10ec0680, "ALC680", patch_alc680),
	HDA_CODEC_ENTRY(0x10ec0700, "ALC700", patch_alc269),
	HDA_CODEC_ENTRY(0x10ec0701, "ALC701", patch_alc269),
	HDA_CODEC_ENTRY(0x10ec0703, "ALC703", patch_alc269),
	HDA_CODEC_ENTRY(0x10ec0711, "ALC711", patch_alc269),
	HDA_CODEC_ENTRY(0x10ec0867, "ALC891", patch_alc662),
	HDA_CODEC_ENTRY(0x10ec0880, "ALC880", patch_alc880),
	HDA_CODEC_ENTRY(0x10ec0882, "ALC882", patch_alc882),
	HDA_CODEC_ENTRY(0x10ec0883, "ALC883", patch_alc882),
	HDA_CODEC_REV_ENTRY(0x10ec0885, 0x100101, "ALC889A", patch_alc882),
	HDA_CODEC_REV_ENTRY(0x10ec0885, 0x100103, "ALC889A", patch_alc882),
	HDA_CODEC_ENTRY(0x10ec0885, "ALC885", patch_alc882),
	HDA_CODEC_ENTRY(0x10ec0887, "ALC887", patch_alc882),
	HDA_CODEC_REV_ENTRY(0x10ec0888, 0x100101, "ALC1200", patch_alc882),
	HDA_CODEC_ENTRY(0x10ec0888, "ALC888", patch_alc882),
	HDA_CODEC_ENTRY(0x10ec0889, "ALC889", patch_alc882),
	HDA_CODEC_ENTRY(0x10ec0892, "ALC892", patch_alc662),
	HDA_CODEC_ENTRY(0x10ec0899, "ALC898", patch_alc882),
	HDA_CODEC_ENTRY(0x10ec0900, "ALC1150", patch_alc882),
	HDA_CODEC_ENTRY(0x10ec0b00, "ALCS1200A", patch_alc882),
	HDA_CODEC_ENTRY(0x10ec1168, "ALC1220", patch_alc882),
	HDA_CODEC_ENTRY(0x10ec1220, "ALC1220", patch_alc882),
	{} /* terminator */
};
MODULE_DEVICE_TABLE(hdaudio, snd_hda_id_realtek);

MODULE_LICENSE("GPL");
MODULE_DESCRIPTION("Realtek HD-audio codec");

static struct hda_codec_driver realtek_driver = {
	.id = snd_hda_id_realtek,
};

module_hda_codec_driver(realtek_driver);<|MERGE_RESOLUTION|>--- conflicted
+++ resolved
@@ -6140,11 +6140,8 @@
 	ALC269VC_FIXUP_ACER_VCOPPERBOX_PINS,
 	ALC269VC_FIXUP_ACER_HEADSET_MIC,
 	ALC269VC_FIXUP_ACER_MIC_NO_PRESENCE,
-<<<<<<< HEAD
-=======
 	ALC289_FIXUP_ASUS_G401,
 	ALC256_FIXUP_ACER_MIC_NO_PRESENCE,
->>>>>>> 92d77792
 };
 
 static const struct hda_fixup alc269_fixups[] = {
@@ -7354,8 +7351,6 @@
 		.chained = true,
 		.chain_id = ALC269_FIXUP_HEADSET_MIC
 	},
-<<<<<<< HEAD
-=======
 	[ALC289_FIXUP_ASUS_G401] = {
 		.type = HDA_FIXUP_PINS,
 		.v.pins = (const struct hda_pintbl[]) {
@@ -7372,7 +7367,6 @@
 		.chained = true,
 		.chain_id = ALC256_FIXUP_ASUS_HEADSET_MODE
 	},
->>>>>>> 92d77792
 };
 
 static const struct snd_pci_quirk alc269_fixup_tbl[] = {
