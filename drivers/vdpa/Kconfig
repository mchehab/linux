--- conflicted
+++ resolved
@@ -13,11 +13,6 @@
 	depends on RUNTIME_TESTING_MENU && HAS_DMA
 	select DMA_OPS
 	select VHOST_RING
-<<<<<<< HEAD
-	select GENERIC_NET_UTILS
-	default n
-=======
->>>>>>> 76ec55ca
 	help
 	  Enable this module to support vDPA device simulators. These devices
 	  are used for testing, prototyping and development of vDPA.
