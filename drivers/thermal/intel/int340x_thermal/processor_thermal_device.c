// SPDX-License-Identifier: GPL-2.0-only
/*
 * processor_thermal_device.c
 * Copyright (c) 2014, Intel Corporation.
 */
#include <linux/acpi.h>
#include <linux/kernel.h>
#include <linux/module.h>
#include <linux/pci.h>
#include <linux/thermal.h>
#include "int340x_thermal_zone.h"
#include "processor_thermal_device.h"
#include "../intel_soc_dts_iosf.h"

#define DRV_NAME "proc_thermal"

#define POWER_LIMIT_SHOW(index, suffix) \
static ssize_t power_limit_##index##_##suffix##_show(struct device *dev, \
					struct device_attribute *attr, \
					char *buf) \
{ \
	struct proc_thermal_device *proc_dev = dev_get_drvdata(dev); \
	\
	return sprintf(buf, "%lu\n",\
	(unsigned long)proc_dev->power_limits[index].suffix * 1000); \
}

POWER_LIMIT_SHOW(0, min_uw)
POWER_LIMIT_SHOW(0, max_uw)
POWER_LIMIT_SHOW(0, step_uw)
POWER_LIMIT_SHOW(0, tmin_us)
POWER_LIMIT_SHOW(0, tmax_us)

POWER_LIMIT_SHOW(1, min_uw)
POWER_LIMIT_SHOW(1, max_uw)
POWER_LIMIT_SHOW(1, step_uw)
POWER_LIMIT_SHOW(1, tmin_us)
POWER_LIMIT_SHOW(1, tmax_us)

static DEVICE_ATTR_RO(power_limit_0_min_uw);
static DEVICE_ATTR_RO(power_limit_0_max_uw);
static DEVICE_ATTR_RO(power_limit_0_step_uw);
static DEVICE_ATTR_RO(power_limit_0_tmin_us);
static DEVICE_ATTR_RO(power_limit_0_tmax_us);

static DEVICE_ATTR_RO(power_limit_1_min_uw);
static DEVICE_ATTR_RO(power_limit_1_max_uw);
static DEVICE_ATTR_RO(power_limit_1_step_uw);
static DEVICE_ATTR_RO(power_limit_1_tmin_us);
static DEVICE_ATTR_RO(power_limit_1_tmax_us);

static struct attribute *power_limit_attrs[] = {
	&dev_attr_power_limit_0_min_uw.attr,
	&dev_attr_power_limit_1_min_uw.attr,
	&dev_attr_power_limit_0_max_uw.attr,
	&dev_attr_power_limit_1_max_uw.attr,
	&dev_attr_power_limit_0_step_uw.attr,
	&dev_attr_power_limit_1_step_uw.attr,
	&dev_attr_power_limit_0_tmin_us.attr,
	&dev_attr_power_limit_1_tmin_us.attr,
	&dev_attr_power_limit_0_tmax_us.attr,
	&dev_attr_power_limit_1_tmax_us.attr,
	NULL
};

static const struct attribute_group power_limit_attribute_group = {
	.attrs = power_limit_attrs,
	.name = "power_limits"
};

static int tcc_get_offset(void)
{
	u64 val;
	int err;

	err = rdmsrl_safe(MSR_IA32_TEMPERATURE_TARGET, &val);
	if (err)
		return err;

	return (val >> 24) & 0x3f;
}

static ssize_t tcc_offset_degree_celsius_show(struct device *dev,
					      struct device_attribute *attr,
					      char *buf)
{
	int tcc;

	tcc = tcc_get_offset();
	if (tcc < 0)
		return tcc;

	return sprintf(buf, "%d\n", tcc);
}

static int tcc_offset_update(unsigned int tcc)
{
	u64 val;
	int err;

	if (tcc > 63)
		return -EINVAL;

	err = rdmsrl_safe(MSR_IA32_TEMPERATURE_TARGET, &val);
	if (err)
		return err;

	if (val & BIT(31))
		return -EPERM;

	val &= ~GENMASK_ULL(29, 24);
	val |= (tcc & 0x3f) << 24;

	err = wrmsrl_safe(MSR_IA32_TEMPERATURE_TARGET, val);
	if (err)
		return err;

	return 0;
}

<<<<<<< HEAD
static int tcc_offset_save = -1;

=======
>>>>>>> fc26023f
static ssize_t tcc_offset_degree_celsius_store(struct device *dev,
				struct device_attribute *attr, const char *buf,
				size_t count)
{
	unsigned int tcc;
	u64 val;
	int err;

	err = rdmsrl_safe(MSR_PLATFORM_INFO, &val);
	if (err)
		return err;

	if (!(val & BIT(30)))
		return -EACCES;

	if (kstrtouint(buf, 0, &tcc))
		return -EINVAL;

	err = tcc_offset_update(tcc);
	if (err)
		return err;

	return count;
}

static DEVICE_ATTR_RW(tcc_offset_degree_celsius);

static int stored_tjmax; /* since it is fixed, we can have local storage */

static int get_tjmax(void)
{
	u32 eax, edx;
	u32 val;
	int err;

	err = rdmsr_safe(MSR_IA32_TEMPERATURE_TARGET, &eax, &edx);
	if (err)
		return err;

	val = (eax >> 16) & 0xff;
	if (val)
		return val;

	return -EINVAL;
}

static int read_temp_msr(int *temp)
{
	int cpu;
	u32 eax, edx;
	int err;
	unsigned long curr_temp_off = 0;

	*temp = 0;

	for_each_online_cpu(cpu) {
		err = rdmsr_safe_on_cpu(cpu, MSR_IA32_THERM_STATUS, &eax,
					&edx);
		if (err)
			goto err_ret;
		else {
			if (eax & 0x80000000) {
				curr_temp_off = (eax >> 16) & 0x7f;
				if (!*temp || curr_temp_off < *temp)
					*temp = curr_temp_off;
			} else {
				err = -EINVAL;
				goto err_ret;
			}
		}
	}

	return 0;
err_ret:
	return err;
}

static int proc_thermal_get_zone_temp(struct thermal_zone_device *zone,
					 int *temp)
{
	int ret;

	ret = read_temp_msr(temp);
	if (!ret)
		*temp = (stored_tjmax - *temp) * 1000;

	return ret;
}

static struct thermal_zone_device_ops proc_thermal_local_ops = {
	.get_temp       = proc_thermal_get_zone_temp,
};

static int proc_thermal_read_ppcc(struct proc_thermal_device *proc_priv)
{
	int i;
	acpi_status status;
	struct acpi_buffer buf = { ACPI_ALLOCATE_BUFFER, NULL };
	union acpi_object *elements, *ppcc;
	union acpi_object *p;
	int ret = 0;

	status = acpi_evaluate_object(proc_priv->adev->handle, "PPCC",
				      NULL, &buf);
	if (ACPI_FAILURE(status))
		return -ENODEV;

	p = buf.pointer;
	if (!p || (p->type != ACPI_TYPE_PACKAGE)) {
		dev_err(proc_priv->dev, "Invalid PPCC data\n");
		ret = -EFAULT;
		goto free_buffer;
	}

	if (!p->package.count) {
		dev_err(proc_priv->dev, "Invalid PPCC package size\n");
		ret = -EFAULT;
		goto free_buffer;
	}

	for (i = 0; i < min((int)p->package.count - 1, 2); ++i) {
		elements = &(p->package.elements[i+1]);
		if (elements->type != ACPI_TYPE_PACKAGE ||
		    elements->package.count != 6) {
			ret = -EFAULT;
			goto free_buffer;
		}
		ppcc = elements->package.elements;
		proc_priv->power_limits[i].index = ppcc[0].integer.value;
		proc_priv->power_limits[i].min_uw = ppcc[1].integer.value;
		proc_priv->power_limits[i].max_uw = ppcc[2].integer.value;
		proc_priv->power_limits[i].tmin_us = ppcc[3].integer.value;
		proc_priv->power_limits[i].tmax_us = ppcc[4].integer.value;
		proc_priv->power_limits[i].step_uw = ppcc[5].integer.value;
	}

free_buffer:
	kfree(buf.pointer);

	return ret;
}

#define PROC_POWER_CAPABILITY_CHANGED	0x83
static void proc_thermal_notify(acpi_handle handle, u32 event, void *data)
{
	struct proc_thermal_device *proc_priv = data;

	if (!proc_priv)
		return;

	switch (event) {
	case PROC_POWER_CAPABILITY_CHANGED:
		proc_thermal_read_ppcc(proc_priv);
		int340x_thermal_zone_device_update(proc_priv->int340x_zone,
				THERMAL_DEVICE_POWER_CAPABILITY_CHANGED);
		break;
	default:
		dev_dbg(proc_priv->dev, "Unsupported event [0x%x]\n", event);
		break;
	}
}

int proc_thermal_add(struct device *dev, struct proc_thermal_device *proc_priv)
{
	struct acpi_device *adev;
	acpi_status status;
	unsigned long long tmp;
	struct thermal_zone_device_ops *ops = NULL;
	int ret;

	adev = ACPI_COMPANION(dev);
	if (!adev)
		return -ENODEV;

	proc_priv->dev = dev;
	proc_priv->adev = adev;

	ret = proc_thermal_read_ppcc(proc_priv);
	if (ret)
		return ret;

	status = acpi_evaluate_integer(adev->handle, "_TMP", NULL, &tmp);
	if (ACPI_FAILURE(status)) {
		/* there is no _TMP method, add local method */
		stored_tjmax = get_tjmax();
		if (stored_tjmax > 0)
			ops = &proc_thermal_local_ops;
	}

	proc_priv->int340x_zone = int340x_thermal_zone_add(adev, ops);
	if (IS_ERR(proc_priv->int340x_zone)) {
		return PTR_ERR(proc_priv->int340x_zone);
	} else
		ret = 0;

	ret = acpi_install_notify_handler(adev->handle, ACPI_DEVICE_NOTIFY,
					  proc_thermal_notify,
					  (void *)proc_priv);
	if (ret)
		goto remove_zone;

	ret = sysfs_create_file(&dev->kobj, &dev_attr_tcc_offset_degree_celsius.attr);
	if (ret)
		goto remove_notify;

	ret = sysfs_create_group(&dev->kobj, &power_limit_attribute_group);
	if (ret) {
		sysfs_remove_file(&dev->kobj, &dev_attr_tcc_offset_degree_celsius.attr);
		goto remove_notify;
	}

	return 0;

remove_notify:
	acpi_remove_notify_handler(adev->handle,
				    ACPI_DEVICE_NOTIFY, proc_thermal_notify);
remove_zone:
	int340x_thermal_zone_remove(proc_priv->int340x_zone);

	return ret;
}
EXPORT_SYMBOL_GPL(proc_thermal_add);

void proc_thermal_remove(struct proc_thermal_device *proc_priv)
{
	acpi_remove_notify_handler(proc_priv->adev->handle,
				   ACPI_DEVICE_NOTIFY, proc_thermal_notify);
	int340x_thermal_zone_remove(proc_priv->int340x_zone);
	sysfs_remove_file(&proc_priv->dev->kobj, &dev_attr_tcc_offset_degree_celsius.attr);
	sysfs_remove_group(&proc_priv->dev->kobj,
			   &power_limit_attribute_group);
}
EXPORT_SYMBOL_GPL(proc_thermal_remove);

static int tcc_offset_save = -1;

int proc_thermal_suspend(struct device *dev)
{
	tcc_offset_save = tcc_get_offset();
	if (tcc_offset_save < 0)
		dev_warn(dev, "failed to save offset (%d)\n", tcc_offset_save);

	return 0;
}
EXPORT_SYMBOL_GPL(proc_thermal_suspend);

int proc_thermal_resume(struct device *dev)
{
	struct proc_thermal_device *proc_dev;

	proc_dev = dev_get_drvdata(dev);
	proc_thermal_read_ppcc(proc_dev);

<<<<<<< HEAD
=======
	/* Do not update if saving failed */
>>>>>>> fc26023f
	if (tcc_offset_save >= 0)
		tcc_offset_update(tcc_offset_save);

	return 0;
}
EXPORT_SYMBOL_GPL(proc_thermal_resume);

#define MCHBAR 0

static int proc_thermal_set_mmio_base(struct pci_dev *pdev, struct proc_thermal_device *proc_priv)
{
	int ret;

	ret = pcim_iomap_regions(pdev, 1 << MCHBAR, DRV_NAME);
	if (ret) {
		dev_err(&pdev->dev, "cannot reserve PCI memory region\n");
		return -ENOMEM;
	}

	proc_priv->mmio_base = pcim_iomap_table(pdev)[MCHBAR];

	return 0;
}

int proc_thermal_mmio_add(struct pci_dev *pdev,
			  struct proc_thermal_device *proc_priv,
			  kernel_ulong_t feature_mask)
{
	int ret;

	proc_priv->mmio_feature_mask = feature_mask;

	if (feature_mask) {
		ret = proc_thermal_set_mmio_base(pdev, proc_priv);
		if (ret)
			return ret;
	}

	if (feature_mask & PROC_THERMAL_FEATURE_RAPL) {
		ret = proc_thermal_rapl_add(pdev, proc_priv);
		if (ret) {
			dev_err(&pdev->dev, "failed to add RAPL MMIO interface\n");
			return ret;
		}
	}

	if (feature_mask & PROC_THERMAL_FEATURE_FIVR ||
	    feature_mask & PROC_THERMAL_FEATURE_DVFS) {
		ret = proc_thermal_rfim_add(pdev, proc_priv);
		if (ret) {
			dev_err(&pdev->dev, "failed to add RFIM interface\n");
			goto err_rem_rapl;
		}
	}

	if (feature_mask & PROC_THERMAL_FEATURE_MBOX) {
		ret = proc_thermal_mbox_add(pdev, proc_priv);
		if (ret) {
			dev_err(&pdev->dev, "failed to add MBOX interface\n");
			goto err_rem_rfim;
		}
	}

	return 0;

err_rem_rfim:
	proc_thermal_rfim_remove(pdev);
err_rem_rapl:
	proc_thermal_rapl_remove();

	return ret;
}
EXPORT_SYMBOL_GPL(proc_thermal_mmio_add);

void proc_thermal_mmio_remove(struct pci_dev *pdev, struct proc_thermal_device *proc_priv)
{
	if (proc_priv->mmio_feature_mask & PROC_THERMAL_FEATURE_RAPL)
		proc_thermal_rapl_remove();

	if (proc_priv->mmio_feature_mask & PROC_THERMAL_FEATURE_FIVR ||
	    proc_priv->mmio_feature_mask & PROC_THERMAL_FEATURE_DVFS)
		proc_thermal_rfim_remove(pdev);

	if (proc_priv->mmio_feature_mask & PROC_THERMAL_FEATURE_MBOX)
		proc_thermal_mbox_remove(pdev);
}
EXPORT_SYMBOL_GPL(proc_thermal_mmio_remove);

MODULE_AUTHOR("Srinivas Pandruvada <srinivas.pandruvada@linux.intel.com>");
MODULE_DESCRIPTION("Processor Thermal Reporting Device Driver");
MODULE_LICENSE("GPL v2");<|MERGE_RESOLUTION|>--- conflicted
+++ resolved
@@ -118,11 +118,6 @@
 	return 0;
 }
 
-<<<<<<< HEAD
-static int tcc_offset_save = -1;
-
-=======
->>>>>>> fc26023f
 static ssize_t tcc_offset_degree_celsius_store(struct device *dev,
 				struct device_attribute *attr, const char *buf,
 				size_t count)
@@ -376,10 +371,7 @@
 	proc_dev = dev_get_drvdata(dev);
 	proc_thermal_read_ppcc(proc_dev);
 
-<<<<<<< HEAD
-=======
 	/* Do not update if saving failed */
->>>>>>> fc26023f
 	if (tcc_offset_save >= 0)
 		tcc_offset_update(tcc_offset_save);
 
