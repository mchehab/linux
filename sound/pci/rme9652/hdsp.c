--- conflicted
+++ resolved
@@ -3790,15 +3790,9 @@
 	return 0;
 }
 
-<<<<<<< HEAD
-static void hdsp_midi_tasklet(struct tasklet_struct *t)
-{
-	struct hdsp *hdsp = from_tasklet(hdsp, t, midi_tasklet);
-=======
 static void hdsp_midi_work(struct work_struct *work)
 {
 	struct hdsp *hdsp = container_of(work, struct hdsp, midi_work);
->>>>>>> 76cf4e46
 
 	if (hdsp->midi[0].pending)
 		snd_hdsp_midi_input_read (&hdsp->midi[0]);
@@ -5187,11 +5181,7 @@
 
 	spin_lock_init(&hdsp->lock);
 
-<<<<<<< HEAD
-	tasklet_setup(&hdsp->midi_tasklet, hdsp_midi_tasklet);
-=======
 	INIT_WORK(&hdsp->midi_work, hdsp_midi_work);
->>>>>>> 76cf4e46
 
 	pci_read_config_word(hdsp->pci, PCI_CLASS_REVISION, &hdsp->firmware_rev);
 	hdsp->firmware_rev &= 0xff;
