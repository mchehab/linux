--- conflicted
+++ resolved
@@ -183,24 +183,6 @@
 		mtip_workq_sdbfx(w->port, group, w->completed);     \
 	}
 
-<<<<<<< HEAD
-#define MTIP_TRIM_TIMEOUT_MS		240000
-#define MTIP_MAX_TRIM_ENTRIES		8
-#define MTIP_MAX_TRIM_ENTRY_LEN		0xfff8
-
-struct mtip_trim_entry {
-	__le32 lba;   /* starting lba of region */
-	__le16 rsvd;  /* unused */
-	__le16 range; /* # of 512b blocks to trim */
-} __packed;
-
-struct mtip_trim {
-	/* Array of regions to trim */
-	struct mtip_trim_entry entry[MTIP_MAX_TRIM_ENTRIES];
-} __packed;
-
-=======
->>>>>>> 0ecfebd2
 /* Register Frame Information Structure (FIS), host to device. */
 struct host_to_dev_fis {
 	/*
