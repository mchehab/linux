--- conflicted
+++ resolved
@@ -21,11 +21,8 @@
 int __sdw_register_driver(struct sdw_driver *drv, struct module *owner);
 void sdw_unregister_driver(struct sdw_driver *drv);
 
-<<<<<<< HEAD
-=======
 int sdw_slave_uevent(struct device *dev, struct kobj_uevent_env *env);
 
->>>>>>> 46523b5b
 /**
  * module_sdw_driver() - Helper macro for registering a Soundwire driver
  * @__sdw_driver: soundwire slave driver struct
@@ -37,5 +34,4 @@
 #define module_sdw_driver(__sdw_driver) \
 	module_driver(__sdw_driver, sdw_register_driver, \
 			sdw_unregister_driver)
-
 #endif /* __SOUNDWIRE_TYPES_H */