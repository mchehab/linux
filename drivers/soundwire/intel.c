// SPDX-License-Identifier: (GPL-2.0 OR BSD-3-Clause)
// Copyright(c) 2015-17 Intel Corporation.

/*
 * Soundwire Intel Master Driver
 */

#include <linux/acpi.h>
#include <linux/debugfs.h>
#include <linux/delay.h>
#include <linux/module.h>
#include <linux/interrupt.h>
#include <linux/platform_device.h>
#include <sound/pcm_params.h>
#include <sound/soc.h>
#include <linux/soundwire/sdw_registers.h>
#include <linux/soundwire/sdw.h>
#include <linux/soundwire/sdw_intel.h>
#include "cadence_master.h"
#include "bus.h"
#include "intel.h"

/* Intel SHIM Registers Definition */
#define SDW_SHIM_LCAP			0x0
#define SDW_SHIM_LCTL			0x4
#define SDW_SHIM_IPPTR			0x8
#define SDW_SHIM_SYNC			0xC

#define SDW_SHIM_CTLSCAP(x)		(0x010 + 0x60 * (x))
#define SDW_SHIM_CTLS0CM(x)		(0x012 + 0x60 * (x))
#define SDW_SHIM_CTLS1CM(x)		(0x014 + 0x60 * (x))
#define SDW_SHIM_CTLS2CM(x)		(0x016 + 0x60 * (x))
#define SDW_SHIM_CTLS3CM(x)		(0x018 + 0x60 * (x))
#define SDW_SHIM_PCMSCAP(x)		(0x020 + 0x60 * (x))

#define SDW_SHIM_PCMSYCHM(x, y)		(0x022 + (0x60 * (x)) + (0x2 * (y)))
#define SDW_SHIM_PCMSYCHC(x, y)		(0x042 + (0x60 * (x)) + (0x2 * (y)))
#define SDW_SHIM_PDMSCAP(x)		(0x062 + 0x60 * (x))
#define SDW_SHIM_IOCTL(x)		(0x06C + 0x60 * (x))
#define SDW_SHIM_CTMCTL(x)		(0x06E + 0x60 * (x))

#define SDW_SHIM_WAKEEN			0x190
#define SDW_SHIM_WAKESTS		0x192

#define SDW_SHIM_LCTL_SPA		BIT(0)
#define SDW_SHIM_LCTL_CPA		BIT(8)

#define SDW_SHIM_SYNC_SYNCPRD_VAL	0x176F
#define SDW_SHIM_SYNC_SYNCPRD		GENMASK(14, 0)
#define SDW_SHIM_SYNC_SYNCCPU		BIT(15)
#define SDW_SHIM_SYNC_CMDSYNC_MASK	GENMASK(19, 16)
#define SDW_SHIM_SYNC_CMDSYNC		BIT(16)
#define SDW_SHIM_SYNC_SYNCGO		BIT(24)

#define SDW_SHIM_PCMSCAP_ISS		GENMASK(3, 0)
#define SDW_SHIM_PCMSCAP_OSS		GENMASK(7, 4)
#define SDW_SHIM_PCMSCAP_BSS		GENMASK(12, 8)

#define SDW_SHIM_PCMSYCM_LCHN		GENMASK(3, 0)
#define SDW_SHIM_PCMSYCM_HCHN		GENMASK(7, 4)
#define SDW_SHIM_PCMSYCM_STREAM		GENMASK(13, 8)
#define SDW_SHIM_PCMSYCM_DIR		BIT(15)

#define SDW_SHIM_PDMSCAP_ISS		GENMASK(3, 0)
#define SDW_SHIM_PDMSCAP_OSS		GENMASK(7, 4)
#define SDW_SHIM_PDMSCAP_BSS		GENMASK(12, 8)
#define SDW_SHIM_PDMSCAP_CPSS		GENMASK(15, 13)

#define SDW_SHIM_IOCTL_MIF		BIT(0)
#define SDW_SHIM_IOCTL_CO		BIT(1)
#define SDW_SHIM_IOCTL_COE		BIT(2)
#define SDW_SHIM_IOCTL_DO		BIT(3)
#define SDW_SHIM_IOCTL_DOE		BIT(4)
#define SDW_SHIM_IOCTL_BKE		BIT(5)
#define SDW_SHIM_IOCTL_WPDD		BIT(6)
#define SDW_SHIM_IOCTL_CIBD		BIT(8)
#define SDW_SHIM_IOCTL_DIBD		BIT(9)

#define SDW_SHIM_CTMCTL_DACTQE		BIT(0)
#define SDW_SHIM_CTMCTL_DODS		BIT(1)
#define SDW_SHIM_CTMCTL_DOAIS		GENMASK(4, 3)

#define SDW_SHIM_WAKEEN_ENABLE		BIT(0)
#define SDW_SHIM_WAKESTS_STATUS		BIT(0)

/* Intel ALH Register definitions */
#define SDW_ALH_STRMZCFG(x)		(0x000 + (0x4 * (x)))
#define SDW_ALH_NUM_STREAMS		64

#define SDW_ALH_STRMZCFG_DMAT_VAL	0x3
#define SDW_ALH_STRMZCFG_DMAT		GENMASK(7, 0)
#define SDW_ALH_STRMZCFG_CHN		GENMASK(19, 16)

#define SDW_INTEL_QUIRK_MASK_BUS_DISABLE	BIT(1)

enum intel_pdi_type {
	INTEL_PDI_IN = 0,
	INTEL_PDI_OUT = 1,
	INTEL_PDI_BD = 2,
};

struct sdw_intel {
	struct sdw_cdns cdns;
	int instance;
	struct sdw_intel_link_res *res;
#ifdef CONFIG_DEBUG_FS
	struct dentry *debugfs;
#endif
};

#define cdns_to_intel(_cdns) container_of(_cdns, struct sdw_intel, cdns)

/*
 * Read, write helpers for HW registers
 */
static inline int intel_readl(void __iomem *base, int offset)
{
	return readl(base + offset);
}

static inline void intel_writel(void __iomem *base, int offset, int value)
{
	writel(value, base + offset);
}

static inline u16 intel_readw(void __iomem *base, int offset)
{
	return readw(base + offset);
}

static inline void intel_writew(void __iomem *base, int offset, u16 value)
{
	writew(value, base + offset);
}

static int intel_clear_bit(void __iomem *base, int offset, u32 value, u32 mask)
{
	int timeout = 10;
	u32 reg_read;

	writel(value, base + offset);
	do {
		reg_read = readl(base + offset);
		if (!(reg_read & mask))
			return 0;

		timeout--;
		udelay(50);
	} while (timeout != 0);

	return -EAGAIN;
}

static int intel_set_bit(void __iomem *base, int offset, u32 value, u32 mask)
{
	int timeout = 10;
	u32 reg_read;

	writel(value, base + offset);
	do {
		reg_read = readl(base + offset);
		if (reg_read & mask)
			return 0;

		timeout--;
		udelay(50);
	} while (timeout != 0);

	return -EAGAIN;
}

/*
 * debugfs
 */
#ifdef CONFIG_DEBUG_FS

#define RD_BUF (2 * PAGE_SIZE)

static ssize_t intel_sprintf(void __iomem *mem, bool l,
			     char *buf, size_t pos, unsigned int reg)
{
	int value;

	if (l)
		value = intel_readl(mem, reg);
	else
		value = intel_readw(mem, reg);

	return scnprintf(buf + pos, RD_BUF - pos, "%4x\t%4x\n", reg, value);
}

static int intel_reg_show(struct seq_file *s_file, void *data)
{
	struct sdw_intel *sdw = s_file->private;
	void __iomem *s = sdw->res->shim;
	void __iomem *a = sdw->res->alh;
	char *buf;
	ssize_t ret;
	int i, j;
	unsigned int links, reg;

	buf = kzalloc(RD_BUF, GFP_KERNEL);
	if (!buf)
		return -ENOMEM;

	links = intel_readl(s, SDW_SHIM_LCAP) & GENMASK(2, 0);

	ret = scnprintf(buf, RD_BUF, "Register  Value\n");
	ret += scnprintf(buf + ret, RD_BUF - ret, "\nShim\n");

	for (i = 0; i < links; i++) {
		reg = SDW_SHIM_LCAP + i * 4;
		ret += intel_sprintf(s, true, buf, ret, reg);
	}

	for (i = 0; i < links; i++) {
		ret += scnprintf(buf + ret, RD_BUF - ret, "\nLink%d\n", i);
		ret += intel_sprintf(s, false, buf, ret, SDW_SHIM_CTLSCAP(i));
		ret += intel_sprintf(s, false, buf, ret, SDW_SHIM_CTLS0CM(i));
		ret += intel_sprintf(s, false, buf, ret, SDW_SHIM_CTLS1CM(i));
		ret += intel_sprintf(s, false, buf, ret, SDW_SHIM_CTLS2CM(i));
		ret += intel_sprintf(s, false, buf, ret, SDW_SHIM_CTLS3CM(i));
		ret += intel_sprintf(s, false, buf, ret, SDW_SHIM_PCMSCAP(i));

		ret += scnprintf(buf + ret, RD_BUF - ret, "\n PCMSyCH registers\n");

		/*
		 * the value 10 is the number of PDIs. We will need a
		 * cleanup to remove hard-coded Intel configurations
		 * from cadence_master.c
		 */
		for (j = 0; j < 10; j++) {
			ret += intel_sprintf(s, false, buf, ret,
					SDW_SHIM_PCMSYCHM(i, j));
			ret += intel_sprintf(s, false, buf, ret,
					SDW_SHIM_PCMSYCHC(i, j));
		}
		ret += scnprintf(buf + ret, RD_BUF - ret, "\n PDMSCAP, IOCTL, CTMCTL\n");

		ret += intel_sprintf(s, false, buf, ret, SDW_SHIM_PDMSCAP(i));
		ret += intel_sprintf(s, false, buf, ret, SDW_SHIM_IOCTL(i));
		ret += intel_sprintf(s, false, buf, ret, SDW_SHIM_CTMCTL(i));
	}

	ret += scnprintf(buf + ret, RD_BUF - ret, "\nWake registers\n");
	ret += intel_sprintf(s, false, buf, ret, SDW_SHIM_WAKEEN);
	ret += intel_sprintf(s, false, buf, ret, SDW_SHIM_WAKESTS);

	ret += scnprintf(buf + ret, RD_BUF - ret, "\nALH STRMzCFG\n");
	for (i = 0; i < SDW_ALH_NUM_STREAMS; i++)
		ret += intel_sprintf(a, true, buf, ret, SDW_ALH_STRMZCFG(i));

	seq_printf(s_file, "%s", buf);
	kfree(buf);

	return 0;
}
DEFINE_SHOW_ATTRIBUTE(intel_reg);

static void intel_debugfs_init(struct sdw_intel *sdw)
{
	struct dentry *root = sdw->cdns.bus.debugfs;

	if (!root)
		return;

	sdw->debugfs = debugfs_create_dir("intel-sdw", root);

	debugfs_create_file("intel-registers", 0400, sdw->debugfs, sdw,
			    &intel_reg_fops);

	sdw_cdns_debugfs_init(&sdw->cdns, sdw->debugfs);
}

static void intel_debugfs_exit(struct sdw_intel *sdw)
{
	debugfs_remove_recursive(sdw->debugfs);
}
#else
static void intel_debugfs_init(struct sdw_intel *sdw) {}
static void intel_debugfs_exit(struct sdw_intel *sdw) {}
#endif /* CONFIG_DEBUG_FS */

/*
 * shim ops
 */

static int intel_link_power_up(struct sdw_intel *sdw)
{
	unsigned int link_id = sdw->instance;
	void __iomem *shim = sdw->res->shim;
	int spa_mask, cpa_mask;
	int link_control, ret;

	/* Link power up sequence */
	link_control = intel_readl(shim, SDW_SHIM_LCTL);
	spa_mask = (SDW_SHIM_LCTL_SPA << link_id);
	cpa_mask = (SDW_SHIM_LCTL_CPA << link_id);
	link_control |=  spa_mask;

	ret = intel_set_bit(shim, SDW_SHIM_LCTL, link_control, cpa_mask);
	if (ret < 0)
		return ret;

	sdw->cdns.link_up = true;
	return 0;
}

static int intel_shim_init(struct sdw_intel *sdw)
{
	void __iomem *shim = sdw->res->shim;
	unsigned int link_id = sdw->instance;
	int sync_reg, ret;
	u16 ioctl = 0, act = 0;

	/* Initialize Shim */
	ioctl |= SDW_SHIM_IOCTL_BKE;
	intel_writew(shim, SDW_SHIM_IOCTL(link_id), ioctl);

	ioctl |= SDW_SHIM_IOCTL_WPDD;
	intel_writew(shim, SDW_SHIM_IOCTL(link_id), ioctl);

	ioctl |= SDW_SHIM_IOCTL_DO;
	intel_writew(shim, SDW_SHIM_IOCTL(link_id), ioctl);

	ioctl |= SDW_SHIM_IOCTL_DOE;
	intel_writew(shim, SDW_SHIM_IOCTL(link_id), ioctl);

	/* Switch to MIP from Glue logic */
	ioctl = intel_readw(shim,  SDW_SHIM_IOCTL(link_id));

	ioctl &= ~(SDW_SHIM_IOCTL_DOE);
	intel_writew(shim, SDW_SHIM_IOCTL(link_id), ioctl);

	ioctl &= ~(SDW_SHIM_IOCTL_DO);
	intel_writew(shim, SDW_SHIM_IOCTL(link_id), ioctl);

	ioctl |= (SDW_SHIM_IOCTL_MIF);
	intel_writew(shim, SDW_SHIM_IOCTL(link_id), ioctl);

	ioctl &= ~(SDW_SHIM_IOCTL_BKE);
	ioctl &= ~(SDW_SHIM_IOCTL_COE);

	intel_writew(shim, SDW_SHIM_IOCTL(link_id), ioctl);

	act |= 0x1 << SDW_REG_SHIFT(SDW_SHIM_CTMCTL_DOAIS);
	act |= SDW_SHIM_CTMCTL_DACTQE;
	act |= SDW_SHIM_CTMCTL_DODS;
	intel_writew(shim, SDW_SHIM_CTMCTL(link_id), act);

	/* Now set SyncPRD period */
	sync_reg = intel_readl(shim, SDW_SHIM_SYNC);
	sync_reg |= (SDW_SHIM_SYNC_SYNCPRD_VAL <<
			SDW_REG_SHIFT(SDW_SHIM_SYNC_SYNCPRD));

	/* Set SyncCPU bit */
	sync_reg |= SDW_SHIM_SYNC_SYNCCPU;
	ret = intel_clear_bit(shim, SDW_SHIM_SYNC, sync_reg,
			      SDW_SHIM_SYNC_SYNCCPU);
	if (ret < 0)
		dev_err(sdw->cdns.dev, "Failed to set sync period: %d\n", ret);

	return ret;
}

/*
 * PDI routines
 */
static void intel_pdi_init(struct sdw_intel *sdw,
			   struct sdw_cdns_stream_config *config)
{
	void __iomem *shim = sdw->res->shim;
	unsigned int link_id = sdw->instance;
	int pcm_cap, pdm_cap;

	/* PCM Stream Capability */
	pcm_cap = intel_readw(shim, SDW_SHIM_PCMSCAP(link_id));

	config->pcm_bd = (pcm_cap & SDW_SHIM_PCMSCAP_BSS) >>
					SDW_REG_SHIFT(SDW_SHIM_PCMSCAP_BSS);
	config->pcm_in = (pcm_cap & SDW_SHIM_PCMSCAP_ISS) >>
					SDW_REG_SHIFT(SDW_SHIM_PCMSCAP_ISS);
	config->pcm_out = (pcm_cap & SDW_SHIM_PCMSCAP_OSS) >>
					SDW_REG_SHIFT(SDW_SHIM_PCMSCAP_OSS);

	dev_dbg(sdw->cdns.dev, "PCM cap bd:%d in:%d out:%d\n",
		config->pcm_bd, config->pcm_in, config->pcm_out);

	/* PDM Stream Capability */
	pdm_cap = intel_readw(shim, SDW_SHIM_PDMSCAP(link_id));

	config->pdm_bd = (pdm_cap & SDW_SHIM_PDMSCAP_BSS) >>
					SDW_REG_SHIFT(SDW_SHIM_PDMSCAP_BSS);
	config->pdm_in = (pdm_cap & SDW_SHIM_PDMSCAP_ISS) >>
					SDW_REG_SHIFT(SDW_SHIM_PDMSCAP_ISS);
	config->pdm_out = (pdm_cap & SDW_SHIM_PDMSCAP_OSS) >>
					SDW_REG_SHIFT(SDW_SHIM_PDMSCAP_OSS);

	dev_dbg(sdw->cdns.dev, "PDM cap bd:%d in:%d out:%d\n",
		config->pdm_bd, config->pdm_in, config->pdm_out);
}

static int
intel_pdi_get_ch_cap(struct sdw_intel *sdw, unsigned int pdi_num, bool pcm)
{
	void __iomem *shim = sdw->res->shim;
	unsigned int link_id = sdw->instance;
	int count;

	if (pcm) {
		count = intel_readw(shim, SDW_SHIM_PCMSYCHC(link_id, pdi_num));

		/*
		 * WORKAROUND: on all existing Intel controllers, pdi
		 * number 2 reports channel count as 1 even though it
		 * supports 8 channels. Performing hardcoding for pdi
		 * number 2.
		 */
		if (pdi_num == 2)
			count = 7;

	} else {
		count = intel_readw(shim, SDW_SHIM_PDMSCAP(link_id));
		count = ((count & SDW_SHIM_PDMSCAP_CPSS) >>
					SDW_REG_SHIFT(SDW_SHIM_PDMSCAP_CPSS));
	}

	/* zero based values for channel count in register */
	count++;

	return count;
}

static int intel_pdi_get_ch_update(struct sdw_intel *sdw,
				   struct sdw_cdns_pdi *pdi,
				   unsigned int num_pdi,
				   unsigned int *num_ch, bool pcm)
{
	int i, ch_count = 0;

	for (i = 0; i < num_pdi; i++) {
		pdi->ch_count = intel_pdi_get_ch_cap(sdw, pdi->num, pcm);
		ch_count += pdi->ch_count;
		pdi++;
	}

	*num_ch = ch_count;
	return 0;
}

static int intel_pdi_stream_ch_update(struct sdw_intel *sdw,
				      struct sdw_cdns_streams *stream, bool pcm)
{
	intel_pdi_get_ch_update(sdw, stream->bd, stream->num_bd,
				&stream->num_ch_bd, pcm);

	intel_pdi_get_ch_update(sdw, stream->in, stream->num_in,
				&stream->num_ch_in, pcm);

	intel_pdi_get_ch_update(sdw, stream->out, stream->num_out,
				&stream->num_ch_out, pcm);

	return 0;
}

static int intel_pdi_ch_update(struct sdw_intel *sdw)
{
	/* First update PCM streams followed by PDM streams */
	intel_pdi_stream_ch_update(sdw, &sdw->cdns.pcm, true);
	intel_pdi_stream_ch_update(sdw, &sdw->cdns.pdm, false);

	return 0;
}

static void
intel_pdi_shim_configure(struct sdw_intel *sdw, struct sdw_cdns_pdi *pdi)
{
	void __iomem *shim = sdw->res->shim;
	unsigned int link_id = sdw->instance;
	int pdi_conf = 0;

	pdi->intel_alh_id = (link_id * 16) + pdi->num + 5;

	/*
	 * Program stream parameters to stream SHIM register
	 * This is applicable for PCM stream only.
	 */
	if (pdi->type != SDW_STREAM_PCM)
		return;

	if (pdi->dir == SDW_DATA_DIR_RX)
		pdi_conf |= SDW_SHIM_PCMSYCM_DIR;
	else
		pdi_conf &= ~(SDW_SHIM_PCMSYCM_DIR);

	pdi_conf |= (pdi->intel_alh_id <<
			SDW_REG_SHIFT(SDW_SHIM_PCMSYCM_STREAM));
	pdi_conf |= (pdi->l_ch_num << SDW_REG_SHIFT(SDW_SHIM_PCMSYCM_LCHN));
	pdi_conf |= (pdi->h_ch_num << SDW_REG_SHIFT(SDW_SHIM_PCMSYCM_HCHN));

	intel_writew(shim, SDW_SHIM_PCMSYCHM(link_id, pdi->num), pdi_conf);
}

static void
intel_pdi_alh_configure(struct sdw_intel *sdw, struct sdw_cdns_pdi *pdi)
{
	void __iomem *alh = sdw->res->alh;
	unsigned int link_id = sdw->instance;
	unsigned int conf;

	pdi->intel_alh_id = (link_id * 16) + pdi->num + 5;

	/* Program Stream config ALH register */
	conf = intel_readl(alh, SDW_ALH_STRMZCFG(pdi->intel_alh_id));

	conf |= (SDW_ALH_STRMZCFG_DMAT_VAL <<
			SDW_REG_SHIFT(SDW_ALH_STRMZCFG_DMAT));

	conf |= ((pdi->ch_count - 1) <<
			SDW_REG_SHIFT(SDW_ALH_STRMZCFG_CHN));

	intel_writel(alh, SDW_ALH_STRMZCFG(pdi->intel_alh_id), conf);
}

static int intel_config_stream(struct sdw_intel *sdw,
			       struct snd_pcm_substream *substream,
			       struct snd_soc_dai *dai,
			       struct snd_pcm_hw_params *hw_params, int link_id)
{
	struct sdw_intel_link_res *res = sdw->res;

	if (res->ops && res->ops->config_stream && res->arg)
		return res->ops->config_stream(res->arg,
				substream, dai, hw_params, link_id);

	return -EIO;
}

/*
 * bank switch routines
 */

static int intel_pre_bank_switch(struct sdw_bus *bus)
{
	struct sdw_cdns *cdns = bus_to_cdns(bus);
	struct sdw_intel *sdw = cdns_to_intel(cdns);
	void __iomem *shim = sdw->res->shim;
	int sync_reg;

	/* Write to register only for multi-link */
	if (!bus->multi_link)
		return 0;

	/* Read SYNC register */
	sync_reg = intel_readl(shim, SDW_SHIM_SYNC);
	sync_reg |= SDW_SHIM_SYNC_CMDSYNC << sdw->instance;
	intel_writel(shim, SDW_SHIM_SYNC, sync_reg);

	return 0;
}

static int intel_post_bank_switch(struct sdw_bus *bus)
{
	struct sdw_cdns *cdns = bus_to_cdns(bus);
	struct sdw_intel *sdw = cdns_to_intel(cdns);
	void __iomem *shim = sdw->res->shim;
	int sync_reg, ret;

	/* Write to register only for multi-link */
	if (!bus->multi_link)
		return 0;

	/* Read SYNC register */
	sync_reg = intel_readl(shim, SDW_SHIM_SYNC);

	/*
	 * post_bank_switch() ops is called from the bus in loop for
	 * all the Masters in the steam with the expectation that
	 * we trigger the bankswitch for the only first Master in the list
	 * and do nothing for the other Masters
	 *
	 * So, set the SYNCGO bit only if CMDSYNC bit is set for any Master.
	 */
	if (!(sync_reg & SDW_SHIM_SYNC_CMDSYNC_MASK))
		return 0;

	/*
	 * Set SyncGO bit to synchronously trigger a bank switch for
	 * all the masters. A write to SYNCGO bit clears CMDSYNC bit for all
	 * the Masters.
	 */
	sync_reg |= SDW_SHIM_SYNC_SYNCGO;

	ret = intel_clear_bit(shim, SDW_SHIM_SYNC, sync_reg,
			      SDW_SHIM_SYNC_SYNCGO);
	if (ret < 0)
		dev_err(sdw->cdns.dev, "Post bank switch failed: %d\n", ret);

	return ret;
}

/*
 * DAI routines
 */

static struct sdw_cdns_port *intel_alloc_port(struct sdw_intel *sdw,
					      u32 ch, u32 dir, bool pcm)
{
	struct sdw_cdns *cdns = &sdw->cdns;
	struct sdw_cdns_port *port = NULL;
	int i, ret = 0;

	for (i = 0; i < cdns->num_ports; i++) {
		if (cdns->ports[i].assigned)
			continue;

		port = &cdns->ports[i];
		port->assigned = true;
		port->direction = dir;
		port->ch = ch;
		break;
	}

	if (!port) {
		dev_err(cdns->dev, "Unable to find a free port\n");
		return NULL;
	}

	if (pcm) {
		ret = sdw_cdns_alloc_stream(cdns, &cdns->pcm, port, ch, dir);
		if (ret)
			goto out;

		intel_pdi_shim_configure(sdw, port->pdi);
		sdw_cdns_config_stream(cdns, port, ch, dir, port->pdi);

		intel_pdi_alh_configure(sdw, port->pdi);

	} else {
		ret = sdw_cdns_alloc_stream(cdns, &cdns->pdm, port, ch, dir);
	}

out:
	if (ret) {
		port->assigned = false;
		port = NULL;
	}

	return port;
}

static void intel_port_cleanup(struct sdw_cdns_dma_data *dma)
{
	int i;

	for (i = 0; i < dma->nr_ports; i++) {
		if (dma->port[i]) {
			dma->port[i]->pdi->assigned = false;
			dma->port[i]->pdi = NULL;
			dma->port[i]->assigned = false;
			dma->port[i] = NULL;
		}
	}
}

static int intel_hw_params(struct snd_pcm_substream *substream,
			   struct snd_pcm_hw_params *params,
			   struct snd_soc_dai *dai)
{
	struct sdw_cdns *cdns = snd_soc_dai_get_drvdata(dai);
	struct sdw_intel *sdw = cdns_to_intel(cdns);
	struct sdw_cdns_dma_data *dma;
	struct sdw_stream_config sconfig;
	struct sdw_port_config *pconfig;
	int ret, i, ch, dir;
	bool pcm = true;

	dma = snd_soc_dai_get_dma_data(dai, substream);
	if (!dma)
		return -EIO;

	ch = params_channels(params);
	if (substream->stream == SNDRV_PCM_STREAM_CAPTURE)
		dir = SDW_DATA_DIR_RX;
	else
		dir = SDW_DATA_DIR_TX;

	if (dma->stream_type == SDW_STREAM_PDM) {
		/* TODO: Check whether PDM decimator is already in use */
		dma->nr_ports = sdw_cdns_get_stream(cdns, &cdns->pdm, ch, dir);
		pcm = false;
	} else {
		dma->nr_ports = sdw_cdns_get_stream(cdns, &cdns->pcm, ch, dir);
	}

	if (!dma->nr_ports) {
		dev_err(dai->dev, "ports/resources not available\n");
		return -EINVAL;
	}

	dma->port = kcalloc(dma->nr_ports, sizeof(*dma->port), GFP_KERNEL);
	if (!dma->port)
		return -ENOMEM;

	for (i = 0; i < dma->nr_ports; i++) {
		dma->port[i] = intel_alloc_port(sdw, ch, dir, pcm);
		if (!dma->port[i]) {
			ret = -EINVAL;
			goto port_error;
		}
	}

	/* Inform DSP about PDI stream number */
	for (i = 0; i < dma->nr_ports; i++) {
		ret = intel_config_stream(sdw, substream, dai, params,
					  dma->port[i]->pdi->intel_alh_id);
		if (ret)
			goto port_error;
	}

	sconfig.direction = dir;
	sconfig.ch_count = ch;
	sconfig.frame_rate = params_rate(params);
	sconfig.type = dma->stream_type;

	if (dma->stream_type == SDW_STREAM_PDM) {
		sconfig.frame_rate *= 50;
		sconfig.bps = 1;
	} else {
		sconfig.bps = snd_pcm_format_width(params_format(params));
	}

	/* Port configuration */
	pconfig = kcalloc(dma->nr_ports, sizeof(*pconfig), GFP_KERNEL);
	if (!pconfig) {
		ret =  -ENOMEM;
		goto port_error;
	}

	for (i = 0; i < dma->nr_ports; i++) {
		pconfig[i].num = dma->port[i]->num;
		pconfig[i].ch_mask = (1 << ch) - 1;
	}

	ret = sdw_stream_add_master(&cdns->bus, &sconfig,
				    pconfig, dma->nr_ports, dma->stream);
	if (ret) {
		dev_err(cdns->dev, "add master to stream failed:%d\n", ret);
		goto stream_error;
	}

	kfree(pconfig);
	return ret;

stream_error:
	kfree(pconfig);
port_error:
	intel_port_cleanup(dma);
	kfree(dma->port);
	return ret;
}

static int
intel_hw_free(struct snd_pcm_substream *substream, struct snd_soc_dai *dai)
{
	struct sdw_cdns *cdns = snd_soc_dai_get_drvdata(dai);
	struct sdw_cdns_dma_data *dma;
	int ret;

	dma = snd_soc_dai_get_dma_data(dai, substream);
	if (!dma)
		return -EIO;

	ret = sdw_stream_remove_master(&cdns->bus, dma->stream);
	if (ret < 0)
		dev_err(dai->dev, "remove master from stream %s failed: %d\n",
			dma->stream->name, ret);

	intel_port_cleanup(dma);
	kfree(dma->port);
	return ret;
}

static void intel_shutdown(struct snd_pcm_substream *substream,
			   struct snd_soc_dai *dai)
{
	struct sdw_cdns_dma_data *dma;

	dma = snd_soc_dai_get_dma_data(dai, substream);
	if (!dma)
		return;

	snd_soc_dai_set_dma_data(dai, substream, NULL);
	kfree(dma);
}

static int intel_pcm_set_sdw_stream(struct snd_soc_dai *dai,
				    void *stream, int direction)
{
	return cdns_set_sdw_stream(dai, stream, true, direction);
}

static int intel_pdm_set_sdw_stream(struct snd_soc_dai *dai,
				    void *stream, int direction)
{
	return cdns_set_sdw_stream(dai, stream, false, direction);
}

static const struct snd_soc_dai_ops intel_pcm_dai_ops = {
	.hw_params = intel_hw_params,
	.hw_free = intel_hw_free,
	.shutdown = intel_shutdown,
	.set_sdw_stream = intel_pcm_set_sdw_stream,
};

static const struct snd_soc_dai_ops intel_pdm_dai_ops = {
	.hw_params = intel_hw_params,
	.hw_free = intel_hw_free,
	.shutdown = intel_shutdown,
	.set_sdw_stream = intel_pdm_set_sdw_stream,
};

static const struct snd_soc_component_driver dai_component = {
	.name           = "soundwire",
};

static int intel_create_dai(struct sdw_cdns *cdns,
			    struct snd_soc_dai_driver *dais,
			    enum intel_pdi_type type,
			    u32 num, u32 off, u32 max_ch, bool pcm)
{
	int i;

	if (num == 0)
		return 0;

	 /* TODO: Read supported rates/formats from hardware */
	for (i = off; i < (off + num); i++) {
		dais[i].name = kasprintf(GFP_KERNEL, "SDW%d Pin%d",
					 cdns->instance, i);
		if (!dais[i].name)
			return -ENOMEM;

		if (type == INTEL_PDI_BD || type == INTEL_PDI_OUT) {
			dais[i].playback.stream_name =
				kasprintf(GFP_KERNEL, "SDW%d Tx%d",
					  cdns->instance, i);
			if (!dais[i].playback.stream_name) {
				kfree(dais[i].name);
				return -ENOMEM;
			}

			dais[i].playback.channels_min = 1;
			dais[i].playback.channels_max = max_ch;
			dais[i].playback.rates = SNDRV_PCM_RATE_48000;
			dais[i].playback.formats = SNDRV_PCM_FMTBIT_S16_LE;
		}

		if (type == INTEL_PDI_BD || type == INTEL_PDI_IN) {
			dais[i].capture.stream_name =
				kasprintf(GFP_KERNEL, "SDW%d Rx%d",
					  cdns->instance, i);
			if (!dais[i].capture.stream_name) {
				kfree(dais[i].name);
				kfree(dais[i].playback.stream_name);
				return -ENOMEM;
			}

			dais[i].capture.channels_min = 1;
			dais[i].capture.channels_max = max_ch;
			dais[i].capture.rates = SNDRV_PCM_RATE_48000;
			dais[i].capture.formats = SNDRV_PCM_FMTBIT_S16_LE;
		}

		dais[i].id = SDW_DAI_ID_RANGE_START + i;

		if (pcm)
			dais[i].ops = &intel_pcm_dai_ops;
		else
			dais[i].ops = &intel_pdm_dai_ops;
	}

	return 0;
}

static int intel_register_dai(struct sdw_intel *sdw)
{
	struct sdw_cdns *cdns = &sdw->cdns;
	struct sdw_cdns_streams *stream;
	struct snd_soc_dai_driver *dais;
	int num_dai, ret, off = 0;

	/* DAIs are created based on total number of PDIs supported */
	num_dai = cdns->pcm.num_pdi + cdns->pdm.num_pdi;

	dais = devm_kcalloc(cdns->dev, num_dai, sizeof(*dais), GFP_KERNEL);
	if (!dais)
		return -ENOMEM;

	/* Create PCM DAIs */
	stream = &cdns->pcm;

	ret = intel_create_dai(cdns, dais, INTEL_PDI_IN, stream->num_in,
			       off, stream->num_ch_in, true);
	if (ret)
		return ret;

	off += cdns->pcm.num_in;
	ret = intel_create_dai(cdns, dais, INTEL_PDI_OUT, cdns->pcm.num_out,
			       off, stream->num_ch_out, true);
	if (ret)
		return ret;

	off += cdns->pcm.num_out;
	ret = intel_create_dai(cdns, dais, INTEL_PDI_BD, cdns->pcm.num_bd,
			       off, stream->num_ch_bd, true);
	if (ret)
		return ret;

	/* Create PDM DAIs */
	stream = &cdns->pdm;
	off += cdns->pcm.num_bd;
	ret = intel_create_dai(cdns, dais, INTEL_PDI_IN, cdns->pdm.num_in,
			       off, stream->num_ch_in, false);
	if (ret)
		return ret;

	off += cdns->pdm.num_in;
	ret = intel_create_dai(cdns, dais, INTEL_PDI_OUT, cdns->pdm.num_out,
			       off, stream->num_ch_out, false);
	if (ret)
		return ret;

	off += cdns->pdm.num_bd;
	ret = intel_create_dai(cdns, dais, INTEL_PDI_BD, cdns->pdm.num_bd,
			       off, stream->num_ch_bd, false);
	if (ret)
		return ret;

	return snd_soc_register_component(cdns->dev, &dai_component,
					  dais, num_dai);
}

static int sdw_master_read_intel_prop(struct sdw_bus *bus)
{
	struct sdw_master_prop *prop = &bus->prop;
	struct fwnode_handle *link;
	char name[32];
<<<<<<< HEAD
	int nval, i;
=======
	u32 quirk_mask;
>>>>>>> ca8dd993

	/* Find master handle */
	snprintf(name, sizeof(name),
		 "mipi-sdw-link-%d-subproperties", bus->link_id);

	link = device_get_named_child_node(bus->dev, name);
	if (!link) {
		dev_err(bus->dev, "Master node %s not found\n", name);
		return -EIO;
	}

	fwnode_property_read_u32(link,
				 "intel-sdw-ip-clock",
				 &prop->mclk_freq);
<<<<<<< HEAD
=======

	fwnode_property_read_u32(link,
				 "intel-quirk-mask",
				 &quirk_mask);

	if (quirk_mask & SDW_INTEL_QUIRK_MASK_BUS_DISABLE)
		prop->hw_disabled = true;

>>>>>>> ca8dd993
	return 0;
}

static int intel_prop_read(struct sdw_bus *bus)
{
	/* Initialize with default handler to read all DisCo properties */
	sdw_master_read_prop(bus);

	/* read Intel-specific properties */
	sdw_master_read_intel_prop(bus);

	return 0;
}

static struct sdw_master_ops sdw_intel_ops = {
	.read_prop = sdw_master_read_prop,
	.xfer_msg = cdns_xfer_msg,
	.xfer_msg_defer = cdns_xfer_msg_defer,
	.reset_page_addr = cdns_reset_page_addr,
	.set_bus_conf = cdns_bus_conf,
	.pre_bank_switch = intel_pre_bank_switch,
	.post_bank_switch = intel_post_bank_switch,
};

/*
 * probe and init
 */
static int intel_probe(struct platform_device *pdev)
{
	struct sdw_cdns_stream_config config;
	struct sdw_intel *sdw;
	int ret;

	sdw = devm_kzalloc(&pdev->dev, sizeof(*sdw), GFP_KERNEL);
	if (!sdw)
		return -ENOMEM;

	sdw->instance = pdev->id;
	sdw->res = dev_get_platdata(&pdev->dev);
	sdw->cdns.dev = &pdev->dev;
	sdw->cdns.registers = sdw->res->registers;
	sdw->cdns.instance = sdw->instance;
	sdw->cdns.msg_count = 0;
	sdw->cdns.bus.dev = &pdev->dev;
	sdw->cdns.bus.link_id = pdev->id;

	sdw_cdns_probe(&sdw->cdns);

	/* Set property read ops */
	sdw_intel_ops.read_prop = intel_prop_read;
	sdw->cdns.bus.ops = &sdw_intel_ops;

	platform_set_drvdata(pdev, sdw);

	ret = sdw_add_bus_master(&sdw->cdns.bus);
	if (ret) {
		dev_err(&pdev->dev, "sdw_add_bus_master fail: %d\n", ret);
		goto err_master_reg;
	}

	if (sdw->cdns.bus.prop.hw_disabled) {
		dev_info(&pdev->dev, "SoundWire master %d is disabled, ignoring\n",
			 sdw->cdns.bus.link_id);
		return 0;
	}

	/* Initialize shim and controller */
	intel_link_power_up(sdw);
	intel_shim_init(sdw);

	ret = sdw_cdns_init(&sdw->cdns);
	if (ret)
		goto err_init;

	ret = sdw_cdns_enable_interrupt(&sdw->cdns);

	/* Read the PDI config and initialize cadence PDI */
	intel_pdi_init(sdw, &config);
	ret = sdw_cdns_pdi_init(&sdw->cdns, config);
	if (ret)
		goto err_init;

	intel_pdi_ch_update(sdw);

	/* Acquire IRQ */
	ret = request_threaded_irq(sdw->res->irq, sdw_cdns_irq, sdw_cdns_thread,
				   IRQF_SHARED, KBUILD_MODNAME, &sdw->cdns);
	if (ret < 0) {
		dev_err(sdw->cdns.dev, "unable to grab IRQ %d, disabling device\n",
			sdw->res->irq);
		goto err_init;
	}

	/* Register DAIs */
	ret = intel_register_dai(sdw);
	if (ret) {
		dev_err(sdw->cdns.dev, "DAI registration failed: %d\n", ret);
		snd_soc_unregister_component(sdw->cdns.dev);
		goto err_dai;
	}

	intel_debugfs_init(sdw);

	return 0;

err_dai:
	free_irq(sdw->res->irq, sdw);
err_init:
	sdw_delete_bus_master(&sdw->cdns.bus);
err_master_reg:
	return ret;
}

static int intel_remove(struct platform_device *pdev)
{
	struct sdw_intel *sdw;

	sdw = platform_get_drvdata(pdev);

	if (!sdw->cdns.bus.prop.hw_disabled) {
		intel_debugfs_exit(sdw);
		free_irq(sdw->res->irq, sdw);
		snd_soc_unregister_component(sdw->cdns.dev);
	}
	sdw_delete_bus_master(&sdw->cdns.bus);

	return 0;
}

static struct platform_driver sdw_intel_drv = {
	.probe = intel_probe,
	.remove = intel_remove,
	.driver = {
		.name = "int-sdw",

	},
};

module_platform_driver(sdw_intel_drv);

MODULE_LICENSE("Dual BSD/GPL");
MODULE_ALIAS("platform:int-sdw");
MODULE_DESCRIPTION("Intel Soundwire Master Driver");<|MERGE_RESOLUTION|>--- conflicted
+++ resolved
@@ -946,11 +946,7 @@
 	struct sdw_master_prop *prop = &bus->prop;
 	struct fwnode_handle *link;
 	char name[32];
-<<<<<<< HEAD
-	int nval, i;
-=======
 	u32 quirk_mask;
->>>>>>> ca8dd993
 
 	/* Find master handle */
 	snprintf(name, sizeof(name),
@@ -965,8 +961,6 @@
 	fwnode_property_read_u32(link,
 				 "intel-sdw-ip-clock",
 				 &prop->mclk_freq);
-<<<<<<< HEAD
-=======
 
 	fwnode_property_read_u32(link,
 				 "intel-quirk-mask",
@@ -975,7 +969,6 @@
 	if (quirk_mask & SDW_INTEL_QUIRK_MASK_BUS_DISABLE)
 		prop->hw_disabled = true;
 
->>>>>>> ca8dd993
 	return 0;
 }
 
