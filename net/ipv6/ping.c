--- conflicted
+++ resolved
@@ -119,11 +119,7 @@
 		return -EINVAL;
 
 	ipcm6_init_sk(&ipc6, np);
-<<<<<<< HEAD
-	ipc6.sockc.tsflags = sk->sk_tsflags;
-=======
 	ipc6.sockc.tsflags = READ_ONCE(sk->sk_tsflags);
->>>>>>> aad2c2fb
 	ipc6.sockc.mark = READ_ONCE(sk->sk_mark);
 
 	fl6.flowi6_oif = oif;
