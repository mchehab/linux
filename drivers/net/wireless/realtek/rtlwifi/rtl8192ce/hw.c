--- conflicted
+++ resolved
@@ -1375,12 +1375,7 @@
 }
 
 void rtl92ce_interrupt_recognized(struct ieee80211_hw *hw,
-<<<<<<< HEAD
-				  u32 *p_inta, u32 *p_intb,
-				  u32 *p_intc, u32 *p_intd)
-=======
 				  struct rtl_int *intvec)
->>>>>>> 661e50bc
 {
 	struct rtl_priv *rtlpriv = rtl_priv(hw);
 	struct rtl_pci *rtlpci = rtl_pcidev(rtl_pcipriv(hw));
