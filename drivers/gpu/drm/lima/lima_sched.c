// SPDX-License-Identifier: GPL-2.0 OR MIT
/* Copyright 2017-2019 Qiang Yu <yuq825@gmail.com> */

#include <linux/kthread.h>
#include <linux/slab.h>
#include <linux/xarray.h>

#include "lima_drv.h"
#include "lima_sched.h"
#include "lima_vm.h"
#include "lima_mmu.h"
#include "lima_l2_cache.h"
#include "lima_gem.h"

struct lima_fence {
	struct dma_fence base;
	struct lima_sched_pipe *pipe;
};

static struct kmem_cache *lima_fence_slab;
static int lima_fence_slab_refcnt;

int lima_sched_slab_init(void)
{
	if (!lima_fence_slab) {
		lima_fence_slab = kmem_cache_create(
			"lima_fence", sizeof(struct lima_fence), 0,
			SLAB_HWCACHE_ALIGN, NULL);
		if (!lima_fence_slab)
			return -ENOMEM;
	}

	lima_fence_slab_refcnt++;
	return 0;
}

void lima_sched_slab_fini(void)
{
	if (!--lima_fence_slab_refcnt) {
		kmem_cache_destroy(lima_fence_slab);
		lima_fence_slab = NULL;
	}
}

static inline struct lima_fence *to_lima_fence(struct dma_fence *fence)
{
	return container_of(fence, struct lima_fence, base);
}

static const char *lima_fence_get_driver_name(struct dma_fence *fence)
{
	return "lima";
}

static const char *lima_fence_get_timeline_name(struct dma_fence *fence)
{
	struct lima_fence *f = to_lima_fence(fence);

	return f->pipe->base.name;
}

static void lima_fence_release_rcu(struct rcu_head *rcu)
{
	struct dma_fence *f = container_of(rcu, struct dma_fence, rcu);
	struct lima_fence *fence = to_lima_fence(f);

	kmem_cache_free(lima_fence_slab, fence);
}

static void lima_fence_release(struct dma_fence *fence)
{
	struct lima_fence *f = to_lima_fence(fence);

	call_rcu(&f->base.rcu, lima_fence_release_rcu);
}

static const struct dma_fence_ops lima_fence_ops = {
	.get_driver_name = lima_fence_get_driver_name,
	.get_timeline_name = lima_fence_get_timeline_name,
	.release = lima_fence_release,
};

static struct lima_fence *lima_fence_create(struct lima_sched_pipe *pipe)
{
	struct lima_fence *fence;

	fence = kmem_cache_zalloc(lima_fence_slab, GFP_KERNEL);
	if (!fence)
		return NULL;

	fence->pipe = pipe;
	dma_fence_init(&fence->base, &lima_fence_ops, &pipe->fence_lock,
		       pipe->fence_context, ++pipe->fence_seqno);

	return fence;
}

static inline struct lima_sched_task *to_lima_task(struct drm_sched_job *job)
{
	return container_of(job, struct lima_sched_task, base);
}

static inline struct lima_sched_pipe *to_lima_pipe(struct drm_gpu_scheduler *sched)
{
	return container_of(sched, struct lima_sched_pipe, base);
}

int lima_sched_task_init(struct lima_sched_task *task,
			 struct lima_sched_context *context,
			 struct lima_bo **bos, int num_bos,
			 struct lima_vm *vm)
{
	int err, i;

	task->bos = kmemdup(bos, sizeof(*bos) * num_bos, GFP_KERNEL);
	if (!task->bos)
		return -ENOMEM;

	for (i = 0; i < num_bos; i++)
		drm_gem_object_get(&bos[i]->base.base);

	err = drm_sched_job_init(&task->base, &context->base, vm);
	if (err) {
		kfree(task->bos);
		return err;
	}

	task->num_bos = num_bos;
	task->vm = lima_vm_get(vm);

	xa_init_flags(&task->deps, XA_FLAGS_ALLOC);

	return 0;
}

void lima_sched_task_fini(struct lima_sched_task *task)
{
	struct dma_fence *fence;
	unsigned long index;
	int i;

	drm_sched_job_cleanup(&task->base);

	xa_for_each(&task->deps, index, fence) {
		dma_fence_put(fence);
	}
	xa_destroy(&task->deps);

	if (task->bos) {
		for (i = 0; i < task->num_bos; i++)
			drm_gem_object_put_unlocked(&task->bos[i]->base.base);
		kfree(task->bos);
	}

	lima_vm_put(task->vm);
}

int lima_sched_context_init(struct lima_sched_pipe *pipe,
			    struct lima_sched_context *context,
			    atomic_t *guilty)
{
	struct drm_gpu_scheduler *sched = &pipe->base;

	return drm_sched_entity_init(&context->base, DRM_SCHED_PRIORITY_NORMAL,
				     &sched, 1, guilty);
}

void lima_sched_context_fini(struct lima_sched_pipe *pipe,
			     struct lima_sched_context *context)
{
	drm_sched_entity_fini(&context->base);
}

struct dma_fence *lima_sched_context_queue_task(struct lima_sched_context *context,
						struct lima_sched_task *task)
{
	struct dma_fence *fence = dma_fence_get(&task->base.s_fence->finished);

	drm_sched_entity_push_job(&task->base, &context->base);
	return fence;
}

static struct dma_fence *lima_sched_dependency(struct drm_sched_job *job,
					       struct drm_sched_entity *entity)
{
	struct lima_sched_task *task = to_lima_task(job);

	if (!xa_empty(&task->deps))
		return xa_erase(&task->deps, task->last_dep++);

	return NULL;
}

static struct dma_fence *lima_sched_run_job(struct drm_sched_job *job)
{
	struct lima_sched_task *task = to_lima_task(job);
	struct lima_sched_pipe *pipe = to_lima_pipe(job->sched);
	struct lima_fence *fence;
	struct dma_fence *ret;
	struct lima_vm *vm = NULL, *last_vm = NULL;
	int i;

	/* after GPU reset */
	if (job->s_fence->finished.error < 0)
		return NULL;

	fence = lima_fence_create(pipe);
	if (!fence)
		return NULL;
	task->fence = &fence->base;

	/* for caller usage of the fence, otherwise irq handler
	 * may consume the fence before caller use it
	 */
	ret = dma_fence_get(task->fence);

	pipe->current_task = task;

	/* this is needed for MMU to work correctly, otherwise GP/PP
	 * will hang or page fault for unknown reason after running for
	 * a while.
	 *
	 * Need to investigate:
	 * 1. is it related to TLB
	 * 2. how much performance will be affected by L2 cache flush
	 * 3. can we reduce the calling of this function because all
	 *    GP/PP use the same L2 cache on mali400
	 *
	 * TODO:
	 * 1. move this to task fini to save some wait time?
	 * 2. when GP/PP use different l2 cache, need PP wait GP l2
	 *    cache flush?
	 */
	for (i = 0; i < pipe->num_l2_cache; i++)
		lima_l2_cache_flush(pipe->l2_cache[i]);

	if (task->vm != pipe->current_vm) {
		vm = lima_vm_get(task->vm);
		last_vm = pipe->current_vm;
		pipe->current_vm = task->vm;
	}

	if (pipe->bcast_mmu)
		lima_mmu_switch_vm(pipe->bcast_mmu, vm);
	else {
		for (i = 0; i < pipe->num_mmu; i++)
			lima_mmu_switch_vm(pipe->mmu[i], vm);
	}

	if (last_vm)
		lima_vm_put(last_vm);

	pipe->error = false;
	pipe->task_run(pipe, task);

	return task->fence;
}

static void lima_sched_timedout_job(struct drm_sched_job *job)
{
	struct lima_sched_pipe *pipe = to_lima_pipe(job->sched);
	struct lima_sched_task *task = to_lima_task(job);

	if (!pipe->error)
		DRM_ERROR("lima job timeout\n");

	drm_sched_stop(&pipe->base, &task->base);

	drm_sched_increase_karma(&task->base);

	pipe->task_error(pipe);

	if (pipe->bcast_mmu)
		lima_mmu_page_fault_resume(pipe->bcast_mmu);
	else {
		int i;

		for (i = 0; i < pipe->num_mmu; i++)
			lima_mmu_page_fault_resume(pipe->mmu[i]);
	}

	if (pipe->current_vm)
		lima_vm_put(pipe->current_vm);

	pipe->current_vm = NULL;
	pipe->current_task = NULL;

	drm_sched_resubmit_jobs(&pipe->base);
	drm_sched_start(&pipe->base, true);
}

static void lima_sched_free_job(struct drm_sched_job *job)
{
	struct lima_sched_task *task = to_lima_task(job);
	struct lima_sched_pipe *pipe = to_lima_pipe(job->sched);
	struct lima_vm *vm = task->vm;
	struct lima_bo **bos = task->bos;
	int i;

	dma_fence_put(task->fence);

	for (i = 0; i < task->num_bos; i++)
		lima_vm_bo_del(vm, bos[i]);

	lima_sched_task_fini(task);
	kmem_cache_free(pipe->task_slab, task);
}

static const struct drm_sched_backend_ops lima_sched_ops = {
	.dependency = lima_sched_dependency,
	.run_job = lima_sched_run_job,
	.timedout_job = lima_sched_timedout_job,
	.free_job = lima_sched_free_job,
};

<<<<<<< HEAD
=======
static void lima_sched_recover_work(struct work_struct *work)
{
	struct lima_sched_pipe *pipe =
		container_of(work, struct lima_sched_pipe, recover_work);
	int i;

	for (i = 0; i < pipe->num_l2_cache; i++)
		lima_l2_cache_flush(pipe->l2_cache[i]);

	if (pipe->bcast_mmu) {
		lima_mmu_flush_tlb(pipe->bcast_mmu);
	} else {
		for (i = 0; i < pipe->num_mmu; i++)
			lima_mmu_flush_tlb(pipe->mmu[i]);
	}

	if (pipe->task_recover(pipe))
		drm_sched_fault(&pipe->base);
}

>>>>>>> 04d5ce62
int lima_sched_pipe_init(struct lima_sched_pipe *pipe, const char *name)
{
	unsigned int timeout = lima_sched_timeout_ms > 0 ?
			       lima_sched_timeout_ms : 500;

	pipe->fence_context = dma_fence_context_alloc(1);
	spin_lock_init(&pipe->fence_lock);

<<<<<<< HEAD
=======
	INIT_WORK(&pipe->recover_work, lima_sched_recover_work);

>>>>>>> 04d5ce62
	return drm_sched_init(&pipe->base, &lima_sched_ops, 1, 0,
			      msecs_to_jiffies(timeout), name);
}

void lima_sched_pipe_fini(struct lima_sched_pipe *pipe)
{
	drm_sched_fini(&pipe->base);
}

void lima_sched_pipe_task_done(struct lima_sched_pipe *pipe)
{
<<<<<<< HEAD
	if (pipe->error)
		drm_sched_fault(&pipe->base);
	else {
		struct lima_sched_task *task = pipe->current_task;
=======
	struct lima_sched_task *task = pipe->current_task;
>>>>>>> 04d5ce62

	if (pipe->error) {
		if (task && task->recoverable)
			schedule_work(&pipe->recover_work);
		else
			drm_sched_fault(&pipe->base);
	} else {
		pipe->task_fini(pipe);
		dma_fence_signal(task->fence);
	}
}<|MERGE_RESOLUTION|>--- conflicted
+++ resolved
@@ -313,8 +313,6 @@
 	.free_job = lima_sched_free_job,
 };
 
-<<<<<<< HEAD
-=======
 static void lima_sched_recover_work(struct work_struct *work)
 {
 	struct lima_sched_pipe *pipe =
@@ -335,7 +333,6 @@
 		drm_sched_fault(&pipe->base);
 }
 
->>>>>>> 04d5ce62
 int lima_sched_pipe_init(struct lima_sched_pipe *pipe, const char *name)
 {
 	unsigned int timeout = lima_sched_timeout_ms > 0 ?
@@ -344,11 +341,8 @@
 	pipe->fence_context = dma_fence_context_alloc(1);
 	spin_lock_init(&pipe->fence_lock);
 
-<<<<<<< HEAD
-=======
 	INIT_WORK(&pipe->recover_work, lima_sched_recover_work);
 
->>>>>>> 04d5ce62
 	return drm_sched_init(&pipe->base, &lima_sched_ops, 1, 0,
 			      msecs_to_jiffies(timeout), name);
 }
@@ -360,14 +354,7 @@
 
 void lima_sched_pipe_task_done(struct lima_sched_pipe *pipe)
 {
-<<<<<<< HEAD
-	if (pipe->error)
-		drm_sched_fault(&pipe->base);
-	else {
-		struct lima_sched_task *task = pipe->current_task;
-=======
 	struct lima_sched_task *task = pipe->current_task;
->>>>>>> 04d5ce62
 
 	if (pipe->error) {
 		if (task && task->recoverable)
