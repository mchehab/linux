--- conflicted
+++ resolved
@@ -5305,8 +5305,6 @@
 			return ret;
 	}
 
-<<<<<<< HEAD
-=======
 	if (!device_may_wakeup(priv->device) || !priv->plat->pmt) {
 		rtnl_lock();
 		phylink_start(priv->phylink);
@@ -5315,7 +5313,6 @@
 		rtnl_unlock();
 	}
 
->>>>>>> 76ec55ca
 	rtnl_lock();
 	mutex_lock(&priv->lock);
 
@@ -5334,17 +5331,6 @@
 
 	mutex_unlock(&priv->lock);
 	rtnl_unlock();
-<<<<<<< HEAD
-
-	if (!device_may_wakeup(priv->device) || !priv->plat->pmt) {
-		rtnl_lock();
-		phylink_start(priv->phylink);
-		/* We may have called phylink_speed_down before */
-		phylink_speed_up(priv->phylink);
-		rtnl_unlock();
-	}
-=======
->>>>>>> 76ec55ca
 
 	phylink_mac_change(priv->phylink, true);
 
