/*
 * Copyright 2019 Advanced Micro Devices, Inc.
 *
 * Permission is hereby granted, free of charge, to any person obtaining a
 * copy of this software and associated documentation files (the "Software"),
 * to deal in the Software without restriction, including without limitation
 * the rights to use, copy, modify, merge, publish, distribute, sublicense,
 * and/or sell copies of the Software, and to permit persons to whom the
 * Software is furnished to do so, subject to the following conditions:
 *
 * The above copyright notice and this permission notice shall be included in
 * all copies or substantial portions of the Software.
 *
 * THE SOFTWARE IS PROVIDED "AS IS", WITHOUT WARRANTY OF ANY KIND, EXPRESS OR
 * IMPLIED, INCLUDING BUT NOT LIMITED TO THE WARRANTIES OF MERCHANTABILITY,
 * FITNESS FOR A PARTICULAR PURPOSE AND NONINFRINGEMENT.  IN NO EVENT SHALL
 * THE COPYRIGHT HOLDER(S) OR AUTHOR(S) BE LIABLE FOR ANY CLAIM, DAMAGES OR
 * OTHER LIABILITY, WHETHER IN AN ACTION OF CONTRACT, TORT OR OTHERWISE,
 * ARISING FROM, OUT OF OR IN CONNECTION WITH THE SOFTWARE OR THE USE OR
 * OTHER DEALINGS IN THE SOFTWARE.
 *
 */

#include "pp_debug.h"
#include <linux/firmware.h>
#include <linux/pci.h>
#include "amdgpu.h"
#include "amdgpu_smu.h"
#include "atomfirmware.h"
#include "amdgpu_atomfirmware.h"
#include "smu_v11_0.h"
#include "smu11_driver_if_navi10.h"
#include "soc15_common.h"
#include "atom.h"
#include "navi10_ppt.h"
#include "smu_v11_0_pptable.h"
#include "smu_v11_0_ppsmc.h"

#include "asic_reg/mp/mp_11_0_sh_mask.h"

#define FEATURE_MASK(feature) (1ULL << feature)
#define SMC_DPM_FEATURE ( \
	FEATURE_MASK(FEATURE_DPM_PREFETCHER_BIT) | \
	FEATURE_MASK(FEATURE_DPM_GFXCLK_BIT)	 | \
	FEATURE_MASK(FEATURE_DPM_GFX_PACE_BIT)	 | \
	FEATURE_MASK(FEATURE_DPM_UCLK_BIT)	 | \
	FEATURE_MASK(FEATURE_DPM_SOCCLK_BIT)	 | \
	FEATURE_MASK(FEATURE_DPM_MP0CLK_BIT)	 | \
	FEATURE_MASK(FEATURE_DPM_LINK_BIT)	 | \
	FEATURE_MASK(FEATURE_DPM_DCEFCLK_BIT))

#define MSG_MAP(msg, index) \
	[SMU_MSG_##msg] = {1, (index)}

static struct smu_11_0_cmn2aisc_mapping navi10_message_map[SMU_MSG_MAX_COUNT] = {
	MSG_MAP(TestMessage,			PPSMC_MSG_TestMessage),
	MSG_MAP(GetSmuVersion,			PPSMC_MSG_GetSmuVersion),
	MSG_MAP(GetDriverIfVersion,		PPSMC_MSG_GetDriverIfVersion),
	MSG_MAP(SetAllowedFeaturesMaskLow,	PPSMC_MSG_SetAllowedFeaturesMaskLow),
	MSG_MAP(SetAllowedFeaturesMaskHigh,	PPSMC_MSG_SetAllowedFeaturesMaskHigh),
	MSG_MAP(EnableAllSmuFeatures,		PPSMC_MSG_EnableAllSmuFeatures),
	MSG_MAP(DisableAllSmuFeatures,		PPSMC_MSG_DisableAllSmuFeatures),
	MSG_MAP(EnableSmuFeaturesLow,		PPSMC_MSG_EnableSmuFeaturesLow),
	MSG_MAP(EnableSmuFeaturesHigh,		PPSMC_MSG_EnableSmuFeaturesHigh),
	MSG_MAP(DisableSmuFeaturesLow,		PPSMC_MSG_DisableSmuFeaturesLow),
	MSG_MAP(DisableSmuFeaturesHigh,		PPSMC_MSG_DisableSmuFeaturesHigh),
	MSG_MAP(GetEnabledSmuFeaturesLow,	PPSMC_MSG_GetEnabledSmuFeaturesLow),
	MSG_MAP(GetEnabledSmuFeaturesHigh,	PPSMC_MSG_GetEnabledSmuFeaturesHigh),
	MSG_MAP(SetWorkloadMask,		PPSMC_MSG_SetWorkloadMask),
	MSG_MAP(SetPptLimit,			PPSMC_MSG_SetPptLimit),
	MSG_MAP(SetDriverDramAddrHigh,		PPSMC_MSG_SetDriverDramAddrHigh),
	MSG_MAP(SetDriverDramAddrLow,		PPSMC_MSG_SetDriverDramAddrLow),
	MSG_MAP(SetToolsDramAddrHigh,		PPSMC_MSG_SetToolsDramAddrHigh),
	MSG_MAP(SetToolsDramAddrLow,		PPSMC_MSG_SetToolsDramAddrLow),
	MSG_MAP(TransferTableSmu2Dram,		PPSMC_MSG_TransferTableSmu2Dram),
	MSG_MAP(TransferTableDram2Smu,		PPSMC_MSG_TransferTableDram2Smu),
	MSG_MAP(UseDefaultPPTable,		PPSMC_MSG_UseDefaultPPTable),
	MSG_MAP(UseBackupPPTable,		PPSMC_MSG_UseBackupPPTable),
	MSG_MAP(RunBtc,				PPSMC_MSG_RunBtc),
	MSG_MAP(EnterBaco,			PPSMC_MSG_EnterBaco),
	MSG_MAP(SetSoftMinByFreq,		PPSMC_MSG_SetSoftMinByFreq),
	MSG_MAP(SetSoftMaxByFreq,		PPSMC_MSG_SetSoftMaxByFreq),
	MSG_MAP(SetHardMinByFreq,		PPSMC_MSG_SetHardMinByFreq),
	MSG_MAP(SetHardMaxByFreq,		PPSMC_MSG_SetHardMaxByFreq),
	MSG_MAP(GetMinDpmFreq,			PPSMC_MSG_GetMinDpmFreq),
	MSG_MAP(GetMaxDpmFreq,			PPSMC_MSG_GetMaxDpmFreq),
	MSG_MAP(GetDpmFreqByIndex,		PPSMC_MSG_GetDpmFreqByIndex),
	MSG_MAP(SetMemoryChannelConfig,		PPSMC_MSG_SetMemoryChannelConfig),
	MSG_MAP(SetGeminiMode,			PPSMC_MSG_SetGeminiMode),
	MSG_MAP(SetGeminiApertureHigh,		PPSMC_MSG_SetGeminiApertureHigh),
	MSG_MAP(SetGeminiApertureLow,		PPSMC_MSG_SetGeminiApertureLow),
	MSG_MAP(OverridePcieParameters,		PPSMC_MSG_OverridePcieParameters),
	MSG_MAP(SetMinDeepSleepDcefclk,		PPSMC_MSG_SetMinDeepSleepDcefclk),
	MSG_MAP(ReenableAcDcInterrupt,		PPSMC_MSG_ReenableAcDcInterrupt),
	MSG_MAP(NotifyPowerSource,		PPSMC_MSG_NotifyPowerSource),
	MSG_MAP(SetUclkFastSwitch,		PPSMC_MSG_SetUclkFastSwitch),
	MSG_MAP(SetVideoFps,			PPSMC_MSG_SetVideoFps),
	MSG_MAP(PrepareMp1ForUnload,		PPSMC_MSG_PrepareMp1ForUnload),
	MSG_MAP(DramLogSetDramAddrHigh,		PPSMC_MSG_DramLogSetDramAddrHigh),
	MSG_MAP(DramLogSetDramAddrLow,		PPSMC_MSG_DramLogSetDramAddrLow),
	MSG_MAP(DramLogSetDramSize,		PPSMC_MSG_DramLogSetDramSize),
	MSG_MAP(ConfigureGfxDidt,		PPSMC_MSG_ConfigureGfxDidt),
	MSG_MAP(NumOfDisplays,			PPSMC_MSG_NumOfDisplays),
	MSG_MAP(SetSystemVirtualDramAddrHigh,	PPSMC_MSG_SetSystemVirtualDramAddrHigh),
	MSG_MAP(SetSystemVirtualDramAddrLow,	PPSMC_MSG_SetSystemVirtualDramAddrLow),
	MSG_MAP(AllowGfxOff,			PPSMC_MSG_AllowGfxOff),
	MSG_MAP(DisallowGfxOff,			PPSMC_MSG_DisallowGfxOff),
	MSG_MAP(GetPptLimit,			PPSMC_MSG_GetPptLimit),
	MSG_MAP(GetDcModeMaxDpmFreq,		PPSMC_MSG_GetDcModeMaxDpmFreq),
	MSG_MAP(GetDebugData,			PPSMC_MSG_GetDebugData),
	MSG_MAP(ExitBaco,			PPSMC_MSG_ExitBaco),
	MSG_MAP(PrepareMp1ForReset,		PPSMC_MSG_PrepareMp1ForReset),
	MSG_MAP(PrepareMp1ForShutdown,		PPSMC_MSG_PrepareMp1ForShutdown),
	MSG_MAP(PowerUpVcn,		PPSMC_MSG_PowerUpVcn),
	MSG_MAP(PowerDownVcn,		PPSMC_MSG_PowerDownVcn),
	MSG_MAP(PowerUpJpeg,		PPSMC_MSG_PowerUpJpeg),
	MSG_MAP(PowerDownJpeg,		PPSMC_MSG_PowerDownJpeg),
	MSG_MAP(BacoAudioD3PME,		PPSMC_MSG_BacoAudioD3PME),
	MSG_MAP(ArmD3,			PPSMC_MSG_ArmD3),
};

static struct smu_11_0_cmn2aisc_mapping navi10_clk_map[SMU_CLK_COUNT] = {
	CLK_MAP(GFXCLK, PPCLK_GFXCLK),
	CLK_MAP(SCLK,	PPCLK_GFXCLK),
	CLK_MAP(SOCCLK, PPCLK_SOCCLK),
	CLK_MAP(FCLK, PPCLK_SOCCLK),
	CLK_MAP(UCLK, PPCLK_UCLK),
	CLK_MAP(MCLK, PPCLK_UCLK),
	CLK_MAP(DCLK, PPCLK_DCLK),
	CLK_MAP(VCLK, PPCLK_VCLK),
	CLK_MAP(DCEFCLK, PPCLK_DCEFCLK),
	CLK_MAP(DISPCLK, PPCLK_DISPCLK),
	CLK_MAP(PIXCLK, PPCLK_PIXCLK),
	CLK_MAP(PHYCLK, PPCLK_PHYCLK),
};

static struct smu_11_0_cmn2aisc_mapping navi10_feature_mask_map[SMU_FEATURE_COUNT] = {
	FEA_MAP(DPM_PREFETCHER),
	FEA_MAP(DPM_GFXCLK),
	FEA_MAP(DPM_GFX_PACE),
	FEA_MAP(DPM_UCLK),
	FEA_MAP(DPM_SOCCLK),
	FEA_MAP(DPM_MP0CLK),
	FEA_MAP(DPM_LINK),
	FEA_MAP(DPM_DCEFCLK),
	FEA_MAP(MEM_VDDCI_SCALING),
	FEA_MAP(MEM_MVDD_SCALING),
	FEA_MAP(DS_GFXCLK),
	FEA_MAP(DS_SOCCLK),
	FEA_MAP(DS_LCLK),
	FEA_MAP(DS_DCEFCLK),
	FEA_MAP(DS_UCLK),
	FEA_MAP(GFX_ULV),
	FEA_MAP(FW_DSTATE),
	FEA_MAP(GFXOFF),
	FEA_MAP(BACO),
	FEA_MAP(VCN_PG),
	FEA_MAP(JPEG_PG),
	FEA_MAP(USB_PG),
	FEA_MAP(RSMU_SMN_CG),
	FEA_MAP(PPT),
	FEA_MAP(TDC),
	FEA_MAP(GFX_EDC),
	FEA_MAP(APCC_PLUS),
	FEA_MAP(GTHR),
	FEA_MAP(ACDC),
	FEA_MAP(VR0HOT),
	FEA_MAP(VR1HOT),
	FEA_MAP(FW_CTF),
	FEA_MAP(FAN_CONTROL),
	FEA_MAP(THERMAL),
	FEA_MAP(GFX_DCS),
	FEA_MAP(RM),
	FEA_MAP(LED_DISPLAY),
	FEA_MAP(GFX_SS),
	FEA_MAP(OUT_OF_BAND_MONITOR),
	FEA_MAP(TEMP_DEPENDENT_VMIN),
	FEA_MAP(MMHUB_PG),
	FEA_MAP(ATHUB_PG),
};

static struct smu_11_0_cmn2aisc_mapping navi10_table_map[SMU_TABLE_COUNT] = {
	TAB_MAP(PPTABLE),
	TAB_MAP(WATERMARKS),
	TAB_MAP(AVFS),
	TAB_MAP(AVFS_PSM_DEBUG),
	TAB_MAP(AVFS_FUSE_OVERRIDE),
	TAB_MAP(PMSTATUSLOG),
	TAB_MAP(SMU_METRICS),
	TAB_MAP(DRIVER_SMU_CONFIG),
	TAB_MAP(ACTIVITY_MONITOR_COEFF),
	TAB_MAP(OVERDRIVE),
	TAB_MAP(I2C_COMMANDS),
	TAB_MAP(PACE),
};

static struct smu_11_0_cmn2aisc_mapping navi10_pwr_src_map[SMU_POWER_SOURCE_COUNT] = {
	PWR_MAP(AC),
	PWR_MAP(DC),
};

static struct smu_11_0_cmn2aisc_mapping navi10_workload_map[PP_SMC_POWER_PROFILE_COUNT] = {
	WORKLOAD_MAP(PP_SMC_POWER_PROFILE_BOOTUP_DEFAULT,	WORKLOAD_PPLIB_DEFAULT_BIT),
	WORKLOAD_MAP(PP_SMC_POWER_PROFILE_FULLSCREEN3D,		WORKLOAD_PPLIB_FULL_SCREEN_3D_BIT),
	WORKLOAD_MAP(PP_SMC_POWER_PROFILE_POWERSAVING,		WORKLOAD_PPLIB_POWER_SAVING_BIT),
	WORKLOAD_MAP(PP_SMC_POWER_PROFILE_VIDEO,		WORKLOAD_PPLIB_VIDEO_BIT),
	WORKLOAD_MAP(PP_SMC_POWER_PROFILE_VR,			WORKLOAD_PPLIB_VR_BIT),
	WORKLOAD_MAP(PP_SMC_POWER_PROFILE_COMPUTE,		WORKLOAD_PPLIB_CUSTOM_BIT),
	WORKLOAD_MAP(PP_SMC_POWER_PROFILE_CUSTOM,		WORKLOAD_PPLIB_CUSTOM_BIT),
};

static int navi10_get_smu_msg_index(struct smu_context *smc, uint32_t index)
{
	struct smu_11_0_cmn2aisc_mapping mapping;

	if (index >= SMU_MSG_MAX_COUNT)
		return -EINVAL;

	mapping = navi10_message_map[index];
	if (!(mapping.valid_mapping)) {
		return -EINVAL;
	}

	return mapping.map_to;
}

static int navi10_get_smu_clk_index(struct smu_context *smc, uint32_t index)
{
	struct smu_11_0_cmn2aisc_mapping mapping;

	if (index >= SMU_CLK_COUNT)
		return -EINVAL;

	mapping = navi10_clk_map[index];
	if (!(mapping.valid_mapping)) {
		return -EINVAL;
	}

	return mapping.map_to;
}

static int navi10_get_smu_feature_index(struct smu_context *smc, uint32_t index)
{
	struct smu_11_0_cmn2aisc_mapping mapping;

	if (index >= SMU_FEATURE_COUNT)
		return -EINVAL;

	mapping = navi10_feature_mask_map[index];
	if (!(mapping.valid_mapping)) {
		return -EINVAL;
	}

	return mapping.map_to;
}

static int navi10_get_smu_table_index(struct smu_context *smc, uint32_t index)
{
	struct smu_11_0_cmn2aisc_mapping mapping;

	if (index >= SMU_TABLE_COUNT)
		return -EINVAL;

	mapping = navi10_table_map[index];
	if (!(mapping.valid_mapping)) {
		return -EINVAL;
	}

	return mapping.map_to;
}

static int navi10_get_pwr_src_index(struct smu_context *smc, uint32_t index)
{
	struct smu_11_0_cmn2aisc_mapping mapping;

	if (index >= SMU_POWER_SOURCE_COUNT)
		return -EINVAL;

	mapping = navi10_pwr_src_map[index];
	if (!(mapping.valid_mapping)) {
		return -EINVAL;
	}

	return mapping.map_to;
}


static int navi10_get_workload_type(struct smu_context *smu, enum PP_SMC_POWER_PROFILE profile)
{
	struct smu_11_0_cmn2aisc_mapping mapping;

	if (profile > PP_SMC_POWER_PROFILE_CUSTOM)
		return -EINVAL;

	mapping = navi10_workload_map[profile];
	if (!(mapping.valid_mapping)) {
		return -EINVAL;
	}

	return mapping.map_to;
}

static bool is_asic_secure(struct smu_context *smu)
{
	struct amdgpu_device *adev = smu->adev;
	bool is_secure = true;
	uint32_t mp0_fw_intf;

	mp0_fw_intf = RREG32_PCIE(MP0_Public |
				   (smnMP0_FW_INTF & 0xffffffff));

	if (!(mp0_fw_intf & (1 << 19)))
		is_secure = false;

	return is_secure;
}

static int
navi10_get_allowed_feature_mask(struct smu_context *smu,
				  uint32_t *feature_mask, uint32_t num)
{
	struct amdgpu_device *adev = smu->adev;

	if (num > 2)
		return -EINVAL;

	memset(feature_mask, 0, sizeof(uint32_t) * num);

	*(uint64_t *)feature_mask |= FEATURE_MASK(FEATURE_DPM_PREFETCHER_BIT)
				| FEATURE_MASK(FEATURE_DPM_GFXCLK_BIT)
				| FEATURE_MASK(FEATURE_DPM_SOCCLK_BIT)
				| FEATURE_MASK(FEATURE_DPM_MP0CLK_BIT)
				| FEATURE_MASK(FEATURE_DPM_LINK_BIT)
				| FEATURE_MASK(FEATURE_GFX_ULV_BIT)
				| FEATURE_MASK(FEATURE_RSMU_SMN_CG_BIT)
				| FEATURE_MASK(FEATURE_DS_SOCCLK_BIT)
				| FEATURE_MASK(FEATURE_PPT_BIT)
				| FEATURE_MASK(FEATURE_TDC_BIT)
				| FEATURE_MASK(FEATURE_GFX_EDC_BIT)
				| FEATURE_MASK(FEATURE_VR0HOT_BIT)
				| FEATURE_MASK(FEATURE_FAN_CONTROL_BIT)
				| FEATURE_MASK(FEATURE_THERMAL_BIT)
				| FEATURE_MASK(FEATURE_LED_DISPLAY_BIT)
				| FEATURE_MASK(FEATURE_DPM_DCEFCLK_BIT)
				| FEATURE_MASK(FEATURE_DS_GFXCLK_BIT)
				| FEATURE_MASK(FEATURE_DS_DCEFCLK_BIT)
				| FEATURE_MASK(FEATURE_FW_DSTATE_BIT)
				| FEATURE_MASK(FEATURE_BACO_BIT)
				| FEATURE_MASK(FEATURE_ACDC_BIT)
				| FEATURE_MASK(FEATURE_GFX_SS_BIT)
				| FEATURE_MASK(FEATURE_APCC_DFLL_BIT)
				| FEATURE_MASK(FEATURE_FW_CTF_BIT);

	if (adev->pm.pp_feature & PP_MCLK_DPM_MASK)
		*(uint64_t *)feature_mask |= FEATURE_MASK(FEATURE_DPM_UCLK_BIT)
				| FEATURE_MASK(FEATURE_MEM_VDDCI_SCALING_BIT)
				| FEATURE_MASK(FEATURE_MEM_MVDD_SCALING_BIT);

	if (adev->pm.pp_feature & PP_GFXOFF_MASK) {
		*(uint64_t *)feature_mask |= FEATURE_MASK(FEATURE_GFXOFF_BIT);
		/* TODO: remove it once fw fix the bug */
		*(uint64_t *)feature_mask &= ~FEATURE_MASK(FEATURE_FW_DSTATE_BIT);
	}

	if (smu->adev->pg_flags & AMD_PG_SUPPORT_MMHUB)
		*(uint64_t *)feature_mask |= FEATURE_MASK(FEATURE_MMHUB_PG_BIT);

	if (smu->adev->pg_flags & AMD_PG_SUPPORT_ATHUB)
		*(uint64_t *)feature_mask |= FEATURE_MASK(FEATURE_ATHUB_PG_BIT);

	if (smu->adev->pg_flags & AMD_PG_SUPPORT_VCN)
		*(uint64_t *)feature_mask |= FEATURE_MASK(FEATURE_VCN_PG_BIT)
				| FEATURE_MASK(FEATURE_JPEG_PG_BIT);

	/* disable DPM UCLK and DS SOCCLK on navi10 A0 secure board */
	if (is_asic_secure(smu)) {
		/* only for navi10 A0 */
		if ((adev->asic_type == CHIP_NAVI10) &&
			(adev->rev_id == 0)) {
			*(uint64_t *)feature_mask &=
					~(FEATURE_MASK(FEATURE_DPM_UCLK_BIT)
					  | FEATURE_MASK(FEATURE_MEM_VDDCI_SCALING_BIT)
					  | FEATURE_MASK(FEATURE_MEM_MVDD_SCALING_BIT));
			*(uint64_t *)feature_mask &=
					~FEATURE_MASK(FEATURE_DS_SOCCLK_BIT);
		}
	}

	return 0;
}

static int navi10_check_powerplay_table(struct smu_context *smu)
{
	return 0;
}

static int navi10_append_powerplay_table(struct smu_context *smu)
{
	struct amdgpu_device *adev = smu->adev;
	struct smu_table_context *table_context = &smu->smu_table;
	PPTable_t *smc_pptable = table_context->driver_pptable;
	struct atom_smc_dpm_info_v4_5 *smc_dpm_table;
	int index, ret;

	index = get_index_into_master_table(atom_master_list_of_data_tables_v2_1,
					   smc_dpm_info);

	ret = smu_get_atom_data_table(smu, index, NULL, NULL, NULL,
				      (uint8_t **)&smc_dpm_table);
	if (ret)
		return ret;

	memcpy(smc_pptable->I2cControllers, smc_dpm_table->I2cControllers,
	       sizeof(I2cControllerConfig_t) * NUM_I2C_CONTROLLERS);

	/* SVI2 Board Parameters */
	smc_pptable->MaxVoltageStepGfx = smc_dpm_table->MaxVoltageStepGfx;
	smc_pptable->MaxVoltageStepSoc = smc_dpm_table->MaxVoltageStepSoc;
	smc_pptable->VddGfxVrMapping = smc_dpm_table->VddGfxVrMapping;
	smc_pptable->VddSocVrMapping = smc_dpm_table->VddSocVrMapping;
	smc_pptable->VddMem0VrMapping = smc_dpm_table->VddMem0VrMapping;
	smc_pptable->VddMem1VrMapping = smc_dpm_table->VddMem1VrMapping;
	smc_pptable->GfxUlvPhaseSheddingMask = smc_dpm_table->GfxUlvPhaseSheddingMask;
	smc_pptable->SocUlvPhaseSheddingMask = smc_dpm_table->SocUlvPhaseSheddingMask;
	smc_pptable->ExternalSensorPresent = smc_dpm_table->ExternalSensorPresent;
	smc_pptable->Padding8_V = smc_dpm_table->Padding8_V;

	/* Telemetry Settings */
	smc_pptable->GfxMaxCurrent = smc_dpm_table->GfxMaxCurrent;
	smc_pptable->GfxOffset = smc_dpm_table->GfxOffset;
	smc_pptable->Padding_TelemetryGfx = smc_dpm_table->Padding_TelemetryGfx;
	smc_pptable->SocMaxCurrent = smc_dpm_table->SocMaxCurrent;
	smc_pptable->SocOffset = smc_dpm_table->SocOffset;
	smc_pptable->Padding_TelemetrySoc = smc_dpm_table->Padding_TelemetrySoc;
	smc_pptable->Mem0MaxCurrent = smc_dpm_table->Mem0MaxCurrent;
	smc_pptable->Mem0Offset = smc_dpm_table->Mem0Offset;
	smc_pptable->Padding_TelemetryMem0 = smc_dpm_table->Padding_TelemetryMem0;
	smc_pptable->Mem1MaxCurrent = smc_dpm_table->Mem1MaxCurrent;
	smc_pptable->Mem1Offset = smc_dpm_table->Mem1Offset;
	smc_pptable->Padding_TelemetryMem1 = smc_dpm_table->Padding_TelemetryMem1;

	/* GPIO Settings */
	smc_pptable->AcDcGpio = smc_dpm_table->AcDcGpio;
	smc_pptable->AcDcPolarity = smc_dpm_table->AcDcPolarity;
	smc_pptable->VR0HotGpio = smc_dpm_table->VR0HotGpio;
	smc_pptable->VR0HotPolarity = smc_dpm_table->VR0HotPolarity;
	smc_pptable->VR1HotGpio = smc_dpm_table->VR1HotGpio;
	smc_pptable->VR1HotPolarity = smc_dpm_table->VR1HotPolarity;
	smc_pptable->GthrGpio = smc_dpm_table->GthrGpio;
	smc_pptable->GthrPolarity = smc_dpm_table->GthrPolarity;

	/* LED Display Settings */
	smc_pptable->LedPin0 = smc_dpm_table->LedPin0;
	smc_pptable->LedPin1 = smc_dpm_table->LedPin1;
	smc_pptable->LedPin2 = smc_dpm_table->LedPin2;
	smc_pptable->padding8_4 = smc_dpm_table->padding8_4;

	/* GFXCLK PLL Spread Spectrum */
	smc_pptable->PllGfxclkSpreadEnabled = smc_dpm_table->PllGfxclkSpreadEnabled;
	smc_pptable->PllGfxclkSpreadPercent = smc_dpm_table->PllGfxclkSpreadPercent;
	smc_pptable->PllGfxclkSpreadFreq = smc_dpm_table->PllGfxclkSpreadFreq;

	/* GFXCLK DFLL Spread Spectrum */
	smc_pptable->DfllGfxclkSpreadEnabled = smc_dpm_table->DfllGfxclkSpreadEnabled;
	smc_pptable->DfllGfxclkSpreadPercent = smc_dpm_table->DfllGfxclkSpreadPercent;
	smc_pptable->DfllGfxclkSpreadFreq = smc_dpm_table->DfllGfxclkSpreadFreq;

	/* UCLK Spread Spectrum */
	smc_pptable->UclkSpreadEnabled = smc_dpm_table->UclkSpreadEnabled;
	smc_pptable->UclkSpreadPercent = smc_dpm_table->UclkSpreadPercent;
	smc_pptable->UclkSpreadFreq = smc_dpm_table->UclkSpreadFreq;

	/* SOCCLK Spread Spectrum */
	smc_pptable->SoclkSpreadEnabled = smc_dpm_table->SoclkSpreadEnabled;
	smc_pptable->SocclkSpreadPercent = smc_dpm_table->SocclkSpreadPercent;
	smc_pptable->SocclkSpreadFreq = smc_dpm_table->SocclkSpreadFreq;

	/* Total board power */
	smc_pptable->TotalBoardPower = smc_dpm_table->TotalBoardPower;
	smc_pptable->BoardPadding = smc_dpm_table->BoardPadding;

	/* Mvdd Svi2 Div Ratio Setting */
	smc_pptable->MvddRatio = smc_dpm_table->MvddRatio;

	if (adev->pm.pp_feature & PP_GFXOFF_MASK) {
		/* TODO: remove it once SMU fw fix it */
		smc_pptable->DebugOverrides |= DPM_OVERRIDE_DISABLE_DFLL_PLL_SHUTDOWN;
	}

	return 0;
}

static int navi10_store_powerplay_table(struct smu_context *smu)
{
	struct smu_11_0_powerplay_table *powerplay_table = NULL;
	struct smu_table_context *table_context = &smu->smu_table;
	struct smu_baco_context *smu_baco = &smu->smu_baco;

	if (!table_context->power_play_table)
		return -EINVAL;

	powerplay_table = table_context->power_play_table;

	memcpy(table_context->driver_pptable, &powerplay_table->smc_pptable,
	       sizeof(PPTable_t));

	table_context->thermal_controller_type = powerplay_table->thermal_controller_type;

	mutex_lock(&smu_baco->mutex);
	if (powerplay_table->platform_caps & SMU_11_0_PP_PLATFORM_CAP_BACO ||
	    powerplay_table->platform_caps & SMU_11_0_PP_PLATFORM_CAP_MACO)
		smu_baco->platform_support = true;
	mutex_unlock(&smu_baco->mutex);

	return 0;
}

static int navi10_tables_init(struct smu_context *smu, struct smu_table *tables)
{
	struct smu_table_context *smu_table = &smu->smu_table;

	SMU_TABLE_INIT(tables, SMU_TABLE_PPTABLE, sizeof(PPTable_t),
		       PAGE_SIZE, AMDGPU_GEM_DOMAIN_VRAM);
	SMU_TABLE_INIT(tables, SMU_TABLE_WATERMARKS, sizeof(Watermarks_t),
		       PAGE_SIZE, AMDGPU_GEM_DOMAIN_VRAM);
	SMU_TABLE_INIT(tables, SMU_TABLE_SMU_METRICS, sizeof(SmuMetrics_t),
		       PAGE_SIZE, AMDGPU_GEM_DOMAIN_VRAM);
	SMU_TABLE_INIT(tables, SMU_TABLE_OVERDRIVE, sizeof(OverDriveTable_t),
		       PAGE_SIZE, AMDGPU_GEM_DOMAIN_VRAM);
	SMU_TABLE_INIT(tables, SMU_TABLE_PMSTATUSLOG, SMU11_TOOL_SIZE,
		       PAGE_SIZE, AMDGPU_GEM_DOMAIN_VRAM);
	SMU_TABLE_INIT(tables, SMU_TABLE_ACTIVITY_MONITOR_COEFF,
		       sizeof(DpmActivityMonitorCoeffInt_t), PAGE_SIZE,
		       AMDGPU_GEM_DOMAIN_VRAM);

	smu_table->metrics_table = kzalloc(sizeof(SmuMetrics_t), GFP_KERNEL);
	if (!smu_table->metrics_table)
		return -ENOMEM;
	smu_table->metrics_time = 0;

	return 0;
}

static int navi10_get_metrics_table(struct smu_context *smu,
				    SmuMetrics_t *metrics_table)
{
	struct smu_table_context *smu_table= &smu->smu_table;
	int ret = 0;

	if (!smu_table->metrics_time || time_after(jiffies, smu_table->metrics_time + HZ / 1000)) {
		ret = smu_update_table(smu, SMU_TABLE_SMU_METRICS, 0,
				(void *)smu_table->metrics_table, false);
		if (ret) {
			pr_info("Failed to export SMU metrics table!\n");
			return ret;
		}
		smu_table->metrics_time = jiffies;
	}

	memcpy(metrics_table, smu_table->metrics_table, sizeof(SmuMetrics_t));

	return ret;
}

static int navi10_allocate_dpm_context(struct smu_context *smu)
{
	struct smu_dpm_context *smu_dpm = &smu->smu_dpm;

	if (smu_dpm->dpm_context)
		return -EINVAL;

	smu_dpm->dpm_context = kzalloc(sizeof(struct smu_11_0_dpm_context),
				       GFP_KERNEL);
	if (!smu_dpm->dpm_context)
		return -ENOMEM;

	smu_dpm->dpm_context_size = sizeof(struct smu_11_0_dpm_context);

	return 0;
}

static int navi10_set_default_dpm_table(struct smu_context *smu)
{
	struct smu_dpm_context *smu_dpm = &smu->smu_dpm;
	struct smu_table_context *table_context = &smu->smu_table;
	struct smu_11_0_dpm_context *dpm_context = smu_dpm->dpm_context;
	PPTable_t *driver_ppt = NULL;

	driver_ppt = table_context->driver_pptable;

	dpm_context->dpm_tables.soc_table.min = driver_ppt->FreqTableSocclk[0];
	dpm_context->dpm_tables.soc_table.max = driver_ppt->FreqTableSocclk[NUM_SOCCLK_DPM_LEVELS - 1];

	dpm_context->dpm_tables.gfx_table.min = driver_ppt->FreqTableGfx[0];
	dpm_context->dpm_tables.gfx_table.max = driver_ppt->FreqTableGfx[NUM_GFXCLK_DPM_LEVELS - 1];

	dpm_context->dpm_tables.uclk_table.min = driver_ppt->FreqTableUclk[0];
	dpm_context->dpm_tables.uclk_table.max = driver_ppt->FreqTableUclk[NUM_UCLK_DPM_LEVELS - 1];

	dpm_context->dpm_tables.vclk_table.min = driver_ppt->FreqTableVclk[0];
	dpm_context->dpm_tables.vclk_table.max = driver_ppt->FreqTableVclk[NUM_VCLK_DPM_LEVELS - 1];

	dpm_context->dpm_tables.dclk_table.min = driver_ppt->FreqTableDclk[0];
	dpm_context->dpm_tables.dclk_table.max = driver_ppt->FreqTableDclk[NUM_DCLK_DPM_LEVELS - 1];

	dpm_context->dpm_tables.dcef_table.min = driver_ppt->FreqTableDcefclk[0];
	dpm_context->dpm_tables.dcef_table.max = driver_ppt->FreqTableDcefclk[NUM_DCEFCLK_DPM_LEVELS - 1];

	dpm_context->dpm_tables.pixel_table.min = driver_ppt->FreqTablePixclk[0];
	dpm_context->dpm_tables.pixel_table.max = driver_ppt->FreqTablePixclk[NUM_PIXCLK_DPM_LEVELS - 1];

	dpm_context->dpm_tables.display_table.min = driver_ppt->FreqTableDispclk[0];
	dpm_context->dpm_tables.display_table.max = driver_ppt->FreqTableDispclk[NUM_DISPCLK_DPM_LEVELS - 1];

	dpm_context->dpm_tables.phy_table.min = driver_ppt->FreqTablePhyclk[0];
	dpm_context->dpm_tables.phy_table.max = driver_ppt->FreqTablePhyclk[NUM_PHYCLK_DPM_LEVELS - 1];

	return 0;
}

static int navi10_dpm_set_uvd_enable(struct smu_context *smu, bool enable)
{
	struct smu_power_context *smu_power = &smu->smu_power;
	struct smu_power_gate *power_gate = &smu_power->power_gate;
	int ret = 0;

	if (enable) {
		/* vcn dpm on is a prerequisite for vcn power gate messages */
		if (smu_feature_is_enabled(smu, SMU_FEATURE_VCN_PG_BIT)) {
			ret = smu_send_smc_msg_with_param(smu, SMU_MSG_PowerUpVcn, 1);
			if (ret)
				return ret;
		}
		power_gate->vcn_gated = false;
	} else {
		if (smu_feature_is_enabled(smu, SMU_FEATURE_VCN_PG_BIT)) {
			ret = smu_send_smc_msg(smu, SMU_MSG_PowerDownVcn);
			if (ret)
				return ret;
		}
		power_gate->vcn_gated = true;
	}

	return ret;
}

static int navi10_get_current_clk_freq_by_table(struct smu_context *smu,
				       enum smu_clk_type clk_type,
				       uint32_t *value)
{
	int ret = 0, clk_id = 0;
	SmuMetrics_t metrics;

	ret = navi10_get_metrics_table(smu, &metrics);
	if (ret)
		return ret;

	clk_id = smu_clk_get_index(smu, clk_type);
	if (clk_id < 0)
		return clk_id;

	*value = metrics.CurrClock[clk_id];

	return ret;
}

static bool navi10_is_support_fine_grained_dpm(struct smu_context *smu, enum smu_clk_type clk_type)
{
	PPTable_t *pptable = smu->smu_table.driver_pptable;
	DpmDescriptor_t *dpm_desc = NULL;
	uint32_t clk_index = 0;

	clk_index = smu_clk_get_index(smu, clk_type);
	dpm_desc = &pptable->DpmDescriptor[clk_index];

	/* 0 - Fine grained DPM, 1 - Discrete DPM */
	return dpm_desc->SnapToDiscrete == 0 ? true : false;
}

static int navi10_print_clk_levels(struct smu_context *smu,
			enum smu_clk_type clk_type, char *buf)
{
	int i, size = 0, ret = 0;
	uint32_t cur_value = 0, value = 0, count = 0;
	uint32_t freq_values[3] = {0};
	uint32_t mark_index = 0;

	switch (clk_type) {
	case SMU_GFXCLK:
	case SMU_SCLK:
	case SMU_SOCCLK:
	case SMU_MCLK:
	case SMU_UCLK:
	case SMU_FCLK:
	case SMU_DCEFCLK:
		ret = smu_get_current_clk_freq(smu, clk_type, &cur_value);
		if (ret)
			return size;

		/* 10KHz -> MHz */
		cur_value = cur_value / 100;

		ret = smu_get_dpm_level_count(smu, clk_type, &count);
		if (ret)
			return size;

		if (!navi10_is_support_fine_grained_dpm(smu, clk_type)) {
			for (i = 0; i < count; i++) {
				ret = smu_get_dpm_freq_by_index(smu, clk_type, i, &value);
				if (ret)
					return size;

				size += sprintf(buf + size, "%d: %uMhz %s\n", i, value,
						cur_value == value ? "*" : "");
			}
		} else {
			ret = smu_get_dpm_freq_by_index(smu, clk_type, 0, &freq_values[0]);
			if (ret)
				return size;
			ret = smu_get_dpm_freq_by_index(smu, clk_type, count - 1, &freq_values[2]);
			if (ret)
				return size;

			freq_values[1] = cur_value;
			mark_index = cur_value == freq_values[0] ? 0 :
				     cur_value == freq_values[2] ? 2 : 1;
			if (mark_index != 1)
				freq_values[1] = (freq_values[0] + freq_values[2]) / 2;

			for (i = 0; i < 3; i++) {
				size += sprintf(buf + size, "%d: %uMhz %s\n", i, freq_values[i],
						i == mark_index ? "*" : "");
			}

		}
		break;
	default:
		break;
	}

	return size;
}

static int navi10_force_clk_levels(struct smu_context *smu,
				   enum smu_clk_type clk_type, uint32_t mask)
{

	int ret = 0, size = 0;
	uint32_t soft_min_level = 0, soft_max_level = 0, min_freq = 0, max_freq = 0;

	soft_min_level = mask ? (ffs(mask) - 1) : 0;
	soft_max_level = mask ? (fls(mask) - 1) : 0;

	switch (clk_type) {
	case SMU_GFXCLK:
	case SMU_SCLK:
	case SMU_SOCCLK:
	case SMU_MCLK:
	case SMU_UCLK:
	case SMU_DCEFCLK:
	case SMU_FCLK:
		ret = smu_get_dpm_freq_by_index(smu, clk_type, soft_min_level, &min_freq);
		if (ret)
			return size;

		ret = smu_get_dpm_freq_by_index(smu, clk_type, soft_max_level, &max_freq);
		if (ret)
			return size;

		ret = smu_set_soft_freq_range(smu, clk_type, min_freq, max_freq);
		if (ret)
			return size;
		break;
	default:
		break;
	}

	return size;
}

static int navi10_populate_umd_state_clk(struct smu_context *smu)
{
	int ret = 0;
	uint32_t min_sclk_freq = 0, min_mclk_freq = 0;

	ret = smu_get_dpm_freq_range(smu, SMU_SCLK, &min_sclk_freq, NULL);
	if (ret)
		return ret;

	smu->pstate_sclk = min_sclk_freq * 100;

	ret = smu_get_dpm_freq_range(smu, SMU_MCLK, &min_mclk_freq, NULL);
	if (ret)
		return ret;

	smu->pstate_mclk = min_mclk_freq * 100;

	return ret;
}

static int navi10_get_clock_by_type_with_latency(struct smu_context *smu,
						 enum smu_clk_type clk_type,
						 struct pp_clock_levels_with_latency *clocks)
{
	int ret = 0, i = 0;
	uint32_t level_count = 0, freq = 0;

	switch (clk_type) {
	case SMU_GFXCLK:
	case SMU_DCEFCLK:
	case SMU_SOCCLK:
		ret = smu_get_dpm_level_count(smu, clk_type, &level_count);
		if (ret)
			return ret;

		level_count = min(level_count, (uint32_t)MAX_NUM_CLOCKS);
		clocks->num_levels = level_count;

		for (i = 0; i < level_count; i++) {
			ret = smu_get_dpm_freq_by_index(smu, clk_type, i, &freq);
			if (ret)
				return ret;

			clocks->data[i].clocks_in_khz = freq * 1000;
			clocks->data[i].latency_in_us = 0;
		}
		break;
	default:
		break;
	}

	return ret;
}

static int navi10_pre_display_config_changed(struct smu_context *smu)
{
	int ret = 0;
	uint32_t max_freq = 0;

	ret = smu_send_smc_msg_with_param(smu, SMU_MSG_NumOfDisplays, 0);
	if (ret)
		return ret;

	if (smu_feature_is_enabled(smu, SMU_FEATURE_DPM_UCLK_BIT)) {
		ret = smu_get_dpm_freq_range(smu, SMU_UCLK, NULL, &max_freq);
		if (ret)
			return ret;
		ret = smu_set_hard_freq_range(smu, SMU_UCLK, 0, max_freq);
		if (ret)
			return ret;
	}

	return ret;
}

static int navi10_display_config_changed(struct smu_context *smu)
{
	int ret = 0;

	if ((smu->watermarks_bitmap & WATERMARKS_EXIST) &&
	    !(smu->watermarks_bitmap & WATERMARKS_LOADED)) {
		ret = smu_write_watermarks_table(smu);
		if (ret)
			return ret;

		smu->watermarks_bitmap |= WATERMARKS_LOADED;
	}

	if ((smu->watermarks_bitmap & WATERMARKS_EXIST) &&
	    smu_feature_is_supported(smu, SMU_FEATURE_DPM_DCEFCLK_BIT) &&
	    smu_feature_is_supported(smu, SMU_FEATURE_DPM_SOCCLK_BIT)) {
		ret = smu_send_smc_msg_with_param(smu, SMU_MSG_NumOfDisplays,
						  smu->display_config->num_display);
		if (ret)
			return ret;
	}

	return ret;
}

static int navi10_force_dpm_limit_value(struct smu_context *smu, bool highest)
{
	int ret = 0, i = 0;
	uint32_t min_freq, max_freq, force_freq;
	enum smu_clk_type clk_type;

	enum smu_clk_type clks[] = {
		SMU_GFXCLK,
		SMU_MCLK,
		SMU_SOCCLK,
	};

	for (i = 0; i < ARRAY_SIZE(clks); i++) {
		clk_type = clks[i];
		ret = smu_get_dpm_freq_range(smu, clk_type, &min_freq, &max_freq);
		if (ret)
			return ret;

		force_freq = highest ? max_freq : min_freq;
		ret = smu_set_soft_freq_range(smu, clk_type, force_freq, force_freq);
		if (ret)
			return ret;
	}

	return ret;
}

static int navi10_unforce_dpm_levels(struct smu_context *smu)
{
	int ret = 0, i = 0;
	uint32_t min_freq, max_freq;
	enum smu_clk_type clk_type;

	enum smu_clk_type clks[] = {
		SMU_GFXCLK,
		SMU_MCLK,
		SMU_SOCCLK,
	};

	for (i = 0; i < ARRAY_SIZE(clks); i++) {
		clk_type = clks[i];
		ret = smu_get_dpm_freq_range(smu, clk_type, &min_freq, &max_freq);
		if (ret)
			return ret;

		ret = smu_set_soft_freq_range(smu, clk_type, min_freq, max_freq);
		if (ret)
			return ret;
	}

	return ret;
}

static int navi10_get_gpu_power(struct smu_context *smu, uint32_t *value)
{
	int ret = 0;
	SmuMetrics_t metrics;

	if (!value)
		return -EINVAL;

	ret = navi10_get_metrics_table(smu, &metrics);
<<<<<<< HEAD
	if (ret)
		return ret;
=======
>>>>>>> 3877dcd0
	if (ret)
		return ret;

	*value = metrics.AverageSocketPower << 8;

	return 0;
}

static int navi10_get_current_activity_percent(struct smu_context *smu,
					       enum amd_pp_sensors sensor,
					       uint32_t *value)
{
	int ret = 0;
	SmuMetrics_t metrics;

	if (!value)
		return -EINVAL;

	ret = navi10_get_metrics_table(smu, &metrics);
	if (ret)
		return ret;

	switch (sensor) {
	case AMDGPU_PP_SENSOR_GPU_LOAD:
		*value = metrics.AverageGfxActivity;
		break;
	case AMDGPU_PP_SENSOR_MEM_LOAD:
		*value = metrics.AverageUclkActivity;
		break;
	default:
		pr_err("Invalid sensor for retrieving clock activity\n");
		return -EINVAL;
	}

	return 0;
}

static bool navi10_is_dpm_running(struct smu_context *smu)
{
	int ret = 0;
	uint32_t feature_mask[2];
	unsigned long feature_enabled;
	ret = smu_feature_get_enabled_mask(smu, feature_mask, 2);
	feature_enabled = (unsigned long)((uint64_t)feature_mask[0] |
			   ((uint64_t)feature_mask[1] << 32));
	return !!(feature_enabled & SMC_DPM_FEATURE);
}

static int navi10_get_fan_speed_rpm(struct smu_context *smu,
				    uint32_t *speed)
{
	SmuMetrics_t metrics;
	int ret = 0;

	if (!speed)
		return -EINVAL;

	ret = navi10_get_metrics_table(smu, &metrics);
<<<<<<< HEAD
	if (ret)
		return ret;
=======
>>>>>>> 3877dcd0
	if (ret)
		return ret;

	*speed = metrics.CurrFanSpeed;

	return ret;
}

static int navi10_get_fan_speed_percent(struct smu_context *smu,
					uint32_t *speed)
{
	int ret = 0;
	uint32_t percent = 0;
	uint32_t current_rpm;
	PPTable_t *pptable = smu->smu_table.driver_pptable;

	ret = navi10_get_fan_speed_rpm(smu, &current_rpm);
	if (ret)
		return ret;

	percent = current_rpm * 100 / pptable->FanMaximumRpm;
	*speed = percent > 100 ? 100 : percent;

	return ret;
}

static int navi10_get_power_profile_mode(struct smu_context *smu, char *buf)
{
	DpmActivityMonitorCoeffInt_t activity_monitor;
	uint32_t i, size = 0;
	int16_t workload_type = 0;
	static const char *profile_name[] = {
					"BOOTUP_DEFAULT",
					"3D_FULL_SCREEN",
					"POWER_SAVING",
					"VIDEO",
					"VR",
					"COMPUTE",
					"CUSTOM"};
	static const char *title[] = {
			"PROFILE_INDEX(NAME)",
			"CLOCK_TYPE(NAME)",
			"FPS",
			"MinFreqType",
			"MinActiveFreqType",
			"MinActiveFreq",
			"BoosterFreqType",
			"BoosterFreq",
			"PD_Data_limit_c",
			"PD_Data_error_coeff",
			"PD_Data_error_rate_coeff"};
	int result = 0;

	if (!buf)
		return -EINVAL;

	size += sprintf(buf + size, "%16s %s %s %s %s %s %s %s %s %s %s\n",
			title[0], title[1], title[2], title[3], title[4], title[5],
			title[6], title[7], title[8], title[9], title[10]);

	for (i = 0; i <= PP_SMC_POWER_PROFILE_CUSTOM; i++) {
		/* conv PP_SMC_POWER_PROFILE* to WORKLOAD_PPLIB_*_BIT */
		workload_type = smu_workload_get_type(smu, i);
		if (workload_type < 0)
			return -EINVAL;

		result = smu_update_table(smu,
					  SMU_TABLE_ACTIVITY_MONITOR_COEFF, workload_type,
					  (void *)(&activity_monitor), false);
		if (result) {
			pr_err("[%s] Failed to get activity monitor!", __func__);
			return result;
		}

		size += sprintf(buf + size, "%2d %14s%s:\n",
			i, profile_name[i], (i == smu->power_profile_mode) ? "*" : " ");

		size += sprintf(buf + size, "%19s %d(%13s) %7d %7d %7d %7d %7d %7d %7d %7d %7d\n",
			" ",
			0,
			"GFXCLK",
			activity_monitor.Gfx_FPS,
			activity_monitor.Gfx_MinFreqStep,
			activity_monitor.Gfx_MinActiveFreqType,
			activity_monitor.Gfx_MinActiveFreq,
			activity_monitor.Gfx_BoosterFreqType,
			activity_monitor.Gfx_BoosterFreq,
			activity_monitor.Gfx_PD_Data_limit_c,
			activity_monitor.Gfx_PD_Data_error_coeff,
			activity_monitor.Gfx_PD_Data_error_rate_coeff);

		size += sprintf(buf + size, "%19s %d(%13s) %7d %7d %7d %7d %7d %7d %7d %7d %7d\n",
			" ",
			1,
			"SOCCLK",
			activity_monitor.Soc_FPS,
			activity_monitor.Soc_MinFreqStep,
			activity_monitor.Soc_MinActiveFreqType,
			activity_monitor.Soc_MinActiveFreq,
			activity_monitor.Soc_BoosterFreqType,
			activity_monitor.Soc_BoosterFreq,
			activity_monitor.Soc_PD_Data_limit_c,
			activity_monitor.Soc_PD_Data_error_coeff,
			activity_monitor.Soc_PD_Data_error_rate_coeff);

		size += sprintf(buf + size, "%19s %d(%13s) %7d %7d %7d %7d %7d %7d %7d %7d %7d\n",
			" ",
			2,
			"MEMLK",
			activity_monitor.Mem_FPS,
			activity_monitor.Mem_MinFreqStep,
			activity_monitor.Mem_MinActiveFreqType,
			activity_monitor.Mem_MinActiveFreq,
			activity_monitor.Mem_BoosterFreqType,
			activity_monitor.Mem_BoosterFreq,
			activity_monitor.Mem_PD_Data_limit_c,
			activity_monitor.Mem_PD_Data_error_coeff,
			activity_monitor.Mem_PD_Data_error_rate_coeff);
	}

	return size;
}

static int navi10_set_power_profile_mode(struct smu_context *smu, long *input, uint32_t size)
{
	DpmActivityMonitorCoeffInt_t activity_monitor;
	int workload_type, ret = 0;

	smu->power_profile_mode = input[size];

	if (smu->power_profile_mode > PP_SMC_POWER_PROFILE_CUSTOM) {
		pr_err("Invalid power profile mode %d\n", smu->power_profile_mode);
		return -EINVAL;
	}

	if (smu->power_profile_mode == PP_SMC_POWER_PROFILE_CUSTOM) {
		if (size < 0)
			return -EINVAL;

		ret = smu_update_table(smu,
				       SMU_TABLE_ACTIVITY_MONITOR_COEFF, WORKLOAD_PPLIB_CUSTOM_BIT,
				       (void *)(&activity_monitor), false);
		if (ret) {
			pr_err("[%s] Failed to get activity monitor!", __func__);
			return ret;
		}

		switch (input[0]) {
		case 0: /* Gfxclk */
			activity_monitor.Gfx_FPS = input[1];
			activity_monitor.Gfx_MinFreqStep = input[2];
			activity_monitor.Gfx_MinActiveFreqType = input[3];
			activity_monitor.Gfx_MinActiveFreq = input[4];
			activity_monitor.Gfx_BoosterFreqType = input[5];
			activity_monitor.Gfx_BoosterFreq = input[6];
			activity_monitor.Gfx_PD_Data_limit_c = input[7];
			activity_monitor.Gfx_PD_Data_error_coeff = input[8];
			activity_monitor.Gfx_PD_Data_error_rate_coeff = input[9];
			break;
		case 1: /* Socclk */
			activity_monitor.Soc_FPS = input[1];
			activity_monitor.Soc_MinFreqStep = input[2];
			activity_monitor.Soc_MinActiveFreqType = input[3];
			activity_monitor.Soc_MinActiveFreq = input[4];
			activity_monitor.Soc_BoosterFreqType = input[5];
			activity_monitor.Soc_BoosterFreq = input[6];
			activity_monitor.Soc_PD_Data_limit_c = input[7];
			activity_monitor.Soc_PD_Data_error_coeff = input[8];
			activity_monitor.Soc_PD_Data_error_rate_coeff = input[9];
			break;
		case 2: /* Memlk */
			activity_monitor.Mem_FPS = input[1];
			activity_monitor.Mem_MinFreqStep = input[2];
			activity_monitor.Mem_MinActiveFreqType = input[3];
			activity_monitor.Mem_MinActiveFreq = input[4];
			activity_monitor.Mem_BoosterFreqType = input[5];
			activity_monitor.Mem_BoosterFreq = input[6];
			activity_monitor.Mem_PD_Data_limit_c = input[7];
			activity_monitor.Mem_PD_Data_error_coeff = input[8];
			activity_monitor.Mem_PD_Data_error_rate_coeff = input[9];
			break;
		}

		ret = smu_update_table(smu,
				       SMU_TABLE_ACTIVITY_MONITOR_COEFF, WORKLOAD_PPLIB_CUSTOM_BIT,
				       (void *)(&activity_monitor), true);
		if (ret) {
			pr_err("[%s] Failed to set activity monitor!", __func__);
			return ret;
		}
	}

	/* conv PP_SMC_POWER_PROFILE* to WORKLOAD_PPLIB_*_BIT */
	workload_type = smu_workload_get_type(smu, smu->power_profile_mode);
	if (workload_type < 0)
		return -EINVAL;
	smu_send_smc_msg_with_param(smu, SMU_MSG_SetWorkloadMask,
				    1 << workload_type);

	return ret;
}

static int navi10_get_profiling_clk_mask(struct smu_context *smu,
					 enum amd_dpm_forced_level level,
					 uint32_t *sclk_mask,
					 uint32_t *mclk_mask,
					 uint32_t *soc_mask)
{
	int ret = 0;
	uint32_t level_count = 0;

	if (level == AMD_DPM_FORCED_LEVEL_PROFILE_MIN_SCLK) {
		if (sclk_mask)
			*sclk_mask = 0;
	} else if (level == AMD_DPM_FORCED_LEVEL_PROFILE_MIN_MCLK) {
		if (mclk_mask)
			*mclk_mask = 0;
	} else if (level == AMD_DPM_FORCED_LEVEL_PROFILE_PEAK) {
		if(sclk_mask) {
			ret = smu_get_dpm_level_count(smu, SMU_SCLK, &level_count);
			if (ret)
				return ret;
			*sclk_mask = level_count - 1;
		}

		if(mclk_mask) {
			ret = smu_get_dpm_level_count(smu, SMU_MCLK, &level_count);
			if (ret)
				return ret;
			*mclk_mask = level_count - 1;
		}

		if(soc_mask) {
			ret = smu_get_dpm_level_count(smu, SMU_SOCCLK, &level_count);
			if (ret)
				return ret;
			*soc_mask = level_count - 1;
		}
	}

	return ret;
}

static int navi10_notify_smc_dispaly_config(struct smu_context *smu)
{
	struct smu_clocks min_clocks = {0};
	struct pp_display_clock_request clock_req;
	int ret = 0;

	min_clocks.dcef_clock = smu->display_config->min_dcef_set_clk;
	min_clocks.dcef_clock_in_sr = smu->display_config->min_dcef_deep_sleep_set_clk;
	min_clocks.memory_clock = smu->display_config->min_mem_set_clock;

	if (smu_feature_is_supported(smu, SMU_FEATURE_DPM_DCEFCLK_BIT)) {
		clock_req.clock_type = amd_pp_dcef_clock;
		clock_req.clock_freq_in_khz = min_clocks.dcef_clock * 10;
		if (!smu_display_clock_voltage_request(smu, &clock_req)) {
			if (smu_feature_is_supported(smu, SMU_FEATURE_DS_DCEFCLK_BIT)) {
				ret = smu_send_smc_msg_with_param(smu,
								  SMU_MSG_SetMinDeepSleepDcefclk,
								  min_clocks.dcef_clock_in_sr/100);
				if (ret) {
					pr_err("Attempt to set divider for DCEFCLK Failed!");
					return ret;
				}
			}
		} else {
			pr_info("Attempt to set Hard Min for DCEFCLK Failed!");
		}
	}

	if (smu_feature_is_enabled(smu, SMU_FEATURE_DPM_UCLK_BIT)) {
		ret = smu_set_hard_freq_range(smu, SMU_UCLK, min_clocks.memory_clock/100, 0);
		if (ret) {
			pr_err("[%s] Set hard min uclk failed!", __func__);
			return ret;
		}
	}

	return 0;
}

static int navi10_set_watermarks_table(struct smu_context *smu,
				       void *watermarks, struct
				       dm_pp_wm_sets_with_clock_ranges_soc15
				       *clock_ranges)
{
	int i;
	Watermarks_t *table = watermarks;

	if (!table || !clock_ranges)
		return -EINVAL;

	if (clock_ranges->num_wm_dmif_sets > 4 ||
	    clock_ranges->num_wm_mcif_sets > 4)
		return -EINVAL;

	for (i = 0; i < clock_ranges->num_wm_dmif_sets; i++) {
		table->WatermarkRow[1][i].MinClock =
			cpu_to_le16((uint16_t)
			(clock_ranges->wm_dmif_clocks_ranges[i].wm_min_dcfclk_clk_in_khz /
			1000));
		table->WatermarkRow[1][i].MaxClock =
			cpu_to_le16((uint16_t)
			(clock_ranges->wm_dmif_clocks_ranges[i].wm_max_dcfclk_clk_in_khz /
			1000));
		table->WatermarkRow[1][i].MinUclk =
			cpu_to_le16((uint16_t)
			(clock_ranges->wm_dmif_clocks_ranges[i].wm_min_mem_clk_in_khz /
			1000));
		table->WatermarkRow[1][i].MaxUclk =
			cpu_to_le16((uint16_t)
			(clock_ranges->wm_dmif_clocks_ranges[i].wm_max_mem_clk_in_khz /
			1000));
		table->WatermarkRow[1][i].WmSetting = (uint8_t)
				clock_ranges->wm_dmif_clocks_ranges[i].wm_set_id;
	}

	for (i = 0; i < clock_ranges->num_wm_mcif_sets; i++) {
		table->WatermarkRow[0][i].MinClock =
			cpu_to_le16((uint16_t)
			(clock_ranges->wm_mcif_clocks_ranges[i].wm_min_socclk_clk_in_khz /
			1000));
		table->WatermarkRow[0][i].MaxClock =
			cpu_to_le16((uint16_t)
			(clock_ranges->wm_mcif_clocks_ranges[i].wm_max_socclk_clk_in_khz /
			1000));
		table->WatermarkRow[0][i].MinUclk =
			cpu_to_le16((uint16_t)
			(clock_ranges->wm_mcif_clocks_ranges[i].wm_min_mem_clk_in_khz /
			1000));
		table->WatermarkRow[0][i].MaxUclk =
			cpu_to_le16((uint16_t)
			(clock_ranges->wm_mcif_clocks_ranges[i].wm_max_mem_clk_in_khz /
			1000));
		table->WatermarkRow[0][i].WmSetting = (uint8_t)
				clock_ranges->wm_mcif_clocks_ranges[i].wm_set_id;
	}

	return 0;
}

static int navi10_thermal_get_temperature(struct smu_context *smu,
					     enum amd_pp_sensors sensor,
					     uint32_t *value)
{
	SmuMetrics_t metrics;
	int ret = 0;

	if (!value)
		return -EINVAL;

	ret = navi10_get_metrics_table(smu, &metrics);
	if (ret)
		return ret;

	switch (sensor) {
	case AMDGPU_PP_SENSOR_HOTSPOT_TEMP:
		*value = metrics.TemperatureHotspot *
			SMU_TEMPERATURE_UNITS_PER_CENTIGRADES;
		break;
	case AMDGPU_PP_SENSOR_EDGE_TEMP:
		*value = metrics.TemperatureEdge *
			SMU_TEMPERATURE_UNITS_PER_CENTIGRADES;
		break;
	case AMDGPU_PP_SENSOR_MEM_TEMP:
		*value = metrics.TemperatureMem *
			SMU_TEMPERATURE_UNITS_PER_CENTIGRADES;
		break;
	default:
		pr_err("Invalid sensor for retrieving temp\n");
		return -EINVAL;
	}

	return 0;
}

static int navi10_read_sensor(struct smu_context *smu,
				 enum amd_pp_sensors sensor,
				 void *data, uint32_t *size)
{
	int ret = 0;
	struct smu_table_context *table_context = &smu->smu_table;
	PPTable_t *pptable = table_context->driver_pptable;

	if(!data || !size)
		return -EINVAL;

	switch (sensor) {
	case AMDGPU_PP_SENSOR_MAX_FAN_RPM:
		*(uint32_t *)data = pptable->FanMaximumRpm;
		*size = 4;
		break;
	case AMDGPU_PP_SENSOR_MEM_LOAD:
	case AMDGPU_PP_SENSOR_GPU_LOAD:
		ret = navi10_get_current_activity_percent(smu, sensor, (uint32_t *)data);
		*size = 4;
		break;
	case AMDGPU_PP_SENSOR_GPU_POWER:
		ret = navi10_get_gpu_power(smu, (uint32_t *)data);
		*size = 4;
		break;
	case AMDGPU_PP_SENSOR_HOTSPOT_TEMP:
	case AMDGPU_PP_SENSOR_EDGE_TEMP:
	case AMDGPU_PP_SENSOR_MEM_TEMP:
		ret = navi10_thermal_get_temperature(smu, sensor, (uint32_t *)data);
		*size = 4;
		break;
	default:
		ret = smu_smc_read_sensor(smu, sensor, data, size);
	}

	return ret;
}

static int navi10_get_uclk_dpm_states(struct smu_context *smu, uint32_t *clocks_in_khz, uint32_t *num_states)
{
	uint32_t num_discrete_levels = 0;
	uint16_t *dpm_levels = NULL;
	uint16_t i = 0;
	struct smu_table_context *table_context = &smu->smu_table;
	PPTable_t *driver_ppt = NULL;

	if (!clocks_in_khz || !num_states || !table_context->driver_pptable)
		return -EINVAL;

	driver_ppt = table_context->driver_pptable;
	num_discrete_levels = driver_ppt->DpmDescriptor[PPCLK_UCLK].NumDiscreteLevels;
	dpm_levels = driver_ppt->FreqTableUclk;

	if (num_discrete_levels == 0 || dpm_levels == NULL)
		return -EINVAL;

	*num_states = num_discrete_levels;
	for (i = 0; i < num_discrete_levels; i++) {
		/* convert to khz */
		*clocks_in_khz = (*dpm_levels) * 1000;
		clocks_in_khz++;
		dpm_levels++;
	}

	return 0;
}

static int navi10_set_peak_clock_by_device(struct smu_context *smu)
{
	struct amdgpu_device *adev = smu->adev;
	int ret = 0;
	uint32_t sclk_freq = 0, uclk_freq = 0;
	uint32_t uclk_level = 0;

	switch (adev->pdev->revision) {
	case 0xf0: /* XTX */
	case 0xc0:
		sclk_freq = NAVI10_PEAK_SCLK_XTX;
		break;
	case 0xf1: /* XT */
	case 0xc1:
		sclk_freq = NAVI10_PEAK_SCLK_XT;
		break;
	default: /* XL */
		sclk_freq = NAVI10_PEAK_SCLK_XL;
		break;
	}

	ret = smu_get_dpm_level_count(smu, SMU_UCLK, &uclk_level);
	if (ret)
		return ret;
	ret = smu_get_dpm_freq_by_index(smu, SMU_UCLK, uclk_level - 1, &uclk_freq);
	if (ret)
		return ret;

	ret = smu_set_soft_freq_range(smu, SMU_SCLK, sclk_freq, sclk_freq);
	if (ret)
		return ret;
	ret = smu_set_soft_freq_range(smu, SMU_UCLK, uclk_freq, uclk_freq);
	if (ret)
		return ret;

	return ret;
}

static int navi10_set_performance_level(struct smu_context *smu, enum amd_dpm_forced_level level)
{
	int ret = 0;
	struct amdgpu_device *adev = smu->adev;

	if (adev->asic_type != CHIP_NAVI10)
		return -EINVAL;

	switch (level) {
	case AMD_DPM_FORCED_LEVEL_PROFILE_PEAK:
		ret = navi10_set_peak_clock_by_device(smu);
		break;
	default:
		ret = -EINVAL;
		break;
	}

	return ret;
}

static int navi10_get_thermal_temperature_range(struct smu_context *smu,
						struct smu_temperature_range *range)
{
	struct smu_table_context *table_context = &smu->smu_table;
	struct smu_11_0_powerplay_table *powerplay_table = table_context->power_play_table;

	if (!range || !powerplay_table)
		return -EINVAL;

	range->max = powerplay_table->software_shutdown_temp *
		SMU_TEMPERATURE_UNITS_PER_CENTIGRADES;

	return 0;
}

static int navi10_display_disable_memory_clock_switch(struct smu_context *smu,
						bool disable_memory_clock_switch)
{
	int ret = 0;
	struct smu_11_0_max_sustainable_clocks *max_sustainable_clocks =
		(struct smu_11_0_max_sustainable_clocks *)
			smu->smu_table.max_sustainable_clocks;
	uint32_t min_memory_clock = smu->hard_min_uclk_req_from_dal;
	uint32_t max_memory_clock = max_sustainable_clocks->uclock;

	if(smu->disable_uclk_switch == disable_memory_clock_switch)
		return 0;

	if(disable_memory_clock_switch)
		ret = smu_set_hard_freq_range(smu, SMU_UCLK, max_memory_clock, 0);
	else
		ret = smu_set_hard_freq_range(smu, SMU_UCLK, min_memory_clock, 0);

	if(!ret)
		smu->disable_uclk_switch = disable_memory_clock_switch;

	return ret;
}

static int navi10_get_power_limit(struct smu_context *smu,
				     uint32_t *limit,
				     bool asic_default)
{
	PPTable_t *pptable = smu->smu_table.driver_pptable;
	uint32_t asic_default_power_limit = 0;
	int ret = 0;
	int power_src;

	if (!smu->default_power_limit ||
	    !smu->power_limit) {
		if (smu_feature_is_enabled(smu, SMU_FEATURE_PPT_BIT)) {
			power_src = smu_power_get_index(smu, SMU_POWER_SOURCE_AC);
			if (power_src < 0)
				return -EINVAL;

			ret = smu_send_smc_msg_with_param(smu, SMU_MSG_GetPptLimit,
				power_src << 16);
			if (ret) {
				pr_err("[%s] get PPT limit failed!", __func__);
				return ret;
			}
			smu_read_smc_arg(smu, &asic_default_power_limit);
		} else {
			/* the last hope to figure out the ppt limit */
			if (!pptable) {
				pr_err("Cannot get PPT limit due to pptable missing!");
				return -EINVAL;
			}
			asic_default_power_limit =
				pptable->SocketPowerLimitAc[PPT_THROTTLER_PPT0];
		}

		if (smu->od_enabled) {
			asic_default_power_limit *= (100 + smu->smu_table.TDPODLimit);
			asic_default_power_limit /= 100;
		}

		smu->default_power_limit = asic_default_power_limit;
		smu->power_limit = asic_default_power_limit;
	}

	if (asic_default)
		*limit = smu->default_power_limit;
	else
		*limit = smu->power_limit;

	return 0;
}

static int navi10_set_peak_clock_by_device(struct smu_context *smu)
{
	struct amdgpu_device *adev = smu->adev;
	int ret = 0;
	uint32_t sclk_freq = 0, uclk_freq = 0;
	uint32_t uclk_level = 0;

	switch (adev->pdev->revision) {
	case 0xf0: /* XTX */
	case 0xc0:
		sclk_freq = NAVI10_PEAK_SCLK_XTX;
		break;
	case 0xf1: /* XT */
	case 0xc1:
		sclk_freq = NAVI10_PEAK_SCLK_XT;
		break;
	default: /* XL */
		sclk_freq = NAVI10_PEAK_SCLK_XL;
		break;
	}

	ret = smu_get_dpm_level_count(smu, SMU_UCLK, &uclk_level);
	if (ret)
		return ret;
	ret = smu_get_dpm_freq_by_index(smu, SMU_UCLK, uclk_level - 1, &uclk_freq);
	if (ret)
		return ret;

	ret = smu_set_soft_freq_range(smu, SMU_SCLK, sclk_freq, sclk_freq);
	if (ret)
		return ret;
	ret = smu_set_soft_freq_range(smu, SMU_UCLK, uclk_freq, uclk_freq);
	if (ret)
		return ret;

	return ret;
}

static int navi10_set_performance_level(struct smu_context *smu, enum amd_dpm_forced_level level)
{
	int ret = 0;

	switch (level) {
	case AMD_DPM_FORCED_LEVEL_PROFILE_PEAK:
		ret = navi10_set_peak_clock_by_device(smu);
		break;
	default:
		ret = -EINVAL;
		break;
	}

	return ret;
}

static int navi10_get_thermal_temperature_range(struct smu_context *smu,
						struct smu_temperature_range *range)
{
	struct smu_table_context *table_context = &smu->smu_table;
	struct smu_11_0_powerplay_table *powerplay_table = table_context->power_play_table;

	if (!range || !powerplay_table)
		return -EINVAL;

	/* The unit is temperature */
	range->min = 0;
	range->max = powerplay_table->software_shutdown_temp;

	return 0;
}

static const struct pptable_funcs navi10_ppt_funcs = {
	.tables_init = navi10_tables_init,
	.alloc_dpm_context = navi10_allocate_dpm_context,
	.store_powerplay_table = navi10_store_powerplay_table,
	.check_powerplay_table = navi10_check_powerplay_table,
	.append_powerplay_table = navi10_append_powerplay_table,
	.get_smu_msg_index = navi10_get_smu_msg_index,
	.get_smu_clk_index = navi10_get_smu_clk_index,
	.get_smu_feature_index = navi10_get_smu_feature_index,
	.get_smu_table_index = navi10_get_smu_table_index,
	.get_smu_power_index = navi10_get_pwr_src_index,
	.get_workload_type = navi10_get_workload_type,
	.get_allowed_feature_mask = navi10_get_allowed_feature_mask,
	.set_default_dpm_table = navi10_set_default_dpm_table,
	.dpm_set_uvd_enable = navi10_dpm_set_uvd_enable,
	.get_current_clk_freq_by_table = navi10_get_current_clk_freq_by_table,
	.print_clk_levels = navi10_print_clk_levels,
	.force_clk_levels = navi10_force_clk_levels,
	.populate_umd_state_clk = navi10_populate_umd_state_clk,
	.get_clock_by_type_with_latency = navi10_get_clock_by_type_with_latency,
	.pre_display_config_changed = navi10_pre_display_config_changed,
	.display_config_changed = navi10_display_config_changed,
	.notify_smc_dispaly_config = navi10_notify_smc_dispaly_config,
	.force_dpm_limit_value = navi10_force_dpm_limit_value,
	.unforce_dpm_levels = navi10_unforce_dpm_levels,
	.is_dpm_running = navi10_is_dpm_running,
	.get_fan_speed_percent = navi10_get_fan_speed_percent,
	.get_fan_speed_rpm = navi10_get_fan_speed_rpm,
	.get_power_profile_mode = navi10_get_power_profile_mode,
	.set_power_profile_mode = navi10_set_power_profile_mode,
	.get_profiling_clk_mask = navi10_get_profiling_clk_mask,
	.set_watermarks_table = navi10_set_watermarks_table,
	.read_sensor = navi10_read_sensor,
	.get_uclk_dpm_states = navi10_get_uclk_dpm_states,
<<<<<<< HEAD
	.get_ppfeature_status = navi10_get_ppfeature_status,
	.set_ppfeature_status = navi10_set_ppfeature_status,
	.set_performance_level = navi10_set_performance_level,
	.get_thermal_temperature_range = navi10_get_thermal_temperature_range,
=======
	.set_performance_level = navi10_set_performance_level,
	.get_thermal_temperature_range = navi10_get_thermal_temperature_range,
	.display_disable_memory_clock_switch = navi10_display_disable_memory_clock_switch,
	.get_power_limit = navi10_get_power_limit,
>>>>>>> 3877dcd0
};

void navi10_set_ppt_funcs(struct smu_context *smu)
{
	struct smu_table_context *smu_table = &smu->smu_table;

	smu->ppt_funcs = &navi10_ppt_funcs;
	smu_table->table_count = TABLE_COUNT;
}<|MERGE_RESOLUTION|>--- conflicted
+++ resolved
@@ -940,11 +940,6 @@
 		return -EINVAL;
 
 	ret = navi10_get_metrics_table(smu, &metrics);
-<<<<<<< HEAD
-	if (ret)
-		return ret;
-=======
->>>>>>> 3877dcd0
 	if (ret)
 		return ret;
 
@@ -1003,11 +998,6 @@
 		return -EINVAL;
 
 	ret = navi10_get_metrics_table(smu, &metrics);
-<<<<<<< HEAD
-	if (ret)
-		return ret;
-=======
->>>>>>> 3877dcd0
 	if (ret)
 		return ret;
 
@@ -1599,76 +1589,6 @@
 	return 0;
 }
 
-static int navi10_set_peak_clock_by_device(struct smu_context *smu)
-{
-	struct amdgpu_device *adev = smu->adev;
-	int ret = 0;
-	uint32_t sclk_freq = 0, uclk_freq = 0;
-	uint32_t uclk_level = 0;
-
-	switch (adev->pdev->revision) {
-	case 0xf0: /* XTX */
-	case 0xc0:
-		sclk_freq = NAVI10_PEAK_SCLK_XTX;
-		break;
-	case 0xf1: /* XT */
-	case 0xc1:
-		sclk_freq = NAVI10_PEAK_SCLK_XT;
-		break;
-	default: /* XL */
-		sclk_freq = NAVI10_PEAK_SCLK_XL;
-		break;
-	}
-
-	ret = smu_get_dpm_level_count(smu, SMU_UCLK, &uclk_level);
-	if (ret)
-		return ret;
-	ret = smu_get_dpm_freq_by_index(smu, SMU_UCLK, uclk_level - 1, &uclk_freq);
-	if (ret)
-		return ret;
-
-	ret = smu_set_soft_freq_range(smu, SMU_SCLK, sclk_freq, sclk_freq);
-	if (ret)
-		return ret;
-	ret = smu_set_soft_freq_range(smu, SMU_UCLK, uclk_freq, uclk_freq);
-	if (ret)
-		return ret;
-
-	return ret;
-}
-
-static int navi10_set_performance_level(struct smu_context *smu, enum amd_dpm_forced_level level)
-{
-	int ret = 0;
-
-	switch (level) {
-	case AMD_DPM_FORCED_LEVEL_PROFILE_PEAK:
-		ret = navi10_set_peak_clock_by_device(smu);
-		break;
-	default:
-		ret = -EINVAL;
-		break;
-	}
-
-	return ret;
-}
-
-static int navi10_get_thermal_temperature_range(struct smu_context *smu,
-						struct smu_temperature_range *range)
-{
-	struct smu_table_context *table_context = &smu->smu_table;
-	struct smu_11_0_powerplay_table *powerplay_table = table_context->power_play_table;
-
-	if (!range || !powerplay_table)
-		return -EINVAL;
-
-	/* The unit is temperature */
-	range->min = 0;
-	range->max = powerplay_table->software_shutdown_temp;
-
-	return 0;
-}
-
 static const struct pptable_funcs navi10_ppt_funcs = {
 	.tables_init = navi10_tables_init,
 	.alloc_dpm_context = navi10_allocate_dpm_context,
@@ -1703,17 +1623,10 @@
 	.set_watermarks_table = navi10_set_watermarks_table,
 	.read_sensor = navi10_read_sensor,
 	.get_uclk_dpm_states = navi10_get_uclk_dpm_states,
-<<<<<<< HEAD
-	.get_ppfeature_status = navi10_get_ppfeature_status,
-	.set_ppfeature_status = navi10_set_ppfeature_status,
-	.set_performance_level = navi10_set_performance_level,
-	.get_thermal_temperature_range = navi10_get_thermal_temperature_range,
-=======
 	.set_performance_level = navi10_set_performance_level,
 	.get_thermal_temperature_range = navi10_get_thermal_temperature_range,
 	.display_disable_memory_clock_switch = navi10_display_disable_memory_clock_switch,
 	.get_power_limit = navi10_get_power_limit,
->>>>>>> 3877dcd0
 };
 
 void navi10_set_ppt_funcs(struct smu_context *smu)
