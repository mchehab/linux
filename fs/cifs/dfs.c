// SPDX-License-Identifier: GPL-2.0
/*
 * Copyright (c) 2022 Paulo Alcantara <palcantara@suse.de>
 */

#include <linux/namei.h>
#include "cifsproto.h"
#include "cifs_debug.h"
#include "dns_resolve.h"
#include "fs_context.h"
#include "dfs.h"

/**
 * dfs_parse_target_referral - set fs context for dfs target referral
 *
 * @full_path: full path in UNC format.
 * @ref: dfs referral pointer.
 * @ctx: smb3 fs context pointer.
 *
 * Return zero if dfs referral was parsed correctly, otherwise non-zero.
 */
int dfs_parse_target_referral(const char *full_path, const struct dfs_info3_param *ref,
			      struct smb3_fs_context *ctx)
{
	int rc;
	const char *prepath = NULL;
	char *path;

	if (!full_path || !*full_path || !ref || !ctx)
		return -EINVAL;

	if (WARN_ON_ONCE(!ref->node_name || ref->path_consumed < 0))
		return -EINVAL;

	if (strlen(full_path) - ref->path_consumed) {
		prepath = full_path + ref->path_consumed;
		/* skip initial delimiter */
		if (*prepath == '/' || *prepath == '\\')
			prepath++;
	}

	path = cifs_build_devname(ref->node_name, prepath);
	if (IS_ERR(path))
		return PTR_ERR(path);

	rc = smb3_parse_devname(path, ctx);
	if (rc)
		goto out;

	rc = dns_resolve_server_name_to_ip(path, (struct sockaddr *)&ctx->dstaddr, NULL);

out:
	kfree(path);
	return rc;
}

/*
 * cifs_build_path_to_root returns full path to root when we do not have an
 * existing connection (tcon)
 */
static char *build_unc_path_to_root(const struct smb3_fs_context *ctx,
				    const struct cifs_sb_info *cifs_sb, bool useppath)
{
	char *full_path, *pos;
	unsigned int pplen = useppath && ctx->prepath ? strlen(ctx->prepath) + 1 : 0;
	unsigned int unc_len = strnlen(ctx->UNC, MAX_TREE_SIZE + 1);

	if (unc_len > MAX_TREE_SIZE)
		return ERR_PTR(-EINVAL);

	full_path = kmalloc(unc_len + pplen + 1, GFP_KERNEL);
	if (full_path == NULL)
		return ERR_PTR(-ENOMEM);

	memcpy(full_path, ctx->UNC, unc_len);
	pos = full_path + unc_len;

	if (pplen) {
		*pos = CIFS_DIR_SEP(cifs_sb);
		memcpy(pos + 1, ctx->prepath, pplen);
		pos += pplen;
	}

	*pos = '\0'; /* add trailing null */
	convert_delimiter(full_path, CIFS_DIR_SEP(cifs_sb));
	cifs_dbg(FYI, "%s: full_path=%s\n", __func__, full_path);
	return full_path;
}

static int get_session(struct cifs_mount_ctx *mnt_ctx, const char *full_path)
{
	struct smb3_fs_context *ctx = mnt_ctx->fs_ctx;
	int rc;

	ctx->leaf_fullpath = (char *)full_path;
	rc = cifs_mount_get_session(mnt_ctx);
	ctx->leaf_fullpath = NULL;

	return rc;
}

<<<<<<< HEAD
static int get_root_smb_session(struct cifs_mount_ctx *mnt_ctx)
=======
static int add_root_smb_session(struct cifs_mount_ctx *mnt_ctx)
>>>>>>> 2b90b6ac
{
	struct smb3_fs_context *ctx = mnt_ctx->fs_ctx;
	struct dfs_root_ses *root_ses;
	struct cifs_ses *ses = mnt_ctx->ses;

	if (ses) {
		root_ses = kmalloc(sizeof(*root_ses), GFP_KERNEL);
		if (!root_ses)
			return -ENOMEM;

		INIT_LIST_HEAD(&root_ses->list);

		spin_lock(&cifs_tcp_ses_lock);
		ses->ses_count++;
		spin_unlock(&cifs_tcp_ses_lock);
		root_ses->ses = ses;
		list_add_tail(&root_ses->list, &mnt_ctx->dfs_ses_list);
	}
	ctx->dfs_root_ses = ses;
	return 0;
}

static int get_dfs_conn(struct cifs_mount_ctx *mnt_ctx, const char *ref_path, const char *full_path,
			const struct dfs_cache_tgt_iterator *tit)
{
	struct smb3_fs_context *ctx = mnt_ctx->fs_ctx;
	struct dfs_info3_param ref = {};
<<<<<<< HEAD
	bool is_refsrv = false;
=======
	bool is_refsrv;
>>>>>>> 2b90b6ac
	int rc, rc2;

	rc = dfs_cache_get_tgt_referral(ref_path + 1, tit, &ref);
	if (rc)
		return rc;

	rc = dfs_parse_target_referral(full_path + 1, &ref, ctx);
	if (rc)
		goto out;

	cifs_mount_put_conns(mnt_ctx);
	rc = get_session(mnt_ctx, ref_path);
	if (rc)
		goto out;

	is_refsrv = !!(ref.flags & DFSREF_REFERRAL_SERVER);

	rc = -EREMOTE;
	if (ref.flags & DFSREF_STORAGE_SERVER) {
		rc = cifs_mount_get_tcon(mnt_ctx);
		if (rc)
			goto out;

		/* some servers may not advertise referral capability under ref.flags */
		is_refsrv |= is_tcon_dfs(mnt_ctx->tcon);

		rc = cifs_is_path_remote(mnt_ctx);
	}

<<<<<<< HEAD
	if (rc == -EREMOTE && is_refsrv) {
		rc2 = get_root_smb_session(mnt_ctx);
=======
	dfs_cache_noreq_update_tgthint(ref_path + 1, tit);

	if (rc == -EREMOTE && is_refsrv) {
		rc2 = add_root_smb_session(mnt_ctx);
>>>>>>> 2b90b6ac
		if (rc2)
			rc = rc2;
	}

out:
	free_dfs_info_param(&ref);
	return rc;
}

static int __dfs_mount_share(struct cifs_mount_ctx *mnt_ctx)
{
	struct cifs_sb_info *cifs_sb = mnt_ctx->cifs_sb;
	struct smb3_fs_context *ctx = mnt_ctx->fs_ctx;
	char *ref_path = NULL, *full_path = NULL;
	struct dfs_cache_tgt_iterator *tit;
	struct TCP_Server_Info *server;
	struct cifs_tcon *tcon;
	char *origin_fullpath = NULL;
	int num_links = 0;
	int rc;

	ref_path = dfs_get_path(cifs_sb, ctx->UNC);
	if (IS_ERR(ref_path))
		return PTR_ERR(ref_path);

	full_path = build_unc_path_to_root(ctx, cifs_sb, true);
	if (IS_ERR(full_path)) {
		rc = PTR_ERR(full_path);
		full_path = NULL;
		goto out;
	}

	origin_fullpath = kstrdup(full_path, GFP_KERNEL);
	if (!origin_fullpath) {
		rc = -ENOMEM;
		goto out;
	}

	do {
		struct dfs_cache_tgt_list tl = DFS_CACHE_TGT_LIST_INIT(tl);

		rc = dfs_get_referral(mnt_ctx, ref_path + 1, NULL, &tl);
		if (rc)
			break;

		tit = dfs_cache_get_tgt_iterator(&tl);
		if (!tit) {
			cifs_dbg(VFS, "%s: dfs referral (%s) with no targets\n", __func__,
				 ref_path + 1);
			rc = -ENOENT;
			dfs_cache_free_tgts(&tl);
			break;
		}

		do {
			rc = get_dfs_conn(mnt_ctx, ref_path, full_path, tit);
			if (!rc)
				break;
			if (rc == -EREMOTE) {
				if (++num_links > MAX_NESTED_LINKS) {
					rc = -ELOOP;
					break;
				}
				kfree(ref_path);
				kfree(full_path);
				ref_path = full_path = NULL;

				full_path = build_unc_path_to_root(ctx, cifs_sb, true);
				if (IS_ERR(full_path)) {
					rc = PTR_ERR(full_path);
					full_path = NULL;
				} else {
					ref_path = dfs_get_path(cifs_sb, full_path);
					if (IS_ERR(ref_path)) {
						rc = PTR_ERR(ref_path);
						ref_path = NULL;
					}
				}
				break;
			}
		} while ((tit = dfs_cache_get_next_tgt(&tl, tit)));
		dfs_cache_free_tgts(&tl);
	} while (rc == -EREMOTE);

	if (!rc) {
		server = mnt_ctx->server;
		tcon = mnt_ctx->tcon;

		mutex_lock(&server->refpath_lock);
<<<<<<< HEAD
		if (!server->origin_fullpath) {
			server->origin_fullpath = origin_fullpath;
			server->current_fullpath = server->leaf_fullpath;
			origin_fullpath = NULL;
		}
=======
		spin_lock(&server->srv_lock);
		if (!server->origin_fullpath) {
			server->origin_fullpath = origin_fullpath;
			origin_fullpath = NULL;
		}
		spin_unlock(&server->srv_lock);
>>>>>>> 2b90b6ac
		mutex_unlock(&server->refpath_lock);

		if (list_empty(&tcon->dfs_ses_list)) {
			list_replace_init(&mnt_ctx->dfs_ses_list,
					  &tcon->dfs_ses_list);
<<<<<<< HEAD
=======
			queue_delayed_work(dfscache_wq, &tcon->dfs_cache_work,
					   dfs_cache_get_ttl() * HZ);
>>>>>>> 2b90b6ac
		} else {
			dfs_put_root_smb_sessions(&mnt_ctx->dfs_ses_list);
		}
	}

out:
	kfree(origin_fullpath);
	kfree(ref_path);
	kfree(full_path);
	return rc;
}

int dfs_mount_share(struct cifs_mount_ctx *mnt_ctx, bool *isdfs)
{
	struct smb3_fs_context *ctx = mnt_ctx->fs_ctx;
	struct cifs_ses *ses;
	char *source = ctx->source;
	bool nodfs = ctx->nodfs;
	int rc;

	*isdfs = false;
	/* Temporarily set @ctx->source to NULL as we're not matching DFS
	 * superblocks yet.  See cifs_match_super() and match_server().
	 */
	ctx->source = NULL;
	rc = get_session(mnt_ctx, NULL);
	if (rc)
<<<<<<< HEAD
		return rc;
=======
		goto out;

>>>>>>> 2b90b6ac
	ctx->dfs_root_ses = mnt_ctx->ses;
	/*
	 * If called with 'nodfs' mount option, then skip DFS resolving.  Otherwise unconditionally
	 * try to get an DFS referral (even cached) to determine whether it is an DFS mount.
	 *
	 * Skip prefix path to provide support for DFS referrals from w2k8 servers which don't seem
	 * to respond with PATH_NOT_COVERED to requests that include the prefix.
	 */
	if (!nodfs) {
		rc = dfs_get_referral(mnt_ctx, ctx->UNC + 1, NULL, NULL);
		if (rc) {
			if (rc != -ENOENT && rc != -EOPNOTSUPP)
				goto out;
			nodfs = true;
		}
	}
	if (nodfs) {
		rc = cifs_mount_get_tcon(mnt_ctx);
		if (!rc)
			rc = cifs_is_path_remote(mnt_ctx);
		goto out;
	}

	*isdfs = true;
<<<<<<< HEAD
	rc = get_root_smb_session(mnt_ctx);
	if (rc)
		return rc;

	return __dfs_mount_share(mnt_ctx);
=======
	/*
	 * Prevent DFS root session of being put in the first call to
	 * cifs_mount_put_conns().  If another DFS root server was not found
	 * while chasing the referrals (@ctx->dfs_root_ses == @ses), then we
	 * can safely put extra refcount of @ses.
	 */
	ses = mnt_ctx->ses;
	mnt_ctx->ses = NULL;
	mnt_ctx->server = NULL;
	rc = __dfs_mount_share(mnt_ctx);
	if (ses == ctx->dfs_root_ses)
		cifs_put_smb_ses(ses);
out:
	/*
	 * Restore previous value of @ctx->source so DFS superblock can be
	 * matched in cifs_match_super().
	 */
	ctx->source = source;
	return rc;
>>>>>>> 2b90b6ac
}

/* Update dfs referral path of superblock */
static int update_server_fullpath(struct TCP_Server_Info *server, struct cifs_sb_info *cifs_sb,
				  const char *target)
{
	int rc = 0;
	size_t len = strlen(target);
	char *refpath, *npath;

	if (unlikely(len < 2 || *target != '\\'))
		return -EINVAL;

	if (target[1] == '\\') {
		len += 1;
		refpath = kmalloc(len, GFP_KERNEL);
		if (!refpath)
			return -ENOMEM;

		scnprintf(refpath, len, "%s", target);
	} else {
		len += sizeof("\\");
		refpath = kmalloc(len, GFP_KERNEL);
		if (!refpath)
			return -ENOMEM;

		scnprintf(refpath, len, "\\%s", target);
	}

	npath = dfs_cache_canonical_path(refpath, cifs_sb->local_nls, cifs_remap(cifs_sb));
	kfree(refpath);

	if (IS_ERR(npath)) {
		rc = PTR_ERR(npath);
	} else {
		mutex_lock(&server->refpath_lock);
		spin_lock(&server->srv_lock);
		kfree(server->leaf_fullpath);
		server->leaf_fullpath = npath;
		spin_unlock(&server->srv_lock);
		mutex_unlock(&server->refpath_lock);
	}
	return rc;
}

static int target_share_matches_server(struct TCP_Server_Info *server, char *share,
				       bool *target_match)
{
	int rc = 0;
	const char *dfs_host;
	size_t dfs_host_len;

	*target_match = true;
	extract_unc_hostname(share, &dfs_host, &dfs_host_len);

	/* Check if hostnames or addresses match */
	cifs_server_lock(server);
	if (dfs_host_len != strlen(server->hostname) ||
	    strncasecmp(dfs_host, server->hostname, dfs_host_len)) {
		cifs_dbg(FYI, "%s: %.*s doesn't match %s\n", __func__,
			 (int)dfs_host_len, dfs_host, server->hostname);
		rc = match_target_ip(server, dfs_host, dfs_host_len, target_match);
		if (rc)
			cifs_dbg(VFS, "%s: failed to match target ip: %d\n", __func__, rc);
	}
	cifs_server_unlock(server);
	return rc;
}

static void __tree_connect_ipc(const unsigned int xid, char *tree,
			       struct cifs_sb_info *cifs_sb,
			       struct cifs_ses *ses)
{
	struct TCP_Server_Info *server = ses->server;
	struct cifs_tcon *tcon = ses->tcon_ipc;
	int rc;

	spin_lock(&ses->ses_lock);
	spin_lock(&ses->chan_lock);
	if (cifs_chan_needs_reconnect(ses, server) ||
	    ses->ses_status != SES_GOOD) {
		spin_unlock(&ses->chan_lock);
		spin_unlock(&ses->ses_lock);
		cifs_server_dbg(FYI, "%s: skipping ipc reconnect due to disconnected ses\n",
				__func__);
		return;
	}
	spin_unlock(&ses->chan_lock);
	spin_unlock(&ses->ses_lock);

	cifs_server_lock(server);
	scnprintf(tree, MAX_TREE_SIZE, "\\\\%s\\IPC$", server->hostname);
	cifs_server_unlock(server);

	rc = server->ops->tree_connect(xid, ses, tree, tcon,
				       cifs_sb->local_nls);
	cifs_server_dbg(FYI, "%s: tree_reconnect %s: %d\n", __func__, tree, rc);
	spin_lock(&tcon->tc_lock);
	if (rc) {
		tcon->status = TID_NEED_TCON;
	} else {
		tcon->status = TID_GOOD;
		tcon->need_reconnect = false;
	}
	spin_unlock(&tcon->tc_lock);
}

static void tree_connect_ipc(const unsigned int xid, char *tree,
			     struct cifs_sb_info *cifs_sb,
			     struct cifs_tcon *tcon)
{
	struct cifs_ses *ses = tcon->ses;

	__tree_connect_ipc(xid, tree, cifs_sb, ses);
	__tree_connect_ipc(xid, tree, cifs_sb, CIFS_DFS_ROOT_SES(ses));
}

static int __tree_connect_dfs_target(const unsigned int xid, struct cifs_tcon *tcon,
				     struct cifs_sb_info *cifs_sb, char *tree, bool islink,
				     struct dfs_cache_tgt_list *tl)
{
	int rc;
	struct TCP_Server_Info *server = tcon->ses->server;
	const struct smb_version_operations *ops = server->ops;
	struct cifs_ses *root_ses = CIFS_DFS_ROOT_SES(tcon->ses);
	char *share = NULL, *prefix = NULL;
	struct dfs_cache_tgt_iterator *tit;
	bool target_match;

	tit = dfs_cache_get_tgt_iterator(tl);
	if (!tit) {
		rc = -ENOENT;
		goto out;
	}

	/* Try to tree connect to all dfs targets */
	for (; tit; tit = dfs_cache_get_next_tgt(tl, tit)) {
		const char *target = dfs_cache_get_tgt_name(tit);
		struct dfs_cache_tgt_list ntl = DFS_CACHE_TGT_LIST_INIT(ntl);

		kfree(share);
		kfree(prefix);
		share = prefix = NULL;

		/* Check if share matches with tcp ses */
		rc = dfs_cache_get_tgt_share(server->leaf_fullpath + 1, tit, &share, &prefix);
		if (rc) {
			cifs_dbg(VFS, "%s: failed to parse target share: %d\n", __func__, rc);
			break;
		}

		rc = target_share_matches_server(server, share, &target_match);
		if (rc)
			break;
		if (!target_match) {
			rc = -EHOSTUNREACH;
			continue;
		}

		dfs_cache_noreq_update_tgthint(server->leaf_fullpath + 1, tit);
		tree_connect_ipc(xid, tree, cifs_sb, tcon);

		scnprintf(tree, MAX_TREE_SIZE, "\\%s", share);
		if (!islink) {
			rc = ops->tree_connect(xid, tcon->ses, tree, tcon, cifs_sb->local_nls);
			break;
		}

		/*
		 * If no dfs referrals were returned from link target, then just do a TREE_CONNECT
		 * to it.  Otherwise, cache the dfs referral and then mark current tcp ses for
		 * reconnect so either the demultiplex thread or the echo worker will reconnect to
		 * newly resolved target.
		 */
		if (dfs_cache_find(xid, root_ses, cifs_sb->local_nls, cifs_remap(cifs_sb), target,
				   NULL, &ntl)) {
			rc = ops->tree_connect(xid, tcon->ses, tree, tcon, cifs_sb->local_nls);
			if (rc)
				continue;

			rc = cifs_update_super_prepath(cifs_sb, prefix);
		} else {
			/* Target is another dfs share */
			rc = update_server_fullpath(server, cifs_sb, target);
			dfs_cache_free_tgts(tl);

			if (!rc) {
				rc = -EREMOTE;
				list_replace_init(&ntl.tl_list, &tl->tl_list);
			} else
				dfs_cache_free_tgts(&ntl);
		}
		break;
	}

out:
	kfree(share);
	kfree(prefix);

	return rc;
}

static int tree_connect_dfs_target(const unsigned int xid, struct cifs_tcon *tcon,
				   struct cifs_sb_info *cifs_sb, char *tree, bool islink,
				   struct dfs_cache_tgt_list *tl)
{
	int rc;
	int num_links = 0;
	struct TCP_Server_Info *server = tcon->ses->server;
	char *old_fullpath = server->leaf_fullpath;

	do {
		rc = __tree_connect_dfs_target(xid, tcon, cifs_sb, tree, islink, tl);
		if (!rc || rc != -EREMOTE)
			break;
	} while (rc = -ELOOP, ++num_links < MAX_NESTED_LINKS);
	/*
	 * If we couldn't tree connect to any targets from last referral path, then
	 * retry it from newly resolved dfs referral.
	 */
	if (rc && server->leaf_fullpath != old_fullpath)
		cifs_signal_cifsd_for_reconnect(server, true);

	dfs_cache_free_tgts(tl);
	return rc;
}

int cifs_tree_connect(const unsigned int xid, struct cifs_tcon *tcon, const struct nls_table *nlsc)
{
	int rc;
	struct TCP_Server_Info *server = tcon->ses->server;
	const struct smb_version_operations *ops = server->ops;
	struct super_block *sb = NULL;
	struct cifs_sb_info *cifs_sb;
	struct dfs_cache_tgt_list tl = DFS_CACHE_TGT_LIST_INIT(tl);
	char *tree;
	struct dfs_info3_param ref = {0};

	/* only send once per connect */
	spin_lock(&tcon->tc_lock);
	if (tcon->status != TID_NEW &&
	    tcon->status != TID_NEED_TCON) {
		spin_unlock(&tcon->tc_lock);
		return -EHOSTDOWN;
	}

	if (tcon->status == TID_GOOD) {
		spin_unlock(&tcon->tc_lock);
		return 0;
	}
	tcon->status = TID_IN_TCON;
	spin_unlock(&tcon->tc_lock);

	tree = kzalloc(MAX_TREE_SIZE, GFP_KERNEL);
	if (!tree) {
		rc = -ENOMEM;
		goto out;
	}

	if (tcon->ipc) {
		cifs_server_lock(server);
		scnprintf(tree, MAX_TREE_SIZE, "\\\\%s\\IPC$", server->hostname);
		cifs_server_unlock(server);
		rc = ops->tree_connect(xid, tcon->ses, tree, tcon, nlsc);
		goto out;
	}

	sb = cifs_get_tcp_super(server);
	if (IS_ERR(sb)) {
		rc = PTR_ERR(sb);
		cifs_dbg(VFS, "%s: could not find superblock: %d\n", __func__, rc);
		goto out;
	}

	cifs_sb = CIFS_SB(sb);

	/* If it is not dfs or there was no cached dfs referral, then reconnect to same share */
	if (!server->leaf_fullpath ||
	    dfs_cache_noreq_find(server->leaf_fullpath + 1, &ref, &tl)) {
		rc = ops->tree_connect(xid, tcon->ses, tcon->tree_name, tcon, cifs_sb->local_nls);
		goto out;
	}

	rc = tree_connect_dfs_target(xid, tcon, cifs_sb, tree, ref.server_type == DFS_TYPE_LINK,
				     &tl);
	free_dfs_info_param(&ref);

out:
	kfree(tree);
	cifs_put_tcp_super(sb);

	if (rc) {
		spin_lock(&tcon->tc_lock);
		if (tcon->status == TID_IN_TCON)
			tcon->status = TID_NEED_TCON;
		spin_unlock(&tcon->tc_lock);
	} else {
		spin_lock(&tcon->tc_lock);
		if (tcon->status == TID_IN_TCON)
			tcon->status = TID_GOOD;
		spin_unlock(&tcon->tc_lock);
		tcon->need_reconnect = false;
	}

	return rc;
}<|MERGE_RESOLUTION|>--- conflicted
+++ resolved
@@ -99,11 +99,7 @@
 	return rc;
 }
 
-<<<<<<< HEAD
-static int get_root_smb_session(struct cifs_mount_ctx *mnt_ctx)
-=======
 static int add_root_smb_session(struct cifs_mount_ctx *mnt_ctx)
->>>>>>> 2b90b6ac
 {
 	struct smb3_fs_context *ctx = mnt_ctx->fs_ctx;
 	struct dfs_root_ses *root_ses;
@@ -131,11 +127,7 @@
 {
 	struct smb3_fs_context *ctx = mnt_ctx->fs_ctx;
 	struct dfs_info3_param ref = {};
-<<<<<<< HEAD
-	bool is_refsrv = false;
-=======
 	bool is_refsrv;
->>>>>>> 2b90b6ac
 	int rc, rc2;
 
 	rc = dfs_cache_get_tgt_referral(ref_path + 1, tit, &ref);
@@ -165,15 +157,10 @@
 		rc = cifs_is_path_remote(mnt_ctx);
 	}
 
-<<<<<<< HEAD
-	if (rc == -EREMOTE && is_refsrv) {
-		rc2 = get_root_smb_session(mnt_ctx);
-=======
 	dfs_cache_noreq_update_tgthint(ref_path + 1, tit);
 
 	if (rc == -EREMOTE && is_refsrv) {
 		rc2 = add_root_smb_session(mnt_ctx);
->>>>>>> 2b90b6ac
 		if (rc2)
 			rc = rc2;
 	}
@@ -263,30 +250,19 @@
 		tcon = mnt_ctx->tcon;
 
 		mutex_lock(&server->refpath_lock);
-<<<<<<< HEAD
-		if (!server->origin_fullpath) {
-			server->origin_fullpath = origin_fullpath;
-			server->current_fullpath = server->leaf_fullpath;
-			origin_fullpath = NULL;
-		}
-=======
 		spin_lock(&server->srv_lock);
 		if (!server->origin_fullpath) {
 			server->origin_fullpath = origin_fullpath;
 			origin_fullpath = NULL;
 		}
 		spin_unlock(&server->srv_lock);
->>>>>>> 2b90b6ac
 		mutex_unlock(&server->refpath_lock);
 
 		if (list_empty(&tcon->dfs_ses_list)) {
 			list_replace_init(&mnt_ctx->dfs_ses_list,
 					  &tcon->dfs_ses_list);
-<<<<<<< HEAD
-=======
 			queue_delayed_work(dfscache_wq, &tcon->dfs_cache_work,
 					   dfs_cache_get_ttl() * HZ);
->>>>>>> 2b90b6ac
 		} else {
 			dfs_put_root_smb_sessions(&mnt_ctx->dfs_ses_list);
 		}
@@ -314,12 +290,8 @@
 	ctx->source = NULL;
 	rc = get_session(mnt_ctx, NULL);
 	if (rc)
-<<<<<<< HEAD
-		return rc;
-=======
-		goto out;
-
->>>>>>> 2b90b6ac
+		goto out;
+
 	ctx->dfs_root_ses = mnt_ctx->ses;
 	/*
 	 * If called with 'nodfs' mount option, then skip DFS resolving.  Otherwise unconditionally
@@ -344,13 +316,6 @@
 	}
 
 	*isdfs = true;
-<<<<<<< HEAD
-	rc = get_root_smb_session(mnt_ctx);
-	if (rc)
-		return rc;
-
-	return __dfs_mount_share(mnt_ctx);
-=======
 	/*
 	 * Prevent DFS root session of being put in the first call to
 	 * cifs_mount_put_conns().  If another DFS root server was not found
@@ -370,7 +335,6 @@
 	 */
 	ctx->source = source;
 	return rc;
->>>>>>> 2b90b6ac
 }
 
 /* Update dfs referral path of superblock */
