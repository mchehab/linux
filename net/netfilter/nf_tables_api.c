// SPDX-License-Identifier: GPL-2.0-only
/*
 * Copyright (c) 2007-2009 Patrick McHardy <kaber@trash.net>
 *
 * Development of this code funded by Astaro AG (http://www.astaro.com/)
 */

#include <linux/module.h>
#include <linux/init.h>
#include <linux/list.h>
#include <linux/skbuff.h>
#include <linux/netlink.h>
#include <linux/vmalloc.h>
#include <linux/rhashtable.h>
#include <linux/audit.h>
#include <linux/netfilter.h>
#include <linux/netfilter/nfnetlink.h>
#include <linux/netfilter/nf_tables.h>
#include <net/netfilter/nf_flow_table.h>
#include <net/netfilter/nf_tables_core.h>
#include <net/netfilter/nf_tables.h>
#include <net/netfilter/nf_tables_offload.h>
#include <net/net_namespace.h>
#include <net/sock.h>

#define NFT_MODULE_AUTOLOAD_LIMIT (MODULE_NAME_LEN - sizeof("nft-expr-255-"))

unsigned int nf_tables_net_id __read_mostly;

static LIST_HEAD(nf_tables_expressions);
static LIST_HEAD(nf_tables_objects);
static LIST_HEAD(nf_tables_flowtables);
static LIST_HEAD(nf_tables_destroy_list);
static LIST_HEAD(nf_tables_gc_list);
static DEFINE_SPINLOCK(nf_tables_destroy_list_lock);
static DEFINE_SPINLOCK(nf_tables_gc_list_lock);

enum {
	NFT_VALIDATE_SKIP	= 0,
	NFT_VALIDATE_NEED,
	NFT_VALIDATE_DO,
};

static struct rhltable nft_objname_ht;

static u32 nft_chain_hash(const void *data, u32 len, u32 seed);
static u32 nft_chain_hash_obj(const void *data, u32 len, u32 seed);
static int nft_chain_hash_cmp(struct rhashtable_compare_arg *, const void *);

static u32 nft_objname_hash(const void *data, u32 len, u32 seed);
static u32 nft_objname_hash_obj(const void *data, u32 len, u32 seed);
static int nft_objname_hash_cmp(struct rhashtable_compare_arg *, const void *);

static const struct rhashtable_params nft_chain_ht_params = {
	.head_offset		= offsetof(struct nft_chain, rhlhead),
	.key_offset		= offsetof(struct nft_chain, name),
	.hashfn			= nft_chain_hash,
	.obj_hashfn		= nft_chain_hash_obj,
	.obj_cmpfn		= nft_chain_hash_cmp,
	.automatic_shrinking	= true,
};

static const struct rhashtable_params nft_objname_ht_params = {
	.head_offset		= offsetof(struct nft_object, rhlhead),
	.key_offset		= offsetof(struct nft_object, key),
	.hashfn			= nft_objname_hash,
	.obj_hashfn		= nft_objname_hash_obj,
	.obj_cmpfn		= nft_objname_hash_cmp,
	.automatic_shrinking	= true,
};

struct nft_audit_data {
	struct nft_table *table;
	int entries;
	int op;
	struct list_head list;
};

static const u8 nft2audit_op[NFT_MSG_MAX] = { // enum nf_tables_msg_types
	[NFT_MSG_NEWTABLE]	= AUDIT_NFT_OP_TABLE_REGISTER,
	[NFT_MSG_GETTABLE]	= AUDIT_NFT_OP_INVALID,
	[NFT_MSG_DELTABLE]	= AUDIT_NFT_OP_TABLE_UNREGISTER,
	[NFT_MSG_NEWCHAIN]	= AUDIT_NFT_OP_CHAIN_REGISTER,
	[NFT_MSG_GETCHAIN]	= AUDIT_NFT_OP_INVALID,
	[NFT_MSG_DELCHAIN]	= AUDIT_NFT_OP_CHAIN_UNREGISTER,
	[NFT_MSG_NEWRULE]	= AUDIT_NFT_OP_RULE_REGISTER,
	[NFT_MSG_GETRULE]	= AUDIT_NFT_OP_INVALID,
	[NFT_MSG_DELRULE]	= AUDIT_NFT_OP_RULE_UNREGISTER,
	[NFT_MSG_NEWSET]	= AUDIT_NFT_OP_SET_REGISTER,
	[NFT_MSG_GETSET]	= AUDIT_NFT_OP_INVALID,
	[NFT_MSG_DELSET]	= AUDIT_NFT_OP_SET_UNREGISTER,
	[NFT_MSG_NEWSETELEM]	= AUDIT_NFT_OP_SETELEM_REGISTER,
	[NFT_MSG_GETSETELEM]	= AUDIT_NFT_OP_INVALID,
	[NFT_MSG_DELSETELEM]	= AUDIT_NFT_OP_SETELEM_UNREGISTER,
	[NFT_MSG_NEWGEN]	= AUDIT_NFT_OP_GEN_REGISTER,
	[NFT_MSG_GETGEN]	= AUDIT_NFT_OP_INVALID,
	[NFT_MSG_TRACE]		= AUDIT_NFT_OP_INVALID,
	[NFT_MSG_NEWOBJ]	= AUDIT_NFT_OP_OBJ_REGISTER,
	[NFT_MSG_GETOBJ]	= AUDIT_NFT_OP_INVALID,
	[NFT_MSG_DELOBJ]	= AUDIT_NFT_OP_OBJ_UNREGISTER,
	[NFT_MSG_GETOBJ_RESET]	= AUDIT_NFT_OP_OBJ_RESET,
	[NFT_MSG_NEWFLOWTABLE]	= AUDIT_NFT_OP_FLOWTABLE_REGISTER,
	[NFT_MSG_GETFLOWTABLE]	= AUDIT_NFT_OP_INVALID,
	[NFT_MSG_DELFLOWTABLE]	= AUDIT_NFT_OP_FLOWTABLE_UNREGISTER,
	[NFT_MSG_GETSETELEM_RESET] = AUDIT_NFT_OP_SETELEM_RESET,
};

static void nft_validate_state_update(struct nft_table *table, u8 new_validate_state)
{
	switch (table->validate_state) {
	case NFT_VALIDATE_SKIP:
		WARN_ON_ONCE(new_validate_state == NFT_VALIDATE_DO);
		break;
	case NFT_VALIDATE_NEED:
		break;
	case NFT_VALIDATE_DO:
		if (new_validate_state == NFT_VALIDATE_NEED)
			return;
	}

	table->validate_state = new_validate_state;
}
static void nf_tables_trans_destroy_work(struct work_struct *w);
static DECLARE_WORK(trans_destroy_work, nf_tables_trans_destroy_work);

static void nft_trans_gc_work(struct work_struct *work);
static DECLARE_WORK(trans_gc_work, nft_trans_gc_work);

static void nft_ctx_init(struct nft_ctx *ctx,
			 struct net *net,
			 const struct sk_buff *skb,
			 const struct nlmsghdr *nlh,
			 u8 family,
			 struct nft_table *table,
			 struct nft_chain *chain,
			 const struct nlattr * const *nla)
{
	ctx->net	= net;
	ctx->family	= family;
	ctx->level	= 0;
	ctx->table	= table;
	ctx->chain	= chain;
	ctx->nla   	= nla;
	ctx->portid	= NETLINK_CB(skb).portid;
	ctx->report	= nlmsg_report(nlh);
	ctx->flags	= nlh->nlmsg_flags;
	ctx->seq	= nlh->nlmsg_seq;
}

static struct nft_trans *nft_trans_alloc_gfp(const struct nft_ctx *ctx,
					     int msg_type, u32 size, gfp_t gfp)
{
	struct nft_trans *trans;

	trans = kzalloc(sizeof(struct nft_trans) + size, gfp);
	if (trans == NULL)
		return NULL;

	INIT_LIST_HEAD(&trans->list);
	INIT_LIST_HEAD(&trans->binding_list);
	trans->msg_type = msg_type;
	trans->ctx	= *ctx;

	return trans;
}

static struct nft_trans *nft_trans_alloc(const struct nft_ctx *ctx,
					 int msg_type, u32 size)
{
	return nft_trans_alloc_gfp(ctx, msg_type, size, GFP_KERNEL);
}

static void nft_trans_list_del(struct nft_trans *trans)
{
	list_del(&trans->list);
	list_del(&trans->binding_list);
}

static void nft_trans_destroy(struct nft_trans *trans)
{
	nft_trans_list_del(trans);
	kfree(trans);
}

static void __nft_set_trans_bind(const struct nft_ctx *ctx, struct nft_set *set,
				 bool bind)
{
	struct nftables_pernet *nft_net;
	struct net *net = ctx->net;
	struct nft_trans *trans;

	if (!nft_set_is_anonymous(set))
		return;

	nft_net = nft_pernet(net);
	list_for_each_entry_reverse(trans, &nft_net->commit_list, list) {
		switch (trans->msg_type) {
		case NFT_MSG_NEWSET:
			if (nft_trans_set(trans) == set)
				nft_trans_set_bound(trans) = bind;
			break;
		case NFT_MSG_NEWSETELEM:
			if (nft_trans_elem_set(trans) == set)
				nft_trans_elem_set_bound(trans) = bind;
			break;
		}
	}
}

static void nft_set_trans_bind(const struct nft_ctx *ctx, struct nft_set *set)
{
	return __nft_set_trans_bind(ctx, set, true);
}

static void nft_set_trans_unbind(const struct nft_ctx *ctx, struct nft_set *set)
{
	return __nft_set_trans_bind(ctx, set, false);
}

static void __nft_chain_trans_bind(const struct nft_ctx *ctx,
				   struct nft_chain *chain, bool bind)
{
	struct nftables_pernet *nft_net;
	struct net *net = ctx->net;
	struct nft_trans *trans;

	if (!nft_chain_binding(chain))
		return;

	nft_net = nft_pernet(net);
	list_for_each_entry_reverse(trans, &nft_net->commit_list, list) {
		switch (trans->msg_type) {
		case NFT_MSG_NEWCHAIN:
			if (nft_trans_chain(trans) == chain)
				nft_trans_chain_bound(trans) = bind;
			break;
		case NFT_MSG_NEWRULE:
			if (trans->ctx.chain == chain)
				nft_trans_rule_bound(trans) = bind;
			break;
		}
	}
}

static void nft_chain_trans_bind(const struct nft_ctx *ctx,
				 struct nft_chain *chain)
{
	__nft_chain_trans_bind(ctx, chain, true);
}

int nf_tables_bind_chain(const struct nft_ctx *ctx, struct nft_chain *chain)
{
	if (!nft_chain_binding(chain))
		return 0;

	if (nft_chain_binding(ctx->chain))
		return -EOPNOTSUPP;

	if (chain->bound)
		return -EBUSY;

	if (!nft_use_inc(&chain->use))
		return -EMFILE;

	chain->bound = true;
	nft_chain_trans_bind(ctx, chain);

	return 0;
}

void nf_tables_unbind_chain(const struct nft_ctx *ctx, struct nft_chain *chain)
{
	__nft_chain_trans_bind(ctx, chain, false);
}

static int nft_netdev_register_hooks(struct net *net,
				     struct list_head *hook_list)
{
	struct nft_hook *hook;
	int err, j;

	j = 0;
	list_for_each_entry(hook, hook_list, list) {
		err = nf_register_net_hook(net, &hook->ops);
		if (err < 0)
			goto err_register;

		j++;
	}
	return 0;

err_register:
	list_for_each_entry(hook, hook_list, list) {
		if (j-- <= 0)
			break;

		nf_unregister_net_hook(net, &hook->ops);
	}
	return err;
}

static void nft_netdev_unregister_hooks(struct net *net,
					struct list_head *hook_list,
					bool release_netdev)
{
	struct nft_hook *hook, *next;

	list_for_each_entry_safe(hook, next, hook_list, list) {
		nf_unregister_net_hook(net, &hook->ops);
		if (release_netdev) {
			list_del(&hook->list);
			kfree_rcu(hook, rcu);
		}
	}
}

static int nf_tables_register_hook(struct net *net,
				   const struct nft_table *table,
				   struct nft_chain *chain)
{
	struct nft_base_chain *basechain;
	const struct nf_hook_ops *ops;

	if (table->flags & NFT_TABLE_F_DORMANT ||
	    !nft_is_base_chain(chain))
		return 0;

	basechain = nft_base_chain(chain);
	ops = &basechain->ops;

	if (basechain->type->ops_register)
		return basechain->type->ops_register(net, ops);

	if (nft_base_chain_netdev(table->family, basechain->ops.hooknum))
		return nft_netdev_register_hooks(net, &basechain->hook_list);

	return nf_register_net_hook(net, &basechain->ops);
}

static void __nf_tables_unregister_hook(struct net *net,
					const struct nft_table *table,
					struct nft_chain *chain,
					bool release_netdev)
{
	struct nft_base_chain *basechain;
	const struct nf_hook_ops *ops;

	if (table->flags & NFT_TABLE_F_DORMANT ||
	    !nft_is_base_chain(chain))
		return;
	basechain = nft_base_chain(chain);
	ops = &basechain->ops;

	if (basechain->type->ops_unregister)
		return basechain->type->ops_unregister(net, ops);

	if (nft_base_chain_netdev(table->family, basechain->ops.hooknum))
		nft_netdev_unregister_hooks(net, &basechain->hook_list,
					    release_netdev);
	else
		nf_unregister_net_hook(net, &basechain->ops);
}

static void nf_tables_unregister_hook(struct net *net,
				      const struct nft_table *table,
				      struct nft_chain *chain)
{
	return __nf_tables_unregister_hook(net, table, chain, false);
}

static void nft_trans_commit_list_add_tail(struct net *net, struct nft_trans *trans)
{
	struct nftables_pernet *nft_net = nft_pernet(net);

	switch (trans->msg_type) {
	case NFT_MSG_NEWSET:
		if (!nft_trans_set_update(trans) &&
		    nft_set_is_anonymous(nft_trans_set(trans)))
			list_add_tail(&trans->binding_list, &nft_net->binding_list);
		break;
	case NFT_MSG_NEWCHAIN:
		if (!nft_trans_chain_update(trans) &&
		    nft_chain_binding(nft_trans_chain(trans)))
			list_add_tail(&trans->binding_list, &nft_net->binding_list);
		break;
	}

	list_add_tail(&trans->list, &nft_net->commit_list);
}

static int nft_trans_table_add(struct nft_ctx *ctx, int msg_type)
{
	struct nft_trans *trans;

	trans = nft_trans_alloc(ctx, msg_type, sizeof(struct nft_trans_table));
	if (trans == NULL)
		return -ENOMEM;

	if (msg_type == NFT_MSG_NEWTABLE)
		nft_activate_next(ctx->net, ctx->table);

	nft_trans_commit_list_add_tail(ctx->net, trans);
	return 0;
}

static int nft_deltable(struct nft_ctx *ctx)
{
	int err;

	err = nft_trans_table_add(ctx, NFT_MSG_DELTABLE);
	if (err < 0)
		return err;

	nft_deactivate_next(ctx->net, ctx->table);
	return err;
}

static struct nft_trans *nft_trans_chain_add(struct nft_ctx *ctx, int msg_type)
{
	struct nft_trans *trans;

	trans = nft_trans_alloc(ctx, msg_type, sizeof(struct nft_trans_chain));
	if (trans == NULL)
		return ERR_PTR(-ENOMEM);

	if (msg_type == NFT_MSG_NEWCHAIN) {
		nft_activate_next(ctx->net, ctx->chain);

		if (ctx->nla[NFTA_CHAIN_ID]) {
			nft_trans_chain_id(trans) =
				ntohl(nla_get_be32(ctx->nla[NFTA_CHAIN_ID]));
		}
	}
	nft_trans_chain(trans) = ctx->chain;
	nft_trans_commit_list_add_tail(ctx->net, trans);

	return trans;
}

static int nft_delchain(struct nft_ctx *ctx)
{
	struct nft_trans *trans;

	trans = nft_trans_chain_add(ctx, NFT_MSG_DELCHAIN);
	if (IS_ERR(trans))
		return PTR_ERR(trans);

	nft_use_dec(&ctx->table->use);
	nft_deactivate_next(ctx->net, ctx->chain);

	return 0;
}

void nft_rule_expr_activate(const struct nft_ctx *ctx, struct nft_rule *rule)
{
	struct nft_expr *expr;

	expr = nft_expr_first(rule);
	while (nft_expr_more(rule, expr)) {
		if (expr->ops->activate)
			expr->ops->activate(ctx, expr);

		expr = nft_expr_next(expr);
	}
}

void nft_rule_expr_deactivate(const struct nft_ctx *ctx, struct nft_rule *rule,
			      enum nft_trans_phase phase)
{
	struct nft_expr *expr;

	expr = nft_expr_first(rule);
	while (nft_expr_more(rule, expr)) {
		if (expr->ops->deactivate)
			expr->ops->deactivate(ctx, expr, phase);

		expr = nft_expr_next(expr);
	}
}

static int
nf_tables_delrule_deactivate(struct nft_ctx *ctx, struct nft_rule *rule)
{
	/* You cannot delete the same rule twice */
	if (nft_is_active_next(ctx->net, rule)) {
		nft_deactivate_next(ctx->net, rule);
		nft_use_dec(&ctx->chain->use);
		return 0;
	}
	return -ENOENT;
}

static struct nft_trans *nft_trans_rule_add(struct nft_ctx *ctx, int msg_type,
					    struct nft_rule *rule)
{
	struct nft_trans *trans;

	trans = nft_trans_alloc(ctx, msg_type, sizeof(struct nft_trans_rule));
	if (trans == NULL)
		return NULL;

	if (msg_type == NFT_MSG_NEWRULE && ctx->nla[NFTA_RULE_ID] != NULL) {
		nft_trans_rule_id(trans) =
			ntohl(nla_get_be32(ctx->nla[NFTA_RULE_ID]));
	}
	nft_trans_rule(trans) = rule;
	nft_trans_commit_list_add_tail(ctx->net, trans);

	return trans;
}

static int nft_delrule(struct nft_ctx *ctx, struct nft_rule *rule)
{
	struct nft_flow_rule *flow;
	struct nft_trans *trans;
	int err;

	trans = nft_trans_rule_add(ctx, NFT_MSG_DELRULE, rule);
	if (trans == NULL)
		return -ENOMEM;

	if (ctx->chain->flags & NFT_CHAIN_HW_OFFLOAD) {
		flow = nft_flow_rule_create(ctx->net, rule);
		if (IS_ERR(flow)) {
			nft_trans_destroy(trans);
			return PTR_ERR(flow);
		}

		nft_trans_flow_rule(trans) = flow;
	}

	err = nf_tables_delrule_deactivate(ctx, rule);
	if (err < 0) {
		nft_trans_destroy(trans);
		return err;
	}
	nft_rule_expr_deactivate(ctx, rule, NFT_TRANS_PREPARE);

	return 0;
}

static int nft_delrule_by_chain(struct nft_ctx *ctx)
{
	struct nft_rule *rule;
	int err;

	list_for_each_entry(rule, &ctx->chain->rules, list) {
		if (!nft_is_active_next(ctx->net, rule))
			continue;

		err = nft_delrule(ctx, rule);
		if (err < 0)
			return err;
	}
	return 0;
}

static int __nft_trans_set_add(const struct nft_ctx *ctx, int msg_type,
			       struct nft_set *set,
			       const struct nft_set_desc *desc)
{
	struct nft_trans *trans;

	trans = nft_trans_alloc(ctx, msg_type, sizeof(struct nft_trans_set));
	if (trans == NULL)
		return -ENOMEM;

	if (msg_type == NFT_MSG_NEWSET && ctx->nla[NFTA_SET_ID] && !desc) {
		nft_trans_set_id(trans) =
			ntohl(nla_get_be32(ctx->nla[NFTA_SET_ID]));
		nft_activate_next(ctx->net, set);
	}
	nft_trans_set(trans) = set;
	if (desc) {
		nft_trans_set_update(trans) = true;
		nft_trans_set_gc_int(trans) = desc->gc_int;
		nft_trans_set_timeout(trans) = desc->timeout;
		nft_trans_set_size(trans) = desc->size;
	}
	nft_trans_commit_list_add_tail(ctx->net, trans);

	return 0;
}

static int nft_trans_set_add(const struct nft_ctx *ctx, int msg_type,
			     struct nft_set *set)
{
	return __nft_trans_set_add(ctx, msg_type, set, NULL);
}

static int nft_mapelem_deactivate(const struct nft_ctx *ctx,
				  struct nft_set *set,
				  const struct nft_set_iter *iter,
				  struct nft_set_elem *elem)
{
	nft_setelem_data_deactivate(ctx->net, set, elem);

	return 0;
}

struct nft_set_elem_catchall {
	struct list_head	list;
	struct rcu_head		rcu;
	void			*elem;
};

static void nft_map_catchall_deactivate(const struct nft_ctx *ctx,
					struct nft_set *set)
{
	u8 genmask = nft_genmask_next(ctx->net);
	struct nft_set_elem_catchall *catchall;
	struct nft_set_elem elem;
	struct nft_set_ext *ext;

	list_for_each_entry(catchall, &set->catchall_list, list) {
		ext = nft_set_elem_ext(set, catchall->elem);
		if (!nft_set_elem_active(ext, genmask))
			continue;

		elem.priv = catchall->elem;
		nft_setelem_data_deactivate(ctx->net, set, &elem);
		break;
	}
}

static void nft_map_deactivate(const struct nft_ctx *ctx, struct nft_set *set)
{
	struct nft_set_iter iter = {
		.genmask	= nft_genmask_next(ctx->net),
		.fn		= nft_mapelem_deactivate,
	};

	set->ops->walk(ctx, set, &iter);
	WARN_ON_ONCE(iter.err);

	nft_map_catchall_deactivate(ctx, set);
}

static int nft_delset(const struct nft_ctx *ctx, struct nft_set *set)
{
	int err;

	err = nft_trans_set_add(ctx, NFT_MSG_DELSET, set);
	if (err < 0)
		return err;

	if (set->flags & (NFT_SET_MAP | NFT_SET_OBJECT))
		nft_map_deactivate(ctx, set);

	nft_deactivate_next(ctx->net, set);
	nft_use_dec(&ctx->table->use);

	return err;
}

static int nft_trans_obj_add(struct nft_ctx *ctx, int msg_type,
			     struct nft_object *obj)
{
	struct nft_trans *trans;

	trans = nft_trans_alloc(ctx, msg_type, sizeof(struct nft_trans_obj));
	if (trans == NULL)
		return -ENOMEM;

	if (msg_type == NFT_MSG_NEWOBJ)
		nft_activate_next(ctx->net, obj);

	nft_trans_obj(trans) = obj;
	nft_trans_commit_list_add_tail(ctx->net, trans);

	return 0;
}

static int nft_delobj(struct nft_ctx *ctx, struct nft_object *obj)
{
	int err;

	err = nft_trans_obj_add(ctx, NFT_MSG_DELOBJ, obj);
	if (err < 0)
		return err;

	nft_deactivate_next(ctx->net, obj);
	nft_use_dec(&ctx->table->use);

	return err;
}

static int nft_trans_flowtable_add(struct nft_ctx *ctx, int msg_type,
				   struct nft_flowtable *flowtable)
{
	struct nft_trans *trans;

	trans = nft_trans_alloc(ctx, msg_type,
				sizeof(struct nft_trans_flowtable));
	if (trans == NULL)
		return -ENOMEM;

	if (msg_type == NFT_MSG_NEWFLOWTABLE)
		nft_activate_next(ctx->net, flowtable);

	INIT_LIST_HEAD(&nft_trans_flowtable_hooks(trans));
	nft_trans_flowtable(trans) = flowtable;
	nft_trans_commit_list_add_tail(ctx->net, trans);

	return 0;
}

static int nft_delflowtable(struct nft_ctx *ctx,
			    struct nft_flowtable *flowtable)
{
	int err;

	err = nft_trans_flowtable_add(ctx, NFT_MSG_DELFLOWTABLE, flowtable);
	if (err < 0)
		return err;

	nft_deactivate_next(ctx->net, flowtable);
	nft_use_dec(&ctx->table->use);

	return err;
}

static void __nft_reg_track_clobber(struct nft_regs_track *track, u8 dreg)
{
	int i;

	for (i = track->regs[dreg].num_reg; i > 0; i--)
		__nft_reg_track_cancel(track, dreg - i);
}

static void __nft_reg_track_update(struct nft_regs_track *track,
				   const struct nft_expr *expr,
				   u8 dreg, u8 num_reg)
{
	track->regs[dreg].selector = expr;
	track->regs[dreg].bitwise = NULL;
	track->regs[dreg].num_reg = num_reg;
}

void nft_reg_track_update(struct nft_regs_track *track,
			  const struct nft_expr *expr, u8 dreg, u8 len)
{
	unsigned int regcount;
	int i;

	__nft_reg_track_clobber(track, dreg);

	regcount = DIV_ROUND_UP(len, NFT_REG32_SIZE);
	for (i = 0; i < regcount; i++, dreg++)
		__nft_reg_track_update(track, expr, dreg, i);
}
EXPORT_SYMBOL_GPL(nft_reg_track_update);

void nft_reg_track_cancel(struct nft_regs_track *track, u8 dreg, u8 len)
{
	unsigned int regcount;
	int i;

	__nft_reg_track_clobber(track, dreg);

	regcount = DIV_ROUND_UP(len, NFT_REG32_SIZE);
	for (i = 0; i < regcount; i++, dreg++)
		__nft_reg_track_cancel(track, dreg);
}
EXPORT_SYMBOL_GPL(nft_reg_track_cancel);

void __nft_reg_track_cancel(struct nft_regs_track *track, u8 dreg)
{
	track->regs[dreg].selector = NULL;
	track->regs[dreg].bitwise = NULL;
	track->regs[dreg].num_reg = 0;
}
EXPORT_SYMBOL_GPL(__nft_reg_track_cancel);

/*
 * Tables
 */

static struct nft_table *nft_table_lookup(const struct net *net,
					  const struct nlattr *nla,
					  u8 family, u8 genmask, u32 nlpid)
{
	struct nftables_pernet *nft_net;
	struct nft_table *table;

	if (nla == NULL)
		return ERR_PTR(-EINVAL);

	nft_net = nft_pernet(net);
	list_for_each_entry_rcu(table, &nft_net->tables, list,
				lockdep_is_held(&nft_net->commit_mutex)) {
		if (!nla_strcmp(nla, table->name) &&
		    table->family == family &&
		    nft_active_genmask(table, genmask)) {
			if (nft_table_has_owner(table) &&
			    nlpid && table->nlpid != nlpid)
				return ERR_PTR(-EPERM);

			return table;
		}
	}

	return ERR_PTR(-ENOENT);
}

static struct nft_table *nft_table_lookup_byhandle(const struct net *net,
						   const struct nlattr *nla,
						   u8 genmask, u32 nlpid)
{
	struct nftables_pernet *nft_net;
	struct nft_table *table;

	nft_net = nft_pernet(net);
	list_for_each_entry(table, &nft_net->tables, list) {
		if (be64_to_cpu(nla_get_be64(nla)) == table->handle &&
		    nft_active_genmask(table, genmask)) {
			if (nft_table_has_owner(table) &&
			    nlpid && table->nlpid != nlpid)
				return ERR_PTR(-EPERM);

			return table;
		}
	}

	return ERR_PTR(-ENOENT);
}

static inline u64 nf_tables_alloc_handle(struct nft_table *table)
{
	return ++table->hgenerator;
}

static const struct nft_chain_type *chain_type[NFPROTO_NUMPROTO][NFT_CHAIN_T_MAX];

static const struct nft_chain_type *
__nft_chain_type_get(u8 family, enum nft_chain_types type)
{
	if (family >= NFPROTO_NUMPROTO ||
	    type >= NFT_CHAIN_T_MAX)
		return NULL;

	return chain_type[family][type];
}

static const struct nft_chain_type *
__nf_tables_chain_type_lookup(const struct nlattr *nla, u8 family)
{
	const struct nft_chain_type *type;
	int i;

	for (i = 0; i < NFT_CHAIN_T_MAX; i++) {
		type = __nft_chain_type_get(family, i);
		if (!type)
			continue;
		if (!nla_strcmp(nla, type->name))
			return type;
	}
	return NULL;
}

struct nft_module_request {
	struct list_head	list;
	char			module[MODULE_NAME_LEN];
	bool			done;
};

#ifdef CONFIG_MODULES
__printf(2, 3) int nft_request_module(struct net *net, const char *fmt,
				      ...)
{
	char module_name[MODULE_NAME_LEN];
	struct nftables_pernet *nft_net;
	struct nft_module_request *req;
	va_list args;
	int ret;

	va_start(args, fmt);
	ret = vsnprintf(module_name, MODULE_NAME_LEN, fmt, args);
	va_end(args);
	if (ret >= MODULE_NAME_LEN)
		return 0;

	nft_net = nft_pernet(net);
	list_for_each_entry(req, &nft_net->module_list, list) {
		if (!strcmp(req->module, module_name)) {
			if (req->done)
				return 0;

			/* A request to load this module already exists. */
			return -EAGAIN;
		}
	}

	req = kmalloc(sizeof(*req), GFP_KERNEL);
	if (!req)
		return -ENOMEM;

	req->done = false;
	strscpy(req->module, module_name, MODULE_NAME_LEN);
	list_add_tail(&req->list, &nft_net->module_list);

	return -EAGAIN;
}
EXPORT_SYMBOL_GPL(nft_request_module);
#endif

static void lockdep_nfnl_nft_mutex_not_held(void)
{
#ifdef CONFIG_PROVE_LOCKING
	if (debug_locks)
		WARN_ON_ONCE(lockdep_nfnl_is_held(NFNL_SUBSYS_NFTABLES));
#endif
}

static const struct nft_chain_type *
nf_tables_chain_type_lookup(struct net *net, const struct nlattr *nla,
			    u8 family, bool autoload)
{
	const struct nft_chain_type *type;

	type = __nf_tables_chain_type_lookup(nla, family);
	if (type != NULL)
		return type;

	lockdep_nfnl_nft_mutex_not_held();
#ifdef CONFIG_MODULES
	if (autoload) {
		if (nft_request_module(net, "nft-chain-%u-%.*s", family,
				       nla_len(nla),
				       (const char *)nla_data(nla)) == -EAGAIN)
			return ERR_PTR(-EAGAIN);
	}
#endif
	return ERR_PTR(-ENOENT);
}

static __be16 nft_base_seq(const struct net *net)
{
	struct nftables_pernet *nft_net = nft_pernet(net);

	return htons(nft_net->base_seq & 0xffff);
}

static const struct nla_policy nft_table_policy[NFTA_TABLE_MAX + 1] = {
	[NFTA_TABLE_NAME]	= { .type = NLA_STRING,
				    .len = NFT_TABLE_MAXNAMELEN - 1 },
	[NFTA_TABLE_FLAGS]	= { .type = NLA_U32 },
	[NFTA_TABLE_HANDLE]	= { .type = NLA_U64 },
	[NFTA_TABLE_USERDATA]	= { .type = NLA_BINARY,
				    .len = NFT_USERDATA_MAXLEN }
};

static int nf_tables_fill_table_info(struct sk_buff *skb, struct net *net,
				     u32 portid, u32 seq, int event, u32 flags,
				     int family, const struct nft_table *table)
{
	struct nlmsghdr *nlh;

	event = nfnl_msg_type(NFNL_SUBSYS_NFTABLES, event);
	nlh = nfnl_msg_put(skb, portid, seq, event, flags, family,
			   NFNETLINK_V0, nft_base_seq(net));
	if (!nlh)
		goto nla_put_failure;

	if (nla_put_string(skb, NFTA_TABLE_NAME, table->name) ||
	    nla_put_be32(skb, NFTA_TABLE_USE, htonl(table->use)) ||
	    nla_put_be64(skb, NFTA_TABLE_HANDLE, cpu_to_be64(table->handle),
			 NFTA_TABLE_PAD))
		goto nla_put_failure;

	if (event == NFT_MSG_DELTABLE) {
		nlmsg_end(skb, nlh);
		return 0;
	}

	if (nla_put_be32(skb, NFTA_TABLE_FLAGS,
			 htonl(table->flags & NFT_TABLE_F_MASK)))
		goto nla_put_failure;

	if (nft_table_has_owner(table) &&
	    nla_put_be32(skb, NFTA_TABLE_OWNER, htonl(table->nlpid)))
		goto nla_put_failure;

	if (table->udata) {
		if (nla_put(skb, NFTA_TABLE_USERDATA, table->udlen, table->udata))
			goto nla_put_failure;
	}

	nlmsg_end(skb, nlh);
	return 0;

nla_put_failure:
	nlmsg_trim(skb, nlh);
	return -1;
}

struct nftnl_skb_parms {
	bool report;
};
#define NFT_CB(skb)	(*(struct nftnl_skb_parms*)&((skb)->cb))

static void nft_notify_enqueue(struct sk_buff *skb, bool report,
			       struct list_head *notify_list)
{
	NFT_CB(skb).report = report;
	list_add_tail(&skb->list, notify_list);
}

static void nf_tables_table_notify(const struct nft_ctx *ctx, int event)
{
	struct nftables_pernet *nft_net;
	struct sk_buff *skb;
	u16 flags = 0;
	int err;

	if (!ctx->report &&
	    !nfnetlink_has_listeners(ctx->net, NFNLGRP_NFTABLES))
		return;

	skb = nlmsg_new(NLMSG_GOODSIZE, GFP_KERNEL);
	if (skb == NULL)
		goto err;

	if (ctx->flags & (NLM_F_CREATE | NLM_F_EXCL))
		flags |= ctx->flags & (NLM_F_CREATE | NLM_F_EXCL);

	err = nf_tables_fill_table_info(skb, ctx->net, ctx->portid, ctx->seq,
					event, flags, ctx->family, ctx->table);
	if (err < 0) {
		kfree_skb(skb);
		goto err;
	}

	nft_net = nft_pernet(ctx->net);
	nft_notify_enqueue(skb, ctx->report, &nft_net->notify_list);
	return;
err:
	nfnetlink_set_err(ctx->net, ctx->portid, NFNLGRP_NFTABLES, -ENOBUFS);
}

static int nf_tables_dump_tables(struct sk_buff *skb,
				 struct netlink_callback *cb)
{
	const struct nfgenmsg *nfmsg = nlmsg_data(cb->nlh);
	struct nftables_pernet *nft_net;
	const struct nft_table *table;
	unsigned int idx = 0, s_idx = cb->args[0];
	struct net *net = sock_net(skb->sk);
	int family = nfmsg->nfgen_family;

	rcu_read_lock();
	nft_net = nft_pernet(net);
	cb->seq = READ_ONCE(nft_net->base_seq);

	list_for_each_entry_rcu(table, &nft_net->tables, list) {
		if (family != NFPROTO_UNSPEC && family != table->family)
			continue;

		if (idx < s_idx)
			goto cont;
		if (idx > s_idx)
			memset(&cb->args[1], 0,
			       sizeof(cb->args) - sizeof(cb->args[0]));
		if (!nft_is_active(net, table))
			continue;
		if (nf_tables_fill_table_info(skb, net,
					      NETLINK_CB(cb->skb).portid,
					      cb->nlh->nlmsg_seq,
					      NFT_MSG_NEWTABLE, NLM_F_MULTI,
					      table->family, table) < 0)
			goto done;

		nl_dump_check_consistent(cb, nlmsg_hdr(skb));
cont:
		idx++;
	}
done:
	rcu_read_unlock();
	cb->args[0] = idx;
	return skb->len;
}

static int nft_netlink_dump_start_rcu(struct sock *nlsk, struct sk_buff *skb,
				      const struct nlmsghdr *nlh,
				      struct netlink_dump_control *c)
{
	int err;

	if (!try_module_get(THIS_MODULE))
		return -EINVAL;

	rcu_read_unlock();
	err = netlink_dump_start(nlsk, skb, nlh, c);
	rcu_read_lock();
	module_put(THIS_MODULE);

	return err;
}

/* called with rcu_read_lock held */
static int nf_tables_gettable(struct sk_buff *skb, const struct nfnl_info *info,
			      const struct nlattr * const nla[])
{
	struct netlink_ext_ack *extack = info->extack;
	u8 genmask = nft_genmask_cur(info->net);
	u8 family = info->nfmsg->nfgen_family;
	const struct nft_table *table;
	struct net *net = info->net;
	struct sk_buff *skb2;
	int err;

	if (info->nlh->nlmsg_flags & NLM_F_DUMP) {
		struct netlink_dump_control c = {
			.dump = nf_tables_dump_tables,
			.module = THIS_MODULE,
		};

		return nft_netlink_dump_start_rcu(info->sk, skb, info->nlh, &c);
	}

	table = nft_table_lookup(net, nla[NFTA_TABLE_NAME], family, genmask, 0);
	if (IS_ERR(table)) {
		NL_SET_BAD_ATTR(extack, nla[NFTA_TABLE_NAME]);
		return PTR_ERR(table);
	}

	skb2 = alloc_skb(NLMSG_GOODSIZE, GFP_ATOMIC);
	if (!skb2)
		return -ENOMEM;

	err = nf_tables_fill_table_info(skb2, net, NETLINK_CB(skb).portid,
					info->nlh->nlmsg_seq, NFT_MSG_NEWTABLE,
					0, family, table);
	if (err < 0)
		goto err_fill_table_info;

	return nfnetlink_unicast(skb2, net, NETLINK_CB(skb).portid);

err_fill_table_info:
	kfree_skb(skb2);
	return err;
}

static void nft_table_disable(struct net *net, struct nft_table *table, u32 cnt)
{
	struct nft_chain *chain;
	u32 i = 0;

	list_for_each_entry(chain, &table->chains, list) {
		if (!nft_is_active_next(net, chain))
			continue;
		if (!nft_is_base_chain(chain))
			continue;

		if (cnt && i++ == cnt)
			break;

		nf_tables_unregister_hook(net, table, chain);
	}
}

static int nf_tables_table_enable(struct net *net, struct nft_table *table)
{
	struct nft_chain *chain;
	int err, i = 0;

	list_for_each_entry(chain, &table->chains, list) {
		if (!nft_is_active_next(net, chain))
			continue;
		if (!nft_is_base_chain(chain))
			continue;

		err = nf_tables_register_hook(net, table, chain);
		if (err < 0)
			goto err_register_hooks;

		i++;
	}
	return 0;

err_register_hooks:
	if (i)
		nft_table_disable(net, table, i);
	return err;
}

static void nf_tables_table_disable(struct net *net, struct nft_table *table)
{
	table->flags &= ~NFT_TABLE_F_DORMANT;
	nft_table_disable(net, table, 0);
	table->flags |= NFT_TABLE_F_DORMANT;
}

#define __NFT_TABLE_F_INTERNAL		(NFT_TABLE_F_MASK + 1)
#define __NFT_TABLE_F_WAS_DORMANT	(__NFT_TABLE_F_INTERNAL << 0)
#define __NFT_TABLE_F_WAS_AWAKEN	(__NFT_TABLE_F_INTERNAL << 1)
#define __NFT_TABLE_F_UPDATE		(__NFT_TABLE_F_WAS_DORMANT | \
					 __NFT_TABLE_F_WAS_AWAKEN)

static int nf_tables_updtable(struct nft_ctx *ctx)
{
	struct nft_trans *trans;
	u32 flags;
	int ret;

	if (!ctx->nla[NFTA_TABLE_FLAGS])
		return 0;

	flags = ntohl(nla_get_be32(ctx->nla[NFTA_TABLE_FLAGS]));
	if (flags & ~NFT_TABLE_F_MASK)
		return -EOPNOTSUPP;

	if (flags == ctx->table->flags)
		return 0;

	if ((nft_table_has_owner(ctx->table) &&
	     !(flags & NFT_TABLE_F_OWNER)) ||
	    (!nft_table_has_owner(ctx->table) &&
	     flags & NFT_TABLE_F_OWNER))
		return -EOPNOTSUPP;

	trans = nft_trans_alloc(ctx, NFT_MSG_NEWTABLE,
				sizeof(struct nft_trans_table));
	if (trans == NULL)
		return -ENOMEM;

	if ((flags & NFT_TABLE_F_DORMANT) &&
	    !(ctx->table->flags & NFT_TABLE_F_DORMANT)) {
		ctx->table->flags |= NFT_TABLE_F_DORMANT;
		if (!(ctx->table->flags & __NFT_TABLE_F_UPDATE))
			ctx->table->flags |= __NFT_TABLE_F_WAS_AWAKEN;
	} else if (!(flags & NFT_TABLE_F_DORMANT) &&
		   ctx->table->flags & NFT_TABLE_F_DORMANT) {
		ctx->table->flags &= ~NFT_TABLE_F_DORMANT;
		if (!(ctx->table->flags & __NFT_TABLE_F_UPDATE)) {
			ret = nf_tables_table_enable(ctx->net, ctx->table);
			if (ret < 0)
				goto err_register_hooks;

			ctx->table->flags |= __NFT_TABLE_F_WAS_DORMANT;
		}
	}

	nft_trans_table_update(trans) = true;
	nft_trans_commit_list_add_tail(ctx->net, trans);

	return 0;

err_register_hooks:
	nft_trans_destroy(trans);
	return ret;
}

static u32 nft_chain_hash(const void *data, u32 len, u32 seed)
{
	const char *name = data;

	return jhash(name, strlen(name), seed);
}

static u32 nft_chain_hash_obj(const void *data, u32 len, u32 seed)
{
	const struct nft_chain *chain = data;

	return nft_chain_hash(chain->name, 0, seed);
}

static int nft_chain_hash_cmp(struct rhashtable_compare_arg *arg,
			      const void *ptr)
{
	const struct nft_chain *chain = ptr;
	const char *name = arg->key;

	return strcmp(chain->name, name);
}

static u32 nft_objname_hash(const void *data, u32 len, u32 seed)
{
	const struct nft_object_hash_key *k = data;

	seed ^= hash_ptr(k->table, 32);

	return jhash(k->name, strlen(k->name), seed);
}

static u32 nft_objname_hash_obj(const void *data, u32 len, u32 seed)
{
	const struct nft_object *obj = data;

	return nft_objname_hash(&obj->key, 0, seed);
}

static int nft_objname_hash_cmp(struct rhashtable_compare_arg *arg,
				const void *ptr)
{
	const struct nft_object_hash_key *k = arg->key;
	const struct nft_object *obj = ptr;

	if (obj->key.table != k->table)
		return -1;

	return strcmp(obj->key.name, k->name);
}

static bool nft_supported_family(u8 family)
{
	return false
#ifdef CONFIG_NF_TABLES_INET
		|| family == NFPROTO_INET
#endif
#ifdef CONFIG_NF_TABLES_IPV4
		|| family == NFPROTO_IPV4
#endif
#ifdef CONFIG_NF_TABLES_ARP
		|| family == NFPROTO_ARP
#endif
#ifdef CONFIG_NF_TABLES_NETDEV
		|| family == NFPROTO_NETDEV
#endif
#if IS_ENABLED(CONFIG_NF_TABLES_BRIDGE)
		|| family == NFPROTO_BRIDGE
#endif
#ifdef CONFIG_NF_TABLES_IPV6
		|| family == NFPROTO_IPV6
#endif
		;
}

static int nf_tables_newtable(struct sk_buff *skb, const struct nfnl_info *info,
			      const struct nlattr * const nla[])
{
	struct nftables_pernet *nft_net = nft_pernet(info->net);
	struct netlink_ext_ack *extack = info->extack;
	u8 genmask = nft_genmask_next(info->net);
	u8 family = info->nfmsg->nfgen_family;
	struct net *net = info->net;
	const struct nlattr *attr;
	struct nft_table *table;
	struct nft_ctx ctx;
	u32 flags = 0;
	int err;

	if (!nft_supported_family(family))
		return -EOPNOTSUPP;

	lockdep_assert_held(&nft_net->commit_mutex);
	attr = nla[NFTA_TABLE_NAME];
	table = nft_table_lookup(net, attr, family, genmask,
				 NETLINK_CB(skb).portid);
	if (IS_ERR(table)) {
		if (PTR_ERR(table) != -ENOENT)
			return PTR_ERR(table);
	} else {
		if (info->nlh->nlmsg_flags & NLM_F_EXCL) {
			NL_SET_BAD_ATTR(extack, attr);
			return -EEXIST;
		}
		if (info->nlh->nlmsg_flags & NLM_F_REPLACE)
			return -EOPNOTSUPP;

		nft_ctx_init(&ctx, net, skb, info->nlh, family, table, NULL, nla);

		return nf_tables_updtable(&ctx);
	}

	if (nla[NFTA_TABLE_FLAGS]) {
		flags = ntohl(nla_get_be32(nla[NFTA_TABLE_FLAGS]));
		if (flags & ~NFT_TABLE_F_MASK)
			return -EOPNOTSUPP;
	}

	err = -ENOMEM;
	table = kzalloc(sizeof(*table), GFP_KERNEL_ACCOUNT);
	if (table == NULL)
		goto err_kzalloc;

	table->validate_state = nft_net->validate_state;
	table->name = nla_strdup(attr, GFP_KERNEL_ACCOUNT);
	if (table->name == NULL)
		goto err_strdup;

	if (nla[NFTA_TABLE_USERDATA]) {
		table->udata = nla_memdup(nla[NFTA_TABLE_USERDATA], GFP_KERNEL_ACCOUNT);
		if (table->udata == NULL)
			goto err_table_udata;

		table->udlen = nla_len(nla[NFTA_TABLE_USERDATA]);
	}

	err = rhltable_init(&table->chains_ht, &nft_chain_ht_params);
	if (err)
		goto err_chain_ht;

	INIT_LIST_HEAD(&table->chains);
	INIT_LIST_HEAD(&table->sets);
	INIT_LIST_HEAD(&table->objects);
	INIT_LIST_HEAD(&table->flowtables);
	table->family = family;
	table->flags = flags;
	table->handle = ++nft_net->table_handle;
	if (table->flags & NFT_TABLE_F_OWNER)
		table->nlpid = NETLINK_CB(skb).portid;

	nft_ctx_init(&ctx, net, skb, info->nlh, family, table, NULL, nla);
	err = nft_trans_table_add(&ctx, NFT_MSG_NEWTABLE);
	if (err < 0)
		goto err_trans;

	list_add_tail_rcu(&table->list, &nft_net->tables);
	return 0;
err_trans:
	rhltable_destroy(&table->chains_ht);
err_chain_ht:
	kfree(table->udata);
err_table_udata:
	kfree(table->name);
err_strdup:
	kfree(table);
err_kzalloc:
	return err;
}

static int nft_flush_table(struct nft_ctx *ctx)
{
	struct nft_flowtable *flowtable, *nft;
	struct nft_chain *chain, *nc;
	struct nft_object *obj, *ne;
	struct nft_set *set, *ns;
	int err;

	list_for_each_entry(chain, &ctx->table->chains, list) {
		if (!nft_is_active_next(ctx->net, chain))
			continue;

		if (nft_chain_is_bound(chain))
			continue;

		ctx->chain = chain;

		err = nft_delrule_by_chain(ctx);
		if (err < 0)
			goto out;
	}

	list_for_each_entry_safe(set, ns, &ctx->table->sets, list) {
		if (!nft_is_active_next(ctx->net, set))
			continue;

		if (nft_set_is_anonymous(set) &&
		    !list_empty(&set->bindings))
			continue;

		err = nft_delset(ctx, set);
		if (err < 0)
			goto out;
	}

	list_for_each_entry_safe(flowtable, nft, &ctx->table->flowtables, list) {
		if (!nft_is_active_next(ctx->net, flowtable))
			continue;

		err = nft_delflowtable(ctx, flowtable);
		if (err < 0)
			goto out;
	}

	list_for_each_entry_safe(obj, ne, &ctx->table->objects, list) {
		if (!nft_is_active_next(ctx->net, obj))
			continue;

		err = nft_delobj(ctx, obj);
		if (err < 0)
			goto out;
	}

	list_for_each_entry_safe(chain, nc, &ctx->table->chains, list) {
		if (!nft_is_active_next(ctx->net, chain))
			continue;

		if (nft_chain_is_bound(chain))
			continue;

		ctx->chain = chain;

		err = nft_delchain(ctx);
		if (err < 0)
			goto out;
	}

	err = nft_deltable(ctx);
out:
	return err;
}

static int nft_flush(struct nft_ctx *ctx, int family)
{
	struct nftables_pernet *nft_net = nft_pernet(ctx->net);
	const struct nlattr * const *nla = ctx->nla;
	struct nft_table *table, *nt;
	int err = 0;

	list_for_each_entry_safe(table, nt, &nft_net->tables, list) {
		if (family != AF_UNSPEC && table->family != family)
			continue;

		ctx->family = table->family;

		if (!nft_is_active_next(ctx->net, table))
			continue;

		if (nft_table_has_owner(table) && table->nlpid != ctx->portid)
			continue;

		if (nla[NFTA_TABLE_NAME] &&
		    nla_strcmp(nla[NFTA_TABLE_NAME], table->name) != 0)
			continue;

		ctx->table = table;

		err = nft_flush_table(ctx);
		if (err < 0)
			goto out;
	}
out:
	return err;
}

static int nf_tables_deltable(struct sk_buff *skb, const struct nfnl_info *info,
			      const struct nlattr * const nla[])
{
	struct netlink_ext_ack *extack = info->extack;
	u8 genmask = nft_genmask_next(info->net);
	u8 family = info->nfmsg->nfgen_family;
	struct net *net = info->net;
	const struct nlattr *attr;
	struct nft_table *table;
	struct nft_ctx ctx;

	nft_ctx_init(&ctx, net, skb, info->nlh, 0, NULL, NULL, nla);
	if (family == AF_UNSPEC ||
	    (!nla[NFTA_TABLE_NAME] && !nla[NFTA_TABLE_HANDLE]))
		return nft_flush(&ctx, family);

	if (nla[NFTA_TABLE_HANDLE]) {
		attr = nla[NFTA_TABLE_HANDLE];
		table = nft_table_lookup_byhandle(net, attr, genmask,
						  NETLINK_CB(skb).portid);
	} else {
		attr = nla[NFTA_TABLE_NAME];
		table = nft_table_lookup(net, attr, family, genmask,
					 NETLINK_CB(skb).portid);
	}

	if (IS_ERR(table)) {
		if (PTR_ERR(table) == -ENOENT &&
		    NFNL_MSG_TYPE(info->nlh->nlmsg_type) == NFT_MSG_DESTROYTABLE)
			return 0;

		NL_SET_BAD_ATTR(extack, attr);
		return PTR_ERR(table);
	}

	if (info->nlh->nlmsg_flags & NLM_F_NONREC &&
	    table->use > 0)
		return -EBUSY;

	ctx.family = family;
	ctx.table = table;

	return nft_flush_table(&ctx);
}

static void nf_tables_table_destroy(struct nft_ctx *ctx)
{
	if (WARN_ON(ctx->table->use > 0))
		return;

	rhltable_destroy(&ctx->table->chains_ht);
	kfree(ctx->table->name);
	kfree(ctx->table->udata);
	kfree(ctx->table);
}

void nft_register_chain_type(const struct nft_chain_type *ctype)
{
	nfnl_lock(NFNL_SUBSYS_NFTABLES);
	if (WARN_ON(__nft_chain_type_get(ctype->family, ctype->type))) {
		nfnl_unlock(NFNL_SUBSYS_NFTABLES);
		return;
	}
	chain_type[ctype->family][ctype->type] = ctype;
	nfnl_unlock(NFNL_SUBSYS_NFTABLES);
}
EXPORT_SYMBOL_GPL(nft_register_chain_type);

void nft_unregister_chain_type(const struct nft_chain_type *ctype)
{
	nfnl_lock(NFNL_SUBSYS_NFTABLES);
	chain_type[ctype->family][ctype->type] = NULL;
	nfnl_unlock(NFNL_SUBSYS_NFTABLES);
}
EXPORT_SYMBOL_GPL(nft_unregister_chain_type);

/*
 * Chains
 */

static struct nft_chain *
nft_chain_lookup_byhandle(const struct nft_table *table, u64 handle, u8 genmask)
{
	struct nft_chain *chain;

	list_for_each_entry(chain, &table->chains, list) {
		if (chain->handle == handle &&
		    nft_active_genmask(chain, genmask))
			return chain;
	}

	return ERR_PTR(-ENOENT);
}

static bool lockdep_commit_lock_is_held(const struct net *net)
{
#ifdef CONFIG_PROVE_LOCKING
	struct nftables_pernet *nft_net = nft_pernet(net);

	return lockdep_is_held(&nft_net->commit_mutex);
#else
	return true;
#endif
}

static struct nft_chain *nft_chain_lookup(struct net *net,
					  struct nft_table *table,
					  const struct nlattr *nla, u8 genmask)
{
	char search[NFT_CHAIN_MAXNAMELEN + 1];
	struct rhlist_head *tmp, *list;
	struct nft_chain *chain;

	if (nla == NULL)
		return ERR_PTR(-EINVAL);

	nla_strscpy(search, nla, sizeof(search));

	WARN_ON(!rcu_read_lock_held() &&
		!lockdep_commit_lock_is_held(net));

	chain = ERR_PTR(-ENOENT);
	rcu_read_lock();
	list = rhltable_lookup(&table->chains_ht, search, nft_chain_ht_params);
	if (!list)
		goto out_unlock;

	rhl_for_each_entry_rcu(chain, tmp, list, rhlhead) {
		if (nft_active_genmask(chain, genmask))
			goto out_unlock;
	}
	chain = ERR_PTR(-ENOENT);
out_unlock:
	rcu_read_unlock();
	return chain;
}

static const struct nla_policy nft_chain_policy[NFTA_CHAIN_MAX + 1] = {
	[NFTA_CHAIN_TABLE]	= { .type = NLA_STRING,
				    .len = NFT_TABLE_MAXNAMELEN - 1 },
	[NFTA_CHAIN_HANDLE]	= { .type = NLA_U64 },
	[NFTA_CHAIN_NAME]	= { .type = NLA_STRING,
				    .len = NFT_CHAIN_MAXNAMELEN - 1 },
	[NFTA_CHAIN_HOOK]	= { .type = NLA_NESTED },
	[NFTA_CHAIN_POLICY]	= { .type = NLA_U32 },
	[NFTA_CHAIN_TYPE]	= { .type = NLA_STRING,
				    .len = NFT_MODULE_AUTOLOAD_LIMIT },
	[NFTA_CHAIN_COUNTERS]	= { .type = NLA_NESTED },
	[NFTA_CHAIN_FLAGS]	= { .type = NLA_U32 },
	[NFTA_CHAIN_ID]		= { .type = NLA_U32 },
	[NFTA_CHAIN_USERDATA]	= { .type = NLA_BINARY,
				    .len = NFT_USERDATA_MAXLEN },
};

static const struct nla_policy nft_hook_policy[NFTA_HOOK_MAX + 1] = {
	[NFTA_HOOK_HOOKNUM]	= { .type = NLA_U32 },
	[NFTA_HOOK_PRIORITY]	= { .type = NLA_U32 },
	[NFTA_HOOK_DEV]		= { .type = NLA_STRING,
				    .len = IFNAMSIZ - 1 },
};

static int nft_dump_stats(struct sk_buff *skb, struct nft_stats __percpu *stats)
{
	struct nft_stats *cpu_stats, total;
	struct nlattr *nest;
	unsigned int seq;
	u64 pkts, bytes;
	int cpu;

	if (!stats)
		return 0;

	memset(&total, 0, sizeof(total));
	for_each_possible_cpu(cpu) {
		cpu_stats = per_cpu_ptr(stats, cpu);
		do {
			seq = u64_stats_fetch_begin(&cpu_stats->syncp);
			pkts = cpu_stats->pkts;
			bytes = cpu_stats->bytes;
		} while (u64_stats_fetch_retry(&cpu_stats->syncp, seq));
		total.pkts += pkts;
		total.bytes += bytes;
	}
	nest = nla_nest_start_noflag(skb, NFTA_CHAIN_COUNTERS);
	if (nest == NULL)
		goto nla_put_failure;

	if (nla_put_be64(skb, NFTA_COUNTER_PACKETS, cpu_to_be64(total.pkts),
			 NFTA_COUNTER_PAD) ||
	    nla_put_be64(skb, NFTA_COUNTER_BYTES, cpu_to_be64(total.bytes),
			 NFTA_COUNTER_PAD))
		goto nla_put_failure;

	nla_nest_end(skb, nest);
	return 0;

nla_put_failure:
	return -ENOSPC;
}

static int nft_dump_basechain_hook(struct sk_buff *skb, int family,
				   const struct nft_base_chain *basechain,
				   const struct list_head *hook_list)
{
	const struct nf_hook_ops *ops = &basechain->ops;
	struct nft_hook *hook, *first = NULL;
	struct nlattr *nest, *nest_devs;
	int n = 0;

	nest = nla_nest_start_noflag(skb, NFTA_CHAIN_HOOK);
	if (nest == NULL)
		goto nla_put_failure;
	if (nla_put_be32(skb, NFTA_HOOK_HOOKNUM, htonl(ops->hooknum)))
		goto nla_put_failure;
	if (nla_put_be32(skb, NFTA_HOOK_PRIORITY, htonl(ops->priority)))
		goto nla_put_failure;

	if (nft_base_chain_netdev(family, ops->hooknum)) {
		nest_devs = nla_nest_start_noflag(skb, NFTA_HOOK_DEVS);
		if (!nest_devs)
			goto nla_put_failure;

		if (!hook_list)
			hook_list = &basechain->hook_list;

		list_for_each_entry(hook, hook_list, list) {
			if (!first)
				first = hook;

			if (nla_put_string(skb, NFTA_DEVICE_NAME,
					   hook->ops.dev->name))
				goto nla_put_failure;
			n++;
		}
		nla_nest_end(skb, nest_devs);

		if (n == 1 &&
		    nla_put_string(skb, NFTA_HOOK_DEV, first->ops.dev->name))
			goto nla_put_failure;
	}
	nla_nest_end(skb, nest);

	return 0;
nla_put_failure:
	return -1;
}

static int nf_tables_fill_chain_info(struct sk_buff *skb, struct net *net,
				     u32 portid, u32 seq, int event, u32 flags,
				     int family, const struct nft_table *table,
				     const struct nft_chain *chain,
				     const struct list_head *hook_list)
{
	struct nlmsghdr *nlh;

	event = nfnl_msg_type(NFNL_SUBSYS_NFTABLES, event);
	nlh = nfnl_msg_put(skb, portid, seq, event, flags, family,
			   NFNETLINK_V0, nft_base_seq(net));
	if (!nlh)
		goto nla_put_failure;

	if (nla_put_string(skb, NFTA_CHAIN_TABLE, table->name) ||
	    nla_put_string(skb, NFTA_CHAIN_NAME, chain->name) ||
	    nla_put_be64(skb, NFTA_CHAIN_HANDLE, cpu_to_be64(chain->handle),
			 NFTA_CHAIN_PAD))
		goto nla_put_failure;

	if (event == NFT_MSG_DELCHAIN && !hook_list) {
		nlmsg_end(skb, nlh);
		return 0;
	}

	if (nft_is_base_chain(chain)) {
		const struct nft_base_chain *basechain = nft_base_chain(chain);
		struct nft_stats __percpu *stats;

		if (nft_dump_basechain_hook(skb, family, basechain, hook_list))
			goto nla_put_failure;

		if (nla_put_be32(skb, NFTA_CHAIN_POLICY,
				 htonl(basechain->policy)))
			goto nla_put_failure;

		if (nla_put_string(skb, NFTA_CHAIN_TYPE, basechain->type->name))
			goto nla_put_failure;

		stats = rcu_dereference_check(basechain->stats,
					      lockdep_commit_lock_is_held(net));
		if (nft_dump_stats(skb, stats))
			goto nla_put_failure;
	}

	if (chain->flags &&
	    nla_put_be32(skb, NFTA_CHAIN_FLAGS, htonl(chain->flags)))
		goto nla_put_failure;

	if (nla_put_be32(skb, NFTA_CHAIN_USE, htonl(chain->use)))
		goto nla_put_failure;

	if (chain->udata &&
	    nla_put(skb, NFTA_CHAIN_USERDATA, chain->udlen, chain->udata))
		goto nla_put_failure;

	nlmsg_end(skb, nlh);
	return 0;

nla_put_failure:
	nlmsg_trim(skb, nlh);
	return -1;
}

static void nf_tables_chain_notify(const struct nft_ctx *ctx, int event,
				   const struct list_head *hook_list)
{
	struct nftables_pernet *nft_net;
	struct sk_buff *skb;
	u16 flags = 0;
	int err;

	if (!ctx->report &&
	    !nfnetlink_has_listeners(ctx->net, NFNLGRP_NFTABLES))
		return;

	skb = nlmsg_new(NLMSG_GOODSIZE, GFP_KERNEL);
	if (skb == NULL)
		goto err;

	if (ctx->flags & (NLM_F_CREATE | NLM_F_EXCL))
		flags |= ctx->flags & (NLM_F_CREATE | NLM_F_EXCL);

	err = nf_tables_fill_chain_info(skb, ctx->net, ctx->portid, ctx->seq,
					event, flags, ctx->family, ctx->table,
					ctx->chain, hook_list);
	if (err < 0) {
		kfree_skb(skb);
		goto err;
	}

	nft_net = nft_pernet(ctx->net);
	nft_notify_enqueue(skb, ctx->report, &nft_net->notify_list);
	return;
err:
	nfnetlink_set_err(ctx->net, ctx->portid, NFNLGRP_NFTABLES, -ENOBUFS);
}

static int nf_tables_dump_chains(struct sk_buff *skb,
				 struct netlink_callback *cb)
{
	const struct nfgenmsg *nfmsg = nlmsg_data(cb->nlh);
	unsigned int idx = 0, s_idx = cb->args[0];
	struct net *net = sock_net(skb->sk);
	int family = nfmsg->nfgen_family;
	struct nftables_pernet *nft_net;
	const struct nft_table *table;
	const struct nft_chain *chain;

	rcu_read_lock();
	nft_net = nft_pernet(net);
	cb->seq = READ_ONCE(nft_net->base_seq);

	list_for_each_entry_rcu(table, &nft_net->tables, list) {
		if (family != NFPROTO_UNSPEC && family != table->family)
			continue;

		list_for_each_entry_rcu(chain, &table->chains, list) {
			if (idx < s_idx)
				goto cont;
			if (idx > s_idx)
				memset(&cb->args[1], 0,
				       sizeof(cb->args) - sizeof(cb->args[0]));
			if (!nft_is_active(net, chain))
				continue;
			if (nf_tables_fill_chain_info(skb, net,
						      NETLINK_CB(cb->skb).portid,
						      cb->nlh->nlmsg_seq,
						      NFT_MSG_NEWCHAIN,
						      NLM_F_MULTI,
						      table->family, table,
						      chain, NULL) < 0)
				goto done;

			nl_dump_check_consistent(cb, nlmsg_hdr(skb));
cont:
			idx++;
		}
	}
done:
	rcu_read_unlock();
	cb->args[0] = idx;
	return skb->len;
}

/* called with rcu_read_lock held */
static int nf_tables_getchain(struct sk_buff *skb, const struct nfnl_info *info,
			      const struct nlattr * const nla[])
{
	struct netlink_ext_ack *extack = info->extack;
	u8 genmask = nft_genmask_cur(info->net);
	u8 family = info->nfmsg->nfgen_family;
	const struct nft_chain *chain;
	struct net *net = info->net;
	struct nft_table *table;
	struct sk_buff *skb2;
	int err;

	if (info->nlh->nlmsg_flags & NLM_F_DUMP) {
		struct netlink_dump_control c = {
			.dump = nf_tables_dump_chains,
			.module = THIS_MODULE,
		};

		return nft_netlink_dump_start_rcu(info->sk, skb, info->nlh, &c);
	}

	table = nft_table_lookup(net, nla[NFTA_CHAIN_TABLE], family, genmask, 0);
	if (IS_ERR(table)) {
		NL_SET_BAD_ATTR(extack, nla[NFTA_CHAIN_TABLE]);
		return PTR_ERR(table);
	}

	chain = nft_chain_lookup(net, table, nla[NFTA_CHAIN_NAME], genmask);
	if (IS_ERR(chain)) {
		NL_SET_BAD_ATTR(extack, nla[NFTA_CHAIN_NAME]);
		return PTR_ERR(chain);
	}

	skb2 = alloc_skb(NLMSG_GOODSIZE, GFP_ATOMIC);
	if (!skb2)
		return -ENOMEM;

	err = nf_tables_fill_chain_info(skb2, net, NETLINK_CB(skb).portid,
					info->nlh->nlmsg_seq, NFT_MSG_NEWCHAIN,
					0, family, table, chain, NULL);
	if (err < 0)
		goto err_fill_chain_info;

	return nfnetlink_unicast(skb2, net, NETLINK_CB(skb).portid);

err_fill_chain_info:
	kfree_skb(skb2);
	return err;
}

static const struct nla_policy nft_counter_policy[NFTA_COUNTER_MAX + 1] = {
	[NFTA_COUNTER_PACKETS]	= { .type = NLA_U64 },
	[NFTA_COUNTER_BYTES]	= { .type = NLA_U64 },
};

static struct nft_stats __percpu *nft_stats_alloc(const struct nlattr *attr)
{
	struct nlattr *tb[NFTA_COUNTER_MAX+1];
	struct nft_stats __percpu *newstats;
	struct nft_stats *stats;
	int err;

	err = nla_parse_nested_deprecated(tb, NFTA_COUNTER_MAX, attr,
					  nft_counter_policy, NULL);
	if (err < 0)
		return ERR_PTR(err);

	if (!tb[NFTA_COUNTER_BYTES] || !tb[NFTA_COUNTER_PACKETS])
		return ERR_PTR(-EINVAL);

	newstats = netdev_alloc_pcpu_stats(struct nft_stats);
	if (newstats == NULL)
		return ERR_PTR(-ENOMEM);

	/* Restore old counters on this cpu, no problem. Per-cpu statistics
	 * are not exposed to userspace.
	 */
	preempt_disable();
	stats = this_cpu_ptr(newstats);
	stats->bytes = be64_to_cpu(nla_get_be64(tb[NFTA_COUNTER_BYTES]));
	stats->pkts = be64_to_cpu(nla_get_be64(tb[NFTA_COUNTER_PACKETS]));
	preempt_enable();

	return newstats;
}

static void nft_chain_stats_replace(struct nft_trans *trans)
{
	struct nft_base_chain *chain = nft_base_chain(trans->ctx.chain);

	if (!nft_trans_chain_stats(trans))
		return;

	nft_trans_chain_stats(trans) =
		rcu_replace_pointer(chain->stats, nft_trans_chain_stats(trans),
				    lockdep_commit_lock_is_held(trans->ctx.net));

	if (!nft_trans_chain_stats(trans))
		static_branch_inc(&nft_counters_enabled);
}

static void nf_tables_chain_free_chain_rules(struct nft_chain *chain)
{
	struct nft_rule_blob *g0 = rcu_dereference_raw(chain->blob_gen_0);
	struct nft_rule_blob *g1 = rcu_dereference_raw(chain->blob_gen_1);

	if (g0 != g1)
		kvfree(g1);
	kvfree(g0);

	/* should be NULL either via abort or via successful commit */
	WARN_ON_ONCE(chain->blob_next);
	kvfree(chain->blob_next);
}

void nf_tables_chain_destroy(struct nft_ctx *ctx)
{
	struct nft_chain *chain = ctx->chain;
	struct nft_hook *hook, *next;

	if (WARN_ON(chain->use > 0))
		return;

	/* no concurrent access possible anymore */
	nf_tables_chain_free_chain_rules(chain);

	if (nft_is_base_chain(chain)) {
		struct nft_base_chain *basechain = nft_base_chain(chain);

		if (nft_base_chain_netdev(ctx->family, basechain->ops.hooknum)) {
			list_for_each_entry_safe(hook, next,
						 &basechain->hook_list, list) {
				list_del_rcu(&hook->list);
				kfree_rcu(hook, rcu);
			}
		}
		module_put(basechain->type->owner);
		if (rcu_access_pointer(basechain->stats)) {
			static_branch_dec(&nft_counters_enabled);
			free_percpu(rcu_dereference_raw(basechain->stats));
		}
		kfree(chain->name);
		kfree(chain->udata);
		kfree(basechain);
	} else {
		kfree(chain->name);
		kfree(chain->udata);
		kfree(chain);
	}
}

static struct nft_hook *nft_netdev_hook_alloc(struct net *net,
					      const struct nlattr *attr)
{
	struct net_device *dev;
	char ifname[IFNAMSIZ];
	struct nft_hook *hook;
	int err;

	hook = kmalloc(sizeof(struct nft_hook), GFP_KERNEL_ACCOUNT);
	if (!hook) {
		err = -ENOMEM;
		goto err_hook_alloc;
	}

	nla_strscpy(ifname, attr, IFNAMSIZ);
	/* nf_tables_netdev_event() is called under rtnl_mutex, this is
	 * indirectly serializing all the other holders of the commit_mutex with
	 * the rtnl_mutex.
	 */
	dev = __dev_get_by_name(net, ifname);
	if (!dev) {
		err = -ENOENT;
		goto err_hook_dev;
	}
	hook->ops.dev = dev;

	return hook;

err_hook_dev:
	kfree(hook);
err_hook_alloc:
	return ERR_PTR(err);
}

static struct nft_hook *nft_hook_list_find(struct list_head *hook_list,
					   const struct nft_hook *this)
{
	struct nft_hook *hook;

	list_for_each_entry(hook, hook_list, list) {
		if (this->ops.dev == hook->ops.dev)
			return hook;
	}

	return NULL;
}

static int nf_tables_parse_netdev_hooks(struct net *net,
					const struct nlattr *attr,
					struct list_head *hook_list,
					struct netlink_ext_ack *extack)
{
	struct nft_hook *hook, *next;
	const struct nlattr *tmp;
	int rem, n = 0, err;

	nla_for_each_nested(tmp, attr, rem) {
		if (nla_type(tmp) != NFTA_DEVICE_NAME) {
			err = -EINVAL;
			goto err_hook;
		}

		hook = nft_netdev_hook_alloc(net, tmp);
		if (IS_ERR(hook)) {
			NL_SET_BAD_ATTR(extack, tmp);
			err = PTR_ERR(hook);
			goto err_hook;
		}
		if (nft_hook_list_find(hook_list, hook)) {
			NL_SET_BAD_ATTR(extack, tmp);
			kfree(hook);
			err = -EEXIST;
			goto err_hook;
		}
		list_add_tail(&hook->list, hook_list);
		n++;

		if (n == NFT_NETDEVICE_MAX) {
			err = -EFBIG;
			goto err_hook;
		}
	}

	return 0;

err_hook:
	list_for_each_entry_safe(hook, next, hook_list, list) {
		list_del(&hook->list);
		kfree(hook);
	}
	return err;
}

struct nft_chain_hook {
	u32				num;
	s32				priority;
	const struct nft_chain_type	*type;
	struct list_head		list;
};

static int nft_chain_parse_netdev(struct net *net, struct nlattr *tb[],
				  struct list_head *hook_list,
				  struct netlink_ext_ack *extack, u32 flags)
{
	struct nft_hook *hook;
	int err;

	if (tb[NFTA_HOOK_DEV]) {
		hook = nft_netdev_hook_alloc(net, tb[NFTA_HOOK_DEV]);
		if (IS_ERR(hook)) {
			NL_SET_BAD_ATTR(extack, tb[NFTA_HOOK_DEV]);
			return PTR_ERR(hook);
		}

		list_add_tail(&hook->list, hook_list);
	} else if (tb[NFTA_HOOK_DEVS]) {
		err = nf_tables_parse_netdev_hooks(net, tb[NFTA_HOOK_DEVS],
						   hook_list, extack);
		if (err < 0)
			return err;

	}

	if (flags & NFT_CHAIN_HW_OFFLOAD &&
	    list_empty(hook_list))
		return -EINVAL;

	return 0;
}

static int nft_chain_parse_hook(struct net *net,
				struct nft_base_chain *basechain,
				const struct nlattr * const nla[],
				struct nft_chain_hook *hook, u8 family,
				u32 flags, struct netlink_ext_ack *extack)
{
	struct nftables_pernet *nft_net = nft_pernet(net);
	struct nlattr *ha[NFTA_HOOK_MAX + 1];
	const struct nft_chain_type *type;
	int err;

	lockdep_assert_held(&nft_net->commit_mutex);
	lockdep_nfnl_nft_mutex_not_held();

	err = nla_parse_nested_deprecated(ha, NFTA_HOOK_MAX,
					  nla[NFTA_CHAIN_HOOK],
					  nft_hook_policy, NULL);
	if (err < 0)
		return err;

	if (!basechain) {
		if (!ha[NFTA_HOOK_HOOKNUM] ||
		    !ha[NFTA_HOOK_PRIORITY]) {
			NL_SET_BAD_ATTR(extack, nla[NFTA_CHAIN_NAME]);
			return -ENOENT;
		}

		hook->num = ntohl(nla_get_be32(ha[NFTA_HOOK_HOOKNUM]));
		hook->priority = ntohl(nla_get_be32(ha[NFTA_HOOK_PRIORITY]));

		type = __nft_chain_type_get(family, NFT_CHAIN_T_DEFAULT);
		if (!type)
			return -EOPNOTSUPP;

		if (nla[NFTA_CHAIN_TYPE]) {
			type = nf_tables_chain_type_lookup(net, nla[NFTA_CHAIN_TYPE],
							   family, true);
			if (IS_ERR(type)) {
				NL_SET_BAD_ATTR(extack, nla[NFTA_CHAIN_TYPE]);
				return PTR_ERR(type);
			}
		}
		if (hook->num >= NFT_MAX_HOOKS || !(type->hook_mask & (1 << hook->num)))
			return -EOPNOTSUPP;

		if (type->type == NFT_CHAIN_T_NAT &&
		    hook->priority <= NF_IP_PRI_CONNTRACK)
			return -EOPNOTSUPP;
	} else {
		if (ha[NFTA_HOOK_HOOKNUM]) {
			hook->num = ntohl(nla_get_be32(ha[NFTA_HOOK_HOOKNUM]));
			if (hook->num != basechain->ops.hooknum)
				return -EOPNOTSUPP;
		}
		if (ha[NFTA_HOOK_PRIORITY]) {
			hook->priority = ntohl(nla_get_be32(ha[NFTA_HOOK_PRIORITY]));
			if (hook->priority != basechain->ops.priority)
				return -EOPNOTSUPP;
		}

		type = basechain->type;
	}

	if (!try_module_get(type->owner)) {
		if (nla[NFTA_CHAIN_TYPE])
			NL_SET_BAD_ATTR(extack, nla[NFTA_CHAIN_TYPE]);
		return -ENOENT;
	}

	hook->type = type;

	INIT_LIST_HEAD(&hook->list);
	if (nft_base_chain_netdev(family, hook->num)) {
		err = nft_chain_parse_netdev(net, ha, &hook->list, extack, flags);
		if (err < 0) {
			module_put(type->owner);
			return err;
		}
	} else if (ha[NFTA_HOOK_DEV] || ha[NFTA_HOOK_DEVS]) {
		module_put(type->owner);
		return -EOPNOTSUPP;
	}

	return 0;
}

static void nft_chain_release_hook(struct nft_chain_hook *hook)
{
	struct nft_hook *h, *next;

	list_for_each_entry_safe(h, next, &hook->list, list) {
		list_del(&h->list);
		kfree(h);
	}
	module_put(hook->type->owner);
}

static void nft_last_rule(const struct nft_chain *chain, const void *ptr)
{
	struct nft_rule_dp_last *lrule;

	BUILD_BUG_ON(offsetof(struct nft_rule_dp_last, end) != 0);

	lrule = (struct nft_rule_dp_last *)ptr;
	lrule->end.is_last = 1;
	lrule->chain = chain;
	/* blob size does not include the trailer rule */
}

static struct nft_rule_blob *nf_tables_chain_alloc_rules(const struct nft_chain *chain,
							 unsigned int size)
{
	struct nft_rule_blob *blob;

	if (size > INT_MAX)
		return NULL;

	size += sizeof(struct nft_rule_blob) + sizeof(struct nft_rule_dp_last);

	blob = kvmalloc(size, GFP_KERNEL_ACCOUNT);
	if (!blob)
		return NULL;

	blob->size = 0;
	nft_last_rule(chain, blob->data);

	return blob;
}

static void nft_basechain_hook_init(struct nf_hook_ops *ops, u8 family,
				    const struct nft_chain_hook *hook,
				    struct nft_chain *chain)
{
	ops->pf			= family;
	ops->hooknum		= hook->num;
	ops->priority		= hook->priority;
	ops->priv		= chain;
	ops->hook		= hook->type->hooks[ops->hooknum];
	ops->hook_ops_type	= NF_HOOK_OP_NF_TABLES;
}

static int nft_basechain_init(struct nft_base_chain *basechain, u8 family,
			      struct nft_chain_hook *hook, u32 flags)
{
	struct nft_chain *chain;
	struct nft_hook *h;

	basechain->type = hook->type;
	INIT_LIST_HEAD(&basechain->hook_list);
	chain = &basechain->chain;

	if (nft_base_chain_netdev(family, hook->num)) {
		list_splice_init(&hook->list, &basechain->hook_list);
		list_for_each_entry(h, &basechain->hook_list, list)
			nft_basechain_hook_init(&h->ops, family, hook, chain);
	}
	nft_basechain_hook_init(&basechain->ops, family, hook, chain);

	chain->flags |= NFT_CHAIN_BASE | flags;
	basechain->policy = NF_ACCEPT;
	if (chain->flags & NFT_CHAIN_HW_OFFLOAD &&
	    !nft_chain_offload_support(basechain)) {
		list_splice_init(&basechain->hook_list, &hook->list);
		return -EOPNOTSUPP;
	}

	flow_block_init(&basechain->flow_block);

	return 0;
}

int nft_chain_add(struct nft_table *table, struct nft_chain *chain)
{
	int err;

	err = rhltable_insert_key(&table->chains_ht, chain->name,
				  &chain->rhlhead, nft_chain_ht_params);
	if (err)
		return err;

	list_add_tail_rcu(&chain->list, &table->chains);

	return 0;
}

static u64 chain_id;

static int nf_tables_addchain(struct nft_ctx *ctx, u8 family, u8 genmask,
			      u8 policy, u32 flags,
			      struct netlink_ext_ack *extack)
{
	const struct nlattr * const *nla = ctx->nla;
	struct nft_table *table = ctx->table;
	struct nft_base_chain *basechain;
	struct net *net = ctx->net;
	char name[NFT_NAME_MAXLEN];
	struct nft_rule_blob *blob;
	struct nft_trans *trans;
	struct nft_chain *chain;
	int err;

	if (nla[NFTA_CHAIN_HOOK]) {
		struct nft_stats __percpu *stats = NULL;
		struct nft_chain_hook hook = {};

		if (flags & NFT_CHAIN_BINDING)
			return -EOPNOTSUPP;

		err = nft_chain_parse_hook(net, NULL, nla, &hook, family, flags,
					   extack);
		if (err < 0)
			return err;

		basechain = kzalloc(sizeof(*basechain), GFP_KERNEL_ACCOUNT);
		if (basechain == NULL) {
			nft_chain_release_hook(&hook);
			return -ENOMEM;
		}
		chain = &basechain->chain;

		if (nla[NFTA_CHAIN_COUNTERS]) {
			stats = nft_stats_alloc(nla[NFTA_CHAIN_COUNTERS]);
			if (IS_ERR(stats)) {
				nft_chain_release_hook(&hook);
				kfree(basechain);
				return PTR_ERR(stats);
			}
			rcu_assign_pointer(basechain->stats, stats);
		}

		err = nft_basechain_init(basechain, family, &hook, flags);
		if (err < 0) {
			nft_chain_release_hook(&hook);
			kfree(basechain);
			free_percpu(stats);
			return err;
		}
		if (stats)
			static_branch_inc(&nft_counters_enabled);
	} else {
		if (flags & NFT_CHAIN_BASE)
			return -EINVAL;
		if (flags & NFT_CHAIN_HW_OFFLOAD)
			return -EOPNOTSUPP;

		chain = kzalloc(sizeof(*chain), GFP_KERNEL_ACCOUNT);
		if (chain == NULL)
			return -ENOMEM;

		chain->flags = flags;
	}
	ctx->chain = chain;

	INIT_LIST_HEAD(&chain->rules);
	chain->handle = nf_tables_alloc_handle(table);
	chain->table = table;

	if (nla[NFTA_CHAIN_NAME]) {
		chain->name = nla_strdup(nla[NFTA_CHAIN_NAME], GFP_KERNEL_ACCOUNT);
	} else {
		if (!(flags & NFT_CHAIN_BINDING)) {
			err = -EINVAL;
			goto err_destroy_chain;
		}

		snprintf(name, sizeof(name), "__chain%llu", ++chain_id);
		chain->name = kstrdup(name, GFP_KERNEL_ACCOUNT);
	}

	if (!chain->name) {
		err = -ENOMEM;
		goto err_destroy_chain;
	}

	if (nla[NFTA_CHAIN_USERDATA]) {
		chain->udata = nla_memdup(nla[NFTA_CHAIN_USERDATA], GFP_KERNEL_ACCOUNT);
		if (chain->udata == NULL) {
			err = -ENOMEM;
			goto err_destroy_chain;
		}
		chain->udlen = nla_len(nla[NFTA_CHAIN_USERDATA]);
	}

	blob = nf_tables_chain_alloc_rules(chain, 0);
	if (!blob) {
		err = -ENOMEM;
		goto err_destroy_chain;
	}

	RCU_INIT_POINTER(chain->blob_gen_0, blob);
	RCU_INIT_POINTER(chain->blob_gen_1, blob);

	err = nf_tables_register_hook(net, table, chain);
	if (err < 0)
		goto err_destroy_chain;

	if (!nft_use_inc(&table->use)) {
		err = -EMFILE;
		goto err_use;
	}

	trans = nft_trans_chain_add(ctx, NFT_MSG_NEWCHAIN);
	if (IS_ERR(trans)) {
		err = PTR_ERR(trans);
		goto err_unregister_hook;
	}

	nft_trans_chain_policy(trans) = NFT_CHAIN_POLICY_UNSET;
	if (nft_is_base_chain(chain))
		nft_trans_chain_policy(trans) = policy;

	err = nft_chain_add(table, chain);
	if (err < 0) {
		nft_trans_destroy(trans);
		goto err_unregister_hook;
	}

	return 0;

err_unregister_hook:
	nft_use_dec_restore(&table->use);
err_use:
	nf_tables_unregister_hook(net, table, chain);
err_destroy_chain:
	nf_tables_chain_destroy(ctx);

	return err;
}

static int nf_tables_updchain(struct nft_ctx *ctx, u8 genmask, u8 policy,
			      u32 flags, const struct nlattr *attr,
			      struct netlink_ext_ack *extack)
{
	const struct nlattr * const *nla = ctx->nla;
	struct nft_base_chain *basechain = NULL;
	struct nft_table *table = ctx->table;
	struct nft_chain *chain = ctx->chain;
	struct nft_chain_hook hook = {};
	struct nft_stats *stats = NULL;
	struct nft_hook *h, *next;
	struct nf_hook_ops *ops;
	struct nft_trans *trans;
	bool unregister = false;
	int err;

	if (chain->flags ^ flags)
		return -EOPNOTSUPP;

	INIT_LIST_HEAD(&hook.list);

	if (nla[NFTA_CHAIN_HOOK]) {
		if (!nft_is_base_chain(chain)) {
			NL_SET_BAD_ATTR(extack, attr);
			return -EEXIST;
		}

		basechain = nft_base_chain(chain);
		err = nft_chain_parse_hook(ctx->net, basechain, nla, &hook,
					   ctx->family, flags, extack);
		if (err < 0)
			return err;

		if (basechain->type != hook.type) {
			nft_chain_release_hook(&hook);
			NL_SET_BAD_ATTR(extack, attr);
			return -EEXIST;
		}

		if (nft_base_chain_netdev(ctx->family, basechain->ops.hooknum)) {
			list_for_each_entry_safe(h, next, &hook.list, list) {
				h->ops.pf	= basechain->ops.pf;
				h->ops.hooknum	= basechain->ops.hooknum;
				h->ops.priority	= basechain->ops.priority;
				h->ops.priv	= basechain->ops.priv;
				h->ops.hook	= basechain->ops.hook;

				if (nft_hook_list_find(&basechain->hook_list, h)) {
					list_del(&h->list);
					kfree(h);
				}
			}
		} else {
			ops = &basechain->ops;
			if (ops->hooknum != hook.num ||
			    ops->priority != hook.priority) {
				nft_chain_release_hook(&hook);
				NL_SET_BAD_ATTR(extack, attr);
				return -EEXIST;
			}
		}
	}

	if (nla[NFTA_CHAIN_HANDLE] &&
	    nla[NFTA_CHAIN_NAME]) {
		struct nft_chain *chain2;

		chain2 = nft_chain_lookup(ctx->net, table,
					  nla[NFTA_CHAIN_NAME], genmask);
		if (!IS_ERR(chain2)) {
			NL_SET_BAD_ATTR(extack, nla[NFTA_CHAIN_NAME]);
			err = -EEXIST;
			goto err_hooks;
		}
	}

	if (nla[NFTA_CHAIN_COUNTERS]) {
		if (!nft_is_base_chain(chain)) {
			err = -EOPNOTSUPP;
			goto err_hooks;
		}

		stats = nft_stats_alloc(nla[NFTA_CHAIN_COUNTERS]);
		if (IS_ERR(stats)) {
			err = PTR_ERR(stats);
			goto err_hooks;
		}
	}

	if (!(table->flags & NFT_TABLE_F_DORMANT) &&
	    nft_is_base_chain(chain) &&
	    !list_empty(&hook.list)) {
		basechain = nft_base_chain(chain);
		ops = &basechain->ops;

		if (nft_base_chain_netdev(table->family, basechain->ops.hooknum)) {
			err = nft_netdev_register_hooks(ctx->net, &hook.list);
			if (err < 0)
				goto err_hooks;
		}
	}

	unregister = true;
	err = -ENOMEM;
	trans = nft_trans_alloc(ctx, NFT_MSG_NEWCHAIN,
				sizeof(struct nft_trans_chain));
	if (trans == NULL)
		goto err_trans;

	nft_trans_chain_stats(trans) = stats;
	nft_trans_chain_update(trans) = true;

	if (nla[NFTA_CHAIN_POLICY])
		nft_trans_chain_policy(trans) = policy;
	else
		nft_trans_chain_policy(trans) = -1;

	if (nla[NFTA_CHAIN_HANDLE] &&
	    nla[NFTA_CHAIN_NAME]) {
		struct nftables_pernet *nft_net = nft_pernet(ctx->net);
		struct nft_trans *tmp;
		char *name;

		err = -ENOMEM;
		name = nla_strdup(nla[NFTA_CHAIN_NAME], GFP_KERNEL_ACCOUNT);
		if (!name)
			goto err_trans;

		err = -EEXIST;
		list_for_each_entry(tmp, &nft_net->commit_list, list) {
			if (tmp->msg_type == NFT_MSG_NEWCHAIN &&
			    tmp->ctx.table == table &&
			    nft_trans_chain_update(tmp) &&
			    nft_trans_chain_name(tmp) &&
			    strcmp(name, nft_trans_chain_name(tmp)) == 0) {
				NL_SET_BAD_ATTR(extack, nla[NFTA_CHAIN_NAME]);
				kfree(name);
				goto err_trans;
			}
		}

		nft_trans_chain_name(trans) = name;
	}

	nft_trans_basechain(trans) = basechain;
	INIT_LIST_HEAD(&nft_trans_chain_hooks(trans));
	list_splice(&hook.list, &nft_trans_chain_hooks(trans));
	if (nla[NFTA_CHAIN_HOOK])
		module_put(hook.type->owner);

	nft_trans_commit_list_add_tail(ctx->net, trans);

	return 0;

err_trans:
	free_percpu(stats);
	kfree(trans);
err_hooks:
	if (nla[NFTA_CHAIN_HOOK]) {
		list_for_each_entry_safe(h, next, &hook.list, list) {
			if (unregister)
				nf_unregister_net_hook(ctx->net, &h->ops);
			list_del(&h->list);
			kfree_rcu(h, rcu);
		}
		module_put(hook.type->owner);
	}

	return err;
}

static struct nft_chain *nft_chain_lookup_byid(const struct net *net,
					       const struct nft_table *table,
					       const struct nlattr *nla, u8 genmask)
{
	struct nftables_pernet *nft_net = nft_pernet(net);
	u32 id = ntohl(nla_get_be32(nla));
	struct nft_trans *trans;

	list_for_each_entry(trans, &nft_net->commit_list, list) {
		struct nft_chain *chain = trans->ctx.chain;

		if (trans->msg_type == NFT_MSG_NEWCHAIN &&
		    chain->table == table &&
		    id == nft_trans_chain_id(trans) &&
		    nft_active_genmask(chain, genmask))
			return chain;
	}
	return ERR_PTR(-ENOENT);
}

static int nf_tables_newchain(struct sk_buff *skb, const struct nfnl_info *info,
			      const struct nlattr * const nla[])
{
	struct nftables_pernet *nft_net = nft_pernet(info->net);
	struct netlink_ext_ack *extack = info->extack;
	u8 genmask = nft_genmask_next(info->net);
	u8 family = info->nfmsg->nfgen_family;
	struct nft_chain *chain = NULL;
	struct net *net = info->net;
	const struct nlattr *attr;
	struct nft_table *table;
	u8 policy = NF_ACCEPT;
	struct nft_ctx ctx;
	u64 handle = 0;
	u32 flags = 0;

	lockdep_assert_held(&nft_net->commit_mutex);

	table = nft_table_lookup(net, nla[NFTA_CHAIN_TABLE], family, genmask,
				 NETLINK_CB(skb).portid);
	if (IS_ERR(table)) {
		NL_SET_BAD_ATTR(extack, nla[NFTA_CHAIN_TABLE]);
		return PTR_ERR(table);
	}

	chain = NULL;
	attr = nla[NFTA_CHAIN_NAME];

	if (nla[NFTA_CHAIN_HANDLE]) {
		handle = be64_to_cpu(nla_get_be64(nla[NFTA_CHAIN_HANDLE]));
		chain = nft_chain_lookup_byhandle(table, handle, genmask);
		if (IS_ERR(chain)) {
			NL_SET_BAD_ATTR(extack, nla[NFTA_CHAIN_HANDLE]);
			return PTR_ERR(chain);
		}
		attr = nla[NFTA_CHAIN_HANDLE];
	} else if (nla[NFTA_CHAIN_NAME]) {
		chain = nft_chain_lookup(net, table, attr, genmask);
		if (IS_ERR(chain)) {
			if (PTR_ERR(chain) != -ENOENT) {
				NL_SET_BAD_ATTR(extack, attr);
				return PTR_ERR(chain);
			}
			chain = NULL;
		}
	} else if (!nla[NFTA_CHAIN_ID]) {
		return -EINVAL;
	}

	if (nla[NFTA_CHAIN_POLICY]) {
		if (chain != NULL &&
		    !nft_is_base_chain(chain)) {
			NL_SET_BAD_ATTR(extack, nla[NFTA_CHAIN_POLICY]);
			return -EOPNOTSUPP;
		}

		if (chain == NULL &&
		    nla[NFTA_CHAIN_HOOK] == NULL) {
			NL_SET_BAD_ATTR(extack, nla[NFTA_CHAIN_POLICY]);
			return -EOPNOTSUPP;
		}

		policy = ntohl(nla_get_be32(nla[NFTA_CHAIN_POLICY]));
		switch (policy) {
		case NF_DROP:
		case NF_ACCEPT:
			break;
		default:
			return -EINVAL;
		}
	}

	if (nla[NFTA_CHAIN_FLAGS])
		flags = ntohl(nla_get_be32(nla[NFTA_CHAIN_FLAGS]));
	else if (chain)
		flags = chain->flags;

	if (flags & ~NFT_CHAIN_FLAGS)
		return -EOPNOTSUPP;

	nft_ctx_init(&ctx, net, skb, info->nlh, family, table, chain, nla);

	if (chain != NULL) {
		if (chain->flags & NFT_CHAIN_BINDING)
			return -EINVAL;

		if (info->nlh->nlmsg_flags & NLM_F_EXCL) {
			NL_SET_BAD_ATTR(extack, attr);
			return -EEXIST;
		}
		if (info->nlh->nlmsg_flags & NLM_F_REPLACE)
			return -EOPNOTSUPP;

		flags |= chain->flags & NFT_CHAIN_BASE;
		return nf_tables_updchain(&ctx, genmask, policy, flags, attr,
					  extack);
	}

	return nf_tables_addchain(&ctx, family, genmask, policy, flags, extack);
}

static int nft_delchain_hook(struct nft_ctx *ctx,
			     struct nft_base_chain *basechain,
			     struct netlink_ext_ack *extack)
{
	const struct nft_chain *chain = &basechain->chain;
	const struct nlattr * const *nla = ctx->nla;
	struct nft_chain_hook chain_hook = {};
	struct nft_hook *this, *hook;
	LIST_HEAD(chain_del_list);
	struct nft_trans *trans;
	int err;

	err = nft_chain_parse_hook(ctx->net, basechain, nla, &chain_hook,
				   ctx->family, chain->flags, extack);
	if (err < 0)
		return err;

	list_for_each_entry(this, &chain_hook.list, list) {
		hook = nft_hook_list_find(&basechain->hook_list, this);
		if (!hook) {
			err = -ENOENT;
			goto err_chain_del_hook;
		}
		list_move(&hook->list, &chain_del_list);
	}

	trans = nft_trans_alloc(ctx, NFT_MSG_DELCHAIN,
				sizeof(struct nft_trans_chain));
	if (!trans) {
		err = -ENOMEM;
		goto err_chain_del_hook;
	}

	nft_trans_basechain(trans) = basechain;
	nft_trans_chain_update(trans) = true;
	INIT_LIST_HEAD(&nft_trans_chain_hooks(trans));
	list_splice(&chain_del_list, &nft_trans_chain_hooks(trans));
	nft_chain_release_hook(&chain_hook);

	nft_trans_commit_list_add_tail(ctx->net, trans);

	return 0;

err_chain_del_hook:
	list_splice(&chain_del_list, &basechain->hook_list);
	nft_chain_release_hook(&chain_hook);

	return err;
}

static int nf_tables_delchain(struct sk_buff *skb, const struct nfnl_info *info,
			      const struct nlattr * const nla[])
{
	struct netlink_ext_ack *extack = info->extack;
	u8 genmask = nft_genmask_next(info->net);
	u8 family = info->nfmsg->nfgen_family;
	struct net *net = info->net;
	const struct nlattr *attr;
	struct nft_table *table;
	struct nft_chain *chain;
	struct nft_rule *rule;
	struct nft_ctx ctx;
	u64 handle;
	u32 use;
	int err;

	table = nft_table_lookup(net, nla[NFTA_CHAIN_TABLE], family, genmask,
				 NETLINK_CB(skb).portid);
	if (IS_ERR(table)) {
		NL_SET_BAD_ATTR(extack, nla[NFTA_CHAIN_TABLE]);
		return PTR_ERR(table);
	}

	if (nla[NFTA_CHAIN_HANDLE]) {
		attr = nla[NFTA_CHAIN_HANDLE];
		handle = be64_to_cpu(nla_get_be64(attr));
		chain = nft_chain_lookup_byhandle(table, handle, genmask);
	} else {
		attr = nla[NFTA_CHAIN_NAME];
		chain = nft_chain_lookup(net, table, attr, genmask);
	}
	if (IS_ERR(chain)) {
		if (PTR_ERR(chain) == -ENOENT &&
		    NFNL_MSG_TYPE(info->nlh->nlmsg_type) == NFT_MSG_DESTROYCHAIN)
			return 0;

		NL_SET_BAD_ATTR(extack, attr);
		return PTR_ERR(chain);
	}

	nft_ctx_init(&ctx, net, skb, info->nlh, family, table, chain, nla);

	if (nla[NFTA_CHAIN_HOOK]) {
		if (chain->flags & NFT_CHAIN_HW_OFFLOAD)
			return -EOPNOTSUPP;

		if (nft_is_base_chain(chain)) {
			struct nft_base_chain *basechain = nft_base_chain(chain);

			if (nft_base_chain_netdev(table->family, basechain->ops.hooknum))
				return nft_delchain_hook(&ctx, basechain, extack);
		}
	}

	if (info->nlh->nlmsg_flags & NLM_F_NONREC &&
	    chain->use > 0)
		return -EBUSY;

	use = chain->use;
	list_for_each_entry(rule, &chain->rules, list) {
		if (!nft_is_active_next(net, rule))
			continue;
		use--;

		err = nft_delrule(&ctx, rule);
		if (err < 0)
			return err;
	}

	/* There are rules and elements that are still holding references to us,
	 * we cannot do a recursive removal in this case.
	 */
	if (use > 0) {
		NL_SET_BAD_ATTR(extack, attr);
		return -EBUSY;
	}

	return nft_delchain(&ctx);
}

/*
 * Expressions
 */

/**
 *	nft_register_expr - register nf_tables expr type
 *	@type: expr type
 *
 *	Registers the expr type for use with nf_tables. Returns zero on
 *	success or a negative errno code otherwise.
 */
int nft_register_expr(struct nft_expr_type *type)
{
	nfnl_lock(NFNL_SUBSYS_NFTABLES);
	if (type->family == NFPROTO_UNSPEC)
		list_add_tail_rcu(&type->list, &nf_tables_expressions);
	else
		list_add_rcu(&type->list, &nf_tables_expressions);
	nfnl_unlock(NFNL_SUBSYS_NFTABLES);
	return 0;
}
EXPORT_SYMBOL_GPL(nft_register_expr);

/**
 *	nft_unregister_expr - unregister nf_tables expr type
 *	@type: expr type
 *
 * 	Unregisters the expr typefor use with nf_tables.
 */
void nft_unregister_expr(struct nft_expr_type *type)
{
	nfnl_lock(NFNL_SUBSYS_NFTABLES);
	list_del_rcu(&type->list);
	nfnl_unlock(NFNL_SUBSYS_NFTABLES);
}
EXPORT_SYMBOL_GPL(nft_unregister_expr);

static const struct nft_expr_type *__nft_expr_type_get(u8 family,
						       struct nlattr *nla)
{
	const struct nft_expr_type *type, *candidate = NULL;

	list_for_each_entry(type, &nf_tables_expressions, list) {
		if (!nla_strcmp(nla, type->name)) {
			if (!type->family && !candidate)
				candidate = type;
			else if (type->family == family)
				candidate = type;
		}
	}
	return candidate;
}

#ifdef CONFIG_MODULES
static int nft_expr_type_request_module(struct net *net, u8 family,
					struct nlattr *nla)
{
	if (nft_request_module(net, "nft-expr-%u-%.*s", family,
			       nla_len(nla), (char *)nla_data(nla)) == -EAGAIN)
		return -EAGAIN;

	return 0;
}
#endif

static const struct nft_expr_type *nft_expr_type_get(struct net *net,
						     u8 family,
						     struct nlattr *nla)
{
	const struct nft_expr_type *type;

	if (nla == NULL)
		return ERR_PTR(-EINVAL);

	type = __nft_expr_type_get(family, nla);
	if (type != NULL && try_module_get(type->owner))
		return type;

	lockdep_nfnl_nft_mutex_not_held();
#ifdef CONFIG_MODULES
	if (type == NULL) {
		if (nft_expr_type_request_module(net, family, nla) == -EAGAIN)
			return ERR_PTR(-EAGAIN);

		if (nft_request_module(net, "nft-expr-%.*s",
				       nla_len(nla),
				       (char *)nla_data(nla)) == -EAGAIN)
			return ERR_PTR(-EAGAIN);
	}
#endif
	return ERR_PTR(-ENOENT);
}

static const struct nla_policy nft_expr_policy[NFTA_EXPR_MAX + 1] = {
	[NFTA_EXPR_NAME]	= { .type = NLA_STRING,
				    .len = NFT_MODULE_AUTOLOAD_LIMIT },
	[NFTA_EXPR_DATA]	= { .type = NLA_NESTED },
};

static int nf_tables_fill_expr_info(struct sk_buff *skb,
				    const struct nft_expr *expr, bool reset)
{
	if (nla_put_string(skb, NFTA_EXPR_NAME, expr->ops->type->name))
		goto nla_put_failure;

	if (expr->ops->dump) {
		struct nlattr *data = nla_nest_start_noflag(skb,
							    NFTA_EXPR_DATA);
		if (data == NULL)
			goto nla_put_failure;
		if (expr->ops->dump(skb, expr, reset) < 0)
			goto nla_put_failure;
		nla_nest_end(skb, data);
	}

	return skb->len;

nla_put_failure:
	return -1;
};

int nft_expr_dump(struct sk_buff *skb, unsigned int attr,
		  const struct nft_expr *expr, bool reset)
{
	struct nlattr *nest;

	nest = nla_nest_start_noflag(skb, attr);
	if (!nest)
		goto nla_put_failure;
	if (nf_tables_fill_expr_info(skb, expr, reset) < 0)
		goto nla_put_failure;
	nla_nest_end(skb, nest);
	return 0;

nla_put_failure:
	return -1;
}

struct nft_expr_info {
	const struct nft_expr_ops	*ops;
	const struct nlattr		*attr;
	struct nlattr			*tb[NFT_EXPR_MAXATTR + 1];
};

static int nf_tables_expr_parse(const struct nft_ctx *ctx,
				const struct nlattr *nla,
				struct nft_expr_info *info)
{
	const struct nft_expr_type *type;
	const struct nft_expr_ops *ops;
	struct nlattr *tb[NFTA_EXPR_MAX + 1];
	int err;

	err = nla_parse_nested_deprecated(tb, NFTA_EXPR_MAX, nla,
					  nft_expr_policy, NULL);
	if (err < 0)
		return err;

	type = nft_expr_type_get(ctx->net, ctx->family, tb[NFTA_EXPR_NAME]);
	if (IS_ERR(type))
		return PTR_ERR(type);

	if (tb[NFTA_EXPR_DATA]) {
		err = nla_parse_nested_deprecated(info->tb, type->maxattr,
						  tb[NFTA_EXPR_DATA],
						  type->policy, NULL);
		if (err < 0)
			goto err1;
	} else
		memset(info->tb, 0, sizeof(info->tb[0]) * (type->maxattr + 1));

	if (type->select_ops != NULL) {
		ops = type->select_ops(ctx,
				       (const struct nlattr * const *)info->tb);
		if (IS_ERR(ops)) {
			err = PTR_ERR(ops);
#ifdef CONFIG_MODULES
			if (err == -EAGAIN)
				if (nft_expr_type_request_module(ctx->net,
								 ctx->family,
								 tb[NFTA_EXPR_NAME]) != -EAGAIN)
					err = -ENOENT;
#endif
			goto err1;
		}
	} else
		ops = type->ops;

	info->attr = nla;
	info->ops = ops;

	return 0;

err1:
	module_put(type->owner);
	return err;
}

int nft_expr_inner_parse(const struct nft_ctx *ctx, const struct nlattr *nla,
			 struct nft_expr_info *info)
{
	struct nlattr *tb[NFTA_EXPR_MAX + 1];
	const struct nft_expr_type *type;
	int err;

	err = nla_parse_nested_deprecated(tb, NFTA_EXPR_MAX, nla,
					  nft_expr_policy, NULL);
	if (err < 0)
		return err;

	if (!tb[NFTA_EXPR_DATA])
		return -EINVAL;

	type = __nft_expr_type_get(ctx->family, tb[NFTA_EXPR_NAME]);
	if (!type)
		return -ENOENT;

	if (!type->inner_ops)
		return -EOPNOTSUPP;

	err = nla_parse_nested_deprecated(info->tb, type->maxattr,
					  tb[NFTA_EXPR_DATA],
					  type->policy, NULL);
	if (err < 0)
		goto err_nla_parse;

	info->attr = nla;
	info->ops = type->inner_ops;

	return 0;

err_nla_parse:
	return err;
}

static int nf_tables_newexpr(const struct nft_ctx *ctx,
			     const struct nft_expr_info *expr_info,
			     struct nft_expr *expr)
{
	const struct nft_expr_ops *ops = expr_info->ops;
	int err;

	expr->ops = ops;
	if (ops->init) {
		err = ops->init(ctx, expr, (const struct nlattr **)expr_info->tb);
		if (err < 0)
			goto err1;
	}

	return 0;
err1:
	expr->ops = NULL;
	return err;
}

static void nf_tables_expr_destroy(const struct nft_ctx *ctx,
				   struct nft_expr *expr)
{
	const struct nft_expr_type *type = expr->ops->type;

	if (expr->ops->destroy)
		expr->ops->destroy(ctx, expr);
	module_put(type->owner);
}

static struct nft_expr *nft_expr_init(const struct nft_ctx *ctx,
				      const struct nlattr *nla)
{
	struct nft_expr_info expr_info;
	struct nft_expr *expr;
	struct module *owner;
	int err;

	err = nf_tables_expr_parse(ctx, nla, &expr_info);
	if (err < 0)
		goto err_expr_parse;

	err = -EOPNOTSUPP;
	if (!(expr_info.ops->type->flags & NFT_EXPR_STATEFUL))
		goto err_expr_stateful;

	err = -ENOMEM;
	expr = kzalloc(expr_info.ops->size, GFP_KERNEL_ACCOUNT);
	if (expr == NULL)
		goto err_expr_stateful;

	err = nf_tables_newexpr(ctx, &expr_info, expr);
	if (err < 0)
		goto err_expr_new;

	return expr;
err_expr_new:
	kfree(expr);
err_expr_stateful:
	owner = expr_info.ops->type->owner;
	if (expr_info.ops->type->release_ops)
		expr_info.ops->type->release_ops(expr_info.ops);

	module_put(owner);
err_expr_parse:
	return ERR_PTR(err);
}

int nft_expr_clone(struct nft_expr *dst, struct nft_expr *src)
{
	int err;

	if (src->ops->clone) {
		dst->ops = src->ops;
		err = src->ops->clone(dst, src);
		if (err < 0)
			return err;
	} else {
		memcpy(dst, src, src->ops->size);
	}

	__module_get(src->ops->type->owner);

	return 0;
}

void nft_expr_destroy(const struct nft_ctx *ctx, struct nft_expr *expr)
{
	nf_tables_expr_destroy(ctx, expr);
	kfree(expr);
}

/*
 * Rules
 */

static struct nft_rule *__nft_rule_lookup(const struct nft_chain *chain,
					  u64 handle)
{
	struct nft_rule *rule;

	// FIXME: this sucks
	list_for_each_entry_rcu(rule, &chain->rules, list) {
		if (handle == rule->handle)
			return rule;
	}

	return ERR_PTR(-ENOENT);
}

static struct nft_rule *nft_rule_lookup(const struct nft_chain *chain,
					const struct nlattr *nla)
{
	if (nla == NULL)
		return ERR_PTR(-EINVAL);

	return __nft_rule_lookup(chain, be64_to_cpu(nla_get_be64(nla)));
}

static const struct nla_policy nft_rule_policy[NFTA_RULE_MAX + 1] = {
	[NFTA_RULE_TABLE]	= { .type = NLA_STRING,
				    .len = NFT_TABLE_MAXNAMELEN - 1 },
	[NFTA_RULE_CHAIN]	= { .type = NLA_STRING,
				    .len = NFT_CHAIN_MAXNAMELEN - 1 },
	[NFTA_RULE_HANDLE]	= { .type = NLA_U64 },
	[NFTA_RULE_EXPRESSIONS]	= { .type = NLA_NESTED },
	[NFTA_RULE_COMPAT]	= { .type = NLA_NESTED },
	[NFTA_RULE_POSITION]	= { .type = NLA_U64 },
	[NFTA_RULE_USERDATA]	= { .type = NLA_BINARY,
				    .len = NFT_USERDATA_MAXLEN },
	[NFTA_RULE_ID]		= { .type = NLA_U32 },
	[NFTA_RULE_POSITION_ID]	= { .type = NLA_U32 },
	[NFTA_RULE_CHAIN_ID]	= { .type = NLA_U32 },
};

static int nf_tables_fill_rule_info(struct sk_buff *skb, struct net *net,
				    u32 portid, u32 seq, int event,
				    u32 flags, int family,
				    const struct nft_table *table,
				    const struct nft_chain *chain,
				    const struct nft_rule *rule, u64 handle,
				    bool reset)
{
	struct nlmsghdr *nlh;
	const struct nft_expr *expr, *next;
	struct nlattr *list;
	u16 type = nfnl_msg_type(NFNL_SUBSYS_NFTABLES, event);

	nlh = nfnl_msg_put(skb, portid, seq, type, flags, family, NFNETLINK_V0,
			   nft_base_seq(net));
	if (!nlh)
		goto nla_put_failure;

	if (nla_put_string(skb, NFTA_RULE_TABLE, table->name))
		goto nla_put_failure;
	if (nla_put_string(skb, NFTA_RULE_CHAIN, chain->name))
		goto nla_put_failure;
	if (nla_put_be64(skb, NFTA_RULE_HANDLE, cpu_to_be64(rule->handle),
			 NFTA_RULE_PAD))
		goto nla_put_failure;

	if (event != NFT_MSG_DELRULE && handle) {
		if (nla_put_be64(skb, NFTA_RULE_POSITION, cpu_to_be64(handle),
				 NFTA_RULE_PAD))
			goto nla_put_failure;
	}

	if (chain->flags & NFT_CHAIN_HW_OFFLOAD)
		nft_flow_rule_stats(chain, rule);

	list = nla_nest_start_noflag(skb, NFTA_RULE_EXPRESSIONS);
	if (list == NULL)
		goto nla_put_failure;
	nft_rule_for_each_expr(expr, next, rule) {
		if (nft_expr_dump(skb, NFTA_LIST_ELEM, expr, reset) < 0)
			goto nla_put_failure;
	}
	nla_nest_end(skb, list);

	if (rule->udata) {
		struct nft_userdata *udata = nft_userdata(rule);
		if (nla_put(skb, NFTA_RULE_USERDATA, udata->len + 1,
			    udata->data) < 0)
			goto nla_put_failure;
	}

	nlmsg_end(skb, nlh);
	return 0;

nla_put_failure:
	nlmsg_trim(skb, nlh);
	return -1;
}

static void nf_tables_rule_notify(const struct nft_ctx *ctx,
				  const struct nft_rule *rule, int event)
{
	struct nftables_pernet *nft_net = nft_pernet(ctx->net);
	const struct nft_rule *prule;
	struct sk_buff *skb;
	u64 handle = 0;
	u16 flags = 0;
	int err;

	if (!ctx->report &&
	    !nfnetlink_has_listeners(ctx->net, NFNLGRP_NFTABLES))
		return;

	skb = nlmsg_new(NLMSG_GOODSIZE, GFP_KERNEL);
	if (skb == NULL)
		goto err;

	if (event == NFT_MSG_NEWRULE &&
	    !list_is_first(&rule->list, &ctx->chain->rules) &&
	    !list_is_last(&rule->list, &ctx->chain->rules)) {
		prule = list_prev_entry(rule, list);
		handle = prule->handle;
	}
	if (ctx->flags & (NLM_F_APPEND | NLM_F_REPLACE))
		flags |= NLM_F_APPEND;
	if (ctx->flags & (NLM_F_CREATE | NLM_F_EXCL))
		flags |= ctx->flags & (NLM_F_CREATE | NLM_F_EXCL);

	err = nf_tables_fill_rule_info(skb, ctx->net, ctx->portid, ctx->seq,
				       event, flags, ctx->family, ctx->table,
				       ctx->chain, rule, handle, false);
	if (err < 0) {
		kfree_skb(skb);
		goto err;
	}

	nft_notify_enqueue(skb, ctx->report, &nft_net->notify_list);
	return;
err:
	nfnetlink_set_err(ctx->net, ctx->portid, NFNLGRP_NFTABLES, -ENOBUFS);
}

static void audit_log_rule_reset(const struct nft_table *table,
				 unsigned int base_seq,
				 unsigned int nentries)
{
	char *buf = kasprintf(GFP_ATOMIC, "%s:%u",
			      table->name, base_seq);

	audit_log_nfcfg(buf, table->family, nentries,
			AUDIT_NFT_OP_RULE_RESET, GFP_ATOMIC);
	kfree(buf);
}

struct nft_rule_dump_ctx {
	char *table;
	char *chain;
};

static int __nf_tables_dump_rules(struct sk_buff *skb,
				  unsigned int *idx,
				  struct netlink_callback *cb,
				  const struct nft_table *table,
				  const struct nft_chain *chain,
				  bool reset)
{
	struct net *net = sock_net(skb->sk);
	const struct nft_rule *rule, *prule;
	unsigned int s_idx = cb->args[0];
	u64 handle;

	prule = NULL;
	list_for_each_entry_rcu(rule, &chain->rules, list) {
		if (!nft_is_active(net, rule))
			goto cont_skip;
		if (*idx < s_idx)
			goto cont;
		if (*idx > s_idx) {
			memset(&cb->args[1], 0,
					sizeof(cb->args) - sizeof(cb->args[0]));
		}
		if (prule)
			handle = prule->handle;
		else
			handle = 0;

		if (nf_tables_fill_rule_info(skb, net, NETLINK_CB(cb->skb).portid,
					cb->nlh->nlmsg_seq,
					NFT_MSG_NEWRULE,
					NLM_F_MULTI | NLM_F_APPEND,
					table->family,
					table, chain, rule, handle, reset) < 0)
			return 1;

		nl_dump_check_consistent(cb, nlmsg_hdr(skb));
cont:
		prule = rule;
cont_skip:
		(*idx)++;
	}

	if (reset && *idx)
		audit_log_rule_reset(table, cb->seq, *idx);

	return 0;
}

static int nf_tables_dump_rules(struct sk_buff *skb,
				struct netlink_callback *cb)
{
	const struct nfgenmsg *nfmsg = nlmsg_data(cb->nlh);
	const struct nft_rule_dump_ctx *ctx = cb->data;
	struct nft_table *table;
	const struct nft_chain *chain;
	unsigned int idx = 0;
	struct net *net = sock_net(skb->sk);
	int family = nfmsg->nfgen_family;
	struct nftables_pernet *nft_net;
	bool reset = false;

	if (NFNL_MSG_TYPE(cb->nlh->nlmsg_type) == NFT_MSG_GETRULE_RESET)
		reset = true;

	rcu_read_lock();
	nft_net = nft_pernet(net);
	cb->seq = READ_ONCE(nft_net->base_seq);

	list_for_each_entry_rcu(table, &nft_net->tables, list) {
		if (family != NFPROTO_UNSPEC && family != table->family)
			continue;

		if (ctx && ctx->table && strcmp(ctx->table, table->name) != 0)
			continue;

		if (ctx && ctx->table && ctx->chain) {
			struct rhlist_head *list, *tmp;

			list = rhltable_lookup(&table->chains_ht, ctx->chain,
					       nft_chain_ht_params);
			if (!list)
				goto done;

			rhl_for_each_entry_rcu(chain, tmp, list, rhlhead) {
				if (!nft_is_active(net, chain))
					continue;
				__nf_tables_dump_rules(skb, &idx,
						       cb, table, chain, reset);
				break;
			}
			goto done;
		}

		list_for_each_entry_rcu(chain, &table->chains, list) {
			if (__nf_tables_dump_rules(skb, &idx,
						   cb, table, chain, reset))
				goto done;
		}

		if (ctx && ctx->table)
			break;
	}
done:
	rcu_read_unlock();

	cb->args[0] = idx;
	return skb->len;
}

static int nf_tables_dump_rules_start(struct netlink_callback *cb)
{
	const struct nlattr * const *nla = cb->data;
	struct nft_rule_dump_ctx *ctx = NULL;

	if (nla[NFTA_RULE_TABLE] || nla[NFTA_RULE_CHAIN]) {
		ctx = kzalloc(sizeof(*ctx), GFP_ATOMIC);
		if (!ctx)
			return -ENOMEM;

		if (nla[NFTA_RULE_TABLE]) {
			ctx->table = nla_strdup(nla[NFTA_RULE_TABLE],
							GFP_ATOMIC);
			if (!ctx->table) {
				kfree(ctx);
				return -ENOMEM;
			}
		}
		if (nla[NFTA_RULE_CHAIN]) {
			ctx->chain = nla_strdup(nla[NFTA_RULE_CHAIN],
						GFP_ATOMIC);
			if (!ctx->chain) {
				kfree(ctx->table);
				kfree(ctx);
				return -ENOMEM;
			}
		}
	}

	cb->data = ctx;
	return 0;
}

static int nf_tables_dump_rules_done(struct netlink_callback *cb)
{
	struct nft_rule_dump_ctx *ctx = cb->data;

	if (ctx) {
		kfree(ctx->table);
		kfree(ctx->chain);
		kfree(ctx);
	}
	return 0;
}

/* called with rcu_read_lock held */
static int nf_tables_getrule(struct sk_buff *skb, const struct nfnl_info *info,
			     const struct nlattr * const nla[])
{
	struct netlink_ext_ack *extack = info->extack;
	u8 genmask = nft_genmask_cur(info->net);
	u8 family = info->nfmsg->nfgen_family;
	const struct nft_chain *chain;
	const struct nft_rule *rule;
	struct net *net = info->net;
	struct nft_table *table;
	struct sk_buff *skb2;
	bool reset = false;
	int err;

	if (info->nlh->nlmsg_flags & NLM_F_DUMP) {
		struct netlink_dump_control c = {
			.start= nf_tables_dump_rules_start,
			.dump = nf_tables_dump_rules,
			.done = nf_tables_dump_rules_done,
			.module = THIS_MODULE,
			.data = (void *)nla,
		};

		return nft_netlink_dump_start_rcu(info->sk, skb, info->nlh, &c);
	}

	table = nft_table_lookup(net, nla[NFTA_RULE_TABLE], family, genmask, 0);
	if (IS_ERR(table)) {
		NL_SET_BAD_ATTR(extack, nla[NFTA_RULE_TABLE]);
		return PTR_ERR(table);
	}

	chain = nft_chain_lookup(net, table, nla[NFTA_RULE_CHAIN], genmask);
	if (IS_ERR(chain)) {
		NL_SET_BAD_ATTR(extack, nla[NFTA_RULE_CHAIN]);
		return PTR_ERR(chain);
	}

	rule = nft_rule_lookup(chain, nla[NFTA_RULE_HANDLE]);
	if (IS_ERR(rule)) {
		NL_SET_BAD_ATTR(extack, nla[NFTA_RULE_HANDLE]);
		return PTR_ERR(rule);
	}

	skb2 = alloc_skb(NLMSG_GOODSIZE, GFP_ATOMIC);
	if (!skb2)
		return -ENOMEM;

	if (NFNL_MSG_TYPE(info->nlh->nlmsg_type) == NFT_MSG_GETRULE_RESET)
		reset = true;

	err = nf_tables_fill_rule_info(skb2, net, NETLINK_CB(skb).portid,
				       info->nlh->nlmsg_seq, NFT_MSG_NEWRULE, 0,
				       family, table, chain, rule, 0, reset);
	if (err < 0)
		goto err_fill_rule_info;

	if (reset)
		audit_log_rule_reset(table, nft_pernet(net)->base_seq, 1);

	return nfnetlink_unicast(skb2, net, NETLINK_CB(skb).portid);

err_fill_rule_info:
	kfree_skb(skb2);
	return err;
}

void nf_tables_rule_destroy(const struct nft_ctx *ctx, struct nft_rule *rule)
{
	struct nft_expr *expr, *next;

	/*
	 * Careful: some expressions might not be initialized in case this
	 * is called on error from nf_tables_newrule().
	 */
	expr = nft_expr_first(rule);
	while (nft_expr_more(rule, expr)) {
		next = nft_expr_next(expr);
		nf_tables_expr_destroy(ctx, expr);
		expr = next;
	}
	kfree(rule);
}

static void nf_tables_rule_release(const struct nft_ctx *ctx, struct nft_rule *rule)
{
	nft_rule_expr_deactivate(ctx, rule, NFT_TRANS_RELEASE);
	nf_tables_rule_destroy(ctx, rule);
}

int nft_chain_validate(const struct nft_ctx *ctx, const struct nft_chain *chain)
{
	struct nft_expr *expr, *last;
	const struct nft_data *data;
	struct nft_rule *rule;
	int err;

	if (ctx->level == NFT_JUMP_STACK_SIZE)
		return -EMLINK;

	list_for_each_entry(rule, &chain->rules, list) {
		if (fatal_signal_pending(current))
			return -EINTR;

		if (!nft_is_active_next(ctx->net, rule))
			continue;

		nft_rule_for_each_expr(expr, last, rule) {
			if (!expr->ops->validate)
				continue;

			err = expr->ops->validate(ctx, expr, &data);
			if (err < 0)
				return err;
		}
	}

	return 0;
}
EXPORT_SYMBOL_GPL(nft_chain_validate);

static int nft_table_validate(struct net *net, const struct nft_table *table)
{
	struct nft_chain *chain;
	struct nft_ctx ctx = {
		.net	= net,
		.family	= table->family,
	};
	int err;

	list_for_each_entry(chain, &table->chains, list) {
		if (!nft_is_base_chain(chain))
			continue;

		ctx.chain = chain;
		err = nft_chain_validate(&ctx, chain);
		if (err < 0)
			return err;

		cond_resched();
	}

	return 0;
}

int nft_setelem_validate(const struct nft_ctx *ctx, struct nft_set *set,
			 const struct nft_set_iter *iter,
			 struct nft_set_elem *elem)
{
	const struct nft_set_ext *ext = nft_set_elem_ext(set, elem->priv);
	struct nft_ctx *pctx = (struct nft_ctx *)ctx;
	const struct nft_data *data;
	int err;

	if (nft_set_ext_exists(ext, NFT_SET_EXT_FLAGS) &&
	    *nft_set_ext_flags(ext) & NFT_SET_ELEM_INTERVAL_END)
		return 0;

	data = nft_set_ext_data(ext);
	switch (data->verdict.code) {
	case NFT_JUMP:
	case NFT_GOTO:
		pctx->level++;
		err = nft_chain_validate(ctx, data->verdict.chain);
		if (err < 0)
			return err;
		pctx->level--;
		break;
	default:
		break;
	}

	return 0;
}

int nft_set_catchall_validate(const struct nft_ctx *ctx, struct nft_set *set)
{
	u8 genmask = nft_genmask_next(ctx->net);
	struct nft_set_elem_catchall *catchall;
	struct nft_set_elem elem;
	struct nft_set_ext *ext;
	int ret = 0;

	list_for_each_entry_rcu(catchall, &set->catchall_list, list) {
		ext = nft_set_elem_ext(set, catchall->elem);
		if (!nft_set_elem_active(ext, genmask))
			continue;

		elem.priv = catchall->elem;
		ret = nft_setelem_validate(ctx, set, NULL, &elem);
		if (ret < 0)
			return ret;
	}

	return ret;
}

static struct nft_rule *nft_rule_lookup_byid(const struct net *net,
					     const struct nft_chain *chain,
					     const struct nlattr *nla);

#define NFT_RULE_MAXEXPRS	128

static int nf_tables_newrule(struct sk_buff *skb, const struct nfnl_info *info,
			     const struct nlattr * const nla[])
{
	struct nftables_pernet *nft_net = nft_pernet(info->net);
	struct netlink_ext_ack *extack = info->extack;
	unsigned int size, i, n, ulen = 0, usize = 0;
	u8 genmask = nft_genmask_next(info->net);
	struct nft_rule *rule, *old_rule = NULL;
	struct nft_expr_info *expr_info = NULL;
	u8 family = info->nfmsg->nfgen_family;
	struct nft_flow_rule *flow = NULL;
	struct net *net = info->net;
	struct nft_userdata *udata;
	struct nft_table *table;
	struct nft_chain *chain;
	struct nft_trans *trans;
	u64 handle, pos_handle;
	struct nft_expr *expr;
	struct nft_ctx ctx;
	struct nlattr *tmp;
	int err, rem;

	lockdep_assert_held(&nft_net->commit_mutex);

	table = nft_table_lookup(net, nla[NFTA_RULE_TABLE], family, genmask,
				 NETLINK_CB(skb).portid);
	if (IS_ERR(table)) {
		NL_SET_BAD_ATTR(extack, nla[NFTA_RULE_TABLE]);
		return PTR_ERR(table);
	}

	if (nla[NFTA_RULE_CHAIN]) {
		chain = nft_chain_lookup(net, table, nla[NFTA_RULE_CHAIN],
					 genmask);
		if (IS_ERR(chain)) {
			NL_SET_BAD_ATTR(extack, nla[NFTA_RULE_CHAIN]);
			return PTR_ERR(chain);
		}

	} else if (nla[NFTA_RULE_CHAIN_ID]) {
		chain = nft_chain_lookup_byid(net, table, nla[NFTA_RULE_CHAIN_ID],
					      genmask);
		if (IS_ERR(chain)) {
			NL_SET_BAD_ATTR(extack, nla[NFTA_RULE_CHAIN_ID]);
			return PTR_ERR(chain);
		}
	} else {
		return -EINVAL;
	}

	if (nft_chain_is_bound(chain))
		return -EOPNOTSUPP;

	if (nla[NFTA_RULE_HANDLE]) {
		handle = be64_to_cpu(nla_get_be64(nla[NFTA_RULE_HANDLE]));
		rule = __nft_rule_lookup(chain, handle);
		if (IS_ERR(rule)) {
			NL_SET_BAD_ATTR(extack, nla[NFTA_RULE_HANDLE]);
			return PTR_ERR(rule);
		}

		if (info->nlh->nlmsg_flags & NLM_F_EXCL) {
			NL_SET_BAD_ATTR(extack, nla[NFTA_RULE_HANDLE]);
			return -EEXIST;
		}
		if (info->nlh->nlmsg_flags & NLM_F_REPLACE)
			old_rule = rule;
		else
			return -EOPNOTSUPP;
	} else {
		if (!(info->nlh->nlmsg_flags & NLM_F_CREATE) ||
		    info->nlh->nlmsg_flags & NLM_F_REPLACE)
			return -EINVAL;
		handle = nf_tables_alloc_handle(table);

		if (nla[NFTA_RULE_POSITION]) {
			pos_handle = be64_to_cpu(nla_get_be64(nla[NFTA_RULE_POSITION]));
			old_rule = __nft_rule_lookup(chain, pos_handle);
			if (IS_ERR(old_rule)) {
				NL_SET_BAD_ATTR(extack, nla[NFTA_RULE_POSITION]);
				return PTR_ERR(old_rule);
			}
		} else if (nla[NFTA_RULE_POSITION_ID]) {
			old_rule = nft_rule_lookup_byid(net, chain, nla[NFTA_RULE_POSITION_ID]);
			if (IS_ERR(old_rule)) {
				NL_SET_BAD_ATTR(extack, nla[NFTA_RULE_POSITION_ID]);
				return PTR_ERR(old_rule);
			}
		}
	}

	nft_ctx_init(&ctx, net, skb, info->nlh, family, table, chain, nla);

	n = 0;
	size = 0;
	if (nla[NFTA_RULE_EXPRESSIONS]) {
		expr_info = kvmalloc_array(NFT_RULE_MAXEXPRS,
					   sizeof(struct nft_expr_info),
					   GFP_KERNEL);
		if (!expr_info)
			return -ENOMEM;

		nla_for_each_nested(tmp, nla[NFTA_RULE_EXPRESSIONS], rem) {
			err = -EINVAL;
			if (nla_type(tmp) != NFTA_LIST_ELEM)
				goto err_release_expr;
			if (n == NFT_RULE_MAXEXPRS)
				goto err_release_expr;
			err = nf_tables_expr_parse(&ctx, tmp, &expr_info[n]);
			if (err < 0) {
				NL_SET_BAD_ATTR(extack, tmp);
				goto err_release_expr;
			}
			size += expr_info[n].ops->size;
			n++;
		}
	}
	/* Check for overflow of dlen field */
	err = -EFBIG;
	if (size >= 1 << 12)
		goto err_release_expr;

	if (nla[NFTA_RULE_USERDATA]) {
		ulen = nla_len(nla[NFTA_RULE_USERDATA]);
		if (ulen > 0)
			usize = sizeof(struct nft_userdata) + ulen;
	}

	err = -ENOMEM;
	rule = kzalloc(sizeof(*rule) + size + usize, GFP_KERNEL_ACCOUNT);
	if (rule == NULL)
		goto err_release_expr;

	nft_activate_next(net, rule);

	rule->handle = handle;
	rule->dlen   = size;
	rule->udata  = ulen ? 1 : 0;

	if (ulen) {
		udata = nft_userdata(rule);
		udata->len = ulen - 1;
		nla_memcpy(udata->data, nla[NFTA_RULE_USERDATA], ulen);
	}

	expr = nft_expr_first(rule);
	for (i = 0; i < n; i++) {
		err = nf_tables_newexpr(&ctx, &expr_info[i], expr);
		if (err < 0) {
			NL_SET_BAD_ATTR(extack, expr_info[i].attr);
			goto err_release_rule;
		}

		if (expr_info[i].ops->validate)
			nft_validate_state_update(table, NFT_VALIDATE_NEED);

		expr_info[i].ops = NULL;
		expr = nft_expr_next(expr);
	}

	if (chain->flags & NFT_CHAIN_HW_OFFLOAD) {
		flow = nft_flow_rule_create(net, rule);
		if (IS_ERR(flow)) {
			err = PTR_ERR(flow);
			goto err_release_rule;
		}
	}

	if (!nft_use_inc(&chain->use)) {
		err = -EMFILE;
		goto err_release_rule;
	}

	if (info->nlh->nlmsg_flags & NLM_F_REPLACE) {
		err = nft_delrule(&ctx, old_rule);
		if (err < 0)
			goto err_destroy_flow_rule;

		trans = nft_trans_rule_add(&ctx, NFT_MSG_NEWRULE, rule);
		if (trans == NULL) {
			err = -ENOMEM;
			goto err_destroy_flow_rule;
		}
		list_add_tail_rcu(&rule->list, &old_rule->list);
	} else {
		trans = nft_trans_rule_add(&ctx, NFT_MSG_NEWRULE, rule);
		if (!trans) {
			err = -ENOMEM;
			goto err_destroy_flow_rule;
		}

		if (info->nlh->nlmsg_flags & NLM_F_APPEND) {
			if (old_rule)
				list_add_rcu(&rule->list, &old_rule->list);
			else
				list_add_tail_rcu(&rule->list, &chain->rules);
		 } else {
			if (old_rule)
				list_add_tail_rcu(&rule->list, &old_rule->list);
			else
				list_add_rcu(&rule->list, &chain->rules);
		}
	}
	kvfree(expr_info);

	if (flow)
		nft_trans_flow_rule(trans) = flow;

	if (table->validate_state == NFT_VALIDATE_DO)
		return nft_table_validate(net, table);

	return 0;

err_destroy_flow_rule:
	nft_use_dec_restore(&chain->use);
	if (flow)
		nft_flow_rule_destroy(flow);
err_release_rule:
	nft_rule_expr_deactivate(&ctx, rule, NFT_TRANS_PREPARE_ERROR);
	nf_tables_rule_destroy(&ctx, rule);
err_release_expr:
	for (i = 0; i < n; i++) {
		if (expr_info[i].ops) {
			module_put(expr_info[i].ops->type->owner);
			if (expr_info[i].ops->type->release_ops)
				expr_info[i].ops->type->release_ops(expr_info[i].ops);
		}
	}
	kvfree(expr_info);

	return err;
}

static struct nft_rule *nft_rule_lookup_byid(const struct net *net,
					     const struct nft_chain *chain,
					     const struct nlattr *nla)
{
	struct nftables_pernet *nft_net = nft_pernet(net);
	u32 id = ntohl(nla_get_be32(nla));
	struct nft_trans *trans;

	list_for_each_entry(trans, &nft_net->commit_list, list) {
		if (trans->msg_type == NFT_MSG_NEWRULE &&
		    trans->ctx.chain == chain &&
		    id == nft_trans_rule_id(trans))
			return nft_trans_rule(trans);
	}
	return ERR_PTR(-ENOENT);
}

static int nf_tables_delrule(struct sk_buff *skb, const struct nfnl_info *info,
			     const struct nlattr * const nla[])
{
	struct netlink_ext_ack *extack = info->extack;
	u8 genmask = nft_genmask_next(info->net);
	u8 family = info->nfmsg->nfgen_family;
	struct nft_chain *chain = NULL;
	struct net *net = info->net;
	struct nft_table *table;
	struct nft_rule *rule;
	struct nft_ctx ctx;
	int err = 0;

	table = nft_table_lookup(net, nla[NFTA_RULE_TABLE], family, genmask,
				 NETLINK_CB(skb).portid);
	if (IS_ERR(table)) {
		NL_SET_BAD_ATTR(extack, nla[NFTA_RULE_TABLE]);
		return PTR_ERR(table);
	}

	if (nla[NFTA_RULE_CHAIN]) {
		chain = nft_chain_lookup(net, table, nla[NFTA_RULE_CHAIN],
					 genmask);
		if (IS_ERR(chain)) {
			if (PTR_ERR(chain) == -ENOENT &&
			    NFNL_MSG_TYPE(info->nlh->nlmsg_type) == NFT_MSG_DESTROYRULE)
				return 0;

			NL_SET_BAD_ATTR(extack, nla[NFTA_RULE_CHAIN]);
			return PTR_ERR(chain);
		}
		if (nft_chain_is_bound(chain))
			return -EOPNOTSUPP;
	}

	nft_ctx_init(&ctx, net, skb, info->nlh, family, table, chain, nla);

	if (chain) {
		if (nla[NFTA_RULE_HANDLE]) {
			rule = nft_rule_lookup(chain, nla[NFTA_RULE_HANDLE]);
			if (IS_ERR(rule)) {
				if (PTR_ERR(rule) == -ENOENT &&
				    NFNL_MSG_TYPE(info->nlh->nlmsg_type) == NFT_MSG_DESTROYRULE)
					return 0;

				NL_SET_BAD_ATTR(extack, nla[NFTA_RULE_HANDLE]);
				return PTR_ERR(rule);
			}

			err = nft_delrule(&ctx, rule);
		} else if (nla[NFTA_RULE_ID]) {
			rule = nft_rule_lookup_byid(net, chain, nla[NFTA_RULE_ID]);
			if (IS_ERR(rule)) {
				NL_SET_BAD_ATTR(extack, nla[NFTA_RULE_ID]);
				return PTR_ERR(rule);
			}

			err = nft_delrule(&ctx, rule);
		} else {
			err = nft_delrule_by_chain(&ctx);
		}
	} else {
		list_for_each_entry(chain, &table->chains, list) {
			if (!nft_is_active_next(net, chain))
				continue;
			if (nft_chain_is_bound(chain))
				continue;

			ctx.chain = chain;
			err = nft_delrule_by_chain(&ctx);
			if (err < 0)
				break;
		}
	}

	return err;
}

/*
 * Sets
 */
static const struct nft_set_type *nft_set_types[] = {
	&nft_set_hash_fast_type,
	&nft_set_hash_type,
	&nft_set_rhash_type,
	&nft_set_bitmap_type,
	&nft_set_rbtree_type,
#if defined(CONFIG_X86_64) && !defined(CONFIG_UML)
	&nft_set_pipapo_avx2_type,
#endif
	&nft_set_pipapo_type,
};

#define NFT_SET_FEATURES	(NFT_SET_INTERVAL | NFT_SET_MAP | \
				 NFT_SET_TIMEOUT | NFT_SET_OBJECT | \
				 NFT_SET_EVAL)

static bool nft_set_ops_candidate(const struct nft_set_type *type, u32 flags)
{
	return (flags & type->features) == (flags & NFT_SET_FEATURES);
}

/*
 * Select a set implementation based on the data characteristics and the
 * given policy. The total memory use might not be known if no size is
 * given, in that case the amount of memory per element is used.
 */
static const struct nft_set_ops *
nft_select_set_ops(const struct nft_ctx *ctx,
		   const struct nlattr * const nla[],
		   const struct nft_set_desc *desc)
{
	struct nftables_pernet *nft_net = nft_pernet(ctx->net);
	const struct nft_set_ops *ops, *bops;
	struct nft_set_estimate est, best;
	const struct nft_set_type *type;
	u32 flags = 0;
	int i;

	lockdep_assert_held(&nft_net->commit_mutex);
	lockdep_nfnl_nft_mutex_not_held();

	if (nla[NFTA_SET_FLAGS] != NULL)
		flags = ntohl(nla_get_be32(nla[NFTA_SET_FLAGS]));

	bops	    = NULL;
	best.size   = ~0;
	best.lookup = ~0;
	best.space  = ~0;

	for (i = 0; i < ARRAY_SIZE(nft_set_types); i++) {
		type = nft_set_types[i];
		ops = &type->ops;

		if (!nft_set_ops_candidate(type, flags))
			continue;
		if (!ops->estimate(desc, flags, &est))
			continue;

		switch (desc->policy) {
		case NFT_SET_POL_PERFORMANCE:
			if (est.lookup < best.lookup)
				break;
			if (est.lookup == best.lookup &&
			    est.space < best.space)
				break;
			continue;
		case NFT_SET_POL_MEMORY:
			if (!desc->size) {
				if (est.space < best.space)
					break;
				if (est.space == best.space &&
				    est.lookup < best.lookup)
					break;
			} else if (est.size < best.size || !bops) {
				break;
			}
			continue;
		default:
			break;
		}

		bops = ops;
		best = est;
	}

	if (bops != NULL)
		return bops;

	return ERR_PTR(-EOPNOTSUPP);
}

static const struct nla_policy nft_set_policy[NFTA_SET_MAX + 1] = {
	[NFTA_SET_TABLE]		= { .type = NLA_STRING,
					    .len = NFT_TABLE_MAXNAMELEN - 1 },
	[NFTA_SET_NAME]			= { .type = NLA_STRING,
					    .len = NFT_SET_MAXNAMELEN - 1 },
	[NFTA_SET_FLAGS]		= { .type = NLA_U32 },
	[NFTA_SET_KEY_TYPE]		= { .type = NLA_U32 },
	[NFTA_SET_KEY_LEN]		= { .type = NLA_U32 },
	[NFTA_SET_DATA_TYPE]		= { .type = NLA_U32 },
	[NFTA_SET_DATA_LEN]		= { .type = NLA_U32 },
	[NFTA_SET_POLICY]		= { .type = NLA_U32 },
	[NFTA_SET_DESC]			= { .type = NLA_NESTED },
	[NFTA_SET_ID]			= { .type = NLA_U32 },
	[NFTA_SET_TIMEOUT]		= { .type = NLA_U64 },
	[NFTA_SET_GC_INTERVAL]		= { .type = NLA_U32 },
	[NFTA_SET_USERDATA]		= { .type = NLA_BINARY,
					    .len  = NFT_USERDATA_MAXLEN },
	[NFTA_SET_OBJ_TYPE]		= { .type = NLA_U32 },
	[NFTA_SET_HANDLE]		= { .type = NLA_U64 },
	[NFTA_SET_EXPR]			= { .type = NLA_NESTED },
	[NFTA_SET_EXPRESSIONS]		= { .type = NLA_NESTED },
};

static const struct nla_policy nft_set_desc_policy[NFTA_SET_DESC_MAX + 1] = {
	[NFTA_SET_DESC_SIZE]		= { .type = NLA_U32 },
	[NFTA_SET_DESC_CONCAT]		= { .type = NLA_NESTED },
};

static struct nft_set *nft_set_lookup(const struct nft_table *table,
				      const struct nlattr *nla, u8 genmask)
{
	struct nft_set *set;

	if (nla == NULL)
		return ERR_PTR(-EINVAL);

	list_for_each_entry_rcu(set, &table->sets, list) {
		if (!nla_strcmp(nla, set->name) &&
		    nft_active_genmask(set, genmask))
			return set;
	}
	return ERR_PTR(-ENOENT);
}

static struct nft_set *nft_set_lookup_byhandle(const struct nft_table *table,
					       const struct nlattr *nla,
					       u8 genmask)
{
	struct nft_set *set;

	list_for_each_entry(set, &table->sets, list) {
		if (be64_to_cpu(nla_get_be64(nla)) == set->handle &&
		    nft_active_genmask(set, genmask))
			return set;
	}
	return ERR_PTR(-ENOENT);
}

static struct nft_set *nft_set_lookup_byid(const struct net *net,
					   const struct nft_table *table,
					   const struct nlattr *nla, u8 genmask)
{
	struct nftables_pernet *nft_net = nft_pernet(net);
	u32 id = ntohl(nla_get_be32(nla));
	struct nft_trans *trans;

	list_for_each_entry(trans, &nft_net->commit_list, list) {
		if (trans->msg_type == NFT_MSG_NEWSET) {
			struct nft_set *set = nft_trans_set(trans);

			if (id == nft_trans_set_id(trans) &&
			    set->table == table &&
			    nft_active_genmask(set, genmask))
				return set;
		}
	}
	return ERR_PTR(-ENOENT);
}

struct nft_set *nft_set_lookup_global(const struct net *net,
				      const struct nft_table *table,
				      const struct nlattr *nla_set_name,
				      const struct nlattr *nla_set_id,
				      u8 genmask)
{
	struct nft_set *set;

	set = nft_set_lookup(table, nla_set_name, genmask);
	if (IS_ERR(set)) {
		if (!nla_set_id)
			return set;

		set = nft_set_lookup_byid(net, table, nla_set_id, genmask);
	}
	return set;
}
EXPORT_SYMBOL_GPL(nft_set_lookup_global);

static int nf_tables_set_alloc_name(struct nft_ctx *ctx, struct nft_set *set,
				    const char *name)
{
	const struct nft_set *i;
	const char *p;
	unsigned long *inuse;
	unsigned int n = 0, min = 0;

	p = strchr(name, '%');
	if (p != NULL) {
		if (p[1] != 'd' || strchr(p + 2, '%'))
			return -EINVAL;

		inuse = (unsigned long *)get_zeroed_page(GFP_KERNEL);
		if (inuse == NULL)
			return -ENOMEM;
cont:
		list_for_each_entry(i, &ctx->table->sets, list) {
			int tmp;

			if (!nft_is_active_next(ctx->net, i))
				continue;
			if (!sscanf(i->name, name, &tmp))
				continue;
			if (tmp < min || tmp >= min + BITS_PER_BYTE * PAGE_SIZE)
				continue;

			set_bit(tmp - min, inuse);
		}

		n = find_first_zero_bit(inuse, BITS_PER_BYTE * PAGE_SIZE);
		if (n >= BITS_PER_BYTE * PAGE_SIZE) {
			min += BITS_PER_BYTE * PAGE_SIZE;
			memset(inuse, 0, PAGE_SIZE);
			goto cont;
		}
		free_page((unsigned long)inuse);
	}

	set->name = kasprintf(GFP_KERNEL_ACCOUNT, name, min + n);
	if (!set->name)
		return -ENOMEM;

	list_for_each_entry(i, &ctx->table->sets, list) {
		if (!nft_is_active_next(ctx->net, i))
			continue;
		if (!strcmp(set->name, i->name)) {
			kfree(set->name);
			set->name = NULL;
			return -ENFILE;
		}
	}
	return 0;
}

int nf_msecs_to_jiffies64(const struct nlattr *nla, u64 *result)
{
	u64 ms = be64_to_cpu(nla_get_be64(nla));
	u64 max = (u64)(~((u64)0));

	max = div_u64(max, NSEC_PER_MSEC);
	if (ms >= max)
		return -ERANGE;

	ms *= NSEC_PER_MSEC;
	*result = nsecs_to_jiffies64(ms);
	return 0;
}

__be64 nf_jiffies64_to_msecs(u64 input)
{
	return cpu_to_be64(jiffies64_to_msecs(input));
}

static int nf_tables_fill_set_concat(struct sk_buff *skb,
				     const struct nft_set *set)
{
	struct nlattr *concat, *field;
	int i;

	concat = nla_nest_start_noflag(skb, NFTA_SET_DESC_CONCAT);
	if (!concat)
		return -ENOMEM;

	for (i = 0; i < set->field_count; i++) {
		field = nla_nest_start_noflag(skb, NFTA_LIST_ELEM);
		if (!field)
			return -ENOMEM;

		if (nla_put_be32(skb, NFTA_SET_FIELD_LEN,
				 htonl(set->field_len[i])))
			return -ENOMEM;

		nla_nest_end(skb, field);
	}

	nla_nest_end(skb, concat);

	return 0;
}

static int nf_tables_fill_set(struct sk_buff *skb, const struct nft_ctx *ctx,
			      const struct nft_set *set, u16 event, u16 flags)
{
	u64 timeout = READ_ONCE(set->timeout);
	u32 gc_int = READ_ONCE(set->gc_int);
	u32 portid = ctx->portid;
	struct nlmsghdr *nlh;
	struct nlattr *nest;
	u32 seq = ctx->seq;
	int i;

	event = nfnl_msg_type(NFNL_SUBSYS_NFTABLES, event);
	nlh = nfnl_msg_put(skb, portid, seq, event, flags, ctx->family,
			   NFNETLINK_V0, nft_base_seq(ctx->net));
	if (!nlh)
		goto nla_put_failure;

	if (nla_put_string(skb, NFTA_SET_TABLE, ctx->table->name))
		goto nla_put_failure;
	if (nla_put_string(skb, NFTA_SET_NAME, set->name))
		goto nla_put_failure;
	if (nla_put_be64(skb, NFTA_SET_HANDLE, cpu_to_be64(set->handle),
			 NFTA_SET_PAD))
		goto nla_put_failure;

	if (event == NFT_MSG_DELSET) {
		nlmsg_end(skb, nlh);
		return 0;
	}

	if (set->flags != 0)
		if (nla_put_be32(skb, NFTA_SET_FLAGS, htonl(set->flags)))
			goto nla_put_failure;

	if (nla_put_be32(skb, NFTA_SET_KEY_TYPE, htonl(set->ktype)))
		goto nla_put_failure;
	if (nla_put_be32(skb, NFTA_SET_KEY_LEN, htonl(set->klen)))
		goto nla_put_failure;
	if (set->flags & NFT_SET_MAP) {
		if (nla_put_be32(skb, NFTA_SET_DATA_TYPE, htonl(set->dtype)))
			goto nla_put_failure;
		if (nla_put_be32(skb, NFTA_SET_DATA_LEN, htonl(set->dlen)))
			goto nla_put_failure;
	}
	if (set->flags & NFT_SET_OBJECT &&
	    nla_put_be32(skb, NFTA_SET_OBJ_TYPE, htonl(set->objtype)))
		goto nla_put_failure;

	if (timeout &&
	    nla_put_be64(skb, NFTA_SET_TIMEOUT,
			 nf_jiffies64_to_msecs(timeout),
			 NFTA_SET_PAD))
		goto nla_put_failure;
	if (gc_int &&
	    nla_put_be32(skb, NFTA_SET_GC_INTERVAL, htonl(gc_int)))
		goto nla_put_failure;

	if (set->policy != NFT_SET_POL_PERFORMANCE) {
		if (nla_put_be32(skb, NFTA_SET_POLICY, htonl(set->policy)))
			goto nla_put_failure;
	}

	if (set->udata &&
	    nla_put(skb, NFTA_SET_USERDATA, set->udlen, set->udata))
		goto nla_put_failure;

	nest = nla_nest_start_noflag(skb, NFTA_SET_DESC);
	if (!nest)
		goto nla_put_failure;
	if (set->size &&
	    nla_put_be32(skb, NFTA_SET_DESC_SIZE, htonl(set->size)))
		goto nla_put_failure;

	if (set->field_count > 1 &&
	    nf_tables_fill_set_concat(skb, set))
		goto nla_put_failure;

	nla_nest_end(skb, nest);

	if (set->num_exprs == 1) {
		nest = nla_nest_start_noflag(skb, NFTA_SET_EXPR);
		if (nf_tables_fill_expr_info(skb, set->exprs[0], false) < 0)
			goto nla_put_failure;

		nla_nest_end(skb, nest);
	} else if (set->num_exprs > 1) {
		nest = nla_nest_start_noflag(skb, NFTA_SET_EXPRESSIONS);
		if (nest == NULL)
			goto nla_put_failure;

		for (i = 0; i < set->num_exprs; i++) {
			if (nft_expr_dump(skb, NFTA_LIST_ELEM,
					  set->exprs[i], false) < 0)
				goto nla_put_failure;
		}
		nla_nest_end(skb, nest);
	}

	nlmsg_end(skb, nlh);
	return 0;

nla_put_failure:
	nlmsg_trim(skb, nlh);
	return -1;
}

static void nf_tables_set_notify(const struct nft_ctx *ctx,
				 const struct nft_set *set, int event,
			         gfp_t gfp_flags)
{
	struct nftables_pernet *nft_net = nft_pernet(ctx->net);
	u32 portid = ctx->portid;
	struct sk_buff *skb;
	u16 flags = 0;
	int err;

	if (!ctx->report &&
	    !nfnetlink_has_listeners(ctx->net, NFNLGRP_NFTABLES))
		return;

	skb = nlmsg_new(NLMSG_GOODSIZE, gfp_flags);
	if (skb == NULL)
		goto err;

	if (ctx->flags & (NLM_F_CREATE | NLM_F_EXCL))
		flags |= ctx->flags & (NLM_F_CREATE | NLM_F_EXCL);

	err = nf_tables_fill_set(skb, ctx, set, event, flags);
	if (err < 0) {
		kfree_skb(skb);
		goto err;
	}

	nft_notify_enqueue(skb, ctx->report, &nft_net->notify_list);
	return;
err:
	nfnetlink_set_err(ctx->net, portid, NFNLGRP_NFTABLES, -ENOBUFS);
}

static int nf_tables_dump_sets(struct sk_buff *skb, struct netlink_callback *cb)
{
	const struct nft_set *set;
	unsigned int idx, s_idx = cb->args[0];
	struct nft_table *table, *cur_table = (struct nft_table *)cb->args[2];
	struct net *net = sock_net(skb->sk);
	struct nft_ctx *ctx = cb->data, ctx_set;
	struct nftables_pernet *nft_net;

	if (cb->args[1])
		return skb->len;

	rcu_read_lock();
	nft_net = nft_pernet(net);
	cb->seq = READ_ONCE(nft_net->base_seq);

	list_for_each_entry_rcu(table, &nft_net->tables, list) {
		if (ctx->family != NFPROTO_UNSPEC &&
		    ctx->family != table->family)
			continue;

		if (ctx->table && ctx->table != table)
			continue;

		if (cur_table) {
			if (cur_table != table)
				continue;

			cur_table = NULL;
		}
		idx = 0;
		list_for_each_entry_rcu(set, &table->sets, list) {
			if (idx < s_idx)
				goto cont;
			if (!nft_is_active(net, set))
				goto cont;

			ctx_set = *ctx;
			ctx_set.table = table;
			ctx_set.family = table->family;

			if (nf_tables_fill_set(skb, &ctx_set, set,
					       NFT_MSG_NEWSET,
					       NLM_F_MULTI) < 0) {
				cb->args[0] = idx;
				cb->args[2] = (unsigned long) table;
				goto done;
			}
			nl_dump_check_consistent(cb, nlmsg_hdr(skb));
cont:
			idx++;
		}
		if (s_idx)
			s_idx = 0;
	}
	cb->args[1] = 1;
done:
	rcu_read_unlock();
	return skb->len;
}

static int nf_tables_dump_sets_start(struct netlink_callback *cb)
{
	struct nft_ctx *ctx_dump = NULL;

	ctx_dump = kmemdup(cb->data, sizeof(*ctx_dump), GFP_ATOMIC);
	if (ctx_dump == NULL)
		return -ENOMEM;

	cb->data = ctx_dump;
	return 0;
}

static int nf_tables_dump_sets_done(struct netlink_callback *cb)
{
	kfree(cb->data);
	return 0;
}

/* called with rcu_read_lock held */
static int nf_tables_getset(struct sk_buff *skb, const struct nfnl_info *info,
			    const struct nlattr * const nla[])
{
	struct netlink_ext_ack *extack = info->extack;
	u8 genmask = nft_genmask_cur(info->net);
	u8 family = info->nfmsg->nfgen_family;
	struct nft_table *table = NULL;
	struct net *net = info->net;
	const struct nft_set *set;
	struct sk_buff *skb2;
	struct nft_ctx ctx;
	int err;

	if (nla[NFTA_SET_TABLE]) {
		table = nft_table_lookup(net, nla[NFTA_SET_TABLE], family,
					 genmask, 0);
		if (IS_ERR(table)) {
			NL_SET_BAD_ATTR(extack, nla[NFTA_SET_TABLE]);
			return PTR_ERR(table);
		}
	}

	nft_ctx_init(&ctx, net, skb, info->nlh, family, table, NULL, nla);

	if (info->nlh->nlmsg_flags & NLM_F_DUMP) {
		struct netlink_dump_control c = {
			.start = nf_tables_dump_sets_start,
			.dump = nf_tables_dump_sets,
			.done = nf_tables_dump_sets_done,
			.data = &ctx,
			.module = THIS_MODULE,
		};

		return nft_netlink_dump_start_rcu(info->sk, skb, info->nlh, &c);
	}

	/* Only accept unspec with dump */
	if (info->nfmsg->nfgen_family == NFPROTO_UNSPEC)
		return -EAFNOSUPPORT;
	if (!nla[NFTA_SET_TABLE])
		return -EINVAL;

	set = nft_set_lookup(table, nla[NFTA_SET_NAME], genmask);
	if (IS_ERR(set))
		return PTR_ERR(set);

	skb2 = alloc_skb(NLMSG_GOODSIZE, GFP_ATOMIC);
	if (skb2 == NULL)
		return -ENOMEM;

	err = nf_tables_fill_set(skb2, &ctx, set, NFT_MSG_NEWSET, 0);
	if (err < 0)
		goto err_fill_set_info;

	return nfnetlink_unicast(skb2, net, NETLINK_CB(skb).portid);

err_fill_set_info:
	kfree_skb(skb2);
	return err;
}

static const struct nla_policy nft_concat_policy[NFTA_SET_FIELD_MAX + 1] = {
	[NFTA_SET_FIELD_LEN]	= { .type = NLA_U32 },
};

static int nft_set_desc_concat_parse(const struct nlattr *attr,
				     struct nft_set_desc *desc)
{
	struct nlattr *tb[NFTA_SET_FIELD_MAX + 1];
	u32 len;
	int err;

	if (desc->field_count >= ARRAY_SIZE(desc->field_len))
		return -E2BIG;

	err = nla_parse_nested_deprecated(tb, NFTA_SET_FIELD_MAX, attr,
					  nft_concat_policy, NULL);
	if (err < 0)
		return err;

	if (!tb[NFTA_SET_FIELD_LEN])
		return -EINVAL;

	len = ntohl(nla_get_be32(tb[NFTA_SET_FIELD_LEN]));
	if (!len || len > U8_MAX)
		return -EINVAL;

	desc->field_len[desc->field_count++] = len;

	return 0;
}

static int nft_set_desc_concat(struct nft_set_desc *desc,
			       const struct nlattr *nla)
{
	struct nlattr *attr;
	u32 num_regs = 0;
	int rem, err, i;

	nla_for_each_nested(attr, nla, rem) {
		if (nla_type(attr) != NFTA_LIST_ELEM)
			return -EINVAL;

		err = nft_set_desc_concat_parse(attr, desc);
		if (err < 0)
			return err;
	}

	for (i = 0; i < desc->field_count; i++)
		num_regs += DIV_ROUND_UP(desc->field_len[i], sizeof(u32));

	if (num_regs > NFT_REG32_COUNT)
		return -E2BIG;

	return 0;
}

static int nf_tables_set_desc_parse(struct nft_set_desc *desc,
				    const struct nlattr *nla)
{
	struct nlattr *da[NFTA_SET_DESC_MAX + 1];
	int err;

	err = nla_parse_nested_deprecated(da, NFTA_SET_DESC_MAX, nla,
					  nft_set_desc_policy, NULL);
	if (err < 0)
		return err;

	if (da[NFTA_SET_DESC_SIZE] != NULL)
		desc->size = ntohl(nla_get_be32(da[NFTA_SET_DESC_SIZE]));
	if (da[NFTA_SET_DESC_CONCAT])
		err = nft_set_desc_concat(desc, da[NFTA_SET_DESC_CONCAT]);

	return err;
}

static int nft_set_expr_alloc(struct nft_ctx *ctx, struct nft_set *set,
			      const struct nlattr * const *nla,
			      struct nft_expr **exprs, int *num_exprs,
			      u32 flags)
{
	struct nft_expr *expr;
	int err, i;

	if (nla[NFTA_SET_EXPR]) {
		expr = nft_set_elem_expr_alloc(ctx, set, nla[NFTA_SET_EXPR]);
		if (IS_ERR(expr)) {
			err = PTR_ERR(expr);
			goto err_set_expr_alloc;
		}
		exprs[0] = expr;
		(*num_exprs)++;
	} else if (nla[NFTA_SET_EXPRESSIONS]) {
		struct nlattr *tmp;
		int left;

		if (!(flags & NFT_SET_EXPR)) {
			err = -EINVAL;
			goto err_set_expr_alloc;
		}
		i = 0;
		nla_for_each_nested(tmp, nla[NFTA_SET_EXPRESSIONS], left) {
			if (i == NFT_SET_EXPR_MAX) {
				err = -E2BIG;
				goto err_set_expr_alloc;
			}
			if (nla_type(tmp) != NFTA_LIST_ELEM) {
				err = -EINVAL;
				goto err_set_expr_alloc;
			}
			expr = nft_set_elem_expr_alloc(ctx, set, tmp);
			if (IS_ERR(expr)) {
				err = PTR_ERR(expr);
				goto err_set_expr_alloc;
			}
			exprs[i++] = expr;
			(*num_exprs)++;
		}
	}

	return 0;

err_set_expr_alloc:
	for (i = 0; i < *num_exprs; i++)
		nft_expr_destroy(ctx, exprs[i]);

	return err;
}

static bool nft_set_is_same(const struct nft_set *set,
			    const struct nft_set_desc *desc,
			    struct nft_expr *exprs[], u32 num_exprs, u32 flags)
{
	int i;

	if (set->ktype != desc->ktype ||
	    set->dtype != desc->dtype ||
	    set->flags != flags ||
	    set->klen != desc->klen ||
	    set->dlen != desc->dlen ||
	    set->field_count != desc->field_count ||
	    set->num_exprs != num_exprs)
		return false;

	for (i = 0; i < desc->field_count; i++) {
		if (set->field_len[i] != desc->field_len[i])
			return false;
	}

	for (i = 0; i < num_exprs; i++) {
		if (set->exprs[i]->ops != exprs[i]->ops)
			return false;
	}

	return true;
}

static int nf_tables_newset(struct sk_buff *skb, const struct nfnl_info *info,
			    const struct nlattr * const nla[])
{
	struct netlink_ext_ack *extack = info->extack;
	u8 genmask = nft_genmask_next(info->net);
	u8 family = info->nfmsg->nfgen_family;
	const struct nft_set_ops *ops;
	struct net *net = info->net;
	struct nft_set_desc desc;
	struct nft_table *table;
	unsigned char *udata;
	struct nft_set *set;
	struct nft_ctx ctx;
	size_t alloc_size;
	int num_exprs = 0;
	char *name;
	int err, i;
	u16 udlen;
	u32 flags;
	u64 size;

	if (nla[NFTA_SET_TABLE] == NULL ||
	    nla[NFTA_SET_NAME] == NULL ||
	    nla[NFTA_SET_KEY_LEN] == NULL ||
	    nla[NFTA_SET_ID] == NULL)
		return -EINVAL;

	memset(&desc, 0, sizeof(desc));

	desc.ktype = NFT_DATA_VALUE;
	if (nla[NFTA_SET_KEY_TYPE] != NULL) {
		desc.ktype = ntohl(nla_get_be32(nla[NFTA_SET_KEY_TYPE]));
		if ((desc.ktype & NFT_DATA_RESERVED_MASK) == NFT_DATA_RESERVED_MASK)
			return -EINVAL;
	}

	desc.klen = ntohl(nla_get_be32(nla[NFTA_SET_KEY_LEN]));
	if (desc.klen == 0 || desc.klen > NFT_DATA_VALUE_MAXLEN)
		return -EINVAL;

	flags = 0;
	if (nla[NFTA_SET_FLAGS] != NULL) {
		flags = ntohl(nla_get_be32(nla[NFTA_SET_FLAGS]));
		if (flags & ~(NFT_SET_ANONYMOUS | NFT_SET_CONSTANT |
			      NFT_SET_INTERVAL | NFT_SET_TIMEOUT |
			      NFT_SET_MAP | NFT_SET_EVAL |
			      NFT_SET_OBJECT | NFT_SET_CONCAT | NFT_SET_EXPR))
			return -EOPNOTSUPP;
		/* Only one of these operations is supported */
		if ((flags & (NFT_SET_MAP | NFT_SET_OBJECT)) ==
			     (NFT_SET_MAP | NFT_SET_OBJECT))
			return -EOPNOTSUPP;
		if ((flags & (NFT_SET_EVAL | NFT_SET_OBJECT)) ==
			     (NFT_SET_EVAL | NFT_SET_OBJECT))
			return -EOPNOTSUPP;
	}

	desc.dtype = 0;
	if (nla[NFTA_SET_DATA_TYPE] != NULL) {
		if (!(flags & NFT_SET_MAP))
			return -EINVAL;

		desc.dtype = ntohl(nla_get_be32(nla[NFTA_SET_DATA_TYPE]));
		if ((desc.dtype & NFT_DATA_RESERVED_MASK) == NFT_DATA_RESERVED_MASK &&
		    desc.dtype != NFT_DATA_VERDICT)
			return -EINVAL;

		if (desc.dtype != NFT_DATA_VERDICT) {
			if (nla[NFTA_SET_DATA_LEN] == NULL)
				return -EINVAL;
			desc.dlen = ntohl(nla_get_be32(nla[NFTA_SET_DATA_LEN]));
			if (desc.dlen == 0 || desc.dlen > NFT_DATA_VALUE_MAXLEN)
				return -EINVAL;
		} else
			desc.dlen = sizeof(struct nft_verdict);
	} else if (flags & NFT_SET_MAP)
		return -EINVAL;

	if (nla[NFTA_SET_OBJ_TYPE] != NULL) {
		if (!(flags & NFT_SET_OBJECT))
			return -EINVAL;

		desc.objtype = ntohl(nla_get_be32(nla[NFTA_SET_OBJ_TYPE]));
		if (desc.objtype == NFT_OBJECT_UNSPEC ||
		    desc.objtype > NFT_OBJECT_MAX)
			return -EOPNOTSUPP;
	} else if (flags & NFT_SET_OBJECT)
		return -EINVAL;
	else
		desc.objtype = NFT_OBJECT_UNSPEC;

	desc.timeout = 0;
	if (nla[NFTA_SET_TIMEOUT] != NULL) {
		if (!(flags & NFT_SET_TIMEOUT))
			return -EINVAL;

		if (flags & NFT_SET_ANONYMOUS)
			return -EOPNOTSUPP;

		err = nf_msecs_to_jiffies64(nla[NFTA_SET_TIMEOUT], &desc.timeout);
		if (err)
			return err;
	}
	desc.gc_int = 0;
	if (nla[NFTA_SET_GC_INTERVAL] != NULL) {
		if (!(flags & NFT_SET_TIMEOUT))
			return -EINVAL;

		if (flags & NFT_SET_ANONYMOUS)
			return -EOPNOTSUPP;

		desc.gc_int = ntohl(nla_get_be32(nla[NFTA_SET_GC_INTERVAL]));
	}

	desc.policy = NFT_SET_POL_PERFORMANCE;
	if (nla[NFTA_SET_POLICY] != NULL)
		desc.policy = ntohl(nla_get_be32(nla[NFTA_SET_POLICY]));

	if (nla[NFTA_SET_DESC] != NULL) {
		err = nf_tables_set_desc_parse(&desc, nla[NFTA_SET_DESC]);
		if (err < 0)
			return err;

		if (desc.field_count > 1 && !(flags & NFT_SET_CONCAT))
			return -EINVAL;
	} else if (flags & NFT_SET_CONCAT) {
		return -EINVAL;
	}

	if (nla[NFTA_SET_EXPR] || nla[NFTA_SET_EXPRESSIONS])
		desc.expr = true;

	table = nft_table_lookup(net, nla[NFTA_SET_TABLE], family, genmask,
				 NETLINK_CB(skb).portid);
	if (IS_ERR(table)) {
		NL_SET_BAD_ATTR(extack, nla[NFTA_SET_TABLE]);
		return PTR_ERR(table);
	}

	nft_ctx_init(&ctx, net, skb, info->nlh, family, table, NULL, nla);

	set = nft_set_lookup(table, nla[NFTA_SET_NAME], genmask);
	if (IS_ERR(set)) {
		if (PTR_ERR(set) != -ENOENT) {
			NL_SET_BAD_ATTR(extack, nla[NFTA_SET_NAME]);
			return PTR_ERR(set);
		}
	} else {
		struct nft_expr *exprs[NFT_SET_EXPR_MAX] = {};

		if (info->nlh->nlmsg_flags & NLM_F_EXCL) {
			NL_SET_BAD_ATTR(extack, nla[NFTA_SET_NAME]);
			return -EEXIST;
		}
		if (info->nlh->nlmsg_flags & NLM_F_REPLACE)
			return -EOPNOTSUPP;

		if (nft_set_is_anonymous(set))
			return -EOPNOTSUPP;

		err = nft_set_expr_alloc(&ctx, set, nla, exprs, &num_exprs, flags);
		if (err < 0)
			return err;

		err = 0;
		if (!nft_set_is_same(set, &desc, exprs, num_exprs, flags)) {
			NL_SET_BAD_ATTR(extack, nla[NFTA_SET_NAME]);
			err = -EEXIST;
		}

		for (i = 0; i < num_exprs; i++)
			nft_expr_destroy(&ctx, exprs[i]);

		if (err < 0)
			return err;

		return __nft_trans_set_add(&ctx, NFT_MSG_NEWSET, set, &desc);
	}

	if (!(info->nlh->nlmsg_flags & NLM_F_CREATE))
		return -ENOENT;

	ops = nft_select_set_ops(&ctx, nla, &desc);
	if (IS_ERR(ops))
		return PTR_ERR(ops);

	udlen = 0;
	if (nla[NFTA_SET_USERDATA])
		udlen = nla_len(nla[NFTA_SET_USERDATA]);

	size = 0;
	if (ops->privsize != NULL)
		size = ops->privsize(nla, &desc);
	alloc_size = sizeof(*set) + size + udlen;
	if (alloc_size < size || alloc_size > INT_MAX)
		return -ENOMEM;

	if (!nft_use_inc(&table->use))
		return -EMFILE;

	set = kvzalloc(alloc_size, GFP_KERNEL_ACCOUNT);
	if (!set) {
		err = -ENOMEM;
		goto err_alloc;
	}

	name = nla_strdup(nla[NFTA_SET_NAME], GFP_KERNEL_ACCOUNT);
	if (!name) {
		err = -ENOMEM;
		goto err_set_name;
	}

	err = nf_tables_set_alloc_name(&ctx, set, name);
	kfree(name);
	if (err < 0)
		goto err_set_name;

	udata = NULL;
	if (udlen) {
		udata = set->data + size;
		nla_memcpy(udata, nla[NFTA_SET_USERDATA], udlen);
	}

	INIT_LIST_HEAD(&set->bindings);
	INIT_LIST_HEAD(&set->catchall_list);
	refcount_set(&set->refs, 1);
	set->table = table;
	write_pnet(&set->net, net);
	set->ops = ops;
	set->ktype = desc.ktype;
	set->klen = desc.klen;
	set->dtype = desc.dtype;
	set->objtype = desc.objtype;
	set->dlen = desc.dlen;
	set->flags = flags;
	set->size = desc.size;
	set->policy = desc.policy;
	set->udlen = udlen;
	set->udata = udata;
	set->timeout = desc.timeout;
	set->gc_int = desc.gc_int;

	set->field_count = desc.field_count;
	for (i = 0; i < desc.field_count; i++)
		set->field_len[i] = desc.field_len[i];

	err = ops->init(set, &desc, nla);
	if (err < 0)
		goto err_set_init;

	err = nft_set_expr_alloc(&ctx, set, nla, set->exprs, &num_exprs, flags);
	if (err < 0)
		goto err_set_destroy;

	set->num_exprs = num_exprs;
	set->handle = nf_tables_alloc_handle(table);
	INIT_LIST_HEAD(&set->pending_update);

	err = nft_trans_set_add(&ctx, NFT_MSG_NEWSET, set);
	if (err < 0)
		goto err_set_expr_alloc;

	list_add_tail_rcu(&set->list, &table->sets);

	return 0;

err_set_expr_alloc:
	for (i = 0; i < set->num_exprs; i++)
		nft_expr_destroy(&ctx, set->exprs[i]);
err_set_destroy:
	ops->destroy(&ctx, set);
err_set_init:
	kfree(set->name);
err_set_name:
	kvfree(set);
err_alloc:
	nft_use_dec_restore(&table->use);

	return err;
}

static void nft_set_catchall_destroy(const struct nft_ctx *ctx,
				     struct nft_set *set)
{
	struct nft_set_elem_catchall *next, *catchall;

	list_for_each_entry_safe(catchall, next, &set->catchall_list, list) {
		list_del_rcu(&catchall->list);
		nf_tables_set_elem_destroy(ctx, set, catchall->elem);
		kfree_rcu(catchall, rcu);
	}
}

static void nft_set_put(struct nft_set *set)
{
	if (refcount_dec_and_test(&set->refs)) {
		kfree(set->name);
		kvfree(set);
	}
}

static void nft_set_destroy(const struct nft_ctx *ctx, struct nft_set *set)
{
	int i;

	if (WARN_ON(set->use > 0))
		return;

	for (i = 0; i < set->num_exprs; i++)
		nft_expr_destroy(ctx, set->exprs[i]);

	set->ops->destroy(ctx, set);
	nft_set_catchall_destroy(ctx, set);
	nft_set_put(set);
}

static int nf_tables_delset(struct sk_buff *skb, const struct nfnl_info *info,
			    const struct nlattr * const nla[])
{
	struct netlink_ext_ack *extack = info->extack;
	u8 genmask = nft_genmask_next(info->net);
	u8 family = info->nfmsg->nfgen_family;
	struct net *net = info->net;
	const struct nlattr *attr;
	struct nft_table *table;
	struct nft_set *set;
	struct nft_ctx ctx;

	if (info->nfmsg->nfgen_family == NFPROTO_UNSPEC)
		return -EAFNOSUPPORT;

	table = nft_table_lookup(net, nla[NFTA_SET_TABLE], family,
				 genmask, NETLINK_CB(skb).portid);
	if (IS_ERR(table)) {
		NL_SET_BAD_ATTR(extack, nla[NFTA_SET_TABLE]);
		return PTR_ERR(table);
	}

	if (nla[NFTA_SET_HANDLE]) {
		attr = nla[NFTA_SET_HANDLE];
		set = nft_set_lookup_byhandle(table, attr, genmask);
	} else {
		attr = nla[NFTA_SET_NAME];
		set = nft_set_lookup(table, attr, genmask);
	}

	if (IS_ERR(set)) {
		if (PTR_ERR(set) == -ENOENT &&
		    NFNL_MSG_TYPE(info->nlh->nlmsg_type) == NFT_MSG_DESTROYSET)
			return 0;

		NL_SET_BAD_ATTR(extack, attr);
		return PTR_ERR(set);
	}
	if (set->use ||
	    (info->nlh->nlmsg_flags & NLM_F_NONREC &&
	     atomic_read(&set->nelems) > 0)) {
		NL_SET_BAD_ATTR(extack, attr);
		return -EBUSY;
	}

	nft_ctx_init(&ctx, net, skb, info->nlh, family, table, NULL, nla);

	return nft_delset(&ctx, set);
}

static int nft_validate_register_store(const struct nft_ctx *ctx,
				       enum nft_registers reg,
				       const struct nft_data *data,
				       enum nft_data_types type,
				       unsigned int len);

static int nft_setelem_data_validate(const struct nft_ctx *ctx,
				     struct nft_set *set,
				     struct nft_set_elem *elem)
{
	const struct nft_set_ext *ext = nft_set_elem_ext(set, elem->priv);
	enum nft_registers dreg;

	dreg = nft_type_to_reg(set->dtype);
	return nft_validate_register_store(ctx, dreg, nft_set_ext_data(ext),
					   set->dtype == NFT_DATA_VERDICT ?
					   NFT_DATA_VERDICT : NFT_DATA_VALUE,
					   set->dlen);
}

static int nf_tables_bind_check_setelem(const struct nft_ctx *ctx,
					struct nft_set *set,
					const struct nft_set_iter *iter,
					struct nft_set_elem *elem)
{
	return nft_setelem_data_validate(ctx, set, elem);
}

static int nft_set_catchall_bind_check(const struct nft_ctx *ctx,
				       struct nft_set *set)
{
	u8 genmask = nft_genmask_next(ctx->net);
	struct nft_set_elem_catchall *catchall;
	struct nft_set_elem elem;
	struct nft_set_ext *ext;
	int ret = 0;

	list_for_each_entry_rcu(catchall, &set->catchall_list, list) {
		ext = nft_set_elem_ext(set, catchall->elem);
		if (!nft_set_elem_active(ext, genmask))
			continue;

		elem.priv = catchall->elem;
		ret = nft_setelem_data_validate(ctx, set, &elem);
		if (ret < 0)
			break;
	}

	return ret;
}

int nf_tables_bind_set(const struct nft_ctx *ctx, struct nft_set *set,
		       struct nft_set_binding *binding)
{
	struct nft_set_binding *i;
	struct nft_set_iter iter;

	if (!list_empty(&set->bindings) && nft_set_is_anonymous(set))
		return -EBUSY;

	if (binding->flags & NFT_SET_MAP) {
		/* If the set is already bound to the same chain all
		 * jumps are already validated for that chain.
		 */
		list_for_each_entry(i, &set->bindings, list) {
			if (i->flags & NFT_SET_MAP &&
			    i->chain == binding->chain)
				goto bind;
		}

		iter.genmask	= nft_genmask_next(ctx->net);
		iter.skip 	= 0;
		iter.count	= 0;
		iter.err	= 0;
		iter.fn		= nf_tables_bind_check_setelem;

		set->ops->walk(ctx, set, &iter);
		if (!iter.err)
			iter.err = nft_set_catchall_bind_check(ctx, set);

		if (iter.err < 0)
			return iter.err;
	}
bind:
	if (!nft_use_inc(&set->use))
		return -EMFILE;

	binding->chain = ctx->chain;
	list_add_tail_rcu(&binding->list, &set->bindings);
	nft_set_trans_bind(ctx, set);

	return 0;
}
EXPORT_SYMBOL_GPL(nf_tables_bind_set);

static void nf_tables_unbind_set(const struct nft_ctx *ctx, struct nft_set *set,
				 struct nft_set_binding *binding, bool event)
{
	list_del_rcu(&binding->list);

	if (list_empty(&set->bindings) && nft_set_is_anonymous(set)) {
		list_del_rcu(&set->list);
		if (event)
			nf_tables_set_notify(ctx, set, NFT_MSG_DELSET,
					     GFP_KERNEL);
	}
}

static void nft_setelem_data_activate(const struct net *net,
				      const struct nft_set *set,
				      struct nft_set_elem *elem);

static int nft_mapelem_activate(const struct nft_ctx *ctx,
				struct nft_set *set,
				const struct nft_set_iter *iter,
				struct nft_set_elem *elem)
{
	nft_setelem_data_activate(ctx->net, set, elem);

	return 0;
}

static void nft_map_catchall_activate(const struct nft_ctx *ctx,
				      struct nft_set *set)
{
	u8 genmask = nft_genmask_next(ctx->net);
	struct nft_set_elem_catchall *catchall;
	struct nft_set_elem elem;
	struct nft_set_ext *ext;

	list_for_each_entry(catchall, &set->catchall_list, list) {
		ext = nft_set_elem_ext(set, catchall->elem);
		if (!nft_set_elem_active(ext, genmask))
			continue;

		elem.priv = catchall->elem;
		nft_setelem_data_activate(ctx->net, set, &elem);
		break;
	}
}

static void nft_map_activate(const struct nft_ctx *ctx, struct nft_set *set)
{
	struct nft_set_iter iter = {
		.genmask	= nft_genmask_next(ctx->net),
		.fn		= nft_mapelem_activate,
	};

	set->ops->walk(ctx, set, &iter);
	WARN_ON_ONCE(iter.err);

	nft_map_catchall_activate(ctx, set);
}

void nf_tables_activate_set(const struct nft_ctx *ctx, struct nft_set *set)
{
	if (nft_set_is_anonymous(set)) {
		if (set->flags & (NFT_SET_MAP | NFT_SET_OBJECT))
			nft_map_activate(ctx, set);

		nft_clear(ctx->net, set);
	}

	nft_use_inc_restore(&set->use);
}
EXPORT_SYMBOL_GPL(nf_tables_activate_set);

void nf_tables_deactivate_set(const struct nft_ctx *ctx, struct nft_set *set,
			      struct nft_set_binding *binding,
			      enum nft_trans_phase phase)
{
	switch (phase) {
	case NFT_TRANS_PREPARE_ERROR:
		nft_set_trans_unbind(ctx, set);
		if (nft_set_is_anonymous(set))
			nft_deactivate_next(ctx->net, set);
		else
			list_del_rcu(&binding->list);

		nft_use_dec(&set->use);
		break;
	case NFT_TRANS_PREPARE:
		if (nft_set_is_anonymous(set)) {
			if (set->flags & (NFT_SET_MAP | NFT_SET_OBJECT))
				nft_map_deactivate(ctx, set);

			nft_deactivate_next(ctx->net, set);
		}
		nft_use_dec(&set->use);
		return;
	case NFT_TRANS_ABORT:
	case NFT_TRANS_RELEASE:
		if (nft_set_is_anonymous(set) &&
		    set->flags & (NFT_SET_MAP | NFT_SET_OBJECT))
			nft_map_deactivate(ctx, set);

		nft_use_dec(&set->use);
		fallthrough;
	default:
		nf_tables_unbind_set(ctx, set, binding,
				     phase == NFT_TRANS_COMMIT);
	}
}
EXPORT_SYMBOL_GPL(nf_tables_deactivate_set);

void nf_tables_destroy_set(const struct nft_ctx *ctx, struct nft_set *set)
{
	if (list_empty(&set->bindings) && nft_set_is_anonymous(set))
		nft_set_destroy(ctx, set);
}
EXPORT_SYMBOL_GPL(nf_tables_destroy_set);

const struct nft_set_ext_type nft_set_ext_types[] = {
	[NFT_SET_EXT_KEY]		= {
		.align	= __alignof__(u32),
	},
	[NFT_SET_EXT_DATA]		= {
		.align	= __alignof__(u32),
	},
	[NFT_SET_EXT_EXPRESSIONS]	= {
		.align	= __alignof__(struct nft_set_elem_expr),
	},
	[NFT_SET_EXT_OBJREF]		= {
		.len	= sizeof(struct nft_object *),
		.align	= __alignof__(struct nft_object *),
	},
	[NFT_SET_EXT_FLAGS]		= {
		.len	= sizeof(u8),
		.align	= __alignof__(u8),
	},
	[NFT_SET_EXT_TIMEOUT]		= {
		.len	= sizeof(u64),
		.align	= __alignof__(u64),
	},
	[NFT_SET_EXT_EXPIRATION]	= {
		.len	= sizeof(u64),
		.align	= __alignof__(u64),
	},
	[NFT_SET_EXT_USERDATA]		= {
		.len	= sizeof(struct nft_userdata),
		.align	= __alignof__(struct nft_userdata),
	},
	[NFT_SET_EXT_KEY_END]		= {
		.align	= __alignof__(u32),
	},
};

/*
 * Set elements
 */

static const struct nla_policy nft_set_elem_policy[NFTA_SET_ELEM_MAX + 1] = {
	[NFTA_SET_ELEM_KEY]		= { .type = NLA_NESTED },
	[NFTA_SET_ELEM_DATA]		= { .type = NLA_NESTED },
	[NFTA_SET_ELEM_FLAGS]		= { .type = NLA_U32 },
	[NFTA_SET_ELEM_TIMEOUT]		= { .type = NLA_U64 },
	[NFTA_SET_ELEM_EXPIRATION]	= { .type = NLA_U64 },
	[NFTA_SET_ELEM_USERDATA]	= { .type = NLA_BINARY,
					    .len = NFT_USERDATA_MAXLEN },
	[NFTA_SET_ELEM_EXPR]		= { .type = NLA_NESTED },
	[NFTA_SET_ELEM_OBJREF]		= { .type = NLA_STRING,
					    .len = NFT_OBJ_MAXNAMELEN - 1 },
	[NFTA_SET_ELEM_KEY_END]		= { .type = NLA_NESTED },
	[NFTA_SET_ELEM_EXPRESSIONS]	= { .type = NLA_NESTED },
};

static const struct nla_policy nft_set_elem_list_policy[NFTA_SET_ELEM_LIST_MAX + 1] = {
	[NFTA_SET_ELEM_LIST_TABLE]	= { .type = NLA_STRING,
					    .len = NFT_TABLE_MAXNAMELEN - 1 },
	[NFTA_SET_ELEM_LIST_SET]	= { .type = NLA_STRING,
					    .len = NFT_SET_MAXNAMELEN - 1 },
	[NFTA_SET_ELEM_LIST_ELEMENTS]	= { .type = NLA_NESTED },
	[NFTA_SET_ELEM_LIST_SET_ID]	= { .type = NLA_U32 },
};

static int nft_set_elem_expr_dump(struct sk_buff *skb,
				  const struct nft_set *set,
				  const struct nft_set_ext *ext,
				  bool reset)
{
	struct nft_set_elem_expr *elem_expr;
	u32 size, num_exprs = 0;
	struct nft_expr *expr;
	struct nlattr *nest;

	elem_expr = nft_set_ext_expr(ext);
	nft_setelem_expr_foreach(expr, elem_expr, size)
		num_exprs++;

	if (num_exprs == 1) {
		expr = nft_setelem_expr_at(elem_expr, 0);
		if (nft_expr_dump(skb, NFTA_SET_ELEM_EXPR, expr, reset) < 0)
			return -1;

		return 0;
	} else if (num_exprs > 1) {
		nest = nla_nest_start_noflag(skb, NFTA_SET_ELEM_EXPRESSIONS);
		if (nest == NULL)
			goto nla_put_failure;

		nft_setelem_expr_foreach(expr, elem_expr, size) {
			expr = nft_setelem_expr_at(elem_expr, size);
			if (nft_expr_dump(skb, NFTA_LIST_ELEM, expr, reset) < 0)
				goto nla_put_failure;
		}
		nla_nest_end(skb, nest);
	}
	return 0;

nla_put_failure:
	return -1;
}

static int nf_tables_fill_setelem(struct sk_buff *skb,
				  const struct nft_set *set,
				  const struct nft_set_elem *elem,
				  bool reset)
{
	const struct nft_set_ext *ext = nft_set_elem_ext(set, elem->priv);
	unsigned char *b = skb_tail_pointer(skb);
	struct nlattr *nest;
	u64 timeout = 0;

	nest = nla_nest_start_noflag(skb, NFTA_LIST_ELEM);
	if (nest == NULL)
		goto nla_put_failure;

	if (nft_set_ext_exists(ext, NFT_SET_EXT_KEY) &&
	    nft_data_dump(skb, NFTA_SET_ELEM_KEY, nft_set_ext_key(ext),
			  NFT_DATA_VALUE, set->klen) < 0)
		goto nla_put_failure;

	if (nft_set_ext_exists(ext, NFT_SET_EXT_KEY_END) &&
	    nft_data_dump(skb, NFTA_SET_ELEM_KEY_END, nft_set_ext_key_end(ext),
			  NFT_DATA_VALUE, set->klen) < 0)
		goto nla_put_failure;

	if (nft_set_ext_exists(ext, NFT_SET_EXT_DATA) &&
	    nft_data_dump(skb, NFTA_SET_ELEM_DATA, nft_set_ext_data(ext),
			  set->dtype == NFT_DATA_VERDICT ? NFT_DATA_VERDICT : NFT_DATA_VALUE,
			  set->dlen) < 0)
		goto nla_put_failure;

	if (nft_set_ext_exists(ext, NFT_SET_EXT_EXPRESSIONS) &&
	    nft_set_elem_expr_dump(skb, set, ext, reset))
		goto nla_put_failure;

	if (nft_set_ext_exists(ext, NFT_SET_EXT_OBJREF) &&
	    nla_put_string(skb, NFTA_SET_ELEM_OBJREF,
			   (*nft_set_ext_obj(ext))->key.name) < 0)
		goto nla_put_failure;

	if (nft_set_ext_exists(ext, NFT_SET_EXT_FLAGS) &&
	    nla_put_be32(skb, NFTA_SET_ELEM_FLAGS,
		         htonl(*nft_set_ext_flags(ext))))
		goto nla_put_failure;

	if (nft_set_ext_exists(ext, NFT_SET_EXT_TIMEOUT)) {
		timeout = *nft_set_ext_timeout(ext);
		if (nla_put_be64(skb, NFTA_SET_ELEM_TIMEOUT,
				 nf_jiffies64_to_msecs(timeout),
				 NFTA_SET_ELEM_PAD))
			goto nla_put_failure;
	} else if (set->flags & NFT_SET_TIMEOUT) {
		timeout = READ_ONCE(set->timeout);
	}

	if (nft_set_ext_exists(ext, NFT_SET_EXT_EXPIRATION)) {
		u64 expires, now = get_jiffies_64();

		expires = *nft_set_ext_expiration(ext);
		if (time_before64(now, expires))
			expires -= now;
		else
			expires = 0;

		if (nla_put_be64(skb, NFTA_SET_ELEM_EXPIRATION,
				 nf_jiffies64_to_msecs(expires),
				 NFTA_SET_ELEM_PAD))
			goto nla_put_failure;

		if (reset)
			*nft_set_ext_expiration(ext) = now + timeout;
	}

	if (nft_set_ext_exists(ext, NFT_SET_EXT_USERDATA)) {
		struct nft_userdata *udata;

		udata = nft_set_ext_userdata(ext);
		if (nla_put(skb, NFTA_SET_ELEM_USERDATA,
			    udata->len + 1, udata->data))
			goto nla_put_failure;
	}

	nla_nest_end(skb, nest);
	return 0;

nla_put_failure:
	nlmsg_trim(skb, b);
	return -EMSGSIZE;
}

struct nft_set_dump_args {
	const struct netlink_callback	*cb;
	struct nft_set_iter		iter;
	struct sk_buff			*skb;
	bool				reset;
};

static int nf_tables_dump_setelem(const struct nft_ctx *ctx,
				  struct nft_set *set,
				  const struct nft_set_iter *iter,
				  struct nft_set_elem *elem)
{
	const struct nft_set_ext *ext = nft_set_elem_ext(set, elem->priv);
	struct nft_set_dump_args *args;

	if (nft_set_elem_expired(ext))
		return 0;

	args = container_of(iter, struct nft_set_dump_args, iter);
	return nf_tables_fill_setelem(args->skb, set, elem, args->reset);
}

static void audit_log_nft_set_reset(const struct nft_table *table,
				    unsigned int base_seq,
				    unsigned int nentries)
{
	char *buf = kasprintf(GFP_ATOMIC, "%s:%u", table->name, base_seq);

	audit_log_nfcfg(buf, table->family, nentries,
			AUDIT_NFT_OP_SETELEM_RESET, GFP_ATOMIC);
	kfree(buf);
}

struct nft_set_dump_ctx {
	const struct nft_set	*set;
	struct nft_ctx		ctx;
};

static int nft_set_catchall_dump(struct net *net, struct sk_buff *skb,
				 const struct nft_set *set, bool reset,
				 unsigned int base_seq)
{
	struct nft_set_elem_catchall *catchall;
	u8 genmask = nft_genmask_cur(net);
	struct nft_set_elem elem;
	struct nft_set_ext *ext;
	int ret = 0;

	list_for_each_entry_rcu(catchall, &set->catchall_list, list) {
		ext = nft_set_elem_ext(set, catchall->elem);
		if (!nft_set_elem_active(ext, genmask) ||
		    nft_set_elem_expired(ext))
			continue;

		elem.priv = catchall->elem;
		ret = nf_tables_fill_setelem(skb, set, &elem, reset);
		if (reset && !ret)
			audit_log_nft_set_reset(set->table, base_seq, 1);
		break;
	}

	return ret;
}

static int nf_tables_dump_set(struct sk_buff *skb, struct netlink_callback *cb)
{
	struct nft_set_dump_ctx *dump_ctx = cb->data;
	struct net *net = sock_net(skb->sk);
	struct nftables_pernet *nft_net;
	struct nft_table *table;
	struct nft_set *set;
	struct nft_set_dump_args args;
	bool set_found = false;
	struct nlmsghdr *nlh;
	struct nlattr *nest;
	bool reset = false;
	u32 portid, seq;
	int event;

	rcu_read_lock();
	nft_net = nft_pernet(net);
	cb->seq = READ_ONCE(nft_net->base_seq);

	list_for_each_entry_rcu(table, &nft_net->tables, list) {
		if (dump_ctx->ctx.family != NFPROTO_UNSPEC &&
		    dump_ctx->ctx.family != table->family)
			continue;

		if (table != dump_ctx->ctx.table)
			continue;

		list_for_each_entry_rcu(set, &table->sets, list) {
			if (set == dump_ctx->set) {
				set_found = true;
				break;
			}
		}
		break;
	}

	if (!set_found) {
		rcu_read_unlock();
		return -ENOENT;
	}

	event  = nfnl_msg_type(NFNL_SUBSYS_NFTABLES, NFT_MSG_NEWSETELEM);
	portid = NETLINK_CB(cb->skb).portid;
	seq    = cb->nlh->nlmsg_seq;

	nlh = nfnl_msg_put(skb, portid, seq, event, NLM_F_MULTI,
			   table->family, NFNETLINK_V0, nft_base_seq(net));
	if (!nlh)
		goto nla_put_failure;

	if (nla_put_string(skb, NFTA_SET_ELEM_LIST_TABLE, table->name))
		goto nla_put_failure;
	if (nla_put_string(skb, NFTA_SET_ELEM_LIST_SET, set->name))
		goto nla_put_failure;

	nest = nla_nest_start_noflag(skb, NFTA_SET_ELEM_LIST_ELEMENTS);
	if (nest == NULL)
		goto nla_put_failure;

	if (NFNL_MSG_TYPE(cb->nlh->nlmsg_type) == NFT_MSG_GETSETELEM_RESET)
		reset = true;

	args.cb			= cb;
	args.skb		= skb;
	args.reset		= reset;
	args.iter.genmask	= nft_genmask_cur(net);
	args.iter.skip		= cb->args[0];
	args.iter.count		= 0;
	args.iter.err		= 0;
	args.iter.fn		= nf_tables_dump_setelem;
	set->ops->walk(&dump_ctx->ctx, set, &args.iter);

	if (!args.iter.err && args.iter.count == cb->args[0])
		args.iter.err = nft_set_catchall_dump(net, skb, set,
						      reset, cb->seq);
	nla_nest_end(skb, nest);
	nlmsg_end(skb, nlh);

	if (reset && args.iter.count > args.iter.skip)
		audit_log_nft_set_reset(table, cb->seq,
					args.iter.count - args.iter.skip);

	rcu_read_unlock();

	if (args.iter.err && args.iter.err != -EMSGSIZE)
		return args.iter.err;
	if (args.iter.count == cb->args[0])
		return 0;

	cb->args[0] = args.iter.count;
	return skb->len;

nla_put_failure:
	rcu_read_unlock();
	return -ENOSPC;
}

static int nf_tables_dump_set_start(struct netlink_callback *cb)
{
	struct nft_set_dump_ctx *dump_ctx = cb->data;

	cb->data = kmemdup(dump_ctx, sizeof(*dump_ctx), GFP_ATOMIC);

	return cb->data ? 0 : -ENOMEM;
}

static int nf_tables_dump_set_done(struct netlink_callback *cb)
{
	kfree(cb->data);
	return 0;
}

static int nf_tables_fill_setelem_info(struct sk_buff *skb,
				       const struct nft_ctx *ctx, u32 seq,
				       u32 portid, int event, u16 flags,
				       const struct nft_set *set,
				       const struct nft_set_elem *elem,
				       bool reset)
{
	struct nlmsghdr *nlh;
	struct nlattr *nest;
	int err;

	event = nfnl_msg_type(NFNL_SUBSYS_NFTABLES, event);
	nlh = nfnl_msg_put(skb, portid, seq, event, flags, ctx->family,
			   NFNETLINK_V0, nft_base_seq(ctx->net));
	if (!nlh)
		goto nla_put_failure;

	if (nla_put_string(skb, NFTA_SET_TABLE, ctx->table->name))
		goto nla_put_failure;
	if (nla_put_string(skb, NFTA_SET_NAME, set->name))
		goto nla_put_failure;

	nest = nla_nest_start_noflag(skb, NFTA_SET_ELEM_LIST_ELEMENTS);
	if (nest == NULL)
		goto nla_put_failure;

	err = nf_tables_fill_setelem(skb, set, elem, reset);
	if (err < 0)
		goto nla_put_failure;

	nla_nest_end(skb, nest);

	nlmsg_end(skb, nlh);
	return 0;

nla_put_failure:
	nlmsg_trim(skb, nlh);
	return -1;
}

static int nft_setelem_parse_flags(const struct nft_set *set,
				   const struct nlattr *attr, u32 *flags)
{
	if (attr == NULL)
		return 0;

	*flags = ntohl(nla_get_be32(attr));
	if (*flags & ~(NFT_SET_ELEM_INTERVAL_END | NFT_SET_ELEM_CATCHALL))
		return -EOPNOTSUPP;
	if (!(set->flags & NFT_SET_INTERVAL) &&
	    *flags & NFT_SET_ELEM_INTERVAL_END)
		return -EINVAL;
	if ((*flags & (NFT_SET_ELEM_INTERVAL_END | NFT_SET_ELEM_CATCHALL)) ==
	    (NFT_SET_ELEM_INTERVAL_END | NFT_SET_ELEM_CATCHALL))
		return -EINVAL;

	return 0;
}

static int nft_setelem_parse_key(struct nft_ctx *ctx, struct nft_set *set,
				 struct nft_data *key, struct nlattr *attr)
{
	struct nft_data_desc desc = {
		.type	= NFT_DATA_VALUE,
		.size	= NFT_DATA_VALUE_MAXLEN,
		.len	= set->klen,
	};

	return nft_data_init(ctx, key, &desc, attr);
}

static int nft_setelem_parse_data(struct nft_ctx *ctx, struct nft_set *set,
				  struct nft_data_desc *desc,
				  struct nft_data *data,
				  struct nlattr *attr)
{
	u32 dtype;

	if (set->dtype == NFT_DATA_VERDICT)
		dtype = NFT_DATA_VERDICT;
	else
		dtype = NFT_DATA_VALUE;

	desc->type = dtype;
	desc->size = NFT_DATA_VALUE_MAXLEN;
	desc->len = set->dlen;
	desc->flags = NFT_DATA_DESC_SETELEM;

	return nft_data_init(ctx, data, desc, attr);
}

static void *nft_setelem_catchall_get(const struct net *net,
				      const struct nft_set *set)
{
	struct nft_set_elem_catchall *catchall;
	u8 genmask = nft_genmask_cur(net);
	struct nft_set_ext *ext;
	void *priv = NULL;

	list_for_each_entry_rcu(catchall, &set->catchall_list, list) {
		ext = nft_set_elem_ext(set, catchall->elem);
		if (!nft_set_elem_active(ext, genmask) ||
		    nft_set_elem_expired(ext))
			continue;

		priv = catchall->elem;
		break;
	}

	return priv;
}

static int nft_setelem_get(struct nft_ctx *ctx, struct nft_set *set,
			   struct nft_set_elem *elem, u32 flags)
{
	void *priv;

	if (!(flags & NFT_SET_ELEM_CATCHALL)) {
		priv = set->ops->get(ctx->net, set, elem, flags);
		if (IS_ERR(priv))
			return PTR_ERR(priv);
	} else {
		priv = nft_setelem_catchall_get(ctx->net, set);
		if (!priv)
			return -ENOENT;
	}
	elem->priv = priv;

	return 0;
}

static int nft_get_set_elem(struct nft_ctx *ctx, struct nft_set *set,
			    const struct nlattr *attr, bool reset)
{
	struct nlattr *nla[NFTA_SET_ELEM_MAX + 1];
	struct nft_set_elem elem;
	struct sk_buff *skb;
	uint32_t flags = 0;
	int err;

	err = nla_parse_nested_deprecated(nla, NFTA_SET_ELEM_MAX, attr,
					  nft_set_elem_policy, NULL);
	if (err < 0)
		return err;

	err = nft_setelem_parse_flags(set, nla[NFTA_SET_ELEM_FLAGS], &flags);
	if (err < 0)
		return err;

	if (!nla[NFTA_SET_ELEM_KEY] && !(flags & NFT_SET_ELEM_CATCHALL))
		return -EINVAL;

	if (nla[NFTA_SET_ELEM_KEY]) {
		err = nft_setelem_parse_key(ctx, set, &elem.key.val,
					    nla[NFTA_SET_ELEM_KEY]);
		if (err < 0)
			return err;
	}

	if (nla[NFTA_SET_ELEM_KEY_END]) {
		err = nft_setelem_parse_key(ctx, set, &elem.key_end.val,
					    nla[NFTA_SET_ELEM_KEY_END]);
		if (err < 0)
			return err;
	}

	err = nft_setelem_get(ctx, set, &elem, flags);
	if (err < 0)
		return err;

	err = -ENOMEM;
	skb = nlmsg_new(NLMSG_GOODSIZE, GFP_ATOMIC);
	if (skb == NULL)
		return err;

	err = nf_tables_fill_setelem_info(skb, ctx, ctx->seq, ctx->portid,
					  NFT_MSG_NEWSETELEM, 0, set, &elem,
					  reset);
	if (err < 0)
		goto err_fill_setelem;

	return nfnetlink_unicast(skb, ctx->net, ctx->portid);

err_fill_setelem:
	kfree_skb(skb);
	return err;
}

/* called with rcu_read_lock held */
static int nf_tables_getsetelem(struct sk_buff *skb,
				const struct nfnl_info *info,
				const struct nlattr * const nla[])
{
	struct netlink_ext_ack *extack = info->extack;
	u8 genmask = nft_genmask_cur(info->net);
	u8 family = info->nfmsg->nfgen_family;
	int rem, err = 0, nelems = 0;
	struct net *net = info->net;
	struct nft_table *table;
	struct nft_set *set;
	struct nlattr *attr;
	struct nft_ctx ctx;
	bool reset = false;

	table = nft_table_lookup(net, nla[NFTA_SET_ELEM_LIST_TABLE], family,
				 genmask, 0);
	if (IS_ERR(table)) {
		NL_SET_BAD_ATTR(extack, nla[NFTA_SET_ELEM_LIST_TABLE]);
		return PTR_ERR(table);
	}

	set = nft_set_lookup(table, nla[NFTA_SET_ELEM_LIST_SET], genmask);
	if (IS_ERR(set))
		return PTR_ERR(set);

	nft_ctx_init(&ctx, net, skb, info->nlh, family, table, NULL, nla);

	if (info->nlh->nlmsg_flags & NLM_F_DUMP) {
		struct netlink_dump_control c = {
			.start = nf_tables_dump_set_start,
			.dump = nf_tables_dump_set,
			.done = nf_tables_dump_set_done,
			.module = THIS_MODULE,
		};
		struct nft_set_dump_ctx dump_ctx = {
			.set = set,
			.ctx = ctx,
		};

		c.data = &dump_ctx;
		return nft_netlink_dump_start_rcu(info->sk, skb, info->nlh, &c);
	}

	if (!nla[NFTA_SET_ELEM_LIST_ELEMENTS])
		return -EINVAL;

	if (NFNL_MSG_TYPE(info->nlh->nlmsg_type) == NFT_MSG_GETSETELEM_RESET)
		reset = true;

	nla_for_each_nested(attr, nla[NFTA_SET_ELEM_LIST_ELEMENTS], rem) {
		err = nft_get_set_elem(&ctx, set, attr, reset);
		if (err < 0) {
			NL_SET_BAD_ATTR(extack, attr);
			break;
		}
		nelems++;
	}

	if (reset)
		audit_log_nft_set_reset(table, nft_pernet(net)->base_seq,
					nelems);

	return err;
}

static void nf_tables_setelem_notify(const struct nft_ctx *ctx,
				     const struct nft_set *set,
				     const struct nft_set_elem *elem,
				     int event)
{
	struct nftables_pernet *nft_net;
	struct net *net = ctx->net;
	u32 portid = ctx->portid;
	struct sk_buff *skb;
	u16 flags = 0;
	int err;

	if (!ctx->report && !nfnetlink_has_listeners(net, NFNLGRP_NFTABLES))
		return;

	skb = nlmsg_new(NLMSG_GOODSIZE, GFP_KERNEL);
	if (skb == NULL)
		goto err;

	if (ctx->flags & (NLM_F_CREATE | NLM_F_EXCL))
		flags |= ctx->flags & (NLM_F_CREATE | NLM_F_EXCL);

	err = nf_tables_fill_setelem_info(skb, ctx, 0, portid, event, flags,
					  set, elem, false);
	if (err < 0) {
		kfree_skb(skb);
		goto err;
	}

	nft_net = nft_pernet(net);
	nft_notify_enqueue(skb, ctx->report, &nft_net->notify_list);
	return;
err:
	nfnetlink_set_err(net, portid, NFNLGRP_NFTABLES, -ENOBUFS);
}

static struct nft_trans *nft_trans_elem_alloc(struct nft_ctx *ctx,
					      int msg_type,
					      struct nft_set *set)
{
	struct nft_trans *trans;

	trans = nft_trans_alloc(ctx, msg_type, sizeof(struct nft_trans_elem));
	if (trans == NULL)
		return NULL;

	nft_trans_elem_set(trans) = set;
	return trans;
}

struct nft_expr *nft_set_elem_expr_alloc(const struct nft_ctx *ctx,
					 const struct nft_set *set,
					 const struct nlattr *attr)
{
	struct nft_expr *expr;
	int err;

	expr = nft_expr_init(ctx, attr);
	if (IS_ERR(expr))
		return expr;

	err = -EOPNOTSUPP;
	if (expr->ops->type->flags & NFT_EXPR_GC) {
		if (set->flags & NFT_SET_TIMEOUT)
			goto err_set_elem_expr;
		if (!set->ops->gc_init)
			goto err_set_elem_expr;
		set->ops->gc_init(set);
	}

	return expr;

err_set_elem_expr:
	nft_expr_destroy(ctx, expr);
	return ERR_PTR(err);
}

static int nft_set_ext_check(const struct nft_set_ext_tmpl *tmpl, u8 id, u32 len)
{
	len += nft_set_ext_types[id].len;
	if (len > tmpl->ext_len[id] ||
	    len > U8_MAX)
		return -1;

	return 0;
}

static int nft_set_ext_memcpy(const struct nft_set_ext_tmpl *tmpl, u8 id,
			      void *to, const void *from, u32 len)
{
	if (nft_set_ext_check(tmpl, id, len) < 0)
		return -1;

	memcpy(to, from, len);

	return 0;
}

void *nft_set_elem_init(const struct nft_set *set,
			const struct nft_set_ext_tmpl *tmpl,
			const u32 *key, const u32 *key_end,
			const u32 *data, u64 timeout, u64 expiration, gfp_t gfp)
{
	struct nft_set_ext *ext;
	void *elem;

	elem = kzalloc(set->ops->elemsize + tmpl->len, gfp);
	if (elem == NULL)
		return ERR_PTR(-ENOMEM);

	ext = nft_set_elem_ext(set, elem);
	nft_set_ext_init(ext, tmpl);

	if (nft_set_ext_exists(ext, NFT_SET_EXT_KEY) &&
	    nft_set_ext_memcpy(tmpl, NFT_SET_EXT_KEY,
			       nft_set_ext_key(ext), key, set->klen) < 0)
		goto err_ext_check;

	if (nft_set_ext_exists(ext, NFT_SET_EXT_KEY_END) &&
	    nft_set_ext_memcpy(tmpl, NFT_SET_EXT_KEY_END,
			       nft_set_ext_key_end(ext), key_end, set->klen) < 0)
		goto err_ext_check;

	if (nft_set_ext_exists(ext, NFT_SET_EXT_DATA) &&
	    nft_set_ext_memcpy(tmpl, NFT_SET_EXT_DATA,
			       nft_set_ext_data(ext), data, set->dlen) < 0)
		goto err_ext_check;

	if (nft_set_ext_exists(ext, NFT_SET_EXT_EXPIRATION)) {
		*nft_set_ext_expiration(ext) = get_jiffies_64() + expiration;
		if (expiration == 0)
			*nft_set_ext_expiration(ext) += timeout;
	}
	if (nft_set_ext_exists(ext, NFT_SET_EXT_TIMEOUT))
		*nft_set_ext_timeout(ext) = timeout;

	return elem;

err_ext_check:
	kfree(elem);

	return ERR_PTR(-EINVAL);
}

static void __nft_set_elem_expr_destroy(const struct nft_ctx *ctx,
					struct nft_expr *expr)
{
	if (expr->ops->destroy_clone) {
		expr->ops->destroy_clone(ctx, expr);
		module_put(expr->ops->type->owner);
	} else {
		nf_tables_expr_destroy(ctx, expr);
	}
}

static void nft_set_elem_expr_destroy(const struct nft_ctx *ctx,
				      struct nft_set_elem_expr *elem_expr)
{
	struct nft_expr *expr;
	u32 size;

	nft_setelem_expr_foreach(expr, elem_expr, size)
		__nft_set_elem_expr_destroy(ctx, expr);
}

/* Drop references and destroy. Called from gc, dynset and abort path. */
void nft_set_elem_destroy(const struct nft_set *set, void *elem,
			  bool destroy_expr)
{
	struct nft_set_ext *ext = nft_set_elem_ext(set, elem);
	struct nft_ctx ctx = {
		.net	= read_pnet(&set->net),
		.family	= set->table->family,
	};

	nft_data_release(nft_set_ext_key(ext), NFT_DATA_VALUE);
	if (nft_set_ext_exists(ext, NFT_SET_EXT_DATA))
		nft_data_release(nft_set_ext_data(ext), set->dtype);
	if (destroy_expr && nft_set_ext_exists(ext, NFT_SET_EXT_EXPRESSIONS))
		nft_set_elem_expr_destroy(&ctx, nft_set_ext_expr(ext));

	if (nft_set_ext_exists(ext, NFT_SET_EXT_OBJREF))
		nft_use_dec(&(*nft_set_ext_obj(ext))->use);
	kfree(elem);
}
EXPORT_SYMBOL_GPL(nft_set_elem_destroy);

/* Destroy element. References have been already dropped in the preparation
 * path via nft_setelem_data_deactivate().
 */
void nf_tables_set_elem_destroy(const struct nft_ctx *ctx,
				const struct nft_set *set, void *elem)
{
	struct nft_set_ext *ext = nft_set_elem_ext(set, elem);

	if (nft_set_ext_exists(ext, NFT_SET_EXT_EXPRESSIONS))
		nft_set_elem_expr_destroy(ctx, nft_set_ext_expr(ext));

	kfree(elem);
}

int nft_set_elem_expr_clone(const struct nft_ctx *ctx, struct nft_set *set,
			    struct nft_expr *expr_array[])
{
	struct nft_expr *expr;
	int err, i, k;

	for (i = 0; i < set->num_exprs; i++) {
		expr = kzalloc(set->exprs[i]->ops->size, GFP_KERNEL_ACCOUNT);
		if (!expr)
			goto err_expr;

		err = nft_expr_clone(expr, set->exprs[i]);
		if (err < 0) {
			kfree(expr);
			goto err_expr;
		}
		expr_array[i] = expr;
	}

	return 0;

err_expr:
	for (k = i - 1; k >= 0; k--)
		nft_expr_destroy(ctx, expr_array[k]);

	return -ENOMEM;
}

static int nft_set_elem_expr_setup(struct nft_ctx *ctx,
				   const struct nft_set_ext_tmpl *tmpl,
				   const struct nft_set_ext *ext,
				   struct nft_expr *expr_array[],
				   u32 num_exprs)
{
	struct nft_set_elem_expr *elem_expr = nft_set_ext_expr(ext);
	u32 len = sizeof(struct nft_set_elem_expr);
	struct nft_expr *expr;
	int i, err;

	if (num_exprs == 0)
		return 0;

	for (i = 0; i < num_exprs; i++)
		len += expr_array[i]->ops->size;

	if (nft_set_ext_check(tmpl, NFT_SET_EXT_EXPRESSIONS, len) < 0)
		return -EINVAL;

	for (i = 0; i < num_exprs; i++) {
		expr = nft_setelem_expr_at(elem_expr, elem_expr->size);
		err = nft_expr_clone(expr, expr_array[i]);
		if (err < 0)
			goto err_elem_expr_setup;

		elem_expr->size += expr_array[i]->ops->size;
		nft_expr_destroy(ctx, expr_array[i]);
		expr_array[i] = NULL;
	}

	return 0;

err_elem_expr_setup:
	for (; i < num_exprs; i++) {
		nft_expr_destroy(ctx, expr_array[i]);
		expr_array[i] = NULL;
	}

	return -ENOMEM;
}

struct nft_set_ext *nft_set_catchall_lookup(const struct net *net,
					    const struct nft_set *set)
{
	struct nft_set_elem_catchall *catchall;
	u8 genmask = nft_genmask_cur(net);
	struct nft_set_ext *ext;

	list_for_each_entry_rcu(catchall, &set->catchall_list, list) {
		ext = nft_set_elem_ext(set, catchall->elem);
		if (nft_set_elem_active(ext, genmask) &&
		    !nft_set_elem_expired(ext) &&
		    !nft_set_elem_is_dead(ext))
			return ext;
	}

	return NULL;
}
EXPORT_SYMBOL_GPL(nft_set_catchall_lookup);

static int nft_setelem_catchall_insert(const struct net *net,
				       struct nft_set *set,
				       const struct nft_set_elem *elem,
				       struct nft_set_ext **pext)
{
	struct nft_set_elem_catchall *catchall;
	u8 genmask = nft_genmask_next(net);
	struct nft_set_ext *ext;

	list_for_each_entry(catchall, &set->catchall_list, list) {
		ext = nft_set_elem_ext(set, catchall->elem);
		if (nft_set_elem_active(ext, genmask)) {
			*pext = ext;
			return -EEXIST;
		}
	}

	catchall = kmalloc(sizeof(*catchall), GFP_KERNEL);
	if (!catchall)
		return -ENOMEM;

	catchall->elem = elem->priv;
	list_add_tail_rcu(&catchall->list, &set->catchall_list);

	return 0;
}

static int nft_setelem_insert(const struct net *net,
			      struct nft_set *set,
			      const struct nft_set_elem *elem,
			      struct nft_set_ext **ext, unsigned int flags)
{
	int ret;

	if (flags & NFT_SET_ELEM_CATCHALL)
		ret = nft_setelem_catchall_insert(net, set, elem, ext);
	else
		ret = set->ops->insert(net, set, elem, ext);

	return ret;
}

static bool nft_setelem_is_catchall(const struct nft_set *set,
				    const struct nft_set_elem *elem)
{
	struct nft_set_ext *ext = nft_set_elem_ext(set, elem->priv);

	if (nft_set_ext_exists(ext, NFT_SET_EXT_FLAGS) &&
	    *nft_set_ext_flags(ext) & NFT_SET_ELEM_CATCHALL)
		return true;

	return false;
}

static void nft_setelem_activate(struct net *net, struct nft_set *set,
				 struct nft_set_elem *elem)
{
	struct nft_set_ext *ext = nft_set_elem_ext(set, elem->priv);

	if (nft_setelem_is_catchall(set, elem)) {
		nft_set_elem_change_active(net, set, ext);
	} else {
		set->ops->activate(net, set, elem);
	}
}

static int nft_setelem_catchall_deactivate(const struct net *net,
					   struct nft_set *set,
					   struct nft_set_elem *elem)
{
	struct nft_set_elem_catchall *catchall;
	struct nft_set_ext *ext;

	list_for_each_entry(catchall, &set->catchall_list, list) {
		ext = nft_set_elem_ext(set, catchall->elem);
		if (!nft_is_active(net, ext))
			continue;

		kfree(elem->priv);
		elem->priv = catchall->elem;
		nft_set_elem_change_active(net, set, ext);
		return 0;
	}

	return -ENOENT;
}

static int __nft_setelem_deactivate(const struct net *net,
				    struct nft_set *set,
				    struct nft_set_elem *elem)
{
	void *priv;

	priv = set->ops->deactivate(net, set, elem);
	if (!priv)
		return -ENOENT;

	kfree(elem->priv);
	elem->priv = priv;
	set->ndeact++;

	return 0;
}

static int nft_setelem_deactivate(const struct net *net,
				  struct nft_set *set,
				  struct nft_set_elem *elem, u32 flags)
{
	int ret;

	if (flags & NFT_SET_ELEM_CATCHALL)
		ret = nft_setelem_catchall_deactivate(net, set, elem);
	else
		ret = __nft_setelem_deactivate(net, set, elem);

	return ret;
}

static void nft_setelem_catchall_remove(const struct net *net,
					const struct nft_set *set,
					const struct nft_set_elem *elem)
{
	struct nft_set_elem_catchall *catchall, *next;

	list_for_each_entry_safe(catchall, next, &set->catchall_list, list) {
		if (catchall->elem == elem->priv) {
			list_del_rcu(&catchall->list);
			kfree_rcu(catchall, rcu);
			break;
		}
	}
}

static void nft_setelem_remove(const struct net *net,
			       const struct nft_set *set,
			       const struct nft_set_elem *elem)
{
	if (nft_setelem_is_catchall(set, elem))
		nft_setelem_catchall_remove(net, set, elem);
	else
		set->ops->remove(net, set, elem);
}

static bool nft_setelem_valid_key_end(const struct nft_set *set,
				      struct nlattr **nla, u32 flags)
{
	if ((set->flags & (NFT_SET_CONCAT | NFT_SET_INTERVAL)) ==
			  (NFT_SET_CONCAT | NFT_SET_INTERVAL)) {
		if (flags & NFT_SET_ELEM_INTERVAL_END)
			return false;

		if (nla[NFTA_SET_ELEM_KEY_END] &&
		    flags & NFT_SET_ELEM_CATCHALL)
			return false;
	} else {
		if (nla[NFTA_SET_ELEM_KEY_END])
			return false;
	}

	return true;
}

static int nft_add_set_elem(struct nft_ctx *ctx, struct nft_set *set,
			    const struct nlattr *attr, u32 nlmsg_flags)
{
	struct nft_expr *expr_array[NFT_SET_EXPR_MAX] = {};
	struct nlattr *nla[NFTA_SET_ELEM_MAX + 1];
	u8 genmask = nft_genmask_next(ctx->net);
	u32 flags = 0, size = 0, num_exprs = 0;
	struct nft_set_ext_tmpl tmpl;
	struct nft_set_ext *ext, *ext2;
	struct nft_set_elem elem;
	struct nft_set_binding *binding;
	struct nft_object *obj = NULL;
	struct nft_userdata *udata;
	struct nft_data_desc desc;
	enum nft_registers dreg;
	struct nft_trans *trans;
	u64 timeout;
	u64 expiration;
	int err, i;
	u8 ulen;

	err = nla_parse_nested_deprecated(nla, NFTA_SET_ELEM_MAX, attr,
					  nft_set_elem_policy, NULL);
	if (err < 0)
		return err;

	nft_set_ext_prepare(&tmpl);

	err = nft_setelem_parse_flags(set, nla[NFTA_SET_ELEM_FLAGS], &flags);
	if (err < 0)
		return err;

	if (((flags & NFT_SET_ELEM_CATCHALL) && nla[NFTA_SET_ELEM_KEY]) ||
	    (!(flags & NFT_SET_ELEM_CATCHALL) && !nla[NFTA_SET_ELEM_KEY]))
		return -EINVAL;

	if (flags != 0) {
		err = nft_set_ext_add(&tmpl, NFT_SET_EXT_FLAGS);
		if (err < 0)
			return err;
	}

	if (set->flags & NFT_SET_MAP) {
		if (nla[NFTA_SET_ELEM_DATA] == NULL &&
		    !(flags & NFT_SET_ELEM_INTERVAL_END))
			return -EINVAL;
	} else {
		if (nla[NFTA_SET_ELEM_DATA] != NULL)
			return -EINVAL;
	}

	if (set->flags & NFT_SET_OBJECT) {
		if (!nla[NFTA_SET_ELEM_OBJREF] &&
		    !(flags & NFT_SET_ELEM_INTERVAL_END))
			return -EINVAL;
	} else {
		if (nla[NFTA_SET_ELEM_OBJREF])
			return -EINVAL;
	}

	if (!nft_setelem_valid_key_end(set, nla, flags))
		return -EINVAL;

	if ((flags & NFT_SET_ELEM_INTERVAL_END) &&
	     (nla[NFTA_SET_ELEM_DATA] ||
	      nla[NFTA_SET_ELEM_OBJREF] ||
	      nla[NFTA_SET_ELEM_TIMEOUT] ||
	      nla[NFTA_SET_ELEM_EXPIRATION] ||
	      nla[NFTA_SET_ELEM_USERDATA] ||
	      nla[NFTA_SET_ELEM_EXPR] ||
	      nla[NFTA_SET_ELEM_KEY_END] ||
	      nla[NFTA_SET_ELEM_EXPRESSIONS]))
		return -EINVAL;

	timeout = 0;
	if (nla[NFTA_SET_ELEM_TIMEOUT] != NULL) {
		if (!(set->flags & NFT_SET_TIMEOUT))
			return -EINVAL;
		err = nf_msecs_to_jiffies64(nla[NFTA_SET_ELEM_TIMEOUT],
					    &timeout);
		if (err)
			return err;
	} else if (set->flags & NFT_SET_TIMEOUT &&
		   !(flags & NFT_SET_ELEM_INTERVAL_END)) {
		timeout = READ_ONCE(set->timeout);
	}

	expiration = 0;
	if (nla[NFTA_SET_ELEM_EXPIRATION] != NULL) {
		if (!(set->flags & NFT_SET_TIMEOUT))
			return -EINVAL;
		err = nf_msecs_to_jiffies64(nla[NFTA_SET_ELEM_EXPIRATION],
					    &expiration);
		if (err)
			return err;
	}

	if (nla[NFTA_SET_ELEM_EXPR]) {
		struct nft_expr *expr;

		if (set->num_exprs && set->num_exprs != 1)
			return -EOPNOTSUPP;

		expr = nft_set_elem_expr_alloc(ctx, set,
					       nla[NFTA_SET_ELEM_EXPR]);
		if (IS_ERR(expr))
			return PTR_ERR(expr);

		expr_array[0] = expr;
		num_exprs = 1;

		if (set->num_exprs && set->exprs[0]->ops != expr->ops) {
			err = -EOPNOTSUPP;
			goto err_set_elem_expr;
		}
	} else if (nla[NFTA_SET_ELEM_EXPRESSIONS]) {
		struct nft_expr *expr;
		struct nlattr *tmp;
		int left;

		i = 0;
		nla_for_each_nested(tmp, nla[NFTA_SET_ELEM_EXPRESSIONS], left) {
			if (i == NFT_SET_EXPR_MAX ||
			    (set->num_exprs && set->num_exprs == i)) {
				err = -E2BIG;
				goto err_set_elem_expr;
			}
			if (nla_type(tmp) != NFTA_LIST_ELEM) {
				err = -EINVAL;
				goto err_set_elem_expr;
			}
			expr = nft_set_elem_expr_alloc(ctx, set, tmp);
			if (IS_ERR(expr)) {
				err = PTR_ERR(expr);
				goto err_set_elem_expr;
			}
			expr_array[i] = expr;
			num_exprs++;

			if (set->num_exprs && expr->ops != set->exprs[i]->ops) {
				err = -EOPNOTSUPP;
				goto err_set_elem_expr;
			}
			i++;
		}
		if (set->num_exprs && set->num_exprs != i) {
			err = -EOPNOTSUPP;
			goto err_set_elem_expr;
		}
	} else if (set->num_exprs > 0 &&
		   !(flags & NFT_SET_ELEM_INTERVAL_END)) {
		err = nft_set_elem_expr_clone(ctx, set, expr_array);
		if (err < 0)
			goto err_set_elem_expr_clone;

		num_exprs = set->num_exprs;
	}

	if (nla[NFTA_SET_ELEM_KEY]) {
		err = nft_setelem_parse_key(ctx, set, &elem.key.val,
					    nla[NFTA_SET_ELEM_KEY]);
		if (err < 0)
			goto err_set_elem_expr;

		err = nft_set_ext_add_length(&tmpl, NFT_SET_EXT_KEY, set->klen);
		if (err < 0)
			goto err_parse_key;
	}

	if (nla[NFTA_SET_ELEM_KEY_END]) {
		err = nft_setelem_parse_key(ctx, set, &elem.key_end.val,
					    nla[NFTA_SET_ELEM_KEY_END]);
		if (err < 0)
			goto err_parse_key;

		err = nft_set_ext_add_length(&tmpl, NFT_SET_EXT_KEY_END, set->klen);
		if (err < 0)
			goto err_parse_key_end;
	}

	if (timeout > 0) {
		err = nft_set_ext_add(&tmpl, NFT_SET_EXT_EXPIRATION);
		if (err < 0)
			goto err_parse_key_end;

		if (timeout != READ_ONCE(set->timeout)) {
			err = nft_set_ext_add(&tmpl, NFT_SET_EXT_TIMEOUT);
			if (err < 0)
				goto err_parse_key_end;
		}
	}

	if (num_exprs) {
		for (i = 0; i < num_exprs; i++)
			size += expr_array[i]->ops->size;

		err = nft_set_ext_add_length(&tmpl, NFT_SET_EXT_EXPRESSIONS,
					     sizeof(struct nft_set_elem_expr) + size);
		if (err < 0)
			goto err_parse_key_end;
	}

	if (nla[NFTA_SET_ELEM_OBJREF] != NULL) {
		obj = nft_obj_lookup(ctx->net, ctx->table,
				     nla[NFTA_SET_ELEM_OBJREF],
				     set->objtype, genmask);
		if (IS_ERR(obj)) {
			err = PTR_ERR(obj);
			obj = NULL;
			goto err_parse_key_end;
		}

		if (!nft_use_inc(&obj->use)) {
			err = -EMFILE;
			obj = NULL;
			goto err_parse_key_end;
		}

		err = nft_set_ext_add(&tmpl, NFT_SET_EXT_OBJREF);
		if (err < 0)
			goto err_parse_key_end;
	}

	if (nla[NFTA_SET_ELEM_DATA] != NULL) {
		err = nft_setelem_parse_data(ctx, set, &desc, &elem.data.val,
					     nla[NFTA_SET_ELEM_DATA]);
		if (err < 0)
			goto err_parse_key_end;

		dreg = nft_type_to_reg(set->dtype);
		list_for_each_entry(binding, &set->bindings, list) {
			struct nft_ctx bind_ctx = {
				.net	= ctx->net,
				.family	= ctx->family,
				.table	= ctx->table,
				.chain	= (struct nft_chain *)binding->chain,
			};

			if (!(binding->flags & NFT_SET_MAP))
				continue;

			err = nft_validate_register_store(&bind_ctx, dreg,
							  &elem.data.val,
							  desc.type, desc.len);
			if (err < 0)
				goto err_parse_data;

			if (desc.type == NFT_DATA_VERDICT &&
			    (elem.data.val.verdict.code == NFT_GOTO ||
			     elem.data.val.verdict.code == NFT_JUMP))
				nft_validate_state_update(ctx->table,
							  NFT_VALIDATE_NEED);
		}

		err = nft_set_ext_add_length(&tmpl, NFT_SET_EXT_DATA, desc.len);
		if (err < 0)
			goto err_parse_data;
	}

	/* The full maximum length of userdata can exceed the maximum
	 * offset value (U8_MAX) for following extensions, therefor it
	 * must be the last extension added.
	 */
	ulen = 0;
	if (nla[NFTA_SET_ELEM_USERDATA] != NULL) {
		ulen = nla_len(nla[NFTA_SET_ELEM_USERDATA]);
		if (ulen > 0) {
			err = nft_set_ext_add_length(&tmpl, NFT_SET_EXT_USERDATA,
						     ulen);
			if (err < 0)
				goto err_parse_data;
		}
	}

	elem.priv = nft_set_elem_init(set, &tmpl, elem.key.val.data,
				      elem.key_end.val.data, elem.data.val.data,
				      timeout, expiration, GFP_KERNEL_ACCOUNT);
	if (IS_ERR(elem.priv)) {
		err = PTR_ERR(elem.priv);
		goto err_parse_data;
	}

	ext = nft_set_elem_ext(set, elem.priv);
	if (flags)
		*nft_set_ext_flags(ext) = flags;

	if (obj)
		*nft_set_ext_obj(ext) = obj;

	if (ulen > 0) {
		if (nft_set_ext_check(&tmpl, NFT_SET_EXT_USERDATA, ulen) < 0) {
			err = -EINVAL;
			goto err_elem_free;
		}
		udata = nft_set_ext_userdata(ext);
		udata->len = ulen - 1;
		nla_memcpy(&udata->data, nla[NFTA_SET_ELEM_USERDATA], ulen);
	}
	err = nft_set_elem_expr_setup(ctx, &tmpl, ext, expr_array, num_exprs);
	if (err < 0)
		goto err_elem_free;

	trans = nft_trans_elem_alloc(ctx, NFT_MSG_NEWSETELEM, set);
	if (trans == NULL) {
		err = -ENOMEM;
		goto err_elem_free;
	}

	ext->genmask = nft_genmask_cur(ctx->net);

	err = nft_setelem_insert(ctx->net, set, &elem, &ext2, flags);
	if (err) {
		if (err == -EEXIST) {
			if (nft_set_ext_exists(ext, NFT_SET_EXT_DATA) ^
			    nft_set_ext_exists(ext2, NFT_SET_EXT_DATA) ||
			    nft_set_ext_exists(ext, NFT_SET_EXT_OBJREF) ^
			    nft_set_ext_exists(ext2, NFT_SET_EXT_OBJREF))
				goto err_element_clash;
			if ((nft_set_ext_exists(ext, NFT_SET_EXT_DATA) &&
			     nft_set_ext_exists(ext2, NFT_SET_EXT_DATA) &&
			     memcmp(nft_set_ext_data(ext),
				    nft_set_ext_data(ext2), set->dlen) != 0) ||
			    (nft_set_ext_exists(ext, NFT_SET_EXT_OBJREF) &&
			     nft_set_ext_exists(ext2, NFT_SET_EXT_OBJREF) &&
			     *nft_set_ext_obj(ext) != *nft_set_ext_obj(ext2)))
				goto err_element_clash;
			else if (!(nlmsg_flags & NLM_F_EXCL))
				err = 0;
		} else if (err == -ENOTEMPTY) {
			/* ENOTEMPTY reports overlapping between this element
			 * and an existing one.
			 */
			err = -EEXIST;
		}
		goto err_element_clash;
	}

	if (!(flags & NFT_SET_ELEM_CATCHALL)) {
		unsigned int max = set->size ? set->size + set->ndeact : UINT_MAX;

		if (!atomic_add_unless(&set->nelems, 1, max)) {
			err = -ENFILE;
			goto err_set_full;
		}
	}

	nft_trans_elem(trans) = elem;
	nft_trans_commit_list_add_tail(ctx->net, trans);
	return 0;

err_set_full:
	nft_setelem_remove(ctx->net, set, &elem);
err_element_clash:
	kfree(trans);
err_elem_free:
	nf_tables_set_elem_destroy(ctx, set, elem.priv);
err_parse_data:
	if (nla[NFTA_SET_ELEM_DATA] != NULL)
		nft_data_release(&elem.data.val, desc.type);
err_parse_key_end:
	if (obj)
		nft_use_dec_restore(&obj->use);

	nft_data_release(&elem.key_end.val, NFT_DATA_VALUE);
err_parse_key:
	nft_data_release(&elem.key.val, NFT_DATA_VALUE);
err_set_elem_expr:
	for (i = 0; i < num_exprs && expr_array[i]; i++)
		nft_expr_destroy(ctx, expr_array[i]);
err_set_elem_expr_clone:
	return err;
}

static int nf_tables_newsetelem(struct sk_buff *skb,
				const struct nfnl_info *info,
				const struct nlattr * const nla[])
{
	struct netlink_ext_ack *extack = info->extack;
	u8 genmask = nft_genmask_next(info->net);
	u8 family = info->nfmsg->nfgen_family;
	struct net *net = info->net;
	const struct nlattr *attr;
	struct nft_table *table;
	struct nft_set *set;
	struct nft_ctx ctx;
	int rem, err;

	if (nla[NFTA_SET_ELEM_LIST_ELEMENTS] == NULL)
		return -EINVAL;

	table = nft_table_lookup(net, nla[NFTA_SET_ELEM_LIST_TABLE], family,
				 genmask, NETLINK_CB(skb).portid);
	if (IS_ERR(table)) {
		NL_SET_BAD_ATTR(extack, nla[NFTA_SET_ELEM_LIST_TABLE]);
		return PTR_ERR(table);
	}

	set = nft_set_lookup_global(net, table, nla[NFTA_SET_ELEM_LIST_SET],
				    nla[NFTA_SET_ELEM_LIST_SET_ID], genmask);
	if (IS_ERR(set))
		return PTR_ERR(set);

	if (!list_empty(&set->bindings) &&
	    (set->flags & (NFT_SET_CONSTANT | NFT_SET_ANONYMOUS)))
		return -EBUSY;

	nft_ctx_init(&ctx, net, skb, info->nlh, family, table, NULL, nla);

	nla_for_each_nested(attr, nla[NFTA_SET_ELEM_LIST_ELEMENTS], rem) {
		err = nft_add_set_elem(&ctx, set, attr, info->nlh->nlmsg_flags);
		if (err < 0) {
			NL_SET_BAD_ATTR(extack, attr);
			return err;
		}
	}

	if (table->validate_state == NFT_VALIDATE_DO)
		return nft_table_validate(net, table);

	return 0;
}

/**
 *	nft_data_hold - hold a nft_data item
 *
 *	@data: struct nft_data to release
 *	@type: type of data
 *
 *	Hold a nft_data item. NFT_DATA_VALUE types can be silently discarded,
 *	NFT_DATA_VERDICT bumps the reference to chains in case of NFT_JUMP and
 *	NFT_GOTO verdicts. This function must be called on active data objects
 *	from the second phase of the commit protocol.
 */
void nft_data_hold(const struct nft_data *data, enum nft_data_types type)
{
	struct nft_chain *chain;

	if (type == NFT_DATA_VERDICT) {
		switch (data->verdict.code) {
		case NFT_JUMP:
		case NFT_GOTO:
			chain = data->verdict.chain;
			nft_use_inc_restore(&chain->use);
			break;
		}
	}
}

static void nft_setelem_data_activate(const struct net *net,
				      const struct nft_set *set,
				      struct nft_set_elem *elem)
{
	const struct nft_set_ext *ext = nft_set_elem_ext(set, elem->priv);

	if (nft_set_ext_exists(ext, NFT_SET_EXT_DATA))
		nft_data_hold(nft_set_ext_data(ext), set->dtype);
	if (nft_set_ext_exists(ext, NFT_SET_EXT_OBJREF))
		nft_use_inc_restore(&(*nft_set_ext_obj(ext))->use);
}

void nft_setelem_data_deactivate(const struct net *net,
				 const struct nft_set *set,
				 struct nft_set_elem *elem)
{
	const struct nft_set_ext *ext = nft_set_elem_ext(set, elem->priv);

	if (nft_set_ext_exists(ext, NFT_SET_EXT_DATA))
		nft_data_release(nft_set_ext_data(ext), set->dtype);
	if (nft_set_ext_exists(ext, NFT_SET_EXT_OBJREF))
		nft_use_dec(&(*nft_set_ext_obj(ext))->use);
}

static int nft_del_setelem(struct nft_ctx *ctx, struct nft_set *set,
			   const struct nlattr *attr)
{
	struct nlattr *nla[NFTA_SET_ELEM_MAX + 1];
	struct nft_set_ext_tmpl tmpl;
	struct nft_set_elem elem;
	struct nft_set_ext *ext;
	struct nft_trans *trans;
	u32 flags = 0;
	int err;

	err = nla_parse_nested_deprecated(nla, NFTA_SET_ELEM_MAX, attr,
					  nft_set_elem_policy, NULL);
	if (err < 0)
		return err;

	err = nft_setelem_parse_flags(set, nla[NFTA_SET_ELEM_FLAGS], &flags);
	if (err < 0)
		return err;

	if (!nla[NFTA_SET_ELEM_KEY] && !(flags & NFT_SET_ELEM_CATCHALL))
		return -EINVAL;

	if (!nft_setelem_valid_key_end(set, nla, flags))
		return -EINVAL;

	nft_set_ext_prepare(&tmpl);

	if (flags != 0) {
		err = nft_set_ext_add(&tmpl, NFT_SET_EXT_FLAGS);
		if (err < 0)
			return err;
	}

	if (nla[NFTA_SET_ELEM_KEY]) {
		err = nft_setelem_parse_key(ctx, set, &elem.key.val,
					    nla[NFTA_SET_ELEM_KEY]);
		if (err < 0)
			return err;

		err = nft_set_ext_add_length(&tmpl, NFT_SET_EXT_KEY, set->klen);
		if (err < 0)
			goto fail_elem;
	}

	if (nla[NFTA_SET_ELEM_KEY_END]) {
		err = nft_setelem_parse_key(ctx, set, &elem.key_end.val,
					    nla[NFTA_SET_ELEM_KEY_END]);
		if (err < 0)
			goto fail_elem;

		err = nft_set_ext_add_length(&tmpl, NFT_SET_EXT_KEY_END, set->klen);
		if (err < 0)
			goto fail_elem_key_end;
	}

	err = -ENOMEM;
	elem.priv = nft_set_elem_init(set, &tmpl, elem.key.val.data,
				      elem.key_end.val.data, NULL, 0, 0,
				      GFP_KERNEL_ACCOUNT);
	if (IS_ERR(elem.priv)) {
		err = PTR_ERR(elem.priv);
		goto fail_elem_key_end;
	}

	ext = nft_set_elem_ext(set, elem.priv);
	if (flags)
		*nft_set_ext_flags(ext) = flags;

	trans = nft_trans_elem_alloc(ctx, NFT_MSG_DELSETELEM, set);
	if (trans == NULL)
		goto fail_trans;

	err = nft_setelem_deactivate(ctx->net, set, &elem, flags);
	if (err < 0)
		goto fail_ops;

	nft_setelem_data_deactivate(ctx->net, set, &elem);

	nft_trans_elem(trans) = elem;
	nft_trans_commit_list_add_tail(ctx->net, trans);
	return 0;

fail_ops:
	kfree(trans);
fail_trans:
	kfree(elem.priv);
fail_elem_key_end:
	nft_data_release(&elem.key_end.val, NFT_DATA_VALUE);
fail_elem:
	nft_data_release(&elem.key.val, NFT_DATA_VALUE);
	return err;
}

static int nft_setelem_flush(const struct nft_ctx *ctx,
			     struct nft_set *set,
			     const struct nft_set_iter *iter,
			     struct nft_set_elem *elem)
{
	struct nft_trans *trans;
	int err;

	trans = nft_trans_alloc_gfp(ctx, NFT_MSG_DELSETELEM,
				    sizeof(struct nft_trans_elem), GFP_ATOMIC);
	if (!trans)
		return -ENOMEM;

	if (!set->ops->flush(ctx->net, set, elem->priv)) {
		err = -ENOENT;
		goto err1;
	}
	set->ndeact++;

	nft_setelem_data_deactivate(ctx->net, set, elem);
	nft_trans_elem_set(trans) = set;
	nft_trans_elem(trans) = *elem;
	nft_trans_commit_list_add_tail(ctx->net, trans);

	return 0;
err1:
	kfree(trans);
	return err;
}

static int __nft_set_catchall_flush(const struct nft_ctx *ctx,
				    struct nft_set *set,
				    struct nft_set_elem *elem)
{
	struct nft_trans *trans;

	trans = nft_trans_alloc_gfp(ctx, NFT_MSG_DELSETELEM,
				    sizeof(struct nft_trans_elem), GFP_KERNEL);
	if (!trans)
		return -ENOMEM;

	nft_setelem_data_deactivate(ctx->net, set, elem);
	nft_trans_elem_set(trans) = set;
	nft_trans_elem(trans) = *elem;
	nft_trans_commit_list_add_tail(ctx->net, trans);

	return 0;
}

static int nft_set_catchall_flush(const struct nft_ctx *ctx,
				  struct nft_set *set)
{
	u8 genmask = nft_genmask_next(ctx->net);
	struct nft_set_elem_catchall *catchall;
	struct nft_set_elem elem;
	struct nft_set_ext *ext;
	int ret = 0;

	list_for_each_entry_rcu(catchall, &set->catchall_list, list) {
		ext = nft_set_elem_ext(set, catchall->elem);
		if (!nft_set_elem_active(ext, genmask))
			continue;

		elem.priv = catchall->elem;
		ret = __nft_set_catchall_flush(ctx, set, &elem);
		if (ret < 0)
			break;
		nft_set_elem_change_active(ctx->net, set, ext);
	}

	return ret;
}

static int nft_set_flush(struct nft_ctx *ctx, struct nft_set *set, u8 genmask)
{
	struct nft_set_iter iter = {
		.genmask	= genmask,
		.fn		= nft_setelem_flush,
	};

	set->ops->walk(ctx, set, &iter);
	if (!iter.err)
		iter.err = nft_set_catchall_flush(ctx, set);

	return iter.err;
}

static int nf_tables_delsetelem(struct sk_buff *skb,
				const struct nfnl_info *info,
				const struct nlattr * const nla[])
{
	struct netlink_ext_ack *extack = info->extack;
	u8 genmask = nft_genmask_next(info->net);
	u8 family = info->nfmsg->nfgen_family;
	struct net *net = info->net;
	const struct nlattr *attr;
	struct nft_table *table;
	struct nft_set *set;
	struct nft_ctx ctx;
	int rem, err = 0;

	table = nft_table_lookup(net, nla[NFTA_SET_ELEM_LIST_TABLE], family,
				 genmask, NETLINK_CB(skb).portid);
	if (IS_ERR(table)) {
		NL_SET_BAD_ATTR(extack, nla[NFTA_SET_ELEM_LIST_TABLE]);
		return PTR_ERR(table);
	}

	set = nft_set_lookup(table, nla[NFTA_SET_ELEM_LIST_SET], genmask);
	if (IS_ERR(set))
		return PTR_ERR(set);

	if (!list_empty(&set->bindings) &&
	    (set->flags & (NFT_SET_CONSTANT | NFT_SET_ANONYMOUS)))
		return -EBUSY;

	nft_ctx_init(&ctx, net, skb, info->nlh, family, table, NULL, nla);

	if (!nla[NFTA_SET_ELEM_LIST_ELEMENTS])
		return nft_set_flush(&ctx, set, genmask);

	nla_for_each_nested(attr, nla[NFTA_SET_ELEM_LIST_ELEMENTS], rem) {
		err = nft_del_setelem(&ctx, set, attr);
		if (err == -ENOENT &&
		    NFNL_MSG_TYPE(info->nlh->nlmsg_type) == NFT_MSG_DESTROYSETELEM)
			continue;

		if (err < 0) {
			NL_SET_BAD_ATTR(extack, attr);
			break;
		}
	}
	return err;
}

/*
 * Stateful objects
 */

/**
 *	nft_register_obj- register nf_tables stateful object type
 *	@obj_type: object type
 *
 *	Registers the object type for use with nf_tables. Returns zero on
 *	success or a negative errno code otherwise.
 */
int nft_register_obj(struct nft_object_type *obj_type)
{
	if (obj_type->type == NFT_OBJECT_UNSPEC)
		return -EINVAL;

	nfnl_lock(NFNL_SUBSYS_NFTABLES);
	list_add_rcu(&obj_type->list, &nf_tables_objects);
	nfnl_unlock(NFNL_SUBSYS_NFTABLES);
	return 0;
}
EXPORT_SYMBOL_GPL(nft_register_obj);

/**
 *	nft_unregister_obj - unregister nf_tables object type
 *	@obj_type: object type
 *
 * 	Unregisters the object type for use with nf_tables.
 */
void nft_unregister_obj(struct nft_object_type *obj_type)
{
	nfnl_lock(NFNL_SUBSYS_NFTABLES);
	list_del_rcu(&obj_type->list);
	nfnl_unlock(NFNL_SUBSYS_NFTABLES);
}
EXPORT_SYMBOL_GPL(nft_unregister_obj);

struct nft_object *nft_obj_lookup(const struct net *net,
				  const struct nft_table *table,
				  const struct nlattr *nla, u32 objtype,
				  u8 genmask)
{
	struct nft_object_hash_key k = { .table = table };
	char search[NFT_OBJ_MAXNAMELEN];
	struct rhlist_head *tmp, *list;
	struct nft_object *obj;

	nla_strscpy(search, nla, sizeof(search));
	k.name = search;

	WARN_ON_ONCE(!rcu_read_lock_held() &&
		     !lockdep_commit_lock_is_held(net));

	rcu_read_lock();
	list = rhltable_lookup(&nft_objname_ht, &k, nft_objname_ht_params);
	if (!list)
		goto out;

	rhl_for_each_entry_rcu(obj, tmp, list, rhlhead) {
		if (objtype == obj->ops->type->type &&
		    nft_active_genmask(obj, genmask)) {
			rcu_read_unlock();
			return obj;
		}
	}
out:
	rcu_read_unlock();
	return ERR_PTR(-ENOENT);
}
EXPORT_SYMBOL_GPL(nft_obj_lookup);

static struct nft_object *nft_obj_lookup_byhandle(const struct nft_table *table,
						  const struct nlattr *nla,
						  u32 objtype, u8 genmask)
{
	struct nft_object *obj;

	list_for_each_entry(obj, &table->objects, list) {
		if (be64_to_cpu(nla_get_be64(nla)) == obj->handle &&
		    objtype == obj->ops->type->type &&
		    nft_active_genmask(obj, genmask))
			return obj;
	}
	return ERR_PTR(-ENOENT);
}

static const struct nla_policy nft_obj_policy[NFTA_OBJ_MAX + 1] = {
	[NFTA_OBJ_TABLE]	= { .type = NLA_STRING,
				    .len = NFT_TABLE_MAXNAMELEN - 1 },
	[NFTA_OBJ_NAME]		= { .type = NLA_STRING,
				    .len = NFT_OBJ_MAXNAMELEN - 1 },
	[NFTA_OBJ_TYPE]		= { .type = NLA_U32 },
	[NFTA_OBJ_DATA]		= { .type = NLA_NESTED },
	[NFTA_OBJ_HANDLE]	= { .type = NLA_U64},
	[NFTA_OBJ_USERDATA]	= { .type = NLA_BINARY,
				    .len = NFT_USERDATA_MAXLEN },
};

static struct nft_object *nft_obj_init(const struct nft_ctx *ctx,
				       const struct nft_object_type *type,
				       const struct nlattr *attr)
{
	struct nlattr **tb;
	const struct nft_object_ops *ops;
	struct nft_object *obj;
	int err = -ENOMEM;

	tb = kmalloc_array(type->maxattr + 1, sizeof(*tb), GFP_KERNEL);
	if (!tb)
		goto err1;

	if (attr) {
		err = nla_parse_nested_deprecated(tb, type->maxattr, attr,
						  type->policy, NULL);
		if (err < 0)
			goto err2;
	} else {
		memset(tb, 0, sizeof(tb[0]) * (type->maxattr + 1));
	}

	if (type->select_ops) {
		ops = type->select_ops(ctx, (const struct nlattr * const *)tb);
		if (IS_ERR(ops)) {
			err = PTR_ERR(ops);
			goto err2;
		}
	} else {
		ops = type->ops;
	}

	err = -ENOMEM;
	obj = kzalloc(sizeof(*obj) + ops->size, GFP_KERNEL_ACCOUNT);
	if (!obj)
		goto err2;

	err = ops->init(ctx, (const struct nlattr * const *)tb, obj);
	if (err < 0)
		goto err3;

	obj->ops = ops;

	kfree(tb);
	return obj;
err3:
	kfree(obj);
err2:
	kfree(tb);
err1:
	return ERR_PTR(err);
}

static int nft_object_dump(struct sk_buff *skb, unsigned int attr,
			   struct nft_object *obj, bool reset)
{
	struct nlattr *nest;

	nest = nla_nest_start_noflag(skb, attr);
	if (!nest)
		goto nla_put_failure;
	if (obj->ops->dump(skb, obj, reset) < 0)
		goto nla_put_failure;
	nla_nest_end(skb, nest);
	return 0;

nla_put_failure:
	return -1;
}

static const struct nft_object_type *__nft_obj_type_get(u32 objtype)
{
	const struct nft_object_type *type;

	list_for_each_entry(type, &nf_tables_objects, list) {
		if (objtype == type->type)
			return type;
	}
	return NULL;
}

static const struct nft_object_type *
nft_obj_type_get(struct net *net, u32 objtype)
{
	const struct nft_object_type *type;

	type = __nft_obj_type_get(objtype);
	if (type != NULL && try_module_get(type->owner))
		return type;

	lockdep_nfnl_nft_mutex_not_held();
#ifdef CONFIG_MODULES
	if (type == NULL) {
		if (nft_request_module(net, "nft-obj-%u", objtype) == -EAGAIN)
			return ERR_PTR(-EAGAIN);
	}
#endif
	return ERR_PTR(-ENOENT);
}

static int nf_tables_updobj(const struct nft_ctx *ctx,
			    const struct nft_object_type *type,
			    const struct nlattr *attr,
			    struct nft_object *obj)
{
	struct nft_object *newobj;
	struct nft_trans *trans;
	int err = -ENOMEM;

	if (!try_module_get(type->owner))
		return -ENOENT;

	trans = nft_trans_alloc(ctx, NFT_MSG_NEWOBJ,
				sizeof(struct nft_trans_obj));
	if (!trans)
		goto err_trans;

	newobj = nft_obj_init(ctx, type, attr);
	if (IS_ERR(newobj)) {
		err = PTR_ERR(newobj);
		goto err_free_trans;
	}

	nft_trans_obj(trans) = obj;
	nft_trans_obj_update(trans) = true;
	nft_trans_obj_newobj(trans) = newobj;
	nft_trans_commit_list_add_tail(ctx->net, trans);

	return 0;

err_free_trans:
	kfree(trans);
err_trans:
	module_put(type->owner);
	return err;
}

static int nf_tables_newobj(struct sk_buff *skb, const struct nfnl_info *info,
			    const struct nlattr * const nla[])
{
	struct netlink_ext_ack *extack = info->extack;
	u8 genmask = nft_genmask_next(info->net);
	u8 family = info->nfmsg->nfgen_family;
	const struct nft_object_type *type;
	struct net *net = info->net;
	struct nft_table *table;
	struct nft_object *obj;
	struct nft_ctx ctx;
	u32 objtype;
	int err;

	if (!nla[NFTA_OBJ_TYPE] ||
	    !nla[NFTA_OBJ_NAME] ||
	    !nla[NFTA_OBJ_DATA])
		return -EINVAL;

	table = nft_table_lookup(net, nla[NFTA_OBJ_TABLE], family, genmask,
				 NETLINK_CB(skb).portid);
	if (IS_ERR(table)) {
		NL_SET_BAD_ATTR(extack, nla[NFTA_OBJ_TABLE]);
		return PTR_ERR(table);
	}

	objtype = ntohl(nla_get_be32(nla[NFTA_OBJ_TYPE]));
	obj = nft_obj_lookup(net, table, nla[NFTA_OBJ_NAME], objtype, genmask);
	if (IS_ERR(obj)) {
		err = PTR_ERR(obj);
		if (err != -ENOENT) {
			NL_SET_BAD_ATTR(extack, nla[NFTA_OBJ_NAME]);
			return err;
		}
	} else {
		if (info->nlh->nlmsg_flags & NLM_F_EXCL) {
			NL_SET_BAD_ATTR(extack, nla[NFTA_OBJ_NAME]);
			return -EEXIST;
		}
		if (info->nlh->nlmsg_flags & NLM_F_REPLACE)
			return -EOPNOTSUPP;

		type = __nft_obj_type_get(objtype);
		if (WARN_ON_ONCE(!type))
			return -ENOENT;

		nft_ctx_init(&ctx, net, skb, info->nlh, family, table, NULL, nla);

		return nf_tables_updobj(&ctx, type, nla[NFTA_OBJ_DATA], obj);
	}

	nft_ctx_init(&ctx, net, skb, info->nlh, family, table, NULL, nla);

	if (!nft_use_inc(&table->use))
		return -EMFILE;

	type = nft_obj_type_get(net, objtype);
	if (IS_ERR(type)) {
		err = PTR_ERR(type);
		goto err_type;
	}

	obj = nft_obj_init(&ctx, type, nla[NFTA_OBJ_DATA]);
	if (IS_ERR(obj)) {
		err = PTR_ERR(obj);
		goto err_init;
	}
	obj->key.table = table;
	obj->handle = nf_tables_alloc_handle(table);

	obj->key.name = nla_strdup(nla[NFTA_OBJ_NAME], GFP_KERNEL_ACCOUNT);
	if (!obj->key.name) {
		err = -ENOMEM;
		goto err_strdup;
	}

	if (nla[NFTA_OBJ_USERDATA]) {
		obj->udata = nla_memdup(nla[NFTA_OBJ_USERDATA], GFP_KERNEL_ACCOUNT);
		if (obj->udata == NULL)
			goto err_userdata;

		obj->udlen = nla_len(nla[NFTA_OBJ_USERDATA]);
	}

	err = nft_trans_obj_add(&ctx, NFT_MSG_NEWOBJ, obj);
	if (err < 0)
		goto err_trans;

	err = rhltable_insert(&nft_objname_ht, &obj->rhlhead,
			      nft_objname_ht_params);
	if (err < 0)
		goto err_obj_ht;

	list_add_tail_rcu(&obj->list, &table->objects);

	return 0;
err_obj_ht:
	/* queued in transaction log */
	INIT_LIST_HEAD(&obj->list);
	return err;
err_trans:
	kfree(obj->udata);
err_userdata:
	kfree(obj->key.name);
err_strdup:
	if (obj->ops->destroy)
		obj->ops->destroy(&ctx, obj);
	kfree(obj);
err_init:
	module_put(type->owner);
err_type:
	nft_use_dec_restore(&table->use);

	return err;
}

static int nf_tables_fill_obj_info(struct sk_buff *skb, struct net *net,
				   u32 portid, u32 seq, int event, u32 flags,
				   int family, const struct nft_table *table,
				   struct nft_object *obj, bool reset)
{
	struct nlmsghdr *nlh;

	event = nfnl_msg_type(NFNL_SUBSYS_NFTABLES, event);
	nlh = nfnl_msg_put(skb, portid, seq, event, flags, family,
			   NFNETLINK_V0, nft_base_seq(net));
	if (!nlh)
		goto nla_put_failure;

	if (nla_put_string(skb, NFTA_OBJ_TABLE, table->name) ||
	    nla_put_string(skb, NFTA_OBJ_NAME, obj->key.name) ||
	    nla_put_be64(skb, NFTA_OBJ_HANDLE, cpu_to_be64(obj->handle),
			 NFTA_OBJ_PAD))
		goto nla_put_failure;

	if (event == NFT_MSG_DELOBJ) {
		nlmsg_end(skb, nlh);
		return 0;
	}

	if (nla_put_be32(skb, NFTA_OBJ_TYPE, htonl(obj->ops->type->type)) ||
	    nla_put_be32(skb, NFTA_OBJ_USE, htonl(obj->use)) ||
	    nft_object_dump(skb, NFTA_OBJ_DATA, obj, reset))
		goto nla_put_failure;

	if (obj->udata &&
	    nla_put(skb, NFTA_OBJ_USERDATA, obj->udlen, obj->udata))
		goto nla_put_failure;

	nlmsg_end(skb, nlh);
	return 0;

nla_put_failure:
	nlmsg_trim(skb, nlh);
	return -1;
}

struct nft_obj_filter {
	char		*table;
	u32		type;
};

static int nf_tables_dump_obj(struct sk_buff *skb, struct netlink_callback *cb)
{
	const struct nfgenmsg *nfmsg = nlmsg_data(cb->nlh);
	const struct nft_table *table;
	unsigned int idx = 0, s_idx = cb->args[0];
	struct nft_obj_filter *filter = cb->data;
	struct net *net = sock_net(skb->sk);
	int family = nfmsg->nfgen_family;
	struct nftables_pernet *nft_net;
	struct nft_object *obj;
	bool reset = false;

	if (NFNL_MSG_TYPE(cb->nlh->nlmsg_type) == NFT_MSG_GETOBJ_RESET)
		reset = true;

	rcu_read_lock();
	nft_net = nft_pernet(net);
	cb->seq = READ_ONCE(nft_net->base_seq);

	list_for_each_entry_rcu(table, &nft_net->tables, list) {
		if (family != NFPROTO_UNSPEC && family != table->family)
			continue;

		list_for_each_entry_rcu(obj, &table->objects, list) {
			if (!nft_is_active(net, obj))
				goto cont;
			if (idx < s_idx)
				goto cont;
			if (idx > s_idx)
				memset(&cb->args[1], 0,
				       sizeof(cb->args) - sizeof(cb->args[0]));
			if (filter && filter->table &&
			    strcmp(filter->table, table->name))
				goto cont;
			if (filter &&
			    filter->type != NFT_OBJECT_UNSPEC &&
			    obj->ops->type->type != filter->type)
				goto cont;
			if (reset) {
				char *buf = kasprintf(GFP_ATOMIC,
						      "%s:%u",
						      table->name,
						      nft_net->base_seq);

				audit_log_nfcfg(buf,
						family,
						obj->handle,
						AUDIT_NFT_OP_OBJ_RESET,
						GFP_ATOMIC);
				kfree(buf);
			}

			if (nf_tables_fill_obj_info(skb, net, NETLINK_CB(cb->skb).portid,
						    cb->nlh->nlmsg_seq,
						    NFT_MSG_NEWOBJ,
						    NLM_F_MULTI | NLM_F_APPEND,
						    table->family, table,
						    obj, reset) < 0)
				goto done;

			nl_dump_check_consistent(cb, nlmsg_hdr(skb));
cont:
			idx++;
		}
	}
done:
	rcu_read_unlock();

	cb->args[0] = idx;
	return skb->len;
}

static int nf_tables_dump_obj_start(struct netlink_callback *cb)
{
	const struct nlattr * const *nla = cb->data;
	struct nft_obj_filter *filter = NULL;

	if (nla[NFTA_OBJ_TABLE] || nla[NFTA_OBJ_TYPE]) {
		filter = kzalloc(sizeof(*filter), GFP_ATOMIC);
		if (!filter)
			return -ENOMEM;

		if (nla[NFTA_OBJ_TABLE]) {
			filter->table = nla_strdup(nla[NFTA_OBJ_TABLE], GFP_ATOMIC);
			if (!filter->table) {
				kfree(filter);
				return -ENOMEM;
			}
		}

		if (nla[NFTA_OBJ_TYPE])
			filter->type = ntohl(nla_get_be32(nla[NFTA_OBJ_TYPE]));
	}

	cb->data = filter;
	return 0;
}

static int nf_tables_dump_obj_done(struct netlink_callback *cb)
{
	struct nft_obj_filter *filter = cb->data;

	if (filter) {
		kfree(filter->table);
		kfree(filter);
	}

	return 0;
}

/* called with rcu_read_lock held */
static int nf_tables_getobj(struct sk_buff *skb, const struct nfnl_info *info,
			    const struct nlattr * const nla[])
{
	struct netlink_ext_ack *extack = info->extack;
	u8 genmask = nft_genmask_cur(info->net);
	u8 family = info->nfmsg->nfgen_family;
	const struct nft_table *table;
	struct net *net = info->net;
	struct nft_object *obj;
	struct sk_buff *skb2;
	bool reset = false;
	u32 objtype;
	int err;

	if (info->nlh->nlmsg_flags & NLM_F_DUMP) {
		struct netlink_dump_control c = {
			.start = nf_tables_dump_obj_start,
			.dump = nf_tables_dump_obj,
			.done = nf_tables_dump_obj_done,
			.module = THIS_MODULE,
			.data = (void *)nla,
		};

		return nft_netlink_dump_start_rcu(info->sk, skb, info->nlh, &c);
	}

	if (!nla[NFTA_OBJ_NAME] ||
	    !nla[NFTA_OBJ_TYPE])
		return -EINVAL;

	table = nft_table_lookup(net, nla[NFTA_OBJ_TABLE], family, genmask, 0);
	if (IS_ERR(table)) {
		NL_SET_BAD_ATTR(extack, nla[NFTA_OBJ_TABLE]);
		return PTR_ERR(table);
	}

	objtype = ntohl(nla_get_be32(nla[NFTA_OBJ_TYPE]));
	obj = nft_obj_lookup(net, table, nla[NFTA_OBJ_NAME], objtype, genmask);
	if (IS_ERR(obj)) {
		NL_SET_BAD_ATTR(extack, nla[NFTA_OBJ_NAME]);
		return PTR_ERR(obj);
	}

	skb2 = alloc_skb(NLMSG_GOODSIZE, GFP_ATOMIC);
	if (!skb2)
		return -ENOMEM;

	if (NFNL_MSG_TYPE(info->nlh->nlmsg_type) == NFT_MSG_GETOBJ_RESET)
		reset = true;

	if (reset) {
		const struct nftables_pernet *nft_net;
		char *buf;

		nft_net = nft_pernet(net);
		buf = kasprintf(GFP_ATOMIC, "%s:%u", table->name, nft_net->base_seq);

		audit_log_nfcfg(buf,
				family,
				obj->handle,
				AUDIT_NFT_OP_OBJ_RESET,
				GFP_ATOMIC);
		kfree(buf);
	}

	err = nf_tables_fill_obj_info(skb2, net, NETLINK_CB(skb).portid,
				      info->nlh->nlmsg_seq, NFT_MSG_NEWOBJ, 0,
				      family, table, obj, reset);
	if (err < 0)
		goto err_fill_obj_info;

	return nfnetlink_unicast(skb2, net, NETLINK_CB(skb).portid);

err_fill_obj_info:
	kfree_skb(skb2);
	return err;
}

static void nft_obj_destroy(const struct nft_ctx *ctx, struct nft_object *obj)
{
	if (obj->ops->destroy)
		obj->ops->destroy(ctx, obj);

	module_put(obj->ops->type->owner);
	kfree(obj->key.name);
	kfree(obj->udata);
	kfree(obj);
}

static int nf_tables_delobj(struct sk_buff *skb, const struct nfnl_info *info,
			    const struct nlattr * const nla[])
{
	struct netlink_ext_ack *extack = info->extack;
	u8 genmask = nft_genmask_next(info->net);
	u8 family = info->nfmsg->nfgen_family;
	struct net *net = info->net;
	const struct nlattr *attr;
	struct nft_table *table;
	struct nft_object *obj;
	struct nft_ctx ctx;
	u32 objtype;

	if (!nla[NFTA_OBJ_TYPE] ||
	    (!nla[NFTA_OBJ_NAME] && !nla[NFTA_OBJ_HANDLE]))
		return -EINVAL;

	table = nft_table_lookup(net, nla[NFTA_OBJ_TABLE], family, genmask,
				 NETLINK_CB(skb).portid);
	if (IS_ERR(table)) {
		NL_SET_BAD_ATTR(extack, nla[NFTA_OBJ_TABLE]);
		return PTR_ERR(table);
	}

	objtype = ntohl(nla_get_be32(nla[NFTA_OBJ_TYPE]));
	if (nla[NFTA_OBJ_HANDLE]) {
		attr = nla[NFTA_OBJ_HANDLE];
		obj = nft_obj_lookup_byhandle(table, attr, objtype, genmask);
	} else {
		attr = nla[NFTA_OBJ_NAME];
		obj = nft_obj_lookup(net, table, attr, objtype, genmask);
	}

	if (IS_ERR(obj)) {
		if (PTR_ERR(obj) == -ENOENT &&
		    NFNL_MSG_TYPE(info->nlh->nlmsg_type) == NFT_MSG_DESTROYOBJ)
			return 0;

		NL_SET_BAD_ATTR(extack, attr);
		return PTR_ERR(obj);
	}
	if (obj->use > 0) {
		NL_SET_BAD_ATTR(extack, attr);
		return -EBUSY;
	}

	nft_ctx_init(&ctx, net, skb, info->nlh, family, table, NULL, nla);

	return nft_delobj(&ctx, obj);
}

void nft_obj_notify(struct net *net, const struct nft_table *table,
		    struct nft_object *obj, u32 portid, u32 seq, int event,
		    u16 flags, int family, int report, gfp_t gfp)
{
	struct nftables_pernet *nft_net = nft_pernet(net);
	struct sk_buff *skb;
	int err;
	char *buf = kasprintf(gfp, "%s:%u",
			      table->name, nft_net->base_seq);

	audit_log_nfcfg(buf,
			family,
			obj->handle,
			event == NFT_MSG_NEWOBJ ?
				 AUDIT_NFT_OP_OBJ_REGISTER :
				 AUDIT_NFT_OP_OBJ_UNREGISTER,
			gfp);
	kfree(buf);

	if (!report &&
	    !nfnetlink_has_listeners(net, NFNLGRP_NFTABLES))
		return;

	skb = nlmsg_new(NLMSG_GOODSIZE, gfp);
	if (skb == NULL)
		goto err;

	err = nf_tables_fill_obj_info(skb, net, portid, seq, event,
				      flags & (NLM_F_CREATE | NLM_F_EXCL),
				      family, table, obj, false);
	if (err < 0) {
		kfree_skb(skb);
		goto err;
	}

	nft_notify_enqueue(skb, report, &nft_net->notify_list);
	return;
err:
	nfnetlink_set_err(net, portid, NFNLGRP_NFTABLES, -ENOBUFS);
}
EXPORT_SYMBOL_GPL(nft_obj_notify);

static void nf_tables_obj_notify(const struct nft_ctx *ctx,
				 struct nft_object *obj, int event)
{
	nft_obj_notify(ctx->net, ctx->table, obj, ctx->portid, ctx->seq, event,
		       ctx->flags, ctx->family, ctx->report, GFP_KERNEL);
}

/*
 * Flow tables
 */
void nft_register_flowtable_type(struct nf_flowtable_type *type)
{
	nfnl_lock(NFNL_SUBSYS_NFTABLES);
	list_add_tail_rcu(&type->list, &nf_tables_flowtables);
	nfnl_unlock(NFNL_SUBSYS_NFTABLES);
}
EXPORT_SYMBOL_GPL(nft_register_flowtable_type);

void nft_unregister_flowtable_type(struct nf_flowtable_type *type)
{
	nfnl_lock(NFNL_SUBSYS_NFTABLES);
	list_del_rcu(&type->list);
	nfnl_unlock(NFNL_SUBSYS_NFTABLES);
}
EXPORT_SYMBOL_GPL(nft_unregister_flowtable_type);

static const struct nla_policy nft_flowtable_policy[NFTA_FLOWTABLE_MAX + 1] = {
	[NFTA_FLOWTABLE_TABLE]		= { .type = NLA_STRING,
					    .len = NFT_NAME_MAXLEN - 1 },
	[NFTA_FLOWTABLE_NAME]		= { .type = NLA_STRING,
					    .len = NFT_NAME_MAXLEN - 1 },
	[NFTA_FLOWTABLE_HOOK]		= { .type = NLA_NESTED },
	[NFTA_FLOWTABLE_HANDLE]		= { .type = NLA_U64 },
	[NFTA_FLOWTABLE_FLAGS]		= { .type = NLA_U32 },
};

struct nft_flowtable *nft_flowtable_lookup(const struct nft_table *table,
					   const struct nlattr *nla, u8 genmask)
{
	struct nft_flowtable *flowtable;

	list_for_each_entry_rcu(flowtable, &table->flowtables, list) {
		if (!nla_strcmp(nla, flowtable->name) &&
		    nft_active_genmask(flowtable, genmask))
			return flowtable;
	}
	return ERR_PTR(-ENOENT);
}
EXPORT_SYMBOL_GPL(nft_flowtable_lookup);

void nf_tables_deactivate_flowtable(const struct nft_ctx *ctx,
				    struct nft_flowtable *flowtable,
				    enum nft_trans_phase phase)
{
	switch (phase) {
	case NFT_TRANS_PREPARE_ERROR:
	case NFT_TRANS_PREPARE:
	case NFT_TRANS_ABORT:
	case NFT_TRANS_RELEASE:
		nft_use_dec(&flowtable->use);
		fallthrough;
	default:
		return;
	}
}
EXPORT_SYMBOL_GPL(nf_tables_deactivate_flowtable);

static struct nft_flowtable *
nft_flowtable_lookup_byhandle(const struct nft_table *table,
			      const struct nlattr *nla, u8 genmask)
{
       struct nft_flowtable *flowtable;

       list_for_each_entry(flowtable, &table->flowtables, list) {
               if (be64_to_cpu(nla_get_be64(nla)) == flowtable->handle &&
                   nft_active_genmask(flowtable, genmask))
                       return flowtable;
       }
       return ERR_PTR(-ENOENT);
}

struct nft_flowtable_hook {
	u32			num;
	int			priority;
	struct list_head	list;
};

static const struct nla_policy nft_flowtable_hook_policy[NFTA_FLOWTABLE_HOOK_MAX + 1] = {
	[NFTA_FLOWTABLE_HOOK_NUM]	= { .type = NLA_U32 },
	[NFTA_FLOWTABLE_HOOK_PRIORITY]	= { .type = NLA_U32 },
	[NFTA_FLOWTABLE_HOOK_DEVS]	= { .type = NLA_NESTED },
};

static int nft_flowtable_parse_hook(const struct nft_ctx *ctx,
				    const struct nlattr * const nla[],
				    struct nft_flowtable_hook *flowtable_hook,
				    struct nft_flowtable *flowtable,
				    struct netlink_ext_ack *extack, bool add)
{
	struct nlattr *tb[NFTA_FLOWTABLE_HOOK_MAX + 1];
	struct nft_hook *hook;
	int hooknum, priority;
	int err;

	INIT_LIST_HEAD(&flowtable_hook->list);

	err = nla_parse_nested_deprecated(tb, NFTA_FLOWTABLE_HOOK_MAX,
					  nla[NFTA_FLOWTABLE_HOOK],
					  nft_flowtable_hook_policy, NULL);
	if (err < 0)
		return err;

	if (add) {
		if (!tb[NFTA_FLOWTABLE_HOOK_NUM] ||
		    !tb[NFTA_FLOWTABLE_HOOK_PRIORITY]) {
			NL_SET_BAD_ATTR(extack, nla[NFTA_FLOWTABLE_NAME]);
			return -ENOENT;
		}

		hooknum = ntohl(nla_get_be32(tb[NFTA_FLOWTABLE_HOOK_NUM]));
		if (hooknum != NF_NETDEV_INGRESS)
			return -EOPNOTSUPP;

		priority = ntohl(nla_get_be32(tb[NFTA_FLOWTABLE_HOOK_PRIORITY]));

		flowtable_hook->priority	= priority;
		flowtable_hook->num		= hooknum;
	} else {
		if (tb[NFTA_FLOWTABLE_HOOK_NUM]) {
			hooknum = ntohl(nla_get_be32(tb[NFTA_FLOWTABLE_HOOK_NUM]));
			if (hooknum != flowtable->hooknum)
				return -EOPNOTSUPP;
		}

		if (tb[NFTA_FLOWTABLE_HOOK_PRIORITY]) {
			priority = ntohl(nla_get_be32(tb[NFTA_FLOWTABLE_HOOK_PRIORITY]));
			if (priority != flowtable->data.priority)
				return -EOPNOTSUPP;
		}

		flowtable_hook->priority	= flowtable->data.priority;
		flowtable_hook->num		= flowtable->hooknum;
	}

	if (tb[NFTA_FLOWTABLE_HOOK_DEVS]) {
		err = nf_tables_parse_netdev_hooks(ctx->net,
						   tb[NFTA_FLOWTABLE_HOOK_DEVS],
						   &flowtable_hook->list,
						   extack);
		if (err < 0)
			return err;
	}

	list_for_each_entry(hook, &flowtable_hook->list, list) {
		hook->ops.pf		= NFPROTO_NETDEV;
		hook->ops.hooknum	= flowtable_hook->num;
		hook->ops.priority	= flowtable_hook->priority;
		hook->ops.priv		= &flowtable->data;
		hook->ops.hook		= flowtable->data.type->hook;
	}

	return err;
}

static const struct nf_flowtable_type *__nft_flowtable_type_get(u8 family)
{
	const struct nf_flowtable_type *type;

	list_for_each_entry(type, &nf_tables_flowtables, list) {
		if (family == type->family)
			return type;
	}
	return NULL;
}

static const struct nf_flowtable_type *
nft_flowtable_type_get(struct net *net, u8 family)
{
	const struct nf_flowtable_type *type;

	type = __nft_flowtable_type_get(family);
	if (type != NULL && try_module_get(type->owner))
		return type;

	lockdep_nfnl_nft_mutex_not_held();
#ifdef CONFIG_MODULES
	if (type == NULL) {
		if (nft_request_module(net, "nf-flowtable-%u", family) == -EAGAIN)
			return ERR_PTR(-EAGAIN);
	}
#endif
	return ERR_PTR(-ENOENT);
}

/* Only called from error and netdev event paths. */
static void nft_unregister_flowtable_hook(struct net *net,
					  struct nft_flowtable *flowtable,
					  struct nft_hook *hook)
{
	nf_unregister_net_hook(net, &hook->ops);
	flowtable->data.type->setup(&flowtable->data, hook->ops.dev,
				    FLOW_BLOCK_UNBIND);
}

static void __nft_unregister_flowtable_net_hooks(struct net *net,
						 struct list_head *hook_list,
					         bool release_netdev)
{
	struct nft_hook *hook, *next;

	list_for_each_entry_safe(hook, next, hook_list, list) {
		nf_unregister_net_hook(net, &hook->ops);
		if (release_netdev) {
			list_del(&hook->list);
			kfree_rcu(hook, rcu);
		}
	}
}

static void nft_unregister_flowtable_net_hooks(struct net *net,
					       struct list_head *hook_list)
{
	__nft_unregister_flowtable_net_hooks(net, hook_list, false);
}

static int nft_register_flowtable_net_hooks(struct net *net,
					    struct nft_table *table,
					    struct list_head *hook_list,
					    struct nft_flowtable *flowtable)
{
	struct nft_hook *hook, *hook2, *next;
	struct nft_flowtable *ft;
	int err, i = 0;

	list_for_each_entry(hook, hook_list, list) {
		list_for_each_entry(ft, &table->flowtables, list) {
			if (!nft_is_active_next(net, ft))
				continue;

			list_for_each_entry(hook2, &ft->hook_list, list) {
				if (hook->ops.dev == hook2->ops.dev &&
				    hook->ops.pf == hook2->ops.pf) {
					err = -EEXIST;
					goto err_unregister_net_hooks;
				}
			}
		}

		err = flowtable->data.type->setup(&flowtable->data,
						  hook->ops.dev,
						  FLOW_BLOCK_BIND);
		if (err < 0)
			goto err_unregister_net_hooks;

		err = nf_register_net_hook(net, &hook->ops);
		if (err < 0) {
			flowtable->data.type->setup(&flowtable->data,
						    hook->ops.dev,
						    FLOW_BLOCK_UNBIND);
			goto err_unregister_net_hooks;
		}

		i++;
	}

	return 0;

err_unregister_net_hooks:
	list_for_each_entry_safe(hook, next, hook_list, list) {
		if (i-- <= 0)
			break;

		nft_unregister_flowtable_hook(net, flowtable, hook);
		list_del_rcu(&hook->list);
		kfree_rcu(hook, rcu);
	}

	return err;
}

static void nft_hooks_destroy(struct list_head *hook_list)
{
	struct nft_hook *hook, *next;

	list_for_each_entry_safe(hook, next, hook_list, list) {
		list_del_rcu(&hook->list);
		kfree_rcu(hook, rcu);
	}
}

static int nft_flowtable_update(struct nft_ctx *ctx, const struct nlmsghdr *nlh,
				struct nft_flowtable *flowtable,
				struct netlink_ext_ack *extack)
{
	const struct nlattr * const *nla = ctx->nla;
	struct nft_flowtable_hook flowtable_hook;
	struct nft_hook *hook, *next;
	struct nft_trans *trans;
	bool unregister = false;
	u32 flags;
	int err;

	err = nft_flowtable_parse_hook(ctx, nla, &flowtable_hook, flowtable,
				       extack, false);
	if (err < 0)
		return err;

	list_for_each_entry_safe(hook, next, &flowtable_hook.list, list) {
		if (nft_hook_list_find(&flowtable->hook_list, hook)) {
			list_del(&hook->list);
			kfree(hook);
		}
	}

	if (nla[NFTA_FLOWTABLE_FLAGS]) {
		flags = ntohl(nla_get_be32(nla[NFTA_FLOWTABLE_FLAGS]));
		if (flags & ~NFT_FLOWTABLE_MASK) {
			err = -EOPNOTSUPP;
			goto err_flowtable_update_hook;
		}
		if ((flowtable->data.flags & NFT_FLOWTABLE_HW_OFFLOAD) ^
		    (flags & NFT_FLOWTABLE_HW_OFFLOAD)) {
			err = -EOPNOTSUPP;
			goto err_flowtable_update_hook;
		}
	} else {
		flags = flowtable->data.flags;
	}

	err = nft_register_flowtable_net_hooks(ctx->net, ctx->table,
					       &flowtable_hook.list, flowtable);
	if (err < 0)
		goto err_flowtable_update_hook;

	trans = nft_trans_alloc(ctx, NFT_MSG_NEWFLOWTABLE,
				sizeof(struct nft_trans_flowtable));
	if (!trans) {
		unregister = true;
		err = -ENOMEM;
		goto err_flowtable_update_hook;
	}

	nft_trans_flowtable_flags(trans) = flags;
	nft_trans_flowtable(trans) = flowtable;
	nft_trans_flowtable_update(trans) = true;
	INIT_LIST_HEAD(&nft_trans_flowtable_hooks(trans));
	list_splice(&flowtable_hook.list, &nft_trans_flowtable_hooks(trans));

	nft_trans_commit_list_add_tail(ctx->net, trans);

	return 0;

err_flowtable_update_hook:
	list_for_each_entry_safe(hook, next, &flowtable_hook.list, list) {
		if (unregister)
			nft_unregister_flowtable_hook(ctx->net, flowtable, hook);
		list_del_rcu(&hook->list);
		kfree_rcu(hook, rcu);
	}

	return err;

}

static int nf_tables_newflowtable(struct sk_buff *skb,
				  const struct nfnl_info *info,
				  const struct nlattr * const nla[])
{
	struct netlink_ext_ack *extack = info->extack;
	struct nft_flowtable_hook flowtable_hook;
	u8 genmask = nft_genmask_next(info->net);
	u8 family = info->nfmsg->nfgen_family;
	const struct nf_flowtable_type *type;
	struct nft_flowtable *flowtable;
	struct nft_hook *hook, *next;
	struct net *net = info->net;
	struct nft_table *table;
	struct nft_ctx ctx;
	int err;

	if (!nla[NFTA_FLOWTABLE_TABLE] ||
	    !nla[NFTA_FLOWTABLE_NAME] ||
	    !nla[NFTA_FLOWTABLE_HOOK])
		return -EINVAL;

	table = nft_table_lookup(net, nla[NFTA_FLOWTABLE_TABLE], family,
				 genmask, NETLINK_CB(skb).portid);
	if (IS_ERR(table)) {
		NL_SET_BAD_ATTR(extack, nla[NFTA_FLOWTABLE_TABLE]);
		return PTR_ERR(table);
	}

	flowtable = nft_flowtable_lookup(table, nla[NFTA_FLOWTABLE_NAME],
					 genmask);
	if (IS_ERR(flowtable)) {
		err = PTR_ERR(flowtable);
		if (err != -ENOENT) {
			NL_SET_BAD_ATTR(extack, nla[NFTA_FLOWTABLE_NAME]);
			return err;
		}
	} else {
		if (info->nlh->nlmsg_flags & NLM_F_EXCL) {
			NL_SET_BAD_ATTR(extack, nla[NFTA_FLOWTABLE_NAME]);
			return -EEXIST;
		}

		nft_ctx_init(&ctx, net, skb, info->nlh, family, table, NULL, nla);

		return nft_flowtable_update(&ctx, info->nlh, flowtable, extack);
	}

	nft_ctx_init(&ctx, net, skb, info->nlh, family, table, NULL, nla);

	if (!nft_use_inc(&table->use))
		return -EMFILE;

	flowtable = kzalloc(sizeof(*flowtable), GFP_KERNEL_ACCOUNT);
	if (!flowtable) {
		err = -ENOMEM;
		goto flowtable_alloc;
	}

	flowtable->table = table;
	flowtable->handle = nf_tables_alloc_handle(table);
	INIT_LIST_HEAD(&flowtable->hook_list);

	flowtable->name = nla_strdup(nla[NFTA_FLOWTABLE_NAME], GFP_KERNEL_ACCOUNT);
	if (!flowtable->name) {
		err = -ENOMEM;
		goto err1;
	}

	type = nft_flowtable_type_get(net, family);
	if (IS_ERR(type)) {
		err = PTR_ERR(type);
		goto err2;
	}

	if (nla[NFTA_FLOWTABLE_FLAGS]) {
		flowtable->data.flags =
			ntohl(nla_get_be32(nla[NFTA_FLOWTABLE_FLAGS]));
		if (flowtable->data.flags & ~NFT_FLOWTABLE_MASK) {
			err = -EOPNOTSUPP;
			goto err3;
		}
	}

	write_pnet(&flowtable->data.net, net);
	flowtable->data.type = type;
	err = type->init(&flowtable->data);
	if (err < 0)
		goto err3;

	err = nft_flowtable_parse_hook(&ctx, nla, &flowtable_hook, flowtable,
				       extack, true);
	if (err < 0)
		goto err4;

	list_splice(&flowtable_hook.list, &flowtable->hook_list);
	flowtable->data.priority = flowtable_hook.priority;
	flowtable->hooknum = flowtable_hook.num;

	err = nft_register_flowtable_net_hooks(ctx.net, table,
					       &flowtable->hook_list,
					       flowtable);
	if (err < 0) {
		nft_hooks_destroy(&flowtable->hook_list);
		goto err4;
	}

	err = nft_trans_flowtable_add(&ctx, NFT_MSG_NEWFLOWTABLE, flowtable);
	if (err < 0)
		goto err5;

	list_add_tail_rcu(&flowtable->list, &table->flowtables);

	return 0;
err5:
	list_for_each_entry_safe(hook, next, &flowtable->hook_list, list) {
		nft_unregister_flowtable_hook(net, flowtable, hook);
		list_del_rcu(&hook->list);
		kfree_rcu(hook, rcu);
	}
err4:
	flowtable->data.type->free(&flowtable->data);
err3:
	module_put(type->owner);
err2:
	kfree(flowtable->name);
err1:
	kfree(flowtable);
flowtable_alloc:
	nft_use_dec_restore(&table->use);

	return err;
}

static void nft_flowtable_hook_release(struct nft_flowtable_hook *flowtable_hook)
{
	struct nft_hook *this, *next;

	list_for_each_entry_safe(this, next, &flowtable_hook->list, list) {
		list_del(&this->list);
		kfree(this);
	}
}

static int nft_delflowtable_hook(struct nft_ctx *ctx,
				 struct nft_flowtable *flowtable,
				 struct netlink_ext_ack *extack)
{
	const struct nlattr * const *nla = ctx->nla;
	struct nft_flowtable_hook flowtable_hook;
	LIST_HEAD(flowtable_del_list);
	struct nft_hook *this, *hook;
	struct nft_trans *trans;
	int err;

	err = nft_flowtable_parse_hook(ctx, nla, &flowtable_hook, flowtable,
				       extack, false);
	if (err < 0)
		return err;

	list_for_each_entry(this, &flowtable_hook.list, list) {
		hook = nft_hook_list_find(&flowtable->hook_list, this);
		if (!hook) {
			err = -ENOENT;
			goto err_flowtable_del_hook;
		}
		list_move(&hook->list, &flowtable_del_list);
	}

	trans = nft_trans_alloc(ctx, NFT_MSG_DELFLOWTABLE,
				sizeof(struct nft_trans_flowtable));
	if (!trans) {
		err = -ENOMEM;
		goto err_flowtable_del_hook;
	}

	nft_trans_flowtable(trans) = flowtable;
	nft_trans_flowtable_update(trans) = true;
	INIT_LIST_HEAD(&nft_trans_flowtable_hooks(trans));
	list_splice(&flowtable_del_list, &nft_trans_flowtable_hooks(trans));
	nft_flowtable_hook_release(&flowtable_hook);

	nft_trans_commit_list_add_tail(ctx->net, trans);

	return 0;

err_flowtable_del_hook:
	list_splice(&flowtable_del_list, &flowtable->hook_list);
	nft_flowtable_hook_release(&flowtable_hook);

	return err;
}

static int nf_tables_delflowtable(struct sk_buff *skb,
				  const struct nfnl_info *info,
				  const struct nlattr * const nla[])
{
	struct netlink_ext_ack *extack = info->extack;
	u8 genmask = nft_genmask_next(info->net);
	u8 family = info->nfmsg->nfgen_family;
	struct nft_flowtable *flowtable;
	struct net *net = info->net;
	const struct nlattr *attr;
	struct nft_table *table;
	struct nft_ctx ctx;

	if (!nla[NFTA_FLOWTABLE_TABLE] ||
	    (!nla[NFTA_FLOWTABLE_NAME] &&
	     !nla[NFTA_FLOWTABLE_HANDLE]))
		return -EINVAL;

	table = nft_table_lookup(net, nla[NFTA_FLOWTABLE_TABLE], family,
				 genmask, NETLINK_CB(skb).portid);
	if (IS_ERR(table)) {
		NL_SET_BAD_ATTR(extack, nla[NFTA_FLOWTABLE_TABLE]);
		return PTR_ERR(table);
	}

	if (nla[NFTA_FLOWTABLE_HANDLE]) {
		attr = nla[NFTA_FLOWTABLE_HANDLE];
		flowtable = nft_flowtable_lookup_byhandle(table, attr, genmask);
	} else {
		attr = nla[NFTA_FLOWTABLE_NAME];
		flowtable = nft_flowtable_lookup(table, attr, genmask);
	}

	if (IS_ERR(flowtable)) {
		if (PTR_ERR(flowtable) == -ENOENT &&
		    NFNL_MSG_TYPE(info->nlh->nlmsg_type) == NFT_MSG_DESTROYFLOWTABLE)
			return 0;

		NL_SET_BAD_ATTR(extack, attr);
		return PTR_ERR(flowtable);
	}

	nft_ctx_init(&ctx, net, skb, info->nlh, family, table, NULL, nla);

	if (nla[NFTA_FLOWTABLE_HOOK])
		return nft_delflowtable_hook(&ctx, flowtable, extack);

	if (flowtable->use > 0) {
		NL_SET_BAD_ATTR(extack, attr);
		return -EBUSY;
	}

	return nft_delflowtable(&ctx, flowtable);
}

static int nf_tables_fill_flowtable_info(struct sk_buff *skb, struct net *net,
					 u32 portid, u32 seq, int event,
					 u32 flags, int family,
					 struct nft_flowtable *flowtable,
					 struct list_head *hook_list)
{
	struct nlattr *nest, *nest_devs;
	struct nft_hook *hook;
	struct nlmsghdr *nlh;

	event = nfnl_msg_type(NFNL_SUBSYS_NFTABLES, event);
	nlh = nfnl_msg_put(skb, portid, seq, event, flags, family,
			   NFNETLINK_V0, nft_base_seq(net));
	if (!nlh)
		goto nla_put_failure;

	if (nla_put_string(skb, NFTA_FLOWTABLE_TABLE, flowtable->table->name) ||
	    nla_put_string(skb, NFTA_FLOWTABLE_NAME, flowtable->name) ||
	    nla_put_be64(skb, NFTA_FLOWTABLE_HANDLE, cpu_to_be64(flowtable->handle),
			 NFTA_FLOWTABLE_PAD))
		goto nla_put_failure;

	if (event == NFT_MSG_DELFLOWTABLE && !hook_list) {
		nlmsg_end(skb, nlh);
		return 0;
	}

	if (nla_put_be32(skb, NFTA_FLOWTABLE_USE, htonl(flowtable->use)) ||
	    nla_put_be32(skb, NFTA_FLOWTABLE_FLAGS, htonl(flowtable->data.flags)))
		goto nla_put_failure;

	nest = nla_nest_start_noflag(skb, NFTA_FLOWTABLE_HOOK);
	if (!nest)
		goto nla_put_failure;
	if (nla_put_be32(skb, NFTA_FLOWTABLE_HOOK_NUM, htonl(flowtable->hooknum)) ||
	    nla_put_be32(skb, NFTA_FLOWTABLE_HOOK_PRIORITY, htonl(flowtable->data.priority)))
		goto nla_put_failure;

	nest_devs = nla_nest_start_noflag(skb, NFTA_FLOWTABLE_HOOK_DEVS);
	if (!nest_devs)
		goto nla_put_failure;

	if (!hook_list)
		hook_list = &flowtable->hook_list;

	list_for_each_entry_rcu(hook, hook_list, list) {
		if (nla_put_string(skb, NFTA_DEVICE_NAME, hook->ops.dev->name))
			goto nla_put_failure;
	}
	nla_nest_end(skb, nest_devs);
	nla_nest_end(skb, nest);

	nlmsg_end(skb, nlh);
	return 0;

nla_put_failure:
	nlmsg_trim(skb, nlh);
	return -1;
}

struct nft_flowtable_filter {
	char		*table;
};

static int nf_tables_dump_flowtable(struct sk_buff *skb,
				    struct netlink_callback *cb)
{
	const struct nfgenmsg *nfmsg = nlmsg_data(cb->nlh);
	struct nft_flowtable_filter *filter = cb->data;
	unsigned int idx = 0, s_idx = cb->args[0];
	struct net *net = sock_net(skb->sk);
	int family = nfmsg->nfgen_family;
	struct nft_flowtable *flowtable;
	struct nftables_pernet *nft_net;
	const struct nft_table *table;

	rcu_read_lock();
	nft_net = nft_pernet(net);
	cb->seq = READ_ONCE(nft_net->base_seq);

	list_for_each_entry_rcu(table, &nft_net->tables, list) {
		if (family != NFPROTO_UNSPEC && family != table->family)
			continue;

		list_for_each_entry_rcu(flowtable, &table->flowtables, list) {
			if (!nft_is_active(net, flowtable))
				goto cont;
			if (idx < s_idx)
				goto cont;
			if (idx > s_idx)
				memset(&cb->args[1], 0,
				       sizeof(cb->args) - sizeof(cb->args[0]));
			if (filter && filter->table &&
			    strcmp(filter->table, table->name))
				goto cont;

			if (nf_tables_fill_flowtable_info(skb, net, NETLINK_CB(cb->skb).portid,
							  cb->nlh->nlmsg_seq,
							  NFT_MSG_NEWFLOWTABLE,
							  NLM_F_MULTI | NLM_F_APPEND,
							  table->family,
							  flowtable, NULL) < 0)
				goto done;

			nl_dump_check_consistent(cb, nlmsg_hdr(skb));
cont:
			idx++;
		}
	}
done:
	rcu_read_unlock();

	cb->args[0] = idx;
	return skb->len;
}

static int nf_tables_dump_flowtable_start(struct netlink_callback *cb)
{
	const struct nlattr * const *nla = cb->data;
	struct nft_flowtable_filter *filter = NULL;

	if (nla[NFTA_FLOWTABLE_TABLE]) {
		filter = kzalloc(sizeof(*filter), GFP_ATOMIC);
		if (!filter)
			return -ENOMEM;

		filter->table = nla_strdup(nla[NFTA_FLOWTABLE_TABLE],
					   GFP_ATOMIC);
		if (!filter->table) {
			kfree(filter);
			return -ENOMEM;
		}
	}

	cb->data = filter;
	return 0;
}

static int nf_tables_dump_flowtable_done(struct netlink_callback *cb)
{
	struct nft_flowtable_filter *filter = cb->data;

	if (!filter)
		return 0;

	kfree(filter->table);
	kfree(filter);

	return 0;
}

/* called with rcu_read_lock held */
static int nf_tables_getflowtable(struct sk_buff *skb,
				  const struct nfnl_info *info,
				  const struct nlattr * const nla[])
{
	u8 genmask = nft_genmask_cur(info->net);
	u8 family = info->nfmsg->nfgen_family;
	struct nft_flowtable *flowtable;
	const struct nft_table *table;
	struct net *net = info->net;
	struct sk_buff *skb2;
	int err;

	if (info->nlh->nlmsg_flags & NLM_F_DUMP) {
		struct netlink_dump_control c = {
			.start = nf_tables_dump_flowtable_start,
			.dump = nf_tables_dump_flowtable,
			.done = nf_tables_dump_flowtable_done,
			.module = THIS_MODULE,
			.data = (void *)nla,
		};

		return nft_netlink_dump_start_rcu(info->sk, skb, info->nlh, &c);
	}

	if (!nla[NFTA_FLOWTABLE_NAME])
		return -EINVAL;

	table = nft_table_lookup(net, nla[NFTA_FLOWTABLE_TABLE], family,
				 genmask, 0);
	if (IS_ERR(table))
		return PTR_ERR(table);

	flowtable = nft_flowtable_lookup(table, nla[NFTA_FLOWTABLE_NAME],
					 genmask);
	if (IS_ERR(flowtable))
		return PTR_ERR(flowtable);

	skb2 = alloc_skb(NLMSG_GOODSIZE, GFP_ATOMIC);
	if (!skb2)
		return -ENOMEM;

	err = nf_tables_fill_flowtable_info(skb2, net, NETLINK_CB(skb).portid,
					    info->nlh->nlmsg_seq,
					    NFT_MSG_NEWFLOWTABLE, 0, family,
					    flowtable, NULL);
	if (err < 0)
		goto err_fill_flowtable_info;

	return nfnetlink_unicast(skb2, net, NETLINK_CB(skb).portid);

err_fill_flowtable_info:
	kfree_skb(skb2);
	return err;
}

static void nf_tables_flowtable_notify(struct nft_ctx *ctx,
				       struct nft_flowtable *flowtable,
				       struct list_head *hook_list, int event)
{
	struct nftables_pernet *nft_net = nft_pernet(ctx->net);
	struct sk_buff *skb;
	u16 flags = 0;
	int err;

	if (!ctx->report &&
	    !nfnetlink_has_listeners(ctx->net, NFNLGRP_NFTABLES))
		return;

	skb = nlmsg_new(NLMSG_GOODSIZE, GFP_KERNEL);
	if (skb == NULL)
		goto err;

	if (ctx->flags & (NLM_F_CREATE | NLM_F_EXCL))
		flags |= ctx->flags & (NLM_F_CREATE | NLM_F_EXCL);

	err = nf_tables_fill_flowtable_info(skb, ctx->net, ctx->portid,
					    ctx->seq, event, flags,
					    ctx->family, flowtable, hook_list);
	if (err < 0) {
		kfree_skb(skb);
		goto err;
	}

	nft_notify_enqueue(skb, ctx->report, &nft_net->notify_list);
	return;
err:
	nfnetlink_set_err(ctx->net, ctx->portid, NFNLGRP_NFTABLES, -ENOBUFS);
}

static void nf_tables_flowtable_destroy(struct nft_flowtable *flowtable)
{
	struct nft_hook *hook, *next;

	flowtable->data.type->free(&flowtable->data);
	list_for_each_entry_safe(hook, next, &flowtable->hook_list, list) {
		flowtable->data.type->setup(&flowtable->data, hook->ops.dev,
					    FLOW_BLOCK_UNBIND);
		list_del_rcu(&hook->list);
		kfree(hook);
	}
	kfree(flowtable->name);
	module_put(flowtable->data.type->owner);
	kfree(flowtable);
}

static int nf_tables_fill_gen_info(struct sk_buff *skb, struct net *net,
				   u32 portid, u32 seq)
{
	struct nftables_pernet *nft_net = nft_pernet(net);
	struct nlmsghdr *nlh;
	char buf[TASK_COMM_LEN];
	int event = nfnl_msg_type(NFNL_SUBSYS_NFTABLES, NFT_MSG_NEWGEN);

	nlh = nfnl_msg_put(skb, portid, seq, event, 0, AF_UNSPEC,
			   NFNETLINK_V0, nft_base_seq(net));
	if (!nlh)
		goto nla_put_failure;

	if (nla_put_be32(skb, NFTA_GEN_ID, htonl(nft_net->base_seq)) ||
	    nla_put_be32(skb, NFTA_GEN_PROC_PID, htonl(task_pid_nr(current))) ||
	    nla_put_string(skb, NFTA_GEN_PROC_NAME, get_task_comm(buf, current)))
		goto nla_put_failure;

	nlmsg_end(skb, nlh);
	return 0;

nla_put_failure:
	nlmsg_trim(skb, nlh);
	return -EMSGSIZE;
}

static void nft_flowtable_event(unsigned long event, struct net_device *dev,
				struct nft_flowtable *flowtable)
{
	struct nft_hook *hook;

	list_for_each_entry(hook, &flowtable->hook_list, list) {
		if (hook->ops.dev != dev)
			continue;

		/* flow_offload_netdev_event() cleans up entries for us. */
		nft_unregister_flowtable_hook(dev_net(dev), flowtable, hook);
		list_del_rcu(&hook->list);
		kfree_rcu(hook, rcu);
		break;
	}
}

static int nf_tables_flowtable_event(struct notifier_block *this,
				     unsigned long event, void *ptr)
{
	struct net_device *dev = netdev_notifier_info_to_dev(ptr);
	struct nft_flowtable *flowtable;
	struct nftables_pernet *nft_net;
	struct nft_table *table;
	struct net *net;

	if (event != NETDEV_UNREGISTER)
		return 0;

	net = dev_net(dev);
	nft_net = nft_pernet(net);
	mutex_lock(&nft_net->commit_mutex);
	list_for_each_entry(table, &nft_net->tables, list) {
		list_for_each_entry(flowtable, &table->flowtables, list) {
			nft_flowtable_event(event, dev, flowtable);
		}
	}
	mutex_unlock(&nft_net->commit_mutex);

	return NOTIFY_DONE;
}

static struct notifier_block nf_tables_flowtable_notifier = {
	.notifier_call	= nf_tables_flowtable_event,
};

static void nf_tables_gen_notify(struct net *net, struct sk_buff *skb,
				 int event)
{
	struct nlmsghdr *nlh = nlmsg_hdr(skb);
	struct sk_buff *skb2;
	int err;

	if (!nlmsg_report(nlh) &&
	    !nfnetlink_has_listeners(net, NFNLGRP_NFTABLES))
		return;

	skb2 = nlmsg_new(NLMSG_GOODSIZE, GFP_KERNEL);
	if (skb2 == NULL)
		goto err;

	err = nf_tables_fill_gen_info(skb2, net, NETLINK_CB(skb).portid,
				      nlh->nlmsg_seq);
	if (err < 0) {
		kfree_skb(skb2);
		goto err;
	}

	nfnetlink_send(skb2, net, NETLINK_CB(skb).portid, NFNLGRP_NFTABLES,
		       nlmsg_report(nlh), GFP_KERNEL);
	return;
err:
	nfnetlink_set_err(net, NETLINK_CB(skb).portid, NFNLGRP_NFTABLES,
			  -ENOBUFS);
}

static int nf_tables_getgen(struct sk_buff *skb, const struct nfnl_info *info,
			    const struct nlattr * const nla[])
{
	struct sk_buff *skb2;
	int err;

	skb2 = alloc_skb(NLMSG_GOODSIZE, GFP_ATOMIC);
	if (skb2 == NULL)
		return -ENOMEM;

	err = nf_tables_fill_gen_info(skb2, info->net, NETLINK_CB(skb).portid,
				      info->nlh->nlmsg_seq);
	if (err < 0)
		goto err_fill_gen_info;

	return nfnetlink_unicast(skb2, info->net, NETLINK_CB(skb).portid);

err_fill_gen_info:
	kfree_skb(skb2);
	return err;
}

static const struct nfnl_callback nf_tables_cb[NFT_MSG_MAX] = {
	[NFT_MSG_NEWTABLE] = {
		.call		= nf_tables_newtable,
		.type		= NFNL_CB_BATCH,
		.attr_count	= NFTA_TABLE_MAX,
		.policy		= nft_table_policy,
	},
	[NFT_MSG_GETTABLE] = {
		.call		= nf_tables_gettable,
		.type		= NFNL_CB_RCU,
		.attr_count	= NFTA_TABLE_MAX,
		.policy		= nft_table_policy,
	},
	[NFT_MSG_DELTABLE] = {
		.call		= nf_tables_deltable,
		.type		= NFNL_CB_BATCH,
		.attr_count	= NFTA_TABLE_MAX,
		.policy		= nft_table_policy,
	},
	[NFT_MSG_DESTROYTABLE] = {
		.call		= nf_tables_deltable,
		.type		= NFNL_CB_BATCH,
		.attr_count	= NFTA_TABLE_MAX,
		.policy		= nft_table_policy,
	},
	[NFT_MSG_NEWCHAIN] = {
		.call		= nf_tables_newchain,
		.type		= NFNL_CB_BATCH,
		.attr_count	= NFTA_CHAIN_MAX,
		.policy		= nft_chain_policy,
	},
	[NFT_MSG_GETCHAIN] = {
		.call		= nf_tables_getchain,
		.type		= NFNL_CB_RCU,
		.attr_count	= NFTA_CHAIN_MAX,
		.policy		= nft_chain_policy,
	},
	[NFT_MSG_DELCHAIN] = {
		.call		= nf_tables_delchain,
		.type		= NFNL_CB_BATCH,
		.attr_count	= NFTA_CHAIN_MAX,
		.policy		= nft_chain_policy,
	},
	[NFT_MSG_DESTROYCHAIN] = {
		.call		= nf_tables_delchain,
		.type		= NFNL_CB_BATCH,
		.attr_count	= NFTA_CHAIN_MAX,
		.policy		= nft_chain_policy,
	},
	[NFT_MSG_NEWRULE] = {
		.call		= nf_tables_newrule,
		.type		= NFNL_CB_BATCH,
		.attr_count	= NFTA_RULE_MAX,
		.policy		= nft_rule_policy,
	},
	[NFT_MSG_GETRULE] = {
		.call		= nf_tables_getrule,
		.type		= NFNL_CB_RCU,
		.attr_count	= NFTA_RULE_MAX,
		.policy		= nft_rule_policy,
	},
	[NFT_MSG_GETRULE_RESET] = {
		.call		= nf_tables_getrule,
		.type		= NFNL_CB_RCU,
		.attr_count	= NFTA_RULE_MAX,
		.policy		= nft_rule_policy,
	},
	[NFT_MSG_DELRULE] = {
		.call		= nf_tables_delrule,
		.type		= NFNL_CB_BATCH,
		.attr_count	= NFTA_RULE_MAX,
		.policy		= nft_rule_policy,
	},
	[NFT_MSG_DESTROYRULE] = {
		.call		= nf_tables_delrule,
		.type		= NFNL_CB_BATCH,
		.attr_count	= NFTA_RULE_MAX,
		.policy		= nft_rule_policy,
	},
	[NFT_MSG_NEWSET] = {
		.call		= nf_tables_newset,
		.type		= NFNL_CB_BATCH,
		.attr_count	= NFTA_SET_MAX,
		.policy		= nft_set_policy,
	},
	[NFT_MSG_GETSET] = {
		.call		= nf_tables_getset,
		.type		= NFNL_CB_RCU,
		.attr_count	= NFTA_SET_MAX,
		.policy		= nft_set_policy,
	},
	[NFT_MSG_DELSET] = {
		.call		= nf_tables_delset,
		.type		= NFNL_CB_BATCH,
		.attr_count	= NFTA_SET_MAX,
		.policy		= nft_set_policy,
	},
	[NFT_MSG_DESTROYSET] = {
		.call		= nf_tables_delset,
		.type		= NFNL_CB_BATCH,
		.attr_count	= NFTA_SET_MAX,
		.policy		= nft_set_policy,
	},
	[NFT_MSG_NEWSETELEM] = {
		.call		= nf_tables_newsetelem,
		.type		= NFNL_CB_BATCH,
		.attr_count	= NFTA_SET_ELEM_LIST_MAX,
		.policy		= nft_set_elem_list_policy,
	},
	[NFT_MSG_GETSETELEM] = {
		.call		= nf_tables_getsetelem,
		.type		= NFNL_CB_RCU,
		.attr_count	= NFTA_SET_ELEM_LIST_MAX,
		.policy		= nft_set_elem_list_policy,
	},
	[NFT_MSG_GETSETELEM_RESET] = {
		.call		= nf_tables_getsetelem,
		.type		= NFNL_CB_RCU,
		.attr_count	= NFTA_SET_ELEM_LIST_MAX,
		.policy		= nft_set_elem_list_policy,
	},
	[NFT_MSG_DELSETELEM] = {
		.call		= nf_tables_delsetelem,
		.type		= NFNL_CB_BATCH,
		.attr_count	= NFTA_SET_ELEM_LIST_MAX,
		.policy		= nft_set_elem_list_policy,
	},
	[NFT_MSG_DESTROYSETELEM] = {
		.call		= nf_tables_delsetelem,
		.type		= NFNL_CB_BATCH,
		.attr_count	= NFTA_SET_ELEM_LIST_MAX,
		.policy		= nft_set_elem_list_policy,
	},
	[NFT_MSG_GETGEN] = {
		.call		= nf_tables_getgen,
		.type		= NFNL_CB_RCU,
	},
	[NFT_MSG_NEWOBJ] = {
		.call		= nf_tables_newobj,
		.type		= NFNL_CB_BATCH,
		.attr_count	= NFTA_OBJ_MAX,
		.policy		= nft_obj_policy,
	},
	[NFT_MSG_GETOBJ] = {
		.call		= nf_tables_getobj,
		.type		= NFNL_CB_RCU,
		.attr_count	= NFTA_OBJ_MAX,
		.policy		= nft_obj_policy,
	},
	[NFT_MSG_DELOBJ] = {
		.call		= nf_tables_delobj,
		.type		= NFNL_CB_BATCH,
		.attr_count	= NFTA_OBJ_MAX,
		.policy		= nft_obj_policy,
	},
	[NFT_MSG_DESTROYOBJ] = {
		.call		= nf_tables_delobj,
		.type		= NFNL_CB_BATCH,
		.attr_count	= NFTA_OBJ_MAX,
		.policy		= nft_obj_policy,
	},
	[NFT_MSG_GETOBJ_RESET] = {
		.call		= nf_tables_getobj,
		.type		= NFNL_CB_RCU,
		.attr_count	= NFTA_OBJ_MAX,
		.policy		= nft_obj_policy,
	},
	[NFT_MSG_NEWFLOWTABLE] = {
		.call		= nf_tables_newflowtable,
		.type		= NFNL_CB_BATCH,
		.attr_count	= NFTA_FLOWTABLE_MAX,
		.policy		= nft_flowtable_policy,
	},
	[NFT_MSG_GETFLOWTABLE] = {
		.call		= nf_tables_getflowtable,
		.type		= NFNL_CB_RCU,
		.attr_count	= NFTA_FLOWTABLE_MAX,
		.policy		= nft_flowtable_policy,
	},
	[NFT_MSG_DELFLOWTABLE] = {
		.call		= nf_tables_delflowtable,
		.type		= NFNL_CB_BATCH,
		.attr_count	= NFTA_FLOWTABLE_MAX,
		.policy		= nft_flowtable_policy,
	},
	[NFT_MSG_DESTROYFLOWTABLE] = {
		.call		= nf_tables_delflowtable,
		.type		= NFNL_CB_BATCH,
		.attr_count	= NFTA_FLOWTABLE_MAX,
		.policy		= nft_flowtable_policy,
	},
};

static int nf_tables_validate(struct net *net)
{
	struct nftables_pernet *nft_net = nft_pernet(net);
	struct nft_table *table;

	list_for_each_entry(table, &nft_net->tables, list) {
		switch (table->validate_state) {
		case NFT_VALIDATE_SKIP:
			continue;
		case NFT_VALIDATE_NEED:
			nft_validate_state_update(table, NFT_VALIDATE_DO);
			fallthrough;
		case NFT_VALIDATE_DO:
			if (nft_table_validate(net, table) < 0)
				return -EAGAIN;

			nft_validate_state_update(table, NFT_VALIDATE_SKIP);
			break;
		}
	}

	return 0;
}

/* a drop policy has to be deferred until all rules have been activated,
 * otherwise a large ruleset that contains a drop-policy base chain will
 * cause all packets to get dropped until the full transaction has been
 * processed.
 *
 * We defer the drop policy until the transaction has been finalized.
 */
static void nft_chain_commit_drop_policy(struct nft_trans *trans)
{
	struct nft_base_chain *basechain;

	if (nft_trans_chain_policy(trans) != NF_DROP)
		return;

	if (!nft_is_base_chain(trans->ctx.chain))
		return;

	basechain = nft_base_chain(trans->ctx.chain);
	basechain->policy = NF_DROP;
}

static void nft_chain_commit_update(struct nft_trans *trans)
{
	struct nft_base_chain *basechain;

	if (nft_trans_chain_name(trans)) {
		rhltable_remove(&trans->ctx.table->chains_ht,
				&trans->ctx.chain->rhlhead,
				nft_chain_ht_params);
		swap(trans->ctx.chain->name, nft_trans_chain_name(trans));
		rhltable_insert_key(&trans->ctx.table->chains_ht,
				    trans->ctx.chain->name,
				    &trans->ctx.chain->rhlhead,
				    nft_chain_ht_params);
	}

	if (!nft_is_base_chain(trans->ctx.chain))
		return;

	nft_chain_stats_replace(trans);

	basechain = nft_base_chain(trans->ctx.chain);

	switch (nft_trans_chain_policy(trans)) {
	case NF_DROP:
	case NF_ACCEPT:
		basechain->policy = nft_trans_chain_policy(trans);
		break;
	}
}

static void nft_obj_commit_update(struct nft_trans *trans)
{
	struct nft_object *newobj;
	struct nft_object *obj;

	obj = nft_trans_obj(trans);
	newobj = nft_trans_obj_newobj(trans);

	if (obj->ops->update)
		obj->ops->update(obj, newobj);

	nft_obj_destroy(&trans->ctx, newobj);
}

static void nft_commit_release(struct nft_trans *trans)
{
	switch (trans->msg_type) {
	case NFT_MSG_DELTABLE:
	case NFT_MSG_DESTROYTABLE:
		nf_tables_table_destroy(&trans->ctx);
		break;
	case NFT_MSG_NEWCHAIN:
		free_percpu(nft_trans_chain_stats(trans));
		kfree(nft_trans_chain_name(trans));
		break;
	case NFT_MSG_DELCHAIN:
	case NFT_MSG_DESTROYCHAIN:
		if (nft_trans_chain_update(trans))
			nft_hooks_destroy(&nft_trans_chain_hooks(trans));
		else
			nf_tables_chain_destroy(&trans->ctx);
		break;
	case NFT_MSG_DELRULE:
	case NFT_MSG_DESTROYRULE:
		nf_tables_rule_destroy(&trans->ctx, nft_trans_rule(trans));
		break;
	case NFT_MSG_DELSET:
	case NFT_MSG_DESTROYSET:
		nft_set_destroy(&trans->ctx, nft_trans_set(trans));
		break;
	case NFT_MSG_DELSETELEM:
	case NFT_MSG_DESTROYSETELEM:
		nf_tables_set_elem_destroy(&trans->ctx,
					   nft_trans_elem_set(trans),
					   nft_trans_elem(trans).priv);
		break;
	case NFT_MSG_DELOBJ:
	case NFT_MSG_DESTROYOBJ:
		nft_obj_destroy(&trans->ctx, nft_trans_obj(trans));
		break;
	case NFT_MSG_DELFLOWTABLE:
	case NFT_MSG_DESTROYFLOWTABLE:
		if (nft_trans_flowtable_update(trans))
			nft_hooks_destroy(&nft_trans_flowtable_hooks(trans));
		else
			nf_tables_flowtable_destroy(nft_trans_flowtable(trans));
		break;
	}

	if (trans->put_net)
		put_net(trans->ctx.net);

	kfree(trans);
}

static void nf_tables_trans_destroy_work(struct work_struct *w)
{
	struct nft_trans *trans, *next;
	LIST_HEAD(head);

	spin_lock(&nf_tables_destroy_list_lock);
	list_splice_init(&nf_tables_destroy_list, &head);
	spin_unlock(&nf_tables_destroy_list_lock);

	if (list_empty(&head))
		return;

	synchronize_rcu();

	list_for_each_entry_safe(trans, next, &head, list) {
		nft_trans_list_del(trans);
		nft_commit_release(trans);
	}
}

void nf_tables_trans_destroy_flush_work(void)
{
	flush_work(&trans_destroy_work);
}
EXPORT_SYMBOL_GPL(nf_tables_trans_destroy_flush_work);

static bool nft_expr_reduce(struct nft_regs_track *track,
			    const struct nft_expr *expr)
{
	return false;
}

static int nf_tables_commit_chain_prepare(struct net *net, struct nft_chain *chain)
{
	const struct nft_expr *expr, *last;
	struct nft_regs_track track = {};
	unsigned int size, data_size;
	void *data, *data_boundary;
	struct nft_rule_dp *prule;
	struct nft_rule *rule;

	/* already handled or inactive chain? */
	if (chain->blob_next || !nft_is_active_next(net, chain))
		return 0;

	data_size = 0;
	list_for_each_entry(rule, &chain->rules, list) {
		if (nft_is_active_next(net, rule)) {
			data_size += sizeof(*prule) + rule->dlen;
			if (data_size > INT_MAX)
				return -ENOMEM;
		}
	}

	chain->blob_next = nf_tables_chain_alloc_rules(chain, data_size);
	if (!chain->blob_next)
		return -ENOMEM;

	data = (void *)chain->blob_next->data;
	data_boundary = data + data_size;
	size = 0;

	list_for_each_entry(rule, &chain->rules, list) {
		if (!nft_is_active_next(net, rule))
			continue;

		prule = (struct nft_rule_dp *)data;
		data += offsetof(struct nft_rule_dp, data);
		if (WARN_ON_ONCE(data > data_boundary))
			return -ENOMEM;

		size = 0;
		track.last = nft_expr_last(rule);
		nft_rule_for_each_expr(expr, last, rule) {
			track.cur = expr;

			if (nft_expr_reduce(&track, expr)) {
				expr = track.cur;
				continue;
			}

			if (WARN_ON_ONCE(data + size + expr->ops->size > data_boundary))
				return -ENOMEM;

			memcpy(data + size, expr, expr->ops->size);
			size += expr->ops->size;
		}
		if (WARN_ON_ONCE(size >= 1 << 12))
			return -ENOMEM;

		prule->handle = rule->handle;
		prule->dlen = size;
		prule->is_last = 0;

		data += size;
		size = 0;
		chain->blob_next->size += (unsigned long)(data - (void *)prule);
	}

	if (WARN_ON_ONCE(data > data_boundary))
		return -ENOMEM;

	prule = (struct nft_rule_dp *)data;
	nft_last_rule(chain, prule);

	return 0;
}

static void nf_tables_commit_chain_prepare_cancel(struct net *net)
{
	struct nftables_pernet *nft_net = nft_pernet(net);
	struct nft_trans *trans, *next;

	list_for_each_entry_safe(trans, next, &nft_net->commit_list, list) {
		struct nft_chain *chain = trans->ctx.chain;

		if (trans->msg_type == NFT_MSG_NEWRULE ||
		    trans->msg_type == NFT_MSG_DELRULE) {
			kvfree(chain->blob_next);
			chain->blob_next = NULL;
		}
	}
}

static void __nf_tables_commit_chain_free_rules(struct rcu_head *h)
{
	struct nft_rule_dp_last *l = container_of(h, struct nft_rule_dp_last, h);

	kvfree(l->blob);
}

static void nf_tables_commit_chain_free_rules_old(struct nft_rule_blob *blob)
{
	struct nft_rule_dp_last *last;

	/* last rule trailer is after end marker */
	last = (void *)blob + sizeof(*blob) + blob->size;
	last->blob = blob;

	call_rcu(&last->h, __nf_tables_commit_chain_free_rules);
}

static void nf_tables_commit_chain(struct net *net, struct nft_chain *chain)
{
	struct nft_rule_blob *g0, *g1;
	bool next_genbit;

	next_genbit = nft_gencursor_next(net);

	g0 = rcu_dereference_protected(chain->blob_gen_0,
				       lockdep_commit_lock_is_held(net));
	g1 = rcu_dereference_protected(chain->blob_gen_1,
				       lockdep_commit_lock_is_held(net));

	/* No changes to this chain? */
	if (chain->blob_next == NULL) {
		/* chain had no change in last or next generation */
		if (g0 == g1)
			return;
		/*
		 * chain had no change in this generation; make sure next
		 * one uses same rules as current generation.
		 */
		if (next_genbit) {
			rcu_assign_pointer(chain->blob_gen_1, g0);
			nf_tables_commit_chain_free_rules_old(g1);
		} else {
			rcu_assign_pointer(chain->blob_gen_0, g1);
			nf_tables_commit_chain_free_rules_old(g0);
		}

		return;
	}

	if (next_genbit)
		rcu_assign_pointer(chain->blob_gen_1, chain->blob_next);
	else
		rcu_assign_pointer(chain->blob_gen_0, chain->blob_next);

	chain->blob_next = NULL;

	if (g0 == g1)
		return;

	if (next_genbit)
		nf_tables_commit_chain_free_rules_old(g1);
	else
		nf_tables_commit_chain_free_rules_old(g0);
}

static void nft_obj_del(struct nft_object *obj)
{
	rhltable_remove(&nft_objname_ht, &obj->rhlhead, nft_objname_ht_params);
	list_del_rcu(&obj->list);
}

void nft_chain_del(struct nft_chain *chain)
{
	struct nft_table *table = chain->table;

	WARN_ON_ONCE(rhltable_remove(&table->chains_ht, &chain->rhlhead,
				     nft_chain_ht_params));
	list_del_rcu(&chain->list);
}

static void nft_trans_gc_setelem_remove(struct nft_ctx *ctx,
					struct nft_trans_gc *trans)
{
	void **priv = trans->priv;
	unsigned int i;

	for (i = 0; i < trans->count; i++) {
		struct nft_set_elem elem = {
			.priv = priv[i],
		};

		nft_setelem_data_deactivate(ctx->net, trans->set, &elem);
		nft_setelem_remove(ctx->net, trans->set, &elem);
	}
}

void nft_trans_gc_destroy(struct nft_trans_gc *trans)
{
	nft_set_put(trans->set);
	put_net(trans->net);
	kfree(trans);
}

static void nft_trans_gc_trans_free(struct rcu_head *rcu)
{
	struct nft_set_elem elem = {};
	struct nft_trans_gc *trans;
	struct nft_ctx ctx = {};
	unsigned int i;

	trans = container_of(rcu, struct nft_trans_gc, rcu);
	ctx.net	= read_pnet(&trans->set->net);

	for (i = 0; i < trans->count; i++) {
		elem.priv = trans->priv[i];
		if (!nft_setelem_is_catchall(trans->set, &elem))
			atomic_dec(&trans->set->nelems);

		nf_tables_set_elem_destroy(&ctx, trans->set, elem.priv);
	}

	nft_trans_gc_destroy(trans);
}

static bool nft_trans_gc_work_done(struct nft_trans_gc *trans)
{
	struct nftables_pernet *nft_net;
	struct nft_ctx ctx = {};

	nft_net = nft_pernet(trans->net);

	mutex_lock(&nft_net->commit_mutex);

	/* Check for race with transaction, otherwise this batch refers to
	 * stale objects that might not be there anymore. Skip transaction if
	 * set has been destroyed from control plane transaction in case gc
	 * worker loses race.
	 */
	if (READ_ONCE(nft_net->gc_seq) != trans->seq || trans->set->dead) {
		mutex_unlock(&nft_net->commit_mutex);
		return false;
	}

	ctx.net = trans->net;
	ctx.table = trans->set->table;

	nft_trans_gc_setelem_remove(&ctx, trans);
	mutex_unlock(&nft_net->commit_mutex);

	return true;
}

static void nft_trans_gc_work(struct work_struct *work)
{
	struct nft_trans_gc *trans, *next;
	LIST_HEAD(trans_gc_list);

<<<<<<< HEAD
	spin_lock(&nf_tables_destroy_list_lock);
	list_splice_init(&nf_tables_gc_list, &trans_gc_list);
	spin_unlock(&nf_tables_destroy_list_lock);
=======
	spin_lock(&nf_tables_gc_list_lock);
	list_splice_init(&nf_tables_gc_list, &trans_gc_list);
	spin_unlock(&nf_tables_gc_list_lock);
>>>>>>> aad2c2fb

	list_for_each_entry_safe(trans, next, &trans_gc_list, list) {
		list_del(&trans->list);
		if (!nft_trans_gc_work_done(trans)) {
			nft_trans_gc_destroy(trans);
			continue;
		}
		call_rcu(&trans->rcu, nft_trans_gc_trans_free);
	}
}

struct nft_trans_gc *nft_trans_gc_alloc(struct nft_set *set,
					unsigned int gc_seq, gfp_t gfp)
{
	struct net *net = read_pnet(&set->net);
	struct nft_trans_gc *trans;

	trans = kzalloc(sizeof(*trans), gfp);
	if (!trans)
		return NULL;

<<<<<<< HEAD
	refcount_inc(&set->refs);
	trans->set = set;
	trans->net = get_net(net);
=======
	trans->net = maybe_get_net(net);
	if (!trans->net) {
		kfree(trans);
		return NULL;
	}

	refcount_inc(&set->refs);
	trans->set = set;
>>>>>>> aad2c2fb
	trans->seq = gc_seq;

	return trans;
}

void nft_trans_gc_elem_add(struct nft_trans_gc *trans, void *priv)
{
	trans->priv[trans->count++] = priv;
}

static void nft_trans_gc_queue_work(struct nft_trans_gc *trans)
{
	spin_lock(&nf_tables_gc_list_lock);
	list_add_tail(&trans->list, &nf_tables_gc_list);
	spin_unlock(&nf_tables_gc_list_lock);

	schedule_work(&trans_gc_work);
}

static int nft_trans_gc_space(struct nft_trans_gc *trans)
{
	return NFT_TRANS_GC_BATCHCOUNT - trans->count;
}

struct nft_trans_gc *nft_trans_gc_queue_async(struct nft_trans_gc *gc,
					      unsigned int gc_seq, gfp_t gfp)
{
	if (nft_trans_gc_space(gc))
		return gc;

	nft_trans_gc_queue_work(gc);

	return nft_trans_gc_alloc(gc->set, gc_seq, gfp);
}

void nft_trans_gc_queue_async_done(struct nft_trans_gc *trans)
{
	if (trans->count == 0) {
		nft_trans_gc_destroy(trans);
		return;
	}

	nft_trans_gc_queue_work(trans);
}

struct nft_trans_gc *nft_trans_gc_queue_sync(struct nft_trans_gc *gc, gfp_t gfp)
{
	if (WARN_ON_ONCE(!lockdep_commit_lock_is_held(gc->net)))
		return NULL;

	if (nft_trans_gc_space(gc))
		return gc;

	call_rcu(&gc->rcu, nft_trans_gc_trans_free);

	return nft_trans_gc_alloc(gc->set, 0, gfp);
}

void nft_trans_gc_queue_sync_done(struct nft_trans_gc *trans)
{
	WARN_ON_ONCE(!lockdep_commit_lock_is_held(trans->net));

	if (trans->count == 0) {
		nft_trans_gc_destroy(trans);
		return;
	}

	call_rcu(&trans->rcu, nft_trans_gc_trans_free);
}

struct nft_trans_gc *nft_trans_gc_catchall(struct nft_trans_gc *gc,
					   unsigned int gc_seq)
{
	struct nft_set_elem_catchall *catchall;
	const struct nft_set *set = gc->set;
	struct nft_set_ext *ext;

	list_for_each_entry_rcu(catchall, &set->catchall_list, list) {
		ext = nft_set_elem_ext(set, catchall->elem);

		if (!nft_set_elem_expired(ext))
			continue;
		if (nft_set_elem_is_dead(ext))
			goto dead_elem;

		nft_set_elem_dead(ext);
dead_elem:
		gc = nft_trans_gc_queue_async(gc, gc_seq, GFP_ATOMIC);
		if (!gc)
			return NULL;

		nft_trans_gc_elem_add(gc, catchall->elem);
	}

	return gc;
}

static void nf_tables_module_autoload_cleanup(struct net *net)
{
	struct nftables_pernet *nft_net = nft_pernet(net);
	struct nft_module_request *req, *next;

	WARN_ON_ONCE(!list_empty(&nft_net->commit_list));
	list_for_each_entry_safe(req, next, &nft_net->module_list, list) {
		WARN_ON_ONCE(!req->done);
		list_del(&req->list);
		kfree(req);
	}
}

static void nf_tables_commit_release(struct net *net)
{
	struct nftables_pernet *nft_net = nft_pernet(net);
	struct nft_trans *trans;

	/* all side effects have to be made visible.
	 * For example, if a chain named 'foo' has been deleted, a
	 * new transaction must not find it anymore.
	 *
	 * Memory reclaim happens asynchronously from work queue
	 * to prevent expensive synchronize_rcu() in commit phase.
	 */
	if (list_empty(&nft_net->commit_list)) {
		nf_tables_module_autoload_cleanup(net);
		mutex_unlock(&nft_net->commit_mutex);
		return;
	}

	trans = list_last_entry(&nft_net->commit_list,
				struct nft_trans, list);
	get_net(trans->ctx.net);
	WARN_ON_ONCE(trans->put_net);

	trans->put_net = true;
	spin_lock(&nf_tables_destroy_list_lock);
	list_splice_tail_init(&nft_net->commit_list, &nf_tables_destroy_list);
	spin_unlock(&nf_tables_destroy_list_lock);

	nf_tables_module_autoload_cleanup(net);
	schedule_work(&trans_destroy_work);

	mutex_unlock(&nft_net->commit_mutex);
}

static void nft_commit_notify(struct net *net, u32 portid)
{
	struct nftables_pernet *nft_net = nft_pernet(net);
	struct sk_buff *batch_skb = NULL, *nskb, *skb;
	unsigned char *data;
	int len;

	list_for_each_entry_safe(skb, nskb, &nft_net->notify_list, list) {
		if (!batch_skb) {
new_batch:
			batch_skb = skb;
			len = NLMSG_GOODSIZE - skb->len;
			list_del(&skb->list);
			continue;
		}
		len -= skb->len;
		if (len > 0 && NFT_CB(skb).report == NFT_CB(batch_skb).report) {
			data = skb_put(batch_skb, skb->len);
			memcpy(data, skb->data, skb->len);
			list_del(&skb->list);
			kfree_skb(skb);
			continue;
		}
		nfnetlink_send(batch_skb, net, portid, NFNLGRP_NFTABLES,
			       NFT_CB(batch_skb).report, GFP_KERNEL);
		goto new_batch;
	}

	if (batch_skb) {
		nfnetlink_send(batch_skb, net, portid, NFNLGRP_NFTABLES,
			       NFT_CB(batch_skb).report, GFP_KERNEL);
	}

	WARN_ON_ONCE(!list_empty(&nft_net->notify_list));
}

static int nf_tables_commit_audit_alloc(struct list_head *adl,
					struct nft_table *table)
{
	struct nft_audit_data *adp;

	list_for_each_entry(adp, adl, list) {
		if (adp->table == table)
			return 0;
	}
	adp = kzalloc(sizeof(*adp), GFP_KERNEL);
	if (!adp)
		return -ENOMEM;
	adp->table = table;
	list_add(&adp->list, adl);
	return 0;
}

static void nf_tables_commit_audit_free(struct list_head *adl)
{
	struct nft_audit_data *adp, *adn;

	list_for_each_entry_safe(adp, adn, adl, list) {
		list_del(&adp->list);
		kfree(adp);
	}
}

static void nf_tables_commit_audit_collect(struct list_head *adl,
					   struct nft_table *table, u32 op)
{
	struct nft_audit_data *adp;

	list_for_each_entry(adp, adl, list) {
		if (adp->table == table)
			goto found;
	}
	WARN_ONCE(1, "table=%s not expected in commit list", table->name);
	return;
found:
	adp->entries++;
	if (!adp->op || adp->op > op)
		adp->op = op;
}

#define AUNFTABLENAMELEN (NFT_TABLE_MAXNAMELEN + 22)

static void nf_tables_commit_audit_log(struct list_head *adl, u32 generation)
{
	struct nft_audit_data *adp, *adn;
	char aubuf[AUNFTABLENAMELEN];

	list_for_each_entry_safe(adp, adn, adl, list) {
		snprintf(aubuf, AUNFTABLENAMELEN, "%s:%u", adp->table->name,
			 generation);
		audit_log_nfcfg(aubuf, adp->table->family, adp->entries,
				nft2audit_op[adp->op], GFP_KERNEL);
		list_del(&adp->list);
		kfree(adp);
	}
}

static void nft_set_commit_update(struct list_head *set_update_list)
{
	struct nft_set *set, *next;

	list_for_each_entry_safe(set, next, set_update_list, pending_update) {
		list_del_init(&set->pending_update);

		if (!set->ops->commit)
			continue;

		set->ops->commit(set);
	}
}

static unsigned int nft_gc_seq_begin(struct nftables_pernet *nft_net)
{
	unsigned int gc_seq;

	/* Bump gc counter, it becomes odd, this is the busy mark. */
	gc_seq = READ_ONCE(nft_net->gc_seq);
	WRITE_ONCE(nft_net->gc_seq, ++gc_seq);

	return gc_seq;
}

static void nft_gc_seq_end(struct nftables_pernet *nft_net, unsigned int gc_seq)
{
	WRITE_ONCE(nft_net->gc_seq, ++gc_seq);
}

static int nf_tables_commit(struct net *net, struct sk_buff *skb)
{
	struct nftables_pernet *nft_net = nft_pernet(net);
	struct nft_trans *trans, *next;
	unsigned int base_seq, gc_seq;
	LIST_HEAD(set_update_list);
	struct nft_trans_elem *te;
	struct nft_chain *chain;
	struct nft_table *table;
	LIST_HEAD(adl);
	int err;

	if (list_empty(&nft_net->commit_list)) {
		mutex_unlock(&nft_net->commit_mutex);
		return 0;
	}

	list_for_each_entry(trans, &nft_net->binding_list, binding_list) {
		switch (trans->msg_type) {
		case NFT_MSG_NEWSET:
			if (!nft_trans_set_update(trans) &&
			    nft_set_is_anonymous(nft_trans_set(trans)) &&
			    !nft_trans_set_bound(trans)) {
				pr_warn_once("nftables ruleset with unbound set\n");
				return -EINVAL;
			}
			break;
		case NFT_MSG_NEWCHAIN:
			if (!nft_trans_chain_update(trans) &&
			    nft_chain_binding(nft_trans_chain(trans)) &&
			    !nft_trans_chain_bound(trans)) {
				pr_warn_once("nftables ruleset with unbound chain\n");
				return -EINVAL;
			}
			break;
		}
	}

	/* 0. Validate ruleset, otherwise roll back for error reporting. */
	if (nf_tables_validate(net) < 0) {
		nft_net->validate_state = NFT_VALIDATE_DO;
		return -EAGAIN;
	}

	err = nft_flow_rule_offload_commit(net);
	if (err < 0)
		return err;

	/* 1.  Allocate space for next generation rules_gen_X[] */
	list_for_each_entry_safe(trans, next, &nft_net->commit_list, list) {
		int ret;

		ret = nf_tables_commit_audit_alloc(&adl, trans->ctx.table);
		if (ret) {
			nf_tables_commit_chain_prepare_cancel(net);
			nf_tables_commit_audit_free(&adl);
			return ret;
		}
		if (trans->msg_type == NFT_MSG_NEWRULE ||
		    trans->msg_type == NFT_MSG_DELRULE) {
			chain = trans->ctx.chain;

			ret = nf_tables_commit_chain_prepare(net, chain);
			if (ret < 0) {
				nf_tables_commit_chain_prepare_cancel(net);
				nf_tables_commit_audit_free(&adl);
				return ret;
			}
		}
	}

	/* step 2.  Make rules_gen_X visible to packet path */
	list_for_each_entry(table, &nft_net->tables, list) {
		list_for_each_entry(chain, &table->chains, list)
			nf_tables_commit_chain(net, chain);
	}

	/*
	 * Bump generation counter, invalidate any dump in progress.
	 * Cannot fail after this point.
	 */
	base_seq = READ_ONCE(nft_net->base_seq);
	while (++base_seq == 0)
		;

	WRITE_ONCE(nft_net->base_seq, base_seq);

<<<<<<< HEAD
	/* Bump gc counter, it becomes odd, this is the busy mark. */
	gc_seq = READ_ONCE(nft_net->gc_seq);
	WRITE_ONCE(nft_net->gc_seq, ++gc_seq);
=======
	gc_seq = nft_gc_seq_begin(nft_net);
>>>>>>> aad2c2fb

	/* step 3. Start new generation, rules_gen_X now in use. */
	net->nft.gencursor = nft_gencursor_next(net);

	list_for_each_entry_safe(trans, next, &nft_net->commit_list, list) {
		nf_tables_commit_audit_collect(&adl, trans->ctx.table,
					       trans->msg_type);
		switch (trans->msg_type) {
		case NFT_MSG_NEWTABLE:
			if (nft_trans_table_update(trans)) {
				if (!(trans->ctx.table->flags & __NFT_TABLE_F_UPDATE)) {
					nft_trans_destroy(trans);
					break;
				}
				if (trans->ctx.table->flags & NFT_TABLE_F_DORMANT)
					nf_tables_table_disable(net, trans->ctx.table);

				trans->ctx.table->flags &= ~__NFT_TABLE_F_UPDATE;
			} else {
				nft_clear(net, trans->ctx.table);
			}
			nf_tables_table_notify(&trans->ctx, NFT_MSG_NEWTABLE);
			nft_trans_destroy(trans);
			break;
		case NFT_MSG_DELTABLE:
		case NFT_MSG_DESTROYTABLE:
			list_del_rcu(&trans->ctx.table->list);
			nf_tables_table_notify(&trans->ctx, trans->msg_type);
			break;
		case NFT_MSG_NEWCHAIN:
			if (nft_trans_chain_update(trans)) {
				nft_chain_commit_update(trans);
				nf_tables_chain_notify(&trans->ctx, NFT_MSG_NEWCHAIN,
						       &nft_trans_chain_hooks(trans));
				list_splice(&nft_trans_chain_hooks(trans),
					    &nft_trans_basechain(trans)->hook_list);
				/* trans destroyed after rcu grace period */
			} else {
				nft_chain_commit_drop_policy(trans);
				nft_clear(net, trans->ctx.chain);
				nf_tables_chain_notify(&trans->ctx, NFT_MSG_NEWCHAIN, NULL);
				nft_trans_destroy(trans);
			}
			break;
		case NFT_MSG_DELCHAIN:
		case NFT_MSG_DESTROYCHAIN:
			if (nft_trans_chain_update(trans)) {
				nf_tables_chain_notify(&trans->ctx, NFT_MSG_DELCHAIN,
						       &nft_trans_chain_hooks(trans));
				nft_netdev_unregister_hooks(net,
							    &nft_trans_chain_hooks(trans),
							    true);
			} else {
				nft_chain_del(trans->ctx.chain);
				nf_tables_chain_notify(&trans->ctx, NFT_MSG_DELCHAIN,
						       NULL);
				nf_tables_unregister_hook(trans->ctx.net,
							  trans->ctx.table,
							  trans->ctx.chain);
			}
			break;
		case NFT_MSG_NEWRULE:
			nft_clear(trans->ctx.net, nft_trans_rule(trans));
			nf_tables_rule_notify(&trans->ctx,
					      nft_trans_rule(trans),
					      NFT_MSG_NEWRULE);
			if (trans->ctx.chain->flags & NFT_CHAIN_HW_OFFLOAD)
				nft_flow_rule_destroy(nft_trans_flow_rule(trans));

			nft_trans_destroy(trans);
			break;
		case NFT_MSG_DELRULE:
		case NFT_MSG_DESTROYRULE:
			list_del_rcu(&nft_trans_rule(trans)->list);
			nf_tables_rule_notify(&trans->ctx,
					      nft_trans_rule(trans),
					      trans->msg_type);
			nft_rule_expr_deactivate(&trans->ctx,
						 nft_trans_rule(trans),
						 NFT_TRANS_COMMIT);

			if (trans->ctx.chain->flags & NFT_CHAIN_HW_OFFLOAD)
				nft_flow_rule_destroy(nft_trans_flow_rule(trans));
			break;
		case NFT_MSG_NEWSET:
			if (nft_trans_set_update(trans)) {
				struct nft_set *set = nft_trans_set(trans);

				WRITE_ONCE(set->timeout, nft_trans_set_timeout(trans));
				WRITE_ONCE(set->gc_int, nft_trans_set_gc_int(trans));

				if (nft_trans_set_size(trans))
					WRITE_ONCE(set->size, nft_trans_set_size(trans));
			} else {
				nft_clear(net, nft_trans_set(trans));
				/* This avoids hitting -EBUSY when deleting the table
				 * from the transaction.
				 */
				if (nft_set_is_anonymous(nft_trans_set(trans)) &&
				    !list_empty(&nft_trans_set(trans)->bindings))
					nft_use_dec(&trans->ctx.table->use);
			}
			nf_tables_set_notify(&trans->ctx, nft_trans_set(trans),
					     NFT_MSG_NEWSET, GFP_KERNEL);
			nft_trans_destroy(trans);
			break;
		case NFT_MSG_DELSET:
		case NFT_MSG_DESTROYSET:
			nft_trans_set(trans)->dead = 1;
			list_del_rcu(&nft_trans_set(trans)->list);
			nf_tables_set_notify(&trans->ctx, nft_trans_set(trans),
					     trans->msg_type, GFP_KERNEL);
			break;
		case NFT_MSG_NEWSETELEM:
			te = (struct nft_trans_elem *)trans->data;

			nft_setelem_activate(net, te->set, &te->elem);
			nf_tables_setelem_notify(&trans->ctx, te->set,
						 &te->elem,
						 NFT_MSG_NEWSETELEM);
			if (te->set->ops->commit &&
			    list_empty(&te->set->pending_update)) {
				list_add_tail(&te->set->pending_update,
					      &set_update_list);
			}
			nft_trans_destroy(trans);
			break;
		case NFT_MSG_DELSETELEM:
		case NFT_MSG_DESTROYSETELEM:
			te = (struct nft_trans_elem *)trans->data;

			nf_tables_setelem_notify(&trans->ctx, te->set,
						 &te->elem,
						 trans->msg_type);
			nft_setelem_remove(net, te->set, &te->elem);
			if (!nft_setelem_is_catchall(te->set, &te->elem)) {
				atomic_dec(&te->set->nelems);
				te->set->ndeact--;
			}
			if (te->set->ops->commit &&
			    list_empty(&te->set->pending_update)) {
				list_add_tail(&te->set->pending_update,
					      &set_update_list);
			}
			break;
		case NFT_MSG_NEWOBJ:
			if (nft_trans_obj_update(trans)) {
				nft_obj_commit_update(trans);
				nf_tables_obj_notify(&trans->ctx,
						     nft_trans_obj(trans),
						     NFT_MSG_NEWOBJ);
			} else {
				nft_clear(net, nft_trans_obj(trans));
				nf_tables_obj_notify(&trans->ctx,
						     nft_trans_obj(trans),
						     NFT_MSG_NEWOBJ);
				nft_trans_destroy(trans);
			}
			break;
		case NFT_MSG_DELOBJ:
		case NFT_MSG_DESTROYOBJ:
			nft_obj_del(nft_trans_obj(trans));
			nf_tables_obj_notify(&trans->ctx, nft_trans_obj(trans),
					     trans->msg_type);
			break;
		case NFT_MSG_NEWFLOWTABLE:
			if (nft_trans_flowtable_update(trans)) {
				nft_trans_flowtable(trans)->data.flags =
					nft_trans_flowtable_flags(trans);
				nf_tables_flowtable_notify(&trans->ctx,
							   nft_trans_flowtable(trans),
							   &nft_trans_flowtable_hooks(trans),
							   NFT_MSG_NEWFLOWTABLE);
				list_splice(&nft_trans_flowtable_hooks(trans),
					    &nft_trans_flowtable(trans)->hook_list);
			} else {
				nft_clear(net, nft_trans_flowtable(trans));
				nf_tables_flowtable_notify(&trans->ctx,
							   nft_trans_flowtable(trans),
							   NULL,
							   NFT_MSG_NEWFLOWTABLE);
			}
			nft_trans_destroy(trans);
			break;
		case NFT_MSG_DELFLOWTABLE:
		case NFT_MSG_DESTROYFLOWTABLE:
			if (nft_trans_flowtable_update(trans)) {
				nf_tables_flowtable_notify(&trans->ctx,
							   nft_trans_flowtable(trans),
							   &nft_trans_flowtable_hooks(trans),
							   trans->msg_type);
				nft_unregister_flowtable_net_hooks(net,
								   &nft_trans_flowtable_hooks(trans));
			} else {
				list_del_rcu(&nft_trans_flowtable(trans)->list);
				nf_tables_flowtable_notify(&trans->ctx,
							   nft_trans_flowtable(trans),
							   NULL,
							   trans->msg_type);
				nft_unregister_flowtable_net_hooks(net,
						&nft_trans_flowtable(trans)->hook_list);
			}
			break;
		}
	}

	nft_set_commit_update(&set_update_list);

	nft_commit_notify(net, NETLINK_CB(skb).portid);
	nf_tables_gen_notify(net, skb, NFT_MSG_NEWGEN);
	nf_tables_commit_audit_log(&adl, nft_net->base_seq);

<<<<<<< HEAD
	WRITE_ONCE(nft_net->gc_seq, ++gc_seq);
=======
	nft_gc_seq_end(nft_net, gc_seq);
	nft_net->validate_state = NFT_VALIDATE_SKIP;
>>>>>>> aad2c2fb
	nf_tables_commit_release(net);

	return 0;
}

static void nf_tables_module_autoload(struct net *net)
{
	struct nftables_pernet *nft_net = nft_pernet(net);
	struct nft_module_request *req, *next;
	LIST_HEAD(module_list);

	list_splice_init(&nft_net->module_list, &module_list);
	mutex_unlock(&nft_net->commit_mutex);
	list_for_each_entry_safe(req, next, &module_list, list) {
		request_module("%s", req->module);
		req->done = true;
	}
	mutex_lock(&nft_net->commit_mutex);
	list_splice(&module_list, &nft_net->module_list);
}

static void nf_tables_abort_release(struct nft_trans *trans)
{
	switch (trans->msg_type) {
	case NFT_MSG_NEWTABLE:
		nf_tables_table_destroy(&trans->ctx);
		break;
	case NFT_MSG_NEWCHAIN:
		if (nft_trans_chain_update(trans))
			nft_hooks_destroy(&nft_trans_chain_hooks(trans));
		else
			nf_tables_chain_destroy(&trans->ctx);
		break;
	case NFT_MSG_NEWRULE:
		nf_tables_rule_destroy(&trans->ctx, nft_trans_rule(trans));
		break;
	case NFT_MSG_NEWSET:
		nft_set_destroy(&trans->ctx, nft_trans_set(trans));
		break;
	case NFT_MSG_NEWSETELEM:
		nft_set_elem_destroy(nft_trans_elem_set(trans),
				     nft_trans_elem(trans).priv, true);
		break;
	case NFT_MSG_NEWOBJ:
		nft_obj_destroy(&trans->ctx, nft_trans_obj(trans));
		break;
	case NFT_MSG_NEWFLOWTABLE:
		if (nft_trans_flowtable_update(trans))
			nft_hooks_destroy(&nft_trans_flowtable_hooks(trans));
		else
			nf_tables_flowtable_destroy(nft_trans_flowtable(trans));
		break;
	}
	kfree(trans);
}

static void nft_set_abort_update(struct list_head *set_update_list)
{
	struct nft_set *set, *next;

	list_for_each_entry_safe(set, next, set_update_list, pending_update) {
		list_del_init(&set->pending_update);

		if (!set->ops->abort)
			continue;

		set->ops->abort(set);
	}
}

static int __nf_tables_abort(struct net *net, enum nfnl_abort_action action)
{
	struct nftables_pernet *nft_net = nft_pernet(net);
	struct nft_trans *trans, *next;
	LIST_HEAD(set_update_list);
	struct nft_trans_elem *te;

	if (action == NFNL_ABORT_VALIDATE &&
	    nf_tables_validate(net) < 0)
		return -EAGAIN;

	list_for_each_entry_safe_reverse(trans, next, &nft_net->commit_list,
					 list) {
		switch (trans->msg_type) {
		case NFT_MSG_NEWTABLE:
			if (nft_trans_table_update(trans)) {
				if (!(trans->ctx.table->flags & __NFT_TABLE_F_UPDATE)) {
					nft_trans_destroy(trans);
					break;
				}
				if (trans->ctx.table->flags & __NFT_TABLE_F_WAS_DORMANT) {
					nf_tables_table_disable(net, trans->ctx.table);
					trans->ctx.table->flags |= NFT_TABLE_F_DORMANT;
				} else if (trans->ctx.table->flags & __NFT_TABLE_F_WAS_AWAKEN) {
					trans->ctx.table->flags &= ~NFT_TABLE_F_DORMANT;
				}
				trans->ctx.table->flags &= ~__NFT_TABLE_F_UPDATE;
				nft_trans_destroy(trans);
			} else {
				list_del_rcu(&trans->ctx.table->list);
			}
			break;
		case NFT_MSG_DELTABLE:
		case NFT_MSG_DESTROYTABLE:
			nft_clear(trans->ctx.net, trans->ctx.table);
			nft_trans_destroy(trans);
			break;
		case NFT_MSG_NEWCHAIN:
			if (nft_trans_chain_update(trans)) {
				nft_netdev_unregister_hooks(net,
							    &nft_trans_chain_hooks(trans),
							    true);
				free_percpu(nft_trans_chain_stats(trans));
				kfree(nft_trans_chain_name(trans));
				nft_trans_destroy(trans);
			} else {
				if (nft_trans_chain_bound(trans)) {
					nft_trans_destroy(trans);
					break;
				}
				nft_use_dec_restore(&trans->ctx.table->use);
				nft_chain_del(trans->ctx.chain);
				nf_tables_unregister_hook(trans->ctx.net,
							  trans->ctx.table,
							  trans->ctx.chain);
			}
			break;
		case NFT_MSG_DELCHAIN:
		case NFT_MSG_DESTROYCHAIN:
			if (nft_trans_chain_update(trans)) {
				list_splice(&nft_trans_chain_hooks(trans),
					    &nft_trans_basechain(trans)->hook_list);
			} else {
				nft_use_inc_restore(&trans->ctx.table->use);
				nft_clear(trans->ctx.net, trans->ctx.chain);
			}
			nft_trans_destroy(trans);
			break;
		case NFT_MSG_NEWRULE:
			if (nft_trans_rule_bound(trans)) {
				nft_trans_destroy(trans);
				break;
			}
			nft_use_dec_restore(&trans->ctx.chain->use);
			list_del_rcu(&nft_trans_rule(trans)->list);
			nft_rule_expr_deactivate(&trans->ctx,
						 nft_trans_rule(trans),
						 NFT_TRANS_ABORT);
			if (trans->ctx.chain->flags & NFT_CHAIN_HW_OFFLOAD)
				nft_flow_rule_destroy(nft_trans_flow_rule(trans));
			break;
		case NFT_MSG_DELRULE:
		case NFT_MSG_DESTROYRULE:
			nft_use_inc_restore(&trans->ctx.chain->use);
			nft_clear(trans->ctx.net, nft_trans_rule(trans));
			nft_rule_expr_activate(&trans->ctx, nft_trans_rule(trans));
			if (trans->ctx.chain->flags & NFT_CHAIN_HW_OFFLOAD)
				nft_flow_rule_destroy(nft_trans_flow_rule(trans));

			nft_trans_destroy(trans);
			break;
		case NFT_MSG_NEWSET:
			if (nft_trans_set_update(trans)) {
				nft_trans_destroy(trans);
				break;
			}
			nft_use_dec_restore(&trans->ctx.table->use);
			if (nft_trans_set_bound(trans)) {
				nft_trans_destroy(trans);
				break;
			}
			list_del_rcu(&nft_trans_set(trans)->list);
			break;
		case NFT_MSG_DELSET:
		case NFT_MSG_DESTROYSET:
			nft_use_inc_restore(&trans->ctx.table->use);
			nft_clear(trans->ctx.net, nft_trans_set(trans));
			if (nft_trans_set(trans)->flags & (NFT_SET_MAP | NFT_SET_OBJECT))
				nft_map_activate(&trans->ctx, nft_trans_set(trans));

			nft_trans_destroy(trans);
			break;
		case NFT_MSG_NEWSETELEM:
			if (nft_trans_elem_set_bound(trans)) {
				nft_trans_destroy(trans);
				break;
			}
			te = (struct nft_trans_elem *)trans->data;
			nft_setelem_remove(net, te->set, &te->elem);
			if (!nft_setelem_is_catchall(te->set, &te->elem))
				atomic_dec(&te->set->nelems);

			if (te->set->ops->abort &&
			    list_empty(&te->set->pending_update)) {
				list_add_tail(&te->set->pending_update,
					      &set_update_list);
			}
			break;
		case NFT_MSG_DELSETELEM:
		case NFT_MSG_DESTROYSETELEM:
			te = (struct nft_trans_elem *)trans->data;

			nft_setelem_data_activate(net, te->set, &te->elem);
			nft_setelem_activate(net, te->set, &te->elem);
			if (!nft_setelem_is_catchall(te->set, &te->elem))
				te->set->ndeact--;

			if (te->set->ops->abort &&
			    list_empty(&te->set->pending_update)) {
				list_add_tail(&te->set->pending_update,
					      &set_update_list);
			}
			nft_trans_destroy(trans);
			break;
		case NFT_MSG_NEWOBJ:
			if (nft_trans_obj_update(trans)) {
				nft_obj_destroy(&trans->ctx, nft_trans_obj_newobj(trans));
				nft_trans_destroy(trans);
			} else {
				nft_use_dec_restore(&trans->ctx.table->use);
				nft_obj_del(nft_trans_obj(trans));
			}
			break;
		case NFT_MSG_DELOBJ:
		case NFT_MSG_DESTROYOBJ:
			nft_use_inc_restore(&trans->ctx.table->use);
			nft_clear(trans->ctx.net, nft_trans_obj(trans));
			nft_trans_destroy(trans);
			break;
		case NFT_MSG_NEWFLOWTABLE:
			if (nft_trans_flowtable_update(trans)) {
				nft_unregister_flowtable_net_hooks(net,
						&nft_trans_flowtable_hooks(trans));
			} else {
				nft_use_dec_restore(&trans->ctx.table->use);
				list_del_rcu(&nft_trans_flowtable(trans)->list);
				nft_unregister_flowtable_net_hooks(net,
						&nft_trans_flowtable(trans)->hook_list);
			}
			break;
		case NFT_MSG_DELFLOWTABLE:
		case NFT_MSG_DESTROYFLOWTABLE:
			if (nft_trans_flowtable_update(trans)) {
				list_splice(&nft_trans_flowtable_hooks(trans),
					    &nft_trans_flowtable(trans)->hook_list);
			} else {
				nft_use_inc_restore(&trans->ctx.table->use);
				nft_clear(trans->ctx.net, nft_trans_flowtable(trans));
			}
			nft_trans_destroy(trans);
			break;
		}
	}

	nft_set_abort_update(&set_update_list);

	synchronize_rcu();

	list_for_each_entry_safe_reverse(trans, next,
					 &nft_net->commit_list, list) {
		nft_trans_list_del(trans);
		nf_tables_abort_release(trans);
	}

	if (action == NFNL_ABORT_AUTOLOAD)
		nf_tables_module_autoload(net);
	else
		nf_tables_module_autoload_cleanup(net);

	return 0;
}

static int nf_tables_abort(struct net *net, struct sk_buff *skb,
			   enum nfnl_abort_action action)
{
	struct nftables_pernet *nft_net = nft_pernet(net);
	unsigned int gc_seq;
	int ret;

	gc_seq = nft_gc_seq_begin(nft_net);
	ret = __nf_tables_abort(net, action);
	nft_gc_seq_end(nft_net, gc_seq);
	mutex_unlock(&nft_net->commit_mutex);

	return ret;
}

static bool nf_tables_valid_genid(struct net *net, u32 genid)
{
	struct nftables_pernet *nft_net = nft_pernet(net);
	bool genid_ok;

	mutex_lock(&nft_net->commit_mutex);

	genid_ok = genid == 0 || nft_net->base_seq == genid;
	if (!genid_ok)
		mutex_unlock(&nft_net->commit_mutex);

	/* else, commit mutex has to be released by commit or abort function */
	return genid_ok;
}

static const struct nfnetlink_subsystem nf_tables_subsys = {
	.name		= "nf_tables",
	.subsys_id	= NFNL_SUBSYS_NFTABLES,
	.cb_count	= NFT_MSG_MAX,
	.cb		= nf_tables_cb,
	.commit		= nf_tables_commit,
	.abort		= nf_tables_abort,
	.valid_genid	= nf_tables_valid_genid,
	.owner		= THIS_MODULE,
};

int nft_chain_validate_dependency(const struct nft_chain *chain,
				  enum nft_chain_types type)
{
	const struct nft_base_chain *basechain;

	if (nft_is_base_chain(chain)) {
		basechain = nft_base_chain(chain);
		if (basechain->type->type != type)
			return -EOPNOTSUPP;
	}
	return 0;
}
EXPORT_SYMBOL_GPL(nft_chain_validate_dependency);

int nft_chain_validate_hooks(const struct nft_chain *chain,
			     unsigned int hook_flags)
{
	struct nft_base_chain *basechain;

	if (nft_is_base_chain(chain)) {
		basechain = nft_base_chain(chain);

		if ((1 << basechain->ops.hooknum) & hook_flags)
			return 0;

		return -EOPNOTSUPP;
	}

	return 0;
}
EXPORT_SYMBOL_GPL(nft_chain_validate_hooks);

/*
 * Loop detection - walk through the ruleset beginning at the destination chain
 * of a new jump until either the source chain is reached (loop) or all
 * reachable chains have been traversed.
 *
 * The loop check is performed whenever a new jump verdict is added to an
 * expression or verdict map or a verdict map is bound to a new chain.
 */

static int nf_tables_check_loops(const struct nft_ctx *ctx,
				 const struct nft_chain *chain);

static int nft_check_loops(const struct nft_ctx *ctx,
			   const struct nft_set_ext *ext)
{
	const struct nft_data *data;
	int ret;

	data = nft_set_ext_data(ext);
	switch (data->verdict.code) {
	case NFT_JUMP:
	case NFT_GOTO:
		ret = nf_tables_check_loops(ctx, data->verdict.chain);
		break;
	default:
		ret = 0;
		break;
	}

	return ret;
}

static int nf_tables_loop_check_setelem(const struct nft_ctx *ctx,
					struct nft_set *set,
					const struct nft_set_iter *iter,
					struct nft_set_elem *elem)
{
	const struct nft_set_ext *ext = nft_set_elem_ext(set, elem->priv);

	if (nft_set_ext_exists(ext, NFT_SET_EXT_FLAGS) &&
	    *nft_set_ext_flags(ext) & NFT_SET_ELEM_INTERVAL_END)
		return 0;

	return nft_check_loops(ctx, ext);
}

static int nft_set_catchall_loops(const struct nft_ctx *ctx,
				  struct nft_set *set)
{
	u8 genmask = nft_genmask_next(ctx->net);
	struct nft_set_elem_catchall *catchall;
	struct nft_set_ext *ext;
	int ret = 0;

	list_for_each_entry_rcu(catchall, &set->catchall_list, list) {
		ext = nft_set_elem_ext(set, catchall->elem);
		if (!nft_set_elem_active(ext, genmask))
			continue;

		ret = nft_check_loops(ctx, ext);
		if (ret < 0)
			return ret;
	}

	return ret;
}

static int nf_tables_check_loops(const struct nft_ctx *ctx,
				 const struct nft_chain *chain)
{
	const struct nft_rule *rule;
	const struct nft_expr *expr, *last;
	struct nft_set *set;
	struct nft_set_binding *binding;
	struct nft_set_iter iter;

	if (ctx->chain == chain)
		return -ELOOP;

	if (fatal_signal_pending(current))
		return -EINTR;

	list_for_each_entry(rule, &chain->rules, list) {
		nft_rule_for_each_expr(expr, last, rule) {
			struct nft_immediate_expr *priv;
			const struct nft_data *data;
			int err;

			if (strcmp(expr->ops->type->name, "immediate"))
				continue;

			priv = nft_expr_priv(expr);
			if (priv->dreg != NFT_REG_VERDICT)
				continue;

			data = &priv->data;
			switch (data->verdict.code) {
			case NFT_JUMP:
			case NFT_GOTO:
				err = nf_tables_check_loops(ctx,
							data->verdict.chain);
				if (err < 0)
					return err;
				break;
			default:
				break;
			}
		}
	}

	list_for_each_entry(set, &ctx->table->sets, list) {
		if (!nft_is_active_next(ctx->net, set))
			continue;
		if (!(set->flags & NFT_SET_MAP) ||
		    set->dtype != NFT_DATA_VERDICT)
			continue;

		list_for_each_entry(binding, &set->bindings, list) {
			if (!(binding->flags & NFT_SET_MAP) ||
			    binding->chain != chain)
				continue;

			iter.genmask	= nft_genmask_next(ctx->net);
			iter.skip 	= 0;
			iter.count	= 0;
			iter.err	= 0;
			iter.fn		= nf_tables_loop_check_setelem;

			set->ops->walk(ctx, set, &iter);
			if (!iter.err)
				iter.err = nft_set_catchall_loops(ctx, set);

			if (iter.err < 0)
				return iter.err;
		}
	}

	return 0;
}

/**
 *	nft_parse_u32_check - fetch u32 attribute and check for maximum value
 *
 *	@attr: netlink attribute to fetch value from
 *	@max: maximum value to be stored in dest
 *	@dest: pointer to the variable
 *
 *	Parse, check and store a given u32 netlink attribute into variable.
 *	This function returns -ERANGE if the value goes over maximum value.
 *	Otherwise a 0 is returned and the attribute value is stored in the
 *	destination variable.
 */
int nft_parse_u32_check(const struct nlattr *attr, int max, u32 *dest)
{
	u32 val;

	val = ntohl(nla_get_be32(attr));
	if (val > max)
		return -ERANGE;

	*dest = val;
	return 0;
}
EXPORT_SYMBOL_GPL(nft_parse_u32_check);

static int nft_parse_register(const struct nlattr *attr, u32 *preg)
{
	unsigned int reg;

	reg = ntohl(nla_get_be32(attr));
	switch (reg) {
	case NFT_REG_VERDICT...NFT_REG_4:
		*preg = reg * NFT_REG_SIZE / NFT_REG32_SIZE;
		break;
	case NFT_REG32_00...NFT_REG32_15:
		*preg = reg + NFT_REG_SIZE / NFT_REG32_SIZE - NFT_REG32_00;
		break;
	default:
		return -ERANGE;
	}

	return 0;
}

/**
 *	nft_dump_register - dump a register value to a netlink attribute
 *
 *	@skb: socket buffer
 *	@attr: attribute number
 *	@reg: register number
 *
 *	Construct a netlink attribute containing the register number. For
 *	compatibility reasons, register numbers being a multiple of 4 are
 *	translated to the corresponding 128 bit register numbers.
 */
int nft_dump_register(struct sk_buff *skb, unsigned int attr, unsigned int reg)
{
	if (reg % (NFT_REG_SIZE / NFT_REG32_SIZE) == 0)
		reg = reg / (NFT_REG_SIZE / NFT_REG32_SIZE);
	else
		reg = reg - NFT_REG_SIZE / NFT_REG32_SIZE + NFT_REG32_00;

	return nla_put_be32(skb, attr, htonl(reg));
}
EXPORT_SYMBOL_GPL(nft_dump_register);

static int nft_validate_register_load(enum nft_registers reg, unsigned int len)
{
	if (reg < NFT_REG_1 * NFT_REG_SIZE / NFT_REG32_SIZE)
		return -EINVAL;
	if (len == 0)
		return -EINVAL;
	if (reg * NFT_REG32_SIZE + len > sizeof_field(struct nft_regs, data))
		return -ERANGE;

	return 0;
}

int nft_parse_register_load(const struct nlattr *attr, u8 *sreg, u32 len)
{
	u32 reg;
	int err;

	err = nft_parse_register(attr, &reg);
	if (err < 0)
		return err;

	err = nft_validate_register_load(reg, len);
	if (err < 0)
		return err;

	*sreg = reg;
	return 0;
}
EXPORT_SYMBOL_GPL(nft_parse_register_load);

static int nft_validate_register_store(const struct nft_ctx *ctx,
				       enum nft_registers reg,
				       const struct nft_data *data,
				       enum nft_data_types type,
				       unsigned int len)
{
	int err;

	switch (reg) {
	case NFT_REG_VERDICT:
		if (type != NFT_DATA_VERDICT)
			return -EINVAL;

		if (data != NULL &&
		    (data->verdict.code == NFT_GOTO ||
		     data->verdict.code == NFT_JUMP)) {
			err = nf_tables_check_loops(ctx, data->verdict.chain);
			if (err < 0)
				return err;
		}

		return 0;
	default:
		if (reg < NFT_REG_1 * NFT_REG_SIZE / NFT_REG32_SIZE)
			return -EINVAL;
		if (len == 0)
			return -EINVAL;
		if (reg * NFT_REG32_SIZE + len >
		    sizeof_field(struct nft_regs, data))
			return -ERANGE;

		if (data != NULL && type != NFT_DATA_VALUE)
			return -EINVAL;
		return 0;
	}
}

int nft_parse_register_store(const struct nft_ctx *ctx,
			     const struct nlattr *attr, u8 *dreg,
			     const struct nft_data *data,
			     enum nft_data_types type, unsigned int len)
{
	int err;
	u32 reg;

	err = nft_parse_register(attr, &reg);
	if (err < 0)
		return err;

	err = nft_validate_register_store(ctx, reg, data, type, len);
	if (err < 0)
		return err;

	*dreg = reg;
	return 0;
}
EXPORT_SYMBOL_GPL(nft_parse_register_store);

static const struct nla_policy nft_verdict_policy[NFTA_VERDICT_MAX + 1] = {
	[NFTA_VERDICT_CODE]	= { .type = NLA_U32 },
	[NFTA_VERDICT_CHAIN]	= { .type = NLA_STRING,
				    .len = NFT_CHAIN_MAXNAMELEN - 1 },
	[NFTA_VERDICT_CHAIN_ID]	= { .type = NLA_U32 },
};

static int nft_verdict_init(const struct nft_ctx *ctx, struct nft_data *data,
			    struct nft_data_desc *desc, const struct nlattr *nla)
{
	u8 genmask = nft_genmask_next(ctx->net);
	struct nlattr *tb[NFTA_VERDICT_MAX + 1];
	struct nft_chain *chain;
	int err;

	err = nla_parse_nested_deprecated(tb, NFTA_VERDICT_MAX, nla,
					  nft_verdict_policy, NULL);
	if (err < 0)
		return err;

	if (!tb[NFTA_VERDICT_CODE])
		return -EINVAL;

	/* zero padding hole for memcmp */
	memset(data, 0, sizeof(*data));
	data->verdict.code = ntohl(nla_get_be32(tb[NFTA_VERDICT_CODE]));

	switch (data->verdict.code) {
	default:
		switch (data->verdict.code & NF_VERDICT_MASK) {
		case NF_ACCEPT:
		case NF_DROP:
		case NF_QUEUE:
			break;
		default:
			return -EINVAL;
		}
		fallthrough;
	case NFT_CONTINUE:
	case NFT_BREAK:
	case NFT_RETURN:
		break;
	case NFT_JUMP:
	case NFT_GOTO:
		if (tb[NFTA_VERDICT_CHAIN]) {
			chain = nft_chain_lookup(ctx->net, ctx->table,
						 tb[NFTA_VERDICT_CHAIN],
						 genmask);
		} else if (tb[NFTA_VERDICT_CHAIN_ID]) {
			chain = nft_chain_lookup_byid(ctx->net, ctx->table,
						      tb[NFTA_VERDICT_CHAIN_ID],
						      genmask);
			if (IS_ERR(chain))
				return PTR_ERR(chain);
		} else {
			return -EINVAL;
		}

		if (IS_ERR(chain))
			return PTR_ERR(chain);
		if (nft_is_base_chain(chain))
			return -EOPNOTSUPP;
		if (nft_chain_is_bound(chain))
			return -EINVAL;
		if (desc->flags & NFT_DATA_DESC_SETELEM &&
		    chain->flags & NFT_CHAIN_BINDING)
			return -EINVAL;
		if (!nft_use_inc(&chain->use))
			return -EMFILE;

		data->verdict.chain = chain;
		break;
	}

	desc->len = sizeof(data->verdict);

	return 0;
}

static void nft_verdict_uninit(const struct nft_data *data)
{
	struct nft_chain *chain;

	switch (data->verdict.code) {
	case NFT_JUMP:
	case NFT_GOTO:
		chain = data->verdict.chain;
		nft_use_dec(&chain->use);
		break;
	}
}

int nft_verdict_dump(struct sk_buff *skb, int type, const struct nft_verdict *v)
{
	struct nlattr *nest;

	nest = nla_nest_start_noflag(skb, type);
	if (!nest)
		goto nla_put_failure;

	if (nla_put_be32(skb, NFTA_VERDICT_CODE, htonl(v->code)))
		goto nla_put_failure;

	switch (v->code) {
	case NFT_JUMP:
	case NFT_GOTO:
		if (nla_put_string(skb, NFTA_VERDICT_CHAIN,
				   v->chain->name))
			goto nla_put_failure;
	}
	nla_nest_end(skb, nest);
	return 0;

nla_put_failure:
	return -1;
}

static int nft_value_init(const struct nft_ctx *ctx,
			  struct nft_data *data, struct nft_data_desc *desc,
			  const struct nlattr *nla)
{
	unsigned int len;

	len = nla_len(nla);
	if (len == 0)
		return -EINVAL;
	if (len > desc->size)
		return -EOVERFLOW;
	if (desc->len) {
		if (len != desc->len)
			return -EINVAL;
	} else {
		desc->len = len;
	}

	nla_memcpy(data->data, nla, len);

	return 0;
}

static int nft_value_dump(struct sk_buff *skb, const struct nft_data *data,
			  unsigned int len)
{
	return nla_put(skb, NFTA_DATA_VALUE, len, data->data);
}

static const struct nla_policy nft_data_policy[NFTA_DATA_MAX + 1] = {
	[NFTA_DATA_VALUE]	= { .type = NLA_BINARY },
	[NFTA_DATA_VERDICT]	= { .type = NLA_NESTED },
};

/**
 *	nft_data_init - parse nf_tables data netlink attributes
 *
 *	@ctx: context of the expression using the data
 *	@data: destination struct nft_data
 *	@desc: data description
 *	@nla: netlink attribute containing data
 *
 *	Parse the netlink data attributes and initialize a struct nft_data.
 *	The type and length of data are returned in the data description.
 *
 *	The caller can indicate that it only wants to accept data of type
 *	NFT_DATA_VALUE by passing NULL for the ctx argument.
 */
int nft_data_init(const struct nft_ctx *ctx, struct nft_data *data,
		  struct nft_data_desc *desc, const struct nlattr *nla)
{
	struct nlattr *tb[NFTA_DATA_MAX + 1];
	int err;

	if (WARN_ON_ONCE(!desc->size))
		return -EINVAL;

	err = nla_parse_nested_deprecated(tb, NFTA_DATA_MAX, nla,
					  nft_data_policy, NULL);
	if (err < 0)
		return err;

	if (tb[NFTA_DATA_VALUE]) {
		if (desc->type != NFT_DATA_VALUE)
			return -EINVAL;

		err = nft_value_init(ctx, data, desc, tb[NFTA_DATA_VALUE]);
	} else if (tb[NFTA_DATA_VERDICT] && ctx != NULL) {
		if (desc->type != NFT_DATA_VERDICT)
			return -EINVAL;

		err = nft_verdict_init(ctx, data, desc, tb[NFTA_DATA_VERDICT]);
	} else {
		err = -EINVAL;
	}

	return err;
}
EXPORT_SYMBOL_GPL(nft_data_init);

/**
 *	nft_data_release - release a nft_data item
 *
 *	@data: struct nft_data to release
 *	@type: type of data
 *
 *	Release a nft_data item. NFT_DATA_VALUE types can be silently discarded,
 *	all others need to be released by calling this function.
 */
void nft_data_release(const struct nft_data *data, enum nft_data_types type)
{
	if (type < NFT_DATA_VERDICT)
		return;
	switch (type) {
	case NFT_DATA_VERDICT:
		return nft_verdict_uninit(data);
	default:
		WARN_ON(1);
	}
}
EXPORT_SYMBOL_GPL(nft_data_release);

int nft_data_dump(struct sk_buff *skb, int attr, const struct nft_data *data,
		  enum nft_data_types type, unsigned int len)
{
	struct nlattr *nest;
	int err;

	nest = nla_nest_start_noflag(skb, attr);
	if (nest == NULL)
		return -1;

	switch (type) {
	case NFT_DATA_VALUE:
		err = nft_value_dump(skb, data, len);
		break;
	case NFT_DATA_VERDICT:
		err = nft_verdict_dump(skb, NFTA_DATA_VERDICT, &data->verdict);
		break;
	default:
		err = -EINVAL;
		WARN_ON(1);
	}

	nla_nest_end(skb, nest);
	return err;
}
EXPORT_SYMBOL_GPL(nft_data_dump);

int __nft_release_basechain(struct nft_ctx *ctx)
{
	struct nft_rule *rule, *nr;

	if (WARN_ON(!nft_is_base_chain(ctx->chain)))
		return 0;

	nf_tables_unregister_hook(ctx->net, ctx->chain->table, ctx->chain);
	list_for_each_entry_safe(rule, nr, &ctx->chain->rules, list) {
		list_del(&rule->list);
		nft_use_dec(&ctx->chain->use);
		nf_tables_rule_release(ctx, rule);
	}
	nft_chain_del(ctx->chain);
	nft_use_dec(&ctx->table->use);
	nf_tables_chain_destroy(ctx);

	return 0;
}
EXPORT_SYMBOL_GPL(__nft_release_basechain);

static void __nft_release_hook(struct net *net, struct nft_table *table)
{
	struct nft_flowtable *flowtable;
	struct nft_chain *chain;

	list_for_each_entry(chain, &table->chains, list)
		__nf_tables_unregister_hook(net, table, chain, true);
	list_for_each_entry(flowtable, &table->flowtables, list)
		__nft_unregister_flowtable_net_hooks(net, &flowtable->hook_list,
						     true);
}

static void __nft_release_hooks(struct net *net)
{
	struct nftables_pernet *nft_net = nft_pernet(net);
	struct nft_table *table;

	list_for_each_entry(table, &nft_net->tables, list) {
		if (nft_table_has_owner(table))
			continue;

		__nft_release_hook(net, table);
	}
}

static void __nft_release_table(struct net *net, struct nft_table *table)
{
	struct nft_flowtable *flowtable, *nf;
	struct nft_chain *chain, *nc;
	struct nft_object *obj, *ne;
	struct nft_rule *rule, *nr;
	struct nft_set *set, *ns;
	struct nft_ctx ctx = {
		.net	= net,
		.family	= NFPROTO_NETDEV,
	};

	ctx.family = table->family;
	ctx.table = table;
	list_for_each_entry(chain, &table->chains, list) {
		if (nft_chain_is_bound(chain))
			continue;

		ctx.chain = chain;
		list_for_each_entry_safe(rule, nr, &chain->rules, list) {
			list_del(&rule->list);
			nft_use_dec(&chain->use);
			nf_tables_rule_release(&ctx, rule);
		}
	}
	list_for_each_entry_safe(flowtable, nf, &table->flowtables, list) {
		list_del(&flowtable->list);
		nft_use_dec(&table->use);
		nf_tables_flowtable_destroy(flowtable);
	}
	list_for_each_entry_safe(set, ns, &table->sets, list) {
		list_del(&set->list);
		nft_use_dec(&table->use);
		if (set->flags & (NFT_SET_MAP | NFT_SET_OBJECT))
			nft_map_deactivate(&ctx, set);

		nft_set_destroy(&ctx, set);
	}
	list_for_each_entry_safe(obj, ne, &table->objects, list) {
		nft_obj_del(obj);
		nft_use_dec(&table->use);
		nft_obj_destroy(&ctx, obj);
	}
	list_for_each_entry_safe(chain, nc, &table->chains, list) {
		ctx.chain = chain;
		nft_chain_del(chain);
		nft_use_dec(&table->use);
		nf_tables_chain_destroy(&ctx);
	}
	nf_tables_table_destroy(&ctx);
}

static void __nft_release_tables(struct net *net)
{
	struct nftables_pernet *nft_net = nft_pernet(net);
	struct nft_table *table, *nt;

	list_for_each_entry_safe(table, nt, &nft_net->tables, list) {
		if (nft_table_has_owner(table))
			continue;

		list_del(&table->list);

		__nft_release_table(net, table);
	}
}

static int nft_rcv_nl_event(struct notifier_block *this, unsigned long event,
			    void *ptr)
{
	struct nft_table *table, *to_delete[8];
	struct nftables_pernet *nft_net;
	struct netlink_notify *n = ptr;
	struct net *net = n->net;
	unsigned int deleted;
	bool restart = false;
	unsigned int gc_seq;

	if (event != NETLINK_URELEASE || n->protocol != NETLINK_NETFILTER)
		return NOTIFY_DONE;

	nft_net = nft_pernet(net);
	deleted = 0;
	mutex_lock(&nft_net->commit_mutex);

	gc_seq = nft_gc_seq_begin(nft_net);

	if (!list_empty(&nf_tables_destroy_list))
		nf_tables_trans_destroy_flush_work();
again:
	list_for_each_entry(table, &nft_net->tables, list) {
		if (nft_table_has_owner(table) &&
		    n->portid == table->nlpid) {
			__nft_release_hook(net, table);
			list_del_rcu(&table->list);
			to_delete[deleted++] = table;
			if (deleted >= ARRAY_SIZE(to_delete))
				break;
		}
	}
	if (deleted) {
		restart = deleted >= ARRAY_SIZE(to_delete);
		synchronize_rcu();
		while (deleted)
			__nft_release_table(net, to_delete[--deleted]);

		if (restart)
			goto again;
	}
	nft_gc_seq_end(nft_net, gc_seq);

	mutex_unlock(&nft_net->commit_mutex);

	return NOTIFY_DONE;
}

static struct notifier_block nft_nl_notifier = {
	.notifier_call  = nft_rcv_nl_event,
};

static int __net_init nf_tables_init_net(struct net *net)
{
	struct nftables_pernet *nft_net = nft_pernet(net);

	INIT_LIST_HEAD(&nft_net->tables);
	INIT_LIST_HEAD(&nft_net->commit_list);
	INIT_LIST_HEAD(&nft_net->binding_list);
	INIT_LIST_HEAD(&nft_net->module_list);
	INIT_LIST_HEAD(&nft_net->notify_list);
	mutex_init(&nft_net->commit_mutex);
	nft_net->base_seq = 1;
	nft_net->gc_seq = 0;
<<<<<<< HEAD
=======
	nft_net->validate_state = NFT_VALIDATE_SKIP;
>>>>>>> aad2c2fb

	return 0;
}

static void __net_exit nf_tables_pre_exit_net(struct net *net)
{
	struct nftables_pernet *nft_net = nft_pernet(net);

	mutex_lock(&nft_net->commit_mutex);
	__nft_release_hooks(net);
	mutex_unlock(&nft_net->commit_mutex);
}

static void __net_exit nf_tables_exit_net(struct net *net)
{
	struct nftables_pernet *nft_net = nft_pernet(net);
	unsigned int gc_seq;

	mutex_lock(&nft_net->commit_mutex);

	gc_seq = nft_gc_seq_begin(nft_net);

	if (!list_empty(&nft_net->commit_list) ||
	    !list_empty(&nft_net->module_list))
		__nf_tables_abort(net, NFNL_ABORT_NONE);

	__nft_release_tables(net);

	nft_gc_seq_end(nft_net, gc_seq);

	mutex_unlock(&nft_net->commit_mutex);
	WARN_ON_ONCE(!list_empty(&nft_net->tables));
	WARN_ON_ONCE(!list_empty(&nft_net->module_list));
	WARN_ON_ONCE(!list_empty(&nft_net->notify_list));
}

static void nf_tables_exit_batch(struct list_head *net_exit_list)
{
	flush_work(&trans_gc_work);
}

static struct pernet_operations nf_tables_net_ops = {
	.init		= nf_tables_init_net,
	.pre_exit	= nf_tables_pre_exit_net,
	.exit		= nf_tables_exit_net,
	.exit_batch	= nf_tables_exit_batch,
	.id		= &nf_tables_net_id,
	.size		= sizeof(struct nftables_pernet),
};

static int __init nf_tables_module_init(void)
{
	int err;

	err = register_pernet_subsys(&nf_tables_net_ops);
	if (err < 0)
		return err;

	err = nft_chain_filter_init();
	if (err < 0)
		goto err_chain_filter;

	err = nf_tables_core_module_init();
	if (err < 0)
		goto err_core_module;

	err = register_netdevice_notifier(&nf_tables_flowtable_notifier);
	if (err < 0)
		goto err_netdev_notifier;

	err = rhltable_init(&nft_objname_ht, &nft_objname_ht_params);
	if (err < 0)
		goto err_rht_objname;

	err = nft_offload_init();
	if (err < 0)
		goto err_offload;

	err = netlink_register_notifier(&nft_nl_notifier);
	if (err < 0)
		goto err_netlink_notifier;

	/* must be last */
	err = nfnetlink_subsys_register(&nf_tables_subsys);
	if (err < 0)
		goto err_nfnl_subsys;

	nft_chain_route_init();

	return err;

err_nfnl_subsys:
	netlink_unregister_notifier(&nft_nl_notifier);
err_netlink_notifier:
	nft_offload_exit();
err_offload:
	rhltable_destroy(&nft_objname_ht);
err_rht_objname:
	unregister_netdevice_notifier(&nf_tables_flowtable_notifier);
err_netdev_notifier:
	nf_tables_core_module_exit();
err_core_module:
	nft_chain_filter_fini();
err_chain_filter:
	unregister_pernet_subsys(&nf_tables_net_ops);
	return err;
}

static void __exit nf_tables_module_exit(void)
{
	nfnetlink_subsys_unregister(&nf_tables_subsys);
	netlink_unregister_notifier(&nft_nl_notifier);
	nft_offload_exit();
	unregister_netdevice_notifier(&nf_tables_flowtable_notifier);
	nft_chain_filter_fini();
	nft_chain_route_fini();
	unregister_pernet_subsys(&nf_tables_net_ops);
	cancel_work_sync(&trans_gc_work);
	cancel_work_sync(&trans_destroy_work);
	rcu_barrier();
	rhltable_destroy(&nft_objname_ht);
	nf_tables_core_module_exit();
}

module_init(nf_tables_module_init);
module_exit(nf_tables_module_exit);

MODULE_LICENSE("GPL");
MODULE_AUTHOR("Patrick McHardy <kaber@trash.net>");
MODULE_ALIAS_NFNL_SUBSYS(NFNL_SUBSYS_NFTABLES);<|MERGE_RESOLUTION|>--- conflicted
+++ resolved
@@ -9503,15 +9503,9 @@
 	struct nft_trans_gc *trans, *next;
 	LIST_HEAD(trans_gc_list);
 
-<<<<<<< HEAD
-	spin_lock(&nf_tables_destroy_list_lock);
-	list_splice_init(&nf_tables_gc_list, &trans_gc_list);
-	spin_unlock(&nf_tables_destroy_list_lock);
-=======
 	spin_lock(&nf_tables_gc_list_lock);
 	list_splice_init(&nf_tables_gc_list, &trans_gc_list);
 	spin_unlock(&nf_tables_gc_list_lock);
->>>>>>> aad2c2fb
 
 	list_for_each_entry_safe(trans, next, &trans_gc_list, list) {
 		list_del(&trans->list);
@@ -9533,11 +9527,6 @@
 	if (!trans)
 		return NULL;
 
-<<<<<<< HEAD
-	refcount_inc(&set->refs);
-	trans->set = set;
-	trans->net = get_net(net);
-=======
 	trans->net = maybe_get_net(net);
 	if (!trans->net) {
 		kfree(trans);
@@ -9546,7 +9535,6 @@
 
 	refcount_inc(&set->refs);
 	trans->set = set;
->>>>>>> aad2c2fb
 	trans->seq = gc_seq;
 
 	return trans;
@@ -9905,13 +9893,7 @@
 
 	WRITE_ONCE(nft_net->base_seq, base_seq);
 
-<<<<<<< HEAD
-	/* Bump gc counter, it becomes odd, this is the busy mark. */
-	gc_seq = READ_ONCE(nft_net->gc_seq);
-	WRITE_ONCE(nft_net->gc_seq, ++gc_seq);
-=======
 	gc_seq = nft_gc_seq_begin(nft_net);
->>>>>>> aad2c2fb
 
 	/* step 3. Start new generation, rules_gen_X now in use. */
 	net->nft.gencursor = nft_gencursor_next(net);
@@ -10124,12 +10106,8 @@
 	nf_tables_gen_notify(net, skb, NFT_MSG_NEWGEN);
 	nf_tables_commit_audit_log(&adl, nft_net->base_seq);
 
-<<<<<<< HEAD
-	WRITE_ONCE(nft_net->gc_seq, ++gc_seq);
-=======
 	nft_gc_seq_end(nft_net, gc_seq);
 	nft_net->validate_state = NFT_VALIDATE_SKIP;
->>>>>>> aad2c2fb
 	nf_tables_commit_release(net);
 
 	return 0;
@@ -11193,10 +11171,7 @@
 	mutex_init(&nft_net->commit_mutex);
 	nft_net->base_seq = 1;
 	nft_net->gc_seq = 0;
-<<<<<<< HEAD
-=======
 	nft_net->validate_state = NFT_VALIDATE_SKIP;
->>>>>>> aad2c2fb
 
 	return 0;
 }
