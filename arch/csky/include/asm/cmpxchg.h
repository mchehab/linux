--- conflicted
+++ resolved
@@ -31,11 +31,7 @@
 	__ret;							\
 })
 
-<<<<<<< HEAD
-#define xchg_relaxed(ptr, x) \
-=======
 #define arch_xchg_relaxed(ptr, x) \
->>>>>>> 11e4b63a
 		(__xchg_relaxed((x), (ptr), sizeof(*(ptr))))
 
 #define __cmpxchg_relaxed(ptr, old, new, size)			\
@@ -65,16 +61,6 @@
 	__ret;							\
 })
 
-<<<<<<< HEAD
-#define cmpxchg_relaxed(ptr, o, n) \
-	(__cmpxchg_relaxed((ptr), (o), (n), sizeof(*(ptr))))
-
-#define cmpxchg(ptr, o, n) 					\
-({								\
-	__typeof__(*(ptr)) __ret;				\
-	__smp_release_fence();					\
-	__ret = cmpxchg_relaxed(ptr, o, n);			\
-=======
 #define arch_cmpxchg_relaxed(ptr, o, n) \
 	(__cmpxchg_relaxed((ptr), (o), (n), sizeof(*(ptr))))
 
@@ -83,7 +69,6 @@
 	__typeof__(*(ptr)) __ret;				\
 	__smp_release_fence();					\
 	__ret = arch_cmpxchg_relaxed(ptr, o, n);		\
->>>>>>> 11e4b63a
 	__smp_acquire_fence();					\
 	__ret;							\
 })
