--- conflicted
+++ resolved
@@ -54,25 +54,12 @@
 
 static void __net_exit arptable_filter_net_pre_exit(struct net *net)
 {
-<<<<<<< HEAD
-	if (net->ipv4.arptable_filter)
-		arpt_unregister_table_pre_exit(net, net->ipv4.arptable_filter,
-					       arpfilter_ops);
-=======
 	arpt_unregister_table_pre_exit(net, "filter");
->>>>>>> 11e4b63a
 }
 
 static void __net_exit arptable_filter_net_exit(struct net *net)
 {
-<<<<<<< HEAD
-	if (!net->ipv4.arptable_filter)
-		return;
-	arpt_unregister_table(net, net->ipv4.arptable_filter);
-	net->ipv4.arptable_filter = NULL;
-=======
 	arpt_unregister_table(net, "filter");
->>>>>>> 11e4b63a
 }
 
 static struct pernet_operations arptable_filter_net_ops = {
