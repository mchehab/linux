// SPDX-License-Identifier: GPL-2.0-only
//
// Copyright (c) 2020-2021, The Linux Foundation. All rights reserved.
//
// ALSA SoC Machine driver for sc7280

#include <linux/input.h>
#include <linux/module.h>
#include <linux/of_device.h>
#include <linux/platform_device.h>
#include <sound/core.h>
#include <sound/jack.h>
#include <sound/pcm.h>
#include <sound/soc.h>
#include <sound/rt5682s.h>
#include <linux/soundwire/sdw.h>

#include "../codecs/rt5682.h"
#include "../codecs/rt5682s.h"
#include "common.h"
#include "lpass.h"

#define DEFAULT_MCLK_RATE              19200000
<<<<<<< HEAD
#define RT5682_PLL1_FREQ (48000 * 512)
=======
#define RT5682_PLL_FREQ (48000 * 512)
>>>>>>> b8b74731

struct sc7280_snd_data {
	struct snd_soc_card card;
	struct sdw_stream_runtime *sruntime[LPASS_MAX_PORTS];
	u32 pri_mi2s_clk_count;
	struct snd_soc_jack hs_jack;
	struct snd_soc_jack hdmi_jack;
	bool jack_setup;
	bool stream_prepared[LPASS_MAX_PORTS];
};

static void sc7280_jack_free(struct snd_jack *jack)
{
	struct snd_soc_component *component = jack->private_data;

	snd_soc_component_set_jack(component, NULL, NULL);
}

static int sc7280_headset_init(struct snd_soc_pcm_runtime *rtd)
{
	struct snd_soc_card *card = rtd->card;
	struct sc7280_snd_data *pdata = snd_soc_card_get_drvdata(card);
	struct snd_soc_dai *codec_dai = asoc_rtd_to_codec(rtd, 0);
	struct snd_soc_dai *cpu_dai = asoc_rtd_to_cpu(rtd, 0);
	struct snd_soc_component *component = codec_dai->component;
	struct snd_jack *jack;
	int rval, i;

	if (!pdata->jack_setup) {
		rval = snd_soc_card_jack_new(card, "Headset Jack",
					     SND_JACK_HEADSET | SND_JACK_LINEOUT |
					     SND_JACK_MECHANICAL |
					     SND_JACK_BTN_0 | SND_JACK_BTN_1 |
					     SND_JACK_BTN_2 | SND_JACK_BTN_3 |
					     SND_JACK_BTN_4 | SND_JACK_BTN_5,
					     &pdata->hs_jack);

		if (rval < 0) {
			dev_err(card->dev, "Unable to add Headset Jack\n");
			return rval;
		}

		jack = pdata->hs_jack.jack;

		snd_jack_set_key(jack, SND_JACK_BTN_0, KEY_PLAYPAUSE);
		snd_jack_set_key(jack, SND_JACK_BTN_1, KEY_VOICECOMMAND);
		snd_jack_set_key(jack, SND_JACK_BTN_2, KEY_VOLUMEUP);
		snd_jack_set_key(jack, SND_JACK_BTN_3, KEY_VOLUMEDOWN);

		jack->private_data = component;
		jack->private_free = sc7280_jack_free;
		pdata->jack_setup = true;
	}
	switch (cpu_dai->id) {
	case MI2S_PRIMARY:
	case LPASS_CDC_DMA_RX0:
	case LPASS_CDC_DMA_TX3:
		for_each_rtd_codec_dais(rtd, i, codec_dai) {
			rval = snd_soc_component_set_jack(component, &pdata->hs_jack, NULL);
			if (rval != 0 && rval != -ENOTSUPP) {
				dev_err(card->dev, "Failed to set jack: %d\n", rval);
				return rval;
			}
		}
		break;
	default:
		break;
	}

	return 0;
}

static int sc7280_hdmi_init(struct snd_soc_pcm_runtime *rtd)
{
	struct snd_soc_card *card = rtd->card;
	struct sc7280_snd_data *pdata = snd_soc_card_get_drvdata(card);
	struct snd_soc_dai *codec_dai = asoc_rtd_to_codec(rtd, 0);
	struct snd_soc_component *component = codec_dai->component;
	struct snd_jack *jack;
	int rval;

	rval = snd_soc_card_jack_new(card, "HDMI Jack",	SND_JACK_LINEOUT,
				     &pdata->hdmi_jack);

	if (rval < 0) {
		dev_err(card->dev, "Unable to add HDMI Jack\n");
		return rval;
	}

	jack = pdata->hdmi_jack.jack;
	jack->private_data = component;
	jack->private_free = sc7280_jack_free;

	return snd_soc_component_set_jack(component, &pdata->hdmi_jack, NULL);
}

static int sc7280_rt5682_init(struct snd_soc_pcm_runtime *rtd)
{
	struct snd_soc_dai *cpu_dai = asoc_rtd_to_cpu(rtd, 0);
	struct snd_soc_dai *codec_dai = asoc_rtd_to_codec(rtd, 0);
	struct snd_soc_card *card = rtd->card;
	struct sc7280_snd_data *data = snd_soc_card_get_drvdata(card);
	int ret;

	if (++data->pri_mi2s_clk_count == 1) {
		snd_soc_dai_set_sysclk(cpu_dai,
			LPASS_MCLK0,
			DEFAULT_MCLK_RATE,
			SNDRV_PCM_STREAM_PLAYBACK);
	}
	snd_soc_dai_set_fmt(codec_dai,
				SND_SOC_DAIFMT_CBC_CFC |
				SND_SOC_DAIFMT_NB_NF |
				SND_SOC_DAIFMT_I2S);

<<<<<<< HEAD
	ret = snd_soc_dai_set_pll(codec_dai, RT5682S_PLL1, RT5682S_PLL_S_BCLK1,
					1536000, RT5682_PLL1_FREQ);
=======
	ret = snd_soc_dai_set_pll(codec_dai, RT5682S_PLL2, RT5682S_PLL_S_MCLK,
					DEFAULT_MCLK_RATE, RT5682_PLL_FREQ);
>>>>>>> b8b74731
	if (ret) {
		dev_err(rtd->dev, "can't set codec pll: %d\n", ret);
		return ret;
	}

<<<<<<< HEAD
	ret = snd_soc_dai_set_sysclk(codec_dai, RT5682S_SCLK_S_PLL1,
					RT5682_PLL1_FREQ,
=======
	ret = snd_soc_dai_set_sysclk(codec_dai, RT5682S_SCLK_S_PLL2,
					RT5682_PLL_FREQ,
>>>>>>> b8b74731
					SND_SOC_CLOCK_IN);

	if (ret) {
		dev_err(rtd->dev, "snd_soc_dai_set_sysclk err = %d\n",
			ret);
		return ret;
	}

	return 0;
}

static int sc7280_init(struct snd_soc_pcm_runtime *rtd)
{
	struct snd_soc_dai *cpu_dai = asoc_rtd_to_cpu(rtd, 0);

	switch (cpu_dai->id) {
	case MI2S_PRIMARY:
	case LPASS_CDC_DMA_TX3:
		return sc7280_headset_init(rtd);
	case LPASS_CDC_DMA_RX0:
	case LPASS_CDC_DMA_VA_TX0:
	case MI2S_SECONDARY:
		return 0;
	case LPASS_DP_RX:
		return sc7280_hdmi_init(rtd);
	default:
		dev_err(rtd->dev, "%s: invalid dai id 0x%x\n", __func__, cpu_dai->id);
	}

	return -EINVAL;
}

static int sc7280_snd_hw_params(struct snd_pcm_substream *substream,
				struct snd_pcm_hw_params *params)
{
	struct snd_pcm_runtime *runtime = substream->runtime;
	struct snd_soc_pcm_runtime *rtd = substream->private_data;
	struct snd_soc_dai *codec_dai;
	const struct snd_soc_dai *cpu_dai = asoc_rtd_to_cpu(rtd, 0);
	struct sc7280_snd_data *pdata = snd_soc_card_get_drvdata(rtd->card);
	struct sdw_stream_runtime *sruntime;
	int i;

	snd_pcm_hw_constraint_minmax(runtime, SNDRV_PCM_HW_PARAM_CHANNELS, 2, 2);
	snd_pcm_hw_constraint_minmax(runtime, SNDRV_PCM_HW_PARAM_RATE, 48000, 48000);

	switch (cpu_dai->id) {
	case LPASS_CDC_DMA_TX3:
	case LPASS_CDC_DMA_RX0:
		for_each_rtd_codec_dais(rtd, i, codec_dai) {
			sruntime = snd_soc_dai_get_stream(codec_dai, substream->stream);
			if (sruntime != ERR_PTR(-ENOTSUPP))
				pdata->sruntime[cpu_dai->id] = sruntime;
		}
		break;
	}

	return 0;
}

static int sc7280_snd_swr_prepare(struct snd_pcm_substream *substream)
{
	struct snd_soc_pcm_runtime *rtd = substream->private_data;
	const struct snd_soc_dai *cpu_dai = asoc_rtd_to_cpu(rtd, 0);
	struct sc7280_snd_data *data = snd_soc_card_get_drvdata(rtd->card);
	struct sdw_stream_runtime *sruntime = data->sruntime[cpu_dai->id];
	int ret;

	if (!sruntime)
		return 0;

	if (data->stream_prepared[cpu_dai->id]) {
		sdw_disable_stream(sruntime);
		sdw_deprepare_stream(sruntime);
		data->stream_prepared[cpu_dai->id] = false;
	}

	ret = sdw_prepare_stream(sruntime);
	if (ret)
		return ret;

	ret = sdw_enable_stream(sruntime);
	if (ret) {
		sdw_deprepare_stream(sruntime);
		return ret;
	}
	data->stream_prepared[cpu_dai->id] = true;

	return ret;
}

static int sc7280_snd_prepare(struct snd_pcm_substream *substream)
{
	struct snd_soc_pcm_runtime *rtd = substream->private_data;
	const struct snd_soc_dai *cpu_dai = asoc_rtd_to_cpu(rtd, 0);

	switch (cpu_dai->id) {
	case LPASS_CDC_DMA_RX0:
	case LPASS_CDC_DMA_TX3:
		return sc7280_snd_swr_prepare(substream);
	default:
		break;
	}

	return 0;
}

static int sc7280_snd_hw_free(struct snd_pcm_substream *substream)
{
	struct snd_soc_pcm_runtime *rtd = substream->private_data;
	struct sc7280_snd_data *data = snd_soc_card_get_drvdata(rtd->card);
	const struct snd_soc_dai *cpu_dai = asoc_rtd_to_cpu(rtd, 0);
	struct sdw_stream_runtime *sruntime = data->sruntime[cpu_dai->id];

	switch (cpu_dai->id) {
	case LPASS_CDC_DMA_RX0:
	case LPASS_CDC_DMA_TX3:
		if (sruntime && data->stream_prepared[cpu_dai->id]) {
			sdw_disable_stream(sruntime);
			sdw_deprepare_stream(sruntime);
			data->stream_prepared[cpu_dai->id] = false;
		}
		break;
	default:
		break;
	}
	return 0;
}

static void sc7280_snd_shutdown(struct snd_pcm_substream *substream)
{
	struct snd_soc_pcm_runtime *rtd = substream->private_data;
	struct snd_soc_card *card = rtd->card;
	struct sc7280_snd_data *data = snd_soc_card_get_drvdata(card);
	struct snd_soc_dai *cpu_dai = asoc_rtd_to_cpu(rtd, 0);

	switch (cpu_dai->id) {
	case MI2S_PRIMARY:
		if (--data->pri_mi2s_clk_count == 0) {
			snd_soc_dai_set_sysclk(cpu_dai,
					       LPASS_MCLK0,
					       0,
					       SNDRV_PCM_STREAM_PLAYBACK);
		}
		break;
	case MI2S_SECONDARY:
		break;
	case LPASS_DP_RX:
		break;
	default:
		dev_err(rtd->dev, "%s: invalid dai id 0x%x\n", __func__,
			cpu_dai->id);
		break;
	}
}

static int sc7280_snd_startup(struct snd_pcm_substream *substream)
{
	struct snd_soc_pcm_runtime *rtd = substream->private_data;
	struct snd_soc_dai *cpu_dai = asoc_rtd_to_cpu(rtd, 0);
	int ret = 0;

	switch (cpu_dai->id) {
	case MI2S_PRIMARY:
		ret = sc7280_rt5682_init(rtd);
		break;
	case MI2S_SECONDARY:
		break;
	case LPASS_DP_RX:
		break;
	default:
		dev_err(rtd->dev, "%s: invalid dai id 0x%x\n", __func__,
			cpu_dai->id);
		return -EINVAL;
	}
	return ret;
}

static const struct snd_soc_ops sc7280_ops = {
	.startup = sc7280_snd_startup,
	.hw_params = sc7280_snd_hw_params,
	.hw_free = sc7280_snd_hw_free,
	.prepare = sc7280_snd_prepare,
	.shutdown = sc7280_snd_shutdown,
};

static const struct snd_soc_dapm_widget sc7280_snd_widgets[] = {
	SND_SOC_DAPM_HP("Headphone Jack", NULL),
	SND_SOC_DAPM_MIC("Headset Mic", NULL),
};

static int sc7280_snd_platform_probe(struct platform_device *pdev)
{
	struct snd_soc_card *card;
	struct sc7280_snd_data *data;
	struct device *dev = &pdev->dev;
	struct snd_soc_dai_link *link;
	int ret, i;

	data = devm_kzalloc(dev, sizeof(*data), GFP_KERNEL);
	if (!data)
		return -ENOMEM;

	card = &data->card;
	snd_soc_card_set_drvdata(card, data);

	card->owner = THIS_MODULE;
	card->driver_name = "SC7280";
	card->dev = dev;

	card->dapm_widgets = sc7280_snd_widgets;
	card->num_dapm_widgets = ARRAY_SIZE(sc7280_snd_widgets);

	ret = qcom_snd_parse_of(card);
	if (ret)
		return ret;

	for_each_card_prelinks(card, i, link) {
		link->init = sc7280_init;
		link->ops = &sc7280_ops;
	}

	return devm_snd_soc_register_card(dev, card);
}

static const struct of_device_id sc7280_snd_device_id[]  = {
	{ .compatible = "google,sc7280-herobrine" },
	{}
};
MODULE_DEVICE_TABLE(of, sc7280_snd_device_id);

static struct platform_driver sc7280_snd_driver = {
	.probe = sc7280_snd_platform_probe,
	.driver = {
		.name = "msm-snd-sc7280",
		.of_match_table = sc7280_snd_device_id,
		.pm = &snd_soc_pm_ops,
	},
};
module_platform_driver(sc7280_snd_driver);

MODULE_DESCRIPTION("sc7280 ASoC Machine Driver");
MODULE_LICENSE("GPL");<|MERGE_RESOLUTION|>--- conflicted
+++ resolved
@@ -21,11 +21,7 @@
 #include "lpass.h"
 
 #define DEFAULT_MCLK_RATE              19200000
-<<<<<<< HEAD
-#define RT5682_PLL1_FREQ (48000 * 512)
-=======
 #define RT5682_PLL_FREQ (48000 * 512)
->>>>>>> b8b74731
 
 struct sc7280_snd_data {
 	struct snd_soc_card card;
@@ -141,25 +137,15 @@
 				SND_SOC_DAIFMT_NB_NF |
 				SND_SOC_DAIFMT_I2S);
 
-<<<<<<< HEAD
-	ret = snd_soc_dai_set_pll(codec_dai, RT5682S_PLL1, RT5682S_PLL_S_BCLK1,
-					1536000, RT5682_PLL1_FREQ);
-=======
 	ret = snd_soc_dai_set_pll(codec_dai, RT5682S_PLL2, RT5682S_PLL_S_MCLK,
 					DEFAULT_MCLK_RATE, RT5682_PLL_FREQ);
->>>>>>> b8b74731
 	if (ret) {
 		dev_err(rtd->dev, "can't set codec pll: %d\n", ret);
 		return ret;
 	}
 
-<<<<<<< HEAD
-	ret = snd_soc_dai_set_sysclk(codec_dai, RT5682S_SCLK_S_PLL1,
-					RT5682_PLL1_FREQ,
-=======
 	ret = snd_soc_dai_set_sysclk(codec_dai, RT5682S_SCLK_S_PLL2,
 					RT5682_PLL_FREQ,
->>>>>>> b8b74731
 					SND_SOC_CLOCK_IN);
 
 	if (ret) {
