--- conflicted
+++ resolved
@@ -376,11 +376,7 @@
 	pr_info("Adding slots 0..%i, each memory region with %dK size\n",
 		(max_mem_slots - 1), MEM_REGION_SIZE >> 10);
 
-<<<<<<< HEAD
-	mem = mmap(NULL, MEM_REGION_SIZE * max_mem_slots + alignment,
-=======
 	mem = mmap(NULL, (size_t)max_mem_slots * MEM_REGION_SIZE + alignment,
->>>>>>> e48bf29c
 		   PROT_READ | PROT_WRITE, MAP_PRIVATE | MAP_ANONYMOUS, -1, 0);
 	TEST_ASSERT(mem != MAP_FAILED, "Failed to mmap() host");
 	mem_aligned = (void *)(((size_t) mem + alignment - 1) & ~(alignment - 1));
@@ -405,11 +401,7 @@
 	TEST_ASSERT(ret == -1 && errno == EINVAL,
 		    "Adding one more memory slot should fail with EINVAL");
 
-<<<<<<< HEAD
-	munmap(mem, MEM_REGION_SIZE * max_mem_slots + alignment);
-=======
 	munmap(mem, (size_t)max_mem_slots * MEM_REGION_SIZE + alignment);
->>>>>>> e48bf29c
 	munmap(mem_extra, MEM_REGION_SIZE);
 	kvm_vm_free(vm);
 }
