--- conflicted
+++ resolved
@@ -264,11 +264,7 @@
 
 		aips1: bus@30000000 {
 			compatible = "fsl,aips-bus", "simple-bus";
-<<<<<<< HEAD
-			reg = <0x301f0000 0x10000>;
-=======
 			reg = <0x30000000 0x400000>;
->>>>>>> 358c7c61
 			#address-cells = <1>;
 			#size-cells = <1>;
 			ranges = <0x30000000 0x30000000 0x400000>;
@@ -547,11 +543,7 @@
 
 		aips2: bus@30400000 {
 			compatible = "fsl,aips-bus", "simple-bus";
-<<<<<<< HEAD
-			reg = <0x305f0000 0x10000>;
-=======
 			reg = <0x30400000 0x400000>;
->>>>>>> 358c7c61
 			#address-cells = <1>;
 			#size-cells = <1>;
 			ranges = <0x30400000 0x30400000 0x400000>;
@@ -611,11 +603,7 @@
 
 		aips3: bus@30800000 {
 			compatible = "fsl,aips-bus", "simple-bus";
-<<<<<<< HEAD
-			reg = <0x309f0000 0x10000>;
-=======
 			reg = <0x30800000 0x400000>;
->>>>>>> 358c7c61
 			#address-cells = <1>;
 			#size-cells = <1>;
 			ranges = <0x30800000 0x30800000 0x400000>,
@@ -875,11 +863,7 @@
 
 		aips4: bus@32c00000 {
 			compatible = "fsl,aips-bus", "simple-bus";
-<<<<<<< HEAD
-			reg = <0x32df0000 0x10000>;
-=======
 			reg = <0x32c00000 0x400000>;
->>>>>>> 358c7c61
 			#address-cells = <1>;
 			#size-cells = <1>;
 			ranges = <0x32c00000 0x32c00000 0x400000>;
