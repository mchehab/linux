What:		/sys/devices/platform/<renesas_usb3's name>/role
Date:		March 2017
KernelVersion:	4.13
Contact:	Yoshihiro Shimoda <yoshihiro.shimoda.uh@renesas.com>
Description:
		This file can be read and write.
		The file can show/change the drd mode of usb.

		Write the following string to change the mode:

		- "host" - switching mode from peripheral to host.
		- "peripheral" - switching mode from host to peripheral.

		Read the file, then it shows the following strings:
<<<<<<< HEAD
		
=======

>>>>>>> 76ec55ca
		- "host" - The mode is host now.
		- "peripheral" - The mode is peripheral now.<|MERGE_RESOLUTION|>--- conflicted
+++ resolved
@@ -12,10 +12,6 @@
 		- "peripheral" - switching mode from host to peripheral.
 
 		Read the file, then it shows the following strings:
-<<<<<<< HEAD
-		
-=======
 
->>>>>>> 76ec55ca
 		- "host" - The mode is host now.
 		- "peripheral" - The mode is peripheral now.