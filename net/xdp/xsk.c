// SPDX-License-Identifier: GPL-2.0
/* XDP sockets
 *
 * AF_XDP sockets allows a channel between XDP programs and userspace
 * applications.
 * Copyright(c) 2018 Intel Corporation.
 *
 * Author(s): Björn Töpel <bjorn.topel@intel.com>
 *	      Magnus Karlsson <magnus.karlsson@intel.com>
 */

#define pr_fmt(fmt) "AF_XDP: %s: " fmt, __func__

#include <linux/if_xdp.h>
#include <linux/init.h>
#include <linux/sched/mm.h>
#include <linux/sched/signal.h>
#include <linux/sched/task.h>
#include <linux/socket.h>
#include <linux/file.h>
#include <linux/uaccess.h>
#include <linux/net.h>
#include <linux/netdevice.h>
#include <linux/rculist.h>
#include <linux/vmalloc.h>
#include <net/xdp_sock_drv.h>
#include <net/busy_poll.h>
#include <net/netdev_rx_queue.h>
#include <net/xdp.h>

#include "xsk_queue.h"
#include "xdp_umem.h"
#include "xsk.h"

#define TX_BATCH_SIZE 32

static DEFINE_PER_CPU(struct list_head, xskmap_flush_list);

void xsk_set_rx_need_wakeup(struct xsk_buff_pool *pool)
{
	if (pool->cached_need_wakeup & XDP_WAKEUP_RX)
		return;

	pool->fq->ring->flags |= XDP_RING_NEED_WAKEUP;
	pool->cached_need_wakeup |= XDP_WAKEUP_RX;
}
EXPORT_SYMBOL(xsk_set_rx_need_wakeup);

void xsk_set_tx_need_wakeup(struct xsk_buff_pool *pool)
{
	struct xdp_sock *xs;

	if (pool->cached_need_wakeup & XDP_WAKEUP_TX)
		return;

	rcu_read_lock();
	list_for_each_entry_rcu(xs, &pool->xsk_tx_list, tx_list) {
		xs->tx->ring->flags |= XDP_RING_NEED_WAKEUP;
	}
	rcu_read_unlock();

	pool->cached_need_wakeup |= XDP_WAKEUP_TX;
}
EXPORT_SYMBOL(xsk_set_tx_need_wakeup);

void xsk_clear_rx_need_wakeup(struct xsk_buff_pool *pool)
{
	if (!(pool->cached_need_wakeup & XDP_WAKEUP_RX))
		return;

	pool->fq->ring->flags &= ~XDP_RING_NEED_WAKEUP;
	pool->cached_need_wakeup &= ~XDP_WAKEUP_RX;
}
EXPORT_SYMBOL(xsk_clear_rx_need_wakeup);

void xsk_clear_tx_need_wakeup(struct xsk_buff_pool *pool)
{
	struct xdp_sock *xs;

	if (!(pool->cached_need_wakeup & XDP_WAKEUP_TX))
		return;

	rcu_read_lock();
	list_for_each_entry_rcu(xs, &pool->xsk_tx_list, tx_list) {
		xs->tx->ring->flags &= ~XDP_RING_NEED_WAKEUP;
	}
	rcu_read_unlock();

	pool->cached_need_wakeup &= ~XDP_WAKEUP_TX;
}
EXPORT_SYMBOL(xsk_clear_tx_need_wakeup);

bool xsk_uses_need_wakeup(struct xsk_buff_pool *pool)
{
	return pool->uses_need_wakeup;
}
EXPORT_SYMBOL(xsk_uses_need_wakeup);

struct xsk_buff_pool *xsk_get_pool_from_qid(struct net_device *dev,
					    u16 queue_id)
{
	if (queue_id < dev->real_num_rx_queues)
		return dev->_rx[queue_id].pool;
	if (queue_id < dev->real_num_tx_queues)
		return dev->_tx[queue_id].pool;

	return NULL;
}
EXPORT_SYMBOL(xsk_get_pool_from_qid);

void xsk_clear_pool_at_qid(struct net_device *dev, u16 queue_id)
{
	if (queue_id < dev->num_rx_queues)
		dev->_rx[queue_id].pool = NULL;
	if (queue_id < dev->num_tx_queues)
		dev->_tx[queue_id].pool = NULL;
}

/* The buffer pool is stored both in the _rx struct and the _tx struct as we do
 * not know if the device has more tx queues than rx, or the opposite.
 * This might also change during run time.
 */
int xsk_reg_pool_at_qid(struct net_device *dev, struct xsk_buff_pool *pool,
			u16 queue_id)
{
	if (queue_id >= max_t(unsigned int,
			      dev->real_num_rx_queues,
			      dev->real_num_tx_queues))
		return -EINVAL;

	if (queue_id < dev->real_num_rx_queues)
		dev->_rx[queue_id].pool = pool;
	if (queue_id < dev->real_num_tx_queues)
		dev->_tx[queue_id].pool = pool;

	return 0;
}

static int __xsk_rcv_zc(struct xdp_sock *xs, struct xdp_buff_xsk *xskb, u32 len,
			u32 flags)
{
	u64 addr;
	int err;

	addr = xp_get_handle(xskb);
	err = xskq_prod_reserve_desc(xs->rx, addr, len, flags);
	if (err) {
		xs->rx_queue_full++;
		return err;
	}

	xp_release(xskb);
	return 0;
}

static int xsk_rcv_zc(struct xdp_sock *xs, struct xdp_buff *xdp, u32 len)
{
	struct xdp_buff_xsk *xskb = container_of(xdp, struct xdp_buff_xsk, xdp);
	u32 frags = xdp_buff_has_frags(xdp);
	struct xdp_buff_xsk *pos, *tmp;
	struct list_head *xskb_list;
	u32 contd = 0;
	int err;

	if (frags)
		contd = XDP_PKT_CONTD;

	err = __xsk_rcv_zc(xs, xskb, len, contd);
	if (err || likely(!frags))
		goto out;

	xskb_list = &xskb->pool->xskb_list;
	list_for_each_entry_safe(pos, tmp, xskb_list, xskb_list_node) {
		if (list_is_singular(xskb_list))
			contd = 0;
		len = pos->xdp.data_end - pos->xdp.data;
		err = __xsk_rcv_zc(xs, pos, len, contd);
		if (err)
			return err;
		list_del(&pos->xskb_list_node);
	}

out:
	return err;
}

static void *xsk_copy_xdp_start(struct xdp_buff *from)
{
	if (unlikely(xdp_data_meta_unsupported(from)))
		return from->data;
	else
		return from->data_meta;
}

static u32 xsk_copy_xdp(void *to, void **from, u32 to_len,
			u32 *from_len, skb_frag_t **frag, u32 rem)
{
	u32 copied = 0;

	while (1) {
		u32 copy_len = min_t(u32, *from_len, to_len);

		memcpy(to, *from, copy_len);
		copied += copy_len;
		if (rem == copied)
			return copied;

		if (*from_len == copy_len) {
			*from = skb_frag_address(*frag);
			*from_len = skb_frag_size((*frag)++);
		} else {
			*from += copy_len;
			*from_len -= copy_len;
		}
		if (to_len == copy_len)
			return copied;

		to_len -= copy_len;
		to += copy_len;
	}
}

static int __xsk_rcv(struct xdp_sock *xs, struct xdp_buff *xdp, u32 len)
{
	u32 frame_size = xsk_pool_get_rx_frame_size(xs->pool);
	void *copy_from = xsk_copy_xdp_start(xdp), *copy_to;
	u32 from_len, meta_len, rem, num_desc;
	struct xdp_buff_xsk *xskb;
	struct xdp_buff *xsk_xdp;
	skb_frag_t *frag;

	from_len = xdp->data_end - copy_from;
	meta_len = xdp->data - copy_from;
	rem = len + meta_len;

	if (len <= frame_size && !xdp_buff_has_frags(xdp)) {
		int err;

		xsk_xdp = xsk_buff_alloc(xs->pool);
		if (!xsk_xdp) {
			xs->rx_dropped++;
			return -ENOMEM;
		}
		memcpy(xsk_xdp->data - meta_len, copy_from, rem);
		xskb = container_of(xsk_xdp, struct xdp_buff_xsk, xdp);
		err = __xsk_rcv_zc(xs, xskb, len, 0);
		if (err) {
			xsk_buff_free(xsk_xdp);
			return err;
		}

		return 0;
	}

	num_desc = (len - 1) / frame_size + 1;

	if (!xsk_buff_can_alloc(xs->pool, num_desc)) {
		xs->rx_dropped++;
		return -ENOMEM;
	}
	if (xskq_prod_nb_free(xs->rx, num_desc) < num_desc) {
		xs->rx_queue_full++;
		return -ENOBUFS;
	}

	if (xdp_buff_has_frags(xdp)) {
		struct skb_shared_info *sinfo;

		sinfo = xdp_get_shared_info_from_buff(xdp);
		frag =  &sinfo->frags[0];
	}

	do {
		u32 to_len = frame_size + meta_len;
		u32 copied;

		xsk_xdp = xsk_buff_alloc(xs->pool);
		copy_to = xsk_xdp->data - meta_len;

		copied = xsk_copy_xdp(copy_to, &copy_from, to_len, &from_len, &frag, rem);
		rem -= copied;

		xskb = container_of(xsk_xdp, struct xdp_buff_xsk, xdp);
		__xsk_rcv_zc(xs, xskb, copied - meta_len, rem ? XDP_PKT_CONTD : 0);
		meta_len = 0;
	} while (rem);

	return 0;
}

static bool xsk_tx_writeable(struct xdp_sock *xs)
{
	if (xskq_cons_present_entries(xs->tx) > xs->tx->nentries / 2)
		return false;

	return true;
}

static bool xsk_is_bound(struct xdp_sock *xs)
{
	if (READ_ONCE(xs->state) == XSK_BOUND) {
		/* Matches smp_wmb() in bind(). */
		smp_rmb();
		return true;
	}
	return false;
}

static int xsk_rcv_check(struct xdp_sock *xs, struct xdp_buff *xdp, u32 len)
{
	if (!xsk_is_bound(xs))
		return -ENXIO;

	if (xs->dev != xdp->rxq->dev || xs->queue_id != xdp->rxq->queue_index)
		return -EINVAL;

	if (len > xsk_pool_get_rx_frame_size(xs->pool) && !xs->sg) {
		xs->rx_dropped++;
		return -ENOSPC;
	}

	sk_mark_napi_id_once_xdp(&xs->sk, xdp);
	return 0;
}

static void xsk_flush(struct xdp_sock *xs)
{
	xskq_prod_submit(xs->rx);
	__xskq_cons_release(xs->pool->fq);
	sock_def_readable(&xs->sk);
}

int xsk_generic_rcv(struct xdp_sock *xs, struct xdp_buff *xdp)
{
	u32 len = xdp_get_buff_len(xdp);
	int err;

	spin_lock_bh(&xs->rx_lock);
	err = xsk_rcv_check(xs, xdp, len);
	if (!err) {
		err = __xsk_rcv(xs, xdp, len);
		xsk_flush(xs);
	}
	spin_unlock_bh(&xs->rx_lock);
	return err;
}

static int xsk_rcv(struct xdp_sock *xs, struct xdp_buff *xdp)
{
	u32 len = xdp_get_buff_len(xdp);
	int err;

	err = xsk_rcv_check(xs, xdp, len);
	if (err)
		return err;

	if (xdp->rxq->mem.type == MEM_TYPE_XSK_BUFF_POOL) {
		len = xdp->data_end - xdp->data;
		return xsk_rcv_zc(xs, xdp, len);
	}

	err = __xsk_rcv(xs, xdp, len);
	if (!err)
		xdp_return_buff(xdp);
	return err;
}

int __xsk_map_redirect(struct xdp_sock *xs, struct xdp_buff *xdp)
{
	struct list_head *flush_list = this_cpu_ptr(&xskmap_flush_list);
	int err;

	err = xsk_rcv(xs, xdp);
	if (err)
		return err;

	if (!xs->flush_node.prev)
		list_add(&xs->flush_node, flush_list);

	return 0;
}

void __xsk_map_flush(void)
{
	struct list_head *flush_list = this_cpu_ptr(&xskmap_flush_list);
	struct xdp_sock *xs, *tmp;

	list_for_each_entry_safe(xs, tmp, flush_list, flush_node) {
		xsk_flush(xs);
		__list_del_clearprev(&xs->flush_node);
	}
}

void xsk_tx_completed(struct xsk_buff_pool *pool, u32 nb_entries)
{
	xskq_prod_submit_n(pool->cq, nb_entries);
}
EXPORT_SYMBOL(xsk_tx_completed);

void xsk_tx_release(struct xsk_buff_pool *pool)
{
	struct xdp_sock *xs;

	rcu_read_lock();
	list_for_each_entry_rcu(xs, &pool->xsk_tx_list, tx_list) {
		__xskq_cons_release(xs->tx);
		if (xsk_tx_writeable(xs))
			xs->sk.sk_write_space(&xs->sk);
	}
	rcu_read_unlock();
}
EXPORT_SYMBOL(xsk_tx_release);

bool xsk_tx_peek_desc(struct xsk_buff_pool *pool, struct xdp_desc *desc)
{
	struct xdp_sock *xs;

	rcu_read_lock();
	list_for_each_entry_rcu(xs, &pool->xsk_tx_list, tx_list) {
		if (!xskq_cons_peek_desc(xs->tx, desc, pool)) {
			if (xskq_has_descs(xs->tx))
				xskq_cons_release(xs->tx);
			continue;
		}

		/* This is the backpressure mechanism for the Tx path.
		 * Reserve space in the completion queue and only proceed
		 * if there is space in it. This avoids having to implement
		 * any buffering in the Tx path.
		 */
		if (xskq_prod_reserve_addr(pool->cq, desc->addr))
			goto out;

		xskq_cons_release(xs->tx);
		rcu_read_unlock();
		return true;
	}

out:
	rcu_read_unlock();
	return false;
}
EXPORT_SYMBOL(xsk_tx_peek_desc);

static u32 xsk_tx_peek_release_fallback(struct xsk_buff_pool *pool, u32 max_entries)
{
	struct xdp_desc *descs = pool->tx_descs;
	u32 nb_pkts = 0;

	while (nb_pkts < max_entries && xsk_tx_peek_desc(pool, &descs[nb_pkts]))
		nb_pkts++;

	xsk_tx_release(pool);
	return nb_pkts;
}

u32 xsk_tx_peek_release_desc_batch(struct xsk_buff_pool *pool, u32 nb_pkts)
{
	struct xdp_sock *xs;

	rcu_read_lock();
	if (!list_is_singular(&pool->xsk_tx_list)) {
		/* Fallback to the non-batched version */
		rcu_read_unlock();
		return xsk_tx_peek_release_fallback(pool, nb_pkts);
	}

	xs = list_first_or_null_rcu(&pool->xsk_tx_list, struct xdp_sock, tx_list);
	if (!xs) {
		nb_pkts = 0;
		goto out;
	}

	nb_pkts = xskq_cons_nb_entries(xs->tx, nb_pkts);

	/* This is the backpressure mechanism for the Tx path. Try to
	 * reserve space in the completion queue for all packets, but
	 * if there are fewer slots available, just process that many
	 * packets. This avoids having to implement any buffering in
	 * the Tx path.
	 */
	nb_pkts = xskq_prod_nb_free(pool->cq, nb_pkts);
	if (!nb_pkts)
		goto out;

	nb_pkts = xskq_cons_read_desc_batch(xs->tx, pool, nb_pkts);
	if (!nb_pkts) {
		xs->tx->queue_empty_descs++;
		goto out;
	}

	__xskq_cons_release(xs->tx);
	xskq_prod_write_addr_batch(pool->cq, pool->tx_descs, nb_pkts);
	xs->sk.sk_write_space(&xs->sk);

out:
	rcu_read_unlock();
	return nb_pkts;
}
EXPORT_SYMBOL(xsk_tx_peek_release_desc_batch);

static int xsk_wakeup(struct xdp_sock *xs, u8 flags)
{
	struct net_device *dev = xs->dev;

	return dev->netdev_ops->ndo_xsk_wakeup(dev, xs->queue_id, flags);
}

static int xsk_cq_reserve_addr_locked(struct xdp_sock *xs, u64 addr)
{
	unsigned long flags;
	int ret;

	spin_lock_irqsave(&xs->pool->cq_lock, flags);
	ret = xskq_prod_reserve_addr(xs->pool->cq, addr);
	spin_unlock_irqrestore(&xs->pool->cq_lock, flags);

	return ret;
}

static void xsk_cq_submit_locked(struct xdp_sock *xs, u32 n)
{
	unsigned long flags;

	spin_lock_irqsave(&xs->pool->cq_lock, flags);
	xskq_prod_submit_n(xs->pool->cq, n);
	spin_unlock_irqrestore(&xs->pool->cq_lock, flags);
}

static void xsk_cq_cancel_locked(struct xdp_sock *xs, u32 n)
{
	unsigned long flags;

	spin_lock_irqsave(&xs->pool->cq_lock, flags);
	xskq_prod_cancel_n(xs->pool->cq, n);
	spin_unlock_irqrestore(&xs->pool->cq_lock, flags);
}

static u32 xsk_get_num_desc(struct sk_buff *skb)
{
	return skb ? (long)skb_shinfo(skb)->destructor_arg : 0;
}

static void xsk_destruct_skb(struct sk_buff *skb)
{
	xsk_cq_submit_locked(xdp_sk(skb->sk), xsk_get_num_desc(skb));
	sock_wfree(skb);
}

static void xsk_set_destructor_arg(struct sk_buff *skb)
{
	long num = xsk_get_num_desc(xdp_sk(skb->sk)->skb) + 1;

	skb_shinfo(skb)->destructor_arg = (void *)num;
}

static void xsk_consume_skb(struct sk_buff *skb)
{
	struct xdp_sock *xs = xdp_sk(skb->sk);

	skb->destructor = sock_wfree;
	xsk_cq_cancel_locked(xs, xsk_get_num_desc(skb));
	/* Free skb without triggering the perf drop trace */
	consume_skb(skb);
	xs->skb = NULL;
}

static void xsk_drop_skb(struct sk_buff *skb)
{
	xdp_sk(skb->sk)->tx->invalid_descs += xsk_get_num_desc(skb);
	xsk_consume_skb(skb);
}

static struct sk_buff *xsk_build_skb_zerocopy(struct xdp_sock *xs,
					      struct xdp_desc *desc)
{
	struct xsk_buff_pool *pool = xs->pool;
	u32 hr, len, ts, offset, copy, copied;
	struct sk_buff *skb = xs->skb;
	struct page *page;
	void *buffer;
	int err, i;
	u64 addr;

	if (!skb) {
		hr = max(NET_SKB_PAD, L1_CACHE_ALIGN(xs->dev->needed_headroom));

		skb = sock_alloc_send_skb(&xs->sk, hr, 1, &err);
		if (unlikely(!skb))
			return ERR_PTR(err);

		skb_reserve(skb, hr);
	}

	addr = desc->addr;
	len = desc->len;
	ts = pool->unaligned ? len : pool->chunk_size;

	buffer = xsk_buff_raw_get_data(pool, addr);
	offset = offset_in_page(buffer);
	addr = buffer - pool->addrs;

	for (copied = 0, i = skb_shinfo(skb)->nr_frags; copied < len; i++) {
		if (unlikely(i >= MAX_SKB_FRAGS))
			return ERR_PTR(-EOVERFLOW);

		page = pool->umem->pgs[addr >> PAGE_SHIFT];
		get_page(page);

		copy = min_t(u32, PAGE_SIZE - offset, len - copied);
		skb_fill_page_desc(skb, i, page, offset, copy);

		copied += copy;
		addr += copy;
		offset = 0;
	}

	skb->len += len;
	skb->data_len += len;
	skb->truesize += ts;

	refcount_add(ts, &xs->sk.sk_wmem_alloc);

	return skb;
}

static struct sk_buff *xsk_build_skb(struct xdp_sock *xs,
				     struct xdp_desc *desc)
{
	struct net_device *dev = xs->dev;
	struct sk_buff *skb = xs->skb;
	int err;

	if (dev->priv_flags & IFF_TX_SKB_NO_LINEAR) {
		skb = xsk_build_skb_zerocopy(xs, desc);
		if (IS_ERR(skb)) {
			err = PTR_ERR(skb);
			goto free_err;
		}
	} else {
		u32 hr, tr, len;
		void *buffer;

		buffer = xsk_buff_raw_get_data(xs->pool, desc->addr);
		len = desc->len;

		if (!skb) {
			hr = max(NET_SKB_PAD, L1_CACHE_ALIGN(dev->needed_headroom));
			tr = dev->needed_tailroom;
			skb = sock_alloc_send_skb(&xs->sk, hr + len + tr, 1, &err);
			if (unlikely(!skb))
				goto free_err;

			skb_reserve(skb, hr);
			skb_put(skb, len);

			err = skb_store_bits(skb, 0, buffer, len);
			if (unlikely(err)) {
				kfree_skb(skb);
				goto free_err;
			}
		} else {
			int nr_frags = skb_shinfo(skb)->nr_frags;
			struct page *page;
			u8 *vaddr;

			if (unlikely(nr_frags == (MAX_SKB_FRAGS - 1) && xp_mb_desc(desc))) {
				err = -EOVERFLOW;
				goto free_err;
			}

			page = alloc_page(xs->sk.sk_allocation);
			if (unlikely(!page)) {
				err = -EAGAIN;
				goto free_err;
			}

			vaddr = kmap_local_page(page);
			memcpy(vaddr, buffer, len);
			kunmap_local(vaddr);

			skb_add_rx_frag(skb, nr_frags, page, 0, len, 0);
		}
	}

	skb->dev = dev;
	skb->priority = xs->sk.sk_priority;
	skb->mark = READ_ONCE(xs->sk.sk_mark);
<<<<<<< HEAD
	skb_shinfo(skb)->destructor_arg = (void *)(long)desc->addr;
=======
>>>>>>> aad2c2fb
	skb->destructor = xsk_destruct_skb;
	xsk_set_destructor_arg(skb);

	return skb;

free_err:
	if (err == -EOVERFLOW) {
		/* Drop the packet */
		xsk_set_destructor_arg(xs->skb);
		xsk_drop_skb(xs->skb);
		xskq_cons_release(xs->tx);
	} else {
		/* Let application retry */
		xsk_cq_cancel_locked(xs, 1);
	}

	return ERR_PTR(err);
}

static int __xsk_generic_xmit(struct sock *sk)
{
	struct xdp_sock *xs = xdp_sk(sk);
	u32 max_batch = TX_BATCH_SIZE;
	bool sent_frame = false;
	struct xdp_desc desc;
	struct sk_buff *skb;
	int err = 0;

	mutex_lock(&xs->mutex);

	/* Since we dropped the RCU read lock, the socket state might have changed. */
	if (unlikely(!xsk_is_bound(xs))) {
		err = -ENXIO;
		goto out;
	}

	if (xs->queue_id >= xs->dev->real_num_tx_queues)
		goto out;

	while (xskq_cons_peek_desc(xs->tx, &desc, xs->pool)) {
		if (max_batch-- == 0) {
			err = -EAGAIN;
			goto out;
		}

		/* This is the backpressure mechanism for the Tx path.
		 * Reserve space in the completion queue and only proceed
		 * if there is space in it. This avoids having to implement
		 * any buffering in the Tx path.
		 */
		if (xsk_cq_reserve_addr_locked(xs, desc.addr))
			goto out;

		skb = xsk_build_skb(xs, &desc);
		if (IS_ERR(skb)) {
			err = PTR_ERR(skb);
			if (err != -EOVERFLOW)
				goto out;
			err = 0;
			continue;
		}

		xskq_cons_release(xs->tx);

		if (xp_mb_desc(&desc)) {
			xs->skb = skb;
			continue;
		}

		err = __dev_direct_xmit(skb, xs->queue_id);
		if  (err == NETDEV_TX_BUSY) {
			/* Tell user-space to retry the send */
			xskq_cons_cancel_n(xs->tx, xsk_get_num_desc(skb));
			xsk_consume_skb(skb);
			err = -EAGAIN;
			goto out;
		}

		/* Ignore NET_XMIT_CN as packet might have been sent */
		if (err == NET_XMIT_DROP) {
			/* SKB completed but not sent */
			err = -EBUSY;
			xs->skb = NULL;
			goto out;
		}

		sent_frame = true;
		xs->skb = NULL;
	}

	if (xskq_has_descs(xs->tx)) {
		if (xs->skb)
			xsk_drop_skb(xs->skb);
		xskq_cons_release(xs->tx);
	}

out:
	if (sent_frame)
		if (xsk_tx_writeable(xs))
			sk->sk_write_space(sk);

	mutex_unlock(&xs->mutex);
	return err;
}

static int xsk_generic_xmit(struct sock *sk)
{
	int ret;

	/* Drop the RCU lock since the SKB path might sleep. */
	rcu_read_unlock();
	ret = __xsk_generic_xmit(sk);
	/* Reaquire RCU lock before going into common code. */
	rcu_read_lock();

	return ret;
}

static bool xsk_no_wakeup(struct sock *sk)
{
#ifdef CONFIG_NET_RX_BUSY_POLL
	/* Prefer busy-polling, skip the wakeup. */
	return READ_ONCE(sk->sk_prefer_busy_poll) && READ_ONCE(sk->sk_ll_usec) &&
		READ_ONCE(sk->sk_napi_id) >= MIN_NAPI_ID;
#else
	return false;
#endif
}

static int xsk_check_common(struct xdp_sock *xs)
{
	if (unlikely(!xsk_is_bound(xs)))
		return -ENXIO;
	if (unlikely(!(xs->dev->flags & IFF_UP)))
		return -ENETDOWN;

	return 0;
}

static int __xsk_sendmsg(struct socket *sock, struct msghdr *m, size_t total_len)
{
	bool need_wait = !(m->msg_flags & MSG_DONTWAIT);
	struct sock *sk = sock->sk;
	struct xdp_sock *xs = xdp_sk(sk);
	struct xsk_buff_pool *pool;
	int err;

	err = xsk_check_common(xs);
	if (err)
		return err;
	if (unlikely(need_wait))
		return -EOPNOTSUPP;
	if (unlikely(!xs->tx))
		return -ENOBUFS;

	if (sk_can_busy_loop(sk)) {
		if (xs->zc)
			__sk_mark_napi_id_once(sk, xsk_pool_get_napi_id(xs->pool));
		sk_busy_loop(sk, 1); /* only support non-blocking sockets */
	}

	if (xs->zc && xsk_no_wakeup(sk))
		return 0;

	pool = xs->pool;
	if (pool->cached_need_wakeup & XDP_WAKEUP_TX) {
		if (xs->zc)
			return xsk_wakeup(xs, XDP_WAKEUP_TX);
		return xsk_generic_xmit(sk);
	}
	return 0;
}

static int xsk_sendmsg(struct socket *sock, struct msghdr *m, size_t total_len)
{
	int ret;

	rcu_read_lock();
	ret = __xsk_sendmsg(sock, m, total_len);
	rcu_read_unlock();

	return ret;
}

static int __xsk_recvmsg(struct socket *sock, struct msghdr *m, size_t len, int flags)
{
	bool need_wait = !(flags & MSG_DONTWAIT);
	struct sock *sk = sock->sk;
	struct xdp_sock *xs = xdp_sk(sk);
	int err;

	err = xsk_check_common(xs);
	if (err)
		return err;
	if (unlikely(!xs->rx))
		return -ENOBUFS;
	if (unlikely(need_wait))
		return -EOPNOTSUPP;

	if (sk_can_busy_loop(sk))
		sk_busy_loop(sk, 1); /* only support non-blocking sockets */

	if (xsk_no_wakeup(sk))
		return 0;

	if (xs->pool->cached_need_wakeup & XDP_WAKEUP_RX && xs->zc)
		return xsk_wakeup(xs, XDP_WAKEUP_RX);
	return 0;
}

static int xsk_recvmsg(struct socket *sock, struct msghdr *m, size_t len, int flags)
{
	int ret;

	rcu_read_lock();
	ret = __xsk_recvmsg(sock, m, len, flags);
	rcu_read_unlock();

	return ret;
}

static __poll_t xsk_poll(struct file *file, struct socket *sock,
			     struct poll_table_struct *wait)
{
	__poll_t mask = 0;
	struct sock *sk = sock->sk;
	struct xdp_sock *xs = xdp_sk(sk);
	struct xsk_buff_pool *pool;

	sock_poll_wait(file, sock, wait);

	rcu_read_lock();
	if (xsk_check_common(xs))
		goto skip_tx;

	pool = xs->pool;

	if (pool->cached_need_wakeup) {
		if (xs->zc)
			xsk_wakeup(xs, pool->cached_need_wakeup);
		else if (xs->tx)
			/* Poll needs to drive Tx also in copy mode */
			xsk_generic_xmit(sk);
	}

skip_tx:
	if (xs->rx && !xskq_prod_is_empty(xs->rx))
		mask |= EPOLLIN | EPOLLRDNORM;
	if (xs->tx && xsk_tx_writeable(xs))
		mask |= EPOLLOUT | EPOLLWRNORM;

	rcu_read_unlock();
	return mask;
}

static int xsk_init_queue(u32 entries, struct xsk_queue **queue,
			  bool umem_queue)
{
	struct xsk_queue *q;

	if (entries == 0 || *queue || !is_power_of_2(entries))
		return -EINVAL;

	q = xskq_create(entries, umem_queue);
	if (!q)
		return -ENOMEM;

	/* Make sure queue is ready before it can be seen by others */
	smp_wmb();
	WRITE_ONCE(*queue, q);
	return 0;
}

static void xsk_unbind_dev(struct xdp_sock *xs)
{
	struct net_device *dev = xs->dev;

	if (xs->state != XSK_BOUND)
		return;
	WRITE_ONCE(xs->state, XSK_UNBOUND);

	/* Wait for driver to stop using the xdp socket. */
	xp_del_xsk(xs->pool, xs);
	synchronize_net();
	dev_put(dev);
}

static struct xsk_map *xsk_get_map_list_entry(struct xdp_sock *xs,
					      struct xdp_sock __rcu ***map_entry)
{
	struct xsk_map *map = NULL;
	struct xsk_map_node *node;

	*map_entry = NULL;

	spin_lock_bh(&xs->map_list_lock);
	node = list_first_entry_or_null(&xs->map_list, struct xsk_map_node,
					node);
	if (node) {
		bpf_map_inc(&node->map->map);
		map = node->map;
		*map_entry = node->map_entry;
	}
	spin_unlock_bh(&xs->map_list_lock);
	return map;
}

static void xsk_delete_from_maps(struct xdp_sock *xs)
{
	/* This function removes the current XDP socket from all the
	 * maps it resides in. We need to take extra care here, due to
	 * the two locks involved. Each map has a lock synchronizing
	 * updates to the entries, and each socket has a lock that
	 * synchronizes access to the list of maps (map_list). For
	 * deadlock avoidance the locks need to be taken in the order
	 * "map lock"->"socket map list lock". We start off by
	 * accessing the socket map list, and take a reference to the
	 * map to guarantee existence between the
	 * xsk_get_map_list_entry() and xsk_map_try_sock_delete()
	 * calls. Then we ask the map to remove the socket, which
	 * tries to remove the socket from the map. Note that there
	 * might be updates to the map between
	 * xsk_get_map_list_entry() and xsk_map_try_sock_delete().
	 */
	struct xdp_sock __rcu **map_entry = NULL;
	struct xsk_map *map;

	while ((map = xsk_get_map_list_entry(xs, &map_entry))) {
		xsk_map_try_sock_delete(map, xs, map_entry);
		bpf_map_put(&map->map);
	}
}

static int xsk_release(struct socket *sock)
{
	struct sock *sk = sock->sk;
	struct xdp_sock *xs = xdp_sk(sk);
	struct net *net;

	if (!sk)
		return 0;

	net = sock_net(sk);

	if (xs->skb)
		xsk_drop_skb(xs->skb);

	mutex_lock(&net->xdp.lock);
	sk_del_node_init_rcu(sk);
	mutex_unlock(&net->xdp.lock);

	sock_prot_inuse_add(net, sk->sk_prot, -1);

	xsk_delete_from_maps(xs);
	mutex_lock(&xs->mutex);
	xsk_unbind_dev(xs);
	mutex_unlock(&xs->mutex);

	xskq_destroy(xs->rx);
	xskq_destroy(xs->tx);
	xskq_destroy(xs->fq_tmp);
	xskq_destroy(xs->cq_tmp);

	sock_orphan(sk);
	sock->sk = NULL;

	sock_put(sk);

	return 0;
}

static struct socket *xsk_lookup_xsk_from_fd(int fd)
{
	struct socket *sock;
	int err;

	sock = sockfd_lookup(fd, &err);
	if (!sock)
		return ERR_PTR(-ENOTSOCK);

	if (sock->sk->sk_family != PF_XDP) {
		sockfd_put(sock);
		return ERR_PTR(-ENOPROTOOPT);
	}

	return sock;
}

static bool xsk_validate_queues(struct xdp_sock *xs)
{
	return xs->fq_tmp && xs->cq_tmp;
}

static int xsk_bind(struct socket *sock, struct sockaddr *addr, int addr_len)
{
	struct sockaddr_xdp *sxdp = (struct sockaddr_xdp *)addr;
	struct sock *sk = sock->sk;
	struct xdp_sock *xs = xdp_sk(sk);
	struct net_device *dev;
	int bound_dev_if;
	u32 flags, qid;
	int err = 0;

	if (addr_len < sizeof(struct sockaddr_xdp))
		return -EINVAL;
	if (sxdp->sxdp_family != AF_XDP)
		return -EINVAL;

	flags = sxdp->sxdp_flags;
	if (flags & ~(XDP_SHARED_UMEM | XDP_COPY | XDP_ZEROCOPY |
		      XDP_USE_NEED_WAKEUP | XDP_USE_SG))
		return -EINVAL;

	bound_dev_if = READ_ONCE(sk->sk_bound_dev_if);
	if (bound_dev_if && bound_dev_if != sxdp->sxdp_ifindex)
		return -EINVAL;

	rtnl_lock();
	mutex_lock(&xs->mutex);
	if (xs->state != XSK_READY) {
		err = -EBUSY;
		goto out_release;
	}

	dev = dev_get_by_index(sock_net(sk), sxdp->sxdp_ifindex);
	if (!dev) {
		err = -ENODEV;
		goto out_release;
	}

	if (!xs->rx && !xs->tx) {
		err = -EINVAL;
		goto out_unlock;
	}

	qid = sxdp->sxdp_queue_id;

	if (flags & XDP_SHARED_UMEM) {
		struct xdp_sock *umem_xs;
		struct socket *sock;

		if ((flags & XDP_COPY) || (flags & XDP_ZEROCOPY) ||
		    (flags & XDP_USE_NEED_WAKEUP) || (flags & XDP_USE_SG)) {
			/* Cannot specify flags for shared sockets. */
			err = -EINVAL;
			goto out_unlock;
		}

		if (xs->umem) {
			/* We have already our own. */
			err = -EINVAL;
			goto out_unlock;
		}

		sock = xsk_lookup_xsk_from_fd(sxdp->sxdp_shared_umem_fd);
		if (IS_ERR(sock)) {
			err = PTR_ERR(sock);
			goto out_unlock;
		}

		umem_xs = xdp_sk(sock->sk);
		if (!xsk_is_bound(umem_xs)) {
			err = -EBADF;
			sockfd_put(sock);
			goto out_unlock;
		}

		if (umem_xs->queue_id != qid || umem_xs->dev != dev) {
			/* Share the umem with another socket on another qid
			 * and/or device.
			 */
			xs->pool = xp_create_and_assign_umem(xs,
							     umem_xs->umem);
			if (!xs->pool) {
				err = -ENOMEM;
				sockfd_put(sock);
				goto out_unlock;
			}

			err = xp_assign_dev_shared(xs->pool, umem_xs, dev,
						   qid);
			if (err) {
				xp_destroy(xs->pool);
				xs->pool = NULL;
				sockfd_put(sock);
				goto out_unlock;
			}
		} else {
			/* Share the buffer pool with the other socket. */
			if (xs->fq_tmp || xs->cq_tmp) {
				/* Do not allow setting your own fq or cq. */
				err = -EINVAL;
				sockfd_put(sock);
				goto out_unlock;
			}

			xp_get_pool(umem_xs->pool);
			xs->pool = umem_xs->pool;

			/* If underlying shared umem was created without Tx
			 * ring, allocate Tx descs array that Tx batching API
			 * utilizes
			 */
			if (xs->tx && !xs->pool->tx_descs) {
				err = xp_alloc_tx_descs(xs->pool, xs);
				if (err) {
					xp_put_pool(xs->pool);
					xs->pool = NULL;
					sockfd_put(sock);
					goto out_unlock;
				}
			}
		}

		xdp_get_umem(umem_xs->umem);
		WRITE_ONCE(xs->umem, umem_xs->umem);
		sockfd_put(sock);
	} else if (!xs->umem || !xsk_validate_queues(xs)) {
		err = -EINVAL;
		goto out_unlock;
	} else {
		/* This xsk has its own umem. */
		xs->pool = xp_create_and_assign_umem(xs, xs->umem);
		if (!xs->pool) {
			err = -ENOMEM;
			goto out_unlock;
		}

		err = xp_assign_dev(xs->pool, dev, qid, flags);
		if (err) {
			xp_destroy(xs->pool);
			xs->pool = NULL;
			goto out_unlock;
		}
	}

	/* FQ and CQ are now owned by the buffer pool and cleaned up with it. */
	xs->fq_tmp = NULL;
	xs->cq_tmp = NULL;

	xs->dev = dev;
	xs->zc = xs->umem->zc;
	xs->sg = !!(flags & XDP_USE_SG);
	xs->queue_id = qid;
	xp_add_xsk(xs->pool, xs);

out_unlock:
	if (err) {
		dev_put(dev);
	} else {
		/* Matches smp_rmb() in bind() for shared umem
		 * sockets, and xsk_is_bound().
		 */
		smp_wmb();
		WRITE_ONCE(xs->state, XSK_BOUND);
	}
out_release:
	mutex_unlock(&xs->mutex);
	rtnl_unlock();
	return err;
}

struct xdp_umem_reg_v1 {
	__u64 addr; /* Start of packet data area */
	__u64 len; /* Length of packet data area */
	__u32 chunk_size;
	__u32 headroom;
};

static int xsk_setsockopt(struct socket *sock, int level, int optname,
			  sockptr_t optval, unsigned int optlen)
{
	struct sock *sk = sock->sk;
	struct xdp_sock *xs = xdp_sk(sk);
	int err;

	if (level != SOL_XDP)
		return -ENOPROTOOPT;

	switch (optname) {
	case XDP_RX_RING:
	case XDP_TX_RING:
	{
		struct xsk_queue **q;
		int entries;

		if (optlen < sizeof(entries))
			return -EINVAL;
		if (copy_from_sockptr(&entries, optval, sizeof(entries)))
			return -EFAULT;

		mutex_lock(&xs->mutex);
		if (xs->state != XSK_READY) {
			mutex_unlock(&xs->mutex);
			return -EBUSY;
		}
		q = (optname == XDP_TX_RING) ? &xs->tx : &xs->rx;
		err = xsk_init_queue(entries, q, false);
		if (!err && optname == XDP_TX_RING)
			/* Tx needs to be explicitly woken up the first time */
			xs->tx->ring->flags |= XDP_RING_NEED_WAKEUP;
		mutex_unlock(&xs->mutex);
		return err;
	}
	case XDP_UMEM_REG:
	{
		size_t mr_size = sizeof(struct xdp_umem_reg);
		struct xdp_umem_reg mr = {};
		struct xdp_umem *umem;

		if (optlen < sizeof(struct xdp_umem_reg_v1))
			return -EINVAL;
		else if (optlen < sizeof(mr))
			mr_size = sizeof(struct xdp_umem_reg_v1);

		if (copy_from_sockptr(&mr, optval, mr_size))
			return -EFAULT;

		mutex_lock(&xs->mutex);
		if (xs->state != XSK_READY || xs->umem) {
			mutex_unlock(&xs->mutex);
			return -EBUSY;
		}

		umem = xdp_umem_create(&mr);
		if (IS_ERR(umem)) {
			mutex_unlock(&xs->mutex);
			return PTR_ERR(umem);
		}

		/* Make sure umem is ready before it can be seen by others */
		smp_wmb();
		WRITE_ONCE(xs->umem, umem);
		mutex_unlock(&xs->mutex);
		return 0;
	}
	case XDP_UMEM_FILL_RING:
	case XDP_UMEM_COMPLETION_RING:
	{
		struct xsk_queue **q;
		int entries;

		if (copy_from_sockptr(&entries, optval, sizeof(entries)))
			return -EFAULT;

		mutex_lock(&xs->mutex);
		if (xs->state != XSK_READY) {
			mutex_unlock(&xs->mutex);
			return -EBUSY;
		}

		q = (optname == XDP_UMEM_FILL_RING) ? &xs->fq_tmp :
			&xs->cq_tmp;
		err = xsk_init_queue(entries, q, true);
		mutex_unlock(&xs->mutex);
		return err;
	}
	default:
		break;
	}

	return -ENOPROTOOPT;
}

static void xsk_enter_rxtx_offsets(struct xdp_ring_offset_v1 *ring)
{
	ring->producer = offsetof(struct xdp_rxtx_ring, ptrs.producer);
	ring->consumer = offsetof(struct xdp_rxtx_ring, ptrs.consumer);
	ring->desc = offsetof(struct xdp_rxtx_ring, desc);
}

static void xsk_enter_umem_offsets(struct xdp_ring_offset_v1 *ring)
{
	ring->producer = offsetof(struct xdp_umem_ring, ptrs.producer);
	ring->consumer = offsetof(struct xdp_umem_ring, ptrs.consumer);
	ring->desc = offsetof(struct xdp_umem_ring, desc);
}

struct xdp_statistics_v1 {
	__u64 rx_dropped;
	__u64 rx_invalid_descs;
	__u64 tx_invalid_descs;
};

static int xsk_getsockopt(struct socket *sock, int level, int optname,
			  char __user *optval, int __user *optlen)
{
	struct sock *sk = sock->sk;
	struct xdp_sock *xs = xdp_sk(sk);
	int len;

	if (level != SOL_XDP)
		return -ENOPROTOOPT;

	if (get_user(len, optlen))
		return -EFAULT;
	if (len < 0)
		return -EINVAL;

	switch (optname) {
	case XDP_STATISTICS:
	{
		struct xdp_statistics stats = {};
		bool extra_stats = true;
		size_t stats_size;

		if (len < sizeof(struct xdp_statistics_v1)) {
			return -EINVAL;
		} else if (len < sizeof(stats)) {
			extra_stats = false;
			stats_size = sizeof(struct xdp_statistics_v1);
		} else {
			stats_size = sizeof(stats);
		}

		mutex_lock(&xs->mutex);
		stats.rx_dropped = xs->rx_dropped;
		if (extra_stats) {
			stats.rx_ring_full = xs->rx_queue_full;
			stats.rx_fill_ring_empty_descs =
				xs->pool ? xskq_nb_queue_empty_descs(xs->pool->fq) : 0;
			stats.tx_ring_empty_descs = xskq_nb_queue_empty_descs(xs->tx);
		} else {
			stats.rx_dropped += xs->rx_queue_full;
		}
		stats.rx_invalid_descs = xskq_nb_invalid_descs(xs->rx);
		stats.tx_invalid_descs = xskq_nb_invalid_descs(xs->tx);
		mutex_unlock(&xs->mutex);

		if (copy_to_user(optval, &stats, stats_size))
			return -EFAULT;
		if (put_user(stats_size, optlen))
			return -EFAULT;

		return 0;
	}
	case XDP_MMAP_OFFSETS:
	{
		struct xdp_mmap_offsets off;
		struct xdp_mmap_offsets_v1 off_v1;
		bool flags_supported = true;
		void *to_copy;

		if (len < sizeof(off_v1))
			return -EINVAL;
		else if (len < sizeof(off))
			flags_supported = false;

		if (flags_supported) {
			/* xdp_ring_offset is identical to xdp_ring_offset_v1
			 * except for the flags field added to the end.
			 */
			xsk_enter_rxtx_offsets((struct xdp_ring_offset_v1 *)
					       &off.rx);
			xsk_enter_rxtx_offsets((struct xdp_ring_offset_v1 *)
					       &off.tx);
			xsk_enter_umem_offsets((struct xdp_ring_offset_v1 *)
					       &off.fr);
			xsk_enter_umem_offsets((struct xdp_ring_offset_v1 *)
					       &off.cr);
			off.rx.flags = offsetof(struct xdp_rxtx_ring,
						ptrs.flags);
			off.tx.flags = offsetof(struct xdp_rxtx_ring,
						ptrs.flags);
			off.fr.flags = offsetof(struct xdp_umem_ring,
						ptrs.flags);
			off.cr.flags = offsetof(struct xdp_umem_ring,
						ptrs.flags);

			len = sizeof(off);
			to_copy = &off;
		} else {
			xsk_enter_rxtx_offsets(&off_v1.rx);
			xsk_enter_rxtx_offsets(&off_v1.tx);
			xsk_enter_umem_offsets(&off_v1.fr);
			xsk_enter_umem_offsets(&off_v1.cr);

			len = sizeof(off_v1);
			to_copy = &off_v1;
		}

		if (copy_to_user(optval, to_copy, len))
			return -EFAULT;
		if (put_user(len, optlen))
			return -EFAULT;

		return 0;
	}
	case XDP_OPTIONS:
	{
		struct xdp_options opts = {};

		if (len < sizeof(opts))
			return -EINVAL;

		mutex_lock(&xs->mutex);
		if (xs->zc)
			opts.flags |= XDP_OPTIONS_ZEROCOPY;
		mutex_unlock(&xs->mutex);

		len = sizeof(opts);
		if (copy_to_user(optval, &opts, len))
			return -EFAULT;
		if (put_user(len, optlen))
			return -EFAULT;

		return 0;
	}
	default:
		break;
	}

	return -EOPNOTSUPP;
}

static int xsk_mmap(struct file *file, struct socket *sock,
		    struct vm_area_struct *vma)
{
	loff_t offset = (loff_t)vma->vm_pgoff << PAGE_SHIFT;
	unsigned long size = vma->vm_end - vma->vm_start;
	struct xdp_sock *xs = xdp_sk(sock->sk);
	int state = READ_ONCE(xs->state);
	struct xsk_queue *q = NULL;

	if (state != XSK_READY && state != XSK_BOUND)
		return -EBUSY;

	if (offset == XDP_PGOFF_RX_RING) {
		q = READ_ONCE(xs->rx);
	} else if (offset == XDP_PGOFF_TX_RING) {
		q = READ_ONCE(xs->tx);
	} else {
		/* Matches the smp_wmb() in XDP_UMEM_REG */
		smp_rmb();
		if (offset == XDP_UMEM_PGOFF_FILL_RING)
			q = state == XSK_READY ? READ_ONCE(xs->fq_tmp) :
						 READ_ONCE(xs->pool->fq);
		else if (offset == XDP_UMEM_PGOFF_COMPLETION_RING)
			q = state == XSK_READY ? READ_ONCE(xs->cq_tmp) :
						 READ_ONCE(xs->pool->cq);
	}

	if (!q)
		return -EINVAL;

	/* Matches the smp_wmb() in xsk_init_queue */
	smp_rmb();
	if (size > q->ring_vmalloc_size)
		return -EINVAL;

	return remap_vmalloc_range(vma, q->ring, 0);
}

static int xsk_notifier(struct notifier_block *this,
			unsigned long msg, void *ptr)
{
	struct net_device *dev = netdev_notifier_info_to_dev(ptr);
	struct net *net = dev_net(dev);
	struct sock *sk;

	switch (msg) {
	case NETDEV_UNREGISTER:
		mutex_lock(&net->xdp.lock);
		sk_for_each(sk, &net->xdp.list) {
			struct xdp_sock *xs = xdp_sk(sk);

			mutex_lock(&xs->mutex);
			if (xs->dev == dev) {
				sk->sk_err = ENETDOWN;
				if (!sock_flag(sk, SOCK_DEAD))
					sk_error_report(sk);

				xsk_unbind_dev(xs);

				/* Clear device references. */
				xp_clear_dev(xs->pool);
			}
			mutex_unlock(&xs->mutex);
		}
		mutex_unlock(&net->xdp.lock);
		break;
	}
	return NOTIFY_DONE;
}

static struct proto xsk_proto = {
	.name =		"XDP",
	.owner =	THIS_MODULE,
	.obj_size =	sizeof(struct xdp_sock),
};

static const struct proto_ops xsk_proto_ops = {
	.family		= PF_XDP,
	.owner		= THIS_MODULE,
	.release	= xsk_release,
	.bind		= xsk_bind,
	.connect	= sock_no_connect,
	.socketpair	= sock_no_socketpair,
	.accept		= sock_no_accept,
	.getname	= sock_no_getname,
	.poll		= xsk_poll,
	.ioctl		= sock_no_ioctl,
	.listen		= sock_no_listen,
	.shutdown	= sock_no_shutdown,
	.setsockopt	= xsk_setsockopt,
	.getsockopt	= xsk_getsockopt,
	.sendmsg	= xsk_sendmsg,
	.recvmsg	= xsk_recvmsg,
	.mmap		= xsk_mmap,
};

static void xsk_destruct(struct sock *sk)
{
	struct xdp_sock *xs = xdp_sk(sk);

	if (!sock_flag(sk, SOCK_DEAD))
		return;

	if (!xp_put_pool(xs->pool))
		xdp_put_umem(xs->umem, !xs->pool);
}

static int xsk_create(struct net *net, struct socket *sock, int protocol,
		      int kern)
{
	struct xdp_sock *xs;
	struct sock *sk;

	if (!ns_capable(net->user_ns, CAP_NET_RAW))
		return -EPERM;
	if (sock->type != SOCK_RAW)
		return -ESOCKTNOSUPPORT;

	if (protocol)
		return -EPROTONOSUPPORT;

	sock->state = SS_UNCONNECTED;

	sk = sk_alloc(net, PF_XDP, GFP_KERNEL, &xsk_proto, kern);
	if (!sk)
		return -ENOBUFS;

	sock->ops = &xsk_proto_ops;

	sock_init_data(sock, sk);

	sk->sk_family = PF_XDP;

	sk->sk_destruct = xsk_destruct;

	sock_set_flag(sk, SOCK_RCU_FREE);

	xs = xdp_sk(sk);
	xs->state = XSK_READY;
	mutex_init(&xs->mutex);
	spin_lock_init(&xs->rx_lock);

	INIT_LIST_HEAD(&xs->map_list);
	spin_lock_init(&xs->map_list_lock);

	mutex_lock(&net->xdp.lock);
	sk_add_node_rcu(sk, &net->xdp.list);
	mutex_unlock(&net->xdp.lock);

	sock_prot_inuse_add(net, &xsk_proto, 1);

	return 0;
}

static const struct net_proto_family xsk_family_ops = {
	.family = PF_XDP,
	.create = xsk_create,
	.owner	= THIS_MODULE,
};

static struct notifier_block xsk_netdev_notifier = {
	.notifier_call	= xsk_notifier,
};

static int __net_init xsk_net_init(struct net *net)
{
	mutex_init(&net->xdp.lock);
	INIT_HLIST_HEAD(&net->xdp.list);
	return 0;
}

static void __net_exit xsk_net_exit(struct net *net)
{
	WARN_ON_ONCE(!hlist_empty(&net->xdp.list));
}

static struct pernet_operations xsk_net_ops = {
	.init = xsk_net_init,
	.exit = xsk_net_exit,
};

static int __init xsk_init(void)
{
	int err, cpu;

	err = proto_register(&xsk_proto, 0 /* no slab */);
	if (err)
		goto out;

	err = sock_register(&xsk_family_ops);
	if (err)
		goto out_proto;

	err = register_pernet_subsys(&xsk_net_ops);
	if (err)
		goto out_sk;

	err = register_netdevice_notifier(&xsk_netdev_notifier);
	if (err)
		goto out_pernet;

	for_each_possible_cpu(cpu)
		INIT_LIST_HEAD(&per_cpu(xskmap_flush_list, cpu));
	return 0;

out_pernet:
	unregister_pernet_subsys(&xsk_net_ops);
out_sk:
	sock_unregister(PF_XDP);
out_proto:
	proto_unregister(&xsk_proto);
out:
	return err;
}

fs_initcall(xsk_init);<|MERGE_RESOLUTION|>--- conflicted
+++ resolved
@@ -686,10 +686,6 @@
 	skb->dev = dev;
 	skb->priority = xs->sk.sk_priority;
 	skb->mark = READ_ONCE(xs->sk.sk_mark);
-<<<<<<< HEAD
-	skb_shinfo(skb)->destructor_arg = (void *)(long)desc->addr;
-=======
->>>>>>> aad2c2fb
 	skb->destructor = xsk_destruct_skb;
 	xsk_set_destructor_arg(skb);
 
