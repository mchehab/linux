--- conflicted
+++ resolved
@@ -3604,10 +3604,6 @@
 		pdev = to_pci_dev(dev);
 
 	freelist = domain_unmap(domain, start_pfn, last_pfn);
-<<<<<<< HEAD
-
-=======
->>>>>>> 3877dcd0
 	if (intel_iommu_strict || (pdev && pdev->untrusted) ||
 			!has_iova_flush_queue(&domain->iovad)) {
 		iommu_flush_iotlb_psi(iommu, domain, start_pfn,
