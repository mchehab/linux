menu "SoC selection"

config SOC_MICROCHIP_POLARFIRE
	bool "Microchip PolarFire SoCs"
	select MCHP_CLK_MPFS
	select SIFIVE_PLIC
	help
	  This enables support for Microchip PolarFire SoC platforms.

config SOC_SIFIVE
	bool "SiFive SoCs"
	select SERIAL_SIFIVE if TTY
	select SERIAL_SIFIVE_CONSOLE if TTY
	select CLK_SIFIVE
	select CLK_SIFIVE_PRCI
	select SIFIVE_PLIC
<<<<<<< HEAD
=======
	select RISCV_ERRATA_ALTERNATIVE
>>>>>>> e48bf29c
	select ERRATA_SIFIVE
	help
	  This enables support for SiFive SoC platform hardware.

config SOC_VIRT
	bool "QEMU Virt Machine"
	select CLINT_TIMER if RISCV_M_MODE
	select POWER_RESET
	select POWER_RESET_SYSCON
	select POWER_RESET_SYSCON_POWEROFF
	select GOLDFISH
	select RTC_DRV_GOLDFISH if RTC_CLASS
	select SIFIVE_PLIC
	help
	  This enables support for QEMU Virt Machine.

config SOC_CANAAN
	bool "Canaan Kendryte K210 SoC"
	depends on !MMU
	select CLINT_TIMER if RISCV_M_MODE
	select SERIAL_SIFIVE if TTY
	select SERIAL_SIFIVE_CONSOLE if TTY
	select SIFIVE_PLIC
	select ARCH_HAS_RESET_CONTROLLER
	select PINCTRL
	select COMMON_CLK
	select COMMON_CLK_K210
	help
	  This enables support for Canaan Kendryte K210 SoC platform hardware.

if SOC_CANAAN

config SOC_CANAAN_K210_DTB_BUILTIN
	bool "Builtin device tree for the Canaan Kendryte K210"
	depends on SOC_CANAAN
	default y
	select OF
	select BUILTIN_DTB
	help
	  Build a device tree for the Kendryte K210 into the Linux image.
	  This option should be selected if no bootloader is being used.
	  If unsure, say Y.

config SOC_CANAAN_K210_DTB_SOURCE
	string "Source file for the Canaan Kendryte K210 builtin DTB"
	depends on SOC_CANAAN
	depends on SOC_CANAAN_K210_DTB_BUILTIN
	default "k210_generic"
	help
	  Base name (without suffix, relative to arch/riscv/boot/dts/canaan)
	  for the DTS file that will be used to produce the DTB linked into the
	  kernel.

endif

endmenu<|MERGE_RESOLUTION|>--- conflicted
+++ resolved
@@ -14,10 +14,7 @@
 	select CLK_SIFIVE
 	select CLK_SIFIVE_PRCI
 	select SIFIVE_PLIC
-<<<<<<< HEAD
-=======
 	select RISCV_ERRATA_ALTERNATIVE
->>>>>>> e48bf29c
 	select ERRATA_SIFIVE
 	help
 	  This enables support for SiFive SoC platform hardware.
