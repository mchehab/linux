// SPDX-License-Identifier: GPL-2.0
/*
 *    Copyright IBM Corp. 2007, 2009
 *    Author(s): Utz Bacher <utz.bacher@de.ibm.com>,
 *		 Frank Pavlic <fpavlic@de.ibm.com>,
 *		 Thomas Spatzier <tspat@de.ibm.com>,
 *		 Frank Blaschka <frank.blaschka@de.ibm.com>
 */

#define KMSG_COMPONENT "qeth"
#define pr_fmt(fmt) KMSG_COMPONENT ": " fmt

#include <linux/module.h>
#include <linux/moduleparam.h>
#include <linux/string.h>
#include <linux/errno.h>
#include <linux/kernel.h>
#include <linux/slab.h>
#include <linux/etherdevice.h>
#include <linux/if_bridge.h>
#include <linux/list.h>
#include <linux/hash.h>
#include <linux/hashtable.h>
#include <net/switchdev.h>
#include <asm/chsc.h>
#include <asm/css_chars.h>
#include <asm/setup.h>
#include "qeth_core.h"
#include "qeth_l2.h"

static int qeth_l2_setdelmac_makerc(struct qeth_card *card, u16 retcode)
{
	int rc;

	if (retcode)
		QETH_CARD_TEXT_(card, 2, "err%04x", retcode);
	switch (retcode) {
	case IPA_RC_SUCCESS:
		rc = 0;
		break;
	case IPA_RC_L2_UNSUPPORTED_CMD:
		rc = -EOPNOTSUPP;
		break;
	case IPA_RC_L2_ADDR_TABLE_FULL:
		rc = -ENOSPC;
		break;
	case IPA_RC_L2_DUP_MAC:
	case IPA_RC_L2_DUP_LAYER3_MAC:
		rc = -EADDRINUSE;
		break;
	case IPA_RC_L2_MAC_NOT_AUTH_BY_HYP:
	case IPA_RC_L2_MAC_NOT_AUTH_BY_ADP:
		rc = -EADDRNOTAVAIL;
		break;
	case IPA_RC_L2_MAC_NOT_FOUND:
		rc = -ENOENT;
		break;
	default:
		rc = -EIO;
		break;
	}
	return rc;
}

static int qeth_l2_send_setdelmac_cb(struct qeth_card *card,
				     struct qeth_reply *reply,
				     unsigned long data)
{
	struct qeth_ipa_cmd *cmd = (struct qeth_ipa_cmd *) data;

	return qeth_l2_setdelmac_makerc(card, cmd->hdr.return_code);
}

static int qeth_l2_send_setdelmac(struct qeth_card *card, __u8 *mac,
			   enum qeth_ipa_cmds ipacmd)
{
	struct qeth_ipa_cmd *cmd;
	struct qeth_cmd_buffer *iob;

	QETH_CARD_TEXT(card, 2, "L2sdmac");
	iob = qeth_ipa_alloc_cmd(card, ipacmd, QETH_PROT_IPV4,
				 IPA_DATA_SIZEOF(setdelmac));
	if (!iob)
		return -ENOMEM;
	cmd = __ipa_cmd(iob);
	cmd->data.setdelmac.mac_length = ETH_ALEN;
	ether_addr_copy(cmd->data.setdelmac.mac, mac);
	return qeth_send_ipa_cmd(card, iob, qeth_l2_send_setdelmac_cb, NULL);
}

static int qeth_l2_send_setmac(struct qeth_card *card, __u8 *mac)
{
	int rc;

	QETH_CARD_TEXT(card, 2, "L2Setmac");
	rc = qeth_l2_send_setdelmac(card, mac, IPA_CMD_SETVMAC);
	if (rc == 0) {
		dev_info(&card->gdev->dev,
			 "MAC address %pM successfully registered\n", mac);
	} else {
		switch (rc) {
		case -EADDRINUSE:
			dev_warn(&card->gdev->dev,
				"MAC address %pM already exists\n", mac);
			break;
		case -EADDRNOTAVAIL:
			dev_warn(&card->gdev->dev,
				"MAC address %pM is not authorized\n", mac);
			break;
		}
	}
	return rc;
}

static int qeth_l2_write_mac(struct qeth_card *card, u8 *mac)
{
	enum qeth_ipa_cmds cmd = is_multicast_ether_addr(mac) ?
					IPA_CMD_SETGMAC : IPA_CMD_SETVMAC;
	int rc;

	QETH_CARD_TEXT(card, 2, "L2Wmac");
	rc = qeth_l2_send_setdelmac(card, mac, cmd);
	if (rc == -EADDRINUSE)
		QETH_DBF_MESSAGE(2, "MAC already registered on device %x\n",
				 CARD_DEVID(card));
	else if (rc)
		QETH_DBF_MESSAGE(2, "Failed to register MAC on device %x: %d\n",
				 CARD_DEVID(card), rc);
	return rc;
}

static int qeth_l2_remove_mac(struct qeth_card *card, u8 *mac)
{
	enum qeth_ipa_cmds cmd = is_multicast_ether_addr(mac) ?
					IPA_CMD_DELGMAC : IPA_CMD_DELVMAC;
	int rc;

	QETH_CARD_TEXT(card, 2, "L2Rmac");
	rc = qeth_l2_send_setdelmac(card, mac, cmd);
	if (rc)
		QETH_DBF_MESSAGE(2, "Failed to delete MAC on device %u: %d\n",
				 CARD_DEVID(card), rc);
	return rc;
}

static void qeth_l2_drain_rx_mode_cache(struct qeth_card *card)
{
	struct qeth_mac *mac;
	struct hlist_node *tmp;
	int i;

	hash_for_each_safe(card->rx_mode_addrs, i, tmp, mac, hnode) {
		hash_del(&mac->hnode);
		kfree(mac);
	}
}

static void qeth_l2_fill_header(struct qeth_qdio_out_q *queue,
				struct qeth_hdr *hdr, struct sk_buff *skb,
				int ipv, unsigned int data_len)
{
	int cast_type = qeth_get_ether_cast_type(skb);
	struct vlan_ethhdr *veth = vlan_eth_hdr(skb);

	hdr->hdr.l2.pkt_length = data_len;

	if (skb_is_gso(skb)) {
		hdr->hdr.l2.id = QETH_HEADER_TYPE_L2_TSO;
	} else {
		hdr->hdr.l2.id = QETH_HEADER_TYPE_LAYER2;
		if (skb->ip_summed == CHECKSUM_PARTIAL)
			qeth_tx_csum(skb, &hdr->hdr.l2.flags[1], ipv);
	}

	/* set byte byte 3 to casting flags */
	if (cast_type == RTN_MULTICAST)
		hdr->hdr.l2.flags[2] |= QETH_LAYER2_FLAG_MULTICAST;
	else if (cast_type == RTN_BROADCAST)
		hdr->hdr.l2.flags[2] |= QETH_LAYER2_FLAG_BROADCAST;
	else
		hdr->hdr.l2.flags[2] |= QETH_LAYER2_FLAG_UNICAST;

	/* VSWITCH relies on the VLAN
	 * information to be present in
	 * the QDIO header */
	if (veth->h_vlan_proto == htons(ETH_P_8021Q)) {
		hdr->hdr.l2.flags[2] |= QETH_LAYER2_FLAG_VLAN;
		hdr->hdr.l2.vlan_id = ntohs(veth->h_vlan_TCI);
	}
}

static int qeth_l2_setdelvlan_makerc(struct qeth_card *card, u16 retcode)
{
	if (retcode)
		QETH_CARD_TEXT_(card, 2, "err%04x", retcode);

	switch (retcode) {
	case IPA_RC_SUCCESS:
		return 0;
	case IPA_RC_L2_INVALID_VLAN_ID:
		return -EINVAL;
	case IPA_RC_L2_DUP_VLAN_ID:
		return -EEXIST;
	case IPA_RC_L2_VLAN_ID_NOT_FOUND:
		return -ENOENT;
	case IPA_RC_L2_VLAN_ID_NOT_ALLOWED:
		return -EPERM;
	default:
		return -EIO;
	}
}

static int qeth_l2_send_setdelvlan_cb(struct qeth_card *card,
				      struct qeth_reply *reply,
				      unsigned long data)
{
	struct qeth_ipa_cmd *cmd = (struct qeth_ipa_cmd *) data;

	QETH_CARD_TEXT(card, 2, "L2sdvcb");
	if (cmd->hdr.return_code) {
		QETH_DBF_MESSAGE(2, "Error in processing VLAN %u on device %x: %#x.\n",
				 cmd->data.setdelvlan.vlan_id,
				 CARD_DEVID(card), cmd->hdr.return_code);
		QETH_CARD_TEXT_(card, 2, "L2VL%4x", cmd->hdr.command);
	}
	return qeth_l2_setdelvlan_makerc(card, cmd->hdr.return_code);
}

static int qeth_l2_send_setdelvlan(struct qeth_card *card, __u16 i,
				   enum qeth_ipa_cmds ipacmd)
{
	struct qeth_ipa_cmd *cmd;
	struct qeth_cmd_buffer *iob;

	QETH_CARD_TEXT_(card, 4, "L2sdv%x", ipacmd);
	iob = qeth_ipa_alloc_cmd(card, ipacmd, QETH_PROT_IPV4,
				 IPA_DATA_SIZEOF(setdelvlan));
	if (!iob)
		return -ENOMEM;
	cmd = __ipa_cmd(iob);
	cmd->data.setdelvlan.vlan_id = i;
	return qeth_send_ipa_cmd(card, iob, qeth_l2_send_setdelvlan_cb, NULL);
}

static int qeth_l2_vlan_rx_add_vid(struct net_device *dev,
				   __be16 proto, u16 vid)
{
	struct qeth_card *card = dev->ml_priv;

	QETH_CARD_TEXT_(card, 4, "aid:%d", vid);
	if (!vid)
		return 0;

	return qeth_l2_send_setdelvlan(card, vid, IPA_CMD_SETVLAN);
}

static int qeth_l2_vlan_rx_kill_vid(struct net_device *dev,
				    __be16 proto, u16 vid)
{
	struct qeth_card *card = dev->ml_priv;

	QETH_CARD_TEXT_(card, 4, "kid:%d", vid);
	if (!vid)
		return 0;

	return qeth_l2_send_setdelvlan(card, vid, IPA_CMD_DELVLAN);
}

static void qeth_l2_set_pnso_mode(struct qeth_card *card,
				  enum qeth_pnso_mode mode)
{
	spin_lock_irq(get_ccwdev_lock(CARD_RDEV(card)));
	WRITE_ONCE(card->info.pnso_mode, mode);
	spin_unlock_irq(get_ccwdev_lock(CARD_RDEV(card)));

	if (mode == QETH_PNSO_NONE)
		drain_workqueue(card->event_wq);
}

static void qeth_l2_dev2br_fdb_flush(struct qeth_card *card)
{
	struct switchdev_notifier_fdb_info info;

<<<<<<< HEAD
	if (card->state == CARD_STATE_SOFTSETUP) {
		qeth_clear_ipacmd_list(card);
		card->state = CARD_STATE_DOWN;
	}

	qeth_qdio_clear_card(card, 0);
	qeth_drain_output_queues(card);
	qeth_clear_working_pool_list(card);
	flush_workqueue(card->event_wq);
	qeth_flush_local_addrs(card);
	card->info.promisc_mode = 0;
=======
	QETH_CARD_TEXT(card, 2, "fdbflush");

	info.addr = NULL;
	/* flush all VLANs: */
	info.vid = 0;
	info.added_by_user = false;
	info.offloaded = true;

	call_switchdev_notifiers(SWITCHDEV_FDB_FLUSH_TO_BRIDGE,
				 card->dev, &info.info, NULL);
>>>>>>> 46bbf461
}

static int qeth_l2_request_initial_mac(struct qeth_card *card)
{
	int rc = 0;

	QETH_CARD_TEXT(card, 2, "l2reqmac");

	if (MACHINE_IS_VM) {
		rc = qeth_vm_request_mac(card);
		if (!rc)
			goto out;
		QETH_DBF_MESSAGE(2, "z/VM MAC Service failed on device %x: %#x\n",
				 CARD_DEVID(card), rc);
		QETH_CARD_TEXT_(card, 2, "err%04x", rc);
		/* fall back to alternative mechanism: */
	}

	if (!IS_OSN(card)) {
		rc = qeth_setadpparms_change_macaddr(card);
		if (!rc)
			goto out;
		QETH_DBF_MESSAGE(2, "READ_MAC Assist failed on device %x: %#x\n",
				 CARD_DEVID(card), rc);
		QETH_CARD_TEXT_(card, 2, "1err%04x", rc);
		/* fall back once more: */
	}

	/* some devices don't support a custom MAC address: */
	if (IS_OSM(card) || IS_OSX(card))
		return (rc) ? rc : -EADDRNOTAVAIL;
	eth_hw_addr_random(card->dev);

out:
	QETH_CARD_HEX(card, 2, card->dev->dev_addr, card->dev->addr_len);
	return 0;
}

static void qeth_l2_register_dev_addr(struct qeth_card *card)
{
	if (!is_valid_ether_addr(card->dev->dev_addr))
		qeth_l2_request_initial_mac(card);

	if (!IS_OSN(card) && !qeth_l2_send_setmac(card, card->dev->dev_addr))
		card->info.dev_addr_is_registered = 1;
	else
		card->info.dev_addr_is_registered = 0;
}

static int qeth_l2_validate_addr(struct net_device *dev)
{
	struct qeth_card *card = dev->ml_priv;

	if (card->info.dev_addr_is_registered)
		return eth_validate_addr(dev);

	QETH_CARD_TEXT(card, 4, "nomacadr");
	return -EPERM;
}

static int qeth_l2_set_mac_address(struct net_device *dev, void *p)
{
	struct sockaddr *addr = p;
	struct qeth_card *card = dev->ml_priv;
	u8 old_addr[ETH_ALEN];
	int rc = 0;

	QETH_CARD_TEXT(card, 3, "setmac");

	if (IS_OSM(card) || IS_OSX(card)) {
		QETH_CARD_TEXT(card, 3, "setmcTYP");
		return -EOPNOTSUPP;
	}
	QETH_CARD_HEX(card, 3, addr->sa_data, ETH_ALEN);
	if (!is_valid_ether_addr(addr->sa_data))
		return -EADDRNOTAVAIL;

	/* don't register the same address twice */
	if (ether_addr_equal_64bits(dev->dev_addr, addr->sa_data) &&
	    card->info.dev_addr_is_registered)
		return 0;

	/* add the new address, switch over, drop the old */
	rc = qeth_l2_send_setmac(card, addr->sa_data);
	if (rc)
		return rc;
	ether_addr_copy(old_addr, dev->dev_addr);
	ether_addr_copy(dev->dev_addr, addr->sa_data);

	if (card->info.dev_addr_is_registered)
		qeth_l2_remove_mac(card, old_addr);
	card->info.dev_addr_is_registered = 1;
	return 0;
}

static void qeth_l2_promisc_to_bridge(struct qeth_card *card, bool enable)
{
	int role;
	int rc;

	QETH_CARD_TEXT(card, 3, "pmisc2br");

	if (enable) {
		if (card->options.sbp.reflect_promisc_primary)
			role = QETH_SBP_ROLE_PRIMARY;
		else
			role = QETH_SBP_ROLE_SECONDARY;
	} else
		role = QETH_SBP_ROLE_NONE;

	rc = qeth_bridgeport_setrole(card, role);
	QETH_CARD_TEXT_(card, 2, "bpm%c%04x", enable ? '+' : '-', rc);
	if (!rc) {
		card->options.sbp.role = role;
		card->info.promisc_mode = enable;
	}
}

static void qeth_l2_set_promisc_mode(struct qeth_card *card)
{
	bool enable = card->dev->flags & IFF_PROMISC;

	if (card->info.promisc_mode == enable)
		return;

	if (qeth_adp_supported(card, IPA_SETADP_SET_PROMISC_MODE)) {
		qeth_setadp_promisc_mode(card, enable);
	} else {
		mutex_lock(&card->sbp_lock);
		if (card->options.sbp.reflect_promisc)
			qeth_l2_promisc_to_bridge(card, enable);
		mutex_unlock(&card->sbp_lock);
	}
}

/* New MAC address is added to the hash table and marked to be written on card
 * only if there is not in the hash table storage already
 *
*/
static void qeth_l2_add_mac(struct qeth_card *card, struct netdev_hw_addr *ha)
{
	u32 mac_hash = get_unaligned((u32 *)(&ha->addr[2]));
	struct qeth_mac *mac;

	hash_for_each_possible(card->rx_mode_addrs, mac, hnode, mac_hash) {
		if (ether_addr_equal_64bits(ha->addr, mac->mac_addr)) {
			mac->disp_flag = QETH_DISP_ADDR_DO_NOTHING;
			return;
		}
	}

	mac = kzalloc(sizeof(struct qeth_mac), GFP_ATOMIC);
	if (!mac)
		return;

	ether_addr_copy(mac->mac_addr, ha->addr);
	mac->disp_flag = QETH_DISP_ADDR_ADD;

	hash_add(card->rx_mode_addrs, &mac->hnode, mac_hash);
}

static void qeth_l2_rx_mode_work(struct work_struct *work)
{
	struct qeth_card *card = container_of(work, struct qeth_card,
					      rx_mode_work);
	struct net_device *dev = card->dev;
	struct netdev_hw_addr *ha;
	struct qeth_mac *mac;
	struct hlist_node *tmp;
	int i;
	int rc;

	QETH_CARD_TEXT(card, 3, "setmulti");

	netif_addr_lock_bh(dev);
	netdev_for_each_mc_addr(ha, dev)
		qeth_l2_add_mac(card, ha);
	netdev_for_each_uc_addr(ha, dev)
		qeth_l2_add_mac(card, ha);
	netif_addr_unlock_bh(dev);

	hash_for_each_safe(card->rx_mode_addrs, i, tmp, mac, hnode) {
		switch (mac->disp_flag) {
		case QETH_DISP_ADDR_DELETE:
			qeth_l2_remove_mac(card, mac->mac_addr);
			hash_del(&mac->hnode);
			kfree(mac);
			break;
		case QETH_DISP_ADDR_ADD:
			rc = qeth_l2_write_mac(card, mac->mac_addr);
			if (rc) {
				hash_del(&mac->hnode);
				kfree(mac);
				break;
			}
			fallthrough;
		default:
			/* for next call to set_rx_mode(): */
			mac->disp_flag = QETH_DISP_ADDR_DELETE;
		}
	}

	qeth_l2_set_promisc_mode(card);
}

static int qeth_l2_xmit_osn(struct qeth_card *card, struct sk_buff *skb,
			    struct qeth_qdio_out_q *queue)
{
	gfp_t gfp = GFP_ATOMIC | (skb_pfmemalloc(skb) ? __GFP_MEMALLOC : 0);
	struct qeth_hdr *hdr = (struct qeth_hdr *)skb->data;
	addr_t end = (addr_t)(skb->data + sizeof(*hdr));
	addr_t start = (addr_t)skb->data;
	unsigned int elements = 0;
	unsigned int hd_len = 0;
	int rc;

	if (skb->protocol == htons(ETH_P_IPV6))
		return -EPROTONOSUPPORT;

	if (qeth_get_elements_for_range(start, end) > 1) {
		/* Misaligned HW header, move it to its own buffer element. */
		hdr = kmem_cache_alloc(qeth_core_header_cache, gfp);
		if (!hdr)
			return -ENOMEM;
		hd_len = sizeof(*hdr);
		skb_copy_from_linear_data(skb, (char *)hdr, hd_len);
		elements++;
	}

	elements += qeth_count_elements(skb, hd_len);
	if (elements > queue->max_elements) {
		rc = -E2BIG;
		goto out;
	}

	rc = qeth_do_send_packet(card, queue, skb, hdr, hd_len, hd_len,
				 elements);
out:
	if (rc && hd_len)
		kmem_cache_free(qeth_core_header_cache, hdr);
	return rc;
}

static netdev_tx_t qeth_l2_hard_start_xmit(struct sk_buff *skb,
					   struct net_device *dev)
{
	struct qeth_card *card = dev->ml_priv;
	u16 txq = skb_get_queue_mapping(skb);
	struct qeth_qdio_out_q *queue;
	int rc;

	if (!skb_is_gso(skb))
		qdisc_skb_cb(skb)->pkt_len = skb->len;
	if (IS_IQD(card))
		txq = qeth_iqd_translate_txq(dev, txq);
	queue = card->qdio.out_qs[txq];

	if (IS_OSN(card))
		rc = qeth_l2_xmit_osn(card, skb, queue);
	else
		rc = qeth_xmit(card, skb, queue, qeth_get_ip_version(skb),
			       qeth_l2_fill_header);

	if (!rc)
		return NETDEV_TX_OK;

	QETH_TXQ_STAT_INC(queue, tx_dropped);
	kfree_skb(skb);
	return NETDEV_TX_OK;
}

static u16 qeth_l2_select_queue(struct net_device *dev, struct sk_buff *skb,
				struct net_device *sb_dev)
{
	struct qeth_card *card = dev->ml_priv;

	if (IS_IQD(card))
		return qeth_iqd_select_queue(dev, skb,
					     qeth_get_ether_cast_type(skb),
					     sb_dev);
	if (qeth_uses_tx_prio_queueing(card))
		return qeth_get_priority_queue(card, skb);

	return netdev_pick_tx(dev, skb, sb_dev);
}

static void qeth_l2_set_rx_mode(struct net_device *dev)
{
	struct qeth_card *card = dev->ml_priv;

	schedule_work(&card->rx_mode_work);
}

/**
 *	qeth_l2_pnso() - perform network subchannel operation
 *	@card: qeth_card structure pointer
 *	@oc: Operation Code
 *	@cnc: Boolean Change-Notification Control
 *	@cb: Callback function will be executed for each element
 *		of the address list
 *	@priv: Pointer to pass to the callback function.
 *
 *	Collects network information in a network address list and calls the
 *	callback function for every entry in the list. If "change-notification-
 *	control" is set, further changes in the address list will be reported
 *	via the IPA command.
 */
static int qeth_l2_pnso(struct qeth_card *card, u8 oc, int cnc,
			void (*cb)(void *priv, struct chsc_pnso_naid_l2 *entry),
			void *priv)
{
	struct ccw_device *ddev = CARD_DDEV(card);
	struct chsc_pnso_area *rr;
	u32 prev_instance = 0;
	int isfirstblock = 1;
	int i, size, elems;
	int rc;

	rr = (struct chsc_pnso_area *)get_zeroed_page(GFP_KERNEL);
	if (rr == NULL)
		return -ENOMEM;
	do {
		QETH_CARD_TEXT(card, 2, "PNSO");
		/* on the first iteration, naihdr.resume_token will be zero */
		rc = ccw_device_pnso(ddev, rr, oc, rr->naihdr.resume_token,
				     cnc);
		if (rc)
			continue;
		if (cb == NULL)
			continue;

		size = rr->naihdr.naids;
		if (size != sizeof(struct chsc_pnso_naid_l2)) {
			WARN_ON_ONCE(1);
			continue;
		}

		elems = (rr->response.length - sizeof(struct chsc_header) -
			 sizeof(struct chsc_pnso_naihdr)) / size;

		if (!isfirstblock && (rr->naihdr.instance != prev_instance)) {
			/* Inform the caller that they need to scrap */
			/* the data that was already reported via cb */
			rc = -EAGAIN;
			break;
		}
		isfirstblock = 0;
		prev_instance = rr->naihdr.instance;
		for (i = 0; i < elems; i++)
			(*cb)(priv, &rr->entries[i]);
	} while ((rc == -EBUSY) || (!rc && /* list stored */
		   /* resume token is non-zero => list incomplete */
		   (rr->naihdr.resume_token.t1 || rr->naihdr.resume_token.t2)));

	if (rc)
		QETH_CARD_TEXT_(card, 2, "PNrp%04x", rr->response.code);

	free_page((unsigned long)rr);
	return rc;
}

static bool qeth_is_my_net_if_token(struct qeth_card *card,
				    struct net_if_token *token)
{
	return ((card->info.ddev_devno == token->devnum) &&
		(card->info.cssid == token->cssid) &&
		(card->info.iid == token->iid) &&
		(card->info.ssid == token->ssid) &&
		(card->info.chpid == token->chpid) &&
		(card->info.chid == token->chid));
}

/**
 *	qeth_l2_dev2br_fdb_notify() - update fdb of master bridge
 *	@card:	qeth_card structure pointer
 *	@code:	event bitmask: high order bit 0x80 set to
 *				1 - removal of an object
 *				0 - addition of an object
 *			       Object type(s):
 *				0x01 - VLAN, 0x02 - MAC, 0x03 - VLAN and MAC
 *	@token: "network token" structure identifying 'physical' location
 *		of the target
 *	@addr_lnid: structure with MAC address and VLAN ID of the target
 */
static void qeth_l2_dev2br_fdb_notify(struct qeth_card *card, u8 code,
				      struct net_if_token *token,
				      struct mac_addr_lnid *addr_lnid)
{
	struct switchdev_notifier_fdb_info info;
	u8 ntfy_mac[ETH_ALEN];

	ether_addr_copy(ntfy_mac, addr_lnid->mac);
	/* Ignore VLAN only changes */
	if (!(code & IPA_ADDR_CHANGE_CODE_MACADDR))
		return;
	/* Ignore mcast entries */
	if (is_multicast_ether_addr(ntfy_mac))
		return;
	/* Ignore my own addresses */
	if (qeth_is_my_net_if_token(card, token))
		return;

	info.addr = ntfy_mac;
	/* don't report VLAN IDs */
	info.vid = 0;
	info.added_by_user = false;
	info.offloaded = true;

	if (code & IPA_ADDR_CHANGE_CODE_REMOVAL) {
		call_switchdev_notifiers(SWITCHDEV_FDB_DEL_TO_BRIDGE,
					 card->dev, &info.info, NULL);
		QETH_CARD_TEXT(card, 4, "andelmac");
		QETH_CARD_TEXT_(card, 4,
				"mc%012lx", ether_addr_to_u64(ntfy_mac));
	} else {
		call_switchdev_notifiers(SWITCHDEV_FDB_ADD_TO_BRIDGE,
					 card->dev, &info.info, NULL);
		QETH_CARD_TEXT(card, 4, "anaddmac");
		QETH_CARD_TEXT_(card, 4,
				"mc%012lx", ether_addr_to_u64(ntfy_mac));
	}
}

static void qeth_l2_dev2br_an_set_cb(void *priv,
				     struct chsc_pnso_naid_l2 *entry)
{
	u8 code = IPA_ADDR_CHANGE_CODE_MACADDR;
	struct qeth_card *card = priv;

	if (entry->addr_lnid.lnid < VLAN_N_VID)
		code |= IPA_ADDR_CHANGE_CODE_VLANID;
	qeth_l2_dev2br_fdb_notify(card, code,
				  (struct net_if_token *)&entry->nit,
				  (struct mac_addr_lnid *)&entry->addr_lnid);
}

/**
 *	qeth_l2_dev2br_an_set() -
 *	Enable or disable 'dev to bridge network address notification'
 *	@card: qeth_card structure pointer
 *	@enable: Enable or disable 'dev to bridge network address notification'
 *
 *	Returns negative errno-compatible error indication or 0 on success.
 *
 *	On enable, emits a series of address notifications for all
 *	currently registered hosts.
 *
 *	Must be called under rtnl_lock
 */
static int qeth_l2_dev2br_an_set(struct qeth_card *card, bool enable)
{
	int rc;

	if (enable) {
		QETH_CARD_TEXT(card, 2, "anseton");
		rc = qeth_l2_pnso(card, PNSO_OC_NET_ADDR_INFO, 1,
				  qeth_l2_dev2br_an_set_cb, card);
		if (rc == -EAGAIN)
			/* address notification enabled, but inconsistent
			 * addresses reported -> disable address notification
			 */
			qeth_l2_pnso(card, PNSO_OC_NET_ADDR_INFO, 0,
				     NULL, NULL);
	} else {
		QETH_CARD_TEXT(card, 2, "ansetoff");
		rc = qeth_l2_pnso(card, PNSO_OC_NET_ADDR_INFO, 0, NULL, NULL);
	}

	return rc;
}

static int qeth_l2_bridge_getlink(struct sk_buff *skb, u32 pid, u32 seq,
				  struct net_device *dev, u32 filter_mask,
				  int nlflags)
{
	struct qeth_priv *priv = netdev_priv(dev);
	struct qeth_card *card = dev->ml_priv;
	u16 mode = BRIDGE_MODE_UNDEF;

	/* Do not even show qeth devs that cannot do bridge_setlink */
	if (!priv->brport_hw_features || !netif_device_present(dev) ||
	    qeth_bridgeport_is_in_use(card))
		return -EOPNOTSUPP;

	return ndo_dflt_bridge_getlink(skb, pid, seq, dev,
				       mode, priv->brport_features,
				       priv->brport_hw_features,
				       nlflags, filter_mask, NULL);
}

static const struct nla_policy qeth_brport_policy[IFLA_BRPORT_MAX + 1] = {
	[IFLA_BRPORT_LEARNING_SYNC]	= { .type = NLA_U8 },
};

/**
 *	qeth_l2_bridge_setlink() - set bridgeport attributes
 *	@dev: netdevice
 *	@nlh: netlink message header
 *	@flags: bridge flags (here: BRIDGE_FLAGS_SELF)
 *	@extack: extended ACK report struct
 *
 *	Called under rtnl_lock
 */
static int qeth_l2_bridge_setlink(struct net_device *dev, struct nlmsghdr *nlh,
				  u16 flags, struct netlink_ext_ack *extack)
{
	struct qeth_priv *priv = netdev_priv(dev);
	struct nlattr *bp_tb[IFLA_BRPORT_MAX + 1];
	struct qeth_card *card = dev->ml_priv;
	struct nlattr *attr, *nested_attr;
	bool enable, has_protinfo = false;
	int rem1, rem2;
	int rc;

	if (!netif_device_present(dev))
		return -ENODEV;
	if (!(priv->brport_hw_features))
		return -EOPNOTSUPP;

	nlmsg_for_each_attr(attr, nlh, sizeof(struct ifinfomsg), rem1) {
		if (nla_type(attr) == IFLA_PROTINFO) {
			rc = nla_parse_nested(bp_tb, IFLA_BRPORT_MAX, attr,
					      qeth_brport_policy, extack);
			if (rc)
				return rc;
			has_protinfo = true;
		} else if (nla_type(attr) == IFLA_AF_SPEC) {
			nla_for_each_nested(nested_attr, attr, rem2) {
				if (nla_type(nested_attr) == IFLA_BRIDGE_FLAGS)
					continue;
				NL_SET_ERR_MSG_ATTR(extack, nested_attr,
						    "Unsupported attribute");
				return -EINVAL;
			}
		} else {
			NL_SET_ERR_MSG_ATTR(extack, attr, "Unsupported attribute");
			return -EINVAL;
		}
	}
	if (!has_protinfo)
		return 0;
	if (!bp_tb[IFLA_BRPORT_LEARNING_SYNC])
		return -EINVAL;
	enable = !!nla_get_u8(bp_tb[IFLA_BRPORT_LEARNING_SYNC]);

	if (enable == !!(priv->brport_features & BR_LEARNING_SYNC))
		return 0;

	mutex_lock(&card->sbp_lock);
	/* do not change anything if BridgePort is enabled */
	if (qeth_bridgeport_is_in_use(card)) {
		NL_SET_ERR_MSG(extack, "n/a (BridgePort)");
		rc = -EBUSY;
	} else if (enable) {
		qeth_l2_set_pnso_mode(card, QETH_PNSO_ADDR_INFO);
		rc = qeth_l2_dev2br_an_set(card, true);
		if (rc)
			qeth_l2_set_pnso_mode(card, QETH_PNSO_NONE);
		else
			priv->brport_features |= BR_LEARNING_SYNC;
	} else {
		rc = qeth_l2_dev2br_an_set(card, false);
		if (!rc) {
			qeth_l2_set_pnso_mode(card, QETH_PNSO_NONE);
			priv->brport_features ^= BR_LEARNING_SYNC;
			qeth_l2_dev2br_fdb_flush(card);
		}
	}
	mutex_unlock(&card->sbp_lock);

	return rc;
}

static const struct net_device_ops qeth_l2_netdev_ops = {
	.ndo_open		= qeth_open,
	.ndo_stop		= qeth_stop,
	.ndo_get_stats64	= qeth_get_stats64,
	.ndo_start_xmit		= qeth_l2_hard_start_xmit,
	.ndo_features_check	= qeth_features_check,
	.ndo_select_queue	= qeth_l2_select_queue,
	.ndo_validate_addr	= qeth_l2_validate_addr,
	.ndo_set_rx_mode	= qeth_l2_set_rx_mode,
	.ndo_do_ioctl		= qeth_do_ioctl,
	.ndo_set_mac_address    = qeth_l2_set_mac_address,
	.ndo_vlan_rx_add_vid	= qeth_l2_vlan_rx_add_vid,
	.ndo_vlan_rx_kill_vid   = qeth_l2_vlan_rx_kill_vid,
	.ndo_tx_timeout		= qeth_tx_timeout,
	.ndo_fix_features	= qeth_fix_features,
	.ndo_set_features	= qeth_set_features,
	.ndo_bridge_getlink	= qeth_l2_bridge_getlink,
	.ndo_bridge_setlink	= qeth_l2_bridge_setlink,
};

static const struct net_device_ops qeth_osn_netdev_ops = {
	.ndo_open		= qeth_open,
	.ndo_stop		= qeth_stop,
	.ndo_get_stats64	= qeth_get_stats64,
	.ndo_start_xmit		= qeth_l2_hard_start_xmit,
	.ndo_validate_addr	= eth_validate_addr,
	.ndo_tx_timeout		= qeth_tx_timeout,
};

static int qeth_l2_setup_netdev(struct qeth_card *card)
{
	if (IS_OSN(card)) {
		card->dev->netdev_ops = &qeth_osn_netdev_ops;
		card->dev->flags |= IFF_NOARP;
		goto add_napi;
	}

	card->dev->needed_headroom = sizeof(struct qeth_hdr);
	card->dev->netdev_ops = &qeth_l2_netdev_ops;
	card->dev->priv_flags |= IFF_UNICAST_FLT;

	if (IS_OSM(card)) {
		card->dev->features |= NETIF_F_VLAN_CHALLENGED;
	} else {
		if (!IS_VM_NIC(card))
			card->dev->hw_features |= NETIF_F_HW_VLAN_CTAG_FILTER;
		card->dev->features |= NETIF_F_HW_VLAN_CTAG_FILTER;
	}

	if (IS_OSD(card) && !IS_VM_NIC(card)) {
		card->dev->features |= NETIF_F_SG;
		/* OSA 3S and earlier has no RX/TX support */
		if (qeth_is_supported(card, IPA_OUTBOUND_CHECKSUM)) {
			card->dev->hw_features |= NETIF_F_IP_CSUM;
			card->dev->vlan_features |= NETIF_F_IP_CSUM;
		}
	}
	if (qeth_is_supported6(card, IPA_OUTBOUND_CHECKSUM_V6)) {
		card->dev->hw_features |= NETIF_F_IPV6_CSUM;
		card->dev->vlan_features |= NETIF_F_IPV6_CSUM;
	}
	if (qeth_is_supported(card, IPA_INBOUND_CHECKSUM) ||
	    qeth_is_supported6(card, IPA_INBOUND_CHECKSUM_V6)) {
		card->dev->hw_features |= NETIF_F_RXCSUM;
		card->dev->vlan_features |= NETIF_F_RXCSUM;
	}
	if (qeth_is_supported(card, IPA_OUTBOUND_TSO)) {
		card->dev->hw_features |= NETIF_F_TSO;
		card->dev->vlan_features |= NETIF_F_TSO;
	}
	if (qeth_is_supported6(card, IPA_OUTBOUND_TSO)) {
		card->dev->hw_features |= NETIF_F_TSO6;
		card->dev->vlan_features |= NETIF_F_TSO6;
	}

	if (card->dev->hw_features & (NETIF_F_TSO | NETIF_F_TSO6)) {
		card->dev->needed_headroom = sizeof(struct qeth_hdr_tso);
		netif_keep_dst(card->dev);
		netif_set_gso_max_size(card->dev,
				       PAGE_SIZE * (QDIO_MAX_ELEMENTS_PER_BUFFER - 1));
	}

add_napi:
	netif_napi_add(card->dev, &card->napi, qeth_poll, QETH_NAPI_WEIGHT);
	return register_netdev(card->dev);
}

static void qeth_l2_trace_features(struct qeth_card *card)
{
	/* Set BridgePort features */
	QETH_CARD_TEXT(card, 2, "featuSBP");
	QETH_CARD_HEX(card, 2, &card->options.sbp.supported_funcs,
		      sizeof(card->options.sbp.supported_funcs));
	/* VNIC Characteristics features */
	QETH_CARD_TEXT(card, 2, "feaVNICC");
	QETH_CARD_HEX(card, 2, &card->options.vnicc.sup_chars,
		      sizeof(card->options.vnicc.sup_chars));
}

static void qeth_l2_setup_bridgeport_attrs(struct qeth_card *card)
{
	if (!card->options.sbp.reflect_promisc &&
	    card->options.sbp.role != QETH_SBP_ROLE_NONE) {
		/* Conditional to avoid spurious error messages */
		qeth_bridgeport_setrole(card, card->options.sbp.role);
		/* Let the callback function refresh the stored role value. */
		qeth_bridgeport_query_ports(card, &card->options.sbp.role,
					    NULL);
	}
	if (card->options.sbp.hostnotification) {
		if (qeth_bridgeport_an_set(card, 1))
			card->options.sbp.hostnotification = 0;
	}
}

/**
 *	qeth_l2_detect_dev2br_support() -
 *	Detect whether this card supports 'dev to bridge fdb network address
 *	change notification' and thus can support the learning_sync bridgeport
 *	attribute
 *	@card: qeth_card structure pointer
 *
 *	This is a destructive test and must be called before dev2br or
 *	bridgeport address notification is enabled!
 */
static void qeth_l2_detect_dev2br_support(struct qeth_card *card)
{
	struct qeth_priv *priv = netdev_priv(card->dev);
	bool dev2br_supported;
	int rc;

	QETH_CARD_TEXT(card, 2, "d2brsup");
	if (!IS_IQD(card))
		return;

	/* dev2br requires valid cssid,iid,chid */
	if (!card->info.ids_valid) {
		dev2br_supported = false;
	} else if (css_general_characteristics.enarf) {
		dev2br_supported = true;
	} else {
		/* Old machines don't have the feature bit:
		 * Probe by testing whether a disable succeeds
		 */
		rc = qeth_l2_pnso(card, PNSO_OC_NET_ADDR_INFO, 0, NULL, NULL);
		dev2br_supported = !rc;
	}
	QETH_CARD_TEXT_(card, 2, "D2Bsup%02x", dev2br_supported);

	if (dev2br_supported)
		priv->brport_hw_features |= BR_LEARNING_SYNC;
	else
		priv->brport_hw_features &= ~BR_LEARNING_SYNC;
}

static void qeth_l2_enable_brport_features(struct qeth_card *card)
{
	struct qeth_priv *priv = netdev_priv(card->dev);
	int rc;

	if (priv->brport_features & BR_LEARNING_SYNC) {
		if (priv->brport_hw_features & BR_LEARNING_SYNC) {
			qeth_l2_set_pnso_mode(card, QETH_PNSO_ADDR_INFO);
			rc = qeth_l2_dev2br_an_set(card, true);
			if (rc == -EAGAIN) {
				/* Recoverable error, retry once */
				qeth_l2_set_pnso_mode(card, QETH_PNSO_NONE);
				qeth_l2_dev2br_fdb_flush(card);
				qeth_l2_set_pnso_mode(card, QETH_PNSO_ADDR_INFO);
				rc = qeth_l2_dev2br_an_set(card, true);
			}
			if (rc) {
				netdev_err(card->dev,
					   "failed to enable bridge learning_sync: %d\n",
					   rc);
				qeth_l2_set_pnso_mode(card, QETH_PNSO_NONE);
				qeth_l2_dev2br_fdb_flush(card);
				priv->brport_features ^= BR_LEARNING_SYNC;
			}
		} else {
			dev_warn(&card->gdev->dev,
				"bridge learning_sync not supported\n");
			priv->brport_features ^= BR_LEARNING_SYNC;
		}
	}
}

#ifdef CONFIG_QETH_OSN
static void qeth_osn_assist_cb(struct qeth_card *card,
			       struct qeth_cmd_buffer *iob,
			       unsigned int data_length)
{
	qeth_notify_cmd(iob, 0);
	qeth_put_cmd(iob);
}

int qeth_osn_assist(struct net_device *dev, void *data, int data_len)
{
	struct qeth_cmd_buffer *iob;
	struct qeth_card *card;

	if (data_len < 0)
		return -EINVAL;
	if (!dev)
		return -ENODEV;
	card = dev->ml_priv;
	if (!card)
		return -ENODEV;
	QETH_CARD_TEXT(card, 2, "osnsdmc");
	if (!qeth_card_hw_is_reachable(card))
		return -ENODEV;

	iob = qeth_alloc_cmd(&card->write, IPA_PDU_HEADER_SIZE + data_len, 1,
			     QETH_IPA_TIMEOUT);
	if (!iob)
		return -ENOMEM;

	qeth_prepare_ipa_cmd(card, iob, (u16) data_len, NULL);

	memcpy(__ipa_cmd(iob), data, data_len);
	iob->callback = qeth_osn_assist_cb;
	return qeth_send_ipa_cmd(card, iob, NULL, NULL);
}
EXPORT_SYMBOL(qeth_osn_assist);

int qeth_osn_register(unsigned char *read_dev_no, struct net_device **dev,
		  int (*assist_cb)(struct net_device *, void *),
		  int (*data_cb)(struct sk_buff *))
{
	struct qeth_card *card;
	char bus_id[16];
	u16 devno;

	memcpy(&devno, read_dev_no, 2);
	sprintf(bus_id, "0.0.%04x", devno);
	card = qeth_get_card_by_busid(bus_id);
	if (!card || !IS_OSN(card))
		return -ENODEV;
	*dev = card->dev;

	QETH_CARD_TEXT(card, 2, "osnreg");
	if ((assist_cb == NULL) || (data_cb == NULL))
		return -EINVAL;
	card->osn_info.assist_cb = assist_cb;
	card->osn_info.data_cb = data_cb;
	return 0;
}
EXPORT_SYMBOL(qeth_osn_register);

void qeth_osn_deregister(struct net_device *dev)
{
	struct qeth_card *card;

	if (!dev)
		return;
	card = dev->ml_priv;
	if (!card)
		return;
	QETH_CARD_TEXT(card, 2, "osndereg");
	card->osn_info.assist_cb = NULL;
	card->osn_info.data_cb = NULL;
}
EXPORT_SYMBOL(qeth_osn_deregister);
#endif

/* SETBRIDGEPORT support, async notifications */

enum qeth_an_event_type {anev_reg_unreg, anev_abort, anev_reset};

/**
 * qeth_bridge_emit_host_event() - bridgeport address change notification
 * @card:  qeth_card structure pointer, for udev events.
 * @evtype:  "normal" register/unregister, or abort, or reset. For abort
 *	      and reset token and addr_lnid are unused and may be NULL.
 * @code:  event bitmask: high order bit 0x80 value 1 means removal of an
 *			  object, 0 - addition of an object.
 *			  0x01 - VLAN, 0x02 - MAC, 0x03 - VLAN and MAC.
 * @token: "network token" structure identifying physical address of the port.
 * @addr_lnid: pointer to structure with MAC address and VLAN ID.
 *
 * This function is called when registrations and deregistrations are
 * reported by the hardware, and also when notifications are enabled -
 * for all currently registered addresses.
 */
static void qeth_bridge_emit_host_event(struct qeth_card *card,
					enum qeth_an_event_type evtype,
					u8 code,
					struct net_if_token *token,
					struct mac_addr_lnid *addr_lnid)
{
	char str[7][32];
	char *env[8];
	int i = 0;

	switch (evtype) {
	case anev_reg_unreg:
		snprintf(str[i], sizeof(str[i]), "BRIDGEDHOST=%s",
				(code & IPA_ADDR_CHANGE_CODE_REMOVAL)
				? "deregister" : "register");
		env[i] = str[i]; i++;
		if (code & IPA_ADDR_CHANGE_CODE_VLANID) {
			snprintf(str[i], sizeof(str[i]), "VLAN=%d",
				addr_lnid->lnid);
			env[i] = str[i]; i++;
		}
		if (code & IPA_ADDR_CHANGE_CODE_MACADDR) {
			snprintf(str[i], sizeof(str[i]), "MAC=%pM",
				addr_lnid->mac);
			env[i] = str[i]; i++;
		}
		snprintf(str[i], sizeof(str[i]), "NTOK_BUSID=%x.%x.%04x",
			token->cssid, token->ssid, token->devnum);
		env[i] = str[i]; i++;
		snprintf(str[i], sizeof(str[i]), "NTOK_IID=%02x", token->iid);
		env[i] = str[i]; i++;
		snprintf(str[i], sizeof(str[i]), "NTOK_CHPID=%02x",
				token->chpid);
		env[i] = str[i]; i++;
		snprintf(str[i], sizeof(str[i]), "NTOK_CHID=%04x", token->chid);
		env[i] = str[i]; i++;
		break;
	case anev_abort:
		snprintf(str[i], sizeof(str[i]), "BRIDGEDHOST=abort");
		env[i] = str[i]; i++;
		break;
	case anev_reset:
		snprintf(str[i], sizeof(str[i]), "BRIDGEDHOST=reset");
		env[i] = str[i]; i++;
		break;
	}
	env[i] = NULL;
	kobject_uevent_env(&card->gdev->dev.kobj, KOBJ_CHANGE, env);
}

struct qeth_bridge_state_data {
	struct work_struct worker;
	struct qeth_card *card;
	u8 role;
	u8 state;
};

static void qeth_bridge_state_change_worker(struct work_struct *work)
{
	struct qeth_bridge_state_data *data =
		container_of(work, struct qeth_bridge_state_data, worker);
	char env_locrem[32];
	char env_role[32];
	char env_state[32];
	char *env[] = {
		env_locrem,
		env_role,
		env_state,
		NULL
	};

	snprintf(env_locrem, sizeof(env_locrem), "BRIDGEPORT=statechange");
	snprintf(env_role, sizeof(env_role), "ROLE=%s",
		(data->role == QETH_SBP_ROLE_NONE) ? "none" :
		(data->role == QETH_SBP_ROLE_PRIMARY) ? "primary" :
		(data->role == QETH_SBP_ROLE_SECONDARY) ? "secondary" :
		"<INVALID>");
	snprintf(env_state, sizeof(env_state), "STATE=%s",
		(data->state == QETH_SBP_STATE_INACTIVE) ? "inactive" :
		(data->state == QETH_SBP_STATE_STANDBY) ? "standby" :
		(data->state == QETH_SBP_STATE_ACTIVE) ? "active" :
		"<INVALID>");
	kobject_uevent_env(&data->card->gdev->dev.kobj,
				KOBJ_CHANGE, env);
	kfree(data);
}

static void qeth_bridge_state_change(struct qeth_card *card,
					struct qeth_ipa_cmd *cmd)
{
	struct qeth_sbp_port_data *qports = &cmd->data.sbp.data.port_data;
	struct qeth_bridge_state_data *data;

	QETH_CARD_TEXT(card, 2, "brstchng");
	if (qports->num_entries == 0) {
		QETH_CARD_TEXT(card, 2, "BPempty");
		return;
	}
	if (qports->entry_length != sizeof(struct qeth_sbp_port_entry)) {
		QETH_CARD_TEXT_(card, 2, "BPsz%04x", qports->entry_length);
		return;
	}

	data = kzalloc(sizeof(*data), GFP_ATOMIC);
	if (!data) {
		QETH_CARD_TEXT(card, 2, "BPSalloc");
		return;
	}
	INIT_WORK(&data->worker, qeth_bridge_state_change_worker);
	data->card = card;
	/* Information for the local port: */
	data->role = qports->entry[0].role;
	data->state = qports->entry[0].state;

	queue_work(card->event_wq, &data->worker);
}

struct qeth_addr_change_data {
	struct delayed_work dwork;
	struct qeth_card *card;
	struct qeth_ipacmd_addr_change ac_event;
};

static void qeth_l2_dev2br_worker(struct work_struct *work)
{
	struct delayed_work *dwork = to_delayed_work(work);
	struct qeth_addr_change_data *data;
	struct qeth_card *card;
	struct qeth_priv *priv;
	unsigned int i;
	int rc;

	data = container_of(dwork, struct qeth_addr_change_data, dwork);
	card = data->card;
	priv = netdev_priv(card->dev);

	QETH_CARD_TEXT(card, 4, "dev2brew");

	if (READ_ONCE(card->info.pnso_mode) == QETH_PNSO_NONE)
		goto free;

	/* Potential re-config in progress, try again later: */
	if (!rtnl_trylock()) {
		queue_delayed_work(card->event_wq, dwork,
				   msecs_to_jiffies(100));
		return;
	}
	if (!netif_device_present(card->dev))
		goto out_unlock;

	if (data->ac_event.lost_event_mask) {
		QETH_DBF_MESSAGE(3,
				 "Address change notification overflow on device %x\n",
				 CARD_DEVID(card));
		/* Card fdb and bridge fdb are out of sync, card has stopped
		 * notifications (no need to drain_workqueue). Purge all
		 * 'extern_learn' entries from the parent bridge and restart
		 * the notifications.
		 */
		qeth_l2_dev2br_fdb_flush(card);
		rc = qeth_l2_dev2br_an_set(card, true);
		if (rc) {
			/* TODO: if we want to retry after -EAGAIN, be
			 * aware there could be stale entries in the
			 * workqueue now, that need to be drained.
			 * For now we give up:
			 */
			netdev_err(card->dev,
				   "bridge learning_sync failed to recover: %d\n",
				   rc);
			WRITE_ONCE(card->info.pnso_mode,
				   QETH_PNSO_NONE);
			/* To remove fdb entries reported by an_set: */
			qeth_l2_dev2br_fdb_flush(card);
			priv->brport_features ^= BR_LEARNING_SYNC;
		} else {
			QETH_DBF_MESSAGE(3,
					 "Address Notification resynced on device %x\n",
					 CARD_DEVID(card));
		}
	} else {
		for (i = 0; i < data->ac_event.num_entries; i++) {
			struct qeth_ipacmd_addr_change_entry *entry =
					&data->ac_event.entry[i];
			qeth_l2_dev2br_fdb_notify(card,
						  entry->change_code,
						  &entry->token,
						  &entry->addr_lnid);
		}
	}

out_unlock:
	rtnl_unlock();

free:
	kfree(data);
}

static void qeth_addr_change_event_worker(struct work_struct *work)
{
	struct delayed_work *dwork = to_delayed_work(work);
	struct qeth_addr_change_data *data;
	struct qeth_card *card;
	int i;

	data = container_of(dwork, struct qeth_addr_change_data, dwork);
	card = data->card;

	QETH_CARD_TEXT(data->card, 4, "adrchgew");

	if (READ_ONCE(card->info.pnso_mode) == QETH_PNSO_NONE)
		goto free;

	if (data->ac_event.lost_event_mask) {
		/* Potential re-config in progress, try again later: */
		if (!mutex_trylock(&card->sbp_lock)) {
			queue_delayed_work(card->event_wq, dwork,
					   msecs_to_jiffies(100));
			return;
		}

		dev_info(&data->card->gdev->dev,
			 "Address change notification stopped on %s (%s)\n",
			 netdev_name(card->dev),
			(data->ac_event.lost_event_mask == 0x01)
			? "Overflow"
			: (data->ac_event.lost_event_mask == 0x02)
			? "Bridge port state change"
			: "Unknown reason");

		data->card->options.sbp.hostnotification = 0;
		card->info.pnso_mode = QETH_PNSO_NONE;
		mutex_unlock(&data->card->sbp_lock);
		qeth_bridge_emit_host_event(data->card, anev_abort,
					    0, NULL, NULL);
	} else
		for (i = 0; i < data->ac_event.num_entries; i++) {
			struct qeth_ipacmd_addr_change_entry *entry =
					&data->ac_event.entry[i];
			qeth_bridge_emit_host_event(data->card,
						    anev_reg_unreg,
						    entry->change_code,
						    &entry->token,
						    &entry->addr_lnid);
		}

free:
	kfree(data);
}

static void qeth_addr_change_event(struct qeth_card *card,
				   struct qeth_ipa_cmd *cmd)
{
	struct qeth_ipacmd_addr_change *hostevs =
		 &cmd->data.addrchange;
	struct qeth_addr_change_data *data;
	int extrasize;

	if (card->info.pnso_mode == QETH_PNSO_NONE)
		return;

	QETH_CARD_TEXT(card, 4, "adrchgev");
	if (cmd->hdr.return_code != 0x0000) {
		if (cmd->hdr.return_code == 0x0010) {
			if (hostevs->lost_event_mask == 0x00)
				hostevs->lost_event_mask = 0xff;
		} else {
			QETH_CARD_TEXT_(card, 2, "ACHN%04x",
				cmd->hdr.return_code);
			return;
		}
	}
	extrasize = sizeof(struct qeth_ipacmd_addr_change_entry) *
						hostevs->num_entries;
	data = kzalloc(sizeof(struct qeth_addr_change_data) + extrasize,
		       GFP_ATOMIC);
	if (!data) {
		QETH_CARD_TEXT(card, 2, "ACNalloc");
		return;
	}
	if (card->info.pnso_mode == QETH_PNSO_BRIDGEPORT)
		INIT_DELAYED_WORK(&data->dwork, qeth_addr_change_event_worker);
	else
		INIT_DELAYED_WORK(&data->dwork, qeth_l2_dev2br_worker);
	data->card = card;
	memcpy(&data->ac_event, hostevs,
			sizeof(struct qeth_ipacmd_addr_change) + extrasize);
	queue_delayed_work(card->event_wq, &data->dwork, 0);
}

/* SETBRIDGEPORT support; sending commands */

struct _qeth_sbp_cbctl {
	union {
		u32 supported;
		struct {
			enum qeth_sbp_roles *role;
			enum qeth_sbp_states *state;
		} qports;
	} data;
};

static int qeth_bridgeport_makerc(struct qeth_card *card,
				  struct qeth_ipa_cmd *cmd)
{
	struct qeth_ipacmd_setbridgeport *sbp = &cmd->data.sbp;
	enum qeth_ipa_sbp_cmd setcmd = sbp->hdr.command_code;
	u16 ipa_rc = cmd->hdr.return_code;
	u16 sbp_rc = sbp->hdr.return_code;
	int rc;

	if (ipa_rc == IPA_RC_SUCCESS && sbp_rc == IPA_RC_SUCCESS)
		return 0;

	if ((IS_IQD(card) && ipa_rc == IPA_RC_SUCCESS) ||
	    (!IS_IQD(card) && ipa_rc == sbp_rc)) {
		switch (sbp_rc) {
		case IPA_RC_SUCCESS:
			rc = 0;
			break;
		case IPA_RC_L2_UNSUPPORTED_CMD:
		case IPA_RC_UNSUPPORTED_COMMAND:
			rc = -EOPNOTSUPP;
			break;
		case IPA_RC_SBP_OSA_NOT_CONFIGURED:
		case IPA_RC_SBP_IQD_NOT_CONFIGURED:
			rc = -ENODEV; /* maybe not the best code here? */
			dev_err(&card->gdev->dev,
	"The device is not configured as a Bridge Port\n");
			break;
		case IPA_RC_SBP_OSA_OS_MISMATCH:
		case IPA_RC_SBP_IQD_OS_MISMATCH:
			rc = -EPERM;
			dev_err(&card->gdev->dev,
	"A Bridge Port is already configured by a different operating system\n");
			break;
		case IPA_RC_SBP_OSA_ANO_DEV_PRIMARY:
		case IPA_RC_SBP_IQD_ANO_DEV_PRIMARY:
			switch (setcmd) {
			case IPA_SBP_SET_PRIMARY_BRIDGE_PORT:
				rc = -EEXIST;
				dev_err(&card->gdev->dev,
	"The LAN already has a primary Bridge Port\n");
				break;
			case IPA_SBP_SET_SECONDARY_BRIDGE_PORT:
				rc = -EBUSY;
				dev_err(&card->gdev->dev,
	"The device is already a primary Bridge Port\n");
				break;
			default:
				rc = -EIO;
			}
			break;
		case IPA_RC_SBP_OSA_CURRENT_SECOND:
		case IPA_RC_SBP_IQD_CURRENT_SECOND:
			rc = -EBUSY;
			dev_err(&card->gdev->dev,
	"The device is already a secondary Bridge Port\n");
			break;
		case IPA_RC_SBP_OSA_LIMIT_SECOND:
		case IPA_RC_SBP_IQD_LIMIT_SECOND:
			rc = -EEXIST;
			dev_err(&card->gdev->dev,
	"The LAN cannot have more secondary Bridge Ports\n");
			break;
		case IPA_RC_SBP_OSA_CURRENT_PRIMARY:
		case IPA_RC_SBP_IQD_CURRENT_PRIMARY:
			rc = -EBUSY;
			dev_err(&card->gdev->dev,
	"The device is already a primary Bridge Port\n");
			break;
		case IPA_RC_SBP_OSA_NOT_AUTHD_BY_ZMAN:
		case IPA_RC_SBP_IQD_NOT_AUTHD_BY_ZMAN:
			rc = -EACCES;
			dev_err(&card->gdev->dev,
	"The device is not authorized to be a Bridge Port\n");
			break;
		default:
			rc = -EIO;
		}
	} else {
		switch (ipa_rc) {
		case IPA_RC_NOTSUPP:
			rc = -EOPNOTSUPP;
			break;
		case IPA_RC_UNSUPPORTED_COMMAND:
			rc = -EOPNOTSUPP;
			break;
		default:
			rc = -EIO;
		}
	}

	if (rc) {
		QETH_CARD_TEXT_(card, 2, "SBPi%04x", ipa_rc);
		QETH_CARD_TEXT_(card, 2, "SBPc%04x", sbp_rc);
	}
	return rc;
}

static struct qeth_cmd_buffer *qeth_sbp_build_cmd(struct qeth_card *card,
						  enum qeth_ipa_sbp_cmd sbp_cmd,
						  unsigned int data_length)
{
	enum qeth_ipa_cmds ipa_cmd = IS_IQD(card) ? IPA_CMD_SETBRIDGEPORT_IQD :
						    IPA_CMD_SETBRIDGEPORT_OSA;
	struct qeth_ipacmd_sbp_hdr *hdr;
	struct qeth_cmd_buffer *iob;

	iob = qeth_ipa_alloc_cmd(card, ipa_cmd, QETH_PROT_NONE,
				 data_length +
				 offsetof(struct qeth_ipacmd_setbridgeport,
					  data));
	if (!iob)
		return iob;

	hdr = &__ipa_cmd(iob)->data.sbp.hdr;
	hdr->cmdlength = sizeof(*hdr) + data_length;
	hdr->command_code = sbp_cmd;
	hdr->used_total = 1;
	hdr->seq_no = 1;
	return iob;
}

static int qeth_bridgeport_query_support_cb(struct qeth_card *card,
	struct qeth_reply *reply, unsigned long data)
{
	struct qeth_ipa_cmd *cmd = (struct qeth_ipa_cmd *) data;
	struct _qeth_sbp_cbctl *cbctl = (struct _qeth_sbp_cbctl *)reply->param;
	int rc;

	QETH_CARD_TEXT(card, 2, "brqsupcb");
	rc = qeth_bridgeport_makerc(card, cmd);
	if (rc)
		return rc;

	cbctl->data.supported =
		cmd->data.sbp.data.query_cmds_supp.supported_cmds;
	return 0;
}

/**
 * qeth_bridgeport_query_support() - store bitmask of supported subfunctions.
 * @card:			     qeth_card structure pointer.
 *
 * Sets bitmask of supported setbridgeport subfunctions in the qeth_card
 * strucutre: card->options.sbp.supported_funcs.
 */
static void qeth_bridgeport_query_support(struct qeth_card *card)
{
	struct qeth_cmd_buffer *iob;
	struct _qeth_sbp_cbctl cbctl;

	QETH_CARD_TEXT(card, 2, "brqsuppo");
	iob = qeth_sbp_build_cmd(card, IPA_SBP_QUERY_COMMANDS_SUPPORTED,
				 SBP_DATA_SIZEOF(query_cmds_supp));
	if (!iob)
		return;

	if (qeth_send_ipa_cmd(card, iob, qeth_bridgeport_query_support_cb,
			      &cbctl)) {
		card->options.sbp.role = QETH_SBP_ROLE_NONE;
		card->options.sbp.supported_funcs = 0;
		return;
	}
	card->options.sbp.supported_funcs = cbctl.data.supported;
}

static int qeth_bridgeport_query_ports_cb(struct qeth_card *card,
	struct qeth_reply *reply, unsigned long data)
{
	struct qeth_ipa_cmd *cmd = (struct qeth_ipa_cmd *) data;
	struct _qeth_sbp_cbctl *cbctl = (struct _qeth_sbp_cbctl *)reply->param;
	struct qeth_sbp_port_data *qports;
	int rc;

	QETH_CARD_TEXT(card, 2, "brqprtcb");
	rc = qeth_bridgeport_makerc(card, cmd);
	if (rc)
		return rc;

	qports = &cmd->data.sbp.data.port_data;
	if (qports->entry_length != sizeof(struct qeth_sbp_port_entry)) {
		QETH_CARD_TEXT_(card, 2, "SBPs%04x", qports->entry_length);
		return -EINVAL;
	}
	/* first entry contains the state of the local port */
	if (qports->num_entries > 0) {
		if (cbctl->data.qports.role)
			*cbctl->data.qports.role = qports->entry[0].role;
		if (cbctl->data.qports.state)
			*cbctl->data.qports.state = qports->entry[0].state;
	}
	return 0;
}

/**
 * qeth_bridgeport_query_ports() - query local bridgeport status.
 * @card:			   qeth_card structure pointer.
 * @role:   Role of the port: 0-none, 1-primary, 2-secondary.
 * @state:  State of the port: 0-inactive, 1-standby, 2-active.
 *
 * Returns negative errno-compatible error indication or 0 on success.
 *
 * 'role' and 'state' are not updated in case of hardware operation failure.
 */
int qeth_bridgeport_query_ports(struct qeth_card *card,
	enum qeth_sbp_roles *role, enum qeth_sbp_states *state)
{
	struct qeth_cmd_buffer *iob;
	struct _qeth_sbp_cbctl cbctl = {
		.data = {
			.qports = {
				.role = role,
				.state = state,
			},
		},
	};

	QETH_CARD_TEXT(card, 2, "brqports");
	if (!(card->options.sbp.supported_funcs & IPA_SBP_QUERY_BRIDGE_PORTS))
		return -EOPNOTSUPP;
	iob = qeth_sbp_build_cmd(card, IPA_SBP_QUERY_BRIDGE_PORTS, 0);
	if (!iob)
		return -ENOMEM;

	return qeth_send_ipa_cmd(card, iob, qeth_bridgeport_query_ports_cb,
				 &cbctl);
}

static int qeth_bridgeport_set_cb(struct qeth_card *card,
	struct qeth_reply *reply, unsigned long data)
{
	struct qeth_ipa_cmd *cmd = (struct qeth_ipa_cmd *)data;

	QETH_CARD_TEXT(card, 2, "brsetrcb");
	return qeth_bridgeport_makerc(card, cmd);
}

/**
 * qeth_bridgeport_setrole() - Assign primary role to the port.
 * @card:		       qeth_card structure pointer.
 * @role:		       Role to assign.
 *
 * Returns negative errno-compatible error indication or 0 on success.
 */
int qeth_bridgeport_setrole(struct qeth_card *card, enum qeth_sbp_roles role)
{
	struct qeth_cmd_buffer *iob;
	enum qeth_ipa_sbp_cmd setcmd;
	unsigned int cmdlength = 0;

	QETH_CARD_TEXT(card, 2, "brsetrol");
	switch (role) {
	case QETH_SBP_ROLE_NONE:
		setcmd = IPA_SBP_RESET_BRIDGE_PORT_ROLE;
		break;
	case QETH_SBP_ROLE_PRIMARY:
		setcmd = IPA_SBP_SET_PRIMARY_BRIDGE_PORT;
		cmdlength = SBP_DATA_SIZEOF(set_primary);
		break;
	case QETH_SBP_ROLE_SECONDARY:
		setcmd = IPA_SBP_SET_SECONDARY_BRIDGE_PORT;
		break;
	default:
		return -EINVAL;
	}
	if (!(card->options.sbp.supported_funcs & setcmd))
		return -EOPNOTSUPP;
	iob = qeth_sbp_build_cmd(card, setcmd, cmdlength);
	if (!iob)
		return -ENOMEM;

	return qeth_send_ipa_cmd(card, iob, qeth_bridgeport_set_cb, NULL);
}

static void qeth_bridgeport_an_set_cb(void *priv,
				      struct chsc_pnso_naid_l2 *entry)
{
	struct qeth_card *card = (struct qeth_card *)priv;
	u8 code;

	code = IPA_ADDR_CHANGE_CODE_MACADDR;
	if (entry->addr_lnid.lnid < VLAN_N_VID)
		code |= IPA_ADDR_CHANGE_CODE_VLANID;
	qeth_bridge_emit_host_event(card, anev_reg_unreg, code,
				    (struct net_if_token *)&entry->nit,
				    (struct mac_addr_lnid *)&entry->addr_lnid);
}

/**
 * qeth_bridgeport_an_set() - Enable or disable bridgeport address notification
 * @card:		      qeth_card structure pointer.
 * @enable:		      0 - disable, non-zero - enable notifications
 *
 * Returns negative errno-compatible error indication or 0 on success.
 *
 * On enable, emits a series of address notifications udev events for all
 * currently registered hosts.
 */
int qeth_bridgeport_an_set(struct qeth_card *card, int enable)
{
	int rc;

	if (!card->options.sbp.supported_funcs)
		return -EOPNOTSUPP;

	if (enable) {
		qeth_bridge_emit_host_event(card, anev_reset, 0, NULL, NULL);
		qeth_l2_set_pnso_mode(card, QETH_PNSO_BRIDGEPORT);
		rc = qeth_l2_pnso(card, PNSO_OC_NET_BRIDGE_INFO, 1,
				  qeth_bridgeport_an_set_cb, card);
		if (rc)
			qeth_l2_set_pnso_mode(card, QETH_PNSO_NONE);
	} else {
		rc = qeth_l2_pnso(card, PNSO_OC_NET_BRIDGE_INFO, 0, NULL, NULL);
		qeth_l2_set_pnso_mode(card, QETH_PNSO_NONE);
	}
	return rc;
}

/* VNIC Characteristics support */

/* handle VNICC IPA command return codes; convert to error codes */
static int qeth_l2_vnicc_makerc(struct qeth_card *card, u16 ipa_rc)
{
	int rc;

	switch (ipa_rc) {
	case IPA_RC_SUCCESS:
		return ipa_rc;
	case IPA_RC_L2_UNSUPPORTED_CMD:
	case IPA_RC_NOTSUPP:
		rc = -EOPNOTSUPP;
		break;
	case IPA_RC_VNICC_OOSEQ:
		rc = -EALREADY;
		break;
	case IPA_RC_VNICC_VNICBP:
		rc = -EBUSY;
		break;
	case IPA_RC_L2_ADDR_TABLE_FULL:
		rc = -ENOSPC;
		break;
	case IPA_RC_L2_MAC_NOT_AUTH_BY_ADP:
		rc = -EACCES;
		break;
	default:
		rc = -EIO;
	}

	QETH_CARD_TEXT_(card, 2, "err%04x", ipa_rc);
	return rc;
}

/* generic VNICC request call back */
static int qeth_l2_vnicc_request_cb(struct qeth_card *card,
				    struct qeth_reply *reply,
				    unsigned long data)
{
	struct qeth_ipa_cmd *cmd = (struct qeth_ipa_cmd *) data;
	struct qeth_ipacmd_vnicc *rep = &cmd->data.vnicc;
	u32 sub_cmd = cmd->data.vnicc.hdr.sub_command;

	QETH_CARD_TEXT(card, 2, "vniccrcb");
	if (cmd->hdr.return_code)
		return qeth_l2_vnicc_makerc(card, cmd->hdr.return_code);
	/* return results to caller */
	card->options.vnicc.sup_chars = rep->vnicc_cmds.supported;
	card->options.vnicc.cur_chars = rep->vnicc_cmds.enabled;

	if (sub_cmd == IPA_VNICC_QUERY_CMDS)
		*(u32 *)reply->param = rep->data.query_cmds.sup_cmds;
	else if (sub_cmd == IPA_VNICC_GET_TIMEOUT)
		*(u32 *)reply->param = rep->data.getset_timeout.timeout;

	return 0;
}

static struct qeth_cmd_buffer *qeth_l2_vnicc_build_cmd(struct qeth_card *card,
						       u32 vnicc_cmd,
						       unsigned int data_length)
{
	struct qeth_ipacmd_vnicc_hdr *hdr;
	struct qeth_cmd_buffer *iob;

	iob = qeth_ipa_alloc_cmd(card, IPA_CMD_VNICC, QETH_PROT_NONE,
				 data_length +
				 offsetof(struct qeth_ipacmd_vnicc, data));
	if (!iob)
		return NULL;

	hdr = &__ipa_cmd(iob)->data.vnicc.hdr;
	hdr->data_length = sizeof(*hdr) + data_length;
	hdr->sub_command = vnicc_cmd;
	return iob;
}

/* VNICC query VNIC characteristics request */
static int qeth_l2_vnicc_query_chars(struct qeth_card *card)
{
	struct qeth_cmd_buffer *iob;

	QETH_CARD_TEXT(card, 2, "vniccqch");
	iob = qeth_l2_vnicc_build_cmd(card, IPA_VNICC_QUERY_CHARS, 0);
	if (!iob)
		return -ENOMEM;

	return qeth_send_ipa_cmd(card, iob, qeth_l2_vnicc_request_cb, NULL);
}

/* VNICC query sub commands request */
static int qeth_l2_vnicc_query_cmds(struct qeth_card *card, u32 vnic_char,
				    u32 *sup_cmds)
{
	struct qeth_cmd_buffer *iob;

	QETH_CARD_TEXT(card, 2, "vniccqcm");
	iob = qeth_l2_vnicc_build_cmd(card, IPA_VNICC_QUERY_CMDS,
				      VNICC_DATA_SIZEOF(query_cmds));
	if (!iob)
		return -ENOMEM;

	__ipa_cmd(iob)->data.vnicc.data.query_cmds.vnic_char = vnic_char;

	return qeth_send_ipa_cmd(card, iob, qeth_l2_vnicc_request_cb, sup_cmds);
}

/* VNICC enable/disable characteristic request */
static int qeth_l2_vnicc_set_char(struct qeth_card *card, u32 vnic_char,
				      u32 cmd)
{
	struct qeth_cmd_buffer *iob;

	QETH_CARD_TEXT(card, 2, "vniccedc");
	iob = qeth_l2_vnicc_build_cmd(card, cmd, VNICC_DATA_SIZEOF(set_char));
	if (!iob)
		return -ENOMEM;

	__ipa_cmd(iob)->data.vnicc.data.set_char.vnic_char = vnic_char;

	return qeth_send_ipa_cmd(card, iob, qeth_l2_vnicc_request_cb, NULL);
}

/* VNICC get/set timeout for characteristic request */
static int qeth_l2_vnicc_getset_timeout(struct qeth_card *card, u32 vnicc,
					u32 cmd, u32 *timeout)
{
	struct qeth_vnicc_getset_timeout *getset_timeout;
	struct qeth_cmd_buffer *iob;

	QETH_CARD_TEXT(card, 2, "vniccgst");
	iob = qeth_l2_vnicc_build_cmd(card, cmd,
				      VNICC_DATA_SIZEOF(getset_timeout));
	if (!iob)
		return -ENOMEM;

	getset_timeout = &__ipa_cmd(iob)->data.vnicc.data.getset_timeout;
	getset_timeout->vnic_char = vnicc;

	if (cmd == IPA_VNICC_SET_TIMEOUT)
		getset_timeout->timeout = *timeout;

	return qeth_send_ipa_cmd(card, iob, qeth_l2_vnicc_request_cb, timeout);
}

/* recover user timeout setting */
static bool qeth_l2_vnicc_recover_timeout(struct qeth_card *card, u32 vnicc,
					  u32 *timeout)
{
	if (card->options.vnicc.sup_chars & vnicc &&
	    card->options.vnicc.getset_timeout_sup & vnicc &&
	    !qeth_l2_vnicc_getset_timeout(card, vnicc, IPA_VNICC_SET_TIMEOUT,
					  timeout))
		return false;
	*timeout = QETH_VNICC_DEFAULT_TIMEOUT;
	return true;
}

/* set current VNICC flag state; called from sysfs store function */
int qeth_l2_vnicc_set_state(struct qeth_card *card, u32 vnicc, bool state)
{
	int rc = 0;
	u32 cmd;

	QETH_CARD_TEXT(card, 2, "vniccsch");

	/* check if characteristic and enable/disable are supported */
	if (!(card->options.vnicc.sup_chars & vnicc) ||
	    !(card->options.vnicc.set_char_sup & vnicc))
		return -EOPNOTSUPP;

	if (qeth_bridgeport_is_in_use(card))
		return -EBUSY;

	/* set enable/disable command and store wanted characteristic */
	if (state) {
		cmd = IPA_VNICC_ENABLE;
		card->options.vnicc.wanted_chars |= vnicc;
	} else {
		cmd = IPA_VNICC_DISABLE;
		card->options.vnicc.wanted_chars &= ~vnicc;
	}

	/* do we need to do anything? */
	if (card->options.vnicc.cur_chars == card->options.vnicc.wanted_chars)
		return rc;

	/* if card is not ready, simply stop here */
	if (!qeth_card_hw_is_reachable(card)) {
		if (state)
			card->options.vnicc.cur_chars |= vnicc;
		else
			card->options.vnicc.cur_chars &= ~vnicc;
		return rc;
	}

	rc = qeth_l2_vnicc_set_char(card, vnicc, cmd);
	if (rc)
		card->options.vnicc.wanted_chars =
			card->options.vnicc.cur_chars;
	else {
		/* successful online VNICC change; handle special cases */
		if (state && vnicc == QETH_VNICC_RX_BCAST)
			card->options.vnicc.rx_bcast_enabled = true;
		if (!state && vnicc == QETH_VNICC_LEARNING)
			qeth_l2_vnicc_recover_timeout(card, vnicc,
					&card->options.vnicc.learning_timeout);
	}

	return rc;
}

/* get current VNICC flag state; called from sysfs show function */
int qeth_l2_vnicc_get_state(struct qeth_card *card, u32 vnicc, bool *state)
{
	int rc = 0;

	QETH_CARD_TEXT(card, 2, "vniccgch");

	/* check if characteristic is supported */
	if (!(card->options.vnicc.sup_chars & vnicc))
		return -EOPNOTSUPP;

	if (qeth_bridgeport_is_in_use(card))
		return -EBUSY;

	/* if card is ready, query current VNICC state */
	if (qeth_card_hw_is_reachable(card))
		rc = qeth_l2_vnicc_query_chars(card);

	*state = (card->options.vnicc.cur_chars & vnicc) ? true : false;
	return rc;
}

/* set VNICC timeout; called from sysfs store function. Currently, only learning
 * supports timeout
 */
int qeth_l2_vnicc_set_timeout(struct qeth_card *card, u32 timeout)
{
	int rc = 0;

	QETH_CARD_TEXT(card, 2, "vniccsto");

	/* check if characteristic and set_timeout are supported */
	if (!(card->options.vnicc.sup_chars & QETH_VNICC_LEARNING) ||
	    !(card->options.vnicc.getset_timeout_sup & QETH_VNICC_LEARNING))
		return -EOPNOTSUPP;

	if (qeth_bridgeport_is_in_use(card))
		return -EBUSY;

	/* do we need to do anything? */
	if (card->options.vnicc.learning_timeout == timeout)
		return rc;

	/* if card is not ready, simply store the value internally and return */
	if (!qeth_card_hw_is_reachable(card)) {
		card->options.vnicc.learning_timeout = timeout;
		return rc;
	}

	/* send timeout value to card; if successful, store value internally */
	rc = qeth_l2_vnicc_getset_timeout(card, QETH_VNICC_LEARNING,
					  IPA_VNICC_SET_TIMEOUT, &timeout);
	if (!rc)
		card->options.vnicc.learning_timeout = timeout;

	return rc;
}

/* get current VNICC timeout; called from sysfs show function. Currently, only
 * learning supports timeout
 */
int qeth_l2_vnicc_get_timeout(struct qeth_card *card, u32 *timeout)
{
	int rc = 0;

	QETH_CARD_TEXT(card, 2, "vniccgto");

	/* check if characteristic and get_timeout are supported */
	if (!(card->options.vnicc.sup_chars & QETH_VNICC_LEARNING) ||
	    !(card->options.vnicc.getset_timeout_sup & QETH_VNICC_LEARNING))
		return -EOPNOTSUPP;

	if (qeth_bridgeport_is_in_use(card))
		return -EBUSY;

	/* if card is ready, get timeout. Otherwise, just return stored value */
	*timeout = card->options.vnicc.learning_timeout;
	if (qeth_card_hw_is_reachable(card))
		rc = qeth_l2_vnicc_getset_timeout(card, QETH_VNICC_LEARNING,
						  IPA_VNICC_GET_TIMEOUT,
						  timeout);

	return rc;
}

/* check if VNICC is currently enabled */
static bool _qeth_l2_vnicc_is_in_use(struct qeth_card *card)
{
	if (!card->options.vnicc.sup_chars)
		return false;
	/* default values are only OK if rx_bcast was not enabled by user
	 * or the card is offline.
	 */
	if (card->options.vnicc.cur_chars == QETH_VNICC_DEFAULT) {
		if (!card->options.vnicc.rx_bcast_enabled ||
		    !qeth_card_hw_is_reachable(card))
			return false;
	}
	return true;
}

/**
 *	qeth_bridgeport_allowed - are any qeth_bridgeport functions allowed?
 *	@card: qeth_card structure pointer
 *
 *	qeth_bridgeport functionality is mutually exclusive with usage of the
 *	VNIC Characteristics and dev2br address notifications
 */
bool qeth_bridgeport_allowed(struct qeth_card *card)
{
	struct qeth_priv *priv = netdev_priv(card->dev);

	return (!_qeth_l2_vnicc_is_in_use(card) &&
		!(priv->brport_features & BR_LEARNING_SYNC));
}

/* recover user characteristic setting */
static bool qeth_l2_vnicc_recover_char(struct qeth_card *card, u32 vnicc,
				       bool enable)
{
	u32 cmd = enable ? IPA_VNICC_ENABLE : IPA_VNICC_DISABLE;

	if (card->options.vnicc.sup_chars & vnicc &&
	    card->options.vnicc.set_char_sup & vnicc &&
	    !qeth_l2_vnicc_set_char(card, vnicc, cmd))
		return false;
	card->options.vnicc.wanted_chars &= ~vnicc;
	card->options.vnicc.wanted_chars |= QETH_VNICC_DEFAULT & vnicc;
	return true;
}

/* (re-)initialize VNICC */
static void qeth_l2_vnicc_init(struct qeth_card *card)
{
	u32 *timeout = &card->options.vnicc.learning_timeout;
	bool enable, error = false;
	unsigned int chars_len, i;
	unsigned long chars_tmp;
	u32 sup_cmds, vnicc;

	QETH_CARD_TEXT(card, 2, "vniccini");
	/* reset rx_bcast */
	card->options.vnicc.rx_bcast_enabled = 0;
	/* initial query and storage of VNIC characteristics */
	if (qeth_l2_vnicc_query_chars(card)) {
		if (card->options.vnicc.wanted_chars != QETH_VNICC_DEFAULT ||
		    *timeout != QETH_VNICC_DEFAULT_TIMEOUT)
			dev_err(&card->gdev->dev, "Configuring the VNIC characteristics failed\n");
		/* fail quietly if user didn't change the default config */
		card->options.vnicc.sup_chars = 0;
		card->options.vnicc.cur_chars = 0;
		card->options.vnicc.wanted_chars = QETH_VNICC_DEFAULT;
		return;
	}
	/* get supported commands for each supported characteristic */
	chars_tmp = card->options.vnicc.sup_chars;
	chars_len = sizeof(card->options.vnicc.sup_chars) * BITS_PER_BYTE;
	for_each_set_bit(i, &chars_tmp, chars_len) {
		vnicc = BIT(i);
		if (qeth_l2_vnicc_query_cmds(card, vnicc, &sup_cmds)) {
			sup_cmds = 0;
			error = true;
		}
		if ((sup_cmds & IPA_VNICC_SET_TIMEOUT) &&
		    (sup_cmds & IPA_VNICC_GET_TIMEOUT))
			card->options.vnicc.getset_timeout_sup |= vnicc;
		else
			card->options.vnicc.getset_timeout_sup &= ~vnicc;
		if ((sup_cmds & IPA_VNICC_ENABLE) &&
		    (sup_cmds & IPA_VNICC_DISABLE))
			card->options.vnicc.set_char_sup |= vnicc;
		else
			card->options.vnicc.set_char_sup &= ~vnicc;
	}
	/* enforce assumed default values and recover settings, if changed  */
	error |= qeth_l2_vnicc_recover_timeout(card, QETH_VNICC_LEARNING,
					       timeout);
	/* Change chars, if necessary  */
	chars_tmp = card->options.vnicc.wanted_chars ^
		    card->options.vnicc.cur_chars;
	chars_len = sizeof(card->options.vnicc.wanted_chars) * BITS_PER_BYTE;
	for_each_set_bit(i, &chars_tmp, chars_len) {
		vnicc = BIT(i);
		enable = card->options.vnicc.wanted_chars & vnicc;
		error |= qeth_l2_vnicc_recover_char(card, vnicc, enable);
	}
	if (error)
		dev_err(&card->gdev->dev, "Configuring the VNIC characteristics failed\n");
}

/* configure default values of VNIC characteristics */
static void qeth_l2_vnicc_set_defaults(struct qeth_card *card)
{
	/* characteristics values */
	card->options.vnicc.sup_chars = QETH_VNICC_ALL;
	card->options.vnicc.cur_chars = QETH_VNICC_DEFAULT;
	card->options.vnicc.learning_timeout = QETH_VNICC_DEFAULT_TIMEOUT;
	/* supported commands */
	card->options.vnicc.set_char_sup = QETH_VNICC_ALL;
	card->options.vnicc.getset_timeout_sup = QETH_VNICC_LEARNING;
	/* settings wanted by users */
	card->options.vnicc.wanted_chars = QETH_VNICC_DEFAULT;
}

static const struct device_type qeth_l2_devtype = {
	.name = "qeth_layer2",
	.groups = qeth_l2_attr_groups,
};

static int qeth_l2_probe_device(struct ccwgroup_device *gdev)
{
	struct qeth_card *card = dev_get_drvdata(&gdev->dev);
	int rc;

	if (IS_OSN(card))
		dev_notice(&gdev->dev, "OSN support will be dropped in 2021\n");

	qeth_l2_vnicc_set_defaults(card);
	mutex_init(&card->sbp_lock);

	if (gdev->dev.type == &qeth_generic_devtype) {
		rc = qeth_l2_create_device_attributes(&gdev->dev);
		if (rc)
			return rc;
	}

	INIT_WORK(&card->rx_mode_work, qeth_l2_rx_mode_work);
	return 0;
}

static void qeth_l2_remove_device(struct ccwgroup_device *gdev)
{
	struct qeth_card *card = dev_get_drvdata(&gdev->dev);

	if (gdev->dev.type == &qeth_generic_devtype)
		qeth_l2_remove_device_attributes(&gdev->dev);
	qeth_set_allowed_threads(card, 0, 1);
	wait_event(card->wait_q, qeth_threads_running(card, 0xffffffff) == 0);

	if (gdev->state == CCWGROUP_ONLINE)
		qeth_set_offline(card, false);

	cancel_work_sync(&card->close_dev_work);
	if (card->dev->reg_state == NETREG_REGISTERED)
		unregister_netdev(card->dev);
}

static int qeth_l2_set_online(struct qeth_card *card, bool carrier_ok)
{
	struct net_device *dev = card->dev;
	int rc = 0;

	/* query before bridgeport_notification may be enabled */
	qeth_l2_detect_dev2br_support(card);

	mutex_lock(&card->sbp_lock);
	qeth_bridgeport_query_support(card);
	if (card->options.sbp.supported_funcs) {
		qeth_l2_setup_bridgeport_attrs(card);
		dev_info(&card->gdev->dev,
			 "The device represents a Bridge Capable Port\n");
	}
	mutex_unlock(&card->sbp_lock);

	qeth_l2_register_dev_addr(card);

	/* for the rx_bcast characteristic, init VNICC after setmac */
	qeth_l2_vnicc_init(card);

	qeth_l2_trace_features(card);

	/* softsetup */
	QETH_CARD_TEXT(card, 2, "softsetp");

	card->state = CARD_STATE_SOFTSETUP;

	qeth_set_allowed_threads(card, 0xffffffff, 0);

	if (dev->reg_state != NETREG_REGISTERED) {
		rc = qeth_l2_setup_netdev(card);
		if (rc)
			goto err_setup;

		if (carrier_ok)
			netif_carrier_on(dev);
	} else {
		rtnl_lock();
		rc = qeth_set_real_num_tx_queues(card,
						 qeth_tx_actual_queues(card));
		if (rc) {
			rtnl_unlock();
			goto err_set_queues;
		}

		if (carrier_ok)
			netif_carrier_on(dev);
		else
			netif_carrier_off(dev);

		netif_device_attach(dev);
		qeth_enable_hw_features(dev);
		qeth_l2_enable_brport_features(card);

		if (card->info.open_when_online) {
			card->info.open_when_online = 0;
			dev_open(dev, NULL);
		}
		rtnl_unlock();
	}
	return 0;

err_set_queues:
err_setup:
	qeth_set_allowed_threads(card, 0, 1);
	card->state = CARD_STATE_DOWN;
	return rc;
}

static void qeth_l2_set_offline(struct qeth_card *card)
{
	struct qeth_priv *priv = netdev_priv(card->dev);

	qeth_set_allowed_threads(card, 0, 1);
	qeth_l2_drain_rx_mode_cache(card);

	if (card->state == CARD_STATE_SOFTSETUP)
		card->state = CARD_STATE_DOWN;

	qeth_l2_set_pnso_mode(card, QETH_PNSO_NONE);
	if (priv->brport_features & BR_LEARNING_SYNC) {
		rtnl_lock();
		qeth_l2_dev2br_fdb_flush(card);
		rtnl_unlock();
	}
}

/* Returns zero if the command is successfully "consumed" */
static int qeth_l2_control_event(struct qeth_card *card,
				 struct qeth_ipa_cmd *cmd)
{
	switch (cmd->hdr.command) {
	case IPA_CMD_SETBRIDGEPORT_OSA:
	case IPA_CMD_SETBRIDGEPORT_IQD:
		if (cmd->data.sbp.hdr.command_code ==
		    IPA_SBP_BRIDGE_PORT_STATE_CHANGE) {
			qeth_bridge_state_change(card, cmd);
			return 0;
		}

		return 1;
	case IPA_CMD_ADDRESS_CHANGE_NOTIF:
		qeth_addr_change_event(card, cmd);
		return 0;
	default:
		return 1;
	}
}

const struct qeth_discipline qeth_l2_discipline = {
	.devtype = &qeth_l2_devtype,
	.setup = qeth_l2_probe_device,
	.remove = qeth_l2_remove_device,
	.set_online = qeth_l2_set_online,
	.set_offline = qeth_l2_set_offline,
	.do_ioctl = NULL,
	.control_event_handler = qeth_l2_control_event,
};
EXPORT_SYMBOL_GPL(qeth_l2_discipline);

static int __init qeth_l2_init(void)
{
	pr_info("register layer 2 discipline\n");
	return 0;
}

static void __exit qeth_l2_exit(void)
{
	pr_info("unregister layer 2 discipline\n");
}

module_init(qeth_l2_init);
module_exit(qeth_l2_exit);
MODULE_AUTHOR("Frank Blaschka <frank.blaschka@de.ibm.com>");
MODULE_DESCRIPTION("qeth layer 2 discipline");
MODULE_LICENSE("GPL");<|MERGE_RESOLUTION|>--- conflicted
+++ resolved
@@ -281,19 +281,6 @@
 {
 	struct switchdev_notifier_fdb_info info;
 
-<<<<<<< HEAD
-	if (card->state == CARD_STATE_SOFTSETUP) {
-		qeth_clear_ipacmd_list(card);
-		card->state = CARD_STATE_DOWN;
-	}
-
-	qeth_qdio_clear_card(card, 0);
-	qeth_drain_output_queues(card);
-	qeth_clear_working_pool_list(card);
-	flush_workqueue(card->event_wq);
-	qeth_flush_local_addrs(card);
-	card->info.promisc_mode = 0;
-=======
 	QETH_CARD_TEXT(card, 2, "fdbflush");
 
 	info.addr = NULL;
@@ -304,7 +291,6 @@
 
 	call_switchdev_notifiers(SWITCHDEV_FDB_FLUSH_TO_BRIDGE,
 				 card->dev, &info.info, NULL);
->>>>>>> 46bbf461
 }
 
 static int qeth_l2_request_initial_mac(struct qeth_card *card)
