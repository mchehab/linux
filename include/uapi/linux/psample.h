--- conflicted
+++ resolved
@@ -12,8 +12,6 @@
 	PSAMPLE_ATTR_DATA,
 	PSAMPLE_ATTR_GROUP_REFCOUNT,
 	PSAMPLE_ATTR_TUNNEL,
-<<<<<<< HEAD
-=======
 
 	PSAMPLE_ATTR_PAD,
 	PSAMPLE_ATTR_OUT_TC,		/* u16 */
@@ -21,7 +19,6 @@
 	PSAMPLE_ATTR_LATENCY,		/* u64, nanoseconds */
 	PSAMPLE_ATTR_TIMESTAMP,		/* u64, nanoseconds */
 	PSAMPLE_ATTR_PROTO,		/* u16 */
->>>>>>> 11e4b63a
 
 	__PSAMPLE_ATTR_MAX
 };
