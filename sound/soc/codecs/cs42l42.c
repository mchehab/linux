--- conflicted
+++ resolved
@@ -767,8 +767,6 @@
 	/* interface format */
 	switch (fmt & SND_SOC_DAIFMT_FORMAT_MASK) {
 	case SND_SOC_DAIFMT_I2S:
-<<<<<<< HEAD
-=======
 		/*
 		 * 5050 mode, frame starts on falling edge of LRCLK,
 		 * frame delayed by 1.0 SCLKs
@@ -781,7 +779,6 @@
 					      CS42L42_ASP_5050_MASK |
 					      (CS42L42_ASP_FSD_1_0 <<
 						CS42L42_ASP_FSD_SHIFT));
->>>>>>> b1512839
 		break;
 	default:
 		return -EINVAL;
@@ -847,8 +844,6 @@
 	if (channels == 1)
 		cs42l42->bclk *= 2;
 
-<<<<<<< HEAD
-=======
 	/*
 	 * Assume 24-bit samples are in 32-bit slots, to prevent SCLK being
 	 * more than assumed (which would result in overclocking).
@@ -856,7 +851,6 @@
 	if (params_width(params) == 24)
 		cs42l42->bclk = (cs42l42->bclk / 3) * 4;
 
->>>>>>> b1512839
 	switch(substream->stream) {
 	case SNDRV_PCM_STREAM_CAPTURE:
 		if (channels == 2) {
