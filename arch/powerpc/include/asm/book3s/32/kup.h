/* SPDX-License-Identifier: GPL-2.0 */
#ifndef _ASM_POWERPC_BOOK3S_32_KUP_H
#define _ASM_POWERPC_BOOK3S_32_KUP_H

#include <asm/bug.h>
#include <asm/book3s/32/mmu-hash.h>

#ifdef __ASSEMBLY__

.macro kuep_update_sr	gpr1, gpr2		/* NEVER use r0 as gpr2 due to addis */
101:	mtsrin	\gpr1, \gpr2
	addi	\gpr1, \gpr1, 0x111		/* next VSID */
	rlwinm	\gpr1, \gpr1, 0, 0xf0ffffff	/* clear VSID overflow */
	addis	\gpr2, \gpr2, 0x1000		/* address of next segment */
	bdnz	101b
	isync
.endm

.macro kuep_lock	gpr1, gpr2
#ifdef CONFIG_PPC_KUEP
	li	\gpr1, NUM_USER_SEGMENTS
	li	\gpr2, 0
	mtctr	\gpr1
	mfsrin	\gpr1, \gpr2
	oris	\gpr1, \gpr1, SR_NX@h		/* set Nx */
	kuep_update_sr \gpr1, \gpr2
#endif
.endm

.macro kuep_unlock	gpr1, gpr2
#ifdef CONFIG_PPC_KUEP
	li	\gpr1, NUM_USER_SEGMENTS
	li	\gpr2, 0
	mtctr	\gpr1
	mfsrin	\gpr1, \gpr2
	rlwinm	\gpr1, \gpr1, 0, ~SR_NX		/* Clear Nx */
	kuep_update_sr \gpr1, \gpr2
#endif
.endm

#ifdef CONFIG_PPC_KUAP

.macro kuap_update_sr	gpr1, gpr2, gpr3	/* NEVER use r0 as gpr2 due to addis */
101:	mtsrin	\gpr1, \gpr2
	addi	\gpr1, \gpr1, 0x111		/* next VSID */
	rlwinm	\gpr1, \gpr1, 0, 0xf0ffffff	/* clear VSID overflow */
	addis	\gpr2, \gpr2, 0x1000		/* address of next segment */
	cmplw	\gpr2, \gpr3
	blt-	101b
	isync
.endm

.macro kuap_save_and_lock	sp, thread, gpr1, gpr2, gpr3
	lwz	\gpr2, KUAP(\thread)
	rlwinm.	\gpr3, \gpr2, 28, 0xf0000000
	stw	\gpr2, STACK_REGS_KUAP(\sp)
	beq+	102f
	li	\gpr1, 0
	stw	\gpr1, KUAP(\thread)
	mfsrin	\gpr1, \gpr2
	oris	\gpr1, \gpr1, SR_KS@h	/* set Ks */
	kuap_update_sr	\gpr1, \gpr2, \gpr3
102:
.endm

.macro kuap_restore	sp, current, gpr1, gpr2, gpr3
	lwz	\gpr2, STACK_REGS_KUAP(\sp)
	rlwinm.	\gpr3, \gpr2, 28, 0xf0000000
	stw	\gpr2, THREAD + KUAP(\current)
	beq+	102f
	mfsrin	\gpr1, \gpr2
	rlwinm	\gpr1, \gpr1, 0, ~SR_KS	/* Clear Ks */
	kuap_update_sr	\gpr1, \gpr2, \gpr3
102:
.endm

.macro kuap_check	current, gpr
#ifdef CONFIG_PPC_KUAP_DEBUG
<<<<<<< HEAD
	lwz	\gpr, KUAP(thread)
=======
	lwz	\gpr, THREAD + KUAP(\current)
>>>>>>> 4775cbe7
999:	twnei	\gpr, 0
	EMIT_BUG_ENTRY 999b, __FILE__, __LINE__, (BUGFLAG_WARNING | BUGFLAG_ONCE)
#endif
.endm

#endif /* CONFIG_PPC_KUAP */

#else /* !__ASSEMBLY__ */

#ifdef CONFIG_PPC_KUAP

#include <linux/sched.h>

static inline void kuap_update_sr(u32 sr, u32 addr, u32 end)
{
	addr &= 0xf0000000;	/* align addr to start of segment */
	barrier();	/* make sure thread.kuap is updated before playing with SRs */
	while (addr < end) {
		mtsrin(sr, addr);
		sr += 0x111;		/* next VSID */
		sr &= 0xf0ffffff;	/* clear VSID overflow */
		addr += 0x10000000;	/* address of next segment */
	}
	isync();	/* Context sync required after mtsrin() */
}

static __always_inline void allow_user_access(void __user *to, const void __user *from,
					      u32 size, unsigned long dir)
{
	u32 addr, end;

	BUILD_BUG_ON(!__builtin_constant_p(dir));
	BUILD_BUG_ON(dir & ~KUAP_READ_WRITE);

	if (!(dir & KUAP_WRITE))
		return;

	addr = (__force u32)to;

	if (unlikely(addr >= TASK_SIZE || !size))
		return;

	end = min(addr + size, TASK_SIZE);

	current->thread.kuap = (addr & 0xf0000000) | ((((end - 1) >> 28) + 1) & 0xf);
	kuap_update_sr(mfsrin(addr) & ~SR_KS, addr, end);	/* Clear Ks */
}

static __always_inline void prevent_user_access(void __user *to, const void __user *from,
						u32 size, unsigned long dir)
{
	u32 addr, end;

	BUILD_BUG_ON(!__builtin_constant_p(dir));

	if (dir & KUAP_CURRENT_WRITE) {
		u32 kuap = current->thread.kuap;

		if (unlikely(!kuap))
			return;

		addr = kuap & 0xf0000000;
		end = kuap << 28;
	} else if (dir & KUAP_WRITE) {
		addr = (__force u32)to;
		end = min(addr + size, TASK_SIZE);

		if (unlikely(addr >= TASK_SIZE || !size))
			return;
	} else {
		return;
	}

	current->thread.kuap = 0;
	kuap_update_sr(mfsrin(addr) | SR_KS, addr, end);	/* set Ks */
}

static inline unsigned long prevent_user_access_return(void)
{
	unsigned long flags = current->thread.kuap;
	unsigned long addr = flags & 0xf0000000;
	unsigned long end = flags << 28;
	void __user *to = (__force void __user *)addr;

	if (flags)
		prevent_user_access(to, to, end - addr, KUAP_READ_WRITE);

	return flags;
}

static inline void restore_user_access(unsigned long flags)
{
	unsigned long addr = flags & 0xf0000000;
	unsigned long end = flags << 28;
	void __user *to = (__force void __user *)addr;

	if (flags)
		allow_user_access(to, to, end - addr, KUAP_READ_WRITE);
}

static inline bool
bad_kuap_fault(struct pt_regs *regs, unsigned long address, bool is_write)
{
	unsigned long begin = regs->kuap & 0xf0000000;
	unsigned long end = regs->kuap << 28;

	if (!is_write)
		return false;

	return WARN(address < begin || address >= end,
		    "Bug: write fault blocked by segment registers !");
}

#endif /* CONFIG_PPC_KUAP */

#endif /* __ASSEMBLY__ */

#endif /* _ASM_POWERPC_BOOK3S_32_KUP_H */<|MERGE_RESOLUTION|>--- conflicted
+++ resolved
@@ -76,11 +76,7 @@
 
 .macro kuap_check	current, gpr
 #ifdef CONFIG_PPC_KUAP_DEBUG
-<<<<<<< HEAD
-	lwz	\gpr, KUAP(thread)
-=======
 	lwz	\gpr, THREAD + KUAP(\current)
->>>>>>> 4775cbe7
 999:	twnei	\gpr, 0
 	EMIT_BUG_ENTRY 999b, __FILE__, __LINE__, (BUGFLAG_WARNING | BUGFLAG_ONCE)
 #endif
