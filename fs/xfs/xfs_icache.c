// SPDX-License-Identifier: GPL-2.0
/*
 * Copyright (c) 2000-2005 Silicon Graphics, Inc.
 * All Rights Reserved.
 */
#include "xfs.h"
#include "xfs_fs.h"
#include "xfs_shared.h"
#include "xfs_format.h"
#include "xfs_log_format.h"
#include "xfs_trans_resv.h"
#include "xfs_sb.h"
#include "xfs_mount.h"
#include "xfs_inode.h"
#include "xfs_trans.h"
#include "xfs_trans_priv.h"
#include "xfs_inode_item.h"
#include "xfs_quota.h"
#include "xfs_trace.h"
#include "xfs_icache.h"
#include "xfs_bmap_util.h"
#include "xfs_dquot_item.h"
#include "xfs_dquot.h"
#include "xfs_reflink.h"
#include "xfs_ialloc.h"

#include <linux/iversion.h>

/*
 * Allocate and initialise an xfs_inode.
 */
struct xfs_inode *
xfs_inode_alloc(
	struct xfs_mount	*mp,
	xfs_ino_t		ino)
{
	struct xfs_inode	*ip;

	/*
	 * if this didn't occur in transactions, we could use
	 * KM_MAYFAIL and return NULL here on ENOMEM. Set the
	 * code up to do this anyway.
	 */
	ip = kmem_zone_alloc(xfs_inode_zone, 0);
	if (!ip)
		return NULL;
	if (inode_init_always(mp->m_super, VFS_I(ip))) {
		kmem_cache_free(xfs_inode_zone, ip);
		return NULL;
	}

	/* VFS doesn't initialise i_mode! */
	VFS_I(ip)->i_mode = 0;

	XFS_STATS_INC(mp, vn_active);
	ASSERT(atomic_read(&ip->i_pincount) == 0);
	ASSERT(!xfs_isiflocked(ip));
	ASSERT(ip->i_ino == 0);

	/* initialise the xfs inode */
	ip->i_ino = ino;
	ip->i_mount = mp;
	memset(&ip->i_imap, 0, sizeof(struct xfs_imap));
	ip->i_afp = NULL;
	ip->i_cowfp = NULL;
	memset(&ip->i_df, 0, sizeof(ip->i_df));
	ip->i_flags = 0;
	ip->i_delayed_blks = 0;
	memset(&ip->i_d, 0, sizeof(ip->i_d));
	ip->i_sick = 0;
	ip->i_checked = 0;
	INIT_WORK(&ip->i_ioend_work, xfs_end_io);
	INIT_LIST_HEAD(&ip->i_ioend_list);
	spin_lock_init(&ip->i_ioend_lock);

	return ip;
}

STATIC void
xfs_inode_free_callback(
	struct rcu_head		*head)
{
	struct inode		*inode = container_of(head, struct inode, i_rcu);
	struct xfs_inode	*ip = XFS_I(inode);

	switch (VFS_I(ip)->i_mode & S_IFMT) {
	case S_IFREG:
	case S_IFDIR:
	case S_IFLNK:
		xfs_idestroy_fork(&ip->i_df);
		break;
	}

	if (ip->i_afp) {
		xfs_idestroy_fork(ip->i_afp);
		kmem_cache_free(xfs_ifork_zone, ip->i_afp);
	}
	if (ip->i_cowfp) {
		xfs_idestroy_fork(ip->i_cowfp);
		kmem_cache_free(xfs_ifork_zone, ip->i_cowfp);
	}
	if (ip->i_itemp) {
		ASSERT(!test_bit(XFS_LI_IN_AIL,
				 &ip->i_itemp->ili_item.li_flags));
		xfs_inode_item_destroy(ip);
		ip->i_itemp = NULL;
	}

	kmem_cache_free(xfs_inode_zone, ip);
}

static void
__xfs_inode_free(
	struct xfs_inode	*ip)
{
	/* asserts to verify all state is correct here */
	ASSERT(atomic_read(&ip->i_pincount) == 0);
	XFS_STATS_DEC(ip->i_mount, vn_active);

	call_rcu(&VFS_I(ip)->i_rcu, xfs_inode_free_callback);
}

void
xfs_inode_free(
	struct xfs_inode	*ip)
{
	ASSERT(!xfs_isiflocked(ip));

	/*
	 * Because we use RCU freeing we need to ensure the inode always
	 * appears to be reclaimed with an invalid inode number when in the
	 * free state. The ip->i_flags_lock provides the barrier against lookup
	 * races.
	 */
	spin_lock(&ip->i_flags_lock);
	ip->i_flags = XFS_IRECLAIM;
	ip->i_ino = 0;
	spin_unlock(&ip->i_flags_lock);

	__xfs_inode_free(ip);
}

/*
 * Queue a new inode reclaim pass if there are reclaimable inodes and there
 * isn't a reclaim pass already in progress. By default it runs every 5s based
 * on the xfs periodic sync default of 30s. Perhaps this should have it's own
 * tunable, but that can be done if this method proves to be ineffective or too
 * aggressive.
 */
static void
xfs_reclaim_work_queue(
	struct xfs_mount        *mp)
{

	rcu_read_lock();
	if (radix_tree_tagged(&mp->m_perag_tree, XFS_ICI_RECLAIM_TAG)) {
		queue_delayed_work(mp->m_reclaim_workqueue, &mp->m_reclaim_work,
			msecs_to_jiffies(xfs_syncd_centisecs / 6 * 10));
	}
	rcu_read_unlock();
}

/*
 * This is a fast pass over the inode cache to try to get reclaim moving on as
 * many inodes as possible in a short period of time. It kicks itself every few
 * seconds, as well as being kicked by the inode cache shrinker when memory
 * goes low. It scans as quickly as possible avoiding locked inodes or those
 * already being flushed, and once done schedules a future pass.
 */
void
xfs_reclaim_worker(
	struct work_struct *work)
{
	struct xfs_mount *mp = container_of(to_delayed_work(work),
					struct xfs_mount, m_reclaim_work);

	xfs_reclaim_inodes(mp, SYNC_TRYLOCK);
	xfs_reclaim_work_queue(mp);
}

static void
xfs_perag_set_reclaim_tag(
	struct xfs_perag	*pag)
{
	struct xfs_mount	*mp = pag->pag_mount;

	lockdep_assert_held(&pag->pag_ici_lock);
	if (pag->pag_ici_reclaimable++)
		return;

	/* propagate the reclaim tag up into the perag radix tree */
	spin_lock(&mp->m_perag_lock);
	radix_tree_tag_set(&mp->m_perag_tree, pag->pag_agno,
			   XFS_ICI_RECLAIM_TAG);
	spin_unlock(&mp->m_perag_lock);

	/* schedule periodic background inode reclaim */
	xfs_reclaim_work_queue(mp);

	trace_xfs_perag_set_reclaim(mp, pag->pag_agno, -1, _RET_IP_);
}

static void
xfs_perag_clear_reclaim_tag(
	struct xfs_perag	*pag)
{
	struct xfs_mount	*mp = pag->pag_mount;

	lockdep_assert_held(&pag->pag_ici_lock);
	if (--pag->pag_ici_reclaimable)
		return;

	/* clear the reclaim tag from the perag radix tree */
	spin_lock(&mp->m_perag_lock);
	radix_tree_tag_clear(&mp->m_perag_tree, pag->pag_agno,
			     XFS_ICI_RECLAIM_TAG);
	spin_unlock(&mp->m_perag_lock);
	trace_xfs_perag_clear_reclaim(mp, pag->pag_agno, -1, _RET_IP_);
}


/*
 * We set the inode flag atomically with the radix tree tag.
 * Once we get tag lookups on the radix tree, this inode flag
 * can go away.
 */
void
xfs_inode_set_reclaim_tag(
	struct xfs_inode	*ip)
{
	struct xfs_mount	*mp = ip->i_mount;
	struct xfs_perag	*pag;

	pag = xfs_perag_get(mp, XFS_INO_TO_AGNO(mp, ip->i_ino));
	spin_lock(&pag->pag_ici_lock);
	spin_lock(&ip->i_flags_lock);

	radix_tree_tag_set(&pag->pag_ici_root, XFS_INO_TO_AGINO(mp, ip->i_ino),
			   XFS_ICI_RECLAIM_TAG);
	xfs_perag_set_reclaim_tag(pag);
	__xfs_iflags_set(ip, XFS_IRECLAIMABLE);

	spin_unlock(&ip->i_flags_lock);
	spin_unlock(&pag->pag_ici_lock);
	xfs_perag_put(pag);
}

STATIC void
xfs_inode_clear_reclaim_tag(
	struct xfs_perag	*pag,
	xfs_ino_t		ino)
{
	radix_tree_tag_clear(&pag->pag_ici_root,
			     XFS_INO_TO_AGINO(pag->pag_mount, ino),
			     XFS_ICI_RECLAIM_TAG);
	xfs_perag_clear_reclaim_tag(pag);
}

static void
xfs_inew_wait(
	struct xfs_inode	*ip)
{
	wait_queue_head_t *wq = bit_waitqueue(&ip->i_flags, __XFS_INEW_BIT);
	DEFINE_WAIT_BIT(wait, &ip->i_flags, __XFS_INEW_BIT);

	do {
		prepare_to_wait(wq, &wait.wq_entry, TASK_UNINTERRUPTIBLE);
		if (!xfs_iflags_test(ip, XFS_INEW))
			break;
		schedule();
	} while (true);
	finish_wait(wq, &wait.wq_entry);
}

/*
 * When we recycle a reclaimable inode, we need to re-initialise the VFS inode
 * part of the structure. This is made more complex by the fact we store
 * information about the on-disk values in the VFS inode and so we can't just
 * overwrite the values unconditionally. Hence we save the parameters we
 * need to retain across reinitialisation, and rewrite them into the VFS inode
 * after reinitialisation even if it fails.
 */
static int
xfs_reinit_inode(
	struct xfs_mount	*mp,
	struct inode		*inode)
{
	int		error;
	uint32_t	nlink = inode->i_nlink;
	uint32_t	generation = inode->i_generation;
	uint64_t	version = inode_peek_iversion(inode);
	umode_t		mode = inode->i_mode;
	dev_t		dev = inode->i_rdev;
	kuid_t		uid = inode->i_uid;
	kgid_t		gid = inode->i_gid;

	error = inode_init_always(mp->m_super, inode);

	set_nlink(inode, nlink);
	inode->i_generation = generation;
	inode_set_iversion_queried(inode, version);
	inode->i_mode = mode;
	inode->i_rdev = dev;
	inode->i_uid = uid;
	inode->i_gid = gid;
	return error;
}

/*
 * If we are allocating a new inode, then check what was returned is
 * actually a free, empty inode. If we are not allocating an inode,
 * then check we didn't find a free inode.
 *
 * Returns:
 *	0		if the inode free state matches the lookup context
 *	-ENOENT		if the inode is free and we are not allocating
 *	-EFSCORRUPTED	if there is any state mismatch at all
 */
static int
xfs_iget_check_free_state(
	struct xfs_inode	*ip,
	int			flags)
{
	if (flags & XFS_IGET_CREATE) {
		/* should be a free inode */
		if (VFS_I(ip)->i_mode != 0) {
			xfs_warn(ip->i_mount,
"Corruption detected! Free inode 0x%llx not marked free! (mode 0x%x)",
				ip->i_ino, VFS_I(ip)->i_mode);
			return -EFSCORRUPTED;
		}

		if (ip->i_d.di_nblocks != 0) {
			xfs_warn(ip->i_mount,
"Corruption detected! Free inode 0x%llx has blocks allocated!",
				ip->i_ino);
			return -EFSCORRUPTED;
		}
		return 0;
	}

	/* should be an allocated inode */
	if (VFS_I(ip)->i_mode == 0)
		return -ENOENT;

	return 0;
}

/*
 * Check the validity of the inode we just found it the cache
 */
static int
xfs_iget_cache_hit(
	struct xfs_perag	*pag,
	struct xfs_inode	*ip,
	xfs_ino_t		ino,
	int			flags,
	int			lock_flags) __releases(RCU)
{
	struct inode		*inode = VFS_I(ip);
	struct xfs_mount	*mp = ip->i_mount;
	int			error;

	/*
	 * check for re-use of an inode within an RCU grace period due to the
	 * radix tree nodes not being updated yet. We monitor for this by
	 * setting the inode number to zero before freeing the inode structure.
	 * If the inode has been reallocated and set up, then the inode number
	 * will not match, so check for that, too.
	 */
	spin_lock(&ip->i_flags_lock);
	if (ip->i_ino != ino) {
		trace_xfs_iget_skip(ip);
		XFS_STATS_INC(mp, xs_ig_frecycle);
		error = -EAGAIN;
		goto out_error;
	}


	/*
	 * If we are racing with another cache hit that is currently
	 * instantiating this inode or currently recycling it out of
	 * reclaimabe state, wait for the initialisation to complete
	 * before continuing.
	 *
	 * XXX(hch): eventually we should do something equivalent to
	 *	     wait_on_inode to wait for these flags to be cleared
	 *	     instead of polling for it.
	 */
	if (ip->i_flags & (XFS_INEW|XFS_IRECLAIM)) {
		trace_xfs_iget_skip(ip);
		XFS_STATS_INC(mp, xs_ig_frecycle);
		error = -EAGAIN;
		goto out_error;
	}

	/*
	 * Check the inode free state is valid. This also detects lookup
	 * racing with unlinks.
	 */
	error = xfs_iget_check_free_state(ip, flags);
	if (error)
		goto out_error;

	/*
	 * If IRECLAIMABLE is set, we've torn down the VFS inode already.
	 * Need to carefully get it back into useable state.
	 */
	if (ip->i_flags & XFS_IRECLAIMABLE) {
		trace_xfs_iget_reclaim(ip);

		if (flags & XFS_IGET_INCORE) {
			error = -EAGAIN;
			goto out_error;
		}

		/*
		 * We need to set XFS_IRECLAIM to prevent xfs_reclaim_inode
		 * from stomping over us while we recycle the inode.  We can't
		 * clear the radix tree reclaimable tag yet as it requires
		 * pag_ici_lock to be held exclusive.
		 */
		ip->i_flags |= XFS_IRECLAIM;

		spin_unlock(&ip->i_flags_lock);
		rcu_read_unlock();

		ASSERT(!rwsem_is_locked(&inode->i_rwsem));
		error = xfs_reinit_inode(mp, inode);
		if (error) {
			bool wake;
			/*
			 * Re-initializing the inode failed, and we are in deep
			 * trouble.  Try to re-add it to the reclaim list.
			 */
			rcu_read_lock();
			spin_lock(&ip->i_flags_lock);
			wake = !!__xfs_iflags_test(ip, XFS_INEW);
			ip->i_flags &= ~(XFS_INEW | XFS_IRECLAIM);
			if (wake)
				wake_up_bit(&ip->i_flags, __XFS_INEW_BIT);
			ASSERT(ip->i_flags & XFS_IRECLAIMABLE);
			trace_xfs_iget_reclaim_fail(ip);
			goto out_error;
		}

		spin_lock(&pag->pag_ici_lock);
		spin_lock(&ip->i_flags_lock);

		/*
		 * Clear the per-lifetime state in the inode as we are now
		 * effectively a new inode and need to return to the initial
		 * state before reuse occurs.
		 */
		ip->i_flags &= ~XFS_IRECLAIM_RESET_FLAGS;
		ip->i_flags |= XFS_INEW;
		xfs_inode_clear_reclaim_tag(pag, ip->i_ino);
		inode->i_state = I_NEW;
		ip->i_sick = 0;
		ip->i_checked = 0;

		spin_unlock(&ip->i_flags_lock);
		spin_unlock(&pag->pag_ici_lock);
	} else {
		/* If the VFS inode is being torn down, pause and try again. */
		if (!igrab(inode)) {
			trace_xfs_iget_skip(ip);
			error = -EAGAIN;
			goto out_error;
		}

		/* We've got a live one. */
		spin_unlock(&ip->i_flags_lock);
		rcu_read_unlock();
		trace_xfs_iget_hit(ip);
	}

	if (lock_flags != 0)
		xfs_ilock(ip, lock_flags);

	if (!(flags & XFS_IGET_INCORE))
		xfs_iflags_clear(ip, XFS_ISTALE);
	XFS_STATS_INC(mp, xs_ig_found);

	return 0;

out_error:
	spin_unlock(&ip->i_flags_lock);
	rcu_read_unlock();
	return error;
}


static int
xfs_iget_cache_miss(
	struct xfs_mount	*mp,
	struct xfs_perag	*pag,
	xfs_trans_t		*tp,
	xfs_ino_t		ino,
	struct xfs_inode	**ipp,
	int			flags,
	int			lock_flags)
{
	struct xfs_inode	*ip;
	int			error;
	xfs_agino_t		agino = XFS_INO_TO_AGINO(mp, ino);
	int			iflags;

	ip = xfs_inode_alloc(mp, ino);
	if (!ip)
		return -ENOMEM;

	error = xfs_imap(mp, tp, ip->i_ino, &ip->i_imap, flags);
	if (error)
		goto out_destroy;

	/*
	 * For version 5 superblocks, if we are initialising a new inode and we
	 * are not utilising the XFS_MOUNT_IKEEP inode cluster mode, we can
	 * simply build the new inode core with a random generation number.
	 *
	 * For version 4 (and older) superblocks, log recovery is dependent on
	 * the di_flushiter field being initialised from the current on-disk
	 * value and hence we must also read the inode off disk even when
	 * initializing new inodes.
	 */
	if (xfs_sb_version_has_v3inode(&mp->m_sb) &&
	    (flags & XFS_IGET_CREATE) && !(mp->m_flags & XFS_MOUNT_IKEEP)) {
		VFS_I(ip)->i_generation = prandom_u32();
	} else {
		struct xfs_dinode	*dip;
		struct xfs_buf		*bp;

		error = xfs_imap_to_bp(mp, tp, &ip->i_imap, &dip, &bp, 0);
		if (error)
			goto out_destroy;

		error = xfs_inode_from_disk(ip, dip);
		if (!error)
			xfs_buf_set_ref(bp, XFS_INO_REF);
		xfs_trans_brelse(tp, bp);

		if (error)
			goto out_destroy;
	}

	trace_xfs_iget_miss(ip);

	/*
	 * Check the inode free state is valid. This also detects lookup
	 * racing with unlinks.
	 */
	error = xfs_iget_check_free_state(ip, flags);
	if (error)
		goto out_destroy;

	/*
	 * Preload the radix tree so we can insert safely under the
	 * write spinlock. Note that we cannot sleep inside the preload
	 * region. Since we can be called from transaction context, don't
	 * recurse into the file system.
	 */
	if (radix_tree_preload(GFP_NOFS)) {
		error = -EAGAIN;
		goto out_destroy;
	}

	/*
	 * Because the inode hasn't been added to the radix-tree yet it can't
	 * be found by another thread, so we can do the non-sleeping lock here.
	 */
	if (lock_flags) {
		if (!xfs_ilock_nowait(ip, lock_flags))
			BUG();
	}

	/*
	 * These values must be set before inserting the inode into the radix
	 * tree as the moment it is inserted a concurrent lookup (allowed by the
	 * RCU locking mechanism) can find it and that lookup must see that this
	 * is an inode currently under construction (i.e. that XFS_INEW is set).
	 * The ip->i_flags_lock that protects the XFS_INEW flag forms the
	 * memory barrier that ensures this detection works correctly at lookup
	 * time.
	 */
	iflags = XFS_INEW;
	if (flags & XFS_IGET_DONTCACHE)
		d_mark_dontcache(VFS_I(ip));
	ip->i_udquot = NULL;
	ip->i_gdquot = NULL;
	ip->i_pdquot = NULL;
	xfs_iflags_set(ip, iflags);

	/* insert the new inode */
	spin_lock(&pag->pag_ici_lock);
	error = radix_tree_insert(&pag->pag_ici_root, agino, ip);
	if (unlikely(error)) {
		WARN_ON(error != -EEXIST);
		XFS_STATS_INC(mp, xs_ig_dup);
		error = -EAGAIN;
		goto out_preload_end;
	}
	spin_unlock(&pag->pag_ici_lock);
	radix_tree_preload_end();

	*ipp = ip;
	return 0;

out_preload_end:
	spin_unlock(&pag->pag_ici_lock);
	radix_tree_preload_end();
	if (lock_flags)
		xfs_iunlock(ip, lock_flags);
out_destroy:
	__destroy_inode(VFS_I(ip));
	xfs_inode_free(ip);
	return error;
}

/*
 * Look up an inode by number in the given file system.
 * The inode is looked up in the cache held in each AG.
 * If the inode is found in the cache, initialise the vfs inode
 * if necessary.
 *
 * If it is not in core, read it in from the file system's device,
 * add it to the cache and initialise the vfs inode.
 *
 * The inode is locked according to the value of the lock_flags parameter.
 * This flag parameter indicates how and if the inode's IO lock and inode lock
 * should be taken.
 *
 * mp -- the mount point structure for the current file system.  It points
 *       to the inode hash table.
 * tp -- a pointer to the current transaction if there is one.  This is
 *       simply passed through to the xfs_iread() call.
 * ino -- the number of the inode desired.  This is the unique identifier
 *        within the file system for the inode being requested.
 * lock_flags -- flags indicating how to lock the inode.  See the comment
 *		 for xfs_ilock() for a list of valid values.
 */
int
xfs_iget(
	xfs_mount_t	*mp,
	xfs_trans_t	*tp,
	xfs_ino_t	ino,
	uint		flags,
	uint		lock_flags,
	xfs_inode_t	**ipp)
{
	xfs_inode_t	*ip;
	int		error;
	xfs_perag_t	*pag;
	xfs_agino_t	agino;

	/*
	 * xfs_reclaim_inode() uses the ILOCK to ensure an inode
	 * doesn't get freed while it's being referenced during a
	 * radix tree traversal here.  It assumes this function
	 * aqcuires only the ILOCK (and therefore it has no need to
	 * involve the IOLOCK in this synchronization).
	 */
	ASSERT((lock_flags & (XFS_IOLOCK_EXCL | XFS_IOLOCK_SHARED)) == 0);

	/* reject inode numbers outside existing AGs */
	if (!ino || XFS_INO_TO_AGNO(mp, ino) >= mp->m_sb.sb_agcount)
		return -EINVAL;

	XFS_STATS_INC(mp, xs_ig_attempts);

	/* get the perag structure and ensure that it's inode capable */
	pag = xfs_perag_get(mp, XFS_INO_TO_AGNO(mp, ino));
	agino = XFS_INO_TO_AGINO(mp, ino);

again:
	error = 0;
	rcu_read_lock();
	ip = radix_tree_lookup(&pag->pag_ici_root, agino);

	if (ip) {
		error = xfs_iget_cache_hit(pag, ip, ino, flags, lock_flags);
		if (error)
			goto out_error_or_again;
	} else {
		rcu_read_unlock();
		if (flags & XFS_IGET_INCORE) {
			error = -ENODATA;
			goto out_error_or_again;
		}
		XFS_STATS_INC(mp, xs_ig_missed);

		error = xfs_iget_cache_miss(mp, pag, tp, ino, &ip,
							flags, lock_flags);
		if (error)
			goto out_error_or_again;
	}
	xfs_perag_put(pag);

	*ipp = ip;

	/*
	 * If we have a real type for an on-disk inode, we can setup the inode
	 * now.	 If it's a new inode being created, xfs_ialloc will handle it.
	 */
	if (xfs_iflags_test(ip, XFS_INEW) && VFS_I(ip)->i_mode != 0)
		xfs_setup_existing_inode(ip);
	return 0;

out_error_or_again:
	if (!(flags & XFS_IGET_INCORE) && error == -EAGAIN) {
		delay(1);
		goto again;
	}
	xfs_perag_put(pag);
	return error;
}

/*
 * "Is this a cached inode that's also allocated?"
 *
 * Look up an inode by number in the given file system.  If the inode is
 * in cache and isn't in purgatory, return 1 if the inode is allocated
 * and 0 if it is not.  For all other cases (not in cache, being torn
 * down, etc.), return a negative error code.
 *
 * The caller has to prevent inode allocation and freeing activity,
 * presumably by locking the AGI buffer.   This is to ensure that an
 * inode cannot transition from allocated to freed until the caller is
 * ready to allow that.  If the inode is in an intermediate state (new,
 * reclaimable, or being reclaimed), -EAGAIN will be returned; if the
 * inode is not in the cache, -ENOENT will be returned.  The caller must
 * deal with these scenarios appropriately.
 *
 * This is a specialized use case for the online scrubber; if you're
 * reading this, you probably want xfs_iget.
 */
int
xfs_icache_inode_is_allocated(
	struct xfs_mount	*mp,
	struct xfs_trans	*tp,
	xfs_ino_t		ino,
	bool			*inuse)
{
	struct xfs_inode	*ip;
	int			error;

	error = xfs_iget(mp, tp, ino, XFS_IGET_INCORE, 0, &ip);
	if (error)
		return error;

	*inuse = !!(VFS_I(ip)->i_mode);
	xfs_irele(ip);
	return 0;
}

/*
 * The inode lookup is done in batches to keep the amount of lock traffic and
 * radix tree lookups to a minimum. The batch size is a trade off between
 * lookup reduction and stack usage. This is in the reclaim path, so we can't
 * be too greedy.
 */
#define XFS_LOOKUP_BATCH	32

/*
 * Decide if the given @ip is eligible to be a part of the inode walk, and
 * grab it if so.  Returns true if it's ready to go or false if we should just
 * ignore it.
 */
STATIC bool
xfs_inode_walk_ag_grab(
	struct xfs_inode	*ip,
	int			flags)
{
	struct inode		*inode = VFS_I(ip);
	bool			newinos = !!(flags & XFS_INODE_WALK_INEW_WAIT);

	ASSERT(rcu_read_lock_held());

	/*
	 * check for stale RCU freed inode
	 *
	 * If the inode has been reallocated, it doesn't matter if it's not in
	 * the AG we are walking - we are walking for writeback, so if it
	 * passes all the "valid inode" checks and is dirty, then we'll write
	 * it back anyway.  If it has been reallocated and still being
	 * initialised, the XFS_INEW check below will catch it.
	 */
	spin_lock(&ip->i_flags_lock);
	if (!ip->i_ino)
		goto out_unlock_noent;

	/* avoid new or reclaimable inodes. Leave for reclaim code to flush */
	if ((!newinos && __xfs_iflags_test(ip, XFS_INEW)) ||
	    __xfs_iflags_test(ip, XFS_IRECLAIMABLE | XFS_IRECLAIM))
		goto out_unlock_noent;
	spin_unlock(&ip->i_flags_lock);

	/* nothing to sync during shutdown */
	if (XFS_FORCED_SHUTDOWN(ip->i_mount))
		return false;

	/* If we can't grab the inode, it must on it's way to reclaim. */
	if (!igrab(inode))
		return false;

	/* inode is valid */
	return true;

out_unlock_noent:
	spin_unlock(&ip->i_flags_lock);
	return false;
}

/*
 * For a given per-AG structure @pag, grab, @execute, and rele all incore
 * inodes with the given radix tree @tag.
 */
STATIC int
xfs_inode_walk_ag(
	struct xfs_perag	*pag,
	int			iter_flags,
	int			(*execute)(struct xfs_inode *ip, void *args),
	void			*args,
	int			tag)
{
	struct xfs_mount	*mp = pag->pag_mount;
	uint32_t		first_index;
	int			last_error = 0;
	int			skipped;
	bool			done;
	int			nr_found;

restart:
	done = false;
	skipped = 0;
	first_index = 0;
	nr_found = 0;
	do {
		struct xfs_inode *batch[XFS_LOOKUP_BATCH];
		int		error = 0;
		int		i;

		rcu_read_lock();

		if (tag == XFS_ICI_NO_TAG)
			nr_found = radix_tree_gang_lookup(&pag->pag_ici_root,
					(void **)batch, first_index,
					XFS_LOOKUP_BATCH);
		else
			nr_found = radix_tree_gang_lookup_tag(
					&pag->pag_ici_root,
					(void **) batch, first_index,
					XFS_LOOKUP_BATCH, tag);

		if (!nr_found) {
			rcu_read_unlock();
			break;
		}

		/*
		 * Grab the inodes before we drop the lock. if we found
		 * nothing, nr == 0 and the loop will be skipped.
		 */
		for (i = 0; i < nr_found; i++) {
			struct xfs_inode *ip = batch[i];

			if (done || !xfs_inode_walk_ag_grab(ip, iter_flags))
				batch[i] = NULL;

			/*
			 * Update the index for the next lookup. Catch
			 * overflows into the next AG range which can occur if
			 * we have inodes in the last block of the AG and we
			 * are currently pointing to the last inode.
			 *
			 * Because we may see inodes that are from the wrong AG
			 * due to RCU freeing and reallocation, only update the
			 * index if it lies in this AG. It was a race that lead
			 * us to see this inode, so another lookup from the
			 * same index will not find it again.
			 */
			if (XFS_INO_TO_AGNO(mp, ip->i_ino) != pag->pag_agno)
				continue;
			first_index = XFS_INO_TO_AGINO(mp, ip->i_ino + 1);
			if (first_index < XFS_INO_TO_AGINO(mp, ip->i_ino))
				done = true;
		}

		/* unlock now we've grabbed the inodes. */
		rcu_read_unlock();

		for (i = 0; i < nr_found; i++) {
			if (!batch[i])
				continue;
			if ((iter_flags & XFS_INODE_WALK_INEW_WAIT) &&
			    xfs_iflags_test(batch[i], XFS_INEW))
				xfs_inew_wait(batch[i]);
			error = execute(batch[i], args);
			xfs_irele(batch[i]);
			if (error == -EAGAIN) {
				skipped++;
				continue;
			}
			if (error && last_error != -EFSCORRUPTED)
				last_error = error;
		}

		/* bail out if the filesystem is corrupted.  */
		if (error == -EFSCORRUPTED)
			break;

		cond_resched();

	} while (nr_found && !done);

	if (skipped) {
		delay(1);
		goto restart;
	}
	return last_error;
}

/* Fetch the next (possibly tagged) per-AG structure. */
static inline struct xfs_perag *
xfs_inode_walk_get_perag(
	struct xfs_mount	*mp,
	xfs_agnumber_t		agno,
	int			tag)
{
	if (tag == XFS_ICI_NO_TAG)
		return xfs_perag_get(mp, agno);
	return xfs_perag_get_tag(mp, agno, tag);
}

/*
 * Call the @execute function on all incore inodes matching the radix tree
 * @tag.
 */
int
xfs_inode_walk(
	struct xfs_mount	*mp,
	int			iter_flags,
	int			(*execute)(struct xfs_inode *ip, void *args),
	void			*args,
	int			tag)
{
	struct xfs_perag	*pag;
	int			error = 0;
	int			last_error = 0;
	xfs_agnumber_t		ag;

	ag = 0;
	while ((pag = xfs_inode_walk_get_perag(mp, ag, tag))) {
		ag = pag->pag_agno + 1;
		error = xfs_inode_walk_ag(pag, iter_flags, execute, args, tag);
		xfs_perag_put(pag);
		if (error) {
			last_error = error;
			if (error == -EFSCORRUPTED)
				break;
		}
	}
	return last_error;
}

/*
 * Background scanning to trim post-EOF preallocated space. This is queued
 * based on the 'speculative_prealloc_lifetime' tunable (5m by default).
 */
void
xfs_queue_eofblocks(
	struct xfs_mount *mp)
{
	rcu_read_lock();
	if (radix_tree_tagged(&mp->m_perag_tree, XFS_ICI_EOFBLOCKS_TAG))
		queue_delayed_work(mp->m_eofblocks_workqueue,
				   &mp->m_eofblocks_work,
				   msecs_to_jiffies(xfs_eofb_secs * 1000));
	rcu_read_unlock();
}

void
xfs_eofblocks_worker(
	struct work_struct *work)
{
	struct xfs_mount *mp = container_of(to_delayed_work(work),
				struct xfs_mount, m_eofblocks_work);

	if (!sb_start_write_trylock(mp->m_super))
		return;
	xfs_icache_free_eofblocks(mp, NULL);
	sb_end_write(mp->m_super);

	xfs_queue_eofblocks(mp);
}

/*
 * Background scanning to trim preallocated CoW space. This is queued
 * based on the 'speculative_cow_prealloc_lifetime' tunable (5m by default).
 * (We'll just piggyback on the post-EOF prealloc space workqueue.)
 */
void
xfs_queue_cowblocks(
	struct xfs_mount *mp)
{
	rcu_read_lock();
	if (radix_tree_tagged(&mp->m_perag_tree, XFS_ICI_COWBLOCKS_TAG))
		queue_delayed_work(mp->m_eofblocks_workqueue,
				   &mp->m_cowblocks_work,
				   msecs_to_jiffies(xfs_cowb_secs * 1000));
	rcu_read_unlock();
}

void
xfs_cowblocks_worker(
	struct work_struct *work)
{
	struct xfs_mount *mp = container_of(to_delayed_work(work),
				struct xfs_mount, m_cowblocks_work);
<<<<<<< HEAD

	if (!sb_start_write_trylock(mp->m_super))
		return;
	xfs_icache_free_cowblocks(mp, NULL);
	sb_end_write(mp->m_super);

	xfs_queue_cowblocks(mp);
}
=======
>>>>>>> 4775cbe7

	if (!sb_start_write_trylock(mp->m_super))
		return;
	xfs_icache_free_cowblocks(mp, NULL);
	sb_end_write(mp->m_super);

	xfs_queue_cowblocks(mp);
}

/*
 * Grab the inode for reclaim exclusively.
 * Return 0 if we grabbed it, non-zero otherwise.
 */
STATIC int
xfs_reclaim_inode_grab(
	struct xfs_inode	*ip,
	int			flags)
{
	ASSERT(rcu_read_lock_held());

	/* quick check for stale RCU freed inode */
	if (!ip->i_ino)
		return 1;

	/*
	 * If we are asked for non-blocking operation, do unlocked checks to
	 * see if the inode already is being flushed or in reclaim to avoid
	 * lock traffic.
	 */
	if ((flags & SYNC_TRYLOCK) &&
	    __xfs_iflags_test(ip, XFS_IFLOCK | XFS_IRECLAIM))
		return 1;

	/*
	 * The radix tree lock here protects a thread in xfs_iget from racing
	 * with us starting reclaim on the inode.  Once we have the
	 * XFS_IRECLAIM flag set it will not touch us.
	 *
	 * Due to RCU lookup, we may find inodes that have been freed and only
	 * have XFS_IRECLAIM set.  Indeed, we may see reallocated inodes that
	 * aren't candidates for reclaim at all, so we must check the
	 * XFS_IRECLAIMABLE is set first before proceeding to reclaim.
	 */
	spin_lock(&ip->i_flags_lock);
	if (!__xfs_iflags_test(ip, XFS_IRECLAIMABLE) ||
	    __xfs_iflags_test(ip, XFS_IRECLAIM)) {
		/* not a reclaim candidate. */
		spin_unlock(&ip->i_flags_lock);
		return 1;
	}
	__xfs_iflags_set(ip, XFS_IRECLAIM);
	spin_unlock(&ip->i_flags_lock);
	return 0;
}

/*
 * Inodes in different states need to be treated differently. The following
 * table lists the inode states and the reclaim actions necessary:
 *
 *	inode state	     iflush ret		required action
 *      ---------------      ----------         ---------------
 *	bad			-		reclaim
 *	shutdown		EIO		unpin and reclaim
 *	clean, unpinned		0		reclaim
 *	stale, unpinned		0		reclaim
 *	clean, pinned(*)	0		requeue
 *	stale, pinned		EAGAIN		requeue
 *	dirty, async		-		requeue
 *	dirty, sync		0		reclaim
 *
 * (*) dgc: I don't think the clean, pinned state is possible but it gets
 * handled anyway given the order of checks implemented.
 *
 * Also, because we get the flush lock first, we know that any inode that has
 * been flushed delwri has had the flush completed by the time we check that
 * the inode is clean.
 *
 * Note that because the inode is flushed delayed write by AIL pushing, the
 * flush lock may already be held here and waiting on it can result in very
 * long latencies.  Hence for sync reclaims, where we wait on the flush lock,
 * the caller should push the AIL first before trying to reclaim inodes to
 * minimise the amount of time spent waiting.  For background relaim, we only
 * bother to reclaim clean inodes anyway.
 *
 * Hence the order of actions after gaining the locks should be:
 *	bad		=> reclaim
 *	shutdown	=> unpin and reclaim
 *	pinned, async	=> requeue
 *	pinned, sync	=> unpin
 *	stale		=> reclaim
 *	clean		=> reclaim
 *	dirty, async	=> requeue
 *	dirty, sync	=> flush, wait and reclaim
 */
STATIC int
xfs_reclaim_inode(
	struct xfs_inode	*ip,
	struct xfs_perag	*pag,
	int			sync_mode)
{
	struct xfs_buf		*bp = NULL;
	xfs_ino_t		ino = ip->i_ino; /* for radix_tree_delete */
	int			error;

restart:
	error = 0;
	xfs_ilock(ip, XFS_ILOCK_EXCL);
	if (!xfs_iflock_nowait(ip)) {
		if (!(sync_mode & SYNC_WAIT))
			goto out;
		xfs_iflock(ip);
	}

	if (XFS_FORCED_SHUTDOWN(ip->i_mount)) {
		xfs_iunpin_wait(ip);
		/* xfs_iflush_abort() drops the flush lock */
		xfs_iflush_abort(ip);
		goto reclaim;
	}
	if (xfs_ipincount(ip)) {
		if (!(sync_mode & SYNC_WAIT))
			goto out_ifunlock;
		xfs_iunpin_wait(ip);
	}
	if (xfs_iflags_test(ip, XFS_ISTALE) || xfs_inode_clean(ip)) {
		xfs_ifunlock(ip);
		goto reclaim;
	}

	/*
	 * Never flush out dirty data during non-blocking reclaim, as it would
	 * just contend with AIL pushing trying to do the same job.
	 */
	if (!(sync_mode & SYNC_WAIT))
		goto out_ifunlock;

	/*
	 * Now we have an inode that needs flushing.
	 *
	 * Note that xfs_iflush will never block on the inode buffer lock, as
	 * xfs_ifree_cluster() can lock the inode buffer before it locks the
	 * ip->i_lock, and we are doing the exact opposite here.  As a result,
	 * doing a blocking xfs_imap_to_bp() to get the cluster buffer would
	 * result in an ABBA deadlock with xfs_ifree_cluster().
	 *
	 * As xfs_ifree_cluser() must gather all inodes that are active in the
	 * cache to mark them stale, if we hit this case we don't actually want
	 * to do IO here - we want the inode marked stale so we can simply
	 * reclaim it.  Hence if we get an EAGAIN error here,  just unlock the
	 * inode, back off and try again.  Hopefully the next pass through will
	 * see the stale flag set on the inode.
	 */
	error = xfs_iflush(ip, &bp);
	if (error == -EAGAIN) {
		xfs_iunlock(ip, XFS_ILOCK_EXCL);
		/* backoff longer than in xfs_ifree_cluster */
		delay(2);
		goto restart;
	}

	if (!error) {
		error = xfs_bwrite(bp);
		xfs_buf_relse(bp);
	}

reclaim:
	ASSERT(!xfs_isiflocked(ip));

	/*
	 * Because we use RCU freeing we need to ensure the inode always appears
	 * to be reclaimed with an invalid inode number when in the free state.
	 * We do this as early as possible under the ILOCK so that
	 * xfs_iflush_cluster() and xfs_ifree_cluster() can be guaranteed to
	 * detect races with us here. By doing this, we guarantee that once
	 * xfs_iflush_cluster() or xfs_ifree_cluster() has locked XFS_ILOCK that
	 * it will see either a valid inode that will serialise correctly, or it
	 * will see an invalid inode that it can skip.
	 */
	spin_lock(&ip->i_flags_lock);
	ip->i_flags = XFS_IRECLAIM;
	ip->i_ino = 0;
	spin_unlock(&ip->i_flags_lock);

	xfs_iunlock(ip, XFS_ILOCK_EXCL);

	XFS_STATS_INC(ip->i_mount, xs_ig_reclaims);
	/*
	 * Remove the inode from the per-AG radix tree.
	 *
	 * Because radix_tree_delete won't complain even if the item was never
	 * added to the tree assert that it's been there before to catch
	 * problems with the inode life time early on.
	 */
	spin_lock(&pag->pag_ici_lock);
	if (!radix_tree_delete(&pag->pag_ici_root,
				XFS_INO_TO_AGINO(ip->i_mount, ino)))
		ASSERT(0);
	xfs_perag_clear_reclaim_tag(pag);
	spin_unlock(&pag->pag_ici_lock);

	/*
	 * Here we do an (almost) spurious inode lock in order to coordinate
	 * with inode cache radix tree lookups.  This is because the lookup
	 * can reference the inodes in the cache without taking references.
	 *
	 * We make that OK here by ensuring that we wait until the inode is
	 * unlocked after the lookup before we go ahead and free it.
	 */
	xfs_ilock(ip, XFS_ILOCK_EXCL);
	xfs_qm_dqdetach(ip);
	xfs_iunlock(ip, XFS_ILOCK_EXCL);

	__xfs_inode_free(ip);
	return error;

out_ifunlock:
	xfs_ifunlock(ip);
out:
	xfs_iflags_clear(ip, XFS_IRECLAIM);
	xfs_iunlock(ip, XFS_ILOCK_EXCL);
	/*
	 * We could return -EAGAIN here to make reclaim rescan the inode tree in
	 * a short while. However, this just burns CPU time scanning the tree
	 * waiting for IO to complete and the reclaim work never goes back to
	 * the idle state. Instead, return 0 to let the next scheduled
	 * background reclaim attempt to reclaim the inode again.
	 */
	return 0;
}

/*
 * Walk the AGs and reclaim the inodes in them. Even if the filesystem is
 * corrupted, we still want to try to reclaim all the inodes. If we don't,
 * then a shut down during filesystem unmount reclaim walk leak all the
 * unreclaimed inodes.
 */
STATIC int
xfs_reclaim_inodes_ag(
	struct xfs_mount	*mp,
	int			flags,
	int			*nr_to_scan)
{
	struct xfs_perag	*pag;
	int			error = 0;
	int			last_error = 0;
	xfs_agnumber_t		ag;
	int			trylock = flags & SYNC_TRYLOCK;
	int			skipped;

restart:
	ag = 0;
	skipped = 0;
	while ((pag = xfs_perag_get_tag(mp, ag, XFS_ICI_RECLAIM_TAG))) {
		unsigned long	first_index = 0;
		int		done = 0;
		int		nr_found = 0;

		ag = pag->pag_agno + 1;

		if (trylock) {
			if (!mutex_trylock(&pag->pag_ici_reclaim_lock)) {
				skipped++;
				xfs_perag_put(pag);
				continue;
			}
			first_index = pag->pag_ici_reclaim_cursor;
		} else
			mutex_lock(&pag->pag_ici_reclaim_lock);

		do {
			struct xfs_inode *batch[XFS_LOOKUP_BATCH];
			int	i;

			rcu_read_lock();
			nr_found = radix_tree_gang_lookup_tag(
					&pag->pag_ici_root,
					(void **)batch, first_index,
					XFS_LOOKUP_BATCH,
					XFS_ICI_RECLAIM_TAG);
			if (!nr_found) {
				done = 1;
				rcu_read_unlock();
				break;
			}

			/*
			 * Grab the inodes before we drop the lock. if we found
			 * nothing, nr == 0 and the loop will be skipped.
			 */
			for (i = 0; i < nr_found; i++) {
				struct xfs_inode *ip = batch[i];

				if (done || xfs_reclaim_inode_grab(ip, flags))
					batch[i] = NULL;

				/*
				 * Update the index for the next lookup. Catch
				 * overflows into the next AG range which can
				 * occur if we have inodes in the last block of
				 * the AG and we are currently pointing to the
				 * last inode.
				 *
				 * Because we may see inodes that are from the
				 * wrong AG due to RCU freeing and
				 * reallocation, only update the index if it
				 * lies in this AG. It was a race that lead us
				 * to see this inode, so another lookup from
				 * the same index will not find it again.
				 */
				if (XFS_INO_TO_AGNO(mp, ip->i_ino) !=
								pag->pag_agno)
					continue;
				first_index = XFS_INO_TO_AGINO(mp, ip->i_ino + 1);
				if (first_index < XFS_INO_TO_AGINO(mp, ip->i_ino))
					done = 1;
			}

			/* unlock now we've grabbed the inodes. */
			rcu_read_unlock();

			for (i = 0; i < nr_found; i++) {
				if (!batch[i])
					continue;
				error = xfs_reclaim_inode(batch[i], pag, flags);
				if (error && last_error != -EFSCORRUPTED)
					last_error = error;
			}

			*nr_to_scan -= XFS_LOOKUP_BATCH;

			cond_resched();

		} while (nr_found && !done && *nr_to_scan > 0);

		if (trylock && !done)
			pag->pag_ici_reclaim_cursor = first_index;
		else
			pag->pag_ici_reclaim_cursor = 0;
		mutex_unlock(&pag->pag_ici_reclaim_lock);
		xfs_perag_put(pag);
	}

	/*
	 * if we skipped any AG, and we still have scan count remaining, do
	 * another pass this time using blocking reclaim semantics (i.e
	 * waiting on the reclaim locks and ignoring the reclaim cursors). This
	 * ensure that when we get more reclaimers than AGs we block rather
	 * than spin trying to execute reclaim.
	 */
	if (skipped && (flags & SYNC_WAIT) && *nr_to_scan > 0) {
		trylock = 0;
		goto restart;
	}
	return last_error;
}

int
xfs_reclaim_inodes(
	xfs_mount_t	*mp,
	int		mode)
{
	int		nr_to_scan = INT_MAX;

	return xfs_reclaim_inodes_ag(mp, mode, &nr_to_scan);
}

/*
 * Scan a certain number of inodes for reclaim.
 *
 * When called we make sure that there is a background (fast) inode reclaim in
 * progress, while we will throttle the speed of reclaim via doing synchronous
 * reclaim of inodes. That means if we come across dirty inodes, we wait for
 * them to be cleaned, which we hope will not be very long due to the
 * background walker having already kicked the IO off on those dirty inodes.
 */
long
xfs_reclaim_inodes_nr(
	struct xfs_mount	*mp,
	int			nr_to_scan)
{
	/* kick background reclaimer and push the AIL */
	xfs_reclaim_work_queue(mp);
	xfs_ail_push_all(mp->m_ail);

	return xfs_reclaim_inodes_ag(mp, SYNC_TRYLOCK | SYNC_WAIT, &nr_to_scan);
}

/*
 * Return the number of reclaimable inodes in the filesystem for
 * the shrinker to determine how much to reclaim.
 */
int
xfs_reclaim_inodes_count(
	struct xfs_mount	*mp)
{
	struct xfs_perag	*pag;
	xfs_agnumber_t		ag = 0;
	int			reclaimable = 0;

	while ((pag = xfs_perag_get_tag(mp, ag, XFS_ICI_RECLAIM_TAG))) {
		ag = pag->pag_agno + 1;
		reclaimable += pag->pag_ici_reclaimable;
		xfs_perag_put(pag);
	}
	return reclaimable;
}

STATIC bool
xfs_inode_match_id(
	struct xfs_inode	*ip,
	struct xfs_eofblocks	*eofb)
{
	if ((eofb->eof_flags & XFS_EOF_FLAGS_UID) &&
	    !uid_eq(VFS_I(ip)->i_uid, eofb->eof_uid))
		return false;

	if ((eofb->eof_flags & XFS_EOF_FLAGS_GID) &&
	    !gid_eq(VFS_I(ip)->i_gid, eofb->eof_gid))
		return false;

	if ((eofb->eof_flags & XFS_EOF_FLAGS_PRID) &&
	    ip->i_d.di_projid != eofb->eof_prid)
		return false;

	return true;
}

/*
 * A union-based inode filtering algorithm. Process the inode if any of the
 * criteria match. This is for global/internal scans only.
 */
STATIC bool
xfs_inode_match_id_union(
	struct xfs_inode	*ip,
	struct xfs_eofblocks	*eofb)
{
	if ((eofb->eof_flags & XFS_EOF_FLAGS_UID) &&
	    uid_eq(VFS_I(ip)->i_uid, eofb->eof_uid))
		return true;

	if ((eofb->eof_flags & XFS_EOF_FLAGS_GID) &&
	    gid_eq(VFS_I(ip)->i_gid, eofb->eof_gid))
		return true;

	if ((eofb->eof_flags & XFS_EOF_FLAGS_PRID) &&
	    ip->i_d.di_projid == eofb->eof_prid)
		return true;

	return false;
}

/*
 * Is this inode @ip eligible for eof/cow block reclamation, given some
 * filtering parameters @eofb?  The inode is eligible if @eofb is null or
 * if the predicate functions match.
 */
static bool
xfs_inode_matches_eofb(
	struct xfs_inode	*ip,
	struct xfs_eofblocks	*eofb)
{
	bool			match;

	if (!eofb)
		return true;

	if (eofb->eof_flags & XFS_EOF_FLAGS_UNION)
		match = xfs_inode_match_id_union(ip, eofb);
	else
		match = xfs_inode_match_id(ip, eofb);
	if (!match)
		return false;

	/* skip the inode if the file size is too small */
	if ((eofb->eof_flags & XFS_EOF_FLAGS_MINFILESIZE) &&
	    XFS_ISIZE(ip) < eofb->eof_min_file_size)
		return false;

	return true;
}

STATIC int
xfs_inode_free_eofblocks(
	struct xfs_inode	*ip,
	void			*args)
{
	struct xfs_eofblocks	*eofb = args;
	bool			wait;
	int			ret;

	wait = eofb && (eofb->eof_flags & XFS_EOF_FLAGS_SYNC);

	if (!xfs_can_free_eofblocks(ip, false)) {
		/* inode could be preallocated or append-only */
		trace_xfs_inode_free_eofblocks_invalid(ip);
		xfs_inode_clear_eofblocks_tag(ip);
		return 0;
	}

	/*
	 * If the mapping is dirty the operation can block and wait for some
	 * time. Unless we are waiting, skip it.
	 */
	if (!wait && mapping_tagged(VFS_I(ip)->i_mapping, PAGECACHE_TAG_DIRTY))
		return 0;

	if (!xfs_inode_matches_eofb(ip, eofb))
		return 0;

	/*
	 * If the caller is waiting, return -EAGAIN to keep the background
	 * scanner moving and revisit the inode in a subsequent pass.
	 */
	if (!xfs_ilock_nowait(ip, XFS_IOLOCK_EXCL)) {
		if (wait)
			return -EAGAIN;
		return 0;
	}

	ret = xfs_free_eofblocks(ip);
	xfs_iunlock(ip, XFS_IOLOCK_EXCL);

	return ret;
}

int
xfs_icache_free_eofblocks(
	struct xfs_mount	*mp,
	struct xfs_eofblocks	*eofb)
{
	return xfs_inode_walk(mp, 0, xfs_inode_free_eofblocks, eofb,
			XFS_ICI_EOFBLOCKS_TAG);
}

/*
 * Run eofblocks scans on the quotas applicable to the inode. For inodes with
 * multiple quotas, we don't know exactly which quota caused an allocation
 * failure. We make a best effort by including each quota under low free space
 * conditions (less than 1% free space) in the scan.
 */
static int
__xfs_inode_free_quota_eofblocks(
	struct xfs_inode	*ip,
	int			(*execute)(struct xfs_mount *mp,
					   struct xfs_eofblocks	*eofb))
{
	int scan = 0;
	struct xfs_eofblocks eofb = {0};
	struct xfs_dquot *dq;

	/*
	 * Run a sync scan to increase effectiveness and use the union filter to
	 * cover all applicable quotas in a single scan.
	 */
	eofb.eof_flags = XFS_EOF_FLAGS_UNION|XFS_EOF_FLAGS_SYNC;

	if (XFS_IS_UQUOTA_ENFORCED(ip->i_mount)) {
		dq = xfs_inode_dquot(ip, XFS_DQ_USER);
		if (dq && xfs_dquot_lowsp(dq)) {
			eofb.eof_uid = VFS_I(ip)->i_uid;
			eofb.eof_flags |= XFS_EOF_FLAGS_UID;
			scan = 1;
		}
	}

	if (XFS_IS_GQUOTA_ENFORCED(ip->i_mount)) {
		dq = xfs_inode_dquot(ip, XFS_DQ_GROUP);
		if (dq && xfs_dquot_lowsp(dq)) {
			eofb.eof_gid = VFS_I(ip)->i_gid;
			eofb.eof_flags |= XFS_EOF_FLAGS_GID;
			scan = 1;
		}
	}

	if (scan)
		execute(ip->i_mount, &eofb);

	return scan;
}

int
xfs_inode_free_quota_eofblocks(
	struct xfs_inode *ip)
{
	return __xfs_inode_free_quota_eofblocks(ip, xfs_icache_free_eofblocks);
}

static inline unsigned long
xfs_iflag_for_tag(
	int		tag)
{
	switch (tag) {
	case XFS_ICI_EOFBLOCKS_TAG:
		return XFS_IEOFBLOCKS;
	case XFS_ICI_COWBLOCKS_TAG:
		return XFS_ICOWBLOCKS;
	default:
		ASSERT(0);
		return 0;
	}
}

static void
__xfs_inode_set_blocks_tag(
	xfs_inode_t	*ip,
	void		(*execute)(struct xfs_mount *mp),
	void		(*set_tp)(struct xfs_mount *mp, xfs_agnumber_t agno,
				  int error, unsigned long caller_ip),
	int		tag)
{
	struct xfs_mount *mp = ip->i_mount;
	struct xfs_perag *pag;
	int tagged;

	/*
	 * Don't bother locking the AG and looking up in the radix trees
	 * if we already know that we have the tag set.
	 */
	if (ip->i_flags & xfs_iflag_for_tag(tag))
		return;
	spin_lock(&ip->i_flags_lock);
	ip->i_flags |= xfs_iflag_for_tag(tag);
	spin_unlock(&ip->i_flags_lock);

	pag = xfs_perag_get(mp, XFS_INO_TO_AGNO(mp, ip->i_ino));
	spin_lock(&pag->pag_ici_lock);

	tagged = radix_tree_tagged(&pag->pag_ici_root, tag);
	radix_tree_tag_set(&pag->pag_ici_root,
			   XFS_INO_TO_AGINO(ip->i_mount, ip->i_ino), tag);
	if (!tagged) {
		/* propagate the eofblocks tag up into the perag radix tree */
		spin_lock(&ip->i_mount->m_perag_lock);
		radix_tree_tag_set(&ip->i_mount->m_perag_tree,
				   XFS_INO_TO_AGNO(ip->i_mount, ip->i_ino),
				   tag);
		spin_unlock(&ip->i_mount->m_perag_lock);

		/* kick off background trimming */
		execute(ip->i_mount);

		set_tp(ip->i_mount, pag->pag_agno, -1, _RET_IP_);
	}

	spin_unlock(&pag->pag_ici_lock);
	xfs_perag_put(pag);
}

void
xfs_inode_set_eofblocks_tag(
	xfs_inode_t	*ip)
{
	trace_xfs_inode_set_eofblocks_tag(ip);
	return __xfs_inode_set_blocks_tag(ip, xfs_queue_eofblocks,
			trace_xfs_perag_set_eofblocks,
			XFS_ICI_EOFBLOCKS_TAG);
}

static void
__xfs_inode_clear_blocks_tag(
	xfs_inode_t	*ip,
	void		(*clear_tp)(struct xfs_mount *mp, xfs_agnumber_t agno,
				    int error, unsigned long caller_ip),
	int		tag)
{
	struct xfs_mount *mp = ip->i_mount;
	struct xfs_perag *pag;

	spin_lock(&ip->i_flags_lock);
	ip->i_flags &= ~xfs_iflag_for_tag(tag);
	spin_unlock(&ip->i_flags_lock);

	pag = xfs_perag_get(mp, XFS_INO_TO_AGNO(mp, ip->i_ino));
	spin_lock(&pag->pag_ici_lock);

	radix_tree_tag_clear(&pag->pag_ici_root,
			     XFS_INO_TO_AGINO(ip->i_mount, ip->i_ino), tag);
	if (!radix_tree_tagged(&pag->pag_ici_root, tag)) {
		/* clear the eofblocks tag from the perag radix tree */
		spin_lock(&ip->i_mount->m_perag_lock);
		radix_tree_tag_clear(&ip->i_mount->m_perag_tree,
				     XFS_INO_TO_AGNO(ip->i_mount, ip->i_ino),
				     tag);
		spin_unlock(&ip->i_mount->m_perag_lock);
		clear_tp(ip->i_mount, pag->pag_agno, -1, _RET_IP_);
	}

	spin_unlock(&pag->pag_ici_lock);
	xfs_perag_put(pag);
}

void
xfs_inode_clear_eofblocks_tag(
	xfs_inode_t	*ip)
{
	trace_xfs_inode_clear_eofblocks_tag(ip);
	return __xfs_inode_clear_blocks_tag(ip,
			trace_xfs_perag_clear_eofblocks, XFS_ICI_EOFBLOCKS_TAG);
}

/*
 * Set ourselves up to free CoW blocks from this file.  If it's already clean
 * then we can bail out quickly, but otherwise we must back off if the file
 * is undergoing some kind of write.
 */
static bool
xfs_prep_free_cowblocks(
	struct xfs_inode	*ip)
{
	/*
	 * Just clear the tag if we have an empty cow fork or none at all. It's
	 * possible the inode was fully unshared since it was originally tagged.
	 */
	if (!xfs_inode_has_cow_data(ip)) {
		trace_xfs_inode_free_cowblocks_invalid(ip);
		xfs_inode_clear_cowblocks_tag(ip);
		return false;
	}

	/*
	 * If the mapping is dirty or under writeback we cannot touch the
	 * CoW fork.  Leave it alone if we're in the midst of a directio.
	 */
	if ((VFS_I(ip)->i_state & I_DIRTY_PAGES) ||
	    mapping_tagged(VFS_I(ip)->i_mapping, PAGECACHE_TAG_DIRTY) ||
	    mapping_tagged(VFS_I(ip)->i_mapping, PAGECACHE_TAG_WRITEBACK) ||
	    atomic_read(&VFS_I(ip)->i_dio_count))
		return false;

	return true;
}

/*
 * Automatic CoW Reservation Freeing
 *
 * These functions automatically garbage collect leftover CoW reservations
 * that were made on behalf of a cowextsize hint when we start to run out
 * of quota or when the reservations sit around for too long.  If the file
 * has dirty pages or is undergoing writeback, its CoW reservations will
 * be retained.
 *
 * The actual garbage collection piggybacks off the same code that runs
 * the speculative EOF preallocation garbage collector.
 */
STATIC int
xfs_inode_free_cowblocks(
	struct xfs_inode	*ip,
	void			*args)
{
	struct xfs_eofblocks	*eofb = args;
	int			ret = 0;

	if (!xfs_prep_free_cowblocks(ip))
		return 0;

	if (!xfs_inode_matches_eofb(ip, eofb))
		return 0;

	/* Free the CoW blocks */
	xfs_ilock(ip, XFS_IOLOCK_EXCL);
	xfs_ilock(ip, XFS_MMAPLOCK_EXCL);

	/*
	 * Check again, nobody else should be able to dirty blocks or change
	 * the reflink iflag now that we have the first two locks held.
	 */
	if (xfs_prep_free_cowblocks(ip))
		ret = xfs_reflink_cancel_cow_range(ip, 0, NULLFILEOFF, false);

	xfs_iunlock(ip, XFS_MMAPLOCK_EXCL);
	xfs_iunlock(ip, XFS_IOLOCK_EXCL);

	return ret;
}

int
xfs_icache_free_cowblocks(
	struct xfs_mount	*mp,
	struct xfs_eofblocks	*eofb)
{
	return xfs_inode_walk(mp, 0, xfs_inode_free_cowblocks, eofb,
			XFS_ICI_COWBLOCKS_TAG);
}

int
xfs_inode_free_quota_cowblocks(
	struct xfs_inode *ip)
{
	return __xfs_inode_free_quota_eofblocks(ip, xfs_icache_free_cowblocks);
}

void
xfs_inode_set_cowblocks_tag(
	xfs_inode_t	*ip)
{
	trace_xfs_inode_set_cowblocks_tag(ip);
	return __xfs_inode_set_blocks_tag(ip, xfs_queue_cowblocks,
			trace_xfs_perag_set_cowblocks,
			XFS_ICI_COWBLOCKS_TAG);
}

void
xfs_inode_clear_cowblocks_tag(
	xfs_inode_t	*ip)
{
	trace_xfs_inode_clear_cowblocks_tag(ip);
	return __xfs_inode_clear_blocks_tag(ip,
			trace_xfs_perag_clear_cowblocks, XFS_ICI_COWBLOCKS_TAG);
}

/* Disable post-EOF and CoW block auto-reclamation. */
void
xfs_stop_block_reaping(
	struct xfs_mount	*mp)
{
	cancel_delayed_work_sync(&mp->m_eofblocks_work);
	cancel_delayed_work_sync(&mp->m_cowblocks_work);
}

/* Enable post-EOF and CoW block auto-reclamation. */
void
xfs_start_block_reaping(
	struct xfs_mount	*mp)
{
	xfs_queue_eofblocks(mp);
	xfs_queue_cowblocks(mp);
}<|MERGE_RESOLUTION|>--- conflicted
+++ resolved
@@ -1017,17 +1017,6 @@
 {
 	struct xfs_mount *mp = container_of(to_delayed_work(work),
 				struct xfs_mount, m_cowblocks_work);
-<<<<<<< HEAD
-
-	if (!sb_start_write_trylock(mp->m_super))
-		return;
-	xfs_icache_free_cowblocks(mp, NULL);
-	sb_end_write(mp->m_super);
-
-	xfs_queue_cowblocks(mp);
-}
-=======
->>>>>>> 4775cbe7
 
 	if (!sb_start_write_trylock(mp->m_super))
 		return;
