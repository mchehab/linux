--- conflicted
+++ resolved
@@ -32,19 +32,7 @@
 KBUILD_CFLAGS_DECOMPRESSOR += $(call cc-disable-warning, address-of-packed-member)
 KBUILD_CFLAGS_DECOMPRESSOR += $(if $(CONFIG_DEBUG_INFO),-g)
 KBUILD_CFLAGS_DECOMPRESSOR += $(if $(CONFIG_DEBUG_INFO_DWARF4), $(call cc-option, -gdwarf-4,))
-<<<<<<< HEAD
-
-ifdef CONFIG_CC_IS_GCC
-	ifeq ($(call cc-ifversion, -ge, 1200, y), y)
-		ifeq ($(call cc-ifversion, -lt, 1300, y), y)
-			KBUILD_CFLAGS += $(call cc-disable-warning, array-bounds)
-			KBUILD_CFLAGS_DECOMPRESSOR += $(call cc-disable-warning, array-bounds)
-		endif
-	endif
-endif
-=======
 KBUILD_CFLAGS_DECOMPRESSOR += $(if $(CONFIG_CC_NO_ARRAY_BOUNDS),-Wno-array-bounds)
->>>>>>> f777316e
 
 UTS_MACHINE	:= s390x
 STACK_SIZE	:= $(if $(CONFIG_KASAN),65536,16384)
