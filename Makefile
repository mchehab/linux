--- conflicted
+++ resolved
@@ -2,11 +2,7 @@
 VERSION = 5
 PATCHLEVEL = 11
 SUBLEVEL = 0
-<<<<<<< HEAD
-EXTRAVERSION = -rc5
-=======
 EXTRAVERSION = -rc2
->>>>>>> 76ec55ca
 NAME = Kleptomaniac Octopus
 
 # *DOCUMENTATION*
