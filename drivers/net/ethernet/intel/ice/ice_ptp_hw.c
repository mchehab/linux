// SPDX-License-Identifier: GPL-2.0
/* Copyright (C) 2021, Intel Corporation. */

#include <linux/delay.h>
#include <linux/iopoll.h>
#include "ice_common.h"
#include "ice_ptp_hw.h"
#include "ice_ptp_consts.h"
#include "ice_cgu_regs.h"

static struct dpll_pin_frequency ice_cgu_pin_freq_common[] = {
	DPLL_PIN_FREQUENCY_1PPS,
	DPLL_PIN_FREQUENCY_10MHZ,
};

static struct dpll_pin_frequency ice_cgu_pin_freq_1_hz[] = {
	DPLL_PIN_FREQUENCY_1PPS,
};

static struct dpll_pin_frequency ice_cgu_pin_freq_10_mhz[] = {
	DPLL_PIN_FREQUENCY_10MHZ,
};

static const struct ice_cgu_pin_desc ice_e810t_sfp_cgu_inputs[] = {
	{ "CVL-SDP22",	  ZL_REF0P, DPLL_PIN_TYPE_INT_OSCILLATOR,
		ARRAY_SIZE(ice_cgu_pin_freq_common), ice_cgu_pin_freq_common },
	{ "CVL-SDP20",	  ZL_REF0N, DPLL_PIN_TYPE_INT_OSCILLATOR,
		ARRAY_SIZE(ice_cgu_pin_freq_common), ice_cgu_pin_freq_common },
	{ "C827_0-RCLKA", ZL_REF1P, DPLL_PIN_TYPE_MUX, 0, },
	{ "C827_0-RCLKB", ZL_REF1N, DPLL_PIN_TYPE_MUX, 0, },
	{ "SMA1",	  ZL_REF3P, DPLL_PIN_TYPE_EXT,
		ARRAY_SIZE(ice_cgu_pin_freq_common), ice_cgu_pin_freq_common },
	{ "SMA2/U.FL2",	  ZL_REF3N, DPLL_PIN_TYPE_EXT,
		ARRAY_SIZE(ice_cgu_pin_freq_common), ice_cgu_pin_freq_common },
	{ "GNSS-1PPS",	  ZL_REF4P, DPLL_PIN_TYPE_GNSS,
		ARRAY_SIZE(ice_cgu_pin_freq_1_hz), ice_cgu_pin_freq_1_hz },
	{ "OCXO",	  ZL_REF4N, DPLL_PIN_TYPE_INT_OSCILLATOR, 0, },
};

static const struct ice_cgu_pin_desc ice_e810t_qsfp_cgu_inputs[] = {
	{ "CVL-SDP22",	  ZL_REF0P, DPLL_PIN_TYPE_INT_OSCILLATOR,
		ARRAY_SIZE(ice_cgu_pin_freq_common), ice_cgu_pin_freq_common },
	{ "CVL-SDP20",	  ZL_REF0N, DPLL_PIN_TYPE_INT_OSCILLATOR,
		ARRAY_SIZE(ice_cgu_pin_freq_common), ice_cgu_pin_freq_common },
	{ "C827_0-RCLKA", ZL_REF1P, DPLL_PIN_TYPE_MUX, },
	{ "C827_0-RCLKB", ZL_REF1N, DPLL_PIN_TYPE_MUX, },
	{ "C827_1-RCLKA", ZL_REF2P, DPLL_PIN_TYPE_MUX, },
	{ "C827_1-RCLKB", ZL_REF2N, DPLL_PIN_TYPE_MUX, },
	{ "SMA1",	  ZL_REF3P, DPLL_PIN_TYPE_EXT,
		ARRAY_SIZE(ice_cgu_pin_freq_common), ice_cgu_pin_freq_common },
	{ "SMA2/U.FL2",	  ZL_REF3N, DPLL_PIN_TYPE_EXT,
		ARRAY_SIZE(ice_cgu_pin_freq_common), ice_cgu_pin_freq_common },
	{ "GNSS-1PPS",	  ZL_REF4P, DPLL_PIN_TYPE_GNSS,
		ARRAY_SIZE(ice_cgu_pin_freq_1_hz), ice_cgu_pin_freq_1_hz },
	{ "OCXO",	  ZL_REF4N, DPLL_PIN_TYPE_INT_OSCILLATOR, },
};

static const struct ice_cgu_pin_desc ice_e810t_sfp_cgu_outputs[] = {
	{ "REF-SMA1",	    ZL_OUT0, DPLL_PIN_TYPE_EXT,
		ARRAY_SIZE(ice_cgu_pin_freq_common), ice_cgu_pin_freq_common },
	{ "REF-SMA2/U.FL2", ZL_OUT1, DPLL_PIN_TYPE_EXT,
		ARRAY_SIZE(ice_cgu_pin_freq_common), ice_cgu_pin_freq_common },
	{ "PHY-CLK",	    ZL_OUT2, DPLL_PIN_TYPE_SYNCE_ETH_PORT, },
	{ "MAC-CLK",	    ZL_OUT3, DPLL_PIN_TYPE_SYNCE_ETH_PORT, },
	{ "CVL-SDP21",	    ZL_OUT4, DPLL_PIN_TYPE_EXT,
		ARRAY_SIZE(ice_cgu_pin_freq_1_hz), ice_cgu_pin_freq_1_hz },
	{ "CVL-SDP23",	    ZL_OUT5, DPLL_PIN_TYPE_EXT,
		ARRAY_SIZE(ice_cgu_pin_freq_1_hz), ice_cgu_pin_freq_1_hz },
};

static const struct ice_cgu_pin_desc ice_e810t_qsfp_cgu_outputs[] = {
	{ "REF-SMA1",	    ZL_OUT0, DPLL_PIN_TYPE_EXT,
		ARRAY_SIZE(ice_cgu_pin_freq_common), ice_cgu_pin_freq_common },
	{ "REF-SMA2/U.FL2", ZL_OUT1, DPLL_PIN_TYPE_EXT,
		ARRAY_SIZE(ice_cgu_pin_freq_common), ice_cgu_pin_freq_common },
	{ "PHY-CLK",	    ZL_OUT2, DPLL_PIN_TYPE_SYNCE_ETH_PORT, 0 },
	{ "PHY2-CLK",	    ZL_OUT3, DPLL_PIN_TYPE_SYNCE_ETH_PORT, 0 },
	{ "MAC-CLK",	    ZL_OUT4, DPLL_PIN_TYPE_SYNCE_ETH_PORT, 0 },
	{ "CVL-SDP21",	    ZL_OUT5, DPLL_PIN_TYPE_EXT,
		ARRAY_SIZE(ice_cgu_pin_freq_1_hz), ice_cgu_pin_freq_1_hz },
	{ "CVL-SDP23",	    ZL_OUT6, DPLL_PIN_TYPE_EXT,
		ARRAY_SIZE(ice_cgu_pin_freq_1_hz), ice_cgu_pin_freq_1_hz },
};

static const struct ice_cgu_pin_desc ice_e823_si_cgu_inputs[] = {
	{ "NONE",	  SI_REF0P, 0, 0 },
	{ "NONE",	  SI_REF0N, 0, 0 },
	{ "SYNCE0_DP",	  SI_REF1P, DPLL_PIN_TYPE_MUX, 0 },
	{ "SYNCE0_DN",	  SI_REF1N, DPLL_PIN_TYPE_MUX, 0 },
	{ "EXT_CLK_SYNC", SI_REF2P, DPLL_PIN_TYPE_EXT,
		ARRAY_SIZE(ice_cgu_pin_freq_common), ice_cgu_pin_freq_common },
	{ "NONE",	  SI_REF2N, 0, 0 },
	{ "EXT_PPS_OUT",  SI_REF3,  DPLL_PIN_TYPE_EXT,
		ARRAY_SIZE(ice_cgu_pin_freq_common), ice_cgu_pin_freq_common },
	{ "INT_PPS_OUT",  SI_REF4,  DPLL_PIN_TYPE_EXT,
		ARRAY_SIZE(ice_cgu_pin_freq_common), ice_cgu_pin_freq_common },
};

static const struct ice_cgu_pin_desc ice_e823_si_cgu_outputs[] = {
	{ "1588-TIME_SYNC", SI_OUT0, DPLL_PIN_TYPE_EXT,
		ARRAY_SIZE(ice_cgu_pin_freq_common), ice_cgu_pin_freq_common },
	{ "PHY-CLK",	    SI_OUT1, DPLL_PIN_TYPE_SYNCE_ETH_PORT, 0 },
	{ "10MHZ-SMA2",	    SI_OUT2, DPLL_PIN_TYPE_EXT,
		ARRAY_SIZE(ice_cgu_pin_freq_10_mhz), ice_cgu_pin_freq_10_mhz },
	{ "PPS-SMA1",	    SI_OUT3, DPLL_PIN_TYPE_EXT,
		ARRAY_SIZE(ice_cgu_pin_freq_common), ice_cgu_pin_freq_common },
};

static const struct ice_cgu_pin_desc ice_e823_zl_cgu_inputs[] = {
	{ "NONE",	  ZL_REF0P, 0, 0 },
	{ "INT_PPS_OUT",  ZL_REF0N, DPLL_PIN_TYPE_EXT,
		ARRAY_SIZE(ice_cgu_pin_freq_1_hz), ice_cgu_pin_freq_1_hz },
	{ "SYNCE0_DP",	  ZL_REF1P, DPLL_PIN_TYPE_MUX, 0 },
	{ "SYNCE0_DN",	  ZL_REF1N, DPLL_PIN_TYPE_MUX, 0 },
	{ "NONE",	  ZL_REF2P, 0, 0 },
	{ "NONE",	  ZL_REF2N, 0, 0 },
	{ "EXT_CLK_SYNC", ZL_REF3P, DPLL_PIN_TYPE_EXT,
		ARRAY_SIZE(ice_cgu_pin_freq_common), ice_cgu_pin_freq_common },
	{ "NONE",	  ZL_REF3N, 0, 0 },
	{ "EXT_PPS_OUT",  ZL_REF4P, DPLL_PIN_TYPE_EXT,
		ARRAY_SIZE(ice_cgu_pin_freq_1_hz), ice_cgu_pin_freq_1_hz },
	{ "OCXO",	  ZL_REF4N, DPLL_PIN_TYPE_INT_OSCILLATOR, 0 },
};

static const struct ice_cgu_pin_desc ice_e823_zl_cgu_outputs[] = {
	{ "PPS-SMA1",	   ZL_OUT0, DPLL_PIN_TYPE_EXT,
		ARRAY_SIZE(ice_cgu_pin_freq_1_hz), ice_cgu_pin_freq_1_hz },
	{ "10MHZ-SMA2",	   ZL_OUT1, DPLL_PIN_TYPE_EXT,
		ARRAY_SIZE(ice_cgu_pin_freq_10_mhz), ice_cgu_pin_freq_10_mhz },
	{ "PHY-CLK",	   ZL_OUT2, DPLL_PIN_TYPE_SYNCE_ETH_PORT, 0 },
	{ "1588-TIME_REF", ZL_OUT3, DPLL_PIN_TYPE_SYNCE_ETH_PORT, 0 },
	{ "CPK-TIME_SYNC", ZL_OUT4, DPLL_PIN_TYPE_EXT,
		ARRAY_SIZE(ice_cgu_pin_freq_common), ice_cgu_pin_freq_common },
	{ "NONE",	   ZL_OUT5, 0, 0 },
};

/* Low level functions for interacting with and managing the device clock used
 * for the Precision Time Protocol.
 *
 * The ice hardware represents the current time using three registers:
 *
 *    GLTSYN_TIME_H     GLTSYN_TIME_L     GLTSYN_TIME_R
 *  +---------------+ +---------------+ +---------------+
 *  |    32 bits    | |    32 bits    | |    32 bits    |
 *  +---------------+ +---------------+ +---------------+
 *
 * The registers are incremented every clock tick using a 40bit increment
 * value defined over two registers:
 *
 *                     GLTSYN_INCVAL_H   GLTSYN_INCVAL_L
 *                    +---------------+ +---------------+
 *                    |    8 bit s    | |    32 bits    |
 *                    +---------------+ +---------------+
 *
 * The increment value is added to the GLSTYN_TIME_R and GLSTYN_TIME_L
 * registers every clock source tick. Depending on the specific device
 * configuration, the clock source frequency could be one of a number of
 * values.
 *
 * For E810 devices, the increment frequency is 812.5 MHz
 *
 * For E822 devices the clock can be derived from different sources, and the
 * increment has an effective frequency of one of the following:
 * - 823.4375 MHz
 * - 783.36 MHz
 * - 796.875 MHz
 * - 816 MHz
 * - 830.078125 MHz
 * - 783.36 MHz
 *
 * The hardware captures timestamps in the PHY for incoming packets, and for
 * outgoing packets on request. To support this, the PHY maintains a timer
 * that matches the lower 64 bits of the global source timer.
 *
 * In order to ensure that the PHY timers and the source timer are equivalent,
 * shadow registers are used to prepare the desired initial values. A special
 * sync command is issued to trigger copying from the shadow registers into
 * the appropriate source and PHY registers simultaneously.
 *
 * The driver supports devices which have different PHYs with subtly different
 * mechanisms to program and control the timers. We divide the devices into
 * families named after the first major device, E810 and similar devices, and
 * E822 and similar devices.
 *
 * - E822 based devices have additional support for fine grained Vernier
 *   calibration which requires significant setup
 * - The layout of timestamp data in the PHY register blocks is different
 * - The way timer synchronization commands are issued is different.
 *
 * To support this, very low level functions have an e810 or e822 suffix
 * indicating what type of device they work on. Higher level abstractions for
 * tasks that can be done on both devices do not have the suffix and will
 * correctly look up the appropriate low level function when running.
 *
 * Functions which only make sense on a single device family may not have
 * a suitable generic implementation
 */

/**
 * ice_get_ptp_src_clock_index - determine source clock index
 * @hw: pointer to HW struct
 *
 * Determine the source clock index currently in use, based on device
 * capabilities reported during initialization.
 */
u8 ice_get_ptp_src_clock_index(struct ice_hw *hw)
{
	return hw->func_caps.ts_func_info.tmr_index_assoc;
}

/**
 * ice_ptp_read_src_incval - Read source timer increment value
 * @hw: pointer to HW struct
 *
 * Read the increment value of the source timer and return it.
 */
static u64 ice_ptp_read_src_incval(struct ice_hw *hw)
{
	u32 lo, hi;
	u8 tmr_idx;

	tmr_idx = ice_get_ptp_src_clock_index(hw);

	lo = rd32(hw, GLTSYN_INCVAL_L(tmr_idx));
	hi = rd32(hw, GLTSYN_INCVAL_H(tmr_idx));

	return ((u64)(hi & INCVAL_HIGH_M) << 32) | lo;
}

/**
 * ice_read_cgu_reg_e82x - Read a CGU register
 * @hw: pointer to the HW struct
 * @addr: Register address to read
 * @val: storage for register value read
 *
 * Read the contents of a register of the Clock Generation Unit. Only
 * applicable to E822 devices.
 *
 * Return: 0 on success, other error codes when failed to read from CGU
 */
static int ice_read_cgu_reg_e82x(struct ice_hw *hw, u32 addr, u32 *val)
{
	struct ice_sbq_msg_input cgu_msg = {
		.opcode = ice_sbq_msg_rd,
		.dest_dev = cgu,
		.msg_addr_low = addr
	};
	int err;

<<<<<<< HEAD
	err = ice_sbq_rw_reg(hw, &cgu_msg);
=======
	err = ice_sbq_rw_reg(hw, &cgu_msg, ICE_AQ_FLAG_RD);
>>>>>>> 8400291e
	if (err) {
		ice_debug(hw, ICE_DBG_PTP, "Failed to read CGU register 0x%04x, err %d\n",
			  addr, err);
		return err;
	}

	*val = cgu_msg.data;

	return 0;
}

/**
 * ice_write_cgu_reg_e82x - Write a CGU register
 * @hw: pointer to the HW struct
 * @addr: Register address to write
 * @val: value to write into the register
 *
 * Write the specified value to a register of the Clock Generation Unit. Only
 * applicable to E822 devices.
 *
 * Return: 0 on success, other error codes when failed to write to CGU
 */
static int ice_write_cgu_reg_e82x(struct ice_hw *hw, u32 addr, u32 val)
{
	struct ice_sbq_msg_input cgu_msg = {
		.opcode = ice_sbq_msg_wr,
		.dest_dev = cgu,
		.msg_addr_low = addr,
		.data = val
	};
	int err;

<<<<<<< HEAD
	err = ice_sbq_rw_reg(hw, &cgu_msg);
=======
	err = ice_sbq_rw_reg(hw, &cgu_msg, ICE_AQ_FLAG_RD);
>>>>>>> 8400291e
	if (err) {
		ice_debug(hw, ICE_DBG_PTP, "Failed to write CGU register 0x%04x, err %d\n",
			  addr, err);
		return err;
	}

	return err;
}

/**
 * ice_clk_freq_str - Convert time_ref_freq to string
 * @clk_freq: Clock frequency
 *
 * Return: specified TIME_REF clock frequency converted to a string
 */
static const char *ice_clk_freq_str(enum ice_time_ref_freq clk_freq)
{
	switch (clk_freq) {
	case ICE_TIME_REF_FREQ_25_000:
		return "25 MHz";
	case ICE_TIME_REF_FREQ_122_880:
		return "122.88 MHz";
	case ICE_TIME_REF_FREQ_125_000:
		return "125 MHz";
	case ICE_TIME_REF_FREQ_153_600:
		return "153.6 MHz";
	case ICE_TIME_REF_FREQ_156_250:
		return "156.25 MHz";
	case ICE_TIME_REF_FREQ_245_760:
		return "245.76 MHz";
	default:
		return "Unknown";
	}
}

/**
 * ice_clk_src_str - Convert time_ref_src to string
 * @clk_src: Clock source
 *
 * Return: specified clock source converted to its string name
 */
static const char *ice_clk_src_str(enum ice_clk_src clk_src)
{
	switch (clk_src) {
	case ICE_CLK_SRC_TCXO:
		return "TCXO";
	case ICE_CLK_SRC_TIME_REF:
		return "TIME_REF";
	default:
		return "Unknown";
	}
}

/**
 * ice_cfg_cgu_pll_e82x - Configure the Clock Generation Unit
 * @hw: pointer to the HW struct
 * @clk_freq: Clock frequency to program
 * @clk_src: Clock source to select (TIME_REF, or TCXO)
 *
 * Configure the Clock Generation Unit with the desired clock frequency and
 * time reference, enabling the PLL which drives the PTP hardware clock.
 *
 * Return:
 * * %0       - success
 * * %-EINVAL - input parameters are incorrect
 * * %-EBUSY  - failed to lock TS PLL
 * * %other   - CGU read/write failure
 */
static int ice_cfg_cgu_pll_e82x(struct ice_hw *hw,
				enum ice_time_ref_freq clk_freq,
				enum ice_clk_src clk_src)
{
	union tspll_ro_bwm_lf bwm_lf;
	union nac_cgu_dword19 dw19;
	union nac_cgu_dword22 dw22;
	union nac_cgu_dword24 dw24;
	union nac_cgu_dword9 dw9;
	int err;

	if (clk_freq >= NUM_ICE_TIME_REF_FREQ) {
		dev_warn(ice_hw_to_dev(hw), "Invalid TIME_REF frequency %u\n",
			 clk_freq);
		return -EINVAL;
	}

	if (clk_src >= NUM_ICE_CLK_SRC) {
		dev_warn(ice_hw_to_dev(hw), "Invalid clock source %u\n",
			 clk_src);
		return -EINVAL;
	}

	if (clk_src == ICE_CLK_SRC_TCXO &&
	    clk_freq != ICE_TIME_REF_FREQ_25_000) {
		dev_warn(ice_hw_to_dev(hw),
			 "TCXO only supports 25 MHz frequency\n");
		return -EINVAL;
	}

	err = ice_read_cgu_reg_e82x(hw, NAC_CGU_DWORD9, &dw9.val);
	if (err)
		return err;

	err = ice_read_cgu_reg_e82x(hw, NAC_CGU_DWORD24, &dw24.val);
	if (err)
		return err;

	err = ice_read_cgu_reg_e82x(hw, TSPLL_RO_BWM_LF, &bwm_lf.val);
	if (err)
		return err;

	/* Log the current clock configuration */
	ice_debug(hw, ICE_DBG_PTP, "Current CGU configuration -- %s, clk_src %s, clk_freq %s, PLL %s\n",
		  dw24.ts_pll_enable ? "enabled" : "disabled",
		  ice_clk_src_str(dw24.time_ref_sel),
		  ice_clk_freq_str(dw9.time_ref_freq_sel),
		  bwm_lf.plllock_true_lock_cri ? "locked" : "unlocked");

	/* Disable the PLL before changing the clock source or frequency */
	if (dw24.ts_pll_enable) {
		dw24.ts_pll_enable = 0;

		err = ice_write_cgu_reg_e82x(hw, NAC_CGU_DWORD24, dw24.val);
		if (err)
			return err;
	}

	/* Set the frequency */
	dw9.time_ref_freq_sel = clk_freq;
	err = ice_write_cgu_reg_e82x(hw, NAC_CGU_DWORD9, dw9.val);
	if (err)
		return err;

	/* Configure the TS PLL feedback divisor */
	err = ice_read_cgu_reg_e82x(hw, NAC_CGU_DWORD19, &dw19.val);
	if (err)
		return err;

	dw19.tspll_fbdiv_intgr = e822_cgu_params[clk_freq].feedback_div;
	dw19.tspll_ndivratio = 1;

	err = ice_write_cgu_reg_e82x(hw, NAC_CGU_DWORD19, dw19.val);
	if (err)
		return err;

	/* Configure the TS PLL post divisor */
	err = ice_read_cgu_reg_e82x(hw, NAC_CGU_DWORD22, &dw22.val);
	if (err)
		return err;

	dw22.time1588clk_div = e822_cgu_params[clk_freq].post_pll_div;
	dw22.time1588clk_sel_div2 = 0;

	err = ice_write_cgu_reg_e82x(hw, NAC_CGU_DWORD22, dw22.val);
	if (err)
		return err;

	/* Configure the TS PLL pre divisor and clock source */
	err = ice_read_cgu_reg_e82x(hw, NAC_CGU_DWORD24, &dw24.val);
	if (err)
		return err;

	dw24.ref1588_ck_div = e822_cgu_params[clk_freq].refclk_pre_div;
	dw24.tspll_fbdiv_frac = e822_cgu_params[clk_freq].frac_n_div;
	dw24.time_ref_sel = clk_src;

	err = ice_write_cgu_reg_e82x(hw, NAC_CGU_DWORD24, dw24.val);
	if (err)
		return err;

	/* Finally, enable the PLL */
	dw24.ts_pll_enable = 1;

	err = ice_write_cgu_reg_e82x(hw, NAC_CGU_DWORD24, dw24.val);
	if (err)
		return err;

	/* Wait to verify if the PLL locks */
	usleep_range(1000, 5000);

	err = ice_read_cgu_reg_e82x(hw, TSPLL_RO_BWM_LF, &bwm_lf.val);
	if (err)
		return err;

	if (!bwm_lf.plllock_true_lock_cri) {
		dev_warn(ice_hw_to_dev(hw), "CGU PLL failed to lock\n");
		return -EBUSY;
	}

	/* Log the current clock configuration */
	ice_debug(hw, ICE_DBG_PTP, "New CGU configuration -- %s, clk_src %s, clk_freq %s, PLL %s\n",
		  dw24.ts_pll_enable ? "enabled" : "disabled",
		  ice_clk_src_str(dw24.time_ref_sel),
		  ice_clk_freq_str(dw9.time_ref_freq_sel),
		  bwm_lf.plllock_true_lock_cri ? "locked" : "unlocked");

	return 0;
}

/**
 * ice_cfg_cgu_pll_e825c - Configure the Clock Generation Unit for E825-C
 * @hw: pointer to the HW struct
 * @clk_freq: Clock frequency to program
 * @clk_src: Clock source to select (TIME_REF, or TCXO)
 *
 * Configure the Clock Generation Unit with the desired clock frequency and
 * time reference, enabling the PLL which drives the PTP hardware clock.
 *
 * Return:
 * * %0       - success
 * * %-EINVAL - input parameters are incorrect
 * * %-EBUSY  - failed to lock TS PLL
 * * %other   - CGU read/write failure
 */
static int ice_cfg_cgu_pll_e825c(struct ice_hw *hw,
				 enum ice_time_ref_freq clk_freq,
				 enum ice_clk_src clk_src)
{
	union tspll_ro_lock_e825c ro_lock;
	union nac_cgu_dword16_e825c dw16;
	union nac_cgu_dword23_e825c dw23;
	union nac_cgu_dword19 dw19;
	union nac_cgu_dword22 dw22;
	union nac_cgu_dword24 dw24;
	union nac_cgu_dword9 dw9;
	int err;

	if (clk_freq >= NUM_ICE_TIME_REF_FREQ) {
		dev_warn(ice_hw_to_dev(hw), "Invalid TIME_REF frequency %u\n",
			 clk_freq);
		return -EINVAL;
	}

	if (clk_src >= NUM_ICE_CLK_SRC) {
		dev_warn(ice_hw_to_dev(hw), "Invalid clock source %u\n",
			 clk_src);
		return -EINVAL;
	}

	if (clk_src == ICE_CLK_SRC_TCXO &&
	    clk_freq != ICE_TIME_REF_FREQ_156_250) {
		dev_warn(ice_hw_to_dev(hw),
			 "TCXO only supports 156.25 MHz frequency\n");
		return -EINVAL;
	}

	err = ice_read_cgu_reg_e82x(hw, NAC_CGU_DWORD9, &dw9.val);
	if (err)
		return err;

	err = ice_read_cgu_reg_e82x(hw, NAC_CGU_DWORD24, &dw24.val);
	if (err)
		return err;

	err = ice_read_cgu_reg_e82x(hw, NAC_CGU_DWORD16_E825C, &dw16.val);
	if (err)
		return err;

	err = ice_read_cgu_reg_e82x(hw, NAC_CGU_DWORD23_E825C, &dw23.val);
	if (err)
		return err;

	err = ice_read_cgu_reg_e82x(hw, TSPLL_RO_LOCK_E825C, &ro_lock.val);
	if (err)
		return err;

	/* Log the current clock configuration */
	ice_debug(hw, ICE_DBG_PTP, "Current CGU configuration -- %s, clk_src %s, clk_freq %s, PLL %s\n",
		  dw24.ts_pll_enable ? "enabled" : "disabled",
		  ice_clk_src_str(dw23.time_ref_sel),
		  ice_clk_freq_str(dw9.time_ref_freq_sel),
		  ro_lock.plllock_true_lock_cri ? "locked" : "unlocked");

	/* Disable the PLL before changing the clock source or frequency */
	if (dw23.ts_pll_enable) {
		dw23.ts_pll_enable = 0;

		err = ice_write_cgu_reg_e82x(hw, NAC_CGU_DWORD23_E825C,
					     dw23.val);
		if (err)
			return err;
	}

	/* Set the frequency */
	dw9.time_ref_freq_sel = clk_freq;

	/* Enable the correct receiver */
	if (clk_src == ICE_CLK_SRC_TCXO) {
		dw9.time_ref_en = 0;
		dw9.clk_eref0_en = 1;
	} else {
		dw9.time_ref_en = 1;
		dw9.clk_eref0_en = 0;
	}
	err = ice_write_cgu_reg_e82x(hw, NAC_CGU_DWORD9, dw9.val);
	if (err)
		return err;

	/* Choose the referenced frequency */
	dw16.tspll_ck_refclkfreq =
	e825c_cgu_params[clk_freq].tspll_ck_refclkfreq;
	err = ice_write_cgu_reg_e82x(hw, NAC_CGU_DWORD16_E825C, dw16.val);
	if (err)
		return err;

	/* Configure the TS PLL feedback divisor */
	err = ice_read_cgu_reg_e82x(hw, NAC_CGU_DWORD19, &dw19.val);
	if (err)
		return err;

	dw19.tspll_fbdiv_intgr =
		e825c_cgu_params[clk_freq].tspll_fbdiv_intgr;
	dw19.tspll_ndivratio =
		e825c_cgu_params[clk_freq].tspll_ndivratio;

	err = ice_write_cgu_reg_e82x(hw, NAC_CGU_DWORD19, dw19.val);
	if (err)
		return err;

	/* Configure the TS PLL post divisor */
	err = ice_read_cgu_reg_e82x(hw, NAC_CGU_DWORD22, &dw22.val);
	if (err)
		return err;

	/* These two are constant for E825C */
	dw22.time1588clk_div = 5;
	dw22.time1588clk_sel_div2 = 0;

	err = ice_write_cgu_reg_e82x(hw, NAC_CGU_DWORD22, dw22.val);
	if (err)
		return err;

	/* Configure the TS PLL pre divisor and clock source */
	err = ice_read_cgu_reg_e82x(hw, NAC_CGU_DWORD23_E825C, &dw23.val);
	if (err)
		return err;

	dw23.ref1588_ck_div =
		e825c_cgu_params[clk_freq].ref1588_ck_div;
	dw23.time_ref_sel = clk_src;

	err = ice_write_cgu_reg_e82x(hw, NAC_CGU_DWORD23_E825C, dw23.val);
	if (err)
		return err;

	dw24.tspll_fbdiv_frac =
		e825c_cgu_params[clk_freq].tspll_fbdiv_frac;

	err = ice_write_cgu_reg_e82x(hw, NAC_CGU_DWORD24, dw24.val);
	if (err)
		return err;

	/* Finally, enable the PLL */
	dw23.ts_pll_enable = 1;

	err = ice_write_cgu_reg_e82x(hw, NAC_CGU_DWORD23_E825C, dw23.val);
	if (err)
		return err;

	/* Wait to verify if the PLL locks */
	usleep_range(1000, 5000);

	err = ice_read_cgu_reg_e82x(hw, TSPLL_RO_LOCK_E825C, &ro_lock.val);
	if (err)
		return err;

	if (!ro_lock.plllock_true_lock_cri) {
		dev_warn(ice_hw_to_dev(hw), "CGU PLL failed to lock\n");
		return -EBUSY;
	}

	/* Log the current clock configuration */
	ice_debug(hw, ICE_DBG_PTP, "New CGU configuration -- %s, clk_src %s, clk_freq %s, PLL %s\n",
		  dw24.ts_pll_enable ? "enabled" : "disabled",
		  ice_clk_src_str(dw23.time_ref_sel),
		  ice_clk_freq_str(dw9.time_ref_freq_sel),
		  ro_lock.plllock_true_lock_cri ? "locked" : "unlocked");

	return 0;
}

/**
 * ice_cfg_cgu_pll_dis_sticky_bits_e82x - disable TS PLL sticky bits
 * @hw: pointer to the HW struct
 *
 * Configure the Clock Generation Unit TS PLL sticky bits so they don't latch on
 * losing TS PLL lock, but always show current state.
 *
 * Return: 0 on success, other error codes when failed to read/write CGU
 */
static int ice_cfg_cgu_pll_dis_sticky_bits_e82x(struct ice_hw *hw)
{
	union tspll_cntr_bist_settings cntr_bist;
	int err;

	err = ice_read_cgu_reg_e82x(hw, TSPLL_CNTR_BIST_SETTINGS,
				    &cntr_bist.val);
	if (err)
		return err;

	/* Disable sticky lock detection so lock err reported is accurate */
	cntr_bist.i_plllock_sel_0 = 0;
	cntr_bist.i_plllock_sel_1 = 0;

	return ice_write_cgu_reg_e82x(hw, TSPLL_CNTR_BIST_SETTINGS,
				      cntr_bist.val);
}

/**
 * ice_cfg_cgu_pll_dis_sticky_bits_e825c - disable TS PLL sticky bits for E825-C
 * @hw: pointer to the HW struct
 *
 * Configure the Clock Generation Unit TS PLL sticky bits so they don't latch on
 * losing TS PLL lock, but always show current state.
 *
 * Return: 0 on success, other error codes when failed to read/write CGU
 */
static int ice_cfg_cgu_pll_dis_sticky_bits_e825c(struct ice_hw *hw)
{
	union tspll_bw_tdc_e825c bw_tdc;
	int err;

	err = ice_read_cgu_reg_e82x(hw, TSPLL_BW_TDC_E825C, &bw_tdc.val);
	if (err)
		return err;

	bw_tdc.i_plllock_sel_1_0 = 0;

	return ice_write_cgu_reg_e82x(hw, TSPLL_BW_TDC_E825C, bw_tdc.val);
}

/**
 * ice_init_cgu_e82x - Initialize CGU with settings from firmware
 * @hw: pointer to the HW structure
 *
 * Initialize the Clock Generation Unit of the E822 device.
 *
 * Return: 0 on success, other error codes when failed to read/write/cfg CGU
 */
static int ice_init_cgu_e82x(struct ice_hw *hw)
{
	struct ice_ts_func_info *ts_info = &hw->func_caps.ts_func_info;
	int err;

	/* Disable sticky lock detection so lock err reported is accurate */
	if (ice_is_e825c(hw))
		err = ice_cfg_cgu_pll_dis_sticky_bits_e825c(hw);
	else
		err = ice_cfg_cgu_pll_dis_sticky_bits_e82x(hw);
	if (err)
		return err;

	/* Configure the CGU PLL using the parameters from the function
	 * capabilities.
	 */
	if (ice_is_e825c(hw))
		err = ice_cfg_cgu_pll_e825c(hw, ts_info->time_ref,
					    (enum ice_clk_src)ts_info->clk_src);
	else
		err = ice_cfg_cgu_pll_e82x(hw, ts_info->time_ref,
					   (enum ice_clk_src)ts_info->clk_src);

	return err;
}

/**
 * ice_ptp_tmr_cmd_to_src_reg - Convert to source timer command value
 * @hw: pointer to HW struct
 * @cmd: Timer command
 *
 * Return: the source timer command register value for the given PTP timer
 * command.
 */
static u32 ice_ptp_tmr_cmd_to_src_reg(struct ice_hw *hw,
				      enum ice_ptp_tmr_cmd cmd)
{
	u32 cmd_val, tmr_idx;

	switch (cmd) {
	case ICE_PTP_INIT_TIME:
		cmd_val = GLTSYN_CMD_INIT_TIME;
		break;
	case ICE_PTP_INIT_INCVAL:
		cmd_val = GLTSYN_CMD_INIT_INCVAL;
		break;
	case ICE_PTP_ADJ_TIME:
		cmd_val = GLTSYN_CMD_ADJ_TIME;
		break;
	case ICE_PTP_ADJ_TIME_AT_TIME:
		cmd_val = GLTSYN_CMD_ADJ_INIT_TIME;
		break;
	case ICE_PTP_NOP:
	case ICE_PTP_READ_TIME:
		cmd_val = GLTSYN_CMD_READ_TIME;
		break;
	default:
		dev_warn(ice_hw_to_dev(hw),
			 "Ignoring unrecognized timer command %u\n", cmd);
		cmd_val = 0;
	}

	tmr_idx = ice_get_ptp_src_clock_index(hw);

	return tmr_idx << SEL_CPK_SRC | cmd_val;
}

/**
 * ice_ptp_tmr_cmd_to_port_reg- Convert to port timer command value
 * @hw: pointer to HW struct
 * @cmd: Timer command
 *
 * Note that some hardware families use a different command register value for
 * the PHY ports, while other hardware families use the same register values
 * as the source timer.
 *
 * Return: the PHY port timer command register value for the given PTP timer
 * command.
 */
static u32 ice_ptp_tmr_cmd_to_port_reg(struct ice_hw *hw,
				       enum ice_ptp_tmr_cmd cmd)
{
	u32 cmd_val, tmr_idx;

	/* Certain hardware families share the same register values for the
	 * port register and source timer register.
	 */
	switch (hw->ptp.phy_model) {
	case ICE_PHY_E810:
		return ice_ptp_tmr_cmd_to_src_reg(hw, cmd) & TS_CMD_MASK_E810;
	default:
		break;
	}

	switch (cmd) {
	case ICE_PTP_INIT_TIME:
		cmd_val = PHY_CMD_INIT_TIME;
		break;
	case ICE_PTP_INIT_INCVAL:
		cmd_val = PHY_CMD_INIT_INCVAL;
		break;
	case ICE_PTP_ADJ_TIME:
		cmd_val = PHY_CMD_ADJ_TIME;
		break;
	case ICE_PTP_ADJ_TIME_AT_TIME:
		cmd_val = PHY_CMD_ADJ_TIME_AT_TIME;
		break;
	case ICE_PTP_READ_TIME:
		cmd_val = PHY_CMD_READ_TIME;
		break;
	case ICE_PTP_NOP:
		cmd_val = 0;
		break;
	default:
		dev_warn(ice_hw_to_dev(hw),
			 "Ignoring unrecognized timer command %u\n", cmd);
		cmd_val = 0;
	}

	tmr_idx = ice_get_ptp_src_clock_index(hw);

	return tmr_idx << SEL_PHY_SRC | cmd_val;
}

/**
 * ice_ptp_src_cmd - Prepare source timer for a timer command
 * @hw: pointer to HW structure
 * @cmd: Timer command
 *
 * Prepare the source timer for an upcoming timer sync command.
 */
void ice_ptp_src_cmd(struct ice_hw *hw, enum ice_ptp_tmr_cmd cmd)
{
	u32 cmd_val = ice_ptp_tmr_cmd_to_src_reg(hw, cmd);

	wr32(hw, GLTSYN_CMD, cmd_val);
}

/**
 * ice_ptp_exec_tmr_cmd - Execute all prepared timer commands
 * @hw: pointer to HW struct
 *
 * Write the SYNC_EXEC_CMD bit to the GLTSYN_CMD_SYNC register, and flush the
 * write immediately. This triggers the hardware to begin executing all of the
 * source and PHY timer commands synchronously.
 */
static void ice_ptp_exec_tmr_cmd(struct ice_hw *hw)
{
	struct ice_pf *pf = container_of(hw, struct ice_pf, hw);

	guard(spinlock)(&pf->adapter->ptp_gltsyn_time_lock);
	wr32(hw, GLTSYN_CMD_SYNC, SYNC_EXEC_CMD);
	ice_flush(hw);
}

/* 56G PHY device functions
 *
 * The following functions operate on devices with the ETH 56G PHY.
 */

/**
 * ice_write_phy_eth56g - Write a PHY port register
 * @hw: pointer to the HW struct
 * @phy_idx: PHY index
 * @addr: PHY register address
 * @val: Value to write
 *
 * Return: 0 on success, other error codes when failed to write to PHY
 */
static int ice_write_phy_eth56g(struct ice_hw *hw, u8 phy_idx, u32 addr,
				u32 val)
{
	struct ice_sbq_msg_input phy_msg;
	int err;

	phy_msg.opcode = ice_sbq_msg_wr;

	phy_msg.msg_addr_low = lower_16_bits(addr);
	phy_msg.msg_addr_high = upper_16_bits(addr);

	phy_msg.data = val;
	phy_msg.dest_dev = hw->ptp.phy.eth56g.phy_addr[phy_idx];

<<<<<<< HEAD
	err = ice_sbq_rw_reg(hw, &phy_msg);
=======
	err = ice_sbq_rw_reg(hw, &phy_msg, ICE_AQ_FLAG_RD);
>>>>>>> 8400291e

	if (err)
		ice_debug(hw, ICE_DBG_PTP, "PTP failed to send msg to phy %d\n",
			  err);

	return err;
}

/**
 * ice_read_phy_eth56g - Read a PHY port register
 * @hw: pointer to the HW struct
 * @phy_idx: PHY index
 * @addr: PHY register address
 * @val: Value to write
 *
 * Return: 0 on success, other error codes when failed to read from PHY
 */
static int ice_read_phy_eth56g(struct ice_hw *hw, u8 phy_idx, u32 addr,
			       u32 *val)
{
	struct ice_sbq_msg_input phy_msg;
	int err;

	phy_msg.opcode = ice_sbq_msg_rd;

	phy_msg.msg_addr_low = lower_16_bits(addr);
	phy_msg.msg_addr_high = upper_16_bits(addr);

	phy_msg.data = 0;
	phy_msg.dest_dev = hw->ptp.phy.eth56g.phy_addr[phy_idx];

<<<<<<< HEAD
	err = ice_sbq_rw_reg(hw, &phy_msg);
=======
	err = ice_sbq_rw_reg(hw, &phy_msg, ICE_AQ_FLAG_RD);
>>>>>>> 8400291e
	if (err) {
		ice_debug(hw, ICE_DBG_PTP, "PTP failed to send msg to phy %d\n",
			  err);
		return err;
	}

	*val = phy_msg.data;

	return 0;
}

/**
 * ice_phy_res_address_eth56g - Calculate a PHY port register address
 * @port: Port number to be written
 * @res_type: resource type (register/memory)
 * @offset: Offset from PHY port register base
 * @addr: The result address
 *
 * Return:
 * * %0      - success
 * * %EINVAL - invalid port number or resource type
 */
static int ice_phy_res_address_eth56g(u8 port, enum eth56g_res_type res_type,
				      u32 offset, u32 *addr)
{
	u8 lane = port % ICE_PORTS_PER_QUAD;
	u8 phy = ICE_GET_QUAD_NUM(port);

	if (res_type >= NUM_ETH56G_PHY_RES)
		return -EINVAL;

	*addr = eth56g_phy_res[res_type].base[phy] +
		lane * eth56g_phy_res[res_type].step + offset;
	return 0;
}

/**
 * ice_write_port_eth56g - Write a PHY port register
 * @hw: pointer to the HW struct
 * @offset: PHY register offset
 * @port: Port number
 * @val: Value to write
 * @res_type: resource type (register/memory)
 *
 * Return:
 * * %0      - success
 * * %EINVAL - invalid port number or resource type
 * * %other  - failed to write to PHY
 */
static int ice_write_port_eth56g(struct ice_hw *hw, u8 port, u32 offset,
				 u32 val, enum eth56g_res_type res_type)
{
	u8 phy_port = port % hw->ptp.ports_per_phy;
	u8 phy_idx = port / hw->ptp.ports_per_phy;
	u32 addr;
	int err;

	if (port >= hw->ptp.num_lports)
		return -EINVAL;

	err = ice_phy_res_address_eth56g(phy_port, res_type, offset, &addr);
	if (err)
		return err;

	return ice_write_phy_eth56g(hw, phy_idx, addr, val);
}

/**
 * ice_read_port_eth56g - Read a PHY port register
 * @hw: pointer to the HW struct
 * @offset: PHY register offset
 * @port: Port number
 * @val: Value to write
 * @res_type: resource type (register/memory)
 *
 * Return:
 * * %0      - success
 * * %EINVAL - invalid port number or resource type
 * * %other  - failed to read from PHY
 */
static int ice_read_port_eth56g(struct ice_hw *hw, u8 port, u32 offset,
				u32 *val, enum eth56g_res_type res_type)
{
	u8 phy_port = port % hw->ptp.ports_per_phy;
	u8 phy_idx = port / hw->ptp.ports_per_phy;
	u32 addr;
	int err;

	if (port >= hw->ptp.num_lports)
		return -EINVAL;

	err = ice_phy_res_address_eth56g(phy_port, res_type, offset, &addr);
	if (err)
		return err;

	return ice_read_phy_eth56g(hw, phy_idx, addr, val);
}

/**
 * ice_write_ptp_reg_eth56g - Write a PHY port register
 * @hw: pointer to the HW struct
 * @port: Port number to be written
 * @offset: Offset from PHY port register base
 * @val: Value to write
 *
 * Return:
 * * %0      - success
 * * %EINVAL - invalid port number or resource type
 * * %other  - failed to write to PHY
 */
static int ice_write_ptp_reg_eth56g(struct ice_hw *hw, u8 port, u16 offset,
				    u32 val)
{
	return ice_write_port_eth56g(hw, port, offset, val, ETH56G_PHY_REG_PTP);
}

/**
 * ice_write_mac_reg_eth56g - Write a MAC PHY port register
 * parameter
 * @hw: pointer to the HW struct
 * @port: Port number to be written
 * @offset: Offset from PHY port register base
 * @val: Value to write
 *
 * Return:
 * * %0      - success
 * * %EINVAL - invalid port number or resource type
 * * %other  - failed to write to PHY
 */
static int ice_write_mac_reg_eth56g(struct ice_hw *hw, u8 port, u32 offset,
				    u32 val)
{
	return ice_write_port_eth56g(hw, port, offset, val, ETH56G_PHY_REG_MAC);
}

/**
 * ice_write_xpcs_reg_eth56g - Write a PHY port register
 * @hw: pointer to the HW struct
 * @port: Port number to be written
 * @offset: Offset from PHY port register base
 * @val: Value to write
 *
 * Return:
 * * %0      - success
 * * %EINVAL - invalid port number or resource type
 * * %other  - failed to write to PHY
 */
static int ice_write_xpcs_reg_eth56g(struct ice_hw *hw, u8 port, u32 offset,
				     u32 val)
{
	return ice_write_port_eth56g(hw, port, offset, val,
				     ETH56G_PHY_REG_XPCS);
}

/**
 * ice_read_ptp_reg_eth56g - Read a PHY port register
 * @hw: pointer to the HW struct
 * @port: Port number to be read
 * @offset: Offset from PHY port register base
 * @val: Pointer to the value to read (out param)
 *
 * Return:
 * * %0      - success
 * * %EINVAL - invalid port number or resource type
 * * %other  - failed to read from PHY
 */
static int ice_read_ptp_reg_eth56g(struct ice_hw *hw, u8 port, u16 offset,
				   u32 *val)
{
	return ice_read_port_eth56g(hw, port, offset, val, ETH56G_PHY_REG_PTP);
}

/**
 * ice_read_mac_reg_eth56g - Read a PHY port register
 * @hw: pointer to the HW struct
 * @port: Port number to be read
 * @offset: Offset from PHY port register base
 * @val: Pointer to the value to read (out param)
 *
 * Return:
 * * %0      - success
 * * %EINVAL - invalid port number or resource type
 * * %other  - failed to read from PHY
 */
static int ice_read_mac_reg_eth56g(struct ice_hw *hw, u8 port, u16 offset,
				   u32 *val)
{
	return ice_read_port_eth56g(hw, port, offset, val, ETH56G_PHY_REG_MAC);
}

/**
 * ice_read_gpcs_reg_eth56g - Read a PHY port register
 * @hw: pointer to the HW struct
 * @port: Port number to be read
 * @offset: Offset from PHY port register base
 * @val: Pointer to the value to read (out param)
 *
 * Return:
 * * %0      - success
 * * %EINVAL - invalid port number or resource type
 * * %other  - failed to read from PHY
 */
static int ice_read_gpcs_reg_eth56g(struct ice_hw *hw, u8 port, u16 offset,
				    u32 *val)
{
	return ice_read_port_eth56g(hw, port, offset, val, ETH56G_PHY_REG_GPCS);
}

/**
 * ice_read_port_mem_eth56g - Read a PHY port memory location
 * @hw: pointer to the HW struct
 * @port: Port number to be read
 * @offset: Offset from PHY port register base
 * @val: Pointer to the value to read (out param)
 *
 * Return:
 * * %0      - success
 * * %EINVAL - invalid port number or resource type
 * * %other  - failed to read from PHY
 */
static int ice_read_port_mem_eth56g(struct ice_hw *hw, u8 port, u16 offset,
				    u32 *val)
{
	return ice_read_port_eth56g(hw, port, offset, val, ETH56G_PHY_MEM_PTP);
}

/**
 * ice_write_port_mem_eth56g - Write a PHY port memory location
 * @hw: pointer to the HW struct
 * @port: Port number to be read
 * @offset: Offset from PHY port register base
 * @val: Pointer to the value to read (out param)
 *
 * Return:
 * * %0      - success
 * * %EINVAL - invalid port number or resource type
 * * %other  - failed to write to PHY
 */
static int ice_write_port_mem_eth56g(struct ice_hw *hw, u8 port, u16 offset,
				     u32 val)
{
	return ice_write_port_eth56g(hw, port, offset, val, ETH56G_PHY_MEM_PTP);
}

/**
 * ice_is_64b_phy_reg_eth56g - Check if this is a 64bit PHY register
 * @low_addr: the low address to check
 * @high_addr: on return, contains the high address of the 64bit register
 *
 * Write the appropriate high register offset to use.
 *
 * Return: true if the provided low address is one of the known 64bit PHY values
 * represented as two 32bit registers, false otherwise.
 */
static bool ice_is_64b_phy_reg_eth56g(u16 low_addr, u16 *high_addr)
{
	switch (low_addr) {
	case PHY_REG_TX_TIMER_INC_PRE_L:
		*high_addr = PHY_REG_TX_TIMER_INC_PRE_U;
		return true;
	case PHY_REG_RX_TIMER_INC_PRE_L:
		*high_addr = PHY_REG_RX_TIMER_INC_PRE_U;
		return true;
	case PHY_REG_TX_CAPTURE_L:
		*high_addr = PHY_REG_TX_CAPTURE_U;
		return true;
	case PHY_REG_RX_CAPTURE_L:
		*high_addr = PHY_REG_RX_CAPTURE_U;
		return true;
	case PHY_REG_TOTAL_TX_OFFSET_L:
		*high_addr = PHY_REG_TOTAL_TX_OFFSET_U;
		return true;
	case PHY_REG_TOTAL_RX_OFFSET_L:
		*high_addr = PHY_REG_TOTAL_RX_OFFSET_U;
		return true;
	case PHY_REG_TX_MEMORY_STATUS_L:
		*high_addr = PHY_REG_TX_MEMORY_STATUS_U;
		return true;
	default:
		return false;
	}
}

/**
 * ice_is_40b_phy_reg_eth56g - Check if this is a 40bit PHY register
 * @low_addr: the low address to check
 * @high_addr: on return, contains the high address of the 40bit value
 *
 * Write the appropriate high register offset to use.
 *
 * Return: true if the provided low address is one of the known 40bit PHY
 * values split into two registers with the lower 8 bits in the low register and
 * the upper 32 bits in the high register, false otherwise.
 */
static bool ice_is_40b_phy_reg_eth56g(u16 low_addr, u16 *high_addr)
{
	switch (low_addr) {
	case PHY_REG_TIMETUS_L:
		*high_addr = PHY_REG_TIMETUS_U;
		return true;
	case PHY_PCS_REF_TUS_L:
		*high_addr = PHY_PCS_REF_TUS_U;
		return true;
	case PHY_PCS_REF_INC_L:
		*high_addr = PHY_PCS_REF_INC_U;
		return true;
	default:
		return false;
	}
}

/**
 * ice_read_64b_phy_reg_eth56g - Read a 64bit value from PHY registers
 * @hw: pointer to the HW struct
 * @port: PHY port to read from
 * @low_addr: offset of the lower register to read from
 * @val: on return, the contents of the 64bit value from the PHY registers
 * @res_type: resource type
 *
 * Check if the caller has specified a known 40 bit register offset and read
 * the two registers associated with a 40bit value and return it in the val
 * pointer.
 *
 * Return:
 * * %0      - success
 * * %EINVAL - not a 64 bit register
 * * %other  - failed to read from PHY
 */
static int ice_read_64b_phy_reg_eth56g(struct ice_hw *hw, u8 port, u16 low_addr,
				       u64 *val, enum eth56g_res_type res_type)
{
	u16 high_addr;
	u32 lo, hi;
	int err;

	if (!ice_is_64b_phy_reg_eth56g(low_addr, &high_addr))
		return -EINVAL;

	err = ice_read_port_eth56g(hw, port, low_addr, &lo, res_type);
	if (err) {
		ice_debug(hw, ICE_DBG_PTP, "Failed to read from low register %#08x\n, err %d",
			  low_addr, err);
		return err;
	}

	err = ice_read_port_eth56g(hw, port, high_addr, &hi, res_type);
	if (err) {
		ice_debug(hw, ICE_DBG_PTP, "Failed to read from high register %#08x\n, err %d",
			  high_addr, err);
		return err;
	}

	*val = ((u64)hi << 32) | lo;

	return 0;
}

/**
 * ice_read_64b_ptp_reg_eth56g - Read a 64bit value from PHY registers
 * @hw: pointer to the HW struct
 * @port: PHY port to read from
 * @low_addr: offset of the lower register to read from
 * @val: on return, the contents of the 64bit value from the PHY registers
 *
 * Check if the caller has specified a known 40 bit register offset and read
 * the two registers associated with a 40bit value and return it in the val
 * pointer.
 *
 * Return:
 * * %0      - success
 * * %EINVAL - not a 64 bit register
 * * %other  - failed to read from PHY
 */
static int ice_read_64b_ptp_reg_eth56g(struct ice_hw *hw, u8 port, u16 low_addr,
				       u64 *val)
{
	return ice_read_64b_phy_reg_eth56g(hw, port, low_addr, val,
					   ETH56G_PHY_REG_PTP);
}

/**
 * ice_write_40b_phy_reg_eth56g - Write a 40b value to the PHY
 * @hw: pointer to the HW struct
 * @port: port to write to
 * @low_addr: offset of the low register
 * @val: 40b value to write
 * @res_type: resource type
 *
 * Check if the caller has specified a known 40 bit register offset and write
 * provided 40b value to the two associated registers by splitting it up into
 * two chunks, the lower 8 bits and the upper 32 bits.
 *
 * Return:
 * * %0      - success
 * * %EINVAL - not a 40 bit register
 * * %other  - failed to write to PHY
 */
static int ice_write_40b_phy_reg_eth56g(struct ice_hw *hw, u8 port,
					u16 low_addr, u64 val,
					enum eth56g_res_type res_type)
{
	u16 high_addr;
	u32 lo, hi;
	int err;

	if (!ice_is_40b_phy_reg_eth56g(low_addr, &high_addr))
		return -EINVAL;

	lo = FIELD_GET(P_REG_40B_LOW_M, val);
	hi = (u32)(val >> P_REG_40B_HIGH_S);

	err = ice_write_port_eth56g(hw, port, low_addr, lo, res_type);
	if (err) {
		ice_debug(hw, ICE_DBG_PTP, "Failed to write to low register 0x%08x\n, err %d",
			  low_addr, err);
		return err;
	}

	err = ice_write_port_eth56g(hw, port, high_addr, hi, res_type);
	if (err) {
		ice_debug(hw, ICE_DBG_PTP, "Failed to write to high register 0x%08x\n, err %d",
			  high_addr, err);
		return err;
	}

	return 0;
}

/**
 * ice_write_40b_ptp_reg_eth56g - Write a 40b value to the PHY
 * @hw: pointer to the HW struct
 * @port: port to write to
 * @low_addr: offset of the low register
 * @val: 40b value to write
 *
 * Check if the caller has specified a known 40 bit register offset and write
 * provided 40b value to the two associated registers by splitting it up into
 * two chunks, the lower 8 bits and the upper 32 bits.
 *
 * Return:
 * * %0      - success
 * * %EINVAL - not a 40 bit register
 * * %other  - failed to write to PHY
 */
static int ice_write_40b_ptp_reg_eth56g(struct ice_hw *hw, u8 port,
					u16 low_addr, u64 val)
{
	return ice_write_40b_phy_reg_eth56g(hw, port, low_addr, val,
					    ETH56G_PHY_REG_PTP);
}

/**
 * ice_write_64b_phy_reg_eth56g - Write a 64bit value to PHY registers
 * @hw: pointer to the HW struct
 * @port: PHY port to read from
 * @low_addr: offset of the lower register to read from
 * @val: the contents of the 64bit value to write to PHY
 * @res_type: resource type
 *
 * Check if the caller has specified a known 64 bit register offset and write
 * the 64bit value to the two associated 32bit PHY registers.
 *
 * Return:
 * * %0      - success
 * * %EINVAL - not a 64 bit register
 * * %other  - failed to write to PHY
 */
static int ice_write_64b_phy_reg_eth56g(struct ice_hw *hw, u8 port,
					u16 low_addr, u64 val,
					enum eth56g_res_type res_type)
{
	u16 high_addr;
	u32 lo, hi;
	int err;

	if (!ice_is_64b_phy_reg_eth56g(low_addr, &high_addr))
		return -EINVAL;

	lo = lower_32_bits(val);
	hi = upper_32_bits(val);

	err = ice_write_port_eth56g(hw, port, low_addr, lo, res_type);
	if (err) {
		ice_debug(hw, ICE_DBG_PTP, "Failed to write to low register 0x%08x\n, err %d",
			  low_addr, err);
		return err;
	}

	err = ice_write_port_eth56g(hw, port, high_addr, hi, res_type);
	if (err) {
		ice_debug(hw, ICE_DBG_PTP, "Failed to write to high register 0x%08x\n, err %d",
			  high_addr, err);
		return err;
	}

	return 0;
}

/**
 * ice_write_64b_ptp_reg_eth56g - Write a 64bit value to PHY registers
 * @hw: pointer to the HW struct
 * @port: PHY port to read from
 * @low_addr: offset of the lower register to read from
 * @val: the contents of the 64bit value to write to PHY
 *
 * Check if the caller has specified a known 64 bit register offset and write
 * the 64bit value to the two associated 32bit PHY registers.
 *
 * Return:
 * * %0      - success
 * * %EINVAL - not a 64 bit register
 * * %other  - failed to write to PHY
 */
static int ice_write_64b_ptp_reg_eth56g(struct ice_hw *hw, u8 port,
					u16 low_addr, u64 val)
{
	return ice_write_64b_phy_reg_eth56g(hw, port, low_addr, val,
					    ETH56G_PHY_REG_PTP);
}

/**
 * ice_read_ptp_tstamp_eth56g - Read a PHY timestamp out of the port memory
 * @hw: pointer to the HW struct
 * @port: the port to read from
 * @idx: the timestamp index to read
 * @tstamp: on return, the 40bit timestamp value
 *
 * Read a 40bit timestamp value out of the two associated entries in the
 * port memory block of the internal PHYs of the 56G devices.
 *
 * Return:
 * * %0     - success
 * * %other - failed to read from PHY
 */
static int ice_read_ptp_tstamp_eth56g(struct ice_hw *hw, u8 port, u8 idx,
				      u64 *tstamp)
{
	u16 lo_addr, hi_addr;
	u32 lo, hi;
	int err;

	lo_addr = (u16)PHY_TSTAMP_L(idx);
	hi_addr = (u16)PHY_TSTAMP_U(idx);

	err = ice_read_port_mem_eth56g(hw, port, lo_addr, &lo);
	if (err) {
		ice_debug(hw, ICE_DBG_PTP, "Failed to read low PTP timestamp register, err %d\n",
			  err);
		return err;
	}

	err = ice_read_port_mem_eth56g(hw, port, hi_addr, &hi);
	if (err) {
		ice_debug(hw, ICE_DBG_PTP, "Failed to read high PTP timestamp register, err %d\n",
			  err);
		return err;
	}

	/* For 56G based internal PHYs, the timestamp is reported with the
	 * lower 8 bits in the low register, and the upper 32 bits in the high
	 * register.
	 */
	*tstamp = ((u64)hi) << TS_PHY_HIGH_S | ((u64)lo & TS_PHY_LOW_M);

	return 0;
}

/**
 * ice_clear_ptp_tstamp_eth56g - Clear a timestamp from the quad block
 * @hw: pointer to the HW struct
 * @port: the quad to read from
 * @idx: the timestamp index to reset
 *
 * Read and then forcibly clear the timestamp index to ensure the valid bit is
 * cleared and the timestamp status bit is reset in the PHY port memory of
 * internal PHYs of the 56G devices.
 *
 * To directly clear the contents of the timestamp block entirely, discarding
 * all timestamp data at once, software should instead use
 * ice_ptp_reset_ts_memory_quad_eth56g().
 *
 * This function should only be called on an idx whose bit is set according to
 * ice_get_phy_tx_tstamp_ready().
 *
 * Return:
 * * %0     - success
 * * %other - failed to write to PHY
 */
static int ice_clear_ptp_tstamp_eth56g(struct ice_hw *hw, u8 port, u8 idx)
{
	u64 unused_tstamp;
	u16 lo_addr;
	int err;

	/* Read the timestamp register to ensure the timestamp status bit is
	 * cleared.
	 */
	err = ice_read_ptp_tstamp_eth56g(hw, port, idx, &unused_tstamp);
	if (err) {
		ice_debug(hw, ICE_DBG_PTP, "Failed to read the PHY timestamp register for port %u, idx %u, err %d\n",
			  port, idx, err);
	}

	lo_addr = (u16)PHY_TSTAMP_L(idx);

	err = ice_write_port_mem_eth56g(hw, port, lo_addr, 0);
	if (err) {
		ice_debug(hw, ICE_DBG_PTP, "Failed to clear low PTP timestamp register for port %u, idx %u, err %d\n",
			  port, idx, err);
		return err;
	}

	return 0;
}

/**
 * ice_ptp_reset_ts_memory_eth56g - Clear all timestamps from the port block
 * @hw: pointer to the HW struct
 */
static void ice_ptp_reset_ts_memory_eth56g(struct ice_hw *hw)
{
	unsigned int port;

	for (port = 0; port < hw->ptp.num_lports; port++) {
		ice_write_ptp_reg_eth56g(hw, port, PHY_REG_TX_MEMORY_STATUS_L,
					 0);
		ice_write_ptp_reg_eth56g(hw, port, PHY_REG_TX_MEMORY_STATUS_U,
					 0);
	}
}

/**
 * ice_ptp_prep_port_time_eth56g - Prepare one PHY port with initial time
 * @hw: pointer to the HW struct
 * @port: port number
 * @time: time to initialize the PHY port clocks to
 *
 * Write a new initial time value into registers of a specific PHY port.
 *
 * Return:
 * * %0     - success
 * * %other - failed to write to PHY
 */
static int ice_ptp_prep_port_time_eth56g(struct ice_hw *hw, u8 port,
					 u64 time)
{
	int err;

	/* Tx case */
	err = ice_write_64b_ptp_reg_eth56g(hw, port, PHY_REG_TX_TIMER_INC_PRE_L,
					   time);
	if (err)
		return err;

	/* Rx case */
	return ice_write_64b_ptp_reg_eth56g(hw, port,
					    PHY_REG_RX_TIMER_INC_PRE_L, time);
}

/**
 * ice_ptp_prep_phy_time_eth56g - Prepare PHY port with initial time
 * @hw: pointer to the HW struct
 * @time: Time to initialize the PHY port clocks to
 *
 * Program the PHY port registers with a new initial time value. The port
 * clock will be initialized once the driver issues an ICE_PTP_INIT_TIME sync
 * command. The time value is the upper 32 bits of the PHY timer, usually in
 * units of nominal nanoseconds.
 *
 * Return:
 * * %0     - success
 * * %other - failed to write to PHY
 */
static int ice_ptp_prep_phy_time_eth56g(struct ice_hw *hw, u32 time)
{
	u64 phy_time;
	u8 port;

	/* The time represents the upper 32 bits of the PHY timer, so we need
	 * to shift to account for this when programming.
	 */
	phy_time = (u64)time << 32;

	for (port = 0; port < hw->ptp.num_lports; port++) {
		int err;

		err = ice_ptp_prep_port_time_eth56g(hw, port, phy_time);
		if (err) {
			ice_debug(hw, ICE_DBG_PTP, "Failed to write init time for port %u, err %d\n",
				  port, err);
			return err;
		}
	}

	return 0;
}

/**
 * ice_ptp_prep_port_adj_eth56g - Prepare a single port for time adjust
 * @hw: pointer to HW struct
 * @port: Port number to be programmed
 * @time: time in cycles to adjust the port clocks
 *
 * Program the port for an atomic adjustment by writing the Tx and Rx timer
 * registers. The atomic adjustment won't be completed until the driver issues
 * an ICE_PTP_ADJ_TIME command.
 *
 * Note that time is not in units of nanoseconds. It is in clock time
 * including the lower sub-nanosecond portion of the port timer.
 *
 * Negative adjustments are supported using 2s complement arithmetic.
 *
 * Return:
 * * %0     - success
 * * %other - failed to write to PHY
 */
static int ice_ptp_prep_port_adj_eth56g(struct ice_hw *hw, u8 port, s64 time)
{
	u32 l_time, u_time;
	int err;

	l_time = lower_32_bits(time);
	u_time = upper_32_bits(time);

	/* Tx case */
	err = ice_write_ptp_reg_eth56g(hw, port, PHY_REG_TX_TIMER_INC_PRE_L,
				       l_time);
	if (err)
		goto exit_err;

	err = ice_write_ptp_reg_eth56g(hw, port, PHY_REG_TX_TIMER_INC_PRE_U,
				       u_time);
	if (err)
		goto exit_err;

	/* Rx case */
	err = ice_write_ptp_reg_eth56g(hw, port, PHY_REG_RX_TIMER_INC_PRE_L,
				       l_time);
	if (err)
		goto exit_err;

	err = ice_write_ptp_reg_eth56g(hw, port, PHY_REG_RX_TIMER_INC_PRE_U,
				       u_time);
	if (err)
		goto exit_err;

	return 0;

exit_err:
	ice_debug(hw, ICE_DBG_PTP, "Failed to write time adjust for port %u, err %d\n",
		  port, err);
	return err;
}

/**
 * ice_ptp_prep_phy_adj_eth56g - Prep PHY ports for a time adjustment
 * @hw: pointer to HW struct
 * @adj: adjustment in nanoseconds
 *
 * Prepare the PHY ports for an atomic time adjustment by programming the PHY
 * Tx and Rx port registers. The actual adjustment is completed by issuing an
 * ICE_PTP_ADJ_TIME or ICE_PTP_ADJ_TIME_AT_TIME sync command.
 *
 * Return:
 * * %0     - success
 * * %other - failed to write to PHY
 */
static int ice_ptp_prep_phy_adj_eth56g(struct ice_hw *hw, s32 adj)
{
	s64 cycles;
	u8 port;

	/* The port clock supports adjustment of the sub-nanosecond portion of
	 * the clock (lowest 32 bits). We shift the provided adjustment in
	 * nanoseconds by 32 to calculate the appropriate adjustment to program
	 * into the PHY ports.
	 */
	cycles = (s64)adj << 32;

	for (port = 0; port < hw->ptp.num_lports; port++) {
		int err;

		err = ice_ptp_prep_port_adj_eth56g(hw, port, cycles);
		if (err)
			return err;
	}

	return 0;
}

/**
 * ice_ptp_prep_phy_incval_eth56g - Prepare PHY ports for time adjustment
 * @hw: pointer to HW struct
 * @incval: new increment value to prepare
 *
 * Prepare each of the PHY ports for a new increment value by programming the
 * port's TIMETUS registers. The new increment value will be updated after
 * issuing an ICE_PTP_INIT_INCVAL command.
 *
 * Return:
 * * %0     - success
 * * %other - failed to write to PHY
 */
static int ice_ptp_prep_phy_incval_eth56g(struct ice_hw *hw, u64 incval)
{
	u8 port;

	for (port = 0; port < hw->ptp.num_lports; port++) {
		int err;

		err = ice_write_40b_ptp_reg_eth56g(hw, port, PHY_REG_TIMETUS_L,
						   incval);
		if (err) {
			ice_debug(hw, ICE_DBG_PTP, "Failed to write incval for port %u, err %d\n",
				  port, err);
			return err;
		}
	}

	return 0;
}

/**
 * ice_ptp_read_port_capture_eth56g - Read a port's local time capture
 * @hw: pointer to HW struct
 * @port: Port number to read
 * @tx_ts: on return, the Tx port time capture
 * @rx_ts: on return, the Rx port time capture
 *
 * Read the port's Tx and Rx local time capture values.
 *
 * Return:
 * * %0     - success
 * * %other - failed to read from PHY
 */
static int ice_ptp_read_port_capture_eth56g(struct ice_hw *hw, u8 port,
					    u64 *tx_ts, u64 *rx_ts)
{
	int err;

	/* Tx case */
	err = ice_read_64b_ptp_reg_eth56g(hw, port, PHY_REG_TX_CAPTURE_L,
					  tx_ts);
	if (err) {
		ice_debug(hw, ICE_DBG_PTP, "Failed to read REG_TX_CAPTURE, err %d\n",
			  err);
		return err;
	}

	ice_debug(hw, ICE_DBG_PTP, "tx_init = %#016llx\n", *tx_ts);

	/* Rx case */
	err = ice_read_64b_ptp_reg_eth56g(hw, port, PHY_REG_RX_CAPTURE_L,
					  rx_ts);
	if (err) {
		ice_debug(hw, ICE_DBG_PTP, "Failed to read RX_CAPTURE, err %d\n",
			  err);
		return err;
	}

	ice_debug(hw, ICE_DBG_PTP, "rx_init = %#016llx\n", *rx_ts);

	return 0;
}

/**
 * ice_ptp_write_port_cmd_eth56g - Prepare a single PHY port for a timer command
 * @hw: pointer to HW struct
 * @port: Port to which cmd has to be sent
 * @cmd: Command to be sent to the port
 *
 * Prepare the requested port for an upcoming timer sync command.
 *
 * Return:
 * * %0     - success
 * * %other - failed to write to PHY
 */
static int ice_ptp_write_port_cmd_eth56g(struct ice_hw *hw, u8 port,
					 enum ice_ptp_tmr_cmd cmd)
{
	u32 val = ice_ptp_tmr_cmd_to_port_reg(hw, cmd);
	int err;

	/* Tx case */
	err = ice_write_ptp_reg_eth56g(hw, port, PHY_REG_TX_TMR_CMD, val);
	if (err) {
		ice_debug(hw, ICE_DBG_PTP, "Failed to write back TX_TMR_CMD, err %d\n",
			  err);
		return err;
	}

	/* Rx case */
	err = ice_write_ptp_reg_eth56g(hw, port, PHY_REG_RX_TMR_CMD, val);
	if (err) {
		ice_debug(hw, ICE_DBG_PTP, "Failed to write back RX_TMR_CMD, err %d\n",
			  err);
		return err;
	}

	return 0;
}

/**
 * ice_phy_get_speed_eth56g - Get link speed based on PHY link type
 * @li: pointer to link information struct
 *
 * Return: simplified ETH56G PHY speed
 */
static enum ice_eth56g_link_spd
ice_phy_get_speed_eth56g(struct ice_link_status *li)
{
	u16 speed = ice_get_link_speed_based_on_phy_type(li->phy_type_low,
							 li->phy_type_high);

	switch (speed) {
	case ICE_AQ_LINK_SPEED_1000MB:
		return ICE_ETH56G_LNK_SPD_1G;
	case ICE_AQ_LINK_SPEED_2500MB:
		return ICE_ETH56G_LNK_SPD_2_5G;
	case ICE_AQ_LINK_SPEED_10GB:
		return ICE_ETH56G_LNK_SPD_10G;
	case ICE_AQ_LINK_SPEED_25GB:
		return ICE_ETH56G_LNK_SPD_25G;
	case ICE_AQ_LINK_SPEED_40GB:
		return ICE_ETH56G_LNK_SPD_40G;
	case ICE_AQ_LINK_SPEED_50GB:
		switch (li->phy_type_low) {
		case ICE_PHY_TYPE_LOW_50GBASE_SR:
		case ICE_PHY_TYPE_LOW_50GBASE_FR:
		case ICE_PHY_TYPE_LOW_50GBASE_LR:
		case ICE_PHY_TYPE_LOW_50GBASE_KR_PAM4:
		case ICE_PHY_TYPE_LOW_50G_AUI1_AOC_ACC:
		case ICE_PHY_TYPE_LOW_50G_AUI1:
			return ICE_ETH56G_LNK_SPD_50G;
		default:
			return ICE_ETH56G_LNK_SPD_50G2;
		}
	case ICE_AQ_LINK_SPEED_100GB:
		if (li->phy_type_high ||
		    li->phy_type_low == ICE_PHY_TYPE_LOW_100GBASE_SR2)
			return ICE_ETH56G_LNK_SPD_100G2;
		else
			return ICE_ETH56G_LNK_SPD_100G;
	default:
		return ICE_ETH56G_LNK_SPD_1G;
	}
}

/**
 * ice_phy_cfg_parpcs_eth56g - Configure TUs per PAR/PCS clock cycle
 * @hw: pointer to the HW struct
 * @port: port to configure
 *
 * Configure the number of TUs for the PAR and PCS clocks used as part of the
 * timestamp calibration process.
 *
 * Return:
 * * %0     - success
 * * %other - PHY read/write failed
 */
static int ice_phy_cfg_parpcs_eth56g(struct ice_hw *hw, u8 port)
{
	u8 port_blk = port & ~(ICE_PORTS_PER_QUAD - 1);
	u32 val;
	int err;

	err = ice_write_xpcs_reg_eth56g(hw, port, PHY_VENDOR_TXLANE_THRESH,
					ICE_ETH56G_NOMINAL_THRESH4);
	if (err) {
		ice_debug(hw, ICE_DBG_PTP, "Failed to read VENDOR_TXLANE_THRESH, status: %d",
			  err);
		return err;
	}

	switch (ice_phy_get_speed_eth56g(&hw->port_info->phy.link_info)) {
	case ICE_ETH56G_LNK_SPD_1G:
	case ICE_ETH56G_LNK_SPD_2_5G:
		err = ice_read_ptp_reg_eth56g(hw, port_blk,
					      PHY_GPCS_CONFIG_REG0, &val);
		if (err) {
			ice_debug(hw, ICE_DBG_PTP, "Failed to read PHY_GPCS_CONFIG_REG0, status: %d",
				  err);
			return err;
		}

		val &= ~PHY_GPCS_CONFIG_REG0_TX_THR_M;
		val |= FIELD_PREP(PHY_GPCS_CONFIG_REG0_TX_THR_M,
				  ICE_ETH56G_NOMINAL_TX_THRESH);

		err = ice_write_ptp_reg_eth56g(hw, port_blk,
					       PHY_GPCS_CONFIG_REG0, val);
		if (err) {
			ice_debug(hw, ICE_DBG_PTP, "Failed to write PHY_GPCS_CONFIG_REG0, status: %d",
				  err);
			return err;
		}
		break;
	default:
		break;
	}

	err = ice_write_40b_ptp_reg_eth56g(hw, port, PHY_PCS_REF_TUS_L,
					   ICE_ETH56G_NOMINAL_PCS_REF_TUS);
	if (err) {
		ice_debug(hw, ICE_DBG_PTP, "Failed to write PHY_PCS_REF_TUS, status: %d",
			  err);
		return err;
	}

	err = ice_write_40b_ptp_reg_eth56g(hw, port, PHY_PCS_REF_INC_L,
					   ICE_ETH56G_NOMINAL_PCS_REF_INC);
	if (err) {
		ice_debug(hw, ICE_DBG_PTP, "Failed to write PHY_PCS_REF_INC, status: %d",
			  err);
		return err;
	}

	return 0;
}

/**
 * ice_phy_cfg_ptp_1step_eth56g - Configure 1-step PTP settings
 * @hw: Pointer to the HW struct
 * @port: Port to configure
 *
 * Return:
 * * %0     - success
 * * %other - PHY read/write failed
 */
int ice_phy_cfg_ptp_1step_eth56g(struct ice_hw *hw, u8 port)
{
	u8 port_blk = port & ~(ICE_PORTS_PER_QUAD - 1);
	u8 blk_port = port & (ICE_PORTS_PER_QUAD - 1);
	bool enable, sfd_ena;
	u32 val, peer_delay;
	int err;

	enable = hw->ptp.phy.eth56g.onestep_ena;
	peer_delay = hw->ptp.phy.eth56g.peer_delay;
	sfd_ena = hw->ptp.phy.eth56g.sfd_ena;

	/* PHY_PTP_1STEP_CONFIG */
	err = ice_read_ptp_reg_eth56g(hw, port_blk, PHY_PTP_1STEP_CONFIG, &val);
	if (err)
		return err;

	if (enable)
		val |= blk_port;
	else
		val &= ~blk_port;

	val &= ~(PHY_PTP_1STEP_T1S_UP64_M | PHY_PTP_1STEP_T1S_DELTA_M);

	err = ice_write_ptp_reg_eth56g(hw, port_blk, PHY_PTP_1STEP_CONFIG, val);
	if (err)
		return err;

	/* PHY_PTP_1STEP_PEER_DELAY */
	val = FIELD_PREP(PHY_PTP_1STEP_PD_DELAY_M, peer_delay);
	if (peer_delay)
		val |= PHY_PTP_1STEP_PD_ADD_PD_M;
	val |= PHY_PTP_1STEP_PD_DLY_V_M;
	err = ice_write_ptp_reg_eth56g(hw, port_blk,
				       PHY_PTP_1STEP_PEER_DELAY(blk_port), val);
	if (err)
		return err;

	val &= ~PHY_PTP_1STEP_PD_DLY_V_M;
	err = ice_write_ptp_reg_eth56g(hw, port_blk,
				       PHY_PTP_1STEP_PEER_DELAY(blk_port), val);
	if (err)
		return err;

	/* PHY_MAC_XIF_MODE */
	err = ice_read_mac_reg_eth56g(hw, port, PHY_MAC_XIF_MODE, &val);
	if (err)
		return err;

	val &= ~(PHY_MAC_XIF_1STEP_ENA_M | PHY_MAC_XIF_TS_BIN_MODE_M |
		 PHY_MAC_XIF_TS_SFD_ENA_M | PHY_MAC_XIF_GMII_TS_SEL_M);

	switch (ice_phy_get_speed_eth56g(&hw->port_info->phy.link_info)) {
	case ICE_ETH56G_LNK_SPD_1G:
	case ICE_ETH56G_LNK_SPD_2_5G:
		val |= PHY_MAC_XIF_GMII_TS_SEL_M;
		break;
	default:
		break;
	}

	val |= FIELD_PREP(PHY_MAC_XIF_1STEP_ENA_M, enable) |
	       FIELD_PREP(PHY_MAC_XIF_TS_BIN_MODE_M, enable) |
	       FIELD_PREP(PHY_MAC_XIF_TS_SFD_ENA_M, sfd_ena);

	return ice_write_mac_reg_eth56g(hw, port, PHY_MAC_XIF_MODE, val);
}

/**
 * mul_u32_u32_fx_q9 - Multiply two u32 fixed point Q9 values
 * @a: multiplier value
 * @b: multiplicand value
 *
 * Return: result of multiplication
 */
static u32 mul_u32_u32_fx_q9(u32 a, u32 b)
{
	return (u32)(((u64)a * b) >> ICE_ETH56G_MAC_CFG_FRAC_W);
}

/**
 * add_u32_u32_fx - Add two u32 fixed point values and discard overflow
 * @a: first value
 * @b: second value
 *
 * Return: result of addition
 */
static u32 add_u32_u32_fx(u32 a, u32 b)
{
	return lower_32_bits(((u64)a + b));
}

/**
 * ice_ptp_calc_bitslip_eth56g - Calculate bitslip value
 * @hw: pointer to the HW struct
 * @port: port to configure
 * @bs: bitslip multiplier
 * @fc: FC-FEC enabled
 * @rs: RS-FEC enabled
 * @spd: link speed
 *
 * Return: calculated bitslip value
 */
static u32 ice_ptp_calc_bitslip_eth56g(struct ice_hw *hw, u8 port, u32 bs,
				       bool fc, bool rs,
				       enum ice_eth56g_link_spd spd)
{
	u8 port_offset = port & (ICE_PORTS_PER_QUAD - 1);
	u8 port_blk = port & ~(ICE_PORTS_PER_QUAD - 1);
	u32 bitslip;
	int err;

	if (!bs || rs)
		return 0;

	if (spd == ICE_ETH56G_LNK_SPD_1G || spd == ICE_ETH56G_LNK_SPD_2_5G)
		err = ice_read_gpcs_reg_eth56g(hw, port, PHY_GPCS_BITSLIP,
					       &bitslip);
	else
		err = ice_read_ptp_reg_eth56g(hw, port_blk,
					      PHY_REG_SD_BIT_SLIP(port_offset),
					      &bitslip);
	if (err)
		return 0;

	if (spd == ICE_ETH56G_LNK_SPD_1G && !bitslip) {
		/* Bitslip register value of 0 corresponds to 10 so substitute
		 * it for calculations
		 */
		bitslip = 10;
	} else if (spd == ICE_ETH56G_LNK_SPD_10G ||
		   spd == ICE_ETH56G_LNK_SPD_25G) {
		if (fc)
			bitslip = bitslip * 2 + 32;
		else
			bitslip = (u32)((s32)bitslip * -1 + 20);
	}

	bitslip <<= ICE_ETH56G_MAC_CFG_FRAC_W;
	return mul_u32_u32_fx_q9(bitslip, bs);
}

/**
 * ice_ptp_calc_deskew_eth56g - Calculate deskew value
 * @hw: pointer to the HW struct
 * @port: port to configure
 * @ds: deskew multiplier
 * @rs: RS-FEC enabled
 * @spd: link speed
 *
 * Return: calculated deskew value
 */
static u32 ice_ptp_calc_deskew_eth56g(struct ice_hw *hw, u8 port, u32 ds,
				      bool rs, enum ice_eth56g_link_spd spd)
{
	u32 deskew_i, deskew_f;
	int err;

	if (!ds)
		return 0;

	read_poll_timeout(ice_read_ptp_reg_eth56g, err,
			  FIELD_GET(PHY_REG_DESKEW_0_VALID, deskew_i), 500,
			  50 * USEC_PER_MSEC, false, hw, port, PHY_REG_DESKEW_0,
			  &deskew_i);
	if (err)
		return err;

	deskew_f = FIELD_GET(PHY_REG_DESKEW_0_RLEVEL_FRAC, deskew_i);
	deskew_i = FIELD_GET(PHY_REG_DESKEW_0_RLEVEL, deskew_i);

	if (rs && spd == ICE_ETH56G_LNK_SPD_50G2)
		ds = 0x633; /* 3.1 */
	else if (rs && spd == ICE_ETH56G_LNK_SPD_100G)
		ds = 0x31b; /* 1.552 */

	deskew_i = FIELD_PREP(ICE_ETH56G_MAC_CFG_RX_OFFSET_INT, deskew_i);
	/* Shift 3 fractional bits to the end of the integer part */
	deskew_f <<= ICE_ETH56G_MAC_CFG_FRAC_W - PHY_REG_DESKEW_0_RLEVEL_FRAC_W;
	return mul_u32_u32_fx_q9(deskew_i | deskew_f, ds);
}

/**
 * ice_phy_set_offsets_eth56g - Set Tx/Rx offset values
 * @hw: pointer to the HW struct
 * @port: port to configure
 * @spd: link speed
 * @cfg: structure to store output values
 * @fc: FC-FEC enabled
 * @rs: RS-FEC enabled
 *
 * Return:
 * * %0     - success
 * * %other - failed to write to PHY
 */
static int ice_phy_set_offsets_eth56g(struct ice_hw *hw, u8 port,
				      enum ice_eth56g_link_spd spd,
				      const struct ice_eth56g_mac_reg_cfg *cfg,
				      bool fc, bool rs)
{
	u32 rx_offset, tx_offset, bs_ds;
	bool onestep, sfd;

	onestep = hw->ptp.phy.eth56g.onestep_ena;
	sfd = hw->ptp.phy.eth56g.sfd_ena;
	bs_ds = cfg->rx_offset.bs_ds;

	if (fc)
		rx_offset = cfg->rx_offset.fc;
	else if (rs)
		rx_offset = cfg->rx_offset.rs;
	else
		rx_offset = cfg->rx_offset.no_fec;

	rx_offset = add_u32_u32_fx(rx_offset, cfg->rx_offset.serdes);
	if (sfd)
		rx_offset = add_u32_u32_fx(rx_offset, cfg->rx_offset.sfd);

	if (spd < ICE_ETH56G_LNK_SPD_40G)
		bs_ds = ice_ptp_calc_bitslip_eth56g(hw, port, bs_ds, fc, rs,
						    spd);
	else
		bs_ds = ice_ptp_calc_deskew_eth56g(hw, port, bs_ds, rs, spd);
	rx_offset = add_u32_u32_fx(rx_offset, bs_ds);
	rx_offset &= ICE_ETH56G_MAC_CFG_RX_OFFSET_INT |
		     ICE_ETH56G_MAC_CFG_RX_OFFSET_FRAC;

	if (fc)
		tx_offset = cfg->tx_offset.fc;
	else if (rs)
		tx_offset = cfg->tx_offset.rs;
	else
		tx_offset = cfg->tx_offset.no_fec;
	tx_offset += cfg->tx_offset.serdes + cfg->tx_offset.sfd * sfd +
		     cfg->tx_offset.onestep * onestep;

	ice_write_mac_reg_eth56g(hw, port, PHY_MAC_RX_OFFSET, rx_offset);
	return ice_write_mac_reg_eth56g(hw, port, PHY_MAC_TX_OFFSET, tx_offset);
}

/**
 * ice_phy_cfg_mac_eth56g - Configure MAC for PTP
 * @hw: Pointer to the HW struct
 * @port: Port to configure
 *
 * Return:
 * * %0     - success
 * * %other - failed to write to PHY
 */
static int ice_phy_cfg_mac_eth56g(struct ice_hw *hw, u8 port)
{
	const struct ice_eth56g_mac_reg_cfg *cfg;
	enum ice_eth56g_link_spd spd;
	struct ice_link_status *li;
	bool fc = false;
	bool rs = false;
	bool onestep;
	u32 val;
	int err;

	onestep = hw->ptp.phy.eth56g.onestep_ena;
	li = &hw->port_info->phy.link_info;
	spd = ice_phy_get_speed_eth56g(li);
	if (!!(li->an_info & ICE_AQ_FEC_EN)) {
		if (spd == ICE_ETH56G_LNK_SPD_10G) {
			fc = true;
		} else {
			fc = !!(li->fec_info & ICE_AQ_LINK_25G_KR_FEC_EN);
			rs = !!(li->fec_info & ~ICE_AQ_LINK_25G_KR_FEC_EN);
		}
	}
	cfg = &eth56g_mac_cfg[spd];

	err = ice_write_mac_reg_eth56g(hw, port, PHY_MAC_RX_MODULO, 0);
	if (err)
		return err;

	err = ice_write_mac_reg_eth56g(hw, port, PHY_MAC_TX_MODULO, 0);
	if (err)
		return err;

	val = FIELD_PREP(PHY_MAC_TSU_CFG_TX_MODE_M,
			 cfg->tx_mode.def + rs * cfg->tx_mode.rs) |
	      FIELD_PREP(PHY_MAC_TSU_CFG_TX_MII_MK_DLY_M, cfg->tx_mk_dly) |
	      FIELD_PREP(PHY_MAC_TSU_CFG_TX_MII_CW_DLY_M,
			 cfg->tx_cw_dly.def +
			 onestep * cfg->tx_cw_dly.onestep) |
	      FIELD_PREP(PHY_MAC_TSU_CFG_RX_MODE_M,
			 cfg->rx_mode.def + rs * cfg->rx_mode.rs) |
	      FIELD_PREP(PHY_MAC_TSU_CFG_RX_MII_MK_DLY_M,
			 cfg->rx_mk_dly.def + rs * cfg->rx_mk_dly.rs) |
	      FIELD_PREP(PHY_MAC_TSU_CFG_RX_MII_CW_DLY_M,
			 cfg->rx_cw_dly.def + rs * cfg->rx_cw_dly.rs) |
	      FIELD_PREP(PHY_MAC_TSU_CFG_BLKS_PER_CLK_M, cfg->blks_per_clk);
	err = ice_write_mac_reg_eth56g(hw, port, PHY_MAC_TSU_CONFIG, val);
	if (err)
		return err;

	err = ice_write_mac_reg_eth56g(hw, port, PHY_MAC_BLOCKTIME,
				       cfg->blktime);
	if (err)
		return err;

	err = ice_phy_set_offsets_eth56g(hw, port, spd, cfg, fc, rs);
	if (err)
		return err;

	if (spd == ICE_ETH56G_LNK_SPD_25G && !rs)
		val = 0;
	else
		val = cfg->mktime;

	return ice_write_mac_reg_eth56g(hw, port, PHY_MAC_MARKERTIME, val);
}

/**
 * ice_phy_cfg_intr_eth56g - Configure TX timestamp interrupt
 * @hw: pointer to the HW struct
 * @port: the timestamp port
 * @ena: enable or disable interrupt
 * @threshold: interrupt threshold
 *
 * Configure TX timestamp interrupt for the specified port
 *
 * Return:
 * * %0     - success
 * * %other - PHY read/write failed
 */
int ice_phy_cfg_intr_eth56g(struct ice_hw *hw, u8 port, bool ena, u8 threshold)
{
	int err;
	u32 val;

	err = ice_read_ptp_reg_eth56g(hw, port, PHY_REG_TS_INT_CONFIG, &val);
	if (err)
		return err;

	if (ena) {
		val |= PHY_TS_INT_CONFIG_ENA_M;
		val &= ~PHY_TS_INT_CONFIG_THRESHOLD_M;
		val |= FIELD_PREP(PHY_TS_INT_CONFIG_THRESHOLD_M, threshold);
	} else {
		val &= ~PHY_TS_INT_CONFIG_ENA_M;
	}

	return ice_write_ptp_reg_eth56g(hw, port, PHY_REG_TS_INT_CONFIG, val);
}

/**
 * ice_read_phy_and_phc_time_eth56g - Simultaneously capture PHC and PHY time
 * @hw: pointer to the HW struct
 * @port: the PHY port to read
 * @phy_time: on return, the 64bit PHY timer value
 * @phc_time: on return, the lower 64bits of PHC time
 *
 * Issue a ICE_PTP_READ_TIME timer command to simultaneously capture the PHY
 * and PHC timer values.
 *
 * Return:
 * * %0     - success
 * * %other - PHY read/write failed
 */
static int ice_read_phy_and_phc_time_eth56g(struct ice_hw *hw, u8 port,
					    u64 *phy_time, u64 *phc_time)
{
	u64 tx_time, rx_time;
	u32 zo, lo;
	u8 tmr_idx;
	int err;

	tmr_idx = ice_get_ptp_src_clock_index(hw);

	/* Prepare the PHC timer for a ICE_PTP_READ_TIME capture command */
	ice_ptp_src_cmd(hw, ICE_PTP_READ_TIME);

	/* Prepare the PHY timer for a ICE_PTP_READ_TIME capture command */
	err = ice_ptp_one_port_cmd(hw, port, ICE_PTP_READ_TIME);
	if (err)
		return err;

	/* Issue the sync to start the ICE_PTP_READ_TIME capture */
	ice_ptp_exec_tmr_cmd(hw);

	/* Read the captured PHC time from the shadow time registers */
	zo = rd32(hw, GLTSYN_SHTIME_0(tmr_idx));
	lo = rd32(hw, GLTSYN_SHTIME_L(tmr_idx));
	*phc_time = (u64)lo << 32 | zo;

	/* Read the captured PHY time from the PHY shadow registers */
	err = ice_ptp_read_port_capture_eth56g(hw, port, &tx_time, &rx_time);
	if (err)
		return err;

	/* If the PHY Tx and Rx timers don't match, log a warning message.
	 * Note that this should not happen in normal circumstances since the
	 * driver always programs them together.
	 */
	if (tx_time != rx_time)
		dev_warn(ice_hw_to_dev(hw), "PHY port %u Tx and Rx timers do not match, tx_time 0x%016llX, rx_time 0x%016llX\n",
			 port, tx_time, rx_time);

	*phy_time = tx_time;

	return 0;
}

/**
 * ice_sync_phy_timer_eth56g - Synchronize the PHY timer with PHC timer
 * @hw: pointer to the HW struct
 * @port: the PHY port to synchronize
 *
 * Perform an adjustment to ensure that the PHY and PHC timers are in sync.
 * This is done by issuing a ICE_PTP_READ_TIME command which triggers a
 * simultaneous read of the PHY timer and PHC timer. Then we use the
 * difference to calculate an appropriate 2s complement addition to add
 * to the PHY timer in order to ensure it reads the same value as the
 * primary PHC timer.
 *
 * Return:
 * * %0     - success
 * * %-EBUSY- failed to acquire PTP semaphore
 * * %other - PHY read/write failed
 */
static int ice_sync_phy_timer_eth56g(struct ice_hw *hw, u8 port)
{
	u64 phc_time, phy_time, difference;
	int err;

	if (!ice_ptp_lock(hw)) {
		ice_debug(hw, ICE_DBG_PTP, "Failed to acquire PTP semaphore\n");
		return -EBUSY;
	}

	err = ice_read_phy_and_phc_time_eth56g(hw, port, &phy_time, &phc_time);
	if (err)
		goto err_unlock;

	/* Calculate the amount required to add to the port time in order for
	 * it to match the PHC time.
	 *
	 * Note that the port adjustment is done using 2s complement
	 * arithmetic. This is convenient since it means that we can simply
	 * calculate the difference between the PHC time and the port time,
	 * and it will be interpreted correctly.
	 */

	ice_ptp_src_cmd(hw, ICE_PTP_NOP);
	difference = phc_time - phy_time;

	err = ice_ptp_prep_port_adj_eth56g(hw, port, (s64)difference);
	if (err)
		goto err_unlock;

	err = ice_ptp_one_port_cmd(hw, port, ICE_PTP_ADJ_TIME);
	if (err)
		goto err_unlock;

	/* Issue the sync to activate the time adjustment */
	ice_ptp_exec_tmr_cmd(hw);

	/* Re-capture the timer values to flush the command registers and
	 * verify that the time was properly adjusted.
	 */
	err = ice_read_phy_and_phc_time_eth56g(hw, port, &phy_time, &phc_time);
	if (err)
		goto err_unlock;

	dev_info(ice_hw_to_dev(hw),
		 "Port %u PHY time synced to PHC: 0x%016llX, 0x%016llX\n",
		 port, phy_time, phc_time);

err_unlock:
	ice_ptp_unlock(hw);
	return err;
}

/**
 * ice_stop_phy_timer_eth56g - Stop the PHY clock timer
 * @hw: pointer to the HW struct
 * @port: the PHY port to stop
 * @soft_reset: if true, hold the SOFT_RESET bit of PHY_REG_PS
 *
 * Stop the clock of a PHY port. This must be done as part of the flow to
 * re-calibrate Tx and Rx timestamping offsets whenever the clock time is
 * initialized or when link speed changes.
 *
 * Return:
 * * %0     - success
 * * %other - failed to write to PHY
 */
int ice_stop_phy_timer_eth56g(struct ice_hw *hw, u8 port, bool soft_reset)
{
	int err;

	err = ice_write_ptp_reg_eth56g(hw, port, PHY_REG_TX_OFFSET_READY, 0);
	if (err)
		return err;

	err = ice_write_ptp_reg_eth56g(hw, port, PHY_REG_RX_OFFSET_READY, 0);
	if (err)
		return err;

	ice_debug(hw, ICE_DBG_PTP, "Disabled clock on PHY port %u\n", port);

	return 0;
}

/**
 * ice_start_phy_timer_eth56g - Start the PHY clock timer
 * @hw: pointer to the HW struct
 * @port: the PHY port to start
 *
 * Start the clock of a PHY port. This must be done as part of the flow to
 * re-calibrate Tx and Rx timestamping offsets whenever the clock time is
 * initialized or when link speed changes.
 *
 * Return:
 * * %0     - success
 * * %other - PHY read/write failed
 */
int ice_start_phy_timer_eth56g(struct ice_hw *hw, u8 port)
{
	u32 lo, hi;
	u64 incval;
	u8 tmr_idx;
	int err;

	tmr_idx = ice_get_ptp_src_clock_index(hw);

	err = ice_stop_phy_timer_eth56g(hw, port, false);
	if (err)
		return err;
<<<<<<< HEAD

	ice_ptp_src_cmd(hw, ICE_PTP_NOP);

	err = ice_phy_cfg_parpcs_eth56g(hw, port);
	if (err)
		return err;

	err = ice_phy_cfg_ptp_1step_eth56g(hw, port);
	if (err)
		return err;

	err = ice_phy_cfg_mac_eth56g(hw, port);
	if (err)
		return err;

	lo = rd32(hw, GLTSYN_INCVAL_L(tmr_idx));
	hi = rd32(hw, GLTSYN_INCVAL_H(tmr_idx));
	incval = (u64)hi << 32 | lo;

	err = ice_write_40b_ptp_reg_eth56g(hw, port, PHY_REG_TIMETUS_L, incval);
	if (err)
		return err;

	err = ice_ptp_one_port_cmd(hw, port, ICE_PTP_INIT_INCVAL);
	if (err)
		return err;

	ice_ptp_exec_tmr_cmd(hw);

	err = ice_sync_phy_timer_eth56g(hw, port);
	if (err)
		return err;

	err = ice_write_ptp_reg_eth56g(hw, port, PHY_REG_TX_OFFSET_READY, 1);
	if (err)
		return err;

	err = ice_write_ptp_reg_eth56g(hw, port, PHY_REG_RX_OFFSET_READY, 1);
	if (err)
		return err;

	ice_debug(hw, ICE_DBG_PTP, "Enabled clock on PHY port %u\n", port);

	return 0;
}

/**
 * ice_sb_access_ena_eth56g - Enable SB devices (PHY and others) access
 * @hw: pointer to HW struct
 * @enable: Enable or disable access
 *
 * Enable sideband devices (PHY and others) access.
 */
static void ice_sb_access_ena_eth56g(struct ice_hw *hw, bool enable)
{
	u32 val = rd32(hw, PF_SB_REM_DEV_CTL);

	if (enable)
		val |= BIT(eth56g_phy_0) | BIT(cgu) | BIT(eth56g_phy_1);
	else
		val &= ~(BIT(eth56g_phy_0) | BIT(cgu) | BIT(eth56g_phy_1));

	wr32(hw, PF_SB_REM_DEV_CTL, val);
}

/**
 * ice_ptp_init_phc_eth56g - Perform E82X specific PHC initialization
 * @hw: pointer to HW struct
 *
 * Perform PHC initialization steps specific to E82X devices.
 *
 * Return:
 * * %0     - success
 * * %other - failed to initialize CGU
 */
static int ice_ptp_init_phc_eth56g(struct ice_hw *hw)
{
	ice_sb_access_ena_eth56g(hw, true);
	/* Initialize the Clock Generation Unit */
	return ice_init_cgu_e82x(hw);
}

/**
 * ice_ptp_read_tx_hwtstamp_status_eth56g - Get TX timestamp status
 * @hw: pointer to the HW struct
 * @ts_status: the timestamp mask pointer
 *
 * Read the PHY Tx timestamp status mask indicating which ports have Tx
 * timestamps available.
 *
 * Return:
 * * %0     - success
 * * %other - failed to read from PHY
 */
int ice_ptp_read_tx_hwtstamp_status_eth56g(struct ice_hw *hw, u32 *ts_status)
{
	const struct ice_eth56g_params *params = &hw->ptp.phy.eth56g;
	u8 phy, mask;
	u32 status;

	mask = (1 << hw->ptp.ports_per_phy) - 1;
	*ts_status = 0;

	for (phy = 0; phy < params->num_phys; phy++) {
		int err;

		err = ice_read_phy_eth56g(hw, phy, PHY_PTP_INT_STATUS, &status);
		if (err)
			return err;

		*ts_status |= (status & mask) << (phy * hw->ptp.ports_per_phy);
	}

	ice_debug(hw, ICE_DBG_PTP, "PHY interrupt err: %x\n", *ts_status);

	return 0;
}

/**
 * ice_get_phy_tx_tstamp_ready_eth56g - Read the Tx memory status register
 * @hw: pointer to the HW struct
 * @port: the PHY port to read from
 * @tstamp_ready: contents of the Tx memory status register
 *
 * Read the PHY_REG_TX_MEMORY_STATUS register indicating which timestamps in
 * the PHY are ready. A set bit means the corresponding timestamp is valid and
 * ready to be captured from the PHY timestamp block.
 *
 * Return:
 * * %0     - success
 * * %other - failed to read from PHY
 */
static int ice_get_phy_tx_tstamp_ready_eth56g(struct ice_hw *hw, u8 port,
					      u64 *tstamp_ready)
{
	int err;

	err = ice_read_64b_ptp_reg_eth56g(hw, port, PHY_REG_TX_MEMORY_STATUS_L,
					  tstamp_ready);
	if (err) {
		ice_debug(hw, ICE_DBG_PTP, "Failed to read TX_MEMORY_STATUS for port %u, err %d\n",
			  port, err);
		return err;
	}

	return 0;
}

/**
 * ice_is_muxed_topo - detect breakout 2x50G topology for E825C
 * @hw: pointer to the HW struct
 *
 * Return: true if it's 2x50 breakout topology, false otherwise
 */
static bool ice_is_muxed_topo(struct ice_hw *hw)
{
	u8 link_topo;
	bool mux;
	u32 val;

	val = rd32(hw, GLGEN_SWITCH_MODE_CONFIG);
	mux = FIELD_GET(GLGEN_SWITCH_MODE_CONFIG_25X4_QUAD_M, val);
	val = rd32(hw, GLGEN_MAC_LINK_TOPO);
	link_topo = FIELD_GET(GLGEN_MAC_LINK_TOPO_LINK_TOPO_M, val);

	return (mux && link_topo == ICE_LINK_TOPO_UP_TO_2_LINKS);
}

/**
=======

	ice_ptp_src_cmd(hw, ICE_PTP_NOP);

	err = ice_phy_cfg_parpcs_eth56g(hw, port);
	if (err)
		return err;

	err = ice_phy_cfg_ptp_1step_eth56g(hw, port);
	if (err)
		return err;

	err = ice_phy_cfg_mac_eth56g(hw, port);
	if (err)
		return err;

	lo = rd32(hw, GLTSYN_INCVAL_L(tmr_idx));
	hi = rd32(hw, GLTSYN_INCVAL_H(tmr_idx));
	incval = (u64)hi << 32 | lo;

	err = ice_write_40b_ptp_reg_eth56g(hw, port, PHY_REG_TIMETUS_L, incval);
	if (err)
		return err;

	err = ice_ptp_one_port_cmd(hw, port, ICE_PTP_INIT_INCVAL);
	if (err)
		return err;

	ice_ptp_exec_tmr_cmd(hw);

	err = ice_sync_phy_timer_eth56g(hw, port);
	if (err)
		return err;

	err = ice_write_ptp_reg_eth56g(hw, port, PHY_REG_TX_OFFSET_READY, 1);
	if (err)
		return err;

	err = ice_write_ptp_reg_eth56g(hw, port, PHY_REG_RX_OFFSET_READY, 1);
	if (err)
		return err;

	ice_debug(hw, ICE_DBG_PTP, "Enabled clock on PHY port %u\n", port);

	return 0;
}

/**
 * ice_sb_access_ena_eth56g - Enable SB devices (PHY and others) access
 * @hw: pointer to HW struct
 * @enable: Enable or disable access
 *
 * Enable sideband devices (PHY and others) access.
 */
static void ice_sb_access_ena_eth56g(struct ice_hw *hw, bool enable)
{
	u32 val = rd32(hw, PF_SB_REM_DEV_CTL);

	if (enable)
		val |= BIT(eth56g_phy_0) | BIT(cgu) | BIT(eth56g_phy_1);
	else
		val &= ~(BIT(eth56g_phy_0) | BIT(cgu) | BIT(eth56g_phy_1));

	wr32(hw, PF_SB_REM_DEV_CTL, val);
}

/**
 * ice_ptp_init_phc_eth56g - Perform E82X specific PHC initialization
 * @hw: pointer to HW struct
 *
 * Perform PHC initialization steps specific to E82X devices.
 *
 * Return:
 * * %0     - success
 * * %other - failed to initialize CGU
 */
static int ice_ptp_init_phc_eth56g(struct ice_hw *hw)
{
	ice_sb_access_ena_eth56g(hw, true);
	/* Initialize the Clock Generation Unit */
	return ice_init_cgu_e82x(hw);
}

/**
 * ice_ptp_read_tx_hwtstamp_status_eth56g - Get TX timestamp status
 * @hw: pointer to the HW struct
 * @ts_status: the timestamp mask pointer
 *
 * Read the PHY Tx timestamp status mask indicating which ports have Tx
 * timestamps available.
 *
 * Return:
 * * %0     - success
 * * %other - failed to read from PHY
 */
int ice_ptp_read_tx_hwtstamp_status_eth56g(struct ice_hw *hw, u32 *ts_status)
{
	const struct ice_eth56g_params *params = &hw->ptp.phy.eth56g;
	u8 phy, mask;
	u32 status;

	mask = (1 << hw->ptp.ports_per_phy) - 1;
	*ts_status = 0;

	for (phy = 0; phy < params->num_phys; phy++) {
		int err;

		err = ice_read_phy_eth56g(hw, phy, PHY_PTP_INT_STATUS, &status);
		if (err)
			return err;

		*ts_status |= (status & mask) << (phy * hw->ptp.ports_per_phy);
	}

	ice_debug(hw, ICE_DBG_PTP, "PHY interrupt err: %x\n", *ts_status);

	return 0;
}

/**
 * ice_get_phy_tx_tstamp_ready_eth56g - Read the Tx memory status register
 * @hw: pointer to the HW struct
 * @port: the PHY port to read from
 * @tstamp_ready: contents of the Tx memory status register
 *
 * Read the PHY_REG_TX_MEMORY_STATUS register indicating which timestamps in
 * the PHY are ready. A set bit means the corresponding timestamp is valid and
 * ready to be captured from the PHY timestamp block.
 *
 * Return:
 * * %0     - success
 * * %other - failed to read from PHY
 */
static int ice_get_phy_tx_tstamp_ready_eth56g(struct ice_hw *hw, u8 port,
					      u64 *tstamp_ready)
{
	int err;

	err = ice_read_64b_ptp_reg_eth56g(hw, port, PHY_REG_TX_MEMORY_STATUS_L,
					  tstamp_ready);
	if (err) {
		ice_debug(hw, ICE_DBG_PTP, "Failed to read TX_MEMORY_STATUS for port %u, err %d\n",
			  port, err);
		return err;
	}

	return 0;
}

/**
 * ice_is_muxed_topo - detect breakout 2x50G topology for E825C
 * @hw: pointer to the HW struct
 *
 * Return: true if it's 2x50 breakout topology, false otherwise
 */
static bool ice_is_muxed_topo(struct ice_hw *hw)
{
	u8 link_topo;
	bool mux;
	u32 val;

	val = rd32(hw, GLGEN_SWITCH_MODE_CONFIG);
	mux = FIELD_GET(GLGEN_SWITCH_MODE_CONFIG_25X4_QUAD_M, val);
	val = rd32(hw, GLGEN_MAC_LINK_TOPO);
	link_topo = FIELD_GET(GLGEN_MAC_LINK_TOPO_LINK_TOPO_M, val);

	return (mux && link_topo == ICE_LINK_TOPO_UP_TO_2_LINKS);
}

/**
>>>>>>> 8400291e
 * ice_ptp_init_phy_e825c - initialize PHY parameters
 * @hw: pointer to the HW struct
 */
static void ice_ptp_init_phy_e825c(struct ice_hw *hw)
{
	struct ice_ptp_hw *ptp = &hw->ptp;
	struct ice_eth56g_params *params;
	u8 phy;

	ptp->phy_model = ICE_PHY_ETH56G;
	params = &ptp->phy.eth56g;
	params->onestep_ena = false;
	params->peer_delay = 0;
	params->sfd_ena = false;
	params->phy_addr[0] = eth56g_phy_0;
	params->phy_addr[1] = eth56g_phy_1;
	params->num_phys = 2;
	ptp->ports_per_phy = 4;
	ptp->num_lports = params->num_phys * ptp->ports_per_phy;

	ice_sb_access_ena_eth56g(hw, true);
	for (phy = 0; phy < params->num_phys; phy++) {
		u32 phy_rev;
		int err;

		err = ice_read_phy_eth56g(hw, phy, PHY_REG_REVISION, &phy_rev);
		if (err || phy_rev != PHY_REVISION_ETH56G) {
			ptp->phy_model = ICE_PHY_UNSUP;
			return;
		}
	}

	ptp->is_2x50g_muxed_topo = ice_is_muxed_topo(hw);
}

/* E822 family functions
 *
 * The following functions operate on the E822 family of devices.
 */

/**
 * ice_fill_phy_msg_e82x - Fill message data for a PHY register access
 * @hw: pointer to the HW struct
 * @msg: the PHY message buffer to fill in
 * @port: the port to access
 * @offset: the register offset
 */
static void ice_fill_phy_msg_e82x(struct ice_hw *hw,
				  struct ice_sbq_msg_input *msg, u8 port,
				  u16 offset)
{
	int phy_port, phy, quadtype;

	phy_port = port % hw->ptp.ports_per_phy;
	phy = port / hw->ptp.ports_per_phy;
	quadtype = ICE_GET_QUAD_NUM(port) %
		   ICE_GET_QUAD_NUM(hw->ptp.ports_per_phy);

	if (quadtype == 0) {
		msg->msg_addr_low = P_Q0_L(P_0_BASE + offset, phy_port);
		msg->msg_addr_high = P_Q0_H(P_0_BASE + offset, phy_port);
	} else {
		msg->msg_addr_low = P_Q1_L(P_4_BASE + offset, phy_port);
		msg->msg_addr_high = P_Q1_H(P_4_BASE + offset, phy_port);
	}

	if (phy == 0)
		msg->dest_dev = rmn_0;
	else if (phy == 1)
		msg->dest_dev = rmn_1;
	else
		msg->dest_dev = rmn_2;
}

/**
 * ice_is_64b_phy_reg_e82x - Check if this is a 64bit PHY register
 * @low_addr: the low address to check
 * @high_addr: on return, contains the high address of the 64bit register
 *
 * Checks if the provided low address is one of the known 64bit PHY values
 * represented as two 32bit registers. If it is, return the appropriate high
 * register offset to use.
 */
static bool ice_is_64b_phy_reg_e82x(u16 low_addr, u16 *high_addr)
{
	switch (low_addr) {
	case P_REG_PAR_PCS_TX_OFFSET_L:
		*high_addr = P_REG_PAR_PCS_TX_OFFSET_U;
		return true;
	case P_REG_PAR_PCS_RX_OFFSET_L:
		*high_addr = P_REG_PAR_PCS_RX_OFFSET_U;
		return true;
	case P_REG_PAR_TX_TIME_L:
		*high_addr = P_REG_PAR_TX_TIME_U;
		return true;
	case P_REG_PAR_RX_TIME_L:
		*high_addr = P_REG_PAR_RX_TIME_U;
		return true;
	case P_REG_TOTAL_TX_OFFSET_L:
		*high_addr = P_REG_TOTAL_TX_OFFSET_U;
		return true;
	case P_REG_TOTAL_RX_OFFSET_L:
		*high_addr = P_REG_TOTAL_RX_OFFSET_U;
		return true;
	case P_REG_UIX66_10G_40G_L:
		*high_addr = P_REG_UIX66_10G_40G_U;
		return true;
	case P_REG_UIX66_25G_100G_L:
		*high_addr = P_REG_UIX66_25G_100G_U;
		return true;
	case P_REG_TX_CAPTURE_L:
		*high_addr = P_REG_TX_CAPTURE_U;
		return true;
	case P_REG_RX_CAPTURE_L:
		*high_addr = P_REG_RX_CAPTURE_U;
		return true;
	case P_REG_TX_TIMER_INC_PRE_L:
		*high_addr = P_REG_TX_TIMER_INC_PRE_U;
		return true;
	case P_REG_RX_TIMER_INC_PRE_L:
		*high_addr = P_REG_RX_TIMER_INC_PRE_U;
		return true;
	default:
		return false;
	}
}

/**
 * ice_is_40b_phy_reg_e82x - Check if this is a 40bit PHY register
 * @low_addr: the low address to check
 * @high_addr: on return, contains the high address of the 40bit value
 *
 * Checks if the provided low address is one of the known 40bit PHY values
 * split into two registers with the lower 8 bits in the low register and the
 * upper 32 bits in the high register. If it is, return the appropriate high
 * register offset to use.
 */
static bool ice_is_40b_phy_reg_e82x(u16 low_addr, u16 *high_addr)
{
	switch (low_addr) {
	case P_REG_TIMETUS_L:
		*high_addr = P_REG_TIMETUS_U;
		return true;
	case P_REG_PAR_RX_TUS_L:
		*high_addr = P_REG_PAR_RX_TUS_U;
		return true;
	case P_REG_PAR_TX_TUS_L:
		*high_addr = P_REG_PAR_TX_TUS_U;
		return true;
	case P_REG_PCS_RX_TUS_L:
		*high_addr = P_REG_PCS_RX_TUS_U;
		return true;
	case P_REG_PCS_TX_TUS_L:
		*high_addr = P_REG_PCS_TX_TUS_U;
		return true;
	case P_REG_DESK_PAR_RX_TUS_L:
		*high_addr = P_REG_DESK_PAR_RX_TUS_U;
		return true;
	case P_REG_DESK_PAR_TX_TUS_L:
		*high_addr = P_REG_DESK_PAR_TX_TUS_U;
		return true;
	case P_REG_DESK_PCS_RX_TUS_L:
		*high_addr = P_REG_DESK_PCS_RX_TUS_U;
		return true;
	case P_REG_DESK_PCS_TX_TUS_L:
		*high_addr = P_REG_DESK_PCS_TX_TUS_U;
		return true;
	default:
		return false;
	}
}

/**
 * ice_read_phy_reg_e82x - Read a PHY register
 * @hw: pointer to the HW struct
 * @port: PHY port to read from
 * @offset: PHY register offset to read
 * @val: on return, the contents read from the PHY
 *
 * Read a PHY register for the given port over the device sideband queue.
 */
static int
ice_read_phy_reg_e82x(struct ice_hw *hw, u8 port, u16 offset, u32 *val)
{
	struct ice_sbq_msg_input msg = {0};
	int err;

	ice_fill_phy_msg_e82x(hw, &msg, port, offset);
	msg.opcode = ice_sbq_msg_rd;

	err = ice_sbq_rw_reg(hw, &msg, ICE_AQ_FLAG_RD);
	if (err) {
		ice_debug(hw, ICE_DBG_PTP, "Failed to send message to PHY, err %d\n",
			  err);
		return err;
	}

	*val = msg.data;

	return 0;
}

/**
 * ice_read_64b_phy_reg_e82x - Read a 64bit value from PHY registers
 * @hw: pointer to the HW struct
 * @port: PHY port to read from
 * @low_addr: offset of the lower register to read from
 * @val: on return, the contents of the 64bit value from the PHY registers
 *
 * Reads the two registers associated with a 64bit value and returns it in the
 * val pointer. The offset always specifies the lower register offset to use.
 * The high offset is looked up. This function only operates on registers
 * known to be two parts of a 64bit value.
 */
static int
ice_read_64b_phy_reg_e82x(struct ice_hw *hw, u8 port, u16 low_addr, u64 *val)
{
	u32 low, high;
	u16 high_addr;
	int err;

	/* Only operate on registers known to be split into two 32bit
	 * registers.
	 */
	if (!ice_is_64b_phy_reg_e82x(low_addr, &high_addr)) {
		ice_debug(hw, ICE_DBG_PTP, "Invalid 64b register addr 0x%08x\n",
			  low_addr);
		return -EINVAL;
	}

	err = ice_read_phy_reg_e82x(hw, port, low_addr, &low);
	if (err) {
		ice_debug(hw, ICE_DBG_PTP, "Failed to read from low register 0x%08x\n, err %d",
			  low_addr, err);
		return err;
	}

	err = ice_read_phy_reg_e82x(hw, port, high_addr, &high);
	if (err) {
		ice_debug(hw, ICE_DBG_PTP, "Failed to read from high register 0x%08x\n, err %d",
			  high_addr, err);
		return err;
	}

	*val = (u64)high << 32 | low;

	return 0;
}

/**
 * ice_write_phy_reg_e82x - Write a PHY register
 * @hw: pointer to the HW struct
 * @port: PHY port to write to
 * @offset: PHY register offset to write
 * @val: The value to write to the register
 *
 * Write a PHY register for the given port over the device sideband queue.
 */
static int
ice_write_phy_reg_e82x(struct ice_hw *hw, u8 port, u16 offset, u32 val)
{
	struct ice_sbq_msg_input msg = {0};
	int err;

	ice_fill_phy_msg_e82x(hw, &msg, port, offset);
	msg.opcode = ice_sbq_msg_wr;
	msg.data = val;

	err = ice_sbq_rw_reg(hw, &msg, ICE_AQ_FLAG_RD);
	if (err) {
		ice_debug(hw, ICE_DBG_PTP, "Failed to send message to PHY, err %d\n",
			  err);
		return err;
	}

	return 0;
}

/**
 * ice_write_40b_phy_reg_e82x - Write a 40b value to the PHY
 * @hw: pointer to the HW struct
 * @port: port to write to
 * @low_addr: offset of the low register
 * @val: 40b value to write
 *
 * Write the provided 40b value to the two associated registers by splitting
 * it up into two chunks, the lower 8 bits and the upper 32 bits.
 */
static int
ice_write_40b_phy_reg_e82x(struct ice_hw *hw, u8 port, u16 low_addr, u64 val)
{
	u32 low, high;
	u16 high_addr;
	int err;

	/* Only operate on registers known to be split into a lower 8 bit
	 * register and an upper 32 bit register.
	 */
	if (!ice_is_40b_phy_reg_e82x(low_addr, &high_addr)) {
		ice_debug(hw, ICE_DBG_PTP, "Invalid 40b register addr 0x%08x\n",
			  low_addr);
		return -EINVAL;
	}
	low = FIELD_GET(P_REG_40B_LOW_M, val);
	high = (u32)(val >> P_REG_40B_HIGH_S);

	err = ice_write_phy_reg_e82x(hw, port, low_addr, low);
	if (err) {
		ice_debug(hw, ICE_DBG_PTP, "Failed to write to low register 0x%08x\n, err %d",
			  low_addr, err);
		return err;
	}

	err = ice_write_phy_reg_e82x(hw, port, high_addr, high);
	if (err) {
		ice_debug(hw, ICE_DBG_PTP, "Failed to write to high register 0x%08x\n, err %d",
			  high_addr, err);
		return err;
	}

	return 0;
}

/**
 * ice_write_64b_phy_reg_e82x - Write a 64bit value to PHY registers
 * @hw: pointer to the HW struct
 * @port: PHY port to read from
 * @low_addr: offset of the lower register to read from
 * @val: the contents of the 64bit value to write to PHY
 *
 * Write the 64bit value to the two associated 32bit PHY registers. The offset
 * is always specified as the lower register, and the high address is looked
 * up. This function only operates on registers known to be two parts of
 * a 64bit value.
 */
static int
ice_write_64b_phy_reg_e82x(struct ice_hw *hw, u8 port, u16 low_addr, u64 val)
{
	u32 low, high;
	u16 high_addr;
	int err;

	/* Only operate on registers known to be split into two 32bit
	 * registers.
	 */
	if (!ice_is_64b_phy_reg_e82x(low_addr, &high_addr)) {
		ice_debug(hw, ICE_DBG_PTP, "Invalid 64b register addr 0x%08x\n",
			  low_addr);
		return -EINVAL;
	}

	low = lower_32_bits(val);
	high = upper_32_bits(val);

	err = ice_write_phy_reg_e82x(hw, port, low_addr, low);
	if (err) {
		ice_debug(hw, ICE_DBG_PTP, "Failed to write to low register 0x%08x\n, err %d",
			  low_addr, err);
		return err;
	}

	err = ice_write_phy_reg_e82x(hw, port, high_addr, high);
	if (err) {
		ice_debug(hw, ICE_DBG_PTP, "Failed to write to high register 0x%08x\n, err %d",
			  high_addr, err);
		return err;
	}

	return 0;
}

/**
 * ice_fill_quad_msg_e82x - Fill message data for quad register access
 * @hw: pointer to the HW struct
 * @msg: the PHY message buffer to fill in
 * @quad: the quad to access
 * @offset: the register offset
 *
 * Fill a message buffer for accessing a register in a quad shared between
 * multiple PHYs.
 *
 * Return:
 * * %0       - OK
 * * %-EINVAL - invalid quad number
 */
static int ice_fill_quad_msg_e82x(struct ice_hw *hw,
				  struct ice_sbq_msg_input *msg, u8 quad,
				  u16 offset)
{
	u32 addr;

	if (quad >= ICE_GET_QUAD_NUM(hw->ptp.num_lports))
		return -EINVAL;

	msg->dest_dev = rmn_0;

	if (!(quad % ICE_GET_QUAD_NUM(hw->ptp.ports_per_phy)))
		addr = Q_0_BASE + offset;
	else
		addr = Q_1_BASE + offset;

	msg->msg_addr_low = lower_16_bits(addr);
	msg->msg_addr_high = upper_16_bits(addr);

	return 0;
}

/**
 * ice_read_quad_reg_e82x - Read a PHY quad register
 * @hw: pointer to the HW struct
 * @quad: quad to read from
 * @offset: quad register offset to read
 * @val: on return, the contents read from the quad
 *
 * Read a quad register over the device sideband queue. Quad registers are
 * shared between multiple PHYs.
 */
int
ice_read_quad_reg_e82x(struct ice_hw *hw, u8 quad, u16 offset, u32 *val)
{
	struct ice_sbq_msg_input msg = {0};
	int err;

	err = ice_fill_quad_msg_e82x(hw, &msg, quad, offset);
	if (err)
		return err;

	msg.opcode = ice_sbq_msg_rd;

	err = ice_sbq_rw_reg(hw, &msg, ICE_AQ_FLAG_RD);
	if (err) {
		ice_debug(hw, ICE_DBG_PTP, "Failed to send message to PHY, err %d\n",
			  err);
		return err;
	}

	*val = msg.data;

	return 0;
}

/**
 * ice_write_quad_reg_e82x - Write a PHY quad register
 * @hw: pointer to the HW struct
 * @quad: quad to write to
 * @offset: quad register offset to write
 * @val: The value to write to the register
 *
 * Write a quad register over the device sideband queue. Quad registers are
 * shared between multiple PHYs.
 */
int
ice_write_quad_reg_e82x(struct ice_hw *hw, u8 quad, u16 offset, u32 val)
{
	struct ice_sbq_msg_input msg = {0};
	int err;

	err = ice_fill_quad_msg_e82x(hw, &msg, quad, offset);
	if (err)
		return err;

	msg.opcode = ice_sbq_msg_wr;
	msg.data = val;

	err = ice_sbq_rw_reg(hw, &msg, ICE_AQ_FLAG_RD);
	if (err) {
		ice_debug(hw, ICE_DBG_PTP, "Failed to send message to PHY, err %d\n",
			  err);
		return err;
	}

	return 0;
}

/**
 * ice_read_phy_tstamp_e82x - Read a PHY timestamp out of the quad block
 * @hw: pointer to the HW struct
 * @quad: the quad to read from
 * @idx: the timestamp index to read
 * @tstamp: on return, the 40bit timestamp value
 *
 * Read a 40bit timestamp value out of the two associated registers in the
 * quad memory block that is shared between the internal PHYs of the E822
 * family of devices.
 */
static int
ice_read_phy_tstamp_e82x(struct ice_hw *hw, u8 quad, u8 idx, u64 *tstamp)
{
	u16 lo_addr, hi_addr;
	u32 lo, hi;
	int err;

	lo_addr = (u16)TS_L(Q_REG_TX_MEMORY_BANK_START, idx);
	hi_addr = (u16)TS_H(Q_REG_TX_MEMORY_BANK_START, idx);

	err = ice_read_quad_reg_e82x(hw, quad, lo_addr, &lo);
	if (err) {
		ice_debug(hw, ICE_DBG_PTP, "Failed to read low PTP timestamp register, err %d\n",
			  err);
		return err;
	}

	err = ice_read_quad_reg_e82x(hw, quad, hi_addr, &hi);
	if (err) {
		ice_debug(hw, ICE_DBG_PTP, "Failed to read high PTP timestamp register, err %d\n",
			  err);
		return err;
	}

	/* For E822 based internal PHYs, the timestamp is reported with the
	 * lower 8 bits in the low register, and the upper 32 bits in the high
	 * register.
	 */
	*tstamp = FIELD_PREP(TS_PHY_HIGH_M, hi) | FIELD_PREP(TS_PHY_LOW_M, lo);

	return 0;
}

/**
 * ice_clear_phy_tstamp_e82x - Clear a timestamp from the quad block
 * @hw: pointer to the HW struct
 * @quad: the quad to read from
 * @idx: the timestamp index to reset
 *
 * Read the timestamp out of the quad to clear its timestamp status bit from
 * the PHY quad block that is shared between the internal PHYs of the E822
 * devices.
 *
 * Note that unlike E810, software cannot directly write to the quad memory
 * bank registers. E822 relies on the ice_get_phy_tx_tstamp_ready() function
 * to determine which timestamps are valid. Reading a timestamp auto-clears
 * the valid bit.
 *
 * To directly clear the contents of the timestamp block entirely, discarding
 * all timestamp data at once, software should instead use
 * ice_ptp_reset_ts_memory_quad_e82x().
 *
 * This function should only be called on an idx whose bit is set according to
 * ice_get_phy_tx_tstamp_ready().
 */
static int
ice_clear_phy_tstamp_e82x(struct ice_hw *hw, u8 quad, u8 idx)
{
	u64 unused_tstamp;
	int err;

	err = ice_read_phy_tstamp_e82x(hw, quad, idx, &unused_tstamp);
	if (err) {
		ice_debug(hw, ICE_DBG_PTP, "Failed to read the timestamp register for quad %u, idx %u, err %d\n",
			  quad, idx, err);
		return err;
	}

	return 0;
}

/**
 * ice_ptp_reset_ts_memory_quad_e82x - Clear all timestamps from the quad block
 * @hw: pointer to the HW struct
 * @quad: the quad to read from
 *
 * Clear all timestamps from the PHY quad block that is shared between the
 * internal PHYs on the E822 devices.
 */
void ice_ptp_reset_ts_memory_quad_e82x(struct ice_hw *hw, u8 quad)
{
	ice_write_quad_reg_e82x(hw, quad, Q_REG_TS_CTRL, Q_REG_TS_CTRL_M);
	ice_write_quad_reg_e82x(hw, quad, Q_REG_TS_CTRL, ~(u32)Q_REG_TS_CTRL_M);
}

/**
 * ice_ptp_reset_ts_memory_e82x - Clear all timestamps from all quad blocks
 * @hw: pointer to the HW struct
 */
static void ice_ptp_reset_ts_memory_e82x(struct ice_hw *hw)
{
	unsigned int quad;

	for (quad = 0; quad < ICE_GET_QUAD_NUM(hw->ptp.num_lports); quad++)
		ice_ptp_reset_ts_memory_quad_e82x(hw, quad);
}

/**
 * ice_ptp_set_vernier_wl - Set the window length for vernier calibration
 * @hw: pointer to the HW struct
 *
 * Set the window length used for the vernier port calibration process.
 */
static int ice_ptp_set_vernier_wl(struct ice_hw *hw)
{
	u8 port;

	for (port = 0; port < hw->ptp.num_lports; port++) {
		int err;

		err = ice_write_phy_reg_e82x(hw, port, P_REG_WL,
					     PTP_VERNIER_WL);
		if (err) {
			ice_debug(hw, ICE_DBG_PTP, "Failed to set vernier window length for port %u, err %d\n",
				  port, err);
			return err;
		}
	}

	return 0;
}

/**
 * ice_ptp_init_phc_e82x - Perform E822 specific PHC initialization
 * @hw: pointer to HW struct
 *
 * Perform PHC initialization steps specific to E822 devices.
 */
static int ice_ptp_init_phc_e82x(struct ice_hw *hw)
{
	int err;
	u32 val;

	/* Enable reading switch and PHY registers over the sideband queue */
#define PF_SB_REM_DEV_CTL_SWITCH_READ BIT(1)
#define PF_SB_REM_DEV_CTL_PHY0 BIT(2)
	val = rd32(hw, PF_SB_REM_DEV_CTL);
	val |= (PF_SB_REM_DEV_CTL_SWITCH_READ | PF_SB_REM_DEV_CTL_PHY0);
	wr32(hw, PF_SB_REM_DEV_CTL, val);

	/* Initialize the Clock Generation Unit */
	err = ice_init_cgu_e82x(hw);
	if (err)
		return err;

	/* Set window length for all the ports */
	return ice_ptp_set_vernier_wl(hw);
}

/**
 * ice_ptp_prep_phy_time_e82x - Prepare PHY port with initial time
 * @hw: pointer to the HW struct
 * @time: Time to initialize the PHY port clocks to
 *
 * Program the PHY port registers with a new initial time value. The port
 * clock will be initialized once the driver issues an ICE_PTP_INIT_TIME sync
 * command. The time value is the upper 32 bits of the PHY timer, usually in
 * units of nominal nanoseconds.
 */
static int
ice_ptp_prep_phy_time_e82x(struct ice_hw *hw, u32 time)
{
	u64 phy_time;
	u8 port;
	int err;

	/* The time represents the upper 32 bits of the PHY timer, so we need
	 * to shift to account for this when programming.
	 */
	phy_time = (u64)time << 32;

	for (port = 0; port < hw->ptp.num_lports; port++) {
		/* Tx case */
		err = ice_write_64b_phy_reg_e82x(hw, port,
						 P_REG_TX_TIMER_INC_PRE_L,
						 phy_time);
		if (err)
			goto exit_err;

		/* Rx case */
		err = ice_write_64b_phy_reg_e82x(hw, port,
						 P_REG_RX_TIMER_INC_PRE_L,
						 phy_time);
		if (err)
			goto exit_err;
	}

	return 0;

exit_err:
	ice_debug(hw, ICE_DBG_PTP, "Failed to write init time for port %u, err %d\n",
		  port, err);

	return err;
}

/**
 * ice_ptp_prep_port_adj_e82x - Prepare a single port for time adjust
 * @hw: pointer to HW struct
 * @port: Port number to be programmed
 * @time: time in cycles to adjust the port Tx and Rx clocks
 *
 * Program the port for an atomic adjustment by writing the Tx and Rx timer
 * registers. The atomic adjustment won't be completed until the driver issues
 * an ICE_PTP_ADJ_TIME command.
 *
 * Note that time is not in units of nanoseconds. It is in clock time
 * including the lower sub-nanosecond portion of the port timer.
 *
 * Negative adjustments are supported using 2s complement arithmetic.
 */
static int
ice_ptp_prep_port_adj_e82x(struct ice_hw *hw, u8 port, s64 time)
{
	u32 l_time, u_time;
	int err;

	l_time = lower_32_bits(time);
	u_time = upper_32_bits(time);

	/* Tx case */
	err = ice_write_phy_reg_e82x(hw, port, P_REG_TX_TIMER_INC_PRE_L,
				     l_time);
	if (err)
		goto exit_err;

	err = ice_write_phy_reg_e82x(hw, port, P_REG_TX_TIMER_INC_PRE_U,
				     u_time);
	if (err)
		goto exit_err;

	/* Rx case */
	err = ice_write_phy_reg_e82x(hw, port, P_REG_RX_TIMER_INC_PRE_L,
				     l_time);
	if (err)
		goto exit_err;

	err = ice_write_phy_reg_e82x(hw, port, P_REG_RX_TIMER_INC_PRE_U,
				     u_time);
	if (err)
		goto exit_err;

	return 0;

exit_err:
	ice_debug(hw, ICE_DBG_PTP, "Failed to write time adjust for port %u, err %d\n",
		  port, err);
	return err;
}

/**
 * ice_ptp_prep_phy_adj_e82x - Prep PHY ports for a time adjustment
 * @hw: pointer to HW struct
 * @adj: adjustment in nanoseconds
 *
 * Prepare the PHY ports for an atomic time adjustment by programming the PHY
 * Tx and Rx port registers. The actual adjustment is completed by issuing an
 * ICE_PTP_ADJ_TIME or ICE_PTP_ADJ_TIME_AT_TIME sync command.
 */
static int
ice_ptp_prep_phy_adj_e82x(struct ice_hw *hw, s32 adj)
{
	s64 cycles;
	u8 port;

	/* The port clock supports adjustment of the sub-nanosecond portion of
	 * the clock. We shift the provided adjustment in nanoseconds to
	 * calculate the appropriate adjustment to program into the PHY ports.
	 */
	if (adj > 0)
		cycles = (s64)adj << 32;
	else
		cycles = -(((s64)-adj) << 32);

	for (port = 0; port < hw->ptp.num_lports; port++) {
		int err;

		err = ice_ptp_prep_port_adj_e82x(hw, port, cycles);
		if (err)
			return err;
	}

	return 0;
}

/**
 * ice_ptp_prep_phy_incval_e82x - Prepare PHY ports for time adjustment
 * @hw: pointer to HW struct
 * @incval: new increment value to prepare
 *
 * Prepare each of the PHY ports for a new increment value by programming the
 * port's TIMETUS registers. The new increment value will be updated after
 * issuing an ICE_PTP_INIT_INCVAL command.
 */
static int
ice_ptp_prep_phy_incval_e82x(struct ice_hw *hw, u64 incval)
{
	int err;
	u8 port;

	for (port = 0; port < hw->ptp.num_lports; port++) {
		err = ice_write_40b_phy_reg_e82x(hw, port, P_REG_TIMETUS_L,
						 incval);
		if (err)
			goto exit_err;
	}

	return 0;

exit_err:
	ice_debug(hw, ICE_DBG_PTP, "Failed to write incval for port %u, err %d\n",
		  port, err);

	return err;
}

/**
 * ice_ptp_read_port_capture - Read a port's local time capture
 * @hw: pointer to HW struct
 * @port: Port number to read
 * @tx_ts: on return, the Tx port time capture
 * @rx_ts: on return, the Rx port time capture
 *
 * Read the port's Tx and Rx local time capture values.
 *
 * Note this has no equivalent for the E810 devices.
 */
static int
ice_ptp_read_port_capture(struct ice_hw *hw, u8 port, u64 *tx_ts, u64 *rx_ts)
{
	int err;

	/* Tx case */
	err = ice_read_64b_phy_reg_e82x(hw, port, P_REG_TX_CAPTURE_L, tx_ts);
	if (err) {
		ice_debug(hw, ICE_DBG_PTP, "Failed to read REG_TX_CAPTURE, err %d\n",
			  err);
		return err;
	}

	ice_debug(hw, ICE_DBG_PTP, "tx_init = 0x%016llx\n",
		  (unsigned long long)*tx_ts);

	/* Rx case */
	err = ice_read_64b_phy_reg_e82x(hw, port, P_REG_RX_CAPTURE_L, rx_ts);
	if (err) {
		ice_debug(hw, ICE_DBG_PTP, "Failed to read RX_CAPTURE, err %d\n",
			  err);
		return err;
	}

	ice_debug(hw, ICE_DBG_PTP, "rx_init = 0x%016llx\n",
		  (unsigned long long)*rx_ts);

	return 0;
}

/**
 * ice_ptp_write_port_cmd_e82x - Prepare a single PHY port for a timer command
 * @hw: pointer to HW struct
 * @port: Port to which cmd has to be sent
 * @cmd: Command to be sent to the port
 *
 * Prepare the requested port for an upcoming timer sync command.
 *
 * Note there is no equivalent of this operation on E810, as that device
 * always handles all external PHYs internally.
 *
 * Return:
 * * %0     - success
 * * %other - failed to write to PHY
 */
static int ice_ptp_write_port_cmd_e82x(struct ice_hw *hw, u8 port,
				       enum ice_ptp_tmr_cmd cmd)
{
	u32 val = ice_ptp_tmr_cmd_to_port_reg(hw, cmd);
	int err;

	/* Tx case */
	err = ice_write_phy_reg_e82x(hw, port, P_REG_TX_TMR_CMD, val);
	if (err) {
		ice_debug(hw, ICE_DBG_PTP, "Failed to write back TX_TMR_CMD, err %d\n",
			  err);
		return err;
	}

	/* Rx case */
	err = ice_write_phy_reg_e82x(hw, port, P_REG_RX_TMR_CMD,
				     val | TS_CMD_RX_TYPE);
	if (err) {
		ice_debug(hw, ICE_DBG_PTP, "Failed to write back RX_TMR_CMD, err %d\n",
			  err);
		return err;
	}

	return 0;
}

/* E822 Vernier calibration functions
 *
 * The following functions are used as part of the vernier calibration of
 * a port. This calibration increases the precision of the timestamps on the
 * port.
 */

/**
 * ice_phy_get_speed_and_fec_e82x - Get link speed and FEC based on serdes mode
 * @hw: pointer to HW struct
 * @port: the port to read from
 * @link_out: if non-NULL, holds link speed on success
 * @fec_out: if non-NULL, holds FEC algorithm on success
 *
 * Read the serdes data for the PHY port and extract the link speed and FEC
 * algorithm.
 */
static int
ice_phy_get_speed_and_fec_e82x(struct ice_hw *hw, u8 port,
			       enum ice_ptp_link_spd *link_out,
			       enum ice_ptp_fec_mode *fec_out)
{
	enum ice_ptp_link_spd link;
	enum ice_ptp_fec_mode fec;
	u32 serdes;
	int err;

	err = ice_read_phy_reg_e82x(hw, port, P_REG_LINK_SPEED, &serdes);
	if (err) {
		ice_debug(hw, ICE_DBG_PTP, "Failed to read serdes info\n");
		return err;
	}

	/* Determine the FEC algorithm */
	fec = (enum ice_ptp_fec_mode)P_REG_LINK_SPEED_FEC_MODE(serdes);

	serdes &= P_REG_LINK_SPEED_SERDES_M;

	/* Determine the link speed */
	if (fec == ICE_PTP_FEC_MODE_RS_FEC) {
		switch (serdes) {
		case ICE_PTP_SERDES_25G:
			link = ICE_PTP_LNK_SPD_25G_RS;
			break;
		case ICE_PTP_SERDES_50G:
			link = ICE_PTP_LNK_SPD_50G_RS;
			break;
		case ICE_PTP_SERDES_100G:
			link = ICE_PTP_LNK_SPD_100G_RS;
			break;
		default:
			return -EIO;
		}
	} else {
		switch (serdes) {
		case ICE_PTP_SERDES_1G:
			link = ICE_PTP_LNK_SPD_1G;
			break;
		case ICE_PTP_SERDES_10G:
			link = ICE_PTP_LNK_SPD_10G;
			break;
		case ICE_PTP_SERDES_25G:
			link = ICE_PTP_LNK_SPD_25G;
			break;
		case ICE_PTP_SERDES_40G:
			link = ICE_PTP_LNK_SPD_40G;
			break;
		case ICE_PTP_SERDES_50G:
			link = ICE_PTP_LNK_SPD_50G;
			break;
		default:
			return -EIO;
		}
	}

	if (link_out)
		*link_out = link;
	if (fec_out)
		*fec_out = fec;

	return 0;
}

/**
 * ice_phy_cfg_lane_e82x - Configure PHY quad for single/multi-lane timestamp
 * @hw: pointer to HW struct
 * @port: to configure the quad for
 */
static void ice_phy_cfg_lane_e82x(struct ice_hw *hw, u8 port)
{
	enum ice_ptp_link_spd link_spd;
	int err;
	u32 val;
	u8 quad;

	err = ice_phy_get_speed_and_fec_e82x(hw, port, &link_spd, NULL);
	if (err) {
		ice_debug(hw, ICE_DBG_PTP, "Failed to get PHY link speed, err %d\n",
			  err);
		return;
	}

	quad = ICE_GET_QUAD_NUM(port);

	err = ice_read_quad_reg_e82x(hw, quad, Q_REG_TX_MEM_GBL_CFG, &val);
	if (err) {
		ice_debug(hw, ICE_DBG_PTP, "Failed to read TX_MEM_GLB_CFG, err %d\n",
			  err);
		return;
	}

	if (link_spd >= ICE_PTP_LNK_SPD_40G)
		val &= ~Q_REG_TX_MEM_GBL_CFG_LANE_TYPE_M;
	else
		val |= Q_REG_TX_MEM_GBL_CFG_LANE_TYPE_M;

	err = ice_write_quad_reg_e82x(hw, quad, Q_REG_TX_MEM_GBL_CFG, val);
	if (err) {
		ice_debug(hw, ICE_DBG_PTP, "Failed to write back TX_MEM_GBL_CFG, err %d\n",
			  err);
		return;
	}
}

/**
 * ice_phy_cfg_uix_e82x - Configure Serdes UI to TU conversion for E822
 * @hw: pointer to the HW structure
 * @port: the port to configure
 *
 * Program the conversion ration of Serdes clock "unit intervals" (UIs) to PHC
 * hardware clock time units (TUs). That is, determine the number of TUs per
 * serdes unit interval, and program the UIX registers with this conversion.
 *
 * This conversion is used as part of the calibration process when determining
 * the additional error of a timestamp vs the real time of transmission or
 * receipt of the packet.
 *
 * Hardware uses the number of TUs per 66 UIs, written to the UIX registers
 * for the two main serdes clock rates, 10G/40G and 25G/100G serdes clocks.
 *
 * To calculate the conversion ratio, we use the following facts:
 *
 * a) the clock frequency in Hz (cycles per second)
 * b) the number of TUs per cycle (the increment value of the clock)
 * c) 1 second per 1 billion nanoseconds
 * d) the duration of 66 UIs in nanoseconds
 *
 * Given these facts, we can use the following table to work out what ratios
 * to multiply in order to get the number of TUs per 66 UIs:
 *
 * cycles |   1 second   | incval (TUs) | nanoseconds
 * -------+--------------+--------------+-------------
 * second | 1 billion ns |    cycle     |   66 UIs
 *
 * To perform the multiplication using integers without too much loss of
 * precision, we can take use the following equation:
 *
 * (freq * incval * 6600 LINE_UI ) / ( 100 * 1 billion)
 *
 * We scale up to using 6600 UI instead of 66 in order to avoid fractional
 * nanosecond UIs (66 UI at 10G/40G is 6.4 ns)
 *
 * The increment value has a maximum expected range of about 34 bits, while
 * the frequency value is about 29 bits. Multiplying these values shouldn't
 * overflow the 64 bits. However, we must then further multiply them again by
 * the Serdes unit interval duration. To avoid overflow here, we split the
 * overall divide by 1e11 into a divide by 256 (shift down by 8 bits) and
 * a divide by 390,625,000. This does lose some precision, but avoids
 * miscalculation due to arithmetic overflow.
 */
static int ice_phy_cfg_uix_e82x(struct ice_hw *hw, u8 port)
{
	u64 cur_freq, clk_incval, tu_per_sec, uix;
	int err;

	cur_freq = ice_e82x_pll_freq(ice_e82x_time_ref(hw));
	clk_incval = ice_ptp_read_src_incval(hw);

	/* Calculate TUs per second divided by 256 */
	tu_per_sec = (cur_freq * clk_incval) >> 8;

#define LINE_UI_10G_40G 640 /* 6600 UIs is 640 nanoseconds at 10Gb/40Gb */
#define LINE_UI_25G_100G 256 /* 6600 UIs is 256 nanoseconds at 25Gb/100Gb */

	/* Program the 10Gb/40Gb conversion ratio */
	uix = div_u64(tu_per_sec * LINE_UI_10G_40G, 390625000);

	err = ice_write_64b_phy_reg_e82x(hw, port, P_REG_UIX66_10G_40G_L,
					 uix);
	if (err) {
		ice_debug(hw, ICE_DBG_PTP, "Failed to write UIX66_10G_40G, err %d\n",
			  err);
		return err;
	}

	/* Program the 25Gb/100Gb conversion ratio */
	uix = div_u64(tu_per_sec * LINE_UI_25G_100G, 390625000);

	err = ice_write_64b_phy_reg_e82x(hw, port, P_REG_UIX66_25G_100G_L,
					 uix);
	if (err) {
		ice_debug(hw, ICE_DBG_PTP, "Failed to write UIX66_25G_100G, err %d\n",
			  err);
		return err;
	}

	return 0;
}

/**
 * ice_phy_cfg_parpcs_e82x - Configure TUs per PAR/PCS clock cycle
 * @hw: pointer to the HW struct
 * @port: port to configure
 *
 * Configure the number of TUs for the PAR and PCS clocks used as part of the
 * timestamp calibration process. This depends on the link speed, as the PHY
 * uses different markers depending on the speed.
 *
 * 1Gb/10Gb/25Gb:
 * - Tx/Rx PAR/PCS markers
 *
 * 25Gb RS:
 * - Tx/Rx Reed Solomon gearbox PAR/PCS markers
 *
 * 40Gb/50Gb:
 * - Tx/Rx PAR/PCS markers
 * - Rx Deskew PAR/PCS markers
 *
 * 50G RS and 100GB RS:
 * - Tx/Rx Reed Solomon gearbox PAR/PCS markers
 * - Rx Deskew PAR/PCS markers
 * - Tx PAR/PCS markers
 *
 * To calculate the conversion, we use the PHC clock frequency (cycles per
 * second), the increment value (TUs per cycle), and the related PHY clock
 * frequency to calculate the TUs per unit of the PHY link clock. The
 * following table shows how the units convert:
 *
 * cycles |  TUs  | second
 * -------+-------+--------
 * second | cycle | cycles
 *
 * For each conversion register, look up the appropriate frequency from the
 * e822 PAR/PCS table and calculate the TUs per unit of that clock. Program
 * this to the appropriate register, preparing hardware to perform timestamp
 * calibration to calculate the total Tx or Rx offset to adjust the timestamp
 * in order to calibrate for the internal PHY delays.
 *
 * Note that the increment value ranges up to ~34 bits, and the clock
 * frequency is ~29 bits, so multiplying them together should fit within the
 * 64 bit arithmetic.
 */
static int ice_phy_cfg_parpcs_e82x(struct ice_hw *hw, u8 port)
{
	u64 cur_freq, clk_incval, tu_per_sec, phy_tus;
	enum ice_ptp_link_spd link_spd;
	enum ice_ptp_fec_mode fec_mode;
	int err;

	err = ice_phy_get_speed_and_fec_e82x(hw, port, &link_spd, &fec_mode);
	if (err)
		return err;

	cur_freq = ice_e82x_pll_freq(ice_e82x_time_ref(hw));
	clk_incval = ice_ptp_read_src_incval(hw);

	/* Calculate TUs per cycle of the PHC clock */
	tu_per_sec = cur_freq * clk_incval;

	/* For each PHY conversion register, look up the appropriate link
	 * speed frequency and determine the TUs per that clock's cycle time.
	 * Split this into a high and low value and then program the
	 * appropriate register. If that link speed does not use the
	 * associated register, write zeros to clear it instead.
	 */

	/* P_REG_PAR_TX_TUS */
	if (e822_vernier[link_spd].tx_par_clk)
		phy_tus = div_u64(tu_per_sec,
				  e822_vernier[link_spd].tx_par_clk);
	else
		phy_tus = 0;

	err = ice_write_40b_phy_reg_e82x(hw, port, P_REG_PAR_TX_TUS_L,
					 phy_tus);
	if (err)
		return err;

	/* P_REG_PAR_RX_TUS */
	if (e822_vernier[link_spd].rx_par_clk)
		phy_tus = div_u64(tu_per_sec,
				  e822_vernier[link_spd].rx_par_clk);
	else
		phy_tus = 0;

	err = ice_write_40b_phy_reg_e82x(hw, port, P_REG_PAR_RX_TUS_L,
					 phy_tus);
	if (err)
		return err;

	/* P_REG_PCS_TX_TUS */
	if (e822_vernier[link_spd].tx_pcs_clk)
		phy_tus = div_u64(tu_per_sec,
				  e822_vernier[link_spd].tx_pcs_clk);
	else
		phy_tus = 0;

	err = ice_write_40b_phy_reg_e82x(hw, port, P_REG_PCS_TX_TUS_L,
					 phy_tus);
	if (err)
		return err;

	/* P_REG_PCS_RX_TUS */
	if (e822_vernier[link_spd].rx_pcs_clk)
		phy_tus = div_u64(tu_per_sec,
				  e822_vernier[link_spd].rx_pcs_clk);
	else
		phy_tus = 0;

	err = ice_write_40b_phy_reg_e82x(hw, port, P_REG_PCS_RX_TUS_L,
					 phy_tus);
	if (err)
		return err;

	/* P_REG_DESK_PAR_TX_TUS */
	if (e822_vernier[link_spd].tx_desk_rsgb_par)
		phy_tus = div_u64(tu_per_sec,
				  e822_vernier[link_spd].tx_desk_rsgb_par);
	else
		phy_tus = 0;

	err = ice_write_40b_phy_reg_e82x(hw, port, P_REG_DESK_PAR_TX_TUS_L,
					 phy_tus);
	if (err)
		return err;

	/* P_REG_DESK_PAR_RX_TUS */
	if (e822_vernier[link_spd].rx_desk_rsgb_par)
		phy_tus = div_u64(tu_per_sec,
				  e822_vernier[link_spd].rx_desk_rsgb_par);
	else
		phy_tus = 0;

	err = ice_write_40b_phy_reg_e82x(hw, port, P_REG_DESK_PAR_RX_TUS_L,
					 phy_tus);
	if (err)
		return err;

	/* P_REG_DESK_PCS_TX_TUS */
	if (e822_vernier[link_spd].tx_desk_rsgb_pcs)
		phy_tus = div_u64(tu_per_sec,
				  e822_vernier[link_spd].tx_desk_rsgb_pcs);
	else
		phy_tus = 0;

	err = ice_write_40b_phy_reg_e82x(hw, port, P_REG_DESK_PCS_TX_TUS_L,
					 phy_tus);
	if (err)
		return err;

	/* P_REG_DESK_PCS_RX_TUS */
	if (e822_vernier[link_spd].rx_desk_rsgb_pcs)
		phy_tus = div_u64(tu_per_sec,
				  e822_vernier[link_spd].rx_desk_rsgb_pcs);
	else
		phy_tus = 0;

	return ice_write_40b_phy_reg_e82x(hw, port, P_REG_DESK_PCS_RX_TUS_L,
					  phy_tus);
}

/**
 * ice_calc_fixed_tx_offset_e82x - Calculated Fixed Tx offset for a port
 * @hw: pointer to the HW struct
 * @link_spd: the Link speed to calculate for
 *
 * Calculate the fixed offset due to known static latency data.
 */
static u64
ice_calc_fixed_tx_offset_e82x(struct ice_hw *hw, enum ice_ptp_link_spd link_spd)
{
	u64 cur_freq, clk_incval, tu_per_sec, fixed_offset;

	cur_freq = ice_e82x_pll_freq(ice_e82x_time_ref(hw));
	clk_incval = ice_ptp_read_src_incval(hw);

	/* Calculate TUs per second */
	tu_per_sec = cur_freq * clk_incval;

	/* Calculate number of TUs to add for the fixed Tx latency. Since the
	 * latency measurement is in 1/100th of a nanosecond, we need to
	 * multiply by tu_per_sec and then divide by 1e11. This calculation
	 * overflows 64 bit integer arithmetic, so break it up into two
	 * divisions by 1e4 first then by 1e7.
	 */
	fixed_offset = div_u64(tu_per_sec, 10000);
	fixed_offset *= e822_vernier[link_spd].tx_fixed_delay;
	fixed_offset = div_u64(fixed_offset, 10000000);

	return fixed_offset;
}

/**
 * ice_phy_cfg_tx_offset_e82x - Configure total Tx timestamp offset
 * @hw: pointer to the HW struct
 * @port: the PHY port to configure
 *
 * Program the P_REG_TOTAL_TX_OFFSET register with the total number of TUs to
 * adjust Tx timestamps by. This is calculated by combining some known static
 * latency along with the Vernier offset computations done by hardware.
 *
 * This function will not return successfully until the Tx offset calculations
 * have been completed, which requires waiting until at least one packet has
 * been transmitted by the device. It is safe to call this function
 * periodically until calibration succeeds, as it will only program the offset
 * once.
 *
 * To avoid overflow, when calculating the offset based on the known static
 * latency values, we use measurements in 1/100th of a nanosecond, and divide
 * the TUs per second up front. This avoids overflow while allowing
 * calculation of the adjustment using integer arithmetic.
 *
 * Returns zero on success, -EBUSY if the hardware vernier offset
 * calibration has not completed, or another error code on failure.
 */
int ice_phy_cfg_tx_offset_e82x(struct ice_hw *hw, u8 port)
{
	enum ice_ptp_link_spd link_spd;
	enum ice_ptp_fec_mode fec_mode;
	u64 total_offset, val;
	int err;
	u32 reg;

	/* Nothing to do if we've already programmed the offset */
	err = ice_read_phy_reg_e82x(hw, port, P_REG_TX_OR, &reg);
	if (err) {
		ice_debug(hw, ICE_DBG_PTP, "Failed to read TX_OR for port %u, err %d\n",
			  port, err);
		return err;
	}

	if (reg)
		return 0;

	err = ice_read_phy_reg_e82x(hw, port, P_REG_TX_OV_STATUS, &reg);
	if (err) {
		ice_debug(hw, ICE_DBG_PTP, "Failed to read TX_OV_STATUS for port %u, err %d\n",
			  port, err);
		return err;
	}

	if (!(reg & P_REG_TX_OV_STATUS_OV_M))
		return -EBUSY;

	err = ice_phy_get_speed_and_fec_e82x(hw, port, &link_spd, &fec_mode);
	if (err)
		return err;

	total_offset = ice_calc_fixed_tx_offset_e82x(hw, link_spd);

	/* Read the first Vernier offset from the PHY register and add it to
	 * the total offset.
	 */
	if (link_spd == ICE_PTP_LNK_SPD_1G ||
	    link_spd == ICE_PTP_LNK_SPD_10G ||
	    link_spd == ICE_PTP_LNK_SPD_25G ||
	    link_spd == ICE_PTP_LNK_SPD_25G_RS ||
	    link_spd == ICE_PTP_LNK_SPD_40G ||
	    link_spd == ICE_PTP_LNK_SPD_50G) {
		err = ice_read_64b_phy_reg_e82x(hw, port,
						P_REG_PAR_PCS_TX_OFFSET_L,
						&val);
		if (err)
			return err;

		total_offset += val;
	}

	/* For Tx, we only need to use the second Vernier offset for
	 * multi-lane link speeds with RS-FEC. The lanes will always be
	 * aligned.
	 */
	if (link_spd == ICE_PTP_LNK_SPD_50G_RS ||
	    link_spd == ICE_PTP_LNK_SPD_100G_RS) {
		err = ice_read_64b_phy_reg_e82x(hw, port,
						P_REG_PAR_TX_TIME_L,
						&val);
		if (err)
			return err;

		total_offset += val;
	}

	/* Now that the total offset has been calculated, program it to the
	 * PHY and indicate that the Tx offset is ready. After this,
	 * timestamps will be enabled.
	 */
	err = ice_write_64b_phy_reg_e82x(hw, port, P_REG_TOTAL_TX_OFFSET_L,
					 total_offset);
	if (err)
		return err;

	err = ice_write_phy_reg_e82x(hw, port, P_REG_TX_OR, 1);
	if (err)
		return err;

	dev_info(ice_hw_to_dev(hw), "Port=%d Tx vernier offset calibration complete\n",
		 port);

	return 0;
}

/**
 * ice_phy_calc_pmd_adj_e82x - Calculate PMD adjustment for Rx
 * @hw: pointer to the HW struct
 * @port: the PHY port to adjust for
 * @link_spd: the current link speed of the PHY
 * @fec_mode: the current FEC mode of the PHY
 * @pmd_adj: on return, the amount to adjust the Rx total offset by
 *
 * Calculates the adjustment to Rx timestamps due to PMD alignment in the PHY.
 * This varies by link speed and FEC mode. The value calculated accounts for
 * various delays caused when receiving a packet.
 */
static int
ice_phy_calc_pmd_adj_e82x(struct ice_hw *hw, u8 port,
			  enum ice_ptp_link_spd link_spd,
			  enum ice_ptp_fec_mode fec_mode, u64 *pmd_adj)
{
	u64 cur_freq, clk_incval, tu_per_sec, mult, adj;
	u8 pmd_align;
	u32 val;
	int err;

	err = ice_read_phy_reg_e82x(hw, port, P_REG_PMD_ALIGNMENT, &val);
	if (err) {
		ice_debug(hw, ICE_DBG_PTP, "Failed to read PMD alignment, err %d\n",
			  err);
		return err;
	}

	pmd_align = (u8)val;

	cur_freq = ice_e82x_pll_freq(ice_e82x_time_ref(hw));
	clk_incval = ice_ptp_read_src_incval(hw);

	/* Calculate TUs per second */
	tu_per_sec = cur_freq * clk_incval;

	/* The PMD alignment adjustment measurement depends on the link speed,
	 * and whether FEC is enabled. For each link speed, the alignment
	 * adjustment is calculated by dividing a value by the length of
	 * a Time Unit in nanoseconds.
	 *
	 * 1G: align == 4 ? 10 * 0.8 : (align + 6 % 10) * 0.8
	 * 10G: align == 65 ? 0 : (align * 0.1 * 32/33)
	 * 10G w/FEC: align * 0.1 * 32/33
	 * 25G: align == 65 ? 0 : (align * 0.4 * 32/33)
	 * 25G w/FEC: align * 0.4 * 32/33
	 * 40G: align == 65 ? 0 : (align * 0.1 * 32/33)
	 * 40G w/FEC: align * 0.1 * 32/33
	 * 50G: align == 65 ? 0 : (align * 0.4 * 32/33)
	 * 50G w/FEC: align * 0.8 * 32/33
	 *
	 * For RS-FEC, if align is < 17 then we must also add 1.6 * 32/33.
	 *
	 * To allow for calculating this value using integer arithmetic, we
	 * instead start with the number of TUs per second, (inverse of the
	 * length of a Time Unit in nanoseconds), multiply by a value based
	 * on the PMD alignment register, and then divide by the right value
	 * calculated based on the table above. To avoid integer overflow this
	 * division is broken up into a step of dividing by 125 first.
	 */
	if (link_spd == ICE_PTP_LNK_SPD_1G) {
		if (pmd_align == 4)
			mult = 10;
		else
			mult = (pmd_align + 6) % 10;
	} else if (link_spd == ICE_PTP_LNK_SPD_10G ||
		   link_spd == ICE_PTP_LNK_SPD_25G ||
		   link_spd == ICE_PTP_LNK_SPD_40G ||
		   link_spd == ICE_PTP_LNK_SPD_50G) {
		/* If Clause 74 FEC, always calculate PMD adjust */
		if (pmd_align != 65 || fec_mode == ICE_PTP_FEC_MODE_CLAUSE74)
			mult = pmd_align;
		else
			mult = 0;
	} else if (link_spd == ICE_PTP_LNK_SPD_25G_RS ||
		   link_spd == ICE_PTP_LNK_SPD_50G_RS ||
		   link_spd == ICE_PTP_LNK_SPD_100G_RS) {
		if (pmd_align < 17)
			mult = pmd_align + 40;
		else
			mult = pmd_align;
	} else {
		ice_debug(hw, ICE_DBG_PTP, "Unknown link speed %d, skipping PMD adjustment\n",
			  link_spd);
		mult = 0;
	}

	/* In some cases, there's no need to adjust for the PMD alignment */
	if (!mult) {
		*pmd_adj = 0;
		return 0;
	}

	/* Calculate the adjustment by multiplying TUs per second by the
	 * appropriate multiplier and divisor. To avoid overflow, we first
	 * divide by 125, and then handle remaining divisor based on the link
	 * speed pmd_adj_divisor value.
	 */
	adj = div_u64(tu_per_sec, 125);
	adj *= mult;
	adj = div_u64(adj, e822_vernier[link_spd].pmd_adj_divisor);

	/* Finally, for 25G-RS and 50G-RS, a further adjustment for the Rx
	 * cycle count is necessary.
	 */
	if (link_spd == ICE_PTP_LNK_SPD_25G_RS) {
		u64 cycle_adj;
		u8 rx_cycle;

		err = ice_read_phy_reg_e82x(hw, port, P_REG_RX_40_TO_160_CNT,
					    &val);
		if (err) {
			ice_debug(hw, ICE_DBG_PTP, "Failed to read 25G-RS Rx cycle count, err %d\n",
				  err);
			return err;
		}

		rx_cycle = val & P_REG_RX_40_TO_160_CNT_RXCYC_M;
		if (rx_cycle) {
			mult = (4 - rx_cycle) * 40;

			cycle_adj = div_u64(tu_per_sec, 125);
			cycle_adj *= mult;
			cycle_adj = div_u64(cycle_adj, e822_vernier[link_spd].pmd_adj_divisor);

			adj += cycle_adj;
		}
	} else if (link_spd == ICE_PTP_LNK_SPD_50G_RS) {
		u64 cycle_adj;
		u8 rx_cycle;

		err = ice_read_phy_reg_e82x(hw, port, P_REG_RX_80_TO_160_CNT,
					    &val);
		if (err) {
			ice_debug(hw, ICE_DBG_PTP, "Failed to read 50G-RS Rx cycle count, err %d\n",
				  err);
			return err;
		}

		rx_cycle = val & P_REG_RX_80_TO_160_CNT_RXCYC_M;
		if (rx_cycle) {
			mult = rx_cycle * 40;

			cycle_adj = div_u64(tu_per_sec, 125);
			cycle_adj *= mult;
			cycle_adj = div_u64(cycle_adj, e822_vernier[link_spd].pmd_adj_divisor);

			adj += cycle_adj;
		}
	}

	/* Return the calculated adjustment */
	*pmd_adj = adj;

	return 0;
}

/**
 * ice_calc_fixed_rx_offset_e82x - Calculated the fixed Rx offset for a port
 * @hw: pointer to HW struct
 * @link_spd: The Link speed to calculate for
 *
 * Determine the fixed Rx latency for a given link speed.
 */
static u64
ice_calc_fixed_rx_offset_e82x(struct ice_hw *hw, enum ice_ptp_link_spd link_spd)
{
	u64 cur_freq, clk_incval, tu_per_sec, fixed_offset;

	cur_freq = ice_e82x_pll_freq(ice_e82x_time_ref(hw));
	clk_incval = ice_ptp_read_src_incval(hw);

	/* Calculate TUs per second */
	tu_per_sec = cur_freq * clk_incval;

	/* Calculate number of TUs to add for the fixed Rx latency. Since the
	 * latency measurement is in 1/100th of a nanosecond, we need to
	 * multiply by tu_per_sec and then divide by 1e11. This calculation
	 * overflows 64 bit integer arithmetic, so break it up into two
	 * divisions by 1e4 first then by 1e7.
	 */
	fixed_offset = div_u64(tu_per_sec, 10000);
	fixed_offset *= e822_vernier[link_spd].rx_fixed_delay;
	fixed_offset = div_u64(fixed_offset, 10000000);

	return fixed_offset;
}

/**
 * ice_phy_cfg_rx_offset_e82x - Configure total Rx timestamp offset
 * @hw: pointer to the HW struct
 * @port: the PHY port to configure
 *
 * Program the P_REG_TOTAL_RX_OFFSET register with the number of Time Units to
 * adjust Rx timestamps by. This combines calculations from the Vernier offset
 * measurements taken in hardware with some data about known fixed delay as
 * well as adjusting for multi-lane alignment delay.
 *
 * This function will not return successfully until the Rx offset calculations
 * have been completed, which requires waiting until at least one packet has
 * been received by the device. It is safe to call this function periodically
 * until calibration succeeds, as it will only program the offset once.
 *
 * This function must be called only after the offset registers are valid,
 * i.e. after the Vernier calibration wait has passed, to ensure that the PHY
 * has measured the offset.
 *
 * To avoid overflow, when calculating the offset based on the known static
 * latency values, we use measurements in 1/100th of a nanosecond, and divide
 * the TUs per second up front. This avoids overflow while allowing
 * calculation of the adjustment using integer arithmetic.
 *
 * Returns zero on success, -EBUSY if the hardware vernier offset
 * calibration has not completed, or another error code on failure.
 */
int ice_phy_cfg_rx_offset_e82x(struct ice_hw *hw, u8 port)
{
	enum ice_ptp_link_spd link_spd;
	enum ice_ptp_fec_mode fec_mode;
	u64 total_offset, pmd, val;
	int err;
	u32 reg;

	/* Nothing to do if we've already programmed the offset */
	err = ice_read_phy_reg_e82x(hw, port, P_REG_RX_OR, &reg);
	if (err) {
		ice_debug(hw, ICE_DBG_PTP, "Failed to read RX_OR for port %u, err %d\n",
			  port, err);
		return err;
	}

	if (reg)
		return 0;

	err = ice_read_phy_reg_e82x(hw, port, P_REG_RX_OV_STATUS, &reg);
	if (err) {
		ice_debug(hw, ICE_DBG_PTP, "Failed to read RX_OV_STATUS for port %u, err %d\n",
			  port, err);
		return err;
	}

	if (!(reg & P_REG_RX_OV_STATUS_OV_M))
		return -EBUSY;

	err = ice_phy_get_speed_and_fec_e82x(hw, port, &link_spd, &fec_mode);
	if (err)
		return err;

	total_offset = ice_calc_fixed_rx_offset_e82x(hw, link_spd);

	/* Read the first Vernier offset from the PHY register and add it to
	 * the total offset.
	 */
	err = ice_read_64b_phy_reg_e82x(hw, port,
					P_REG_PAR_PCS_RX_OFFSET_L,
					&val);
	if (err)
		return err;

	total_offset += val;

	/* For Rx, all multi-lane link speeds include a second Vernier
	 * calibration, because the lanes might not be aligned.
	 */
	if (link_spd == ICE_PTP_LNK_SPD_40G ||
	    link_spd == ICE_PTP_LNK_SPD_50G ||
	    link_spd == ICE_PTP_LNK_SPD_50G_RS ||
	    link_spd == ICE_PTP_LNK_SPD_100G_RS) {
		err = ice_read_64b_phy_reg_e82x(hw, port,
						P_REG_PAR_RX_TIME_L,
						&val);
		if (err)
			return err;

		total_offset += val;
	}

	/* In addition, Rx must account for the PMD alignment */
	err = ice_phy_calc_pmd_adj_e82x(hw, port, link_spd, fec_mode, &pmd);
	if (err)
		return err;

	/* For RS-FEC, this adjustment adds delay, but for other modes, it
	 * subtracts delay.
	 */
	if (fec_mode == ICE_PTP_FEC_MODE_RS_FEC)
		total_offset += pmd;
	else
		total_offset -= pmd;

	/* Now that the total offset has been calculated, program it to the
	 * PHY and indicate that the Rx offset is ready. After this,
	 * timestamps will be enabled.
	 */
	err = ice_write_64b_phy_reg_e82x(hw, port, P_REG_TOTAL_RX_OFFSET_L,
					 total_offset);
	if (err)
		return err;

	err = ice_write_phy_reg_e82x(hw, port, P_REG_RX_OR, 1);
	if (err)
		return err;

	dev_info(ice_hw_to_dev(hw), "Port=%d Rx vernier offset calibration complete\n",
		 port);

	return 0;
}

/**
 * ice_ptp_clear_phy_offset_ready_e82x - Clear PHY TX_/RX_OFFSET_READY registers
 * @hw: pointer to the HW struct
 *
 * Clear PHY TX_/RX_OFFSET_READY registers, effectively marking all transmitted
 * and received timestamps as invalid.
 *
 * Return: 0 on success, other error codes when failed to write to PHY
 */
int ice_ptp_clear_phy_offset_ready_e82x(struct ice_hw *hw)
{
	u8 port;

	for (port = 0; port < hw->ptp.num_lports; port++) {
		int err;

		err = ice_write_phy_reg_e82x(hw, port, P_REG_TX_OR, 0);
		if (err) {
			dev_warn(ice_hw_to_dev(hw),
				 "Failed to clear PHY TX_OFFSET_READY register\n");
			return err;
		}

		err = ice_write_phy_reg_e82x(hw, port, P_REG_RX_OR, 0);
		if (err) {
			dev_warn(ice_hw_to_dev(hw),
				 "Failed to clear PHY RX_OFFSET_READY register\n");
			return err;
		}
	}

	return 0;
}

/**
 * ice_read_phy_and_phc_time_e82x - Simultaneously capture PHC and PHY time
 * @hw: pointer to the HW struct
 * @port: the PHY port to read
 * @phy_time: on return, the 64bit PHY timer value
 * @phc_time: on return, the lower 64bits of PHC time
 *
 * Issue a ICE_PTP_READ_TIME timer command to simultaneously capture the PHY
 * and PHC timer values.
 */
static int
ice_read_phy_and_phc_time_e82x(struct ice_hw *hw, u8 port, u64 *phy_time,
			       u64 *phc_time)
{
	u64 tx_time, rx_time;
	u32 zo, lo;
	u8 tmr_idx;
	int err;

	tmr_idx = ice_get_ptp_src_clock_index(hw);

	/* Prepare the PHC timer for a ICE_PTP_READ_TIME capture command */
	ice_ptp_src_cmd(hw, ICE_PTP_READ_TIME);

	/* Prepare the PHY timer for a ICE_PTP_READ_TIME capture command */
	err = ice_ptp_one_port_cmd(hw, port, ICE_PTP_READ_TIME);
	if (err)
		return err;

	/* Issue the sync to start the ICE_PTP_READ_TIME capture */
	ice_ptp_exec_tmr_cmd(hw);

	/* Read the captured PHC time from the shadow time registers */
	zo = rd32(hw, GLTSYN_SHTIME_0(tmr_idx));
	lo = rd32(hw, GLTSYN_SHTIME_L(tmr_idx));
	*phc_time = (u64)lo << 32 | zo;

	/* Read the captured PHY time from the PHY shadow registers */
	err = ice_ptp_read_port_capture(hw, port, &tx_time, &rx_time);
	if (err)
		return err;

	/* If the PHY Tx and Rx timers don't match, log a warning message.
	 * Note that this should not happen in normal circumstances since the
	 * driver always programs them together.
	 */
	if (tx_time != rx_time)
		dev_warn(ice_hw_to_dev(hw),
			 "PHY port %u Tx and Rx timers do not match, tx_time 0x%016llX, rx_time 0x%016llX\n",
			 port, (unsigned long long)tx_time,
			 (unsigned long long)rx_time);

	*phy_time = tx_time;

	return 0;
}

/**
 * ice_sync_phy_timer_e82x - Synchronize the PHY timer with PHC timer
 * @hw: pointer to the HW struct
 * @port: the PHY port to synchronize
 *
 * Perform an adjustment to ensure that the PHY and PHC timers are in sync.
 * This is done by issuing a ICE_PTP_READ_TIME command which triggers a
 * simultaneous read of the PHY timer and PHC timer. Then we use the
 * difference to calculate an appropriate 2s complement addition to add
 * to the PHY timer in order to ensure it reads the same value as the
 * primary PHC timer.
 */
static int ice_sync_phy_timer_e82x(struct ice_hw *hw, u8 port)
{
	u64 phc_time, phy_time, difference;
	int err;

	if (!ice_ptp_lock(hw)) {
		ice_debug(hw, ICE_DBG_PTP, "Failed to acquire PTP semaphore\n");
		return -EBUSY;
	}

	err = ice_read_phy_and_phc_time_e82x(hw, port, &phy_time, &phc_time);
	if (err)
		goto err_unlock;

	/* Calculate the amount required to add to the port time in order for
	 * it to match the PHC time.
	 *
	 * Note that the port adjustment is done using 2s complement
	 * arithmetic. This is convenient since it means that we can simply
	 * calculate the difference between the PHC time and the port time,
	 * and it will be interpreted correctly.
	 */
	difference = phc_time - phy_time;

	err = ice_ptp_prep_port_adj_e82x(hw, port, (s64)difference);
	if (err)
		goto err_unlock;

	err = ice_ptp_one_port_cmd(hw, port, ICE_PTP_ADJ_TIME);
	if (err)
		goto err_unlock;

	/* Do not perform any action on the main timer */
	ice_ptp_src_cmd(hw, ICE_PTP_NOP);

	/* Issue the sync to activate the time adjustment */
	ice_ptp_exec_tmr_cmd(hw);

	/* Re-capture the timer values to flush the command registers and
	 * verify that the time was properly adjusted.
	 */
	err = ice_read_phy_and_phc_time_e82x(hw, port, &phy_time, &phc_time);
	if (err)
		goto err_unlock;

	dev_info(ice_hw_to_dev(hw),
		 "Port %u PHY time synced to PHC: 0x%016llX, 0x%016llX\n",
		 port, (unsigned long long)phy_time,
		 (unsigned long long)phc_time);

	ice_ptp_unlock(hw);

	return 0;

err_unlock:
	ice_ptp_unlock(hw);
	return err;
}

/**
 * ice_stop_phy_timer_e82x - Stop the PHY clock timer
 * @hw: pointer to the HW struct
 * @port: the PHY port to stop
 * @soft_reset: if true, hold the SOFT_RESET bit of P_REG_PS
 *
 * Stop the clock of a PHY port. This must be done as part of the flow to
 * re-calibrate Tx and Rx timestamping offsets whenever the clock time is
 * initialized or when link speed changes.
 */
int
ice_stop_phy_timer_e82x(struct ice_hw *hw, u8 port, bool soft_reset)
{
	int err;
	u32 val;

	err = ice_write_phy_reg_e82x(hw, port, P_REG_TX_OR, 0);
	if (err)
		return err;

	err = ice_write_phy_reg_e82x(hw, port, P_REG_RX_OR, 0);
	if (err)
		return err;

	err = ice_read_phy_reg_e82x(hw, port, P_REG_PS, &val);
	if (err)
		return err;

	val &= ~P_REG_PS_START_M;
	err = ice_write_phy_reg_e82x(hw, port, P_REG_PS, val);
	if (err)
		return err;

	val &= ~P_REG_PS_ENA_CLK_M;
	err = ice_write_phy_reg_e82x(hw, port, P_REG_PS, val);
	if (err)
		return err;

	if (soft_reset) {
		val |= P_REG_PS_SFT_RESET_M;
		err = ice_write_phy_reg_e82x(hw, port, P_REG_PS, val);
		if (err)
			return err;
	}

	ice_debug(hw, ICE_DBG_PTP, "Disabled clock on PHY port %u\n", port);

	return 0;
}

/**
 * ice_start_phy_timer_e82x - Start the PHY clock timer
 * @hw: pointer to the HW struct
 * @port: the PHY port to start
 *
 * Start the clock of a PHY port. This must be done as part of the flow to
 * re-calibrate Tx and Rx timestamping offsets whenever the clock time is
 * initialized or when link speed changes.
 *
 * Hardware will take Vernier measurements on Tx or Rx of packets.
 */
int ice_start_phy_timer_e82x(struct ice_hw *hw, u8 port)
{
	u32 lo, hi, val;
	u64 incval;
	u8 tmr_idx;
	int err;

	tmr_idx = ice_get_ptp_src_clock_index(hw);

	err = ice_stop_phy_timer_e82x(hw, port, false);
	if (err)
		return err;

	ice_phy_cfg_lane_e82x(hw, port);

	err = ice_phy_cfg_uix_e82x(hw, port);
	if (err)
		return err;

	err = ice_phy_cfg_parpcs_e82x(hw, port);
	if (err)
		return err;

	lo = rd32(hw, GLTSYN_INCVAL_L(tmr_idx));
	hi = rd32(hw, GLTSYN_INCVAL_H(tmr_idx));
	incval = (u64)hi << 32 | lo;

	err = ice_write_40b_phy_reg_e82x(hw, port, P_REG_TIMETUS_L, incval);
	if (err)
		return err;

	err = ice_ptp_one_port_cmd(hw, port, ICE_PTP_INIT_INCVAL);
	if (err)
		return err;

	/* Do not perform any action on the main timer */
	ice_ptp_src_cmd(hw, ICE_PTP_NOP);

	ice_ptp_exec_tmr_cmd(hw);

	err = ice_read_phy_reg_e82x(hw, port, P_REG_PS, &val);
	if (err)
		return err;

	val |= P_REG_PS_SFT_RESET_M;
	err = ice_write_phy_reg_e82x(hw, port, P_REG_PS, val);
	if (err)
		return err;

	val |= P_REG_PS_START_M;
	err = ice_write_phy_reg_e82x(hw, port, P_REG_PS, val);
	if (err)
		return err;

	val &= ~P_REG_PS_SFT_RESET_M;
	err = ice_write_phy_reg_e82x(hw, port, P_REG_PS, val);
	if (err)
		return err;

	err = ice_ptp_one_port_cmd(hw, port, ICE_PTP_INIT_INCVAL);
	if (err)
		return err;

	ice_ptp_exec_tmr_cmd(hw);

	val |= P_REG_PS_ENA_CLK_M;
	err = ice_write_phy_reg_e82x(hw, port, P_REG_PS, val);
	if (err)
		return err;

	val |= P_REG_PS_LOAD_OFFSET_M;
	err = ice_write_phy_reg_e82x(hw, port, P_REG_PS, val);
	if (err)
		return err;

	ice_ptp_exec_tmr_cmd(hw);

	err = ice_sync_phy_timer_e82x(hw, port);
	if (err)
		return err;

	ice_debug(hw, ICE_DBG_PTP, "Enabled clock on PHY port %u\n", port);

	return 0;
}

/**
 * ice_get_phy_tx_tstamp_ready_e82x - Read Tx memory status register
 * @hw: pointer to the HW struct
 * @quad: the timestamp quad to read from
 * @tstamp_ready: contents of the Tx memory status register
 *
 * Read the Q_REG_TX_MEMORY_STATUS register indicating which timestamps in
 * the PHY are ready. A set bit means the corresponding timestamp is valid and
 * ready to be captured from the PHY timestamp block.
 */
static int
ice_get_phy_tx_tstamp_ready_e82x(struct ice_hw *hw, u8 quad, u64 *tstamp_ready)
{
	u32 hi, lo;
	int err;

	err = ice_read_quad_reg_e82x(hw, quad, Q_REG_TX_MEMORY_STATUS_U, &hi);
	if (err) {
		ice_debug(hw, ICE_DBG_PTP, "Failed to read TX_MEMORY_STATUS_U for quad %u, err %d\n",
			  quad, err);
		return err;
	}

	err = ice_read_quad_reg_e82x(hw, quad, Q_REG_TX_MEMORY_STATUS_L, &lo);
	if (err) {
		ice_debug(hw, ICE_DBG_PTP, "Failed to read TX_MEMORY_STATUS_L for quad %u, err %d\n",
			  quad, err);
		return err;
	}

	*tstamp_ready = (u64)hi << 32 | (u64)lo;

	return 0;
}

/**
 * ice_phy_cfg_intr_e82x - Configure TX timestamp interrupt
 * @hw: pointer to the HW struct
 * @quad: the timestamp quad
 * @ena: enable or disable interrupt
 * @threshold: interrupt threshold
 *
 * Configure TX timestamp interrupt for the specified quad
 *
 * Return: 0 on success, other error codes when failed to read/write quad
 */

int ice_phy_cfg_intr_e82x(struct ice_hw *hw, u8 quad, bool ena, u8 threshold)
{
	int err;
	u32 val;

	err = ice_read_quad_reg_e82x(hw, quad, Q_REG_TX_MEM_GBL_CFG, &val);
	if (err)
		return err;

	val &= ~Q_REG_TX_MEM_GBL_CFG_INTR_ENA_M;
	if (ena) {
		val |= Q_REG_TX_MEM_GBL_CFG_INTR_ENA_M;
		val &= ~Q_REG_TX_MEM_GBL_CFG_INTR_THR_M;
		val |= FIELD_PREP(Q_REG_TX_MEM_GBL_CFG_INTR_THR_M, threshold);
	}

	return ice_write_quad_reg_e82x(hw, quad, Q_REG_TX_MEM_GBL_CFG, val);
}

/**
 * ice_ptp_init_phy_e82x - initialize PHY parameters
 * @ptp: pointer to the PTP HW struct
 */
static void ice_ptp_init_phy_e82x(struct ice_ptp_hw *ptp)
{
	ptp->phy_model = ICE_PHY_E82X;
	ptp->num_lports = 8;
	ptp->ports_per_phy = 8;
}

/* E810 functions
 *
 * The following functions operate on the E810 series devices which use
 * a separate external PHY.
 */

/**
 * ice_read_phy_reg_e810 - Read register from external PHY on E810
 * @hw: pointer to the HW struct
 * @addr: the address to read from
 * @val: On return, the value read from the PHY
 *
 * Read a register from the external PHY on the E810 device.
 */
static int ice_read_phy_reg_e810(struct ice_hw *hw, u32 addr, u32 *val)
{
	struct ice_sbq_msg_input msg = {0};
	int err;

	msg.msg_addr_low = lower_16_bits(addr);
	msg.msg_addr_high = upper_16_bits(addr);
	msg.opcode = ice_sbq_msg_rd;
	msg.dest_dev = rmn_0;

	err = ice_sbq_rw_reg(hw, &msg, ICE_AQ_FLAG_RD);
	if (err) {
		ice_debug(hw, ICE_DBG_PTP, "Failed to send message to PHY, err %d\n",
			  err);
		return err;
	}

	*val = msg.data;

	return 0;
}

/**
 * ice_write_phy_reg_e810 - Write register on external PHY on E810
 * @hw: pointer to the HW struct
 * @addr: the address to writem to
 * @val: the value to write to the PHY
 *
 * Write a value to a register of the external PHY on the E810 device.
 */
static int ice_write_phy_reg_e810(struct ice_hw *hw, u32 addr, u32 val)
{
	struct ice_sbq_msg_input msg = {0};
	int err;

	msg.msg_addr_low = lower_16_bits(addr);
	msg.msg_addr_high = upper_16_bits(addr);
	msg.opcode = ice_sbq_msg_wr;
	msg.dest_dev = rmn_0;
	msg.data = val;

	err = ice_sbq_rw_reg(hw, &msg, ICE_AQ_FLAG_RD);
	if (err) {
		ice_debug(hw, ICE_DBG_PTP, "Failed to send message to PHY, err %d\n",
			  err);
		return err;
	}

	return 0;
}

/**
 * ice_read_phy_tstamp_ll_e810 - Read a PHY timestamp registers through the FW
 * @hw: pointer to the HW struct
 * @idx: the timestamp index to read
 * @hi: 8 bit timestamp high value
 * @lo: 32 bit timestamp low value
 *
 * Read a 8bit timestamp high value and 32 bit timestamp low value out of the
 * timestamp block of the external PHY on the E810 device using the low latency
 * timestamp read.
 */
static int
ice_read_phy_tstamp_ll_e810(struct ice_hw *hw, u8 idx, u8 *hi, u32 *lo)
{
	u32 val;
	u8 i;

	/* Write TS index to read to the PF register so the FW can read it */
	val = FIELD_PREP(TS_LL_READ_TS_IDX, idx) | TS_LL_READ_TS;
	wr32(hw, PF_SB_ATQBAL, val);

	/* Read the register repeatedly until the FW provides us the TS */
	for (i = TS_LL_READ_RETRIES; i > 0; i--) {
		val = rd32(hw, PF_SB_ATQBAL);

		/* When the bit is cleared, the TS is ready in the register */
		if (!(FIELD_GET(TS_LL_READ_TS, val))) {
			/* High 8 bit value of the TS is on the bits 16:23 */
			*hi = FIELD_GET(TS_LL_READ_TS_HIGH, val);

			/* Read the low 32 bit value and set the TS valid bit */
			*lo = rd32(hw, PF_SB_ATQBAH) | TS_VALID;
			return 0;
		}

		udelay(10);
	}

	/* FW failed to provide the TS in time */
	ice_debug(hw, ICE_DBG_PTP, "Failed to read PTP timestamp using low latency read\n");
	return -EINVAL;
}

/**
 * ice_read_phy_tstamp_sbq_e810 - Read a PHY timestamp registers through the sbq
 * @hw: pointer to the HW struct
 * @lport: the lport to read from
 * @idx: the timestamp index to read
 * @hi: 8 bit timestamp high value
 * @lo: 32 bit timestamp low value
 *
 * Read a 8bit timestamp high value and 32 bit timestamp low value out of the
 * timestamp block of the external PHY on the E810 device using sideband queue.
 */
static int
ice_read_phy_tstamp_sbq_e810(struct ice_hw *hw, u8 lport, u8 idx, u8 *hi,
			     u32 *lo)
{
	u32 hi_addr = TS_EXT(HIGH_TX_MEMORY_BANK_START, lport, idx);
	u32 lo_addr = TS_EXT(LOW_TX_MEMORY_BANK_START, lport, idx);
	u32 lo_val, hi_val;
	int err;

	err = ice_read_phy_reg_e810(hw, lo_addr, &lo_val);
	if (err) {
		ice_debug(hw, ICE_DBG_PTP, "Failed to read low PTP timestamp register, err %d\n",
			  err);
		return err;
	}

	err = ice_read_phy_reg_e810(hw, hi_addr, &hi_val);
	if (err) {
		ice_debug(hw, ICE_DBG_PTP, "Failed to read high PTP timestamp register, err %d\n",
			  err);
		return err;
	}

	*lo = lo_val;
	*hi = (u8)hi_val;

	return 0;
}

/**
 * ice_read_phy_tstamp_e810 - Read a PHY timestamp out of the external PHY
 * @hw: pointer to the HW struct
 * @lport: the lport to read from
 * @idx: the timestamp index to read
 * @tstamp: on return, the 40bit timestamp value
 *
 * Read a 40bit timestamp value out of the timestamp block of the external PHY
 * on the E810 device.
 */
static int
ice_read_phy_tstamp_e810(struct ice_hw *hw, u8 lport, u8 idx, u64 *tstamp)
{
	u32 lo = 0;
	u8 hi = 0;
	int err;

	if (hw->dev_caps.ts_dev_info.ts_ll_read)
		err = ice_read_phy_tstamp_ll_e810(hw, idx, &hi, &lo);
	else
		err = ice_read_phy_tstamp_sbq_e810(hw, lport, idx, &hi, &lo);

	if (err)
		return err;

	/* For E810 devices, the timestamp is reported with the lower 32 bits
	 * in the low register, and the upper 8 bits in the high register.
	 */
	*tstamp = ((u64)hi) << TS_HIGH_S | ((u64)lo & TS_LOW_M);

	return 0;
}

/**
 * ice_clear_phy_tstamp_e810 - Clear a timestamp from the external PHY
 * @hw: pointer to the HW struct
 * @lport: the lport to read from
 * @idx: the timestamp index to reset
 *
 * Read the timestamp and then forcibly overwrite its value to clear the valid
 * bit from the timestamp block of the external PHY on the E810 device.
 *
 * This function should only be called on an idx whose bit is set according to
 * ice_get_phy_tx_tstamp_ready().
 */
static int ice_clear_phy_tstamp_e810(struct ice_hw *hw, u8 lport, u8 idx)
{
	u32 lo_addr, hi_addr;
	u64 unused_tstamp;
	int err;

	err = ice_read_phy_tstamp_e810(hw, lport, idx, &unused_tstamp);
	if (err) {
		ice_debug(hw, ICE_DBG_PTP, "Failed to read the timestamp register for lport %u, idx %u, err %d\n",
			  lport, idx, err);
		return err;
	}

	lo_addr = TS_EXT(LOW_TX_MEMORY_BANK_START, lport, idx);
	hi_addr = TS_EXT(HIGH_TX_MEMORY_BANK_START, lport, idx);

	err = ice_write_phy_reg_e810(hw, lo_addr, 0);
	if (err) {
		ice_debug(hw, ICE_DBG_PTP, "Failed to clear low PTP timestamp register for lport %u, idx %u, err %d\n",
			  lport, idx, err);
		return err;
	}

	err = ice_write_phy_reg_e810(hw, hi_addr, 0);
	if (err) {
		ice_debug(hw, ICE_DBG_PTP, "Failed to clear high PTP timestamp register for lport %u, idx %u, err %d\n",
			  lport, idx, err);
		return err;
	}

	return 0;
}

/**
 * ice_ptp_init_phc_e810 - Perform E810 specific PHC initialization
 * @hw: pointer to HW struct
 *
 * Perform E810-specific PTP hardware clock initialization steps.
 *
 * Return: 0 on success, other error codes when failed to initialize TimeSync
 */
static int ice_ptp_init_phc_e810(struct ice_hw *hw)
{
	u8 tmr_idx;
	int err;

	/* Ensure synchronization delay is zero */
	wr32(hw, GLTSYN_SYNC_DLAY, 0);

	tmr_idx = hw->func_caps.ts_func_info.tmr_index_owned;
	err = ice_write_phy_reg_e810(hw, ETH_GLTSYN_ENA(tmr_idx),
				     GLTSYN_ENA_TSYN_ENA_M);
	if (err)
		ice_debug(hw, ICE_DBG_PTP, "PTP failed in ena_phy_time_syn %d\n",
			  err);

	return err;
}

/**
 * ice_ptp_prep_phy_time_e810 - Prepare PHY port with initial time
 * @hw: Board private structure
 * @time: Time to initialize the PHY port clock to
 *
 * Program the PHY port ETH_GLTSYN_SHTIME registers in preparation setting the
 * initial clock time. The time will not actually be programmed until the
 * driver issues an ICE_PTP_INIT_TIME command.
 *
 * The time value is the upper 32 bits of the PHY timer, usually in units of
 * nominal nanoseconds.
 */
static int ice_ptp_prep_phy_time_e810(struct ice_hw *hw, u32 time)
{
	u8 tmr_idx;
	int err;

	tmr_idx = hw->func_caps.ts_func_info.tmr_index_owned;
	err = ice_write_phy_reg_e810(hw, ETH_GLTSYN_SHTIME_0(tmr_idx), 0);
	if (err) {
		ice_debug(hw, ICE_DBG_PTP, "Failed to write SHTIME_0, err %d\n",
			  err);
		return err;
	}

	err = ice_write_phy_reg_e810(hw, ETH_GLTSYN_SHTIME_L(tmr_idx), time);
	if (err) {
		ice_debug(hw, ICE_DBG_PTP, "Failed to write SHTIME_L, err %d\n",
			  err);
		return err;
	}

	return 0;
}

/**
 * ice_ptp_prep_phy_adj_e810 - Prep PHY port for a time adjustment
 * @hw: pointer to HW struct
 * @adj: adjustment value to program
 *
 * Prepare the PHY port for an atomic adjustment by programming the PHY
 * ETH_GLTSYN_SHADJ_L and ETH_GLTSYN_SHADJ_H registers. The actual adjustment
 * is completed by issuing an ICE_PTP_ADJ_TIME sync command.
 *
 * The adjustment value only contains the portion used for the upper 32bits of
 * the PHY timer, usually in units of nominal nanoseconds. Negative
 * adjustments are supported using 2s complement arithmetic.
 */
static int ice_ptp_prep_phy_adj_e810(struct ice_hw *hw, s32 adj)
{
	u8 tmr_idx;
	int err;

	tmr_idx = hw->func_caps.ts_func_info.tmr_index_owned;

	/* Adjustments are represented as signed 2's complement values in
	 * nanoseconds. Sub-nanosecond adjustment is not supported.
	 */
	err = ice_write_phy_reg_e810(hw, ETH_GLTSYN_SHADJ_L(tmr_idx), 0);
	if (err) {
		ice_debug(hw, ICE_DBG_PTP, "Failed to write adj to PHY SHADJ_L, err %d\n",
			  err);
		return err;
	}

	err = ice_write_phy_reg_e810(hw, ETH_GLTSYN_SHADJ_H(tmr_idx), adj);
	if (err) {
		ice_debug(hw, ICE_DBG_PTP, "Failed to write adj to PHY SHADJ_H, err %d\n",
			  err);
		return err;
	}

	return 0;
}

/**
 * ice_ptp_prep_phy_incval_e810 - Prep PHY port increment value change
 * @hw: pointer to HW struct
 * @incval: The new 40bit increment value to prepare
 *
 * Prepare the PHY port for a new increment value by programming the PHY
 * ETH_GLTSYN_SHADJ_L and ETH_GLTSYN_SHADJ_H registers. The actual change is
 * completed by issuing an ICE_PTP_INIT_INCVAL command.
 */
static int ice_ptp_prep_phy_incval_e810(struct ice_hw *hw, u64 incval)
{
	u32 high, low;
	u8 tmr_idx;
	int err;

	tmr_idx = hw->func_caps.ts_func_info.tmr_index_owned;
	low = lower_32_bits(incval);
	high = upper_32_bits(incval);

	err = ice_write_phy_reg_e810(hw, ETH_GLTSYN_SHADJ_L(tmr_idx), low);
	if (err) {
		ice_debug(hw, ICE_DBG_PTP, "Failed to write incval to PHY SHADJ_L, err %d\n",
			  err);
		return err;
	}

	err = ice_write_phy_reg_e810(hw, ETH_GLTSYN_SHADJ_H(tmr_idx), high);
	if (err) {
		ice_debug(hw, ICE_DBG_PTP, "Failed to write incval PHY SHADJ_H, err %d\n",
			  err);
		return err;
	}

	return 0;
}

/**
 * ice_ptp_port_cmd_e810 - Prepare all external PHYs for a timer command
 * @hw: pointer to HW struct
 * @cmd: Command to be sent to the port
 *
 * Prepare the external PHYs connected to this device for a timer sync
 * command.
 */
static int ice_ptp_port_cmd_e810(struct ice_hw *hw, enum ice_ptp_tmr_cmd cmd)
{
	u32 val = ice_ptp_tmr_cmd_to_port_reg(hw, cmd);

	return ice_write_phy_reg_e810(hw, E810_ETH_GLTSYN_CMD, val);
}

/**
 * ice_get_phy_tx_tstamp_ready_e810 - Read Tx memory status register
 * @hw: pointer to the HW struct
 * @port: the PHY port to read
 * @tstamp_ready: contents of the Tx memory status register
 *
 * E810 devices do not use a Tx memory status register. Instead simply
 * indicate that all timestamps are currently ready.
 */
static int
ice_get_phy_tx_tstamp_ready_e810(struct ice_hw *hw, u8 port, u64 *tstamp_ready)
{
	*tstamp_ready = 0xFFFFFFFFFFFFFFFF;
	return 0;
}

/* E810T SMA functions
 *
 * The following functions operate specifically on E810T hardware and are used
 * to access the extended GPIOs available.
 */

/**
 * ice_get_pca9575_handle
 * @hw: pointer to the hw struct
 * @pca9575_handle: GPIO controller's handle
 *
 * Find and return the GPIO controller's handle in the netlist.
 * When found - the value will be cached in the hw structure and following calls
 * will return cached value
 */
static int
ice_get_pca9575_handle(struct ice_hw *hw, u16 *pca9575_handle)
{
	struct ice_aqc_get_link_topo *cmd;
	struct ice_aq_desc desc;
	int status;
	u8 idx;

	/* If handle was read previously return cached value */
	if (hw->io_expander_handle) {
		*pca9575_handle = hw->io_expander_handle;
		return 0;
	}

	/* If handle was not detected read it from the netlist */
	cmd = &desc.params.get_link_topo;
	ice_fill_dflt_direct_cmd_desc(&desc, ice_aqc_opc_get_link_topo);

	/* Set node type to GPIO controller */
	cmd->addr.topo_params.node_type_ctx =
		(ICE_AQC_LINK_TOPO_NODE_TYPE_M &
		 ICE_AQC_LINK_TOPO_NODE_TYPE_GPIO_CTRL);

#define SW_PCA9575_SFP_TOPO_IDX		2
#define SW_PCA9575_QSFP_TOPO_IDX	1

	/* Check if the SW IO expander controlling SMA exists in the netlist. */
	if (hw->device_id == ICE_DEV_ID_E810C_SFP)
		idx = SW_PCA9575_SFP_TOPO_IDX;
	else if (hw->device_id == ICE_DEV_ID_E810C_QSFP)
		idx = SW_PCA9575_QSFP_TOPO_IDX;
	else
		return -EOPNOTSUPP;

	cmd->addr.topo_params.index = idx;

	status = ice_aq_send_cmd(hw, &desc, NULL, 0, NULL);
	if (status)
		return -EOPNOTSUPP;

	/* Verify if we found the right IO expander type */
	if (desc.params.get_link_topo.node_part_num !=
		ICE_AQC_GET_LINK_TOPO_NODE_NR_PCA9575)
		return -EOPNOTSUPP;

	/* If present save the handle and return it */
	hw->io_expander_handle =
		le16_to_cpu(desc.params.get_link_topo.addr.handle);
	*pca9575_handle = hw->io_expander_handle;

	return 0;
}

/**
 * ice_read_sma_ctrl_e810t
 * @hw: pointer to the hw struct
 * @data: pointer to data to be read from the GPIO controller
 *
 * Read the SMA controller state. It is connected to pins 3-7 of Port 1 of the
 * PCA9575 expander, so only bits 3-7 in data are valid.
 */
int ice_read_sma_ctrl_e810t(struct ice_hw *hw, u8 *data)
{
	int status;
	u16 handle;
	u8 i;

	status = ice_get_pca9575_handle(hw, &handle);
	if (status)
		return status;

	*data = 0;

	for (i = ICE_SMA_MIN_BIT_E810T; i <= ICE_SMA_MAX_BIT_E810T; i++) {
		bool pin;

		status = ice_aq_get_gpio(hw, handle, i + ICE_PCA9575_P1_OFFSET,
					 &pin, NULL);
		if (status)
			break;
		*data |= (u8)(!pin) << i;
	}

	return status;
}

/**
 * ice_write_sma_ctrl_e810t
 * @hw: pointer to the hw struct
 * @data: data to be written to the GPIO controller
 *
 * Write the data to the SMA controller. It is connected to pins 3-7 of Port 1
 * of the PCA9575 expander, so only bits 3-7 in data are valid.
 */
int ice_write_sma_ctrl_e810t(struct ice_hw *hw, u8 data)
{
	int status;
	u16 handle;
	u8 i;

	status = ice_get_pca9575_handle(hw, &handle);
	if (status)
		return status;

	for (i = ICE_SMA_MIN_BIT_E810T; i <= ICE_SMA_MAX_BIT_E810T; i++) {
		bool pin;

		pin = !(data & (1 << i));
		status = ice_aq_set_gpio(hw, handle, i + ICE_PCA9575_P1_OFFSET,
					 pin, NULL);
		if (status)
			break;
	}

	return status;
}

/**
 * ice_read_pca9575_reg_e810t
 * @hw: pointer to the hw struct
 * @offset: GPIO controller register offset
 * @data: pointer to data to be read from the GPIO controller
 *
 * Read the register from the GPIO controller
 */
int ice_read_pca9575_reg_e810t(struct ice_hw *hw, u8 offset, u8 *data)
{
	struct ice_aqc_link_topo_addr link_topo;
	__le16 addr;
	u16 handle;
	int err;

	memset(&link_topo, 0, sizeof(link_topo));

	err = ice_get_pca9575_handle(hw, &handle);
	if (err)
		return err;

	link_topo.handle = cpu_to_le16(handle);
	link_topo.topo_params.node_type_ctx =
		FIELD_PREP(ICE_AQC_LINK_TOPO_NODE_CTX_M,
			   ICE_AQC_LINK_TOPO_NODE_CTX_PROVIDED);

	addr = cpu_to_le16((u16)offset);

	return ice_aq_read_i2c(hw, link_topo, 0, addr, 1, data, NULL);
}

/**
 * ice_ptp_init_phy_e810 - initialize PHY parameters
 * @ptp: pointer to the PTP HW struct
 */
static void ice_ptp_init_phy_e810(struct ice_ptp_hw *ptp)
{
	ptp->phy_model = ICE_PHY_E810;
	ptp->num_lports = 8;
	ptp->ports_per_phy = 4;
}

/* Device agnostic functions
 *
 * The following functions implement shared behavior common to both E822 and
 * E810 devices, possibly calling a device specific implementation where
 * necessary.
 */

/**
 * ice_ptp_lock - Acquire PTP global semaphore register lock
 * @hw: pointer to the HW struct
 *
 * Acquire the global PTP hardware semaphore lock. Returns true if the lock
 * was acquired, false otherwise.
 *
 * The PFTSYN_SEM register sets the busy bit on read, returning the previous
 * value. If software sees the busy bit cleared, this means that this function
 * acquired the lock (and the busy bit is now set). If software sees the busy
 * bit set, it means that another function acquired the lock.
 *
 * Software must clear the busy bit with a write to release the lock for other
 * functions when done.
 */
bool ice_ptp_lock(struct ice_hw *hw)
{
	u32 hw_lock;
	int i;

#define MAX_TRIES 15

	for (i = 0; i < MAX_TRIES; i++) {
		hw_lock = rd32(hw, PFTSYN_SEM + (PFTSYN_SEM_BYTES * hw->pf_id));
		hw_lock = hw_lock & PFTSYN_SEM_BUSY_M;
		if (hw_lock) {
			/* Somebody is holding the lock */
			usleep_range(5000, 6000);
			continue;
		}

		break;
	}

	return !hw_lock;
}

/**
 * ice_ptp_unlock - Release PTP global semaphore register lock
 * @hw: pointer to the HW struct
 *
 * Release the global PTP hardware semaphore lock. This is done by writing to
 * the PFTSYN_SEM register.
 */
void ice_ptp_unlock(struct ice_hw *hw)
{
	wr32(hw, PFTSYN_SEM + (PFTSYN_SEM_BYTES * hw->pf_id), 0);
}

/**
 * ice_ptp_init_hw - Initialize hw based on device type
 * @hw: pointer to the HW structure
 *
 * Determine the PHY model for the device, and initialize hw
 * for use by other functions.
 */
void ice_ptp_init_hw(struct ice_hw *hw)
{
	struct ice_ptp_hw *ptp = &hw->ptp;

	if (ice_is_e822(hw) || ice_is_e823(hw))
		ice_ptp_init_phy_e82x(ptp);
	else if (ice_is_e810(hw))
		ice_ptp_init_phy_e810(ptp);
	else if (ice_is_e825c(hw))
		ice_ptp_init_phy_e825c(hw);
	else
		ptp->phy_model = ICE_PHY_UNSUP;
}

/**
 * ice_ptp_write_port_cmd - Prepare a single PHY port for a timer command
 * @hw: pointer to HW struct
 * @port: Port to which cmd has to be sent
 * @cmd: Command to be sent to the port
 *
 * Prepare one port for the upcoming timer sync command. Do not use this for
 * programming only a single port, instead use ice_ptp_one_port_cmd() to
 * ensure non-modified ports get properly initialized to ICE_PTP_NOP.
 *
 * Return:
 * * %0     - success
 *  %-EBUSY - PHY type not supported
 * * %other - failed to write port command
 */
static int ice_ptp_write_port_cmd(struct ice_hw *hw, u8 port,
				  enum ice_ptp_tmr_cmd cmd)
{
	switch (hw->ptp.phy_model) {
	case ICE_PHY_ETH56G:
		return ice_ptp_write_port_cmd_eth56g(hw, port, cmd);
	case ICE_PHY_E82X:
		return ice_ptp_write_port_cmd_e82x(hw, port, cmd);
	default:
		return -EOPNOTSUPP;
	}
}

/**
 * ice_ptp_one_port_cmd - Program one PHY port for a timer command
 * @hw: pointer to HW struct
 * @configured_port: the port that should execute the command
 * @configured_cmd: the command to be executed on the configured port
 *
 * Prepare one port for executing a timer command, while preparing all other
 * ports to ICE_PTP_NOP. This allows executing a command on a single port
 * while ensuring all other ports do not execute stale commands.
 *
 * Return:
 * * %0     - success
 * * %other - failed to write port command
 */
int ice_ptp_one_port_cmd(struct ice_hw *hw, u8 configured_port,
			 enum ice_ptp_tmr_cmd configured_cmd)
{
	u32 port;

	for (port = 0; port < hw->ptp.num_lports; port++) {
		int err;

		/* Program the configured port with the configured command,
		 * program all other ports with ICE_PTP_NOP.
		 */
		if (port == configured_port)
			err = ice_ptp_write_port_cmd(hw, port, configured_cmd);
		else
			err = ice_ptp_write_port_cmd(hw, port, ICE_PTP_NOP);

		if (err)
			return err;
	}

	return 0;
}

/**
 * ice_ptp_port_cmd - Prepare PHY ports for a timer sync command
 * @hw: pointer to HW struct
 * @cmd: the timer command to setup
 *
 * Prepare all PHY ports on this device for the requested timer command. For
 * some families this can be done in one shot, but for other families each
 * port must be configured individually.
 *
 * Return:
 * * %0     - success
 * * %other - failed to write port command
 */
static int ice_ptp_port_cmd(struct ice_hw *hw, enum ice_ptp_tmr_cmd cmd)
{
	u32 port;

	/* PHY models which can program all ports simultaneously */
	switch (hw->ptp.phy_model) {
	case ICE_PHY_E810:
		return ice_ptp_port_cmd_e810(hw, cmd);
	default:
		break;
	}

	/* PHY models which require programming each port separately */
	for (port = 0; port < hw->ptp.num_lports; port++) {
		int err;

		err = ice_ptp_write_port_cmd(hw, port, cmd);
		if (err)
			return err;
	}

	return 0;
}

/**
 * ice_ptp_tmr_cmd - Prepare and trigger a timer sync command
 * @hw: pointer to HW struct
 * @cmd: the command to issue
 *
 * Prepare the source timer and PHY timers and then trigger the requested
 * command. This causes the shadow registers previously written in preparation
 * for the command to be synchronously applied to both the source and PHY
 * timers.
 */
static int ice_ptp_tmr_cmd(struct ice_hw *hw, enum ice_ptp_tmr_cmd cmd)
{
	int err;

	/* First, prepare the source timer */
	ice_ptp_src_cmd(hw, cmd);

	/* Next, prepare the ports */
	err = ice_ptp_port_cmd(hw, cmd);
	if (err) {
		ice_debug(hw, ICE_DBG_PTP, "Failed to prepare PHY ports for timer command %u, err %d\n",
			  cmd, err);
		return err;
	}

	/* Write the sync command register to drive both source and PHY timer
	 * commands synchronously
	 */
	ice_ptp_exec_tmr_cmd(hw);

	return 0;
}

/**
 * ice_ptp_init_time - Initialize device time to provided value
 * @hw: pointer to HW struct
 * @time: 64bits of time (GLTSYN_TIME_L and GLTSYN_TIME_H)
 *
 * Initialize the device to the specified time provided. This requires a three
 * step process:
 *
 * 1) write the new init time to the source timer shadow registers
 * 2) write the new init time to the PHY timer shadow registers
 * 3) issue an init_time timer command to synchronously switch both the source
 *    and port timers to the new init time value at the next clock cycle.
 */
int ice_ptp_init_time(struct ice_hw *hw, u64 time)
{
	u8 tmr_idx;
	int err;

	tmr_idx = hw->func_caps.ts_func_info.tmr_index_owned;

	/* Source timers */
	wr32(hw, GLTSYN_SHTIME_L(tmr_idx), lower_32_bits(time));
	wr32(hw, GLTSYN_SHTIME_H(tmr_idx), upper_32_bits(time));
	wr32(hw, GLTSYN_SHTIME_0(tmr_idx), 0);

	/* PHY timers */
	/* Fill Rx and Tx ports and send msg to PHY */
	switch (hw->ptp.phy_model) {
	case ICE_PHY_ETH56G:
		err = ice_ptp_prep_phy_time_eth56g(hw,
						   (u32)(time & 0xFFFFFFFF));
		break;
	case ICE_PHY_E810:
		err = ice_ptp_prep_phy_time_e810(hw, time & 0xFFFFFFFF);
		break;
	case ICE_PHY_E82X:
		err = ice_ptp_prep_phy_time_e82x(hw, time & 0xFFFFFFFF);
		break;
	default:
		err = -EOPNOTSUPP;
	}

	if (err)
		return err;

	return ice_ptp_tmr_cmd(hw, ICE_PTP_INIT_TIME);
}

/**
 * ice_ptp_write_incval - Program PHC with new increment value
 * @hw: pointer to HW struct
 * @incval: Source timer increment value per clock cycle
 *
 * Program the PHC with a new increment value. This requires a three-step
 * process:
 *
 * 1) Write the increment value to the source timer shadow registers
 * 2) Write the increment value to the PHY timer shadow registers
 * 3) Issue an ICE_PTP_INIT_INCVAL timer command to synchronously switch both
 *    the source and port timers to the new increment value at the next clock
 *    cycle.
 */
int ice_ptp_write_incval(struct ice_hw *hw, u64 incval)
{
	u8 tmr_idx;
	int err;

	tmr_idx = hw->func_caps.ts_func_info.tmr_index_owned;

	/* Shadow Adjust */
	wr32(hw, GLTSYN_SHADJ_L(tmr_idx), lower_32_bits(incval));
	wr32(hw, GLTSYN_SHADJ_H(tmr_idx), upper_32_bits(incval));

	switch (hw->ptp.phy_model) {
	case ICE_PHY_ETH56G:
		err = ice_ptp_prep_phy_incval_eth56g(hw, incval);
		break;
	case ICE_PHY_E810:
		err = ice_ptp_prep_phy_incval_e810(hw, incval);
		break;
	case ICE_PHY_E82X:
		err = ice_ptp_prep_phy_incval_e82x(hw, incval);
		break;
	default:
		err = -EOPNOTSUPP;
	}

	if (err)
		return err;

	return ice_ptp_tmr_cmd(hw, ICE_PTP_INIT_INCVAL);
}

/**
 * ice_ptp_write_incval_locked - Program new incval while holding semaphore
 * @hw: pointer to HW struct
 * @incval: Source timer increment value per clock cycle
 *
 * Program a new PHC incval while holding the PTP semaphore.
 */
int ice_ptp_write_incval_locked(struct ice_hw *hw, u64 incval)
{
	int err;

	if (!ice_ptp_lock(hw))
		return -EBUSY;

	err = ice_ptp_write_incval(hw, incval);

	ice_ptp_unlock(hw);

	return err;
}

/**
 * ice_ptp_adj_clock - Adjust PHC clock time atomically
 * @hw: pointer to HW struct
 * @adj: Adjustment in nanoseconds
 *
 * Perform an atomic adjustment of the PHC time by the specified number of
 * nanoseconds. This requires a three-step process:
 *
 * 1) Write the adjustment to the source timer shadow registers
 * 2) Write the adjustment to the PHY timer shadow registers
 * 3) Issue an ICE_PTP_ADJ_TIME timer command to synchronously apply the
 *    adjustment to both the source and port timers at the next clock cycle.
 */
int ice_ptp_adj_clock(struct ice_hw *hw, s32 adj)
{
	u8 tmr_idx;
	int err;

	tmr_idx = hw->func_caps.ts_func_info.tmr_index_owned;

	/* Write the desired clock adjustment into the GLTSYN_SHADJ register.
	 * For an ICE_PTP_ADJ_TIME command, this set of registers represents
	 * the value to add to the clock time. It supports subtraction by
	 * interpreting the value as a 2's complement integer.
	 */
	wr32(hw, GLTSYN_SHADJ_L(tmr_idx), 0);
	wr32(hw, GLTSYN_SHADJ_H(tmr_idx), adj);

	switch (hw->ptp.phy_model) {
	case ICE_PHY_ETH56G:
		err = ice_ptp_prep_phy_adj_eth56g(hw, adj);
		break;
	case ICE_PHY_E810:
		err = ice_ptp_prep_phy_adj_e810(hw, adj);
		break;
	case ICE_PHY_E82X:
		err = ice_ptp_prep_phy_adj_e82x(hw, adj);
		break;
	default:
		err = -EOPNOTSUPP;
	}

	if (err)
		return err;

	return ice_ptp_tmr_cmd(hw, ICE_PTP_ADJ_TIME);
}

/**
 * ice_read_phy_tstamp - Read a PHY timestamp from the timestamo block
 * @hw: pointer to the HW struct
 * @block: the block to read from
 * @idx: the timestamp index to read
 * @tstamp: on return, the 40bit timestamp value
 *
 * Read a 40bit timestamp value out of the timestamp block. For E822 devices,
 * the block is the quad to read from. For E810 devices, the block is the
 * logical port to read from.
 */
int ice_read_phy_tstamp(struct ice_hw *hw, u8 block, u8 idx, u64 *tstamp)
{
	switch (hw->ptp.phy_model) {
	case ICE_PHY_ETH56G:
		return ice_read_ptp_tstamp_eth56g(hw, block, idx, tstamp);
	case ICE_PHY_E810:
		return ice_read_phy_tstamp_e810(hw, block, idx, tstamp);
	case ICE_PHY_E82X:
		return ice_read_phy_tstamp_e82x(hw, block, idx, tstamp);
	default:
		return -EOPNOTSUPP;
	}
}

/**
 * ice_clear_phy_tstamp - Clear a timestamp from the timestamp block
 * @hw: pointer to the HW struct
 * @block: the block to read from
 * @idx: the timestamp index to reset
 *
 * Clear a timestamp from the timestamp block, discarding its value without
 * returning it. This resets the memory status bit for the timestamp index
 * allowing it to be reused for another timestamp in the future.
 *
 * For E822 devices, the block number is the PHY quad to clear from. For E810
 * devices, the block number is the logical port to clear from.
 *
 * This function must only be called on a timestamp index whose valid bit is
 * set according to ice_get_phy_tx_tstamp_ready().
 */
int ice_clear_phy_tstamp(struct ice_hw *hw, u8 block, u8 idx)
{
	switch (hw->ptp.phy_model) {
	case ICE_PHY_ETH56G:
		return ice_clear_ptp_tstamp_eth56g(hw, block, idx);
	case ICE_PHY_E810:
		return ice_clear_phy_tstamp_e810(hw, block, idx);
	case ICE_PHY_E82X:
		return ice_clear_phy_tstamp_e82x(hw, block, idx);
	default:
		return -EOPNOTSUPP;
	}
}

/**
 * ice_get_pf_c827_idx - find and return the C827 index for the current pf
 * @hw: pointer to the hw struct
 * @idx: index of the found C827 PHY
 * Return:
 * * 0 - success
 * * negative - failure
 */
static int ice_get_pf_c827_idx(struct ice_hw *hw, u8 *idx)
{
	struct ice_aqc_get_link_topo cmd;
	u8 node_part_number;
	u16 node_handle;
	int status;
	u8 ctx;

	if (hw->mac_type != ICE_MAC_E810)
		return -ENODEV;

	if (hw->device_id != ICE_DEV_ID_E810C_QSFP) {
		*idx = C827_0;
		return 0;
	}

	memset(&cmd, 0, sizeof(cmd));

	ctx = ICE_AQC_LINK_TOPO_NODE_TYPE_PHY << ICE_AQC_LINK_TOPO_NODE_TYPE_S;
	ctx |= ICE_AQC_LINK_TOPO_NODE_CTX_PORT << ICE_AQC_LINK_TOPO_NODE_CTX_S;
	cmd.addr.topo_params.node_type_ctx = ctx;

	status = ice_aq_get_netlist_node(hw, &cmd, &node_part_number,
					 &node_handle);
	if (status || node_part_number != ICE_AQC_GET_LINK_TOPO_NODE_NR_C827)
		return -ENOENT;

	if (node_handle == E810C_QSFP_C827_0_HANDLE)
		*idx = C827_0;
	else if (node_handle == E810C_QSFP_C827_1_HANDLE)
		*idx = C827_1;
	else
		return -EIO;

	return 0;
}

/**
 * ice_ptp_reset_ts_memory - Reset timestamp memory for all blocks
 * @hw: pointer to the HW struct
 */
void ice_ptp_reset_ts_memory(struct ice_hw *hw)
{
	switch (hw->ptp.phy_model) {
	case ICE_PHY_ETH56G:
		ice_ptp_reset_ts_memory_eth56g(hw);
		break;
	case ICE_PHY_E82X:
		ice_ptp_reset_ts_memory_e82x(hw);
		break;
	case ICE_PHY_E810:
	default:
		return;
	}
}

/**
 * ice_ptp_init_phc - Initialize PTP hardware clock
 * @hw: pointer to the HW struct
 *
 * Perform the steps required to initialize the PTP hardware clock.
 */
int ice_ptp_init_phc(struct ice_hw *hw)
{
	u8 src_idx = hw->func_caps.ts_func_info.tmr_index_owned;

	/* Enable source clocks */
	wr32(hw, GLTSYN_ENA(src_idx), GLTSYN_ENA_TSYN_ENA_M);

	/* Clear event err indications for auxiliary pins */
	(void)rd32(hw, GLTSYN_STAT(src_idx));

	switch (hw->ptp.phy_model) {
	case ICE_PHY_ETH56G:
		return ice_ptp_init_phc_eth56g(hw);
	case ICE_PHY_E810:
		return ice_ptp_init_phc_e810(hw);
	case ICE_PHY_E82X:
		return ice_ptp_init_phc_e82x(hw);
	default:
		return -EOPNOTSUPP;
	}
}

/**
 * ice_get_phy_tx_tstamp_ready - Read PHY Tx memory status indication
 * @hw: pointer to the HW struct
 * @block: the timestamp block to check
 * @tstamp_ready: storage for the PHY Tx memory status information
 *
 * Check the PHY for Tx timestamp memory status. This reports a 64 bit value
 * which indicates which timestamps in the block may be captured. A set bit
 * means the timestamp can be read. An unset bit means the timestamp is not
 * ready and software should avoid reading the register.
 */
int ice_get_phy_tx_tstamp_ready(struct ice_hw *hw, u8 block, u64 *tstamp_ready)
{
	switch (hw->ptp.phy_model) {
	case ICE_PHY_ETH56G:
		return ice_get_phy_tx_tstamp_ready_eth56g(hw, block,
							  tstamp_ready);
	case ICE_PHY_E810:
		return ice_get_phy_tx_tstamp_ready_e810(hw, block,
							tstamp_ready);
	case ICE_PHY_E82X:
		return ice_get_phy_tx_tstamp_ready_e82x(hw, block,
							tstamp_ready);
		break;
	default:
		return -EOPNOTSUPP;
	}
}

/**
 * ice_cgu_get_pin_desc_e823 - get pin description array
 * @hw: pointer to the hw struct
 * @input: if request is done against input or output pin
 * @size: number of inputs/outputs
 *
 * Return: pointer to pin description array associated to given hw.
 */
static const struct ice_cgu_pin_desc *
ice_cgu_get_pin_desc_e823(struct ice_hw *hw, bool input, int *size)
{
	static const struct ice_cgu_pin_desc *t;

	if (hw->cgu_part_number ==
	    ICE_AQC_GET_LINK_TOPO_NODE_NR_ZL30632_80032) {
		if (input) {
			t = ice_e823_zl_cgu_inputs;
			*size = ARRAY_SIZE(ice_e823_zl_cgu_inputs);
		} else {
			t = ice_e823_zl_cgu_outputs;
			*size = ARRAY_SIZE(ice_e823_zl_cgu_outputs);
		}
	} else if (hw->cgu_part_number ==
		   ICE_AQC_GET_LINK_TOPO_NODE_NR_SI5383_5384) {
		if (input) {
			t = ice_e823_si_cgu_inputs;
			*size = ARRAY_SIZE(ice_e823_si_cgu_inputs);
		} else {
			t = ice_e823_si_cgu_outputs;
			*size = ARRAY_SIZE(ice_e823_si_cgu_outputs);
		}
	} else {
		t = NULL;
		*size = 0;
	}

	return t;
}

/**
 * ice_cgu_get_pin_desc - get pin description array
 * @hw: pointer to the hw struct
 * @input: if request is done against input or output pins
 * @size: size of array returned by function
 *
 * Return: pointer to pin description array associated to given hw.
 */
static const struct ice_cgu_pin_desc *
ice_cgu_get_pin_desc(struct ice_hw *hw, bool input, int *size)
{
	const struct ice_cgu_pin_desc *t = NULL;

	switch (hw->device_id) {
	case ICE_DEV_ID_E810C_SFP:
		if (input) {
			t = ice_e810t_sfp_cgu_inputs;
			*size = ARRAY_SIZE(ice_e810t_sfp_cgu_inputs);
		} else {
			t = ice_e810t_sfp_cgu_outputs;
			*size = ARRAY_SIZE(ice_e810t_sfp_cgu_outputs);
		}
		break;
	case ICE_DEV_ID_E810C_QSFP:
		if (input) {
			t = ice_e810t_qsfp_cgu_inputs;
			*size = ARRAY_SIZE(ice_e810t_qsfp_cgu_inputs);
		} else {
			t = ice_e810t_qsfp_cgu_outputs;
			*size = ARRAY_SIZE(ice_e810t_qsfp_cgu_outputs);
		}
		break;
	case ICE_DEV_ID_E823L_10G_BASE_T:
	case ICE_DEV_ID_E823L_1GBE:
	case ICE_DEV_ID_E823L_BACKPLANE:
	case ICE_DEV_ID_E823L_QSFP:
	case ICE_DEV_ID_E823L_SFP:
	case ICE_DEV_ID_E823C_10G_BASE_T:
	case ICE_DEV_ID_E823C_BACKPLANE:
	case ICE_DEV_ID_E823C_QSFP:
	case ICE_DEV_ID_E823C_SFP:
	case ICE_DEV_ID_E823C_SGMII:
		t = ice_cgu_get_pin_desc_e823(hw, input, size);
		break;
	default:
		break;
	}

	return t;
}

/**
 * ice_cgu_get_pin_type - get pin's type
 * @hw: pointer to the hw struct
 * @pin: pin index
 * @input: if request is done against input or output pin
 *
 * Return: type of a pin.
 */
enum dpll_pin_type ice_cgu_get_pin_type(struct ice_hw *hw, u8 pin, bool input)
{
	const struct ice_cgu_pin_desc *t;
	int t_size;

	t = ice_cgu_get_pin_desc(hw, input, &t_size);

	if (!t)
		return 0;

	if (pin >= t_size)
		return 0;

	return t[pin].type;
}

/**
 * ice_cgu_get_pin_freq_supp - get pin's supported frequency
 * @hw: pointer to the hw struct
 * @pin: pin index
 * @input: if request is done against input or output pin
 * @num: output number of supported frequencies
 *
 * Get frequency supported number and array of supported frequencies.
 *
 * Return: array of supported frequencies for given pin.
 */
struct dpll_pin_frequency *
ice_cgu_get_pin_freq_supp(struct ice_hw *hw, u8 pin, bool input, u8 *num)
{
	const struct ice_cgu_pin_desc *t;
	int t_size;

	*num = 0;
	t = ice_cgu_get_pin_desc(hw, input, &t_size);
	if (!t)
		return NULL;
	if (pin >= t_size)
		return NULL;
	*num = t[pin].freq_supp_num;

	return t[pin].freq_supp;
}

/**
 * ice_cgu_get_pin_name - get pin's name
 * @hw: pointer to the hw struct
 * @pin: pin index
 * @input: if request is done against input or output pin
 *
 * Return:
 * * null terminated char array with name
 * * NULL in case of failure
 */
const char *ice_cgu_get_pin_name(struct ice_hw *hw, u8 pin, bool input)
{
	const struct ice_cgu_pin_desc *t;
	int t_size;

	t = ice_cgu_get_pin_desc(hw, input, &t_size);

	if (!t)
		return NULL;

	if (pin >= t_size)
		return NULL;

	return t[pin].name;
}

/**
 * ice_get_cgu_state - get the state of the DPLL
 * @hw: pointer to the hw struct
 * @dpll_idx: Index of internal DPLL unit
 * @last_dpll_state: last known state of DPLL
 * @pin: pointer to a buffer for returning currently active pin
 * @ref_state: reference clock state
 * @eec_mode: eec mode of the DPLL
 * @phase_offset: pointer to a buffer for returning phase offset
 * @dpll_state: state of the DPLL (output)
 *
 * This function will read the state of the DPLL(dpll_idx). Non-null
 * 'pin', 'ref_state', 'eec_mode' and 'phase_offset' parameters are used to
 * retrieve currently active pin, state, mode and phase_offset respectively.
 *
 * Return: state of the DPLL
 */
int ice_get_cgu_state(struct ice_hw *hw, u8 dpll_idx,
		      enum dpll_lock_status last_dpll_state, u8 *pin,
		      u8 *ref_state, u8 *eec_mode, s64 *phase_offset,
		      enum dpll_lock_status *dpll_state)
{
	u8 hw_ref_state, hw_dpll_state, hw_eec_mode, hw_config;
	s64 hw_phase_offset;
	int status;

	status = ice_aq_get_cgu_dpll_status(hw, dpll_idx, &hw_ref_state,
					    &hw_dpll_state, &hw_config,
					    &hw_phase_offset, &hw_eec_mode);
	if (status)
		return status;

	if (pin)
		/* current ref pin in dpll_state_refsel_status_X register */
		*pin = hw_config & ICE_AQC_GET_CGU_DPLL_CONFIG_CLK_REF_SEL;
	if (phase_offset)
		*phase_offset = hw_phase_offset;
	if (ref_state)
		*ref_state = hw_ref_state;
	if (eec_mode)
		*eec_mode = hw_eec_mode;
	if (!dpll_state)
		return 0;

	/* According to ZL DPLL documentation, once state reach LOCKED_HO_ACQ
	 * it would never return to FREERUN. This aligns to ITU-T G.781
	 * Recommendation. We cannot report HOLDOVER as HO memory is cleared
	 * while switching to another reference.
	 * Only for situations where previous state was either: "LOCKED without
	 * HO_ACQ" or "HOLDOVER" we actually back to FREERUN.
	 */
	if (hw_dpll_state & ICE_AQC_GET_CGU_DPLL_STATUS_STATE_LOCK) {
		if (hw_dpll_state & ICE_AQC_GET_CGU_DPLL_STATUS_STATE_HO_READY)
			*dpll_state = DPLL_LOCK_STATUS_LOCKED_HO_ACQ;
		else
			*dpll_state = DPLL_LOCK_STATUS_LOCKED;
	} else if (last_dpll_state == DPLL_LOCK_STATUS_LOCKED_HO_ACQ ||
		   last_dpll_state == DPLL_LOCK_STATUS_HOLDOVER) {
		*dpll_state = DPLL_LOCK_STATUS_HOLDOVER;
	} else {
		*dpll_state = DPLL_LOCK_STATUS_UNLOCKED;
	}

	return 0;
}

/**
 * ice_get_cgu_rclk_pin_info - get info on available recovered clock pins
 * @hw: pointer to the hw struct
 * @base_idx: returns index of first recovered clock pin on device
 * @pin_num: returns number of recovered clock pins available on device
 *
 * Based on hw provide caller info about recovery clock pins available on the
 * board.
 *
 * Return:
 * * 0 - success, information is valid
 * * negative - failure, information is not valid
 */
int ice_get_cgu_rclk_pin_info(struct ice_hw *hw, u8 *base_idx, u8 *pin_num)
{
	u8 phy_idx;
	int ret;

	switch (hw->device_id) {
	case ICE_DEV_ID_E810C_SFP:
	case ICE_DEV_ID_E810C_QSFP:

		ret = ice_get_pf_c827_idx(hw, &phy_idx);
		if (ret)
			return ret;
		*base_idx = E810T_CGU_INPUT_C827(phy_idx, ICE_RCLKA_PIN);
		*pin_num = ICE_E810_RCLK_PINS_NUM;
		ret = 0;
		break;
	case ICE_DEV_ID_E823L_10G_BASE_T:
	case ICE_DEV_ID_E823L_1GBE:
	case ICE_DEV_ID_E823L_BACKPLANE:
	case ICE_DEV_ID_E823L_QSFP:
	case ICE_DEV_ID_E823L_SFP:
	case ICE_DEV_ID_E823C_10G_BASE_T:
	case ICE_DEV_ID_E823C_BACKPLANE:
	case ICE_DEV_ID_E823C_QSFP:
	case ICE_DEV_ID_E823C_SFP:
	case ICE_DEV_ID_E823C_SGMII:
		*pin_num = ICE_E82X_RCLK_PINS_NUM;
		ret = 0;
		if (hw->cgu_part_number ==
		    ICE_AQC_GET_LINK_TOPO_NODE_NR_ZL30632_80032)
			*base_idx = ZL_REF1P;
		else if (hw->cgu_part_number ==
			 ICE_AQC_GET_LINK_TOPO_NODE_NR_SI5383_5384)
			*base_idx = SI_REF1P;
		else
			ret = -ENODEV;

		break;
	default:
		ret = -ENODEV;
		break;
	}

	return ret;
}

/**
 * ice_cgu_get_output_pin_state_caps - get output pin state capabilities
 * @hw: pointer to the hw struct
 * @pin_id: id of a pin
 * @caps: capabilities to modify
 *
 * Return:
 * * 0 - success, state capabilities were modified
 * * negative - failure, capabilities were not modified
 */
int ice_cgu_get_output_pin_state_caps(struct ice_hw *hw, u8 pin_id,
				      unsigned long *caps)
{
	bool can_change = true;

	switch (hw->device_id) {
	case ICE_DEV_ID_E810C_SFP:
		if (pin_id == ZL_OUT2 || pin_id == ZL_OUT3)
			can_change = false;
		break;
	case ICE_DEV_ID_E810C_QSFP:
		if (pin_id == ZL_OUT2 || pin_id == ZL_OUT3 || pin_id == ZL_OUT4)
			can_change = false;
		break;
	case ICE_DEV_ID_E823L_10G_BASE_T:
	case ICE_DEV_ID_E823L_1GBE:
	case ICE_DEV_ID_E823L_BACKPLANE:
	case ICE_DEV_ID_E823L_QSFP:
	case ICE_DEV_ID_E823L_SFP:
	case ICE_DEV_ID_E823C_10G_BASE_T:
	case ICE_DEV_ID_E823C_BACKPLANE:
	case ICE_DEV_ID_E823C_QSFP:
	case ICE_DEV_ID_E823C_SFP:
	case ICE_DEV_ID_E823C_SGMII:
		if (hw->cgu_part_number ==
		    ICE_AQC_GET_LINK_TOPO_NODE_NR_ZL30632_80032 &&
		    pin_id == ZL_OUT2)
			can_change = false;
		else if (hw->cgu_part_number ==
			 ICE_AQC_GET_LINK_TOPO_NODE_NR_SI5383_5384 &&
			 pin_id == SI_OUT1)
			can_change = false;
		break;
	default:
		return -EINVAL;
	}
	if (can_change)
		*caps |= DPLL_PIN_CAPABILITIES_STATE_CAN_CHANGE;
	else
		*caps &= ~DPLL_PIN_CAPABILITIES_STATE_CAN_CHANGE;

	return 0;
}<|MERGE_RESOLUTION|>--- conflicted
+++ resolved
@@ -247,11 +247,7 @@
 	};
 	int err;
 
-<<<<<<< HEAD
-	err = ice_sbq_rw_reg(hw, &cgu_msg);
-=======
 	err = ice_sbq_rw_reg(hw, &cgu_msg, ICE_AQ_FLAG_RD);
->>>>>>> 8400291e
 	if (err) {
 		ice_debug(hw, ICE_DBG_PTP, "Failed to read CGU register 0x%04x, err %d\n",
 			  addr, err);
@@ -284,11 +280,7 @@
 	};
 	int err;
 
-<<<<<<< HEAD
-	err = ice_sbq_rw_reg(hw, &cgu_msg);
-=======
 	err = ice_sbq_rw_reg(hw, &cgu_msg, ICE_AQ_FLAG_RD);
->>>>>>> 8400291e
 	if (err) {
 		ice_debug(hw, ICE_DBG_PTP, "Failed to write CGU register 0x%04x, err %d\n",
 			  addr, err);
@@ -910,11 +902,7 @@
 	phy_msg.data = val;
 	phy_msg.dest_dev = hw->ptp.phy.eth56g.phy_addr[phy_idx];
 
-<<<<<<< HEAD
-	err = ice_sbq_rw_reg(hw, &phy_msg);
-=======
 	err = ice_sbq_rw_reg(hw, &phy_msg, ICE_AQ_FLAG_RD);
->>>>>>> 8400291e
 
 	if (err)
 		ice_debug(hw, ICE_DBG_PTP, "PTP failed to send msg to phy %d\n",
@@ -946,11 +934,7 @@
 	phy_msg.data = 0;
 	phy_msg.dest_dev = hw->ptp.phy.eth56g.phy_addr[phy_idx];
 
-<<<<<<< HEAD
-	err = ice_sbq_rw_reg(hw, &phy_msg);
-=======
 	err = ice_sbq_rw_reg(hw, &phy_msg, ICE_AQ_FLAG_RD);
->>>>>>> 8400291e
 	if (err) {
 		ice_debug(hw, ICE_DBG_PTP, "PTP failed to send msg to phy %d\n",
 			  err);
@@ -2512,7 +2496,6 @@
 	err = ice_stop_phy_timer_eth56g(hw, port, false);
 	if (err)
 		return err;
-<<<<<<< HEAD
 
 	ice_ptp_src_cmd(hw, ICE_PTP_NOP);
 
@@ -2682,177 +2665,6 @@
 }
 
 /**
-=======
-
-	ice_ptp_src_cmd(hw, ICE_PTP_NOP);
-
-	err = ice_phy_cfg_parpcs_eth56g(hw, port);
-	if (err)
-		return err;
-
-	err = ice_phy_cfg_ptp_1step_eth56g(hw, port);
-	if (err)
-		return err;
-
-	err = ice_phy_cfg_mac_eth56g(hw, port);
-	if (err)
-		return err;
-
-	lo = rd32(hw, GLTSYN_INCVAL_L(tmr_idx));
-	hi = rd32(hw, GLTSYN_INCVAL_H(tmr_idx));
-	incval = (u64)hi << 32 | lo;
-
-	err = ice_write_40b_ptp_reg_eth56g(hw, port, PHY_REG_TIMETUS_L, incval);
-	if (err)
-		return err;
-
-	err = ice_ptp_one_port_cmd(hw, port, ICE_PTP_INIT_INCVAL);
-	if (err)
-		return err;
-
-	ice_ptp_exec_tmr_cmd(hw);
-
-	err = ice_sync_phy_timer_eth56g(hw, port);
-	if (err)
-		return err;
-
-	err = ice_write_ptp_reg_eth56g(hw, port, PHY_REG_TX_OFFSET_READY, 1);
-	if (err)
-		return err;
-
-	err = ice_write_ptp_reg_eth56g(hw, port, PHY_REG_RX_OFFSET_READY, 1);
-	if (err)
-		return err;
-
-	ice_debug(hw, ICE_DBG_PTP, "Enabled clock on PHY port %u\n", port);
-
-	return 0;
-}
-
-/**
- * ice_sb_access_ena_eth56g - Enable SB devices (PHY and others) access
- * @hw: pointer to HW struct
- * @enable: Enable or disable access
- *
- * Enable sideband devices (PHY and others) access.
- */
-static void ice_sb_access_ena_eth56g(struct ice_hw *hw, bool enable)
-{
-	u32 val = rd32(hw, PF_SB_REM_DEV_CTL);
-
-	if (enable)
-		val |= BIT(eth56g_phy_0) | BIT(cgu) | BIT(eth56g_phy_1);
-	else
-		val &= ~(BIT(eth56g_phy_0) | BIT(cgu) | BIT(eth56g_phy_1));
-
-	wr32(hw, PF_SB_REM_DEV_CTL, val);
-}
-
-/**
- * ice_ptp_init_phc_eth56g - Perform E82X specific PHC initialization
- * @hw: pointer to HW struct
- *
- * Perform PHC initialization steps specific to E82X devices.
- *
- * Return:
- * * %0     - success
- * * %other - failed to initialize CGU
- */
-static int ice_ptp_init_phc_eth56g(struct ice_hw *hw)
-{
-	ice_sb_access_ena_eth56g(hw, true);
-	/* Initialize the Clock Generation Unit */
-	return ice_init_cgu_e82x(hw);
-}
-
-/**
- * ice_ptp_read_tx_hwtstamp_status_eth56g - Get TX timestamp status
- * @hw: pointer to the HW struct
- * @ts_status: the timestamp mask pointer
- *
- * Read the PHY Tx timestamp status mask indicating which ports have Tx
- * timestamps available.
- *
- * Return:
- * * %0     - success
- * * %other - failed to read from PHY
- */
-int ice_ptp_read_tx_hwtstamp_status_eth56g(struct ice_hw *hw, u32 *ts_status)
-{
-	const struct ice_eth56g_params *params = &hw->ptp.phy.eth56g;
-	u8 phy, mask;
-	u32 status;
-
-	mask = (1 << hw->ptp.ports_per_phy) - 1;
-	*ts_status = 0;
-
-	for (phy = 0; phy < params->num_phys; phy++) {
-		int err;
-
-		err = ice_read_phy_eth56g(hw, phy, PHY_PTP_INT_STATUS, &status);
-		if (err)
-			return err;
-
-		*ts_status |= (status & mask) << (phy * hw->ptp.ports_per_phy);
-	}
-
-	ice_debug(hw, ICE_DBG_PTP, "PHY interrupt err: %x\n", *ts_status);
-
-	return 0;
-}
-
-/**
- * ice_get_phy_tx_tstamp_ready_eth56g - Read the Tx memory status register
- * @hw: pointer to the HW struct
- * @port: the PHY port to read from
- * @tstamp_ready: contents of the Tx memory status register
- *
- * Read the PHY_REG_TX_MEMORY_STATUS register indicating which timestamps in
- * the PHY are ready. A set bit means the corresponding timestamp is valid and
- * ready to be captured from the PHY timestamp block.
- *
- * Return:
- * * %0     - success
- * * %other - failed to read from PHY
- */
-static int ice_get_phy_tx_tstamp_ready_eth56g(struct ice_hw *hw, u8 port,
-					      u64 *tstamp_ready)
-{
-	int err;
-
-	err = ice_read_64b_ptp_reg_eth56g(hw, port, PHY_REG_TX_MEMORY_STATUS_L,
-					  tstamp_ready);
-	if (err) {
-		ice_debug(hw, ICE_DBG_PTP, "Failed to read TX_MEMORY_STATUS for port %u, err %d\n",
-			  port, err);
-		return err;
-	}
-
-	return 0;
-}
-
-/**
- * ice_is_muxed_topo - detect breakout 2x50G topology for E825C
- * @hw: pointer to the HW struct
- *
- * Return: true if it's 2x50 breakout topology, false otherwise
- */
-static bool ice_is_muxed_topo(struct ice_hw *hw)
-{
-	u8 link_topo;
-	bool mux;
-	u32 val;
-
-	val = rd32(hw, GLGEN_SWITCH_MODE_CONFIG);
-	mux = FIELD_GET(GLGEN_SWITCH_MODE_CONFIG_25X4_QUAD_M, val);
-	val = rd32(hw, GLGEN_MAC_LINK_TOPO);
-	link_topo = FIELD_GET(GLGEN_MAC_LINK_TOPO_LINK_TOPO_M, val);
-
-	return (mux && link_topo == ICE_LINK_TOPO_UP_TO_2_LINKS);
-}
-
-/**
->>>>>>> 8400291e
  * ice_ptp_init_phy_e825c - initialize PHY parameters
  * @hw: pointer to the HW struct
  */
