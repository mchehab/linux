// SPDX-License-Identifier: GPL-2.0
/*
 * Driver for Marvell PPv2 network controller for Armada 375 SoC.
 *
 * Copyright (C) 2014 Marvell
 *
 * Marcin Wojtas <mw@semihalf.com>
 */

#include <linux/acpi.h>
#include <linux/kernel.h>
#include <linux/netdevice.h>
#include <linux/etherdevice.h>
#include <linux/platform_device.h>
#include <linux/skbuff.h>
#include <linux/inetdevice.h>
#include <linux/mbus.h>
#include <linux/module.h>
#include <linux/mfd/syscon.h>
#include <linux/interrupt.h>
#include <linux/cpumask.h>
#include <linux/of.h>
#include <linux/of_irq.h>
#include <linux/of_mdio.h>
#include <linux/of_net.h>
#include <linux/of_address.h>
#include <linux/of_device.h>
#include <linux/phy.h>
#include <linux/phylink.h>
#include <linux/phy/phy.h>
#include <linux/clk.h>
#include <linux/hrtimer.h>
#include <linux/ktime.h>
#include <linux/regmap.h>
#include <uapi/linux/ppp_defs.h>
#include <net/ip.h>
#include <net/ipv6.h>
#include <net/tso.h>

#include "mvpp2.h"
#include "mvpp2_prs.h"
#include "mvpp2_cls.h"

enum mvpp2_bm_pool_log_num {
	MVPP2_BM_SHORT,
	MVPP2_BM_LONG,
	MVPP2_BM_JUMBO,
	MVPP2_BM_POOLS_NUM
};

static struct {
	int pkt_size;
	int buf_num;
} mvpp2_pools[MVPP2_BM_POOLS_NUM];

/* The prototype is added here to be used in start_dev when using ACPI. This
 * will be removed once phylink is used for all modes (dt+ACPI).
 */
static void mvpp2_mac_config(struct phylink_config *config, unsigned int mode,
			     const struct phylink_link_state *state);
static void mvpp2_mac_link_up(struct phylink_config *config, unsigned int mode,
			      phy_interface_t interface, struct phy_device *phy);

/* Queue modes */
#define MVPP2_QDIST_SINGLE_MODE	0
#define MVPP2_QDIST_MULTI_MODE	1

static int queue_mode = MVPP2_QDIST_MULTI_MODE;

module_param(queue_mode, int, 0444);
MODULE_PARM_DESC(queue_mode, "Set queue_mode (single=0, multi=1)");

/* Utility/helper methods */

void mvpp2_write(struct mvpp2 *priv, u32 offset, u32 data)
{
	writel(data, priv->swth_base[0] + offset);
}

u32 mvpp2_read(struct mvpp2 *priv, u32 offset)
{
	return readl(priv->swth_base[0] + offset);
}

static u32 mvpp2_read_relaxed(struct mvpp2 *priv, u32 offset)
{
	return readl_relaxed(priv->swth_base[0] + offset);
}

static inline u32 mvpp2_cpu_to_thread(struct mvpp2 *priv, int cpu)
{
	return cpu % priv->nthreads;
}

/* These accessors should be used to access:
 *
 * - per-thread registers, where each thread has its own copy of the
 *   register.
 *
 *   MVPP2_BM_VIRT_ALLOC_REG
 *   MVPP2_BM_ADDR_HIGH_ALLOC
 *   MVPP22_BM_ADDR_HIGH_RLS_REG
 *   MVPP2_BM_VIRT_RLS_REG
 *   MVPP2_ISR_RX_TX_CAUSE_REG
 *   MVPP2_ISR_RX_TX_MASK_REG
 *   MVPP2_TXQ_NUM_REG
 *   MVPP2_AGGR_TXQ_UPDATE_REG
 *   MVPP2_TXQ_RSVD_REQ_REG
 *   MVPP2_TXQ_RSVD_RSLT_REG
 *   MVPP2_TXQ_SENT_REG
 *   MVPP2_RXQ_NUM_REG
 *
 * - global registers that must be accessed through a specific thread
 *   window, because they are related to an access to a per-thread
 *   register
 *
 *   MVPP2_BM_PHY_ALLOC_REG    (related to MVPP2_BM_VIRT_ALLOC_REG)
 *   MVPP2_BM_PHY_RLS_REG      (related to MVPP2_BM_VIRT_RLS_REG)
 *   MVPP2_RXQ_THRESH_REG      (related to MVPP2_RXQ_NUM_REG)
 *   MVPP2_RXQ_DESC_ADDR_REG   (related to MVPP2_RXQ_NUM_REG)
 *   MVPP2_RXQ_DESC_SIZE_REG   (related to MVPP2_RXQ_NUM_REG)
 *   MVPP2_RXQ_INDEX_REG       (related to MVPP2_RXQ_NUM_REG)
 *   MVPP2_TXQ_PENDING_REG     (related to MVPP2_TXQ_NUM_REG)
 *   MVPP2_TXQ_DESC_ADDR_REG   (related to MVPP2_TXQ_NUM_REG)
 *   MVPP2_TXQ_DESC_SIZE_REG   (related to MVPP2_TXQ_NUM_REG)
 *   MVPP2_TXQ_INDEX_REG       (related to MVPP2_TXQ_NUM_REG)
 *   MVPP2_TXQ_PENDING_REG     (related to MVPP2_TXQ_NUM_REG)
 *   MVPP2_TXQ_PREF_BUF_REG    (related to MVPP2_TXQ_NUM_REG)
 *   MVPP2_TXQ_PREF_BUF_REG    (related to MVPP2_TXQ_NUM_REG)
 */
static void mvpp2_thread_write(struct mvpp2 *priv, unsigned int thread,
			       u32 offset, u32 data)
{
	writel(data, priv->swth_base[thread] + offset);
}

static u32 mvpp2_thread_read(struct mvpp2 *priv, unsigned int thread,
			     u32 offset)
{
	return readl(priv->swth_base[thread] + offset);
}

static void mvpp2_thread_write_relaxed(struct mvpp2 *priv, unsigned int thread,
				       u32 offset, u32 data)
{
	writel_relaxed(data, priv->swth_base[thread] + offset);
}

static u32 mvpp2_thread_read_relaxed(struct mvpp2 *priv, unsigned int thread,
				     u32 offset)
{
	return readl_relaxed(priv->swth_base[thread] + offset);
}

static dma_addr_t mvpp2_txdesc_dma_addr_get(struct mvpp2_port *port,
					    struct mvpp2_tx_desc *tx_desc)
{
	if (port->priv->hw_version == MVPP21)
		return le32_to_cpu(tx_desc->pp21.buf_dma_addr);
	else
		return le64_to_cpu(tx_desc->pp22.buf_dma_addr_ptp) &
		       MVPP2_DESC_DMA_MASK;
}

static void mvpp2_txdesc_dma_addr_set(struct mvpp2_port *port,
				      struct mvpp2_tx_desc *tx_desc,
				      dma_addr_t dma_addr)
{
	dma_addr_t addr, offset;

	addr = dma_addr & ~MVPP2_TX_DESC_ALIGN;
	offset = dma_addr & MVPP2_TX_DESC_ALIGN;

	if (port->priv->hw_version == MVPP21) {
		tx_desc->pp21.buf_dma_addr = cpu_to_le32(addr);
		tx_desc->pp21.packet_offset = offset;
	} else {
		__le64 val = cpu_to_le64(addr);

		tx_desc->pp22.buf_dma_addr_ptp &= ~cpu_to_le64(MVPP2_DESC_DMA_MASK);
		tx_desc->pp22.buf_dma_addr_ptp |= val;
		tx_desc->pp22.packet_offset = offset;
	}
}

static size_t mvpp2_txdesc_size_get(struct mvpp2_port *port,
				    struct mvpp2_tx_desc *tx_desc)
{
	if (port->priv->hw_version == MVPP21)
		return le16_to_cpu(tx_desc->pp21.data_size);
	else
		return le16_to_cpu(tx_desc->pp22.data_size);
}

static void mvpp2_txdesc_size_set(struct mvpp2_port *port,
				  struct mvpp2_tx_desc *tx_desc,
				  size_t size)
{
	if (port->priv->hw_version == MVPP21)
		tx_desc->pp21.data_size = cpu_to_le16(size);
	else
		tx_desc->pp22.data_size = cpu_to_le16(size);
}

static void mvpp2_txdesc_txq_set(struct mvpp2_port *port,
				 struct mvpp2_tx_desc *tx_desc,
				 unsigned int txq)
{
	if (port->priv->hw_version == MVPP21)
		tx_desc->pp21.phys_txq = txq;
	else
		tx_desc->pp22.phys_txq = txq;
}

static void mvpp2_txdesc_cmd_set(struct mvpp2_port *port,
				 struct mvpp2_tx_desc *tx_desc,
				 unsigned int command)
{
	if (port->priv->hw_version == MVPP21)
		tx_desc->pp21.command = cpu_to_le32(command);
	else
		tx_desc->pp22.command = cpu_to_le32(command);
}

static unsigned int mvpp2_txdesc_offset_get(struct mvpp2_port *port,
					    struct mvpp2_tx_desc *tx_desc)
{
	if (port->priv->hw_version == MVPP21)
		return tx_desc->pp21.packet_offset;
	else
		return tx_desc->pp22.packet_offset;
}

static dma_addr_t mvpp2_rxdesc_dma_addr_get(struct mvpp2_port *port,
					    struct mvpp2_rx_desc *rx_desc)
{
	if (port->priv->hw_version == MVPP21)
		return le32_to_cpu(rx_desc->pp21.buf_dma_addr);
	else
		return le64_to_cpu(rx_desc->pp22.buf_dma_addr_key_hash) &
		       MVPP2_DESC_DMA_MASK;
}

static unsigned long mvpp2_rxdesc_cookie_get(struct mvpp2_port *port,
					     struct mvpp2_rx_desc *rx_desc)
{
	if (port->priv->hw_version == MVPP21)
		return le32_to_cpu(rx_desc->pp21.buf_cookie);
	else
		return le64_to_cpu(rx_desc->pp22.buf_cookie_misc) &
		       MVPP2_DESC_DMA_MASK;
}

static size_t mvpp2_rxdesc_size_get(struct mvpp2_port *port,
				    struct mvpp2_rx_desc *rx_desc)
{
	if (port->priv->hw_version == MVPP21)
		return le16_to_cpu(rx_desc->pp21.data_size);
	else
		return le16_to_cpu(rx_desc->pp22.data_size);
}

static u32 mvpp2_rxdesc_status_get(struct mvpp2_port *port,
				   struct mvpp2_rx_desc *rx_desc)
{
	if (port->priv->hw_version == MVPP21)
		return le32_to_cpu(rx_desc->pp21.status);
	else
		return le32_to_cpu(rx_desc->pp22.status);
}

static void mvpp2_txq_inc_get(struct mvpp2_txq_pcpu *txq_pcpu)
{
	txq_pcpu->txq_get_index++;
	if (txq_pcpu->txq_get_index == txq_pcpu->size)
		txq_pcpu->txq_get_index = 0;
}

static void mvpp2_txq_inc_put(struct mvpp2_port *port,
			      struct mvpp2_txq_pcpu *txq_pcpu,
			      struct sk_buff *skb,
			      struct mvpp2_tx_desc *tx_desc)
{
	struct mvpp2_txq_pcpu_buf *tx_buf =
		txq_pcpu->buffs + txq_pcpu->txq_put_index;
	tx_buf->skb = skb;
	tx_buf->size = mvpp2_txdesc_size_get(port, tx_desc);
	tx_buf->dma = mvpp2_txdesc_dma_addr_get(port, tx_desc) +
		mvpp2_txdesc_offset_get(port, tx_desc);
	txq_pcpu->txq_put_index++;
	if (txq_pcpu->txq_put_index == txq_pcpu->size)
		txq_pcpu->txq_put_index = 0;
}

/* Get number of maximum RXQ */
static int mvpp2_get_nrxqs(struct mvpp2 *priv)
{
	unsigned int nrxqs;

	if (priv->hw_version == MVPP22 && queue_mode == MVPP2_QDIST_SINGLE_MODE)
		return 1;

	/* According to the PPv2.2 datasheet and our experiments on
	 * PPv2.1, RX queues have an allocation granularity of 4 (when
	 * more than a single one on PPv2.2).
	 * Round up to nearest multiple of 4.
	 */
	nrxqs = (num_possible_cpus() + 3) & ~0x3;
	if (nrxqs > MVPP2_PORT_MAX_RXQ)
		nrxqs = MVPP2_PORT_MAX_RXQ;

	return nrxqs;
}

/* Get number of physical egress port */
static inline int mvpp2_egress_port(struct mvpp2_port *port)
{
	return MVPP2_MAX_TCONT + port->id;
}

/* Get number of physical TXQ */
static inline int mvpp2_txq_phys(int port, int txq)
{
	return (MVPP2_MAX_TCONT + port) * MVPP2_MAX_TXQ + txq;
}

static void *mvpp2_frag_alloc(const struct mvpp2_bm_pool *pool)
{
	if (likely(pool->frag_size <= PAGE_SIZE))
		return netdev_alloc_frag(pool->frag_size);
	else
		return kmalloc(pool->frag_size, GFP_ATOMIC);
}

static void mvpp2_frag_free(const struct mvpp2_bm_pool *pool, void *data)
{
	if (likely(pool->frag_size <= PAGE_SIZE))
		skb_free_frag(data);
	else
		kfree(data);
}

/* Buffer Manager configuration routines */

/* Create pool */
static int mvpp2_bm_pool_create(struct device *dev, struct mvpp2 *priv,
				struct mvpp2_bm_pool *bm_pool, int size)
{
	u32 val;

	/* Number of buffer pointers must be a multiple of 16, as per
	 * hardware constraints
	 */
	if (!IS_ALIGNED(size, 16))
		return -EINVAL;

	/* PPv2.1 needs 8 bytes per buffer pointer, PPv2.2 needs 16
	 * bytes per buffer pointer
	 */
	if (priv->hw_version == MVPP21)
		bm_pool->size_bytes = 2 * sizeof(u32) * size;
	else
		bm_pool->size_bytes = 2 * sizeof(u64) * size;

	bm_pool->virt_addr = dma_alloc_coherent(dev, bm_pool->size_bytes,
						&bm_pool->dma_addr,
						GFP_KERNEL);
	if (!bm_pool->virt_addr)
		return -ENOMEM;

	if (!IS_ALIGNED((unsigned long)bm_pool->virt_addr,
			MVPP2_BM_POOL_PTR_ALIGN)) {
		dma_free_coherent(dev, bm_pool->size_bytes,
				  bm_pool->virt_addr, bm_pool->dma_addr);
		dev_err(dev, "BM pool %d is not %d bytes aligned\n",
			bm_pool->id, MVPP2_BM_POOL_PTR_ALIGN);
		return -ENOMEM;
	}

	mvpp2_write(priv, MVPP2_BM_POOL_BASE_REG(bm_pool->id),
		    lower_32_bits(bm_pool->dma_addr));
	mvpp2_write(priv, MVPP2_BM_POOL_SIZE_REG(bm_pool->id), size);

	val = mvpp2_read(priv, MVPP2_BM_POOL_CTRL_REG(bm_pool->id));
	val |= MVPP2_BM_START_MASK;
	mvpp2_write(priv, MVPP2_BM_POOL_CTRL_REG(bm_pool->id), val);

	bm_pool->size = size;
	bm_pool->pkt_size = 0;
	bm_pool->buf_num = 0;

	return 0;
}

/* Set pool buffer size */
static void mvpp2_bm_pool_bufsize_set(struct mvpp2 *priv,
				      struct mvpp2_bm_pool *bm_pool,
				      int buf_size)
{
	u32 val;

	bm_pool->buf_size = buf_size;

	val = ALIGN(buf_size, 1 << MVPP2_POOL_BUF_SIZE_OFFSET);
	mvpp2_write(priv, MVPP2_POOL_BUF_SIZE_REG(bm_pool->id), val);
}

static void mvpp2_bm_bufs_get_addrs(struct device *dev, struct mvpp2 *priv,
				    struct mvpp2_bm_pool *bm_pool,
				    dma_addr_t *dma_addr,
				    phys_addr_t *phys_addr)
{
	unsigned int thread = mvpp2_cpu_to_thread(priv, get_cpu());

	*dma_addr = mvpp2_thread_read(priv, thread,
				      MVPP2_BM_PHY_ALLOC_REG(bm_pool->id));
	*phys_addr = mvpp2_thread_read(priv, thread, MVPP2_BM_VIRT_ALLOC_REG);

	if (priv->hw_version == MVPP22) {
		u32 val;
		u32 dma_addr_highbits, phys_addr_highbits;

		val = mvpp2_thread_read(priv, thread, MVPP22_BM_ADDR_HIGH_ALLOC);
		dma_addr_highbits = (val & MVPP22_BM_ADDR_HIGH_PHYS_MASK);
		phys_addr_highbits = (val & MVPP22_BM_ADDR_HIGH_VIRT_MASK) >>
			MVPP22_BM_ADDR_HIGH_VIRT_SHIFT;

		if (sizeof(dma_addr_t) == 8)
			*dma_addr |= (u64)dma_addr_highbits << 32;

		if (sizeof(phys_addr_t) == 8)
			*phys_addr |= (u64)phys_addr_highbits << 32;
	}

	put_cpu();
}

/* Free all buffers from the pool */
static void mvpp2_bm_bufs_free(struct device *dev, struct mvpp2 *priv,
			       struct mvpp2_bm_pool *bm_pool, int buf_num)
{
	int i;

	if (buf_num > bm_pool->buf_num) {
		WARN(1, "Pool does not have so many bufs pool(%d) bufs(%d)\n",
		     bm_pool->id, buf_num);
		buf_num = bm_pool->buf_num;
	}

	for (i = 0; i < buf_num; i++) {
		dma_addr_t buf_dma_addr;
		phys_addr_t buf_phys_addr;
		void *data;

		mvpp2_bm_bufs_get_addrs(dev, priv, bm_pool,
					&buf_dma_addr, &buf_phys_addr);

		dma_unmap_single(dev, buf_dma_addr,
				 bm_pool->buf_size, DMA_FROM_DEVICE);

		data = (void *)phys_to_virt(buf_phys_addr);
		if (!data)
			break;

		mvpp2_frag_free(bm_pool, data);
	}

	/* Update BM driver with number of buffers removed from pool */
	bm_pool->buf_num -= i;
}

/* Check number of buffers in BM pool */
static int mvpp2_check_hw_buf_num(struct mvpp2 *priv, struct mvpp2_bm_pool *bm_pool)
{
	int buf_num = 0;

	buf_num += mvpp2_read(priv, MVPP2_BM_POOL_PTRS_NUM_REG(bm_pool->id)) &
				    MVPP22_BM_POOL_PTRS_NUM_MASK;
	buf_num += mvpp2_read(priv, MVPP2_BM_BPPI_PTRS_NUM_REG(bm_pool->id)) &
				    MVPP2_BM_BPPI_PTR_NUM_MASK;

	/* HW has one buffer ready which is not reflected in the counters */
	if (buf_num)
		buf_num += 1;

	return buf_num;
}

/* Cleanup pool */
static int mvpp2_bm_pool_destroy(struct device *dev, struct mvpp2 *priv,
				 struct mvpp2_bm_pool *bm_pool)
{
	int buf_num;
	u32 val;

	buf_num = mvpp2_check_hw_buf_num(priv, bm_pool);
	mvpp2_bm_bufs_free(dev, priv, bm_pool, buf_num);

	/* Check buffer counters after free */
	buf_num = mvpp2_check_hw_buf_num(priv, bm_pool);
	if (buf_num) {
		WARN(1, "cannot free all buffers in pool %d, buf_num left %d\n",
		     bm_pool->id, bm_pool->buf_num);
		return 0;
	}

	val = mvpp2_read(priv, MVPP2_BM_POOL_CTRL_REG(bm_pool->id));
	val |= MVPP2_BM_STOP_MASK;
	mvpp2_write(priv, MVPP2_BM_POOL_CTRL_REG(bm_pool->id), val);

	dma_free_coherent(dev, bm_pool->size_bytes,
			  bm_pool->virt_addr,
			  bm_pool->dma_addr);
	return 0;
}

static int mvpp2_bm_pools_init(struct device *dev, struct mvpp2 *priv)
{
	int i, err, size, poolnum = MVPP2_BM_POOLS_NUM;
	struct mvpp2_bm_pool *bm_pool;

	if (priv->percpu_pools)
		poolnum = mvpp2_get_nrxqs(priv) * 2;

	/* Create all pools with maximum size */
	size = MVPP2_BM_POOL_SIZE_MAX;
	for (i = 0; i < poolnum; i++) {
		bm_pool = &priv->bm_pools[i];
		bm_pool->id = i;
		err = mvpp2_bm_pool_create(dev, priv, bm_pool, size);
		if (err)
			goto err_unroll_pools;
		mvpp2_bm_pool_bufsize_set(priv, bm_pool, 0);
	}
	return 0;

err_unroll_pools:
	dev_err(dev, "failed to create BM pool %d, size %d\n", i, size);
	for (i = i - 1; i >= 0; i--)
		mvpp2_bm_pool_destroy(dev, priv, &priv->bm_pools[i]);
	return err;
}

static int mvpp2_bm_init(struct device *dev, struct mvpp2 *priv)
{
	int i, err, poolnum = MVPP2_BM_POOLS_NUM;

	if (priv->percpu_pools)
		poolnum = mvpp2_get_nrxqs(priv) * 2;

	dev_info(dev, "using %d %s buffers\n", poolnum,
		 priv->percpu_pools ? "per-cpu" : "shared");

	for (i = 0; i < poolnum; i++) {
		/* Mask BM all interrupts */
		mvpp2_write(priv, MVPP2_BM_INTR_MASK_REG(i), 0);
		/* Clear BM cause register */
		mvpp2_write(priv, MVPP2_BM_INTR_CAUSE_REG(i), 0);
	}

	/* Allocate and initialize BM pools */
	priv->bm_pools = devm_kcalloc(dev, poolnum,
				      sizeof(*priv->bm_pools), GFP_KERNEL);
	if (!priv->bm_pools)
		return -ENOMEM;

	err = mvpp2_bm_pools_init(dev, priv);
	if (err < 0)
		return err;
	return 0;
}

static void mvpp2_setup_bm_pool(void)
{
	/* Short pool */
	mvpp2_pools[MVPP2_BM_SHORT].buf_num  = MVPP2_BM_SHORT_BUF_NUM;
	mvpp2_pools[MVPP2_BM_SHORT].pkt_size = MVPP2_BM_SHORT_PKT_SIZE;

	/* Long pool */
	mvpp2_pools[MVPP2_BM_LONG].buf_num  = MVPP2_BM_LONG_BUF_NUM;
	mvpp2_pools[MVPP2_BM_LONG].pkt_size = MVPP2_BM_LONG_PKT_SIZE;

	/* Jumbo pool */
	mvpp2_pools[MVPP2_BM_JUMBO].buf_num  = MVPP2_BM_JUMBO_BUF_NUM;
	mvpp2_pools[MVPP2_BM_JUMBO].pkt_size = MVPP2_BM_JUMBO_PKT_SIZE;
}

/* Attach long pool to rxq */
static void mvpp2_rxq_long_pool_set(struct mvpp2_port *port,
				    int lrxq, int long_pool)
{
	u32 val, mask;
	int prxq;

	/* Get queue physical ID */
	prxq = port->rxqs[lrxq]->id;

	if (port->priv->hw_version == MVPP21)
		mask = MVPP21_RXQ_POOL_LONG_MASK;
	else
		mask = MVPP22_RXQ_POOL_LONG_MASK;

	val = mvpp2_read(port->priv, MVPP2_RXQ_CONFIG_REG(prxq));
	val &= ~mask;
	val |= (long_pool << MVPP2_RXQ_POOL_LONG_OFFS) & mask;
	mvpp2_write(port->priv, MVPP2_RXQ_CONFIG_REG(prxq), val);
}

/* Attach short pool to rxq */
static void mvpp2_rxq_short_pool_set(struct mvpp2_port *port,
				     int lrxq, int short_pool)
{
	u32 val, mask;
	int prxq;

	/* Get queue physical ID */
	prxq = port->rxqs[lrxq]->id;

	if (port->priv->hw_version == MVPP21)
		mask = MVPP21_RXQ_POOL_SHORT_MASK;
	else
		mask = MVPP22_RXQ_POOL_SHORT_MASK;

	val = mvpp2_read(port->priv, MVPP2_RXQ_CONFIG_REG(prxq));
	val &= ~mask;
	val |= (short_pool << MVPP2_RXQ_POOL_SHORT_OFFS) & mask;
	mvpp2_write(port->priv, MVPP2_RXQ_CONFIG_REG(prxq), val);
}

static void *mvpp2_buf_alloc(struct mvpp2_port *port,
			     struct mvpp2_bm_pool *bm_pool,
			     dma_addr_t *buf_dma_addr,
			     phys_addr_t *buf_phys_addr,
			     gfp_t gfp_mask)
{
	dma_addr_t dma_addr;
	void *data;

	data = mvpp2_frag_alloc(bm_pool);
	if (!data)
		return NULL;

	dma_addr = dma_map_single(port->dev->dev.parent, data,
				  MVPP2_RX_BUF_SIZE(bm_pool->pkt_size),
				  DMA_FROM_DEVICE);
	if (unlikely(dma_mapping_error(port->dev->dev.parent, dma_addr))) {
		mvpp2_frag_free(bm_pool, data);
		return NULL;
	}
	*buf_dma_addr = dma_addr;
	*buf_phys_addr = virt_to_phys(data);

	return data;
}

/* Release buffer to BM */
static inline void mvpp2_bm_pool_put(struct mvpp2_port *port, int pool,
				     dma_addr_t buf_dma_addr,
				     phys_addr_t buf_phys_addr)
{
	unsigned int thread = mvpp2_cpu_to_thread(port->priv, get_cpu());
	unsigned long flags = 0;

	if (test_bit(thread, &port->priv->lock_map))
		spin_lock_irqsave(&port->bm_lock[thread], flags);

	if (port->priv->hw_version == MVPP22) {
		u32 val = 0;

		if (sizeof(dma_addr_t) == 8)
			val |= upper_32_bits(buf_dma_addr) &
				MVPP22_BM_ADDR_HIGH_PHYS_RLS_MASK;

		if (sizeof(phys_addr_t) == 8)
			val |= (upper_32_bits(buf_phys_addr)
				<< MVPP22_BM_ADDR_HIGH_VIRT_RLS_SHIFT) &
				MVPP22_BM_ADDR_HIGH_VIRT_RLS_MASK;

		mvpp2_thread_write_relaxed(port->priv, thread,
					   MVPP22_BM_ADDR_HIGH_RLS_REG, val);
	}

	/* MVPP2_BM_VIRT_RLS_REG is not interpreted by HW, and simply
	 * returned in the "cookie" field of the RX
	 * descriptor. Instead of storing the virtual address, we
	 * store the physical address
	 */
	mvpp2_thread_write_relaxed(port->priv, thread,
				   MVPP2_BM_VIRT_RLS_REG, buf_phys_addr);
	mvpp2_thread_write_relaxed(port->priv, thread,
				   MVPP2_BM_PHY_RLS_REG(pool), buf_dma_addr);

	if (test_bit(thread, &port->priv->lock_map))
		spin_unlock_irqrestore(&port->bm_lock[thread], flags);

	put_cpu();
}

/* Allocate buffers for the pool */
static int mvpp2_bm_bufs_add(struct mvpp2_port *port,
			     struct mvpp2_bm_pool *bm_pool, int buf_num)
{
	int i, buf_size, total_size;
	dma_addr_t dma_addr;
	phys_addr_t phys_addr;
	void *buf;

	if (port->priv->percpu_pools &&
	    bm_pool->pkt_size > MVPP2_BM_LONG_PKT_SIZE) {
		netdev_err(port->dev,
			   "attempted to use jumbo frames with per-cpu pools");
		return 0;
	}

	buf_size = MVPP2_RX_BUF_SIZE(bm_pool->pkt_size);
	total_size = MVPP2_RX_TOTAL_SIZE(buf_size);

	if (buf_num < 0 ||
	    (buf_num + bm_pool->buf_num > bm_pool->size)) {
		netdev_err(port->dev,
			   "cannot allocate %d buffers for pool %d\n",
			   buf_num, bm_pool->id);
		return 0;
	}

	for (i = 0; i < buf_num; i++) {
		buf = mvpp2_buf_alloc(port, bm_pool, &dma_addr,
				      &phys_addr, GFP_KERNEL);
		if (!buf)
			break;

		mvpp2_bm_pool_put(port, bm_pool->id, dma_addr,
				  phys_addr);
	}

	/* Update BM driver with number of buffers added to pool */
	bm_pool->buf_num += i;

	netdev_dbg(port->dev,
		   "pool %d: pkt_size=%4d, buf_size=%4d, total_size=%4d\n",
		   bm_pool->id, bm_pool->pkt_size, buf_size, total_size);

	netdev_dbg(port->dev,
		   "pool %d: %d of %d buffers added\n",
		   bm_pool->id, i, buf_num);
	return i;
}

/* Notify the driver that BM pool is being used as specific type and return the
 * pool pointer on success
 */
static struct mvpp2_bm_pool *
mvpp2_bm_pool_use(struct mvpp2_port *port, unsigned pool, int pkt_size)
{
	struct mvpp2_bm_pool *new_pool = &port->priv->bm_pools[pool];
	int num;

	if ((port->priv->percpu_pools && pool > mvpp2_get_nrxqs(port->priv) * 2) ||
	    (!port->priv->percpu_pools && pool >= MVPP2_BM_POOLS_NUM)) {
		netdev_err(port->dev, "Invalid pool %d\n", pool);
		return NULL;
	}

	/* Allocate buffers in case BM pool is used as long pool, but packet
	 * size doesn't match MTU or BM pool hasn't being used yet
	 */
	if (new_pool->pkt_size == 0) {
		int pkts_num;

		/* Set default buffer number or free all the buffers in case
		 * the pool is not empty
		 */
		pkts_num = new_pool->buf_num;
		if (pkts_num == 0) {
			if (port->priv->percpu_pools) {
				if (pool < port->nrxqs)
					pkts_num = mvpp2_pools[MVPP2_BM_SHORT].buf_num;
				else
					pkts_num = mvpp2_pools[MVPP2_BM_LONG].buf_num;
			} else {
				pkts_num = mvpp2_pools[pool].buf_num;
			}
		} else {
			mvpp2_bm_bufs_free(port->dev->dev.parent,
					   port->priv, new_pool, pkts_num);
		}

		new_pool->pkt_size = pkt_size;
		new_pool->frag_size =
			SKB_DATA_ALIGN(MVPP2_RX_BUF_SIZE(pkt_size)) +
			MVPP2_SKB_SHINFO_SIZE;

		/* Allocate buffers for this pool */
		num = mvpp2_bm_bufs_add(port, new_pool, pkts_num);
		if (num != pkts_num) {
			WARN(1, "pool %d: %d of %d allocated\n",
			     new_pool->id, num, pkts_num);
			return NULL;
		}
	}

	mvpp2_bm_pool_bufsize_set(port->priv, new_pool,
				  MVPP2_RX_BUF_SIZE(new_pool->pkt_size));

	return new_pool;
}

static struct mvpp2_bm_pool *
mvpp2_bm_pool_use_percpu(struct mvpp2_port *port, int type,
			 unsigned int pool, int pkt_size)
{
	struct mvpp2_bm_pool *new_pool = &port->priv->bm_pools[pool];
	int num;

	if (pool > port->nrxqs * 2) {
		netdev_err(port->dev, "Invalid pool %d\n", pool);
		return NULL;
	}

	/* Allocate buffers in case BM pool is used as long pool, but packet
	 * size doesn't match MTU or BM pool hasn't being used yet
	 */
	if (new_pool->pkt_size == 0) {
		int pkts_num;

		/* Set default buffer number or free all the buffers in case
		 * the pool is not empty
		 */
		pkts_num = new_pool->buf_num;
		if (pkts_num == 0)
			pkts_num = mvpp2_pools[type].buf_num;
		else
			mvpp2_bm_bufs_free(port->dev->dev.parent,
					   port->priv, new_pool, pkts_num);

		new_pool->pkt_size = pkt_size;
		new_pool->frag_size =
			SKB_DATA_ALIGN(MVPP2_RX_BUF_SIZE(pkt_size)) +
			MVPP2_SKB_SHINFO_SIZE;

		/* Allocate buffers for this pool */
		num = mvpp2_bm_bufs_add(port, new_pool, pkts_num);
		if (num != pkts_num) {
			WARN(1, "pool %d: %d of %d allocated\n",
			     new_pool->id, num, pkts_num);
			return NULL;
		}
	}

	mvpp2_bm_pool_bufsize_set(port->priv, new_pool,
				  MVPP2_RX_BUF_SIZE(new_pool->pkt_size));

	return new_pool;
}

/* Initialize pools for swf, shared buffers variant */
static int mvpp2_swf_bm_pool_init_shared(struct mvpp2_port *port)
{
	enum mvpp2_bm_pool_log_num long_log_pool, short_log_pool;
	int rxq;

	/* If port pkt_size is higher than 1518B:
	 * HW Long pool - SW Jumbo pool, HW Short pool - SW Long pool
	 * else: HW Long pool - SW Long pool, HW Short pool - SW Short pool
	 */
	if (port->pkt_size > MVPP2_BM_LONG_PKT_SIZE) {
		long_log_pool = MVPP2_BM_JUMBO;
		short_log_pool = MVPP2_BM_LONG;
	} else {
		long_log_pool = MVPP2_BM_LONG;
		short_log_pool = MVPP2_BM_SHORT;
	}

	if (!port->pool_long) {
		port->pool_long =
			mvpp2_bm_pool_use(port, long_log_pool,
					  mvpp2_pools[long_log_pool].pkt_size);
		if (!port->pool_long)
			return -ENOMEM;

		port->pool_long->port_map |= BIT(port->id);

		for (rxq = 0; rxq < port->nrxqs; rxq++)
			mvpp2_rxq_long_pool_set(port, rxq, port->pool_long->id);
	}

	if (!port->pool_short) {
		port->pool_short =
			mvpp2_bm_pool_use(port, short_log_pool,
					  mvpp2_pools[short_log_pool].pkt_size);
		if (!port->pool_short)
			return -ENOMEM;

		port->pool_short->port_map |= BIT(port->id);

		for (rxq = 0; rxq < port->nrxqs; rxq++)
			mvpp2_rxq_short_pool_set(port, rxq,
						 port->pool_short->id);
	}

	return 0;
}

<<<<<<< HEAD
=======
/* Initialize pools for swf, percpu buffers variant */
static int mvpp2_swf_bm_pool_init_percpu(struct mvpp2_port *port)
{
	struct mvpp2_bm_pool *p;
	int i;

	for (i = 0; i < port->nrxqs; i++) {
		p = mvpp2_bm_pool_use_percpu(port, MVPP2_BM_SHORT, i,
					     mvpp2_pools[MVPP2_BM_SHORT].pkt_size);
		if (!p)
			return -ENOMEM;

		port->priv->bm_pools[i].port_map |= BIT(port->id);
		mvpp2_rxq_short_pool_set(port, i, port->priv->bm_pools[i].id);
	}

	for (i = 0; i < port->nrxqs; i++) {
		p = mvpp2_bm_pool_use_percpu(port, MVPP2_BM_LONG, i + port->nrxqs,
					     mvpp2_pools[MVPP2_BM_LONG].pkt_size);
		if (!p)
			return -ENOMEM;

		port->priv->bm_pools[i + port->nrxqs].port_map |= BIT(port->id);
		mvpp2_rxq_long_pool_set(port, i,
					port->priv->bm_pools[i + port->nrxqs].id);
	}

	port->pool_long = NULL;
	port->pool_short = NULL;

	return 0;
}

static int mvpp2_swf_bm_pool_init(struct mvpp2_port *port)
{
	if (port->priv->percpu_pools)
		return mvpp2_swf_bm_pool_init_percpu(port);
	else
		return mvpp2_swf_bm_pool_init_shared(port);
}

>>>>>>> 3877dcd0
static void mvpp2_set_hw_csum(struct mvpp2_port *port,
			      enum mvpp2_bm_pool_log_num new_long_pool)
{
	const netdev_features_t csums = NETIF_F_IP_CSUM | NETIF_F_IPV6_CSUM;

	/* Update L4 checksum when jumbo enable/disable on port.
	 * Only port 0 supports hardware checksum offload due to
	 * the Tx FIFO size limitation.
	 * Also, don't set NETIF_F_HW_CSUM because L3_offset in TX descriptor
	 * has 7 bits, so the maximum L3 offset is 128.
	 */
	if (new_long_pool == MVPP2_BM_JUMBO && port->id != 0) {
		port->dev->features &= ~csums;
		port->dev->hw_features &= ~csums;
	} else {
		port->dev->features |= csums;
		port->dev->hw_features |= csums;
	}
}

static int mvpp2_bm_update_mtu(struct net_device *dev, int mtu)
{
	struct mvpp2_port *port = netdev_priv(dev);
	enum mvpp2_bm_pool_log_num new_long_pool;
	int pkt_size = MVPP2_RX_PKT_SIZE(mtu);

	if (port->priv->percpu_pools)
		goto out_set;

	/* If port MTU is higher than 1518B:
	 * HW Long pool - SW Jumbo pool, HW Short pool - SW Long pool
	 * else: HW Long pool - SW Long pool, HW Short pool - SW Short pool
	 */
	if (pkt_size > MVPP2_BM_LONG_PKT_SIZE)
		new_long_pool = MVPP2_BM_JUMBO;
	else
		new_long_pool = MVPP2_BM_LONG;

	if (new_long_pool != port->pool_long->id) {
		/* Remove port from old short & long pool */
		port->pool_long = mvpp2_bm_pool_use(port, port->pool_long->id,
						    port->pool_long->pkt_size);
		port->pool_long->port_map &= ~BIT(port->id);
		port->pool_long = NULL;

		port->pool_short = mvpp2_bm_pool_use(port, port->pool_short->id,
						     port->pool_short->pkt_size);
		port->pool_short->port_map &= ~BIT(port->id);
		port->pool_short = NULL;

		port->pkt_size =  pkt_size;

		/* Add port to new short & long pool */
		mvpp2_swf_bm_pool_init(port);

		mvpp2_set_hw_csum(port, new_long_pool);
	}

out_set:
	dev->mtu = mtu;
	dev->wanted_features = dev->features;

	netdev_update_features(dev);
	return 0;
}

static inline void mvpp2_interrupts_enable(struct mvpp2_port *port)
{
	int i, sw_thread_mask = 0;

	for (i = 0; i < port->nqvecs; i++)
		sw_thread_mask |= port->qvecs[i].sw_thread_mask;

	mvpp2_write(port->priv, MVPP2_ISR_ENABLE_REG(port->id),
		    MVPP2_ISR_ENABLE_INTERRUPT(sw_thread_mask));
}

static inline void mvpp2_interrupts_disable(struct mvpp2_port *port)
{
	int i, sw_thread_mask = 0;

	for (i = 0; i < port->nqvecs; i++)
		sw_thread_mask |= port->qvecs[i].sw_thread_mask;

	mvpp2_write(port->priv, MVPP2_ISR_ENABLE_REG(port->id),
		    MVPP2_ISR_DISABLE_INTERRUPT(sw_thread_mask));
}

static inline void mvpp2_qvec_interrupt_enable(struct mvpp2_queue_vector *qvec)
{
	struct mvpp2_port *port = qvec->port;

	mvpp2_write(port->priv, MVPP2_ISR_ENABLE_REG(port->id),
		    MVPP2_ISR_ENABLE_INTERRUPT(qvec->sw_thread_mask));
}

static inline void mvpp2_qvec_interrupt_disable(struct mvpp2_queue_vector *qvec)
{
	struct mvpp2_port *port = qvec->port;

	mvpp2_write(port->priv, MVPP2_ISR_ENABLE_REG(port->id),
		    MVPP2_ISR_DISABLE_INTERRUPT(qvec->sw_thread_mask));
}

/* Mask the current thread's Rx/Tx interrupts
 * Called by on_each_cpu(), guaranteed to run with migration disabled,
 * using smp_processor_id() is OK.
 */
static void mvpp2_interrupts_mask(void *arg)
{
	struct mvpp2_port *port = arg;

	/* If the thread isn't used, don't do anything */
	if (smp_processor_id() > port->priv->nthreads)
		return;

	mvpp2_thread_write(port->priv,
			   mvpp2_cpu_to_thread(port->priv, smp_processor_id()),
			   MVPP2_ISR_RX_TX_MASK_REG(port->id), 0);
}

/* Unmask the current thread's Rx/Tx interrupts.
 * Called by on_each_cpu(), guaranteed to run with migration disabled,
 * using smp_processor_id() is OK.
 */
static void mvpp2_interrupts_unmask(void *arg)
{
	struct mvpp2_port *port = arg;
	u32 val;

	/* If the thread isn't used, don't do anything */
	if (smp_processor_id() > port->priv->nthreads)
		return;

	val = MVPP2_CAUSE_MISC_SUM_MASK |
		MVPP2_CAUSE_RXQ_OCCUP_DESC_ALL_MASK(port->priv->hw_version);
	if (port->has_tx_irqs)
		val |= MVPP2_CAUSE_TXQ_OCCUP_DESC_ALL_MASK;

	mvpp2_thread_write(port->priv,
			   mvpp2_cpu_to_thread(port->priv, smp_processor_id()),
			   MVPP2_ISR_RX_TX_MASK_REG(port->id), val);
}

static void
mvpp2_shared_interrupt_mask_unmask(struct mvpp2_port *port, bool mask)
{
	u32 val;
	int i;

	if (port->priv->hw_version != MVPP22)
		return;

	if (mask)
		val = 0;
	else
		val = MVPP2_CAUSE_RXQ_OCCUP_DESC_ALL_MASK(MVPP22);

	for (i = 0; i < port->nqvecs; i++) {
		struct mvpp2_queue_vector *v = port->qvecs + i;

		if (v->type != MVPP2_QUEUE_VECTOR_SHARED)
			continue;

		mvpp2_thread_write(port->priv, v->sw_thread_id,
				   MVPP2_ISR_RX_TX_MASK_REG(port->id), val);
	}
}

/* Port configuration routines */
static bool mvpp2_is_xlg(phy_interface_t interface)
{
	return interface == PHY_INTERFACE_MODE_10GKR ||
	       interface == PHY_INTERFACE_MODE_XAUI;
}

static void mvpp22_gop_init_rgmii(struct mvpp2_port *port)
{
	struct mvpp2 *priv = port->priv;
	u32 val;

	regmap_read(priv->sysctrl_base, GENCONF_PORT_CTRL0, &val);
	val |= GENCONF_PORT_CTRL0_BUS_WIDTH_SELECT;
	regmap_write(priv->sysctrl_base, GENCONF_PORT_CTRL0, val);

	regmap_read(priv->sysctrl_base, GENCONF_CTRL0, &val);
	if (port->gop_id == 2)
		val |= GENCONF_CTRL0_PORT0_RGMII | GENCONF_CTRL0_PORT1_RGMII;
	else if (port->gop_id == 3)
		val |= GENCONF_CTRL0_PORT1_RGMII_MII;
	regmap_write(priv->sysctrl_base, GENCONF_CTRL0, val);
}

static void mvpp22_gop_init_sgmii(struct mvpp2_port *port)
{
	struct mvpp2 *priv = port->priv;
	u32 val;

	regmap_read(priv->sysctrl_base, GENCONF_PORT_CTRL0, &val);
	val |= GENCONF_PORT_CTRL0_BUS_WIDTH_SELECT |
	       GENCONF_PORT_CTRL0_RX_DATA_SAMPLE;
	regmap_write(priv->sysctrl_base, GENCONF_PORT_CTRL0, val);

	if (port->gop_id > 1) {
		regmap_read(priv->sysctrl_base, GENCONF_CTRL0, &val);
		if (port->gop_id == 2)
			val &= ~GENCONF_CTRL0_PORT0_RGMII;
		else if (port->gop_id == 3)
			val &= ~GENCONF_CTRL0_PORT1_RGMII_MII;
		regmap_write(priv->sysctrl_base, GENCONF_CTRL0, val);
	}
}

static void mvpp22_gop_init_10gkr(struct mvpp2_port *port)
{
	struct mvpp2 *priv = port->priv;
	void __iomem *mpcs = priv->iface_base + MVPP22_MPCS_BASE(port->gop_id);
	void __iomem *xpcs = priv->iface_base + MVPP22_XPCS_BASE(port->gop_id);
	u32 val;

	val = readl(xpcs + MVPP22_XPCS_CFG0);
	val &= ~(MVPP22_XPCS_CFG0_PCS_MODE(0x3) |
		 MVPP22_XPCS_CFG0_ACTIVE_LANE(0x3));
	val |= MVPP22_XPCS_CFG0_ACTIVE_LANE(2);
	writel(val, xpcs + MVPP22_XPCS_CFG0);

	val = readl(mpcs + MVPP22_MPCS_CTRL);
	val &= ~MVPP22_MPCS_CTRL_FWD_ERR_CONN;
	writel(val, mpcs + MVPP22_MPCS_CTRL);

	val = readl(mpcs + MVPP22_MPCS_CLK_RESET);
	val &= ~MVPP22_MPCS_CLK_RESET_DIV_RATIO(0x7);
	val |= MVPP22_MPCS_CLK_RESET_DIV_RATIO(1);
	writel(val, mpcs + MVPP22_MPCS_CLK_RESET);
}

static int mvpp22_gop_init(struct mvpp2_port *port)
{
	struct mvpp2 *priv = port->priv;
	u32 val;

	if (!priv->sysctrl_base)
		return 0;

	switch (port->phy_interface) {
	case PHY_INTERFACE_MODE_RGMII:
	case PHY_INTERFACE_MODE_RGMII_ID:
	case PHY_INTERFACE_MODE_RGMII_RXID:
	case PHY_INTERFACE_MODE_RGMII_TXID:
		if (port->gop_id == 0)
			goto invalid_conf;
		mvpp22_gop_init_rgmii(port);
		break;
	case PHY_INTERFACE_MODE_SGMII:
	case PHY_INTERFACE_MODE_1000BASEX:
	case PHY_INTERFACE_MODE_2500BASEX:
		mvpp22_gop_init_sgmii(port);
		break;
	case PHY_INTERFACE_MODE_10GKR:
		if (port->gop_id != 0)
			goto invalid_conf;
		mvpp22_gop_init_10gkr(port);
		break;
	default:
		goto unsupported_conf;
	}

	regmap_read(priv->sysctrl_base, GENCONF_PORT_CTRL1, &val);
	val |= GENCONF_PORT_CTRL1_RESET(port->gop_id) |
	       GENCONF_PORT_CTRL1_EN(port->gop_id);
	regmap_write(priv->sysctrl_base, GENCONF_PORT_CTRL1, val);

	regmap_read(priv->sysctrl_base, GENCONF_PORT_CTRL0, &val);
	val |= GENCONF_PORT_CTRL0_CLK_DIV_PHASE_CLR;
	regmap_write(priv->sysctrl_base, GENCONF_PORT_CTRL0, val);

	regmap_read(priv->sysctrl_base, GENCONF_SOFT_RESET1, &val);
	val |= GENCONF_SOFT_RESET1_GOP;
	regmap_write(priv->sysctrl_base, GENCONF_SOFT_RESET1, val);

unsupported_conf:
	return 0;

invalid_conf:
	netdev_err(port->dev, "Invalid port configuration\n");
	return -EINVAL;
}

static void mvpp22_gop_unmask_irq(struct mvpp2_port *port)
{
	u32 val;

	if (phy_interface_mode_is_rgmii(port->phy_interface) ||
	    phy_interface_mode_is_8023z(port->phy_interface) ||
	    port->phy_interface == PHY_INTERFACE_MODE_SGMII) {
		/* Enable the GMAC link status irq for this port */
		val = readl(port->base + MVPP22_GMAC_INT_SUM_MASK);
		val |= MVPP22_GMAC_INT_SUM_MASK_LINK_STAT;
		writel(val, port->base + MVPP22_GMAC_INT_SUM_MASK);
	}

	if (port->gop_id == 0) {
		/* Enable the XLG/GIG irqs for this port */
		val = readl(port->base + MVPP22_XLG_EXT_INT_MASK);
		if (mvpp2_is_xlg(port->phy_interface))
			val |= MVPP22_XLG_EXT_INT_MASK_XLG;
		else
			val |= MVPP22_XLG_EXT_INT_MASK_GIG;
		writel(val, port->base + MVPP22_XLG_EXT_INT_MASK);
	}
}

static void mvpp22_gop_mask_irq(struct mvpp2_port *port)
{
	u32 val;

	if (port->gop_id == 0) {
		val = readl(port->base + MVPP22_XLG_EXT_INT_MASK);
		val &= ~(MVPP22_XLG_EXT_INT_MASK_XLG |
			 MVPP22_XLG_EXT_INT_MASK_GIG);
		writel(val, port->base + MVPP22_XLG_EXT_INT_MASK);
	}

	if (phy_interface_mode_is_rgmii(port->phy_interface) ||
	    phy_interface_mode_is_8023z(port->phy_interface) ||
	    port->phy_interface == PHY_INTERFACE_MODE_SGMII) {
		val = readl(port->base + MVPP22_GMAC_INT_SUM_MASK);
		val &= ~MVPP22_GMAC_INT_SUM_MASK_LINK_STAT;
		writel(val, port->base + MVPP22_GMAC_INT_SUM_MASK);
	}
}

static void mvpp22_gop_setup_irq(struct mvpp2_port *port)
{
	u32 val;

	if (port->phylink ||
	    phy_interface_mode_is_rgmii(port->phy_interface) ||
	    phy_interface_mode_is_8023z(port->phy_interface) ||
	    port->phy_interface == PHY_INTERFACE_MODE_SGMII) {
		val = readl(port->base + MVPP22_GMAC_INT_MASK);
		val |= MVPP22_GMAC_INT_MASK_LINK_STAT;
		writel(val, port->base + MVPP22_GMAC_INT_MASK);
	}

	if (port->gop_id == 0) {
		val = readl(port->base + MVPP22_XLG_INT_MASK);
		val |= MVPP22_XLG_INT_MASK_LINK;
		writel(val, port->base + MVPP22_XLG_INT_MASK);
	}

	mvpp22_gop_unmask_irq(port);
}

/* Sets the PHY mode of the COMPHY (which configures the serdes lanes).
 *
 * The PHY mode used by the PPv2 driver comes from the network subsystem, while
 * the one given to the COMPHY comes from the generic PHY subsystem. Hence they
 * differ.
 *
 * The COMPHY configures the serdes lanes regardless of the actual use of the
 * lanes by the physical layer. This is why configurations like
 * "PPv2 (2500BaseX) - COMPHY (2500SGMII)" are valid.
 */
static int mvpp22_comphy_init(struct mvpp2_port *port)
{
	int ret;

	if (!port->comphy)
		return 0;

	ret = phy_set_mode_ext(port->comphy, PHY_MODE_ETHERNET,
			       port->phy_interface);
	if (ret)
		return ret;

	return phy_power_on(port->comphy);
}

static void mvpp2_port_enable(struct mvpp2_port *port)
{
	u32 val;

	/* Only GOP port 0 has an XLG MAC */
	if (port->gop_id == 0 && mvpp2_is_xlg(port->phy_interface)) {
		val = readl(port->base + MVPP22_XLG_CTRL0_REG);
		val |= MVPP22_XLG_CTRL0_PORT_EN;
		val &= ~MVPP22_XLG_CTRL0_MIB_CNT_DIS;
		writel(val, port->base + MVPP22_XLG_CTRL0_REG);
	} else {
		val = readl(port->base + MVPP2_GMAC_CTRL_0_REG);
		val |= MVPP2_GMAC_PORT_EN_MASK;
		val |= MVPP2_GMAC_MIB_CNTR_EN_MASK;
		writel(val, port->base + MVPP2_GMAC_CTRL_0_REG);
	}
}

static void mvpp2_port_disable(struct mvpp2_port *port)
{
	u32 val;

	/* Only GOP port 0 has an XLG MAC */
	if (port->gop_id == 0 && mvpp2_is_xlg(port->phy_interface)) {
		val = readl(port->base + MVPP22_XLG_CTRL0_REG);
		val &= ~MVPP22_XLG_CTRL0_PORT_EN;
		writel(val, port->base + MVPP22_XLG_CTRL0_REG);
	}

	val = readl(port->base + MVPP2_GMAC_CTRL_0_REG);
	val &= ~(MVPP2_GMAC_PORT_EN_MASK);
	writel(val, port->base + MVPP2_GMAC_CTRL_0_REG);
}

/* Set IEEE 802.3x Flow Control Xon Packet Transmission Mode */
static void mvpp2_port_periodic_xon_disable(struct mvpp2_port *port)
{
	u32 val;

	val = readl(port->base + MVPP2_GMAC_CTRL_1_REG) &
		    ~MVPP2_GMAC_PERIODIC_XON_EN_MASK;
	writel(val, port->base + MVPP2_GMAC_CTRL_1_REG);
}

/* Configure loopback port */
static void mvpp2_port_loopback_set(struct mvpp2_port *port,
				    const struct phylink_link_state *state)
{
	u32 val;

	val = readl(port->base + MVPP2_GMAC_CTRL_1_REG);

	if (state->speed == 1000)
		val |= MVPP2_GMAC_GMII_LB_EN_MASK;
	else
		val &= ~MVPP2_GMAC_GMII_LB_EN_MASK;

	if (phy_interface_mode_is_8023z(port->phy_interface) ||
	    port->phy_interface == PHY_INTERFACE_MODE_SGMII)
		val |= MVPP2_GMAC_PCS_LB_EN_MASK;
	else
		val &= ~MVPP2_GMAC_PCS_LB_EN_MASK;

	writel(val, port->base + MVPP2_GMAC_CTRL_1_REG);
}

struct mvpp2_ethtool_counter {
	unsigned int offset;
	const char string[ETH_GSTRING_LEN];
	bool reg_is_64b;
};

static u64 mvpp2_read_count(struct mvpp2_port *port,
			    const struct mvpp2_ethtool_counter *counter)
{
	u64 val;

	val = readl(port->stats_base + counter->offset);
	if (counter->reg_is_64b)
		val += (u64)readl(port->stats_base + counter->offset + 4) << 32;

	return val;
}

/* Some counters are accessed indirectly by first writing an index to
 * MVPP2_CTRS_IDX. The index can represent various resources depending on the
 * register we access, it can be a hit counter for some classification tables,
 * a counter specific to a rxq, a txq or a buffer pool.
 */
static u32 mvpp2_read_index(struct mvpp2 *priv, u32 index, u32 reg)
{
	mvpp2_write(priv, MVPP2_CTRS_IDX, index);
	return mvpp2_read(priv, reg);
}

/* Due to the fact that software statistics and hardware statistics are, by
 * design, incremented at different moments in the chain of packet processing,
 * it is very likely that incoming packets could have been dropped after being
 * counted by hardware but before reaching software statistics (most probably
 * multicast packets), and in the oppposite way, during transmission, FCS bytes
 * are added in between as well as TSO skb will be split and header bytes added.
 * Hence, statistics gathered from userspace with ifconfig (software) and
 * ethtool (hardware) cannot be compared.
 */
static const struct mvpp2_ethtool_counter mvpp2_ethtool_mib_regs[] = {
	{ MVPP2_MIB_GOOD_OCTETS_RCVD, "good_octets_received", true },
	{ MVPP2_MIB_BAD_OCTETS_RCVD, "bad_octets_received" },
	{ MVPP2_MIB_CRC_ERRORS_SENT, "crc_errors_sent" },
	{ MVPP2_MIB_UNICAST_FRAMES_RCVD, "unicast_frames_received" },
	{ MVPP2_MIB_BROADCAST_FRAMES_RCVD, "broadcast_frames_received" },
	{ MVPP2_MIB_MULTICAST_FRAMES_RCVD, "multicast_frames_received" },
	{ MVPP2_MIB_FRAMES_64_OCTETS, "frames_64_octets" },
	{ MVPP2_MIB_FRAMES_65_TO_127_OCTETS, "frames_65_to_127_octet" },
	{ MVPP2_MIB_FRAMES_128_TO_255_OCTETS, "frames_128_to_255_octet" },
	{ MVPP2_MIB_FRAMES_256_TO_511_OCTETS, "frames_256_to_511_octet" },
	{ MVPP2_MIB_FRAMES_512_TO_1023_OCTETS, "frames_512_to_1023_octet" },
	{ MVPP2_MIB_FRAMES_1024_TO_MAX_OCTETS, "frames_1024_to_max_octet" },
	{ MVPP2_MIB_GOOD_OCTETS_SENT, "good_octets_sent", true },
	{ MVPP2_MIB_UNICAST_FRAMES_SENT, "unicast_frames_sent" },
	{ MVPP2_MIB_MULTICAST_FRAMES_SENT, "multicast_frames_sent" },
	{ MVPP2_MIB_BROADCAST_FRAMES_SENT, "broadcast_frames_sent" },
	{ MVPP2_MIB_FC_SENT, "fc_sent" },
	{ MVPP2_MIB_FC_RCVD, "fc_received" },
	{ MVPP2_MIB_RX_FIFO_OVERRUN, "rx_fifo_overrun" },
	{ MVPP2_MIB_UNDERSIZE_RCVD, "undersize_received" },
	{ MVPP2_MIB_FRAGMENTS_RCVD, "fragments_received" },
	{ MVPP2_MIB_OVERSIZE_RCVD, "oversize_received" },
	{ MVPP2_MIB_JABBER_RCVD, "jabber_received" },
	{ MVPP2_MIB_MAC_RCV_ERROR, "mac_receive_error" },
	{ MVPP2_MIB_BAD_CRC_EVENT, "bad_crc_event" },
	{ MVPP2_MIB_COLLISION, "collision" },
	{ MVPP2_MIB_LATE_COLLISION, "late_collision" },
};

static const struct mvpp2_ethtool_counter mvpp2_ethtool_port_regs[] = {
	{ MVPP2_OVERRUN_ETH_DROP, "rx_fifo_or_parser_overrun_drops" },
	{ MVPP2_CLS_ETH_DROP, "rx_classifier_drops" },
};

static const struct mvpp2_ethtool_counter mvpp2_ethtool_txq_regs[] = {
	{ MVPP2_TX_DESC_ENQ_CTR, "txq_%d_desc_enqueue" },
	{ MVPP2_TX_DESC_ENQ_TO_DDR_CTR, "txq_%d_desc_enqueue_to_ddr" },
	{ MVPP2_TX_BUFF_ENQ_TO_DDR_CTR, "txq_%d_buff_euqueue_to_ddr" },
	{ MVPP2_TX_DESC_ENQ_HW_FWD_CTR, "txq_%d_desc_hardware_forwarded" },
	{ MVPP2_TX_PKTS_DEQ_CTR, "txq_%d_packets_dequeued" },
	{ MVPP2_TX_PKTS_FULL_QUEUE_DROP_CTR, "txq_%d_queue_full_drops" },
	{ MVPP2_TX_PKTS_EARLY_DROP_CTR, "txq_%d_packets_early_drops" },
	{ MVPP2_TX_PKTS_BM_DROP_CTR, "txq_%d_packets_bm_drops" },
	{ MVPP2_TX_PKTS_BM_MC_DROP_CTR, "txq_%d_packets_rep_bm_drops" },
};

static const struct mvpp2_ethtool_counter mvpp2_ethtool_rxq_regs[] = {
	{ MVPP2_RX_DESC_ENQ_CTR, "rxq_%d_desc_enqueue" },
	{ MVPP2_RX_PKTS_FULL_QUEUE_DROP_CTR, "rxq_%d_queue_full_drops" },
	{ MVPP2_RX_PKTS_EARLY_DROP_CTR, "rxq_%d_packets_early_drops" },
	{ MVPP2_RX_PKTS_BM_DROP_CTR, "rxq_%d_packets_bm_drops" },
};

#define MVPP2_N_ETHTOOL_STATS(ntxqs, nrxqs)	(ARRAY_SIZE(mvpp2_ethtool_mib_regs) + \
						 ARRAY_SIZE(mvpp2_ethtool_port_regs) + \
						 (ARRAY_SIZE(mvpp2_ethtool_txq_regs) * (ntxqs)) + \
						 (ARRAY_SIZE(mvpp2_ethtool_rxq_regs) * (nrxqs)))

static void mvpp2_ethtool_get_strings(struct net_device *netdev, u32 sset,
				      u8 *data)
{
	struct mvpp2_port *port = netdev_priv(netdev);
	int i, q;

	if (sset != ETH_SS_STATS)
		return;

	for (i = 0; i < ARRAY_SIZE(mvpp2_ethtool_mib_regs); i++) {
		strscpy(data, mvpp2_ethtool_mib_regs[i].string,
			ETH_GSTRING_LEN);
		data += ETH_GSTRING_LEN;
	}

	for (i = 0; i < ARRAY_SIZE(mvpp2_ethtool_port_regs); i++) {
		strscpy(data, mvpp2_ethtool_port_regs[i].string,
			ETH_GSTRING_LEN);
		data += ETH_GSTRING_LEN;
	}

	for (q = 0; q < port->ntxqs; q++) {
		for (i = 0; i < ARRAY_SIZE(mvpp2_ethtool_txq_regs); i++) {
			snprintf(data, ETH_GSTRING_LEN,
				 mvpp2_ethtool_txq_regs[i].string, q);
			data += ETH_GSTRING_LEN;
		}
	}

	for (q = 0; q < port->nrxqs; q++) {
		for (i = 0; i < ARRAY_SIZE(mvpp2_ethtool_rxq_regs); i++) {
			snprintf(data, ETH_GSTRING_LEN,
				 mvpp2_ethtool_rxq_regs[i].string,
				 q);
			data += ETH_GSTRING_LEN;
		}
	}
}

static void mvpp2_read_stats(struct mvpp2_port *port)
{
	u64 *pstats;
	int i, q;

	pstats = port->ethtool_stats;

	for (i = 0; i < ARRAY_SIZE(mvpp2_ethtool_mib_regs); i++)
		*pstats++ += mvpp2_read_count(port, &mvpp2_ethtool_mib_regs[i]);

	for (i = 0; i < ARRAY_SIZE(mvpp2_ethtool_port_regs); i++)
		*pstats++ += mvpp2_read(port->priv,
					mvpp2_ethtool_port_regs[i].offset +
					4 * port->id);

	for (q = 0; q < port->ntxqs; q++)
		for (i = 0; i < ARRAY_SIZE(mvpp2_ethtool_txq_regs); i++)
			*pstats++ += mvpp2_read_index(port->priv,
						      MVPP22_CTRS_TX_CTR(port->id, i),
						      mvpp2_ethtool_txq_regs[i].offset);

	/* Rxqs are numbered from 0 from the user standpoint, but not from the
	 * driver's. We need to add the  port->first_rxq offset.
	 */
	for (q = 0; q < port->nrxqs; q++)
		for (i = 0; i < ARRAY_SIZE(mvpp2_ethtool_rxq_regs); i++)
			*pstats++ += mvpp2_read_index(port->priv,
						      port->first_rxq + i,
						      mvpp2_ethtool_rxq_regs[i].offset);
}

static void mvpp2_gather_hw_statistics(struct work_struct *work)
{
	struct delayed_work *del_work = to_delayed_work(work);
	struct mvpp2_port *port = container_of(del_work, struct mvpp2_port,
					       stats_work);

	mutex_lock(&port->gather_stats_lock);

	mvpp2_read_stats(port);

	/* No need to read again the counters right after this function if it
	 * was called asynchronously by the user (ie. use of ethtool).
	 */
	cancel_delayed_work(&port->stats_work);
	queue_delayed_work(port->priv->stats_queue, &port->stats_work,
			   MVPP2_MIB_COUNTERS_STATS_DELAY);

	mutex_unlock(&port->gather_stats_lock);
}

static void mvpp2_ethtool_get_stats(struct net_device *dev,
				    struct ethtool_stats *stats, u64 *data)
{
	struct mvpp2_port *port = netdev_priv(dev);

	/* Update statistics for the given port, then take the lock to avoid
	 * concurrent accesses on the ethtool_stats structure during its copy.
	 */
	mvpp2_gather_hw_statistics(&port->stats_work.work);

	mutex_lock(&port->gather_stats_lock);
	memcpy(data, port->ethtool_stats,
	       sizeof(u64) * MVPP2_N_ETHTOOL_STATS(port->ntxqs, port->nrxqs));
	mutex_unlock(&port->gather_stats_lock);
}

static int mvpp2_ethtool_get_sset_count(struct net_device *dev, int sset)
{
	struct mvpp2_port *port = netdev_priv(dev);

	if (sset == ETH_SS_STATS)
		return MVPP2_N_ETHTOOL_STATS(port->ntxqs, port->nrxqs);

	return -EOPNOTSUPP;
}

static void mvpp2_mac_reset_assert(struct mvpp2_port *port)
{
	u32 val;

	val = readl(port->base + MVPP2_GMAC_CTRL_2_REG) |
	      MVPP2_GMAC_PORT_RESET_MASK;
	writel(val, port->base + MVPP2_GMAC_CTRL_2_REG);

	if (port->priv->hw_version == MVPP22 && port->gop_id == 0) {
		val = readl(port->base + MVPP22_XLG_CTRL0_REG) &
		      ~MVPP22_XLG_CTRL0_MAC_RESET_DIS;
		writel(val, port->base + MVPP22_XLG_CTRL0_REG);
	}
}

static void mvpp22_pcs_reset_assert(struct mvpp2_port *port)
{
	struct mvpp2 *priv = port->priv;
	void __iomem *mpcs, *xpcs;
	u32 val;

	if (port->priv->hw_version != MVPP22 || port->gop_id != 0)
		return;

	mpcs = priv->iface_base + MVPP22_MPCS_BASE(port->gop_id);
	xpcs = priv->iface_base + MVPP22_XPCS_BASE(port->gop_id);

	val = readl(mpcs + MVPP22_MPCS_CLK_RESET);
	val &= ~(MAC_CLK_RESET_MAC | MAC_CLK_RESET_SD_RX | MAC_CLK_RESET_SD_TX);
	val |= MVPP22_MPCS_CLK_RESET_DIV_SET;
	writel(val, mpcs + MVPP22_MPCS_CLK_RESET);

	val = readl(xpcs + MVPP22_XPCS_CFG0);
	writel(val & ~MVPP22_XPCS_CFG0_RESET_DIS, xpcs + MVPP22_XPCS_CFG0);
}

static void mvpp22_pcs_reset_deassert(struct mvpp2_port *port)
{
	struct mvpp2 *priv = port->priv;
	void __iomem *mpcs, *xpcs;
	u32 val;

	if (port->priv->hw_version != MVPP22 || port->gop_id != 0)
		return;

	mpcs = priv->iface_base + MVPP22_MPCS_BASE(port->gop_id);
	xpcs = priv->iface_base + MVPP22_XPCS_BASE(port->gop_id);

	switch (port->phy_interface) {
	case PHY_INTERFACE_MODE_10GKR:
		val = readl(mpcs + MVPP22_MPCS_CLK_RESET);
		val |= MAC_CLK_RESET_MAC | MAC_CLK_RESET_SD_RX |
		       MAC_CLK_RESET_SD_TX;
		val &= ~MVPP22_MPCS_CLK_RESET_DIV_SET;
		writel(val, mpcs + MVPP22_MPCS_CLK_RESET);
		break;
	case PHY_INTERFACE_MODE_XAUI:
	case PHY_INTERFACE_MODE_RXAUI:
		val = readl(xpcs + MVPP22_XPCS_CFG0);
		writel(val | MVPP22_XPCS_CFG0_RESET_DIS, xpcs + MVPP22_XPCS_CFG0);
		break;
	default:
		break;
	}
}

/* Change maximum receive size of the port */
static inline void mvpp2_gmac_max_rx_size_set(struct mvpp2_port *port)
{
	u32 val;

	val = readl(port->base + MVPP2_GMAC_CTRL_0_REG);
	val &= ~MVPP2_GMAC_MAX_RX_SIZE_MASK;
	val |= (((port->pkt_size - MVPP2_MH_SIZE) / 2) <<
		    MVPP2_GMAC_MAX_RX_SIZE_OFFS);
	writel(val, port->base + MVPP2_GMAC_CTRL_0_REG);
}

/* Change maximum receive size of the port */
static inline void mvpp2_xlg_max_rx_size_set(struct mvpp2_port *port)
{
	u32 val;

	val =  readl(port->base + MVPP22_XLG_CTRL1_REG);
	val &= ~MVPP22_XLG_CTRL1_FRAMESIZELIMIT_MASK;
	val |= ((port->pkt_size - MVPP2_MH_SIZE) / 2) <<
	       MVPP22_XLG_CTRL1_FRAMESIZELIMIT_OFFS;
	writel(val, port->base + MVPP22_XLG_CTRL1_REG);
}

/* Set defaults to the MVPP2 port */
static void mvpp2_defaults_set(struct mvpp2_port *port)
{
	int tx_port_num, val, queue, lrxq;

	if (port->priv->hw_version == MVPP21) {
		/* Update TX FIFO MIN Threshold */
		val = readl(port->base + MVPP2_GMAC_PORT_FIFO_CFG_1_REG);
		val &= ~MVPP2_GMAC_TX_FIFO_MIN_TH_ALL_MASK;
		/* Min. TX threshold must be less than minimal packet length */
		val |= MVPP2_GMAC_TX_FIFO_MIN_TH_MASK(64 - 4 - 2);
		writel(val, port->base + MVPP2_GMAC_PORT_FIFO_CFG_1_REG);
	}

	/* Disable Legacy WRR, Disable EJP, Release from reset */
	tx_port_num = mvpp2_egress_port(port);
	mvpp2_write(port->priv, MVPP2_TXP_SCHED_PORT_INDEX_REG,
		    tx_port_num);
	mvpp2_write(port->priv, MVPP2_TXP_SCHED_CMD_1_REG, 0);

	/* Set TXQ scheduling to Round-Robin */
	mvpp2_write(port->priv, MVPP2_TXP_SCHED_FIXED_PRIO_REG, 0);

	/* Close bandwidth for all queues */
	for (queue = 0; queue < MVPP2_MAX_TXQ; queue++)
		mvpp2_write(port->priv,
			    MVPP2_TXQ_SCHED_TOKEN_CNTR_REG(queue), 0);

	/* Set refill period to 1 usec, refill tokens
	 * and bucket size to maximum
	 */
	mvpp2_write(port->priv, MVPP2_TXP_SCHED_PERIOD_REG,
		    port->priv->tclk / USEC_PER_SEC);
	val = mvpp2_read(port->priv, MVPP2_TXP_SCHED_REFILL_REG);
	val &= ~MVPP2_TXP_REFILL_PERIOD_ALL_MASK;
	val |= MVPP2_TXP_REFILL_PERIOD_MASK(1);
	val |= MVPP2_TXP_REFILL_TOKENS_ALL_MASK;
	mvpp2_write(port->priv, MVPP2_TXP_SCHED_REFILL_REG, val);
	val = MVPP2_TXP_TOKEN_SIZE_MAX;
	mvpp2_write(port->priv, MVPP2_TXP_SCHED_TOKEN_SIZE_REG, val);

	/* Set MaximumLowLatencyPacketSize value to 256 */
	mvpp2_write(port->priv, MVPP2_RX_CTRL_REG(port->id),
		    MVPP2_RX_USE_PSEUDO_FOR_CSUM_MASK |
		    MVPP2_RX_LOW_LATENCY_PKT_SIZE(256));

	/* Enable Rx cache snoop */
	for (lrxq = 0; lrxq < port->nrxqs; lrxq++) {
		queue = port->rxqs[lrxq]->id;
		val = mvpp2_read(port->priv, MVPP2_RXQ_CONFIG_REG(queue));
		val |= MVPP2_SNOOP_PKT_SIZE_MASK |
			   MVPP2_SNOOP_BUF_HDR_MASK;
		mvpp2_write(port->priv, MVPP2_RXQ_CONFIG_REG(queue), val);
	}

	/* At default, mask all interrupts to all present cpus */
	mvpp2_interrupts_disable(port);
}

/* Enable/disable receiving packets */
static void mvpp2_ingress_enable(struct mvpp2_port *port)
{
	u32 val;
	int lrxq, queue;

	for (lrxq = 0; lrxq < port->nrxqs; lrxq++) {
		queue = port->rxqs[lrxq]->id;
		val = mvpp2_read(port->priv, MVPP2_RXQ_CONFIG_REG(queue));
		val &= ~MVPP2_RXQ_DISABLE_MASK;
		mvpp2_write(port->priv, MVPP2_RXQ_CONFIG_REG(queue), val);
	}
}

static void mvpp2_ingress_disable(struct mvpp2_port *port)
{
	u32 val;
	int lrxq, queue;

	for (lrxq = 0; lrxq < port->nrxqs; lrxq++) {
		queue = port->rxqs[lrxq]->id;
		val = mvpp2_read(port->priv, MVPP2_RXQ_CONFIG_REG(queue));
		val |= MVPP2_RXQ_DISABLE_MASK;
		mvpp2_write(port->priv, MVPP2_RXQ_CONFIG_REG(queue), val);
	}
}

/* Enable transmit via physical egress queue
 * - HW starts take descriptors from DRAM
 */
static void mvpp2_egress_enable(struct mvpp2_port *port)
{
	u32 qmap;
	int queue;
	int tx_port_num = mvpp2_egress_port(port);

	/* Enable all initialized TXs. */
	qmap = 0;
	for (queue = 0; queue < port->ntxqs; queue++) {
		struct mvpp2_tx_queue *txq = port->txqs[queue];

		if (txq->descs)
			qmap |= (1 << queue);
	}

	mvpp2_write(port->priv, MVPP2_TXP_SCHED_PORT_INDEX_REG, tx_port_num);
	mvpp2_write(port->priv, MVPP2_TXP_SCHED_Q_CMD_REG, qmap);
}

/* Disable transmit via physical egress queue
 * - HW doesn't take descriptors from DRAM
 */
static void mvpp2_egress_disable(struct mvpp2_port *port)
{
	u32 reg_data;
	int delay;
	int tx_port_num = mvpp2_egress_port(port);

	/* Issue stop command for active channels only */
	mvpp2_write(port->priv, MVPP2_TXP_SCHED_PORT_INDEX_REG, tx_port_num);
	reg_data = (mvpp2_read(port->priv, MVPP2_TXP_SCHED_Q_CMD_REG)) &
		    MVPP2_TXP_SCHED_ENQ_MASK;
	if (reg_data != 0)
		mvpp2_write(port->priv, MVPP2_TXP_SCHED_Q_CMD_REG,
			    (reg_data << MVPP2_TXP_SCHED_DISQ_OFFSET));

	/* Wait for all Tx activity to terminate. */
	delay = 0;
	do {
		if (delay >= MVPP2_TX_DISABLE_TIMEOUT_MSEC) {
			netdev_warn(port->dev,
				    "Tx stop timed out, status=0x%08x\n",
				    reg_data);
			break;
		}
		mdelay(1);
		delay++;

		/* Check port TX Command register that all
		 * Tx queues are stopped
		 */
		reg_data = mvpp2_read(port->priv, MVPP2_TXP_SCHED_Q_CMD_REG);
	} while (reg_data & MVPP2_TXP_SCHED_ENQ_MASK);
}

/* Rx descriptors helper methods */

/* Get number of Rx descriptors occupied by received packets */
static inline int
mvpp2_rxq_received(struct mvpp2_port *port, int rxq_id)
{
	u32 val = mvpp2_read(port->priv, MVPP2_RXQ_STATUS_REG(rxq_id));

	return val & MVPP2_RXQ_OCCUPIED_MASK;
}

/* Update Rx queue status with the number of occupied and available
 * Rx descriptor slots.
 */
static inline void
mvpp2_rxq_status_update(struct mvpp2_port *port, int rxq_id,
			int used_count, int free_count)
{
	/* Decrement the number of used descriptors and increment count
	 * increment the number of free descriptors.
	 */
	u32 val = used_count | (free_count << MVPP2_RXQ_NUM_NEW_OFFSET);

	mvpp2_write(port->priv, MVPP2_RXQ_STATUS_UPDATE_REG(rxq_id), val);
}

/* Get pointer to next RX descriptor to be processed by SW */
static inline struct mvpp2_rx_desc *
mvpp2_rxq_next_desc_get(struct mvpp2_rx_queue *rxq)
{
	int rx_desc = rxq->next_desc_to_proc;

	rxq->next_desc_to_proc = MVPP2_QUEUE_NEXT_DESC(rxq, rx_desc);
	prefetch(rxq->descs + rxq->next_desc_to_proc);
	return rxq->descs + rx_desc;
}

/* Set rx queue offset */
static void mvpp2_rxq_offset_set(struct mvpp2_port *port,
				 int prxq, int offset)
{
	u32 val;

	/* Convert offset from bytes to units of 32 bytes */
	offset = offset >> 5;

	val = mvpp2_read(port->priv, MVPP2_RXQ_CONFIG_REG(prxq));
	val &= ~MVPP2_RXQ_PACKET_OFFSET_MASK;

	/* Offset is in */
	val |= ((offset << MVPP2_RXQ_PACKET_OFFSET_OFFS) &
		    MVPP2_RXQ_PACKET_OFFSET_MASK);

	mvpp2_write(port->priv, MVPP2_RXQ_CONFIG_REG(prxq), val);
}

/* Tx descriptors helper methods */

/* Get pointer to next Tx descriptor to be processed (send) by HW */
static struct mvpp2_tx_desc *
mvpp2_txq_next_desc_get(struct mvpp2_tx_queue *txq)
{
	int tx_desc = txq->next_desc_to_proc;

	txq->next_desc_to_proc = MVPP2_QUEUE_NEXT_DESC(txq, tx_desc);
	return txq->descs + tx_desc;
}

/* Update HW with number of aggregated Tx descriptors to be sent
 *
 * Called only from mvpp2_tx(), so migration is disabled, using
 * smp_processor_id() is OK.
 */
static void mvpp2_aggr_txq_pend_desc_add(struct mvpp2_port *port, int pending)
{
	/* aggregated access - relevant TXQ number is written in TX desc */
	mvpp2_thread_write(port->priv,
			   mvpp2_cpu_to_thread(port->priv, smp_processor_id()),
			   MVPP2_AGGR_TXQ_UPDATE_REG, pending);
}

/* Check if there are enough free descriptors in aggregated txq.
 * If not, update the number of occupied descriptors and repeat the check.
 *
 * Called only from mvpp2_tx(), so migration is disabled, using
 * smp_processor_id() is OK.
 */
static int mvpp2_aggr_desc_num_check(struct mvpp2_port *port,
				     struct mvpp2_tx_queue *aggr_txq, int num)
{
	if ((aggr_txq->count + num) > MVPP2_AGGR_TXQ_SIZE) {
		/* Update number of occupied aggregated Tx descriptors */
		unsigned int thread =
			mvpp2_cpu_to_thread(port->priv, smp_processor_id());
		u32 val = mvpp2_read_relaxed(port->priv,
					     MVPP2_AGGR_TXQ_STATUS_REG(thread));

		aggr_txq->count = val & MVPP2_AGGR_TXQ_PENDING_MASK;

		if ((aggr_txq->count + num) > MVPP2_AGGR_TXQ_SIZE)
			return -ENOMEM;
	}
	return 0;
}

/* Reserved Tx descriptors allocation request
 *
 * Called only from mvpp2_txq_reserved_desc_num_proc(), itself called
 * only by mvpp2_tx(), so migration is disabled, using
 * smp_processor_id() is OK.
 */
static int mvpp2_txq_alloc_reserved_desc(struct mvpp2_port *port,
					 struct mvpp2_tx_queue *txq, int num)
{
	unsigned int thread = mvpp2_cpu_to_thread(port->priv, smp_processor_id());
	struct mvpp2 *priv = port->priv;
	u32 val;

	val = (txq->id << MVPP2_TXQ_RSVD_REQ_Q_OFFSET) | num;
	mvpp2_thread_write_relaxed(priv, thread, MVPP2_TXQ_RSVD_REQ_REG, val);

	val = mvpp2_thread_read_relaxed(priv, thread, MVPP2_TXQ_RSVD_RSLT_REG);

	return val & MVPP2_TXQ_RSVD_RSLT_MASK;
}

/* Check if there are enough reserved descriptors for transmission.
 * If not, request chunk of reserved descriptors and check again.
 */
static int mvpp2_txq_reserved_desc_num_proc(struct mvpp2_port *port,
					    struct mvpp2_tx_queue *txq,
					    struct mvpp2_txq_pcpu *txq_pcpu,
					    int num)
{
	int req, desc_count;
	unsigned int thread;

	if (txq_pcpu->reserved_num >= num)
		return 0;

	/* Not enough descriptors reserved! Update the reserved descriptor
	 * count and check again.
	 */

	desc_count = 0;
	/* Compute total of used descriptors */
	for (thread = 0; thread < port->priv->nthreads; thread++) {
		struct mvpp2_txq_pcpu *txq_pcpu_aux;

		txq_pcpu_aux = per_cpu_ptr(txq->pcpu, thread);
		desc_count += txq_pcpu_aux->count;
		desc_count += txq_pcpu_aux->reserved_num;
	}

	req = max(MVPP2_CPU_DESC_CHUNK, num - txq_pcpu->reserved_num);
	desc_count += req;

	if (desc_count >
	   (txq->size - (MVPP2_MAX_THREADS * MVPP2_CPU_DESC_CHUNK)))
		return -ENOMEM;

	txq_pcpu->reserved_num += mvpp2_txq_alloc_reserved_desc(port, txq, req);

	/* OK, the descriptor could have been updated: check again. */
	if (txq_pcpu->reserved_num < num)
		return -ENOMEM;
	return 0;
}

/* Release the last allocated Tx descriptor. Useful to handle DMA
 * mapping failures in the Tx path.
 */
static void mvpp2_txq_desc_put(struct mvpp2_tx_queue *txq)
{
	if (txq->next_desc_to_proc == 0)
		txq->next_desc_to_proc = txq->last_desc - 1;
	else
		txq->next_desc_to_proc--;
}

/* Set Tx descriptors fields relevant for CSUM calculation */
static u32 mvpp2_txq_desc_csum(int l3_offs, __be16 l3_proto,
			       int ip_hdr_len, int l4_proto)
{
	u32 command;

	/* fields: L3_offset, IP_hdrlen, L3_type, G_IPv4_chk,
	 * G_L4_chk, L4_type required only for checksum calculation
	 */
	command = (l3_offs << MVPP2_TXD_L3_OFF_SHIFT);
	command |= (ip_hdr_len << MVPP2_TXD_IP_HLEN_SHIFT);
	command |= MVPP2_TXD_IP_CSUM_DISABLE;

	if (l3_proto == htons(ETH_P_IP)) {
		command &= ~MVPP2_TXD_IP_CSUM_DISABLE;	/* enable IPv4 csum */
		command &= ~MVPP2_TXD_L3_IP6;		/* enable IPv4 */
	} else {
		command |= MVPP2_TXD_L3_IP6;		/* enable IPv6 */
	}

	if (l4_proto == IPPROTO_TCP) {
		command &= ~MVPP2_TXD_L4_UDP;		/* enable TCP */
		command &= ~MVPP2_TXD_L4_CSUM_FRAG;	/* generate L4 csum */
	} else if (l4_proto == IPPROTO_UDP) {
		command |= MVPP2_TXD_L4_UDP;		/* enable UDP */
		command &= ~MVPP2_TXD_L4_CSUM_FRAG;	/* generate L4 csum */
	} else {
		command |= MVPP2_TXD_L4_CSUM_NOT;
	}

	return command;
}

/* Get number of sent descriptors and decrement counter.
 * The number of sent descriptors is returned.
 * Per-thread access
 *
 * Called only from mvpp2_txq_done(), called from mvpp2_tx()
 * (migration disabled) and from the TX completion tasklet (migration
 * disabled) so using smp_processor_id() is OK.
 */
static inline int mvpp2_txq_sent_desc_proc(struct mvpp2_port *port,
					   struct mvpp2_tx_queue *txq)
{
	u32 val;

	/* Reading status reg resets transmitted descriptor counter */
	val = mvpp2_thread_read_relaxed(port->priv,
					mvpp2_cpu_to_thread(port->priv, smp_processor_id()),
					MVPP2_TXQ_SENT_REG(txq->id));

	return (val & MVPP2_TRANSMITTED_COUNT_MASK) >>
		MVPP2_TRANSMITTED_COUNT_OFFSET;
}

/* Called through on_each_cpu(), so runs on all CPUs, with migration
 * disabled, therefore using smp_processor_id() is OK.
 */
static void mvpp2_txq_sent_counter_clear(void *arg)
{
	struct mvpp2_port *port = arg;
	int queue;

	/* If the thread isn't used, don't do anything */
	if (smp_processor_id() > port->priv->nthreads)
		return;

	for (queue = 0; queue < port->ntxqs; queue++) {
		int id = port->txqs[queue]->id;

		mvpp2_thread_read(port->priv,
				  mvpp2_cpu_to_thread(port->priv, smp_processor_id()),
				  MVPP2_TXQ_SENT_REG(id));
	}
}

/* Set max sizes for Tx queues */
static void mvpp2_txp_max_tx_size_set(struct mvpp2_port *port)
{
	u32	val, size, mtu;
	int	txq, tx_port_num;

	mtu = port->pkt_size * 8;
	if (mtu > MVPP2_TXP_MTU_MAX)
		mtu = MVPP2_TXP_MTU_MAX;

	/* WA for wrong Token bucket update: Set MTU value = 3*real MTU value */
	mtu = 3 * mtu;

	/* Indirect access to registers */
	tx_port_num = mvpp2_egress_port(port);
	mvpp2_write(port->priv, MVPP2_TXP_SCHED_PORT_INDEX_REG, tx_port_num);

	/* Set MTU */
	val = mvpp2_read(port->priv, MVPP2_TXP_SCHED_MTU_REG);
	val &= ~MVPP2_TXP_MTU_MAX;
	val |= mtu;
	mvpp2_write(port->priv, MVPP2_TXP_SCHED_MTU_REG, val);

	/* TXP token size and all TXQs token size must be larger that MTU */
	val = mvpp2_read(port->priv, MVPP2_TXP_SCHED_TOKEN_SIZE_REG);
	size = val & MVPP2_TXP_TOKEN_SIZE_MAX;
	if (size < mtu) {
		size = mtu;
		val &= ~MVPP2_TXP_TOKEN_SIZE_MAX;
		val |= size;
		mvpp2_write(port->priv, MVPP2_TXP_SCHED_TOKEN_SIZE_REG, val);
	}

	for (txq = 0; txq < port->ntxqs; txq++) {
		val = mvpp2_read(port->priv,
				 MVPP2_TXQ_SCHED_TOKEN_SIZE_REG(txq));
		size = val & MVPP2_TXQ_TOKEN_SIZE_MAX;

		if (size < mtu) {
			size = mtu;
			val &= ~MVPP2_TXQ_TOKEN_SIZE_MAX;
			val |= size;
			mvpp2_write(port->priv,
				    MVPP2_TXQ_SCHED_TOKEN_SIZE_REG(txq),
				    val);
		}
	}
}

/* Set the number of packets that will be received before Rx interrupt
 * will be generated by HW.
 */
static void mvpp2_rx_pkts_coal_set(struct mvpp2_port *port,
				   struct mvpp2_rx_queue *rxq)
{
	unsigned int thread = mvpp2_cpu_to_thread(port->priv, get_cpu());

	if (rxq->pkts_coal > MVPP2_OCCUPIED_THRESH_MASK)
		rxq->pkts_coal = MVPP2_OCCUPIED_THRESH_MASK;

	mvpp2_thread_write(port->priv, thread, MVPP2_RXQ_NUM_REG, rxq->id);
	mvpp2_thread_write(port->priv, thread, MVPP2_RXQ_THRESH_REG,
			   rxq->pkts_coal);

	put_cpu();
}

/* For some reason in the LSP this is done on each CPU. Why ? */
static void mvpp2_tx_pkts_coal_set(struct mvpp2_port *port,
				   struct mvpp2_tx_queue *txq)
{
	unsigned int thread = mvpp2_cpu_to_thread(port->priv, get_cpu());
	u32 val;

	if (txq->done_pkts_coal > MVPP2_TXQ_THRESH_MASK)
		txq->done_pkts_coal = MVPP2_TXQ_THRESH_MASK;

	val = (txq->done_pkts_coal << MVPP2_TXQ_THRESH_OFFSET);
	mvpp2_thread_write(port->priv, thread, MVPP2_TXQ_NUM_REG, txq->id);
	mvpp2_thread_write(port->priv, thread, MVPP2_TXQ_THRESH_REG, val);

	put_cpu();
}

static u32 mvpp2_usec_to_cycles(u32 usec, unsigned long clk_hz)
{
	u64 tmp = (u64)clk_hz * usec;

	do_div(tmp, USEC_PER_SEC);

	return tmp > U32_MAX ? U32_MAX : tmp;
}

static u32 mvpp2_cycles_to_usec(u32 cycles, unsigned long clk_hz)
{
	u64 tmp = (u64)cycles * USEC_PER_SEC;

	do_div(tmp, clk_hz);

	return tmp > U32_MAX ? U32_MAX : tmp;
}

/* Set the time delay in usec before Rx interrupt */
static void mvpp2_rx_time_coal_set(struct mvpp2_port *port,
				   struct mvpp2_rx_queue *rxq)
{
	unsigned long freq = port->priv->tclk;
	u32 val = mvpp2_usec_to_cycles(rxq->time_coal, freq);

	if (val > MVPP2_MAX_ISR_RX_THRESHOLD) {
		rxq->time_coal =
			mvpp2_cycles_to_usec(MVPP2_MAX_ISR_RX_THRESHOLD, freq);

		/* re-evaluate to get actual register value */
		val = mvpp2_usec_to_cycles(rxq->time_coal, freq);
	}

	mvpp2_write(port->priv, MVPP2_ISR_RX_THRESHOLD_REG(rxq->id), val);
}

static void mvpp2_tx_time_coal_set(struct mvpp2_port *port)
{
	unsigned long freq = port->priv->tclk;
	u32 val = mvpp2_usec_to_cycles(port->tx_time_coal, freq);

	if (val > MVPP2_MAX_ISR_TX_THRESHOLD) {
		port->tx_time_coal =
			mvpp2_cycles_to_usec(MVPP2_MAX_ISR_TX_THRESHOLD, freq);

		/* re-evaluate to get actual register value */
		val = mvpp2_usec_to_cycles(port->tx_time_coal, freq);
	}

	mvpp2_write(port->priv, MVPP2_ISR_TX_THRESHOLD_REG(port->id), val);
}

/* Free Tx queue skbuffs */
static void mvpp2_txq_bufs_free(struct mvpp2_port *port,
				struct mvpp2_tx_queue *txq,
				struct mvpp2_txq_pcpu *txq_pcpu, int num)
{
	int i;

	for (i = 0; i < num; i++) {
		struct mvpp2_txq_pcpu_buf *tx_buf =
			txq_pcpu->buffs + txq_pcpu->txq_get_index;

		if (!IS_TSO_HEADER(txq_pcpu, tx_buf->dma))
			dma_unmap_single(port->dev->dev.parent, tx_buf->dma,
					 tx_buf->size, DMA_TO_DEVICE);
		if (tx_buf->skb)
			dev_kfree_skb_any(tx_buf->skb);

		mvpp2_txq_inc_get(txq_pcpu);
	}
}

static inline struct mvpp2_rx_queue *mvpp2_get_rx_queue(struct mvpp2_port *port,
							u32 cause)
{
	int queue = fls(cause) - 1;

	return port->rxqs[queue];
}

static inline struct mvpp2_tx_queue *mvpp2_get_tx_queue(struct mvpp2_port *port,
							u32 cause)
{
	int queue = fls(cause) - 1;

	return port->txqs[queue];
}

/* Handle end of transmission */
static void mvpp2_txq_done(struct mvpp2_port *port, struct mvpp2_tx_queue *txq,
			   struct mvpp2_txq_pcpu *txq_pcpu)
{
	struct netdev_queue *nq = netdev_get_tx_queue(port->dev, txq->log_id);
	int tx_done;

	if (txq_pcpu->thread != mvpp2_cpu_to_thread(port->priv, smp_processor_id()))
		netdev_err(port->dev, "wrong cpu on the end of Tx processing\n");

	tx_done = mvpp2_txq_sent_desc_proc(port, txq);
	if (!tx_done)
		return;
	mvpp2_txq_bufs_free(port, txq, txq_pcpu, tx_done);

	txq_pcpu->count -= tx_done;

	if (netif_tx_queue_stopped(nq))
		if (txq_pcpu->count <= txq_pcpu->wake_threshold)
			netif_tx_wake_queue(nq);
}

static unsigned int mvpp2_tx_done(struct mvpp2_port *port, u32 cause,
				  unsigned int thread)
{
	struct mvpp2_tx_queue *txq;
	struct mvpp2_txq_pcpu *txq_pcpu;
	unsigned int tx_todo = 0;

	while (cause) {
		txq = mvpp2_get_tx_queue(port, cause);
		if (!txq)
			break;

		txq_pcpu = per_cpu_ptr(txq->pcpu, thread);

		if (txq_pcpu->count) {
			mvpp2_txq_done(port, txq, txq_pcpu);
			tx_todo += txq_pcpu->count;
		}

		cause &= ~(1 << txq->log_id);
	}
	return tx_todo;
}

/* Rx/Tx queue initialization/cleanup methods */

/* Allocate and initialize descriptors for aggr TXQ */
static int mvpp2_aggr_txq_init(struct platform_device *pdev,
			       struct mvpp2_tx_queue *aggr_txq,
			       unsigned int thread, struct mvpp2 *priv)
{
	u32 txq_dma;

	/* Allocate memory for TX descriptors */
	aggr_txq->descs = dma_alloc_coherent(&pdev->dev,
					     MVPP2_AGGR_TXQ_SIZE * MVPP2_DESC_ALIGNED_SIZE,
					     &aggr_txq->descs_dma, GFP_KERNEL);
	if (!aggr_txq->descs)
		return -ENOMEM;

	aggr_txq->last_desc = MVPP2_AGGR_TXQ_SIZE - 1;

	/* Aggr TXQ no reset WA */
	aggr_txq->next_desc_to_proc = mvpp2_read(priv,
						 MVPP2_AGGR_TXQ_INDEX_REG(thread));

	/* Set Tx descriptors queue starting address indirect
	 * access
	 */
	if (priv->hw_version == MVPP21)
		txq_dma = aggr_txq->descs_dma;
	else
		txq_dma = aggr_txq->descs_dma >>
			MVPP22_AGGR_TXQ_DESC_ADDR_OFFS;

	mvpp2_write(priv, MVPP2_AGGR_TXQ_DESC_ADDR_REG(thread), txq_dma);
	mvpp2_write(priv, MVPP2_AGGR_TXQ_DESC_SIZE_REG(thread),
		    MVPP2_AGGR_TXQ_SIZE);

	return 0;
}

/* Create a specified Rx queue */
static int mvpp2_rxq_init(struct mvpp2_port *port,
			  struct mvpp2_rx_queue *rxq)

{
	unsigned int thread;
	u32 rxq_dma;

	rxq->size = port->rx_ring_size;

	/* Allocate memory for RX descriptors */
	rxq->descs = dma_alloc_coherent(port->dev->dev.parent,
					rxq->size * MVPP2_DESC_ALIGNED_SIZE,
					&rxq->descs_dma, GFP_KERNEL);
	if (!rxq->descs)
		return -ENOMEM;

	rxq->last_desc = rxq->size - 1;

	/* Zero occupied and non-occupied counters - direct access */
	mvpp2_write(port->priv, MVPP2_RXQ_STATUS_REG(rxq->id), 0);

	/* Set Rx descriptors queue starting address - indirect access */
	thread = mvpp2_cpu_to_thread(port->priv, get_cpu());
	mvpp2_thread_write(port->priv, thread, MVPP2_RXQ_NUM_REG, rxq->id);
	if (port->priv->hw_version == MVPP21)
		rxq_dma = rxq->descs_dma;
	else
		rxq_dma = rxq->descs_dma >> MVPP22_DESC_ADDR_OFFS;
	mvpp2_thread_write(port->priv, thread, MVPP2_RXQ_DESC_ADDR_REG, rxq_dma);
	mvpp2_thread_write(port->priv, thread, MVPP2_RXQ_DESC_SIZE_REG, rxq->size);
	mvpp2_thread_write(port->priv, thread, MVPP2_RXQ_INDEX_REG, 0);
	put_cpu();

	/* Set Offset */
	mvpp2_rxq_offset_set(port, rxq->id, NET_SKB_PAD);

	/* Set coalescing pkts and time */
	mvpp2_rx_pkts_coal_set(port, rxq);
	mvpp2_rx_time_coal_set(port, rxq);

	/* Add number of descriptors ready for receiving packets */
	mvpp2_rxq_status_update(port, rxq->id, 0, rxq->size);

	return 0;
}

/* Push packets received by the RXQ to BM pool */
static void mvpp2_rxq_drop_pkts(struct mvpp2_port *port,
				struct mvpp2_rx_queue *rxq)
{
	int rx_received, i;

	rx_received = mvpp2_rxq_received(port, rxq->id);
	if (!rx_received)
		return;

	for (i = 0; i < rx_received; i++) {
		struct mvpp2_rx_desc *rx_desc = mvpp2_rxq_next_desc_get(rxq);
		u32 status = mvpp2_rxdesc_status_get(port, rx_desc);
		int pool;

		pool = (status & MVPP2_RXD_BM_POOL_ID_MASK) >>
			MVPP2_RXD_BM_POOL_ID_OFFS;

		mvpp2_bm_pool_put(port, pool,
				  mvpp2_rxdesc_dma_addr_get(port, rx_desc),
				  mvpp2_rxdesc_cookie_get(port, rx_desc));
	}
	mvpp2_rxq_status_update(port, rxq->id, rx_received, rx_received);
}

/* Cleanup Rx queue */
static void mvpp2_rxq_deinit(struct mvpp2_port *port,
			     struct mvpp2_rx_queue *rxq)
{
	unsigned int thread;

	mvpp2_rxq_drop_pkts(port, rxq);

	if (rxq->descs)
		dma_free_coherent(port->dev->dev.parent,
				  rxq->size * MVPP2_DESC_ALIGNED_SIZE,
				  rxq->descs,
				  rxq->descs_dma);

	rxq->descs             = NULL;
	rxq->last_desc         = 0;
	rxq->next_desc_to_proc = 0;
	rxq->descs_dma         = 0;

	/* Clear Rx descriptors queue starting address and size;
	 * free descriptor number
	 */
	mvpp2_write(port->priv, MVPP2_RXQ_STATUS_REG(rxq->id), 0);
	thread = mvpp2_cpu_to_thread(port->priv, get_cpu());
	mvpp2_thread_write(port->priv, thread, MVPP2_RXQ_NUM_REG, rxq->id);
	mvpp2_thread_write(port->priv, thread, MVPP2_RXQ_DESC_ADDR_REG, 0);
	mvpp2_thread_write(port->priv, thread, MVPP2_RXQ_DESC_SIZE_REG, 0);
	put_cpu();
}

/* Create and initialize a Tx queue */
static int mvpp2_txq_init(struct mvpp2_port *port,
			  struct mvpp2_tx_queue *txq)
{
	u32 val;
	unsigned int thread;
	int desc, desc_per_txq, tx_port_num;
	struct mvpp2_txq_pcpu *txq_pcpu;

	txq->size = port->tx_ring_size;

	/* Allocate memory for Tx descriptors */
	txq->descs = dma_alloc_coherent(port->dev->dev.parent,
				txq->size * MVPP2_DESC_ALIGNED_SIZE,
				&txq->descs_dma, GFP_KERNEL);
	if (!txq->descs)
		return -ENOMEM;

	txq->last_desc = txq->size - 1;

	/* Set Tx descriptors queue starting address - indirect access */
	thread = mvpp2_cpu_to_thread(port->priv, get_cpu());
	mvpp2_thread_write(port->priv, thread, MVPP2_TXQ_NUM_REG, txq->id);
	mvpp2_thread_write(port->priv, thread, MVPP2_TXQ_DESC_ADDR_REG,
			   txq->descs_dma);
	mvpp2_thread_write(port->priv, thread, MVPP2_TXQ_DESC_SIZE_REG,
			   txq->size & MVPP2_TXQ_DESC_SIZE_MASK);
	mvpp2_thread_write(port->priv, thread, MVPP2_TXQ_INDEX_REG, 0);
	mvpp2_thread_write(port->priv, thread, MVPP2_TXQ_RSVD_CLR_REG,
			   txq->id << MVPP2_TXQ_RSVD_CLR_OFFSET);
	val = mvpp2_thread_read(port->priv, thread, MVPP2_TXQ_PENDING_REG);
	val &= ~MVPP2_TXQ_PENDING_MASK;
	mvpp2_thread_write(port->priv, thread, MVPP2_TXQ_PENDING_REG, val);

	/* Calculate base address in prefetch buffer. We reserve 16 descriptors
	 * for each existing TXQ.
	 * TCONTS for PON port must be continuous from 0 to MVPP2_MAX_TCONT
	 * GBE ports assumed to be continuous from 0 to MVPP2_MAX_PORTS
	 */
	desc_per_txq = 16;
	desc = (port->id * MVPP2_MAX_TXQ * desc_per_txq) +
	       (txq->log_id * desc_per_txq);

	mvpp2_thread_write(port->priv, thread, MVPP2_TXQ_PREF_BUF_REG,
			   MVPP2_PREF_BUF_PTR(desc) | MVPP2_PREF_BUF_SIZE_16 |
			   MVPP2_PREF_BUF_THRESH(desc_per_txq / 2));
	put_cpu();

	/* WRR / EJP configuration - indirect access */
	tx_port_num = mvpp2_egress_port(port);
	mvpp2_write(port->priv, MVPP2_TXP_SCHED_PORT_INDEX_REG, tx_port_num);

	val = mvpp2_read(port->priv, MVPP2_TXQ_SCHED_REFILL_REG(txq->log_id));
	val &= ~MVPP2_TXQ_REFILL_PERIOD_ALL_MASK;
	val |= MVPP2_TXQ_REFILL_PERIOD_MASK(1);
	val |= MVPP2_TXQ_REFILL_TOKENS_ALL_MASK;
	mvpp2_write(port->priv, MVPP2_TXQ_SCHED_REFILL_REG(txq->log_id), val);

	val = MVPP2_TXQ_TOKEN_SIZE_MAX;
	mvpp2_write(port->priv, MVPP2_TXQ_SCHED_TOKEN_SIZE_REG(txq->log_id),
		    val);

	for (thread = 0; thread < port->priv->nthreads; thread++) {
		txq_pcpu = per_cpu_ptr(txq->pcpu, thread);
		txq_pcpu->size = txq->size;
		txq_pcpu->buffs = kmalloc_array(txq_pcpu->size,
						sizeof(*txq_pcpu->buffs),
						GFP_KERNEL);
		if (!txq_pcpu->buffs)
			return -ENOMEM;

		txq_pcpu->count = 0;
		txq_pcpu->reserved_num = 0;
		txq_pcpu->txq_put_index = 0;
		txq_pcpu->txq_get_index = 0;
		txq_pcpu->tso_headers = NULL;

		txq_pcpu->stop_threshold = txq->size - MVPP2_MAX_SKB_DESCS;
		txq_pcpu->wake_threshold = txq_pcpu->stop_threshold / 2;

		txq_pcpu->tso_headers =
			dma_alloc_coherent(port->dev->dev.parent,
					   txq_pcpu->size * TSO_HEADER_SIZE,
					   &txq_pcpu->tso_headers_dma,
					   GFP_KERNEL);
		if (!txq_pcpu->tso_headers)
			return -ENOMEM;
	}

	return 0;
}

/* Free allocated TXQ resources */
static void mvpp2_txq_deinit(struct mvpp2_port *port,
			     struct mvpp2_tx_queue *txq)
{
	struct mvpp2_txq_pcpu *txq_pcpu;
	unsigned int thread;

	for (thread = 0; thread < port->priv->nthreads; thread++) {
		txq_pcpu = per_cpu_ptr(txq->pcpu, thread);
		kfree(txq_pcpu->buffs);

		if (txq_pcpu->tso_headers)
			dma_free_coherent(port->dev->dev.parent,
					  txq_pcpu->size * TSO_HEADER_SIZE,
					  txq_pcpu->tso_headers,
					  txq_pcpu->tso_headers_dma);

		txq_pcpu->tso_headers = NULL;
	}

	if (txq->descs)
		dma_free_coherent(port->dev->dev.parent,
				  txq->size * MVPP2_DESC_ALIGNED_SIZE,
				  txq->descs, txq->descs_dma);

	txq->descs             = NULL;
	txq->last_desc         = 0;
	txq->next_desc_to_proc = 0;
	txq->descs_dma         = 0;

	/* Set minimum bandwidth for disabled TXQs */
	mvpp2_write(port->priv, MVPP2_TXQ_SCHED_TOKEN_CNTR_REG(txq->log_id), 0);

	/* Set Tx descriptors queue starting address and size */
	thread = mvpp2_cpu_to_thread(port->priv, get_cpu());
	mvpp2_thread_write(port->priv, thread, MVPP2_TXQ_NUM_REG, txq->id);
	mvpp2_thread_write(port->priv, thread, MVPP2_TXQ_DESC_ADDR_REG, 0);
	mvpp2_thread_write(port->priv, thread, MVPP2_TXQ_DESC_SIZE_REG, 0);
	put_cpu();
}

/* Cleanup Tx ports */
static void mvpp2_txq_clean(struct mvpp2_port *port, struct mvpp2_tx_queue *txq)
{
	struct mvpp2_txq_pcpu *txq_pcpu;
	int delay, pending;
	unsigned int thread = mvpp2_cpu_to_thread(port->priv, get_cpu());
	u32 val;

	mvpp2_thread_write(port->priv, thread, MVPP2_TXQ_NUM_REG, txq->id);
	val = mvpp2_thread_read(port->priv, thread, MVPP2_TXQ_PREF_BUF_REG);
	val |= MVPP2_TXQ_DRAIN_EN_MASK;
	mvpp2_thread_write(port->priv, thread, MVPP2_TXQ_PREF_BUF_REG, val);

	/* The napi queue has been stopped so wait for all packets
	 * to be transmitted.
	 */
	delay = 0;
	do {
		if (delay >= MVPP2_TX_PENDING_TIMEOUT_MSEC) {
			netdev_warn(port->dev,
				    "port %d: cleaning queue %d timed out\n",
				    port->id, txq->log_id);
			break;
		}
		mdelay(1);
		delay++;

		pending = mvpp2_thread_read(port->priv, thread,
					    MVPP2_TXQ_PENDING_REG);
		pending &= MVPP2_TXQ_PENDING_MASK;
	} while (pending);

	val &= ~MVPP2_TXQ_DRAIN_EN_MASK;
	mvpp2_thread_write(port->priv, thread, MVPP2_TXQ_PREF_BUF_REG, val);
	put_cpu();

	for (thread = 0; thread < port->priv->nthreads; thread++) {
		txq_pcpu = per_cpu_ptr(txq->pcpu, thread);

		/* Release all packets */
		mvpp2_txq_bufs_free(port, txq, txq_pcpu, txq_pcpu->count);

		/* Reset queue */
		txq_pcpu->count = 0;
		txq_pcpu->txq_put_index = 0;
		txq_pcpu->txq_get_index = 0;
	}
}

/* Cleanup all Tx queues */
static void mvpp2_cleanup_txqs(struct mvpp2_port *port)
{
	struct mvpp2_tx_queue *txq;
	int queue;
	u32 val;

	val = mvpp2_read(port->priv, MVPP2_TX_PORT_FLUSH_REG);

	/* Reset Tx ports and delete Tx queues */
	val |= MVPP2_TX_PORT_FLUSH_MASK(port->id);
	mvpp2_write(port->priv, MVPP2_TX_PORT_FLUSH_REG, val);

	for (queue = 0; queue < port->ntxqs; queue++) {
		txq = port->txqs[queue];
		mvpp2_txq_clean(port, txq);
		mvpp2_txq_deinit(port, txq);
	}

	on_each_cpu(mvpp2_txq_sent_counter_clear, port, 1);

	val &= ~MVPP2_TX_PORT_FLUSH_MASK(port->id);
	mvpp2_write(port->priv, MVPP2_TX_PORT_FLUSH_REG, val);
}

/* Cleanup all Rx queues */
static void mvpp2_cleanup_rxqs(struct mvpp2_port *port)
{
	int queue;

	for (queue = 0; queue < port->nrxqs; queue++)
		mvpp2_rxq_deinit(port, port->rxqs[queue]);
}

/* Init all Rx queues for port */
static int mvpp2_setup_rxqs(struct mvpp2_port *port)
{
	int queue, err;

	for (queue = 0; queue < port->nrxqs; queue++) {
		err = mvpp2_rxq_init(port, port->rxqs[queue]);
		if (err)
			goto err_cleanup;
	}
	return 0;

err_cleanup:
	mvpp2_cleanup_rxqs(port);
	return err;
}

/* Init all tx queues for port */
static int mvpp2_setup_txqs(struct mvpp2_port *port)
{
	struct mvpp2_tx_queue *txq;
	int queue, err, cpu;

	for (queue = 0; queue < port->ntxqs; queue++) {
		txq = port->txqs[queue];
		err = mvpp2_txq_init(port, txq);
		if (err)
			goto err_cleanup;

		/* Assign this queue to a CPU */
		cpu = queue % num_present_cpus();
		netif_set_xps_queue(port->dev, cpumask_of(cpu), queue);
	}

	if (port->has_tx_irqs) {
		mvpp2_tx_time_coal_set(port);
		for (queue = 0; queue < port->ntxqs; queue++) {
			txq = port->txqs[queue];
			mvpp2_tx_pkts_coal_set(port, txq);
		}
	}

	on_each_cpu(mvpp2_txq_sent_counter_clear, port, 1);
	return 0;

err_cleanup:
	mvpp2_cleanup_txqs(port);
	return err;
}

/* The callback for per-port interrupt */
static irqreturn_t mvpp2_isr(int irq, void *dev_id)
{
	struct mvpp2_queue_vector *qv = dev_id;

	mvpp2_qvec_interrupt_disable(qv);

	napi_schedule(&qv->napi);

	return IRQ_HANDLED;
}

/* Per-port interrupt for link status changes */
static irqreturn_t mvpp2_link_status_isr(int irq, void *dev_id)
{
	struct mvpp2_port *port = (struct mvpp2_port *)dev_id;
	struct net_device *dev = port->dev;
	bool event = false, link = false;
	u32 val;

	mvpp22_gop_mask_irq(port);

	if (port->gop_id == 0 && mvpp2_is_xlg(port->phy_interface)) {
		val = readl(port->base + MVPP22_XLG_INT_STAT);
		if (val & MVPP22_XLG_INT_STAT_LINK) {
			event = true;
			val = readl(port->base + MVPP22_XLG_STATUS);
			if (val & MVPP22_XLG_STATUS_LINK_UP)
				link = true;
		}
	} else if (phy_interface_mode_is_rgmii(port->phy_interface) ||
		   phy_interface_mode_is_8023z(port->phy_interface) ||
		   port->phy_interface == PHY_INTERFACE_MODE_SGMII) {
		val = readl(port->base + MVPP22_GMAC_INT_STAT);
		if (val & MVPP22_GMAC_INT_STAT_LINK) {
			event = true;
			val = readl(port->base + MVPP2_GMAC_STATUS0);
			if (val & MVPP2_GMAC_STATUS0_LINK_UP)
				link = true;
		}
	}

	if (port->phylink) {
		phylink_mac_change(port->phylink, link);
		goto handled;
	}

	if (!netif_running(dev) || !event)
		goto handled;

	if (link) {
		mvpp2_interrupts_enable(port);

		mvpp2_egress_enable(port);
		mvpp2_ingress_enable(port);
		netif_carrier_on(dev);
		netif_tx_wake_all_queues(dev);
	} else {
		netif_tx_stop_all_queues(dev);
		netif_carrier_off(dev);
		mvpp2_ingress_disable(port);
		mvpp2_egress_disable(port);

		mvpp2_interrupts_disable(port);
	}

handled:
	mvpp22_gop_unmask_irq(port);
	return IRQ_HANDLED;
}

static enum hrtimer_restart mvpp2_hr_timer_cb(struct hrtimer *timer)
{
	struct net_device *dev;
	struct mvpp2_port *port;
	struct mvpp2_port_pcpu *port_pcpu;
	unsigned int tx_todo, cause;

	port_pcpu = container_of(timer, struct mvpp2_port_pcpu, tx_done_timer);
	dev = port_pcpu->dev;

	if (!netif_running(dev))
		return HRTIMER_NORESTART;

	port_pcpu->timer_scheduled = false;
	port = netdev_priv(dev);

	/* Process all the Tx queues */
	cause = (1 << port->ntxqs) - 1;
	tx_todo = mvpp2_tx_done(port, cause,
				mvpp2_cpu_to_thread(port->priv, smp_processor_id()));

	/* Set the timer in case not all the packets were processed */
	if (tx_todo && !port_pcpu->timer_scheduled) {
		port_pcpu->timer_scheduled = true;
		hrtimer_forward_now(&port_pcpu->tx_done_timer,
				    MVPP2_TXDONE_HRTIMER_PERIOD_NS);

		return HRTIMER_RESTART;
	}
	return HRTIMER_NORESTART;
}

/* Main RX/TX processing routines */

/* Display more error info */
static void mvpp2_rx_error(struct mvpp2_port *port,
			   struct mvpp2_rx_desc *rx_desc)
{
	u32 status = mvpp2_rxdesc_status_get(port, rx_desc);
	size_t sz = mvpp2_rxdesc_size_get(port, rx_desc);
	char *err_str = NULL;

	switch (status & MVPP2_RXD_ERR_CODE_MASK) {
	case MVPP2_RXD_ERR_CRC:
		err_str = "crc";
		break;
	case MVPP2_RXD_ERR_OVERRUN:
		err_str = "overrun";
		break;
	case MVPP2_RXD_ERR_RESOURCE:
		err_str = "resource";
		break;
	}
	if (err_str && net_ratelimit())
		netdev_err(port->dev,
			   "bad rx status %08x (%s error), size=%zu\n",
			   status, err_str, sz);
}

/* Handle RX checksum offload */
static void mvpp2_rx_csum(struct mvpp2_port *port, u32 status,
			  struct sk_buff *skb)
{
	if (((status & MVPP2_RXD_L3_IP4) &&
	     !(status & MVPP2_RXD_IP4_HEADER_ERR)) ||
	    (status & MVPP2_RXD_L3_IP6))
		if (((status & MVPP2_RXD_L4_UDP) ||
		     (status & MVPP2_RXD_L4_TCP)) &&
		     (status & MVPP2_RXD_L4_CSUM_OK)) {
			skb->csum = 0;
			skb->ip_summed = CHECKSUM_UNNECESSARY;
			return;
		}

	skb->ip_summed = CHECKSUM_NONE;
}

/* Reuse skb if possible, or allocate a new skb and add it to BM pool */
static int mvpp2_rx_refill(struct mvpp2_port *port,
			   struct mvpp2_bm_pool *bm_pool, int pool)
{
	dma_addr_t dma_addr;
	phys_addr_t phys_addr;
	void *buf;

	/* No recycle or too many buffers are in use, so allocate a new skb */
	buf = mvpp2_buf_alloc(port, bm_pool, &dma_addr, &phys_addr,
			      GFP_ATOMIC);
	if (!buf)
		return -ENOMEM;

	mvpp2_bm_pool_put(port, pool, dma_addr, phys_addr);

	return 0;
}

/* Handle tx checksum */
static u32 mvpp2_skb_tx_csum(struct mvpp2_port *port, struct sk_buff *skb)
{
	if (skb->ip_summed == CHECKSUM_PARTIAL) {
		int ip_hdr_len = 0;
		u8 l4_proto;
		__be16 l3_proto = vlan_get_protocol(skb);

		if (l3_proto == htons(ETH_P_IP)) {
			struct iphdr *ip4h = ip_hdr(skb);

			/* Calculate IPv4 checksum and L4 checksum */
			ip_hdr_len = ip4h->ihl;
			l4_proto = ip4h->protocol;
		} else if (l3_proto == htons(ETH_P_IPV6)) {
			struct ipv6hdr *ip6h = ipv6_hdr(skb);

			/* Read l4_protocol from one of IPv6 extra headers */
			if (skb_network_header_len(skb) > 0)
				ip_hdr_len = (skb_network_header_len(skb) >> 2);
			l4_proto = ip6h->nexthdr;
		} else {
			return MVPP2_TXD_L4_CSUM_NOT;
		}

		return mvpp2_txq_desc_csum(skb_network_offset(skb),
					   l3_proto, ip_hdr_len, l4_proto);
	}

	return MVPP2_TXD_L4_CSUM_NOT | MVPP2_TXD_IP_CSUM_DISABLE;
}

/* Main rx processing */
static int mvpp2_rx(struct mvpp2_port *port, struct napi_struct *napi,
		    int rx_todo, struct mvpp2_rx_queue *rxq)
{
	struct net_device *dev = port->dev;
	int rx_received;
	int rx_done = 0;
	u32 rcvd_pkts = 0;
	u32 rcvd_bytes = 0;

	/* Get number of received packets and clamp the to-do */
	rx_received = mvpp2_rxq_received(port, rxq->id);
	if (rx_todo > rx_received)
		rx_todo = rx_received;

	while (rx_done < rx_todo) {
		struct mvpp2_rx_desc *rx_desc = mvpp2_rxq_next_desc_get(rxq);
		struct mvpp2_bm_pool *bm_pool;
		struct sk_buff *skb;
		unsigned int frag_size;
		dma_addr_t dma_addr;
		phys_addr_t phys_addr;
		u32 rx_status;
		int pool, rx_bytes, err;
		void *data;

		rx_done++;
		rx_status = mvpp2_rxdesc_status_get(port, rx_desc);
		rx_bytes = mvpp2_rxdesc_size_get(port, rx_desc);
		rx_bytes -= MVPP2_MH_SIZE;
		dma_addr = mvpp2_rxdesc_dma_addr_get(port, rx_desc);
		phys_addr = mvpp2_rxdesc_cookie_get(port, rx_desc);
		data = (void *)phys_to_virt(phys_addr);

		pool = (rx_status & MVPP2_RXD_BM_POOL_ID_MASK) >>
			MVPP2_RXD_BM_POOL_ID_OFFS;
		bm_pool = &port->priv->bm_pools[pool];

		/* In case of an error, release the requested buffer pointer
		 * to the Buffer Manager. This request process is controlled
		 * by the hardware, and the information about the buffer is
		 * comprised by the RX descriptor.
		 */
		if (rx_status & MVPP2_RXD_ERR_SUMMARY) {
err_drop_frame:
			dev->stats.rx_errors++;
			mvpp2_rx_error(port, rx_desc);
			/* Return the buffer to the pool */
			mvpp2_bm_pool_put(port, pool, dma_addr, phys_addr);
			continue;
		}

		if (bm_pool->frag_size > PAGE_SIZE)
			frag_size = 0;
		else
			frag_size = bm_pool->frag_size;

		skb = build_skb(data, frag_size);
		if (!skb) {
			netdev_warn(port->dev, "skb build failed\n");
			goto err_drop_frame;
		}

		err = mvpp2_rx_refill(port, bm_pool, pool);
		if (err) {
			netdev_err(port->dev, "failed to refill BM pools\n");
			goto err_drop_frame;
		}

		dma_unmap_single(dev->dev.parent, dma_addr,
				 bm_pool->buf_size, DMA_FROM_DEVICE);

		rcvd_pkts++;
		rcvd_bytes += rx_bytes;

		skb_reserve(skb, MVPP2_MH_SIZE + NET_SKB_PAD);
		skb_put(skb, rx_bytes);
		skb->protocol = eth_type_trans(skb, dev);
		mvpp2_rx_csum(port, rx_status, skb);

		napi_gro_receive(napi, skb);
	}

	if (rcvd_pkts) {
		struct mvpp2_pcpu_stats *stats = this_cpu_ptr(port->stats);

		u64_stats_update_begin(&stats->syncp);
		stats->rx_packets += rcvd_pkts;
		stats->rx_bytes   += rcvd_bytes;
		u64_stats_update_end(&stats->syncp);
	}

	/* Update Rx queue management counters */
	wmb();
	mvpp2_rxq_status_update(port, rxq->id, rx_done, rx_done);

	return rx_todo;
}

static inline void
tx_desc_unmap_put(struct mvpp2_port *port, struct mvpp2_tx_queue *txq,
		  struct mvpp2_tx_desc *desc)
{
	unsigned int thread = mvpp2_cpu_to_thread(port->priv, smp_processor_id());
	struct mvpp2_txq_pcpu *txq_pcpu = per_cpu_ptr(txq->pcpu, thread);

	dma_addr_t buf_dma_addr =
		mvpp2_txdesc_dma_addr_get(port, desc);
	size_t buf_sz =
		mvpp2_txdesc_size_get(port, desc);
	if (!IS_TSO_HEADER(txq_pcpu, buf_dma_addr))
		dma_unmap_single(port->dev->dev.parent, buf_dma_addr,
				 buf_sz, DMA_TO_DEVICE);
	mvpp2_txq_desc_put(txq);
}

/* Handle tx fragmentation processing */
static int mvpp2_tx_frag_process(struct mvpp2_port *port, struct sk_buff *skb,
				 struct mvpp2_tx_queue *aggr_txq,
				 struct mvpp2_tx_queue *txq)
{
	unsigned int thread = mvpp2_cpu_to_thread(port->priv, smp_processor_id());
	struct mvpp2_txq_pcpu *txq_pcpu = per_cpu_ptr(txq->pcpu, thread);
	struct mvpp2_tx_desc *tx_desc;
	int i;
	dma_addr_t buf_dma_addr;

	for (i = 0; i < skb_shinfo(skb)->nr_frags; i++) {
		skb_frag_t *frag = &skb_shinfo(skb)->frags[i];
		void *addr = skb_frag_address(frag);

		tx_desc = mvpp2_txq_next_desc_get(aggr_txq);
		mvpp2_txdesc_txq_set(port, tx_desc, txq->id);
		mvpp2_txdesc_size_set(port, tx_desc, skb_frag_size(frag));

		buf_dma_addr = dma_map_single(port->dev->dev.parent, addr,
					      skb_frag_size(frag),
					      DMA_TO_DEVICE);
		if (dma_mapping_error(port->dev->dev.parent, buf_dma_addr)) {
			mvpp2_txq_desc_put(txq);
			goto cleanup;
		}

		mvpp2_txdesc_dma_addr_set(port, tx_desc, buf_dma_addr);

		if (i == (skb_shinfo(skb)->nr_frags - 1)) {
			/* Last descriptor */
			mvpp2_txdesc_cmd_set(port, tx_desc,
					     MVPP2_TXD_L_DESC);
			mvpp2_txq_inc_put(port, txq_pcpu, skb, tx_desc);
		} else {
			/* Descriptor in the middle: Not First, Not Last */
			mvpp2_txdesc_cmd_set(port, tx_desc, 0);
			mvpp2_txq_inc_put(port, txq_pcpu, NULL, tx_desc);
		}
	}

	return 0;
cleanup:
	/* Release all descriptors that were used to map fragments of
	 * this packet, as well as the corresponding DMA mappings
	 */
	for (i = i - 1; i >= 0; i--) {
		tx_desc = txq->descs + i;
		tx_desc_unmap_put(port, txq, tx_desc);
	}

	return -ENOMEM;
}

static inline void mvpp2_tso_put_hdr(struct sk_buff *skb,
				     struct net_device *dev,
				     struct mvpp2_tx_queue *txq,
				     struct mvpp2_tx_queue *aggr_txq,
				     struct mvpp2_txq_pcpu *txq_pcpu,
				     int hdr_sz)
{
	struct mvpp2_port *port = netdev_priv(dev);
	struct mvpp2_tx_desc *tx_desc = mvpp2_txq_next_desc_get(aggr_txq);
	dma_addr_t addr;

	mvpp2_txdesc_txq_set(port, tx_desc, txq->id);
	mvpp2_txdesc_size_set(port, tx_desc, hdr_sz);

	addr = txq_pcpu->tso_headers_dma +
	       txq_pcpu->txq_put_index * TSO_HEADER_SIZE;
	mvpp2_txdesc_dma_addr_set(port, tx_desc, addr);

	mvpp2_txdesc_cmd_set(port, tx_desc, mvpp2_skb_tx_csum(port, skb) |
					    MVPP2_TXD_F_DESC |
					    MVPP2_TXD_PADDING_DISABLE);
	mvpp2_txq_inc_put(port, txq_pcpu, NULL, tx_desc);
}

static inline int mvpp2_tso_put_data(struct sk_buff *skb,
				     struct net_device *dev, struct tso_t *tso,
				     struct mvpp2_tx_queue *txq,
				     struct mvpp2_tx_queue *aggr_txq,
				     struct mvpp2_txq_pcpu *txq_pcpu,
				     int sz, bool left, bool last)
{
	struct mvpp2_port *port = netdev_priv(dev);
	struct mvpp2_tx_desc *tx_desc = mvpp2_txq_next_desc_get(aggr_txq);
	dma_addr_t buf_dma_addr;

	mvpp2_txdesc_txq_set(port, tx_desc, txq->id);
	mvpp2_txdesc_size_set(port, tx_desc, sz);

	buf_dma_addr = dma_map_single(dev->dev.parent, tso->data, sz,
				      DMA_TO_DEVICE);
	if (unlikely(dma_mapping_error(dev->dev.parent, buf_dma_addr))) {
		mvpp2_txq_desc_put(txq);
		return -ENOMEM;
	}

	mvpp2_txdesc_dma_addr_set(port, tx_desc, buf_dma_addr);

	if (!left) {
		mvpp2_txdesc_cmd_set(port, tx_desc, MVPP2_TXD_L_DESC);
		if (last) {
			mvpp2_txq_inc_put(port, txq_pcpu, skb, tx_desc);
			return 0;
		}
	} else {
		mvpp2_txdesc_cmd_set(port, tx_desc, 0);
	}

	mvpp2_txq_inc_put(port, txq_pcpu, NULL, tx_desc);
	return 0;
}

static int mvpp2_tx_tso(struct sk_buff *skb, struct net_device *dev,
			struct mvpp2_tx_queue *txq,
			struct mvpp2_tx_queue *aggr_txq,
			struct mvpp2_txq_pcpu *txq_pcpu)
{
	struct mvpp2_port *port = netdev_priv(dev);
	struct tso_t tso;
	int hdr_sz = skb_transport_offset(skb) + tcp_hdrlen(skb);
	int i, len, descs = 0;

	/* Check number of available descriptors */
	if (mvpp2_aggr_desc_num_check(port, aggr_txq, tso_count_descs(skb)) ||
	    mvpp2_txq_reserved_desc_num_proc(port, txq, txq_pcpu,
					     tso_count_descs(skb)))
		return 0;

	tso_start(skb, &tso);
	len = skb->len - hdr_sz;
	while (len > 0) {
		int left = min_t(int, skb_shinfo(skb)->gso_size, len);
		char *hdr = txq_pcpu->tso_headers +
			    txq_pcpu->txq_put_index * TSO_HEADER_SIZE;

		len -= left;
		descs++;

		tso_build_hdr(skb, hdr, &tso, left, len == 0);
		mvpp2_tso_put_hdr(skb, dev, txq, aggr_txq, txq_pcpu, hdr_sz);

		while (left > 0) {
			int sz = min_t(int, tso.size, left);
			left -= sz;
			descs++;

			if (mvpp2_tso_put_data(skb, dev, &tso, txq, aggr_txq,
					       txq_pcpu, sz, left, len == 0))
				goto release;
			tso_build_data(skb, &tso, sz);
		}
	}

	return descs;

release:
	for (i = descs - 1; i >= 0; i--) {
		struct mvpp2_tx_desc *tx_desc = txq->descs + i;
		tx_desc_unmap_put(port, txq, tx_desc);
	}
	return 0;
}

/* Main tx processing */
static netdev_tx_t mvpp2_tx(struct sk_buff *skb, struct net_device *dev)
{
	struct mvpp2_port *port = netdev_priv(dev);
	struct mvpp2_tx_queue *txq, *aggr_txq;
	struct mvpp2_txq_pcpu *txq_pcpu;
	struct mvpp2_tx_desc *tx_desc;
	dma_addr_t buf_dma_addr;
	unsigned long flags = 0;
	unsigned int thread;
	int frags = 0;
	u16 txq_id;
	u32 tx_cmd;

	thread = mvpp2_cpu_to_thread(port->priv, smp_processor_id());

	txq_id = skb_get_queue_mapping(skb);
	txq = port->txqs[txq_id];
	txq_pcpu = per_cpu_ptr(txq->pcpu, thread);
	aggr_txq = &port->priv->aggr_txqs[thread];

	if (test_bit(thread, &port->priv->lock_map))
		spin_lock_irqsave(&port->tx_lock[thread], flags);

	if (skb_is_gso(skb)) {
		frags = mvpp2_tx_tso(skb, dev, txq, aggr_txq, txq_pcpu);
		goto out;
	}
	frags = skb_shinfo(skb)->nr_frags + 1;

	/* Check number of available descriptors */
	if (mvpp2_aggr_desc_num_check(port, aggr_txq, frags) ||
	    mvpp2_txq_reserved_desc_num_proc(port, txq, txq_pcpu, frags)) {
		frags = 0;
		goto out;
	}

	/* Get a descriptor for the first part of the packet */
	tx_desc = mvpp2_txq_next_desc_get(aggr_txq);
	mvpp2_txdesc_txq_set(port, tx_desc, txq->id);
	mvpp2_txdesc_size_set(port, tx_desc, skb_headlen(skb));

	buf_dma_addr = dma_map_single(dev->dev.parent, skb->data,
				      skb_headlen(skb), DMA_TO_DEVICE);
	if (unlikely(dma_mapping_error(dev->dev.parent, buf_dma_addr))) {
		mvpp2_txq_desc_put(txq);
		frags = 0;
		goto out;
	}

	mvpp2_txdesc_dma_addr_set(port, tx_desc, buf_dma_addr);

	tx_cmd = mvpp2_skb_tx_csum(port, skb);

	if (frags == 1) {
		/* First and Last descriptor */
		tx_cmd |= MVPP2_TXD_F_DESC | MVPP2_TXD_L_DESC;
		mvpp2_txdesc_cmd_set(port, tx_desc, tx_cmd);
		mvpp2_txq_inc_put(port, txq_pcpu, skb, tx_desc);
	} else {
		/* First but not Last */
		tx_cmd |= MVPP2_TXD_F_DESC | MVPP2_TXD_PADDING_DISABLE;
		mvpp2_txdesc_cmd_set(port, tx_desc, tx_cmd);
		mvpp2_txq_inc_put(port, txq_pcpu, NULL, tx_desc);

		/* Continue with other skb fragments */
		if (mvpp2_tx_frag_process(port, skb, aggr_txq, txq)) {
			tx_desc_unmap_put(port, txq, tx_desc);
			frags = 0;
		}
	}

out:
	if (frags > 0) {
		struct mvpp2_pcpu_stats *stats = per_cpu_ptr(port->stats, thread);
		struct netdev_queue *nq = netdev_get_tx_queue(dev, txq_id);

		txq_pcpu->reserved_num -= frags;
		txq_pcpu->count += frags;
		aggr_txq->count += frags;

		/* Enable transmit */
		wmb();
		mvpp2_aggr_txq_pend_desc_add(port, frags);

		if (txq_pcpu->count >= txq_pcpu->stop_threshold)
			netif_tx_stop_queue(nq);

		u64_stats_update_begin(&stats->syncp);
		stats->tx_packets++;
		stats->tx_bytes += skb->len;
		u64_stats_update_end(&stats->syncp);
	} else {
		dev->stats.tx_dropped++;
		dev_kfree_skb_any(skb);
	}

	/* Finalize TX processing */
	if (!port->has_tx_irqs && txq_pcpu->count >= txq->done_pkts_coal)
		mvpp2_txq_done(port, txq, txq_pcpu);

	/* Set the timer in case not all frags were processed */
	if (!port->has_tx_irqs && txq_pcpu->count <= frags &&
	    txq_pcpu->count > 0) {
		struct mvpp2_port_pcpu *port_pcpu = per_cpu_ptr(port->pcpu, thread);

		if (!port_pcpu->timer_scheduled) {
			port_pcpu->timer_scheduled = true;
			hrtimer_start(&port_pcpu->tx_done_timer,
				      MVPP2_TXDONE_HRTIMER_PERIOD_NS,
				      HRTIMER_MODE_REL_PINNED_SOFT);
		}
	}

	if (test_bit(thread, &port->priv->lock_map))
		spin_unlock_irqrestore(&port->tx_lock[thread], flags);

	return NETDEV_TX_OK;
}

static inline void mvpp2_cause_error(struct net_device *dev, int cause)
{
	if (cause & MVPP2_CAUSE_FCS_ERR_MASK)
		netdev_err(dev, "FCS error\n");
	if (cause & MVPP2_CAUSE_RX_FIFO_OVERRUN_MASK)
		netdev_err(dev, "rx fifo overrun error\n");
	if (cause & MVPP2_CAUSE_TX_FIFO_UNDERRUN_MASK)
		netdev_err(dev, "tx fifo underrun error\n");
}

static int mvpp2_poll(struct napi_struct *napi, int budget)
{
	u32 cause_rx_tx, cause_rx, cause_tx, cause_misc;
	int rx_done = 0;
	struct mvpp2_port *port = netdev_priv(napi->dev);
	struct mvpp2_queue_vector *qv;
	unsigned int thread = mvpp2_cpu_to_thread(port->priv, smp_processor_id());

	qv = container_of(napi, struct mvpp2_queue_vector, napi);

	/* Rx/Tx cause register
	 *
	 * Bits 0-15: each bit indicates received packets on the Rx queue
	 * (bit 0 is for Rx queue 0).
	 *
	 * Bits 16-23: each bit indicates transmitted packets on the Tx queue
	 * (bit 16 is for Tx queue 0).
	 *
	 * Each CPU has its own Rx/Tx cause register
	 */
	cause_rx_tx = mvpp2_thread_read_relaxed(port->priv, qv->sw_thread_id,
						MVPP2_ISR_RX_TX_CAUSE_REG(port->id));

	cause_misc = cause_rx_tx & MVPP2_CAUSE_MISC_SUM_MASK;
	if (cause_misc) {
		mvpp2_cause_error(port->dev, cause_misc);

		/* Clear the cause register */
		mvpp2_write(port->priv, MVPP2_ISR_MISC_CAUSE_REG, 0);
		mvpp2_thread_write(port->priv, thread,
				   MVPP2_ISR_RX_TX_CAUSE_REG(port->id),
				   cause_rx_tx & ~MVPP2_CAUSE_MISC_SUM_MASK);
	}

	if (port->has_tx_irqs) {
		cause_tx = cause_rx_tx & MVPP2_CAUSE_TXQ_OCCUP_DESC_ALL_MASK;
		if (cause_tx) {
			cause_tx >>= MVPP2_CAUSE_TXQ_OCCUP_DESC_ALL_OFFSET;
			mvpp2_tx_done(port, cause_tx, qv->sw_thread_id);
		}
	}

	/* Process RX packets */
	cause_rx = cause_rx_tx &
		   MVPP2_CAUSE_RXQ_OCCUP_DESC_ALL_MASK(port->priv->hw_version);
	cause_rx <<= qv->first_rxq;
	cause_rx |= qv->pending_cause_rx;
	while (cause_rx && budget > 0) {
		int count;
		struct mvpp2_rx_queue *rxq;

		rxq = mvpp2_get_rx_queue(port, cause_rx);
		if (!rxq)
			break;

		count = mvpp2_rx(port, napi, budget, rxq);
		rx_done += count;
		budget -= count;
		if (budget > 0) {
			/* Clear the bit associated to this Rx queue
			 * so that next iteration will continue from
			 * the next Rx queue.
			 */
			cause_rx &= ~(1 << rxq->logic_rxq);
		}
	}

	if (budget > 0) {
		cause_rx = 0;
		napi_complete_done(napi, rx_done);

		mvpp2_qvec_interrupt_enable(qv);
	}
	qv->pending_cause_rx = cause_rx;
	return rx_done;
}

static void mvpp22_mode_reconfigure(struct mvpp2_port *port)
{
	u32 ctrl3;

	/* Set the GMAC & XLG MAC in reset */
	mvpp2_mac_reset_assert(port);

	/* Set the MPCS and XPCS in reset */
	mvpp22_pcs_reset_assert(port);

	/* comphy reconfiguration */
	mvpp22_comphy_init(port);

	/* gop reconfiguration */
	mvpp22_gop_init(port);

	mvpp22_pcs_reset_deassert(port);

	/* Only GOP port 0 has an XLG MAC */
	if (port->gop_id == 0) {
		ctrl3 = readl(port->base + MVPP22_XLG_CTRL3_REG);
		ctrl3 &= ~MVPP22_XLG_CTRL3_MACMODESELECT_MASK;

		if (mvpp2_is_xlg(port->phy_interface))
			ctrl3 |= MVPP22_XLG_CTRL3_MACMODESELECT_10G;
		else
			ctrl3 |= MVPP22_XLG_CTRL3_MACMODESELECT_GMAC;

		writel(ctrl3, port->base + MVPP22_XLG_CTRL3_REG);
	}

	if (port->gop_id == 0 && mvpp2_is_xlg(port->phy_interface))
		mvpp2_xlg_max_rx_size_set(port);
	else
		mvpp2_gmac_max_rx_size_set(port);
}

/* Set hw internals when starting port */
static void mvpp2_start_dev(struct mvpp2_port *port)
{
	int i;

	mvpp2_txp_max_tx_size_set(port);

	for (i = 0; i < port->nqvecs; i++)
		napi_enable(&port->qvecs[i].napi);

	/* Enable interrupts on all threads */
	mvpp2_interrupts_enable(port);

	if (port->priv->hw_version == MVPP22)
		mvpp22_mode_reconfigure(port);

	if (port->phylink) {
		phylink_start(port->phylink);
	} else {
		/* Phylink isn't used as of now for ACPI, so the MAC has to be
		 * configured manually when the interface is started. This will
		 * be removed as soon as the phylink ACPI support lands in.
		 */
		struct phylink_link_state state = {
			.interface = port->phy_interface,
		};
		mvpp2_mac_config(&port->phylink_config, MLO_AN_INBAND, &state);
		mvpp2_mac_link_up(&port->phylink_config, MLO_AN_INBAND,
				  port->phy_interface, NULL);
	}

	netif_tx_start_all_queues(port->dev);
}

/* Set hw internals when stopping port */
static void mvpp2_stop_dev(struct mvpp2_port *port)
{
	int i;

	/* Disable interrupts on all threads */
	mvpp2_interrupts_disable(port);

	for (i = 0; i < port->nqvecs; i++)
		napi_disable(&port->qvecs[i].napi);

	if (port->phylink)
		phylink_stop(port->phylink);
	phy_power_off(port->comphy);
}

static int mvpp2_check_ringparam_valid(struct net_device *dev,
				       struct ethtool_ringparam *ring)
{
	u16 new_rx_pending = ring->rx_pending;
	u16 new_tx_pending = ring->tx_pending;

	if (ring->rx_pending == 0 || ring->tx_pending == 0)
		return -EINVAL;

	if (ring->rx_pending > MVPP2_MAX_RXD_MAX)
		new_rx_pending = MVPP2_MAX_RXD_MAX;
	else if (!IS_ALIGNED(ring->rx_pending, 16))
		new_rx_pending = ALIGN(ring->rx_pending, 16);

	if (ring->tx_pending > MVPP2_MAX_TXD_MAX)
		new_tx_pending = MVPP2_MAX_TXD_MAX;
	else if (!IS_ALIGNED(ring->tx_pending, 32))
		new_tx_pending = ALIGN(ring->tx_pending, 32);

	/* The Tx ring size cannot be smaller than the minimum number of
	 * descriptors needed for TSO.
	 */
	if (new_tx_pending < MVPP2_MAX_SKB_DESCS)
		new_tx_pending = ALIGN(MVPP2_MAX_SKB_DESCS, 32);

	if (ring->rx_pending != new_rx_pending) {
		netdev_info(dev, "illegal Rx ring size value %d, round to %d\n",
			    ring->rx_pending, new_rx_pending);
		ring->rx_pending = new_rx_pending;
	}

	if (ring->tx_pending != new_tx_pending) {
		netdev_info(dev, "illegal Tx ring size value %d, round to %d\n",
			    ring->tx_pending, new_tx_pending);
		ring->tx_pending = new_tx_pending;
	}

	return 0;
}

static void mvpp21_get_mac_address(struct mvpp2_port *port, unsigned char *addr)
{
	u32 mac_addr_l, mac_addr_m, mac_addr_h;

	mac_addr_l = readl(port->base + MVPP2_GMAC_CTRL_1_REG);
	mac_addr_m = readl(port->priv->lms_base + MVPP2_SRC_ADDR_MIDDLE);
	mac_addr_h = readl(port->priv->lms_base + MVPP2_SRC_ADDR_HIGH);
	addr[0] = (mac_addr_h >> 24) & 0xFF;
	addr[1] = (mac_addr_h >> 16) & 0xFF;
	addr[2] = (mac_addr_h >> 8) & 0xFF;
	addr[3] = mac_addr_h & 0xFF;
	addr[4] = mac_addr_m & 0xFF;
	addr[5] = (mac_addr_l >> MVPP2_GMAC_SA_LOW_OFFS) & 0xFF;
}

static int mvpp2_irqs_init(struct mvpp2_port *port)
{
	int err, i;

	for (i = 0; i < port->nqvecs; i++) {
		struct mvpp2_queue_vector *qv = port->qvecs + i;

		if (qv->type == MVPP2_QUEUE_VECTOR_PRIVATE) {
			qv->mask = kzalloc(cpumask_size(), GFP_KERNEL);
			if (!qv->mask) {
				err = -ENOMEM;
				goto err;
			}

			irq_set_status_flags(qv->irq, IRQ_NO_BALANCING);
		}

		err = request_irq(qv->irq, mvpp2_isr, 0, port->dev->name, qv);
		if (err)
			goto err;

		if (qv->type == MVPP2_QUEUE_VECTOR_PRIVATE) {
			unsigned int cpu;

			for_each_present_cpu(cpu) {
				if (mvpp2_cpu_to_thread(port->priv, cpu) ==
				    qv->sw_thread_id)
					cpumask_set_cpu(cpu, qv->mask);
			}

			irq_set_affinity_hint(qv->irq, qv->mask);
		}
	}

	return 0;
err:
	for (i = 0; i < port->nqvecs; i++) {
		struct mvpp2_queue_vector *qv = port->qvecs + i;

		irq_set_affinity_hint(qv->irq, NULL);
		kfree(qv->mask);
		qv->mask = NULL;
		free_irq(qv->irq, qv);
	}

	return err;
}

static void mvpp2_irqs_deinit(struct mvpp2_port *port)
{
	int i;

	for (i = 0; i < port->nqvecs; i++) {
		struct mvpp2_queue_vector *qv = port->qvecs + i;

		irq_set_affinity_hint(qv->irq, NULL);
		kfree(qv->mask);
		qv->mask = NULL;
		irq_clear_status_flags(qv->irq, IRQ_NO_BALANCING);
		free_irq(qv->irq, qv);
	}
}

static bool mvpp22_rss_is_supported(void)
{
	return queue_mode == MVPP2_QDIST_MULTI_MODE;
}

static int mvpp2_open(struct net_device *dev)
{
	struct mvpp2_port *port = netdev_priv(dev);
	struct mvpp2 *priv = port->priv;
	unsigned char mac_bcast[ETH_ALEN] = {
			0xff, 0xff, 0xff, 0xff, 0xff, 0xff };
	bool valid = false;
	int err;

	err = mvpp2_prs_mac_da_accept(port, mac_bcast, true);
	if (err) {
		netdev_err(dev, "mvpp2_prs_mac_da_accept BC failed\n");
		return err;
	}
	err = mvpp2_prs_mac_da_accept(port, dev->dev_addr, true);
	if (err) {
		netdev_err(dev, "mvpp2_prs_mac_da_accept own addr failed\n");
		return err;
	}
	err = mvpp2_prs_tag_mode_set(port->priv, port->id, MVPP2_TAG_TYPE_MH);
	if (err) {
		netdev_err(dev, "mvpp2_prs_tag_mode_set failed\n");
		return err;
	}
	err = mvpp2_prs_def_flow(port);
	if (err) {
		netdev_err(dev, "mvpp2_prs_def_flow failed\n");
		return err;
	}

	/* Allocate the Rx/Tx queues */
	err = mvpp2_setup_rxqs(port);
	if (err) {
		netdev_err(port->dev, "cannot allocate Rx queues\n");
		return err;
	}

	err = mvpp2_setup_txqs(port);
	if (err) {
		netdev_err(port->dev, "cannot allocate Tx queues\n");
		goto err_cleanup_rxqs;
	}

	err = mvpp2_irqs_init(port);
	if (err) {
		netdev_err(port->dev, "cannot init IRQs\n");
		goto err_cleanup_txqs;
	}

	/* Phylink isn't supported yet in ACPI mode */
	if (port->of_node) {
		err = phylink_of_phy_connect(port->phylink, port->of_node, 0);
		if (err) {
			netdev_err(port->dev, "could not attach PHY (%d)\n",
				   err);
			goto err_free_irq;
		}

		valid = true;
	}

	if (priv->hw_version == MVPP22 && port->link_irq && !port->phylink) {
		err = request_irq(port->link_irq, mvpp2_link_status_isr, 0,
				  dev->name, port);
		if (err) {
			netdev_err(port->dev, "cannot request link IRQ %d\n",
				   port->link_irq);
			goto err_free_irq;
		}

		mvpp22_gop_setup_irq(port);

		/* In default link is down */
		netif_carrier_off(port->dev);

		valid = true;
	} else {
		port->link_irq = 0;
	}

	if (!valid) {
		netdev_err(port->dev,
			   "invalid configuration: no dt or link IRQ");
		goto err_free_irq;
	}

	/* Unmask interrupts on all CPUs */
	on_each_cpu(mvpp2_interrupts_unmask, port, 1);
	mvpp2_shared_interrupt_mask_unmask(port, false);

	mvpp2_start_dev(port);

	/* Start hardware statistics gathering */
	queue_delayed_work(priv->stats_queue, &port->stats_work,
			   MVPP2_MIB_COUNTERS_STATS_DELAY);

	return 0;

err_free_irq:
	mvpp2_irqs_deinit(port);
err_cleanup_txqs:
	mvpp2_cleanup_txqs(port);
err_cleanup_rxqs:
	mvpp2_cleanup_rxqs(port);
	return err;
}

static int mvpp2_stop(struct net_device *dev)
{
	struct mvpp2_port *port = netdev_priv(dev);
	struct mvpp2_port_pcpu *port_pcpu;
	unsigned int thread;

	mvpp2_stop_dev(port);

	/* Mask interrupts on all threads */
	on_each_cpu(mvpp2_interrupts_mask, port, 1);
	mvpp2_shared_interrupt_mask_unmask(port, true);

	if (port->phylink)
		phylink_disconnect_phy(port->phylink);
	if (port->link_irq)
		free_irq(port->link_irq, port);

	mvpp2_irqs_deinit(port);
	if (!port->has_tx_irqs) {
		for (thread = 0; thread < port->priv->nthreads; thread++) {
			port_pcpu = per_cpu_ptr(port->pcpu, thread);

			hrtimer_cancel(&port_pcpu->tx_done_timer);
			port_pcpu->timer_scheduled = false;
		}
	}
	mvpp2_cleanup_rxqs(port);
	mvpp2_cleanup_txqs(port);

	cancel_delayed_work_sync(&port->stats_work);

	mvpp2_mac_reset_assert(port);
	mvpp22_pcs_reset_assert(port);

	return 0;
}

static int mvpp2_prs_mac_da_accept_list(struct mvpp2_port *port,
					struct netdev_hw_addr_list *list)
{
	struct netdev_hw_addr *ha;
	int ret;

	netdev_hw_addr_list_for_each(ha, list) {
		ret = mvpp2_prs_mac_da_accept(port, ha->addr, true);
		if (ret)
			return ret;
	}

	return 0;
}

static void mvpp2_set_rx_promisc(struct mvpp2_port *port, bool enable)
{
	if (!enable && (port->dev->features & NETIF_F_HW_VLAN_CTAG_FILTER))
		mvpp2_prs_vid_enable_filtering(port);
	else
		mvpp2_prs_vid_disable_filtering(port);

	mvpp2_prs_mac_promisc_set(port->priv, port->id,
				  MVPP2_PRS_L2_UNI_CAST, enable);

	mvpp2_prs_mac_promisc_set(port->priv, port->id,
				  MVPP2_PRS_L2_MULTI_CAST, enable);
}

static void mvpp2_set_rx_mode(struct net_device *dev)
{
	struct mvpp2_port *port = netdev_priv(dev);

	/* Clear the whole UC and MC list */
	mvpp2_prs_mac_del_all(port);

	if (dev->flags & IFF_PROMISC) {
		mvpp2_set_rx_promisc(port, true);
		return;
	}

	mvpp2_set_rx_promisc(port, false);

	if (netdev_uc_count(dev) > MVPP2_PRS_MAC_UC_FILT_MAX ||
	    mvpp2_prs_mac_da_accept_list(port, &dev->uc))
		mvpp2_prs_mac_promisc_set(port->priv, port->id,
					  MVPP2_PRS_L2_UNI_CAST, true);

	if (dev->flags & IFF_ALLMULTI) {
		mvpp2_prs_mac_promisc_set(port->priv, port->id,
					  MVPP2_PRS_L2_MULTI_CAST, true);
		return;
	}

	if (netdev_mc_count(dev) > MVPP2_PRS_MAC_MC_FILT_MAX ||
	    mvpp2_prs_mac_da_accept_list(port, &dev->mc))
		mvpp2_prs_mac_promisc_set(port->priv, port->id,
					  MVPP2_PRS_L2_MULTI_CAST, true);
}

static int mvpp2_set_mac_address(struct net_device *dev, void *p)
{
	const struct sockaddr *addr = p;
	int err;

	if (!is_valid_ether_addr(addr->sa_data))
		return -EADDRNOTAVAIL;

	err = mvpp2_prs_update_mac_da(dev, addr->sa_data);
	if (err) {
		/* Reconfigure parser accept the original MAC address */
		mvpp2_prs_update_mac_da(dev, dev->dev_addr);
		netdev_err(dev, "failed to change MAC address\n");
	}
	return err;
}

/* Shut down all the ports, reconfigure the pools as percpu or shared,
 * then bring up again all ports.
 */
static int mvpp2_bm_switch_buffers(struct mvpp2 *priv, bool percpu)
{
	int numbufs = MVPP2_BM_POOLS_NUM, i;
	struct mvpp2_port *port = NULL;
	bool status[MVPP2_MAX_PORTS];

	for (i = 0; i < priv->port_count; i++) {
		port = priv->port_list[i];
		status[i] = netif_running(port->dev);
		if (status[i])
			mvpp2_stop(port->dev);
	}

	/* nrxqs is the same for all ports */
	if (priv->percpu_pools)
		numbufs = port->nrxqs * 2;

	for (i = 0; i < numbufs; i++)
		mvpp2_bm_pool_destroy(port->dev->dev.parent, priv, &priv->bm_pools[i]);

	devm_kfree(port->dev->dev.parent, priv->bm_pools);
	priv->percpu_pools = percpu;
	mvpp2_bm_init(port->dev->dev.parent, priv);

	for (i = 0; i < priv->port_count; i++) {
		port = priv->port_list[i];
		mvpp2_swf_bm_pool_init(port);
		if (status[i])
			mvpp2_open(port->dev);
	}

	return 0;
}

static int mvpp2_change_mtu(struct net_device *dev, int mtu)
{
	struct mvpp2_port *port = netdev_priv(dev);
	bool running = netif_running(dev);
<<<<<<< HEAD
=======
	struct mvpp2 *priv = port->priv;
>>>>>>> 3877dcd0
	int err;

	if (!IS_ALIGNED(MVPP2_RX_PKT_SIZE(mtu), 8)) {
		netdev_info(dev, "illegal MTU value %d, round to %d\n", mtu,
			    ALIGN(MVPP2_RX_PKT_SIZE(mtu), 8));
		mtu = ALIGN(MVPP2_RX_PKT_SIZE(mtu), 8);
	}

<<<<<<< HEAD
=======
	if (MVPP2_RX_PKT_SIZE(mtu) > MVPP2_BM_LONG_PKT_SIZE) {
		if (priv->percpu_pools) {
			netdev_warn(dev, "mtu %d too high, switching to shared buffers", mtu);
			mvpp2_bm_switch_buffers(priv, false);
		}
	} else {
		bool jumbo = false;
		int i;

		for (i = 0; i < priv->port_count; i++)
			if (priv->port_list[i] != port &&
			    MVPP2_RX_PKT_SIZE(priv->port_list[i]->dev->mtu) >
			    MVPP2_BM_LONG_PKT_SIZE) {
				jumbo = true;
				break;
			}

		/* No port is using jumbo frames */
		if (!jumbo) {
			dev_info(port->dev->dev.parent,
				 "all ports have a low MTU, switching to per-cpu buffers");
			mvpp2_bm_switch_buffers(priv, true);
		}
	}

>>>>>>> 3877dcd0
	if (running)
		mvpp2_stop_dev(port);

	err = mvpp2_bm_update_mtu(dev, mtu);
	if (err) {
		netdev_err(dev, "failed to change MTU\n");
		/* Reconfigure BM to the original MTU */
		mvpp2_bm_update_mtu(dev, dev->mtu);
	} else {
		port->pkt_size =  MVPP2_RX_PKT_SIZE(mtu);
	}

	if (running) {
		mvpp2_start_dev(port);
		mvpp2_egress_enable(port);
		mvpp2_ingress_enable(port);
	}

	return err;
}

static void
mvpp2_get_stats64(struct net_device *dev, struct rtnl_link_stats64 *stats)
{
	struct mvpp2_port *port = netdev_priv(dev);
	unsigned int start;
	unsigned int cpu;

	for_each_possible_cpu(cpu) {
		struct mvpp2_pcpu_stats *cpu_stats;
		u64 rx_packets;
		u64 rx_bytes;
		u64 tx_packets;
		u64 tx_bytes;

		cpu_stats = per_cpu_ptr(port->stats, cpu);
		do {
			start = u64_stats_fetch_begin_irq(&cpu_stats->syncp);
			rx_packets = cpu_stats->rx_packets;
			rx_bytes   = cpu_stats->rx_bytes;
			tx_packets = cpu_stats->tx_packets;
			tx_bytes   = cpu_stats->tx_bytes;
		} while (u64_stats_fetch_retry_irq(&cpu_stats->syncp, start));

		stats->rx_packets += rx_packets;
		stats->rx_bytes   += rx_bytes;
		stats->tx_packets += tx_packets;
		stats->tx_bytes   += tx_bytes;
	}

	stats->rx_errors	= dev->stats.rx_errors;
	stats->rx_dropped	= dev->stats.rx_dropped;
	stats->tx_dropped	= dev->stats.tx_dropped;
}

static int mvpp2_ioctl(struct net_device *dev, struct ifreq *ifr, int cmd)
{
	struct mvpp2_port *port = netdev_priv(dev);

	if (!port->phylink)
		return -ENOTSUPP;

	return phylink_mii_ioctl(port->phylink, ifr, cmd);
}

static int mvpp2_vlan_rx_add_vid(struct net_device *dev, __be16 proto, u16 vid)
{
	struct mvpp2_port *port = netdev_priv(dev);
	int ret;

	ret = mvpp2_prs_vid_entry_add(port, vid);
	if (ret)
		netdev_err(dev, "rx-vlan-filter offloading cannot accept more than %d VIDs per port\n",
			   MVPP2_PRS_VLAN_FILT_MAX - 1);
	return ret;
}

static int mvpp2_vlan_rx_kill_vid(struct net_device *dev, __be16 proto, u16 vid)
{
	struct mvpp2_port *port = netdev_priv(dev);

	mvpp2_prs_vid_entry_remove(port, vid);
	return 0;
}

static int mvpp2_set_features(struct net_device *dev,
			      netdev_features_t features)
{
	netdev_features_t changed = dev->features ^ features;
	struct mvpp2_port *port = netdev_priv(dev);

	if (changed & NETIF_F_HW_VLAN_CTAG_FILTER) {
		if (features & NETIF_F_HW_VLAN_CTAG_FILTER) {
			mvpp2_prs_vid_enable_filtering(port);
		} else {
			/* Invalidate all registered VID filters for this
			 * port
			 */
			mvpp2_prs_vid_remove_all(port);

			mvpp2_prs_vid_disable_filtering(port);
		}
	}

	if (changed & NETIF_F_RXHASH) {
		if (features & NETIF_F_RXHASH)
			mvpp22_port_rss_enable(port);
		else
			mvpp22_port_rss_disable(port);
	}

	return 0;
}

/* Ethtool methods */

static int mvpp2_ethtool_nway_reset(struct net_device *dev)
{
	struct mvpp2_port *port = netdev_priv(dev);

	if (!port->phylink)
		return -ENOTSUPP;

	return phylink_ethtool_nway_reset(port->phylink);
}

/* Set interrupt coalescing for ethtools */
static int mvpp2_ethtool_set_coalesce(struct net_device *dev,
				      struct ethtool_coalesce *c)
{
	struct mvpp2_port *port = netdev_priv(dev);
	int queue;

	for (queue = 0; queue < port->nrxqs; queue++) {
		struct mvpp2_rx_queue *rxq = port->rxqs[queue];

		rxq->time_coal = c->rx_coalesce_usecs;
		rxq->pkts_coal = c->rx_max_coalesced_frames;
		mvpp2_rx_pkts_coal_set(port, rxq);
		mvpp2_rx_time_coal_set(port, rxq);
	}

	if (port->has_tx_irqs) {
		port->tx_time_coal = c->tx_coalesce_usecs;
		mvpp2_tx_time_coal_set(port);
	}

	for (queue = 0; queue < port->ntxqs; queue++) {
		struct mvpp2_tx_queue *txq = port->txqs[queue];

		txq->done_pkts_coal = c->tx_max_coalesced_frames;

		if (port->has_tx_irqs)
			mvpp2_tx_pkts_coal_set(port, txq);
	}

	return 0;
}

/* get coalescing for ethtools */
static int mvpp2_ethtool_get_coalesce(struct net_device *dev,
				      struct ethtool_coalesce *c)
{
	struct mvpp2_port *port = netdev_priv(dev);

	c->rx_coalesce_usecs       = port->rxqs[0]->time_coal;
	c->rx_max_coalesced_frames = port->rxqs[0]->pkts_coal;
	c->tx_max_coalesced_frames = port->txqs[0]->done_pkts_coal;
	c->tx_coalesce_usecs       = port->tx_time_coal;
	return 0;
}

static void mvpp2_ethtool_get_drvinfo(struct net_device *dev,
				      struct ethtool_drvinfo *drvinfo)
{
	strlcpy(drvinfo->driver, MVPP2_DRIVER_NAME,
		sizeof(drvinfo->driver));
	strlcpy(drvinfo->version, MVPP2_DRIVER_VERSION,
		sizeof(drvinfo->version));
	strlcpy(drvinfo->bus_info, dev_name(&dev->dev),
		sizeof(drvinfo->bus_info));
}

static void mvpp2_ethtool_get_ringparam(struct net_device *dev,
					struct ethtool_ringparam *ring)
{
	struct mvpp2_port *port = netdev_priv(dev);

	ring->rx_max_pending = MVPP2_MAX_RXD_MAX;
	ring->tx_max_pending = MVPP2_MAX_TXD_MAX;
	ring->rx_pending = port->rx_ring_size;
	ring->tx_pending = port->tx_ring_size;
}

static int mvpp2_ethtool_set_ringparam(struct net_device *dev,
				       struct ethtool_ringparam *ring)
{
	struct mvpp2_port *port = netdev_priv(dev);
	u16 prev_rx_ring_size = port->rx_ring_size;
	u16 prev_tx_ring_size = port->tx_ring_size;
	int err;

	err = mvpp2_check_ringparam_valid(dev, ring);
	if (err)
		return err;

	if (!netif_running(dev)) {
		port->rx_ring_size = ring->rx_pending;
		port->tx_ring_size = ring->tx_pending;
		return 0;
	}

	/* The interface is running, so we have to force a
	 * reallocation of the queues
	 */
	mvpp2_stop_dev(port);
	mvpp2_cleanup_rxqs(port);
	mvpp2_cleanup_txqs(port);

	port->rx_ring_size = ring->rx_pending;
	port->tx_ring_size = ring->tx_pending;

	err = mvpp2_setup_rxqs(port);
	if (err) {
		/* Reallocate Rx queues with the original ring size */
		port->rx_ring_size = prev_rx_ring_size;
		ring->rx_pending = prev_rx_ring_size;
		err = mvpp2_setup_rxqs(port);
		if (err)
			goto err_out;
	}
	err = mvpp2_setup_txqs(port);
	if (err) {
		/* Reallocate Tx queues with the original ring size */
		port->tx_ring_size = prev_tx_ring_size;
		ring->tx_pending = prev_tx_ring_size;
		err = mvpp2_setup_txqs(port);
		if (err)
			goto err_clean_rxqs;
	}

	mvpp2_start_dev(port);
	mvpp2_egress_enable(port);
	mvpp2_ingress_enable(port);

	return 0;

err_clean_rxqs:
	mvpp2_cleanup_rxqs(port);
err_out:
	netdev_err(dev, "failed to change ring parameters");
	return err;
}

static void mvpp2_ethtool_get_pause_param(struct net_device *dev,
					  struct ethtool_pauseparam *pause)
{
	struct mvpp2_port *port = netdev_priv(dev);

	if (!port->phylink)
		return;

	phylink_ethtool_get_pauseparam(port->phylink, pause);
}

static int mvpp2_ethtool_set_pause_param(struct net_device *dev,
					 struct ethtool_pauseparam *pause)
{
	struct mvpp2_port *port = netdev_priv(dev);

	if (!port->phylink)
		return -ENOTSUPP;

	return phylink_ethtool_set_pauseparam(port->phylink, pause);
}

static int mvpp2_ethtool_get_link_ksettings(struct net_device *dev,
					    struct ethtool_link_ksettings *cmd)
{
	struct mvpp2_port *port = netdev_priv(dev);

	if (!port->phylink)
		return -ENOTSUPP;

	return phylink_ethtool_ksettings_get(port->phylink, cmd);
}

static int mvpp2_ethtool_set_link_ksettings(struct net_device *dev,
					    const struct ethtool_link_ksettings *cmd)
{
	struct mvpp2_port *port = netdev_priv(dev);

	if (!port->phylink)
		return -ENOTSUPP;

	return phylink_ethtool_ksettings_set(port->phylink, cmd);
}

static int mvpp2_ethtool_get_rxnfc(struct net_device *dev,
				   struct ethtool_rxnfc *info, u32 *rules)
{
	struct mvpp2_port *port = netdev_priv(dev);
	int ret = 0, i, loc = 0;

	if (!mvpp22_rss_is_supported())
		return -EOPNOTSUPP;

	switch (info->cmd) {
	case ETHTOOL_GRXFH:
		ret = mvpp2_ethtool_rxfh_get(port, info);
		break;
	case ETHTOOL_GRXRINGS:
		info->data = port->nrxqs;
		break;
	case ETHTOOL_GRXCLSRLCNT:
		info->rule_cnt = port->n_rfs_rules;
		break;
	case ETHTOOL_GRXCLSRULE:
		ret = mvpp2_ethtool_cls_rule_get(port, info);
		break;
	case ETHTOOL_GRXCLSRLALL:
		for (i = 0; i < MVPP2_N_RFS_ENTRIES_PER_FLOW; i++) {
			if (port->rfs_rules[i])
				rules[loc++] = i;
		}
		break;
	default:
		return -ENOTSUPP;
	}

	return ret;
}

static int mvpp2_ethtool_set_rxnfc(struct net_device *dev,
				   struct ethtool_rxnfc *info)
{
	struct mvpp2_port *port = netdev_priv(dev);
	int ret = 0;

	if (!mvpp22_rss_is_supported())
		return -EOPNOTSUPP;

	switch (info->cmd) {
	case ETHTOOL_SRXFH:
		ret = mvpp2_ethtool_rxfh_set(port, info);
		break;
	case ETHTOOL_SRXCLSRLINS:
		ret = mvpp2_ethtool_cls_rule_ins(port, info);
		break;
	case ETHTOOL_SRXCLSRLDEL:
		ret = mvpp2_ethtool_cls_rule_del(port, info);
		break;
	default:
		return -EOPNOTSUPP;
	}
	return ret;
}

static u32 mvpp2_ethtool_get_rxfh_indir_size(struct net_device *dev)
{
	return mvpp22_rss_is_supported() ? MVPP22_RSS_TABLE_ENTRIES : 0;
}

static int mvpp2_ethtool_get_rxfh(struct net_device *dev, u32 *indir, u8 *key,
				  u8 *hfunc)
{
	struct mvpp2_port *port = netdev_priv(dev);
	int ret = 0;

	if (!mvpp22_rss_is_supported())
		return -EOPNOTSUPP;

	if (indir)
		ret = mvpp22_port_rss_ctx_indir_get(port, 0, indir);

	if (hfunc)
		*hfunc = ETH_RSS_HASH_CRC32;

	return ret;
}

static int mvpp2_ethtool_set_rxfh(struct net_device *dev, const u32 *indir,
				  const u8 *key, const u8 hfunc)
{
	struct mvpp2_port *port = netdev_priv(dev);
	int ret = 0;

	if (!mvpp22_rss_is_supported())
		return -EOPNOTSUPP;

	if (hfunc != ETH_RSS_HASH_NO_CHANGE && hfunc != ETH_RSS_HASH_CRC32)
		return -EOPNOTSUPP;

	if (key)
		return -EOPNOTSUPP;

	if (indir)
		ret = mvpp22_port_rss_ctx_indir_set(port, 0, indir);

	return ret;
}

static int mvpp2_ethtool_get_rxfh_context(struct net_device *dev, u32 *indir,
					  u8 *key, u8 *hfunc, u32 rss_context)
{
	struct mvpp2_port *port = netdev_priv(dev);
	int ret = 0;

	if (!mvpp22_rss_is_supported())
		return -EOPNOTSUPP;

	if (hfunc)
		*hfunc = ETH_RSS_HASH_CRC32;

	if (indir)
		ret = mvpp22_port_rss_ctx_indir_get(port, rss_context, indir);

	return ret;
}

static int mvpp2_ethtool_set_rxfh_context(struct net_device *dev,
					  const u32 *indir, const u8 *key,
					  const u8 hfunc, u32 *rss_context,
					  bool delete)
{
	struct mvpp2_port *port = netdev_priv(dev);
	int ret;

	if (!mvpp22_rss_is_supported())
		return -EOPNOTSUPP;

	if (hfunc != ETH_RSS_HASH_NO_CHANGE && hfunc != ETH_RSS_HASH_CRC32)
		return -EOPNOTSUPP;

	if (key)
		return -EOPNOTSUPP;

	if (delete)
		return mvpp22_port_rss_ctx_delete(port, *rss_context);

	if (*rss_context == ETH_RXFH_CONTEXT_ALLOC) {
		ret = mvpp22_port_rss_ctx_create(port, rss_context);
		if (ret)
			return ret;
	}

	return mvpp22_port_rss_ctx_indir_set(port, *rss_context, indir);
}
/* Device ops */

static const struct net_device_ops mvpp2_netdev_ops = {
	.ndo_open		= mvpp2_open,
	.ndo_stop		= mvpp2_stop,
	.ndo_start_xmit		= mvpp2_tx,
	.ndo_set_rx_mode	= mvpp2_set_rx_mode,
	.ndo_set_mac_address	= mvpp2_set_mac_address,
	.ndo_change_mtu		= mvpp2_change_mtu,
	.ndo_get_stats64	= mvpp2_get_stats64,
	.ndo_do_ioctl		= mvpp2_ioctl,
	.ndo_vlan_rx_add_vid	= mvpp2_vlan_rx_add_vid,
	.ndo_vlan_rx_kill_vid	= mvpp2_vlan_rx_kill_vid,
	.ndo_set_features	= mvpp2_set_features,
};

static const struct ethtool_ops mvpp2_eth_tool_ops = {
	.nway_reset		= mvpp2_ethtool_nway_reset,
	.get_link		= ethtool_op_get_link,
	.set_coalesce		= mvpp2_ethtool_set_coalesce,
	.get_coalesce		= mvpp2_ethtool_get_coalesce,
	.get_drvinfo		= mvpp2_ethtool_get_drvinfo,
	.get_ringparam		= mvpp2_ethtool_get_ringparam,
	.set_ringparam		= mvpp2_ethtool_set_ringparam,
	.get_strings		= mvpp2_ethtool_get_strings,
	.get_ethtool_stats	= mvpp2_ethtool_get_stats,
	.get_sset_count		= mvpp2_ethtool_get_sset_count,
	.get_pauseparam		= mvpp2_ethtool_get_pause_param,
	.set_pauseparam		= mvpp2_ethtool_set_pause_param,
	.get_link_ksettings	= mvpp2_ethtool_get_link_ksettings,
	.set_link_ksettings	= mvpp2_ethtool_set_link_ksettings,
	.get_rxnfc		= mvpp2_ethtool_get_rxnfc,
	.set_rxnfc		= mvpp2_ethtool_set_rxnfc,
	.get_rxfh_indir_size	= mvpp2_ethtool_get_rxfh_indir_size,
	.get_rxfh		= mvpp2_ethtool_get_rxfh,
	.set_rxfh		= mvpp2_ethtool_set_rxfh,
	.get_rxfh_context	= mvpp2_ethtool_get_rxfh_context,
	.set_rxfh_context	= mvpp2_ethtool_set_rxfh_context,
};

/* Used for PPv2.1, or PPv2.2 with the old Device Tree binding that
 * had a single IRQ defined per-port.
 */
static int mvpp2_simple_queue_vectors_init(struct mvpp2_port *port,
					   struct device_node *port_node)
{
	struct mvpp2_queue_vector *v = &port->qvecs[0];

	v->first_rxq = 0;
	v->nrxqs = port->nrxqs;
	v->type = MVPP2_QUEUE_VECTOR_SHARED;
	v->sw_thread_id = 0;
	v->sw_thread_mask = *cpumask_bits(cpu_online_mask);
	v->port = port;
	v->irq = irq_of_parse_and_map(port_node, 0);
	if (v->irq <= 0)
		return -EINVAL;
	netif_napi_add(port->dev, &v->napi, mvpp2_poll,
		       NAPI_POLL_WEIGHT);

	port->nqvecs = 1;

	return 0;
}

static int mvpp2_multi_queue_vectors_init(struct mvpp2_port *port,
					  struct device_node *port_node)
{
	struct mvpp2 *priv = port->priv;
	struct mvpp2_queue_vector *v;
	int i, ret;

	switch (queue_mode) {
	case MVPP2_QDIST_SINGLE_MODE:
		port->nqvecs = priv->nthreads + 1;
		break;
	case MVPP2_QDIST_MULTI_MODE:
		port->nqvecs = priv->nthreads;
		break;
	}

	for (i = 0; i < port->nqvecs; i++) {
		char irqname[16];

		v = port->qvecs + i;

		v->port = port;
		v->type = MVPP2_QUEUE_VECTOR_PRIVATE;
		v->sw_thread_id = i;
		v->sw_thread_mask = BIT(i);

		if (port->flags & MVPP2_F_DT_COMPAT)
			snprintf(irqname, sizeof(irqname), "tx-cpu%d", i);
		else
			snprintf(irqname, sizeof(irqname), "hif%d", i);

		if (queue_mode == MVPP2_QDIST_MULTI_MODE) {
			v->first_rxq = i;
			v->nrxqs = 1;
		} else if (queue_mode == MVPP2_QDIST_SINGLE_MODE &&
			   i == (port->nqvecs - 1)) {
			v->first_rxq = 0;
			v->nrxqs = port->nrxqs;
			v->type = MVPP2_QUEUE_VECTOR_SHARED;

			if (port->flags & MVPP2_F_DT_COMPAT)
				strncpy(irqname, "rx-shared", sizeof(irqname));
		}

		if (port_node)
			v->irq = of_irq_get_byname(port_node, irqname);
		else
			v->irq = fwnode_irq_get(port->fwnode, i);
		if (v->irq <= 0) {
			ret = -EINVAL;
			goto err;
		}

		netif_napi_add(port->dev, &v->napi, mvpp2_poll,
			       NAPI_POLL_WEIGHT);
	}

	return 0;

err:
	for (i = 0; i < port->nqvecs; i++)
		irq_dispose_mapping(port->qvecs[i].irq);
	return ret;
}

static int mvpp2_queue_vectors_init(struct mvpp2_port *port,
				    struct device_node *port_node)
{
	if (port->has_tx_irqs)
		return mvpp2_multi_queue_vectors_init(port, port_node);
	else
		return mvpp2_simple_queue_vectors_init(port, port_node);
}

static void mvpp2_queue_vectors_deinit(struct mvpp2_port *port)
{
	int i;

	for (i = 0; i < port->nqvecs; i++)
		irq_dispose_mapping(port->qvecs[i].irq);
}

/* Configure Rx queue group interrupt for this port */
static void mvpp2_rx_irqs_setup(struct mvpp2_port *port)
{
	struct mvpp2 *priv = port->priv;
	u32 val;
	int i;

	if (priv->hw_version == MVPP21) {
		mvpp2_write(priv, MVPP21_ISR_RXQ_GROUP_REG(port->id),
			    port->nrxqs);
		return;
	}

	/* Handle the more complicated PPv2.2 case */
	for (i = 0; i < port->nqvecs; i++) {
		struct mvpp2_queue_vector *qv = port->qvecs + i;

		if (!qv->nrxqs)
			continue;

		val = qv->sw_thread_id;
		val |= port->id << MVPP22_ISR_RXQ_GROUP_INDEX_GROUP_OFFSET;
		mvpp2_write(priv, MVPP22_ISR_RXQ_GROUP_INDEX_REG, val);

		val = qv->first_rxq;
		val |= qv->nrxqs << MVPP22_ISR_RXQ_SUB_GROUP_SIZE_OFFSET;
		mvpp2_write(priv, MVPP22_ISR_RXQ_SUB_GROUP_CONFIG_REG, val);
	}
}

/* Initialize port HW */
static int mvpp2_port_init(struct mvpp2_port *port)
{
	struct device *dev = port->dev->dev.parent;
	struct mvpp2 *priv = port->priv;
	struct mvpp2_txq_pcpu *txq_pcpu;
	unsigned int thread;
	int queue, err;

	/* Checks for hardware constraints */
	if (port->first_rxq + port->nrxqs >
	    MVPP2_MAX_PORTS * priv->max_port_rxqs)
		return -EINVAL;

	if (port->nrxqs > priv->max_port_rxqs || port->ntxqs > MVPP2_MAX_TXQ)
		return -EINVAL;

	/* Disable port */
	mvpp2_egress_disable(port);
	mvpp2_port_disable(port);

	port->tx_time_coal = MVPP2_TXDONE_COAL_USEC;

	port->txqs = devm_kcalloc(dev, port->ntxqs, sizeof(*port->txqs),
				  GFP_KERNEL);
	if (!port->txqs)
		return -ENOMEM;

	/* Associate physical Tx queues to this port and initialize.
	 * The mapping is predefined.
	 */
	for (queue = 0; queue < port->ntxqs; queue++) {
		int queue_phy_id = mvpp2_txq_phys(port->id, queue);
		struct mvpp2_tx_queue *txq;

		txq = devm_kzalloc(dev, sizeof(*txq), GFP_KERNEL);
		if (!txq) {
			err = -ENOMEM;
			goto err_free_percpu;
		}

		txq->pcpu = alloc_percpu(struct mvpp2_txq_pcpu);
		if (!txq->pcpu) {
			err = -ENOMEM;
			goto err_free_percpu;
		}

		txq->id = queue_phy_id;
		txq->log_id = queue;
		txq->done_pkts_coal = MVPP2_TXDONE_COAL_PKTS_THRESH;
		for (thread = 0; thread < priv->nthreads; thread++) {
			txq_pcpu = per_cpu_ptr(txq->pcpu, thread);
			txq_pcpu->thread = thread;
		}

		port->txqs[queue] = txq;
	}

	port->rxqs = devm_kcalloc(dev, port->nrxqs, sizeof(*port->rxqs),
				  GFP_KERNEL);
	if (!port->rxqs) {
		err = -ENOMEM;
		goto err_free_percpu;
	}

	/* Allocate and initialize Rx queue for this port */
	for (queue = 0; queue < port->nrxqs; queue++) {
		struct mvpp2_rx_queue *rxq;

		/* Map physical Rx queue to port's logical Rx queue */
		rxq = devm_kzalloc(dev, sizeof(*rxq), GFP_KERNEL);
		if (!rxq) {
			err = -ENOMEM;
			goto err_free_percpu;
		}
		/* Map this Rx queue to a physical queue */
		rxq->id = port->first_rxq + queue;
		rxq->port = port->id;
		rxq->logic_rxq = queue;

		port->rxqs[queue] = rxq;
	}

	mvpp2_rx_irqs_setup(port);

	/* Create Rx descriptor rings */
	for (queue = 0; queue < port->nrxqs; queue++) {
		struct mvpp2_rx_queue *rxq = port->rxqs[queue];

		rxq->size = port->rx_ring_size;
		rxq->pkts_coal = MVPP2_RX_COAL_PKTS;
		rxq->time_coal = MVPP2_RX_COAL_USEC;
	}

	mvpp2_ingress_disable(port);

	/* Port default configuration */
	mvpp2_defaults_set(port);

	/* Port's classifier configuration */
	mvpp2_cls_oversize_rxq_set(port);
	mvpp2_cls_port_config(port);

	if (mvpp22_rss_is_supported())
		mvpp22_port_rss_init(port);

	/* Provide an initial Rx packet size */
	port->pkt_size = MVPP2_RX_PKT_SIZE(port->dev->mtu);

	/* Initialize pools for swf */
	err = mvpp2_swf_bm_pool_init(port);
	if (err)
		goto err_free_percpu;

	/* Clear all port stats */
	mvpp2_read_stats(port);
	memset(port->ethtool_stats, 0,
	       MVPP2_N_ETHTOOL_STATS(port->ntxqs, port->nrxqs) * sizeof(u64));

	return 0;

err_free_percpu:
	for (queue = 0; queue < port->ntxqs; queue++) {
		if (!port->txqs[queue])
			continue;
		free_percpu(port->txqs[queue]->pcpu);
	}
	return err;
}

static bool mvpp22_port_has_legacy_tx_irqs(struct device_node *port_node,
					   unsigned long *flags)
{
	char *irqs[5] = { "rx-shared", "tx-cpu0", "tx-cpu1", "tx-cpu2",
			  "tx-cpu3" };
	int i;

	for (i = 0; i < 5; i++)
		if (of_property_match_string(port_node, "interrupt-names",
					     irqs[i]) < 0)
			return false;

	*flags |= MVPP2_F_DT_COMPAT;
	return true;
}

/* Checks if the port dt description has the required Tx interrupts:
 * - PPv2.1: there are no such interrupts.
 * - PPv2.2:
 *   - The old DTs have: "rx-shared", "tx-cpuX" with X in [0...3]
 *   - The new ones have: "hifX" with X in [0..8]
 *
 * All those variants are supported to keep the backward compatibility.
 */
static bool mvpp2_port_has_irqs(struct mvpp2 *priv,
				struct device_node *port_node,
				unsigned long *flags)
{
	char name[5];
	int i;

	/* ACPI */
	if (!port_node)
		return true;

	if (priv->hw_version == MVPP21)
		return false;

	if (mvpp22_port_has_legacy_tx_irqs(port_node, flags))
		return true;

	for (i = 0; i < MVPP2_MAX_THREADS; i++) {
		snprintf(name, 5, "hif%d", i);
		if (of_property_match_string(port_node, "interrupt-names",
					     name) < 0)
			return false;
	}

	return true;
}

static void mvpp2_port_copy_mac_addr(struct net_device *dev, struct mvpp2 *priv,
				     struct fwnode_handle *fwnode,
				     char **mac_from)
{
	struct mvpp2_port *port = netdev_priv(dev);
	char hw_mac_addr[ETH_ALEN] = {0};
	char fw_mac_addr[ETH_ALEN];

	if (fwnode_get_mac_address(fwnode, fw_mac_addr, ETH_ALEN)) {
		*mac_from = "firmware node";
		ether_addr_copy(dev->dev_addr, fw_mac_addr);
		return;
	}

	if (priv->hw_version == MVPP21) {
		mvpp21_get_mac_address(port, hw_mac_addr);
		if (is_valid_ether_addr(hw_mac_addr)) {
			*mac_from = "hardware";
			ether_addr_copy(dev->dev_addr, hw_mac_addr);
			return;
		}
	}

	*mac_from = "random";
	eth_hw_addr_random(dev);
}

static void mvpp2_phylink_validate(struct phylink_config *config,
				   unsigned long *supported,
				   struct phylink_link_state *state)
{
	struct mvpp2_port *port = container_of(config, struct mvpp2_port,
					       phylink_config);
	__ETHTOOL_DECLARE_LINK_MODE_MASK(mask) = { 0, };

	/* Invalid combinations */
	switch (state->interface) {
	case PHY_INTERFACE_MODE_10GKR:
	case PHY_INTERFACE_MODE_XAUI:
		if (port->gop_id != 0)
			goto empty_set;
		break;
	case PHY_INTERFACE_MODE_RGMII:
	case PHY_INTERFACE_MODE_RGMII_ID:
	case PHY_INTERFACE_MODE_RGMII_RXID:
	case PHY_INTERFACE_MODE_RGMII_TXID:
		if (port->priv->hw_version == MVPP22 && port->gop_id == 0)
			goto empty_set;
		break;
	default:
		break;
	}

	phylink_set(mask, Autoneg);
	phylink_set_port_modes(mask);
	phylink_set(mask, Pause);
	phylink_set(mask, Asym_Pause);

	switch (state->interface) {
	case PHY_INTERFACE_MODE_10GKR:
	case PHY_INTERFACE_MODE_XAUI:
	case PHY_INTERFACE_MODE_NA:
		if (port->gop_id == 0) {
			phylink_set(mask, 10000baseT_Full);
			phylink_set(mask, 10000baseCR_Full);
			phylink_set(mask, 10000baseSR_Full);
			phylink_set(mask, 10000baseLR_Full);
			phylink_set(mask, 10000baseLRM_Full);
			phylink_set(mask, 10000baseER_Full);
			phylink_set(mask, 10000baseKR_Full);
		}
		/* Fall-through */
	case PHY_INTERFACE_MODE_RGMII:
	case PHY_INTERFACE_MODE_RGMII_ID:
	case PHY_INTERFACE_MODE_RGMII_RXID:
	case PHY_INTERFACE_MODE_RGMII_TXID:
	case PHY_INTERFACE_MODE_SGMII:
		phylink_set(mask, 10baseT_Half);
		phylink_set(mask, 10baseT_Full);
		phylink_set(mask, 100baseT_Half);
		phylink_set(mask, 100baseT_Full);
		/* Fall-through */
	case PHY_INTERFACE_MODE_1000BASEX:
	case PHY_INTERFACE_MODE_2500BASEX:
		phylink_set(mask, 1000baseT_Full);
		phylink_set(mask, 1000baseX_Full);
		phylink_set(mask, 2500baseT_Full);
		phylink_set(mask, 2500baseX_Full);
		break;
	default:
		goto empty_set;
	}

	bitmap_and(supported, supported, mask, __ETHTOOL_LINK_MODE_MASK_NBITS);
	bitmap_and(state->advertising, state->advertising, mask,
		   __ETHTOOL_LINK_MODE_MASK_NBITS);
	return;

empty_set:
	bitmap_zero(supported, __ETHTOOL_LINK_MODE_MASK_NBITS);
}

static void mvpp22_xlg_link_state(struct mvpp2_port *port,
				  struct phylink_link_state *state)
{
	u32 val;

	state->speed = SPEED_10000;
	state->duplex = 1;
	state->an_complete = 1;

	val = readl(port->base + MVPP22_XLG_STATUS);
	state->link = !!(val & MVPP22_XLG_STATUS_LINK_UP);

	state->pause = 0;
	val = readl(port->base + MVPP22_XLG_CTRL0_REG);
	if (val & MVPP22_XLG_CTRL0_TX_FLOW_CTRL_EN)
		state->pause |= MLO_PAUSE_TX;
	if (val & MVPP22_XLG_CTRL0_RX_FLOW_CTRL_EN)
		state->pause |= MLO_PAUSE_RX;
}

static void mvpp2_gmac_link_state(struct mvpp2_port *port,
				  struct phylink_link_state *state)
{
	u32 val;

	val = readl(port->base + MVPP2_GMAC_STATUS0);

	state->an_complete = !!(val & MVPP2_GMAC_STATUS0_AN_COMPLETE);
	state->link = !!(val & MVPP2_GMAC_STATUS0_LINK_UP);
	state->duplex = !!(val & MVPP2_GMAC_STATUS0_FULL_DUPLEX);

	switch (port->phy_interface) {
	case PHY_INTERFACE_MODE_1000BASEX:
		state->speed = SPEED_1000;
		break;
	case PHY_INTERFACE_MODE_2500BASEX:
		state->speed = SPEED_2500;
		break;
	default:
		if (val & MVPP2_GMAC_STATUS0_GMII_SPEED)
			state->speed = SPEED_1000;
		else if (val & MVPP2_GMAC_STATUS0_MII_SPEED)
			state->speed = SPEED_100;
		else
			state->speed = SPEED_10;
	}

	state->pause = 0;
	if (val & MVPP2_GMAC_STATUS0_RX_PAUSE)
		state->pause |= MLO_PAUSE_RX;
	if (val & MVPP2_GMAC_STATUS0_TX_PAUSE)
		state->pause |= MLO_PAUSE_TX;
}

static int mvpp2_phylink_mac_link_state(struct phylink_config *config,
					struct phylink_link_state *state)
{
	struct mvpp2_port *port = container_of(config, struct mvpp2_port,
					       phylink_config);

	if (port->priv->hw_version == MVPP22 && port->gop_id == 0) {
		u32 mode = readl(port->base + MVPP22_XLG_CTRL3_REG);
		mode &= MVPP22_XLG_CTRL3_MACMODESELECT_MASK;

		if (mode == MVPP22_XLG_CTRL3_MACMODESELECT_10G) {
			mvpp22_xlg_link_state(port, state);
			return 1;
		}
	}

	mvpp2_gmac_link_state(port, state);
	return 1;
}

static void mvpp2_mac_an_restart(struct phylink_config *config)
{
	struct mvpp2_port *port = container_of(config, struct mvpp2_port,
					       phylink_config);
	u32 val = readl(port->base + MVPP2_GMAC_AUTONEG_CONFIG);

	writel(val | MVPP2_GMAC_IN_BAND_RESTART_AN,
	       port->base + MVPP2_GMAC_AUTONEG_CONFIG);
	writel(val & ~MVPP2_GMAC_IN_BAND_RESTART_AN,
	       port->base + MVPP2_GMAC_AUTONEG_CONFIG);
}

static void mvpp2_xlg_config(struct mvpp2_port *port, unsigned int mode,
			     const struct phylink_link_state *state)
{
	u32 old_ctrl0, ctrl0;
	u32 old_ctrl4, ctrl4;

	old_ctrl0 = ctrl0 = readl(port->base + MVPP22_XLG_CTRL0_REG);
	old_ctrl4 = ctrl4 = readl(port->base + MVPP22_XLG_CTRL4_REG);

	ctrl0 |= MVPP22_XLG_CTRL0_MAC_RESET_DIS;

	if (state->pause & MLO_PAUSE_TX)
		ctrl0 |= MVPP22_XLG_CTRL0_TX_FLOW_CTRL_EN;
	else
		ctrl0 &= ~MVPP22_XLG_CTRL0_TX_FLOW_CTRL_EN;

	if (state->pause & MLO_PAUSE_RX)
		ctrl0 |= MVPP22_XLG_CTRL0_RX_FLOW_CTRL_EN;
	else
		ctrl0 &= ~MVPP22_XLG_CTRL0_RX_FLOW_CTRL_EN;

	ctrl4 &= ~(MVPP22_XLG_CTRL4_MACMODSELECT_GMAC |
		   MVPP22_XLG_CTRL4_EN_IDLE_CHECK);
	ctrl4 |= MVPP22_XLG_CTRL4_FWD_FC | MVPP22_XLG_CTRL4_FWD_PFC;

	if (old_ctrl0 != ctrl0)
		writel(ctrl0, port->base + MVPP22_XLG_CTRL0_REG);
	if (old_ctrl4 != ctrl4)
		writel(ctrl4, port->base + MVPP22_XLG_CTRL4_REG);

	if (!(old_ctrl0 & MVPP22_XLG_CTRL0_MAC_RESET_DIS)) {
		while (!(readl(port->base + MVPP22_XLG_CTRL0_REG) &
			 MVPP22_XLG_CTRL0_MAC_RESET_DIS))
			continue;
	}
}

static void mvpp2_gmac_config(struct mvpp2_port *port, unsigned int mode,
			      const struct phylink_link_state *state)
{
	u32 old_an, an;
	u32 old_ctrl0, ctrl0;
	u32 old_ctrl2, ctrl2;
	u32 old_ctrl4, ctrl4;

	old_an = an = readl(port->base + MVPP2_GMAC_AUTONEG_CONFIG);
	old_ctrl0 = ctrl0 = readl(port->base + MVPP2_GMAC_CTRL_0_REG);
	old_ctrl2 = ctrl2 = readl(port->base + MVPP2_GMAC_CTRL_2_REG);
	old_ctrl4 = ctrl4 = readl(port->base + MVPP22_GMAC_CTRL_4_REG);

	an &= ~(MVPP2_GMAC_CONFIG_MII_SPEED | MVPP2_GMAC_CONFIG_GMII_SPEED |
		MVPP2_GMAC_AN_SPEED_EN | MVPP2_GMAC_FC_ADV_EN |
		MVPP2_GMAC_FC_ADV_ASM_EN | MVPP2_GMAC_FLOW_CTRL_AUTONEG |
		MVPP2_GMAC_CONFIG_FULL_DUPLEX | MVPP2_GMAC_AN_DUPLEX_EN |
		MVPP2_GMAC_IN_BAND_AUTONEG | MVPP2_GMAC_IN_BAND_AUTONEG_BYPASS);
	ctrl0 &= ~MVPP2_GMAC_PORT_TYPE_MASK;
	ctrl2 &= ~(MVPP2_GMAC_INBAND_AN_MASK | MVPP2_GMAC_PORT_RESET_MASK |
		   MVPP2_GMAC_PCS_ENABLE_MASK);
	ctrl4 &= ~(MVPP22_CTRL4_RX_FC_EN | MVPP22_CTRL4_TX_FC_EN);

	/* Configure port type */
	if (phy_interface_mode_is_8023z(state->interface)) {
		ctrl2 |= MVPP2_GMAC_PCS_ENABLE_MASK;
		ctrl4 &= ~MVPP22_CTRL4_EXT_PIN_GMII_SEL;
		ctrl4 |= MVPP22_CTRL4_SYNC_BYPASS_DIS |
			 MVPP22_CTRL4_DP_CLK_SEL |
			 MVPP22_CTRL4_QSGMII_BYPASS_ACTIVE;
	} else if (state->interface == PHY_INTERFACE_MODE_SGMII) {
		ctrl2 |= MVPP2_GMAC_PCS_ENABLE_MASK | MVPP2_GMAC_INBAND_AN_MASK;
		ctrl4 &= ~MVPP22_CTRL4_EXT_PIN_GMII_SEL;
		ctrl4 |= MVPP22_CTRL4_SYNC_BYPASS_DIS |
			 MVPP22_CTRL4_DP_CLK_SEL |
			 MVPP22_CTRL4_QSGMII_BYPASS_ACTIVE;
	} else if (phy_interface_mode_is_rgmii(state->interface)) {
		ctrl4 &= ~MVPP22_CTRL4_DP_CLK_SEL;
		ctrl4 |= MVPP22_CTRL4_EXT_PIN_GMII_SEL |
			 MVPP22_CTRL4_SYNC_BYPASS_DIS |
			 MVPP22_CTRL4_QSGMII_BYPASS_ACTIVE;
	}

	/* Configure advertisement bits */
	if (phylink_test(state->advertising, Pause))
		an |= MVPP2_GMAC_FC_ADV_EN;
	if (phylink_test(state->advertising, Asym_Pause))
		an |= MVPP2_GMAC_FC_ADV_ASM_EN;

	/* Configure negotiation style */
	if (!phylink_autoneg_inband(mode)) {
		/* Phy or fixed speed - no in-band AN */
		if (state->duplex)
			an |= MVPP2_GMAC_CONFIG_FULL_DUPLEX;

		if (state->speed == SPEED_1000 || state->speed == SPEED_2500)
			an |= MVPP2_GMAC_CONFIG_GMII_SPEED;
		else if (state->speed == SPEED_100)
			an |= MVPP2_GMAC_CONFIG_MII_SPEED;

		if (state->pause & MLO_PAUSE_TX)
			ctrl4 |= MVPP22_CTRL4_TX_FC_EN;
		if (state->pause & MLO_PAUSE_RX)
			ctrl4 |= MVPP22_CTRL4_RX_FC_EN;
	} else if (state->interface == PHY_INTERFACE_MODE_SGMII) {
		/* SGMII in-band mode receives the speed and duplex from
		 * the PHY. Flow control information is not received. */
		an &= ~(MVPP2_GMAC_FORCE_LINK_DOWN | MVPP2_GMAC_FORCE_LINK_PASS);
		an |= MVPP2_GMAC_IN_BAND_AUTONEG |
		      MVPP2_GMAC_AN_SPEED_EN |
		      MVPP2_GMAC_AN_DUPLEX_EN;

		if (state->pause & MLO_PAUSE_TX)
			ctrl4 |= MVPP22_CTRL4_TX_FC_EN;
		if (state->pause & MLO_PAUSE_RX)
			ctrl4 |= MVPP22_CTRL4_RX_FC_EN;
	} else if (phy_interface_mode_is_8023z(state->interface)) {
		/* 1000BaseX and 2500BaseX ports cannot negotiate speed nor can
		 * they negotiate duplex: they are always operating with a fixed
		 * speed of 1000/2500Mbps in full duplex, so force 1000/2500
		 * speed and full duplex here.
		 */
		ctrl0 |= MVPP2_GMAC_PORT_TYPE_MASK;
		an &= ~(MVPP2_GMAC_FORCE_LINK_DOWN | MVPP2_GMAC_FORCE_LINK_PASS);
		an |= MVPP2_GMAC_IN_BAND_AUTONEG |
		      MVPP2_GMAC_CONFIG_GMII_SPEED |
		      MVPP2_GMAC_CONFIG_FULL_DUPLEX;

		if (state->pause & MLO_PAUSE_AN && state->an_enabled) {
			an |= MVPP2_GMAC_FLOW_CTRL_AUTONEG;
		} else {
			if (state->pause & MLO_PAUSE_TX)
				ctrl4 |= MVPP22_CTRL4_TX_FC_EN;
			if (state->pause & MLO_PAUSE_RX)
				ctrl4 |= MVPP22_CTRL4_RX_FC_EN;
		}
	}

/* Some fields of the auto-negotiation register require the port to be down when
 * their value is updated.
 */
#define MVPP2_GMAC_AN_PORT_DOWN_MASK	\
		(MVPP2_GMAC_IN_BAND_AUTONEG | \
		 MVPP2_GMAC_IN_BAND_AUTONEG_BYPASS | \
		 MVPP2_GMAC_CONFIG_MII_SPEED | MVPP2_GMAC_CONFIG_GMII_SPEED | \
		 MVPP2_GMAC_AN_SPEED_EN | MVPP2_GMAC_CONFIG_FULL_DUPLEX | \
		 MVPP2_GMAC_AN_DUPLEX_EN)

	if ((old_ctrl0 ^ ctrl0) & MVPP2_GMAC_PORT_TYPE_MASK ||
	    (old_ctrl2 ^ ctrl2) & MVPP2_GMAC_INBAND_AN_MASK ||
	    (old_an ^ an) & MVPP2_GMAC_AN_PORT_DOWN_MASK) {
		/* Force link down */
		old_an &= ~MVPP2_GMAC_FORCE_LINK_PASS;
		old_an |= MVPP2_GMAC_FORCE_LINK_DOWN;
		writel(old_an, port->base + MVPP2_GMAC_AUTONEG_CONFIG);

		/* Set the GMAC in a reset state - do this in a way that
		 * ensures we clear it below.
		 */
		old_ctrl2 |= MVPP2_GMAC_PORT_RESET_MASK;
		writel(old_ctrl2, port->base + MVPP2_GMAC_CTRL_2_REG);
	}

	if (old_ctrl0 != ctrl0)
		writel(ctrl0, port->base + MVPP2_GMAC_CTRL_0_REG);
	if (old_ctrl2 != ctrl2)
		writel(ctrl2, port->base + MVPP2_GMAC_CTRL_2_REG);
	if (old_ctrl4 != ctrl4)
		writel(ctrl4, port->base + MVPP22_GMAC_CTRL_4_REG);
	if (old_an != an)
		writel(an, port->base + MVPP2_GMAC_AUTONEG_CONFIG);

	if (old_ctrl2 & MVPP2_GMAC_PORT_RESET_MASK) {
		while (readl(port->base + MVPP2_GMAC_CTRL_2_REG) &
		       MVPP2_GMAC_PORT_RESET_MASK)
			continue;
	}
}

static void mvpp2_mac_config(struct phylink_config *config, unsigned int mode,
			     const struct phylink_link_state *state)
{
	struct net_device *dev = to_net_dev(config->dev);
	struct mvpp2_port *port = netdev_priv(dev);
	bool change_interface = port->phy_interface != state->interface;

	/* Check for invalid configuration */
	if (mvpp2_is_xlg(state->interface) && port->gop_id != 0) {
		netdev_err(dev, "Invalid mode on %s\n", dev->name);
		return;
	}

	/* Make sure the port is disabled when reconfiguring the mode */
	mvpp2_port_disable(port);

	if (port->priv->hw_version == MVPP22 && change_interface) {
		mvpp22_gop_mask_irq(port);

		port->phy_interface = state->interface;

		/* Reconfigure the serdes lanes */
		phy_power_off(port->comphy);
		mvpp22_mode_reconfigure(port);
	}

	/* mac (re)configuration */
	if (mvpp2_is_xlg(state->interface))
		mvpp2_xlg_config(port, mode, state);
	else if (phy_interface_mode_is_rgmii(state->interface) ||
		 phy_interface_mode_is_8023z(state->interface) ||
		 state->interface == PHY_INTERFACE_MODE_SGMII)
		mvpp2_gmac_config(port, mode, state);

	if (port->priv->hw_version == MVPP21 && port->flags & MVPP2_F_LOOPBACK)
		mvpp2_port_loopback_set(port, state);

	if (port->priv->hw_version == MVPP22 && change_interface)
		mvpp22_gop_unmask_irq(port);

	mvpp2_port_enable(port);
}

static void mvpp2_mac_link_up(struct phylink_config *config, unsigned int mode,
			      phy_interface_t interface, struct phy_device *phy)
{
	struct net_device *dev = to_net_dev(config->dev);
	struct mvpp2_port *port = netdev_priv(dev);
	u32 val;

	if (!phylink_autoneg_inband(mode)) {
		if (mvpp2_is_xlg(interface)) {
			val = readl(port->base + MVPP22_XLG_CTRL0_REG);
			val &= ~MVPP22_XLG_CTRL0_FORCE_LINK_DOWN;
			val |= MVPP22_XLG_CTRL0_FORCE_LINK_PASS;
			writel(val, port->base + MVPP22_XLG_CTRL0_REG);
		} else {
			val = readl(port->base + MVPP2_GMAC_AUTONEG_CONFIG);
			val &= ~MVPP2_GMAC_FORCE_LINK_DOWN;
			val |= MVPP2_GMAC_FORCE_LINK_PASS;
			writel(val, port->base + MVPP2_GMAC_AUTONEG_CONFIG);
		}
	}

	mvpp2_port_enable(port);

	mvpp2_egress_enable(port);
	mvpp2_ingress_enable(port);
	netif_tx_wake_all_queues(dev);
}

static void mvpp2_mac_link_down(struct phylink_config *config,
				unsigned int mode, phy_interface_t interface)
{
	struct net_device *dev = to_net_dev(config->dev);
	struct mvpp2_port *port = netdev_priv(dev);
	u32 val;

	if (!phylink_autoneg_inband(mode)) {
		if (mvpp2_is_xlg(interface)) {
			val = readl(port->base + MVPP22_XLG_CTRL0_REG);
			val &= ~MVPP22_XLG_CTRL0_FORCE_LINK_PASS;
			val |= MVPP22_XLG_CTRL0_FORCE_LINK_DOWN;
			writel(val, port->base + MVPP22_XLG_CTRL0_REG);
		} else {
			val = readl(port->base + MVPP2_GMAC_AUTONEG_CONFIG);
			val &= ~MVPP2_GMAC_FORCE_LINK_PASS;
			val |= MVPP2_GMAC_FORCE_LINK_DOWN;
			writel(val, port->base + MVPP2_GMAC_AUTONEG_CONFIG);
		}
	}

	netif_tx_stop_all_queues(dev);
	mvpp2_egress_disable(port);
	mvpp2_ingress_disable(port);

	mvpp2_port_disable(port);
}

static const struct phylink_mac_ops mvpp2_phylink_ops = {
	.validate = mvpp2_phylink_validate,
	.mac_link_state = mvpp2_phylink_mac_link_state,
	.mac_an_restart = mvpp2_mac_an_restart,
	.mac_config = mvpp2_mac_config,
	.mac_link_up = mvpp2_mac_link_up,
	.mac_link_down = mvpp2_mac_link_down,
};

/* Ports initialization */
static int mvpp2_port_probe(struct platform_device *pdev,
			    struct fwnode_handle *port_fwnode,
			    struct mvpp2 *priv)
{
	struct phy *comphy = NULL;
	struct mvpp2_port *port;
	struct mvpp2_port_pcpu *port_pcpu;
	struct device_node *port_node = to_of_node(port_fwnode);
	netdev_features_t features;
	struct net_device *dev;
	struct phylink *phylink;
	char *mac_from = "";
	unsigned int ntxqs, nrxqs, thread;
	unsigned long flags = 0;
	bool has_tx_irqs;
	u32 id;
	int phy_mode;
	int err, i;

	has_tx_irqs = mvpp2_port_has_irqs(priv, port_node, &flags);
	if (!has_tx_irqs && queue_mode == MVPP2_QDIST_MULTI_MODE) {
		dev_err(&pdev->dev,
			"not enough IRQs to support multi queue mode\n");
		return -EINVAL;
	}

	ntxqs = MVPP2_MAX_TXQ;
	nrxqs = mvpp2_get_nrxqs(priv);

	dev = alloc_etherdev_mqs(sizeof(*port), ntxqs, nrxqs);
	if (!dev)
		return -ENOMEM;

	phy_mode = fwnode_get_phy_mode(port_fwnode);
	if (phy_mode < 0) {
		dev_err(&pdev->dev, "incorrect phy mode\n");
		err = phy_mode;
		goto err_free_netdev;
	}

	if (port_node) {
		comphy = devm_of_phy_get(&pdev->dev, port_node, NULL);
		if (IS_ERR(comphy)) {
			if (PTR_ERR(comphy) == -EPROBE_DEFER) {
				err = -EPROBE_DEFER;
				goto err_free_netdev;
			}
			comphy = NULL;
		}
	}

	if (fwnode_property_read_u32(port_fwnode, "port-id", &id)) {
		err = -EINVAL;
		dev_err(&pdev->dev, "missing port-id value\n");
		goto err_free_netdev;
	}

	dev->tx_queue_len = MVPP2_MAX_TXD_MAX;
	dev->watchdog_timeo = 5 * HZ;
	dev->netdev_ops = &mvpp2_netdev_ops;
	dev->ethtool_ops = &mvpp2_eth_tool_ops;

	port = netdev_priv(dev);
	port->dev = dev;
	port->fwnode = port_fwnode;
	port->has_phy = !!of_find_property(port_node, "phy", NULL);
	port->ntxqs = ntxqs;
	port->nrxqs = nrxqs;
	port->priv = priv;
	port->has_tx_irqs = has_tx_irqs;
	port->flags = flags;

	err = mvpp2_queue_vectors_init(port, port_node);
	if (err)
		goto err_free_netdev;

	if (port_node)
		port->link_irq = of_irq_get_byname(port_node, "link");
	else
		port->link_irq = fwnode_irq_get(port_fwnode, port->nqvecs + 1);
	if (port->link_irq == -EPROBE_DEFER) {
		err = -EPROBE_DEFER;
		goto err_deinit_qvecs;
	}
	if (port->link_irq <= 0)
		/* the link irq is optional */
		port->link_irq = 0;

	if (fwnode_property_read_bool(port_fwnode, "marvell,loopback"))
		port->flags |= MVPP2_F_LOOPBACK;

	port->id = id;
	if (priv->hw_version == MVPP21)
		port->first_rxq = port->id * port->nrxqs;
	else
		port->first_rxq = port->id * priv->max_port_rxqs;

	port->of_node = port_node;
	port->phy_interface = phy_mode;
	port->comphy = comphy;

	if (priv->hw_version == MVPP21) {
		port->base = devm_platform_ioremap_resource(pdev, 2 + id);
		if (IS_ERR(port->base)) {
			err = PTR_ERR(port->base);
			goto err_free_irq;
		}

		port->stats_base = port->priv->lms_base +
				   MVPP21_MIB_COUNTERS_OFFSET +
				   port->gop_id * MVPP21_MIB_COUNTERS_PORT_SZ;
	} else {
		if (fwnode_property_read_u32(port_fwnode, "gop-port-id",
					     &port->gop_id)) {
			err = -EINVAL;
			dev_err(&pdev->dev, "missing gop-port-id value\n");
			goto err_deinit_qvecs;
		}

		port->base = priv->iface_base + MVPP22_GMAC_BASE(port->gop_id);
		port->stats_base = port->priv->iface_base +
				   MVPP22_MIB_COUNTERS_OFFSET +
				   port->gop_id * MVPP22_MIB_COUNTERS_PORT_SZ;
	}

	/* Alloc per-cpu and ethtool stats */
	port->stats = netdev_alloc_pcpu_stats(struct mvpp2_pcpu_stats);
	if (!port->stats) {
		err = -ENOMEM;
		goto err_free_irq;
	}

	port->ethtool_stats = devm_kcalloc(&pdev->dev,
					   MVPP2_N_ETHTOOL_STATS(ntxqs, nrxqs),
					   sizeof(u64), GFP_KERNEL);
	if (!port->ethtool_stats) {
		err = -ENOMEM;
		goto err_free_stats;
	}

	mutex_init(&port->gather_stats_lock);
	INIT_DELAYED_WORK(&port->stats_work, mvpp2_gather_hw_statistics);

	mvpp2_port_copy_mac_addr(dev, priv, port_fwnode, &mac_from);

	port->tx_ring_size = MVPP2_MAX_TXD_DFLT;
	port->rx_ring_size = MVPP2_MAX_RXD_DFLT;
	SET_NETDEV_DEV(dev, &pdev->dev);

	err = mvpp2_port_init(port);
	if (err < 0) {
		dev_err(&pdev->dev, "failed to init port %d\n", id);
		goto err_free_stats;
	}

	mvpp2_port_periodic_xon_disable(port);

	mvpp2_mac_reset_assert(port);
	mvpp22_pcs_reset_assert(port);

	port->pcpu = alloc_percpu(struct mvpp2_port_pcpu);
	if (!port->pcpu) {
		err = -ENOMEM;
		goto err_free_txq_pcpu;
	}

	if (!port->has_tx_irqs) {
		for (thread = 0; thread < priv->nthreads; thread++) {
			port_pcpu = per_cpu_ptr(port->pcpu, thread);

			hrtimer_init(&port_pcpu->tx_done_timer, CLOCK_MONOTONIC,
				     HRTIMER_MODE_REL_PINNED_SOFT);
			port_pcpu->tx_done_timer.function = mvpp2_hr_timer_cb;
			port_pcpu->timer_scheduled = false;
			port_pcpu->dev = dev;
		}
	}

	features = NETIF_F_SG | NETIF_F_IP_CSUM | NETIF_F_IPV6_CSUM |
		   NETIF_F_TSO;
	dev->features = features | NETIF_F_RXCSUM;
	dev->hw_features |= features | NETIF_F_RXCSUM | NETIF_F_GRO |
			    NETIF_F_HW_VLAN_CTAG_FILTER;

	if (mvpp22_rss_is_supported()) {
		dev->hw_features |= NETIF_F_RXHASH;
		dev->features |= NETIF_F_NTUPLE;
	}

<<<<<<< HEAD
	mvpp2_set_hw_csum(port, port->pool_long->id);
=======
	if (!port->priv->percpu_pools)
		mvpp2_set_hw_csum(port, port->pool_long->id);
>>>>>>> 3877dcd0

	dev->vlan_features |= features;
	dev->gso_max_segs = MVPP2_MAX_TSO_SEGS;
	dev->priv_flags |= IFF_UNICAST_FLT;

	/* MTU range: 68 - 9704 */
	dev->min_mtu = ETH_MIN_MTU;
	/* 9704 == 9728 - 20 and rounding to 8 */
	dev->max_mtu = MVPP2_BM_JUMBO_PKT_SIZE;
	dev->dev.of_node = port_node;

	/* Phylink isn't used w/ ACPI as of now */
	if (port_node) {
		port->phylink_config.dev = &dev->dev;
		port->phylink_config.type = PHYLINK_NETDEV;

		phylink = phylink_create(&port->phylink_config, port_fwnode,
					 phy_mode, &mvpp2_phylink_ops);
		if (IS_ERR(phylink)) {
			err = PTR_ERR(phylink);
			goto err_free_port_pcpu;
		}
		port->phylink = phylink;
	} else {
		port->phylink = NULL;
	}

	err = register_netdev(dev);
	if (err < 0) {
		dev_err(&pdev->dev, "failed to register netdev\n");
		goto err_phylink;
	}
	netdev_info(dev, "Using %s mac address %pM\n", mac_from, dev->dev_addr);

	priv->port_list[priv->port_count++] = port;

	return 0;

err_phylink:
	if (port->phylink)
		phylink_destroy(port->phylink);
err_free_port_pcpu:
	free_percpu(port->pcpu);
err_free_txq_pcpu:
	for (i = 0; i < port->ntxqs; i++)
		free_percpu(port->txqs[i]->pcpu);
err_free_stats:
	free_percpu(port->stats);
err_free_irq:
	if (port->link_irq)
		irq_dispose_mapping(port->link_irq);
err_deinit_qvecs:
	mvpp2_queue_vectors_deinit(port);
err_free_netdev:
	free_netdev(dev);
	return err;
}

/* Ports removal routine */
static void mvpp2_port_remove(struct mvpp2_port *port)
{
	int i;

	unregister_netdev(port->dev);
	if (port->phylink)
		phylink_destroy(port->phylink);
	free_percpu(port->pcpu);
	free_percpu(port->stats);
	for (i = 0; i < port->ntxqs; i++)
		free_percpu(port->txqs[i]->pcpu);
	mvpp2_queue_vectors_deinit(port);
	if (port->link_irq)
		irq_dispose_mapping(port->link_irq);
	free_netdev(port->dev);
}

/* Initialize decoding windows */
static void mvpp2_conf_mbus_windows(const struct mbus_dram_target_info *dram,
				    struct mvpp2 *priv)
{
	u32 win_enable;
	int i;

	for (i = 0; i < 6; i++) {
		mvpp2_write(priv, MVPP2_WIN_BASE(i), 0);
		mvpp2_write(priv, MVPP2_WIN_SIZE(i), 0);

		if (i < 4)
			mvpp2_write(priv, MVPP2_WIN_REMAP(i), 0);
	}

	win_enable = 0;

	for (i = 0; i < dram->num_cs; i++) {
		const struct mbus_dram_window *cs = dram->cs + i;

		mvpp2_write(priv, MVPP2_WIN_BASE(i),
			    (cs->base & 0xffff0000) | (cs->mbus_attr << 8) |
			    dram->mbus_dram_target_id);

		mvpp2_write(priv, MVPP2_WIN_SIZE(i),
			    (cs->size - 1) & 0xffff0000);

		win_enable |= (1 << i);
	}

	mvpp2_write(priv, MVPP2_BASE_ADDR_ENABLE, win_enable);
}

/* Initialize Rx FIFO's */
static void mvpp2_rx_fifo_init(struct mvpp2 *priv)
{
	int port;

	for (port = 0; port < MVPP2_MAX_PORTS; port++) {
		mvpp2_write(priv, MVPP2_RX_DATA_FIFO_SIZE_REG(port),
			    MVPP2_RX_FIFO_PORT_DATA_SIZE_4KB);
		mvpp2_write(priv, MVPP2_RX_ATTR_FIFO_SIZE_REG(port),
			    MVPP2_RX_FIFO_PORT_ATTR_SIZE_4KB);
	}

	mvpp2_write(priv, MVPP2_RX_MIN_PKT_SIZE_REG,
		    MVPP2_RX_FIFO_PORT_MIN_PKT);
	mvpp2_write(priv, MVPP2_RX_FIFO_INIT_REG, 0x1);
}

static void mvpp22_rx_fifo_init(struct mvpp2 *priv)
{
	int port;

	/* The FIFO size parameters are set depending on the maximum speed a
	 * given port can handle:
	 * - Port 0: 10Gbps
	 * - Port 1: 2.5Gbps
	 * - Ports 2 and 3: 1Gbps
	 */

	mvpp2_write(priv, MVPP2_RX_DATA_FIFO_SIZE_REG(0),
		    MVPP2_RX_FIFO_PORT_DATA_SIZE_32KB);
	mvpp2_write(priv, MVPP2_RX_ATTR_FIFO_SIZE_REG(0),
		    MVPP2_RX_FIFO_PORT_ATTR_SIZE_32KB);

	mvpp2_write(priv, MVPP2_RX_DATA_FIFO_SIZE_REG(1),
		    MVPP2_RX_FIFO_PORT_DATA_SIZE_8KB);
	mvpp2_write(priv, MVPP2_RX_ATTR_FIFO_SIZE_REG(1),
		    MVPP2_RX_FIFO_PORT_ATTR_SIZE_8KB);

	for (port = 2; port < MVPP2_MAX_PORTS; port++) {
		mvpp2_write(priv, MVPP2_RX_DATA_FIFO_SIZE_REG(port),
			    MVPP2_RX_FIFO_PORT_DATA_SIZE_4KB);
		mvpp2_write(priv, MVPP2_RX_ATTR_FIFO_SIZE_REG(port),
			    MVPP2_RX_FIFO_PORT_ATTR_SIZE_4KB);
	}

	mvpp2_write(priv, MVPP2_RX_MIN_PKT_SIZE_REG,
		    MVPP2_RX_FIFO_PORT_MIN_PKT);
	mvpp2_write(priv, MVPP2_RX_FIFO_INIT_REG, 0x1);
}

/* Initialize Tx FIFO's: the total FIFO size is 19kB on PPv2.2 and 10G
 * interfaces must have a Tx FIFO size of 10kB. As only port 0 can do 10G,
 * configure its Tx FIFO size to 10kB and the others ports Tx FIFO size to 3kB.
 */
static void mvpp22_tx_fifo_init(struct mvpp2 *priv)
{
	int port, size, thrs;

	for (port = 0; port < MVPP2_MAX_PORTS; port++) {
		if (port == 0) {
			size = MVPP22_TX_FIFO_DATA_SIZE_10KB;
			thrs = MVPP2_TX_FIFO_THRESHOLD_10KB;
		} else {
			size = MVPP22_TX_FIFO_DATA_SIZE_3KB;
			thrs = MVPP2_TX_FIFO_THRESHOLD_3KB;
		}
		mvpp2_write(priv, MVPP22_TX_FIFO_SIZE_REG(port), size);
		mvpp2_write(priv, MVPP22_TX_FIFO_THRESH_REG(port), thrs);
	}
}

static void mvpp2_axi_init(struct mvpp2 *priv)
{
	u32 val, rdval, wrval;

	mvpp2_write(priv, MVPP22_BM_ADDR_HIGH_RLS_REG, 0x0);

	/* AXI Bridge Configuration */

	rdval = MVPP22_AXI_CODE_CACHE_RD_CACHE
		<< MVPP22_AXI_ATTR_CACHE_OFFS;
	rdval |= MVPP22_AXI_CODE_DOMAIN_OUTER_DOM
		<< MVPP22_AXI_ATTR_DOMAIN_OFFS;

	wrval = MVPP22_AXI_CODE_CACHE_WR_CACHE
		<< MVPP22_AXI_ATTR_CACHE_OFFS;
	wrval |= MVPP22_AXI_CODE_DOMAIN_OUTER_DOM
		<< MVPP22_AXI_ATTR_DOMAIN_OFFS;

	/* BM */
	mvpp2_write(priv, MVPP22_AXI_BM_WR_ATTR_REG, wrval);
	mvpp2_write(priv, MVPP22_AXI_BM_RD_ATTR_REG, rdval);

	/* Descriptors */
	mvpp2_write(priv, MVPP22_AXI_AGGRQ_DESCR_RD_ATTR_REG, rdval);
	mvpp2_write(priv, MVPP22_AXI_TXQ_DESCR_WR_ATTR_REG, wrval);
	mvpp2_write(priv, MVPP22_AXI_TXQ_DESCR_RD_ATTR_REG, rdval);
	mvpp2_write(priv, MVPP22_AXI_RXQ_DESCR_WR_ATTR_REG, wrval);

	/* Buffer Data */
	mvpp2_write(priv, MVPP22_AXI_TX_DATA_RD_ATTR_REG, rdval);
	mvpp2_write(priv, MVPP22_AXI_RX_DATA_WR_ATTR_REG, wrval);

	val = MVPP22_AXI_CODE_CACHE_NON_CACHE
		<< MVPP22_AXI_CODE_CACHE_OFFS;
	val |= MVPP22_AXI_CODE_DOMAIN_SYSTEM
		<< MVPP22_AXI_CODE_DOMAIN_OFFS;
	mvpp2_write(priv, MVPP22_AXI_RD_NORMAL_CODE_REG, val);
	mvpp2_write(priv, MVPP22_AXI_WR_NORMAL_CODE_REG, val);

	val = MVPP22_AXI_CODE_CACHE_RD_CACHE
		<< MVPP22_AXI_CODE_CACHE_OFFS;
	val |= MVPP22_AXI_CODE_DOMAIN_OUTER_DOM
		<< MVPP22_AXI_CODE_DOMAIN_OFFS;

	mvpp2_write(priv, MVPP22_AXI_RD_SNOOP_CODE_REG, val);

	val = MVPP22_AXI_CODE_CACHE_WR_CACHE
		<< MVPP22_AXI_CODE_CACHE_OFFS;
	val |= MVPP22_AXI_CODE_DOMAIN_OUTER_DOM
		<< MVPP22_AXI_CODE_DOMAIN_OFFS;

	mvpp2_write(priv, MVPP22_AXI_WR_SNOOP_CODE_REG, val);
}

/* Initialize network controller common part HW */
static int mvpp2_init(struct platform_device *pdev, struct mvpp2 *priv)
{
	const struct mbus_dram_target_info *dram_target_info;
	int err, i;
	u32 val;

	/* MBUS windows configuration */
	dram_target_info = mv_mbus_dram_info();
	if (dram_target_info)
		mvpp2_conf_mbus_windows(dram_target_info, priv);

	if (priv->hw_version == MVPP22)
		mvpp2_axi_init(priv);

	/* Disable HW PHY polling */
	if (priv->hw_version == MVPP21) {
		val = readl(priv->lms_base + MVPP2_PHY_AN_CFG0_REG);
		val |= MVPP2_PHY_AN_STOP_SMI0_MASK;
		writel(val, priv->lms_base + MVPP2_PHY_AN_CFG0_REG);
	} else {
		val = readl(priv->iface_base + MVPP22_SMI_MISC_CFG_REG);
		val &= ~MVPP22_SMI_POLLING_EN;
		writel(val, priv->iface_base + MVPP22_SMI_MISC_CFG_REG);
	}

	/* Allocate and initialize aggregated TXQs */
	priv->aggr_txqs = devm_kcalloc(&pdev->dev, MVPP2_MAX_THREADS,
				       sizeof(*priv->aggr_txqs),
				       GFP_KERNEL);
	if (!priv->aggr_txqs)
		return -ENOMEM;

	for (i = 0; i < MVPP2_MAX_THREADS; i++) {
		priv->aggr_txqs[i].id = i;
		priv->aggr_txqs[i].size = MVPP2_AGGR_TXQ_SIZE;
		err = mvpp2_aggr_txq_init(pdev, &priv->aggr_txqs[i], i, priv);
		if (err < 0)
			return err;
	}

	/* Fifo Init */
	if (priv->hw_version == MVPP21) {
		mvpp2_rx_fifo_init(priv);
	} else {
		mvpp22_rx_fifo_init(priv);
		mvpp22_tx_fifo_init(priv);
	}

	if (priv->hw_version == MVPP21)
		writel(MVPP2_EXT_GLOBAL_CTRL_DEFAULT,
		       priv->lms_base + MVPP2_MNG_EXTENDED_GLOBAL_CTRL_REG);

	/* Allow cache snoop when transmiting packets */
	mvpp2_write(priv, MVPP2_TX_SNOOP_REG, 0x1);

	/* Buffer Manager initialization */
	err = mvpp2_bm_init(&pdev->dev, priv);
	if (err < 0)
		return err;

	/* Parser default initialization */
	err = mvpp2_prs_default_init(pdev, priv);
	if (err < 0)
		return err;

	/* Classifier default initialization */
	mvpp2_cls_init(priv);

	return 0;
}

static int mvpp2_probe(struct platform_device *pdev)
{
	const struct acpi_device_id *acpi_id;
	struct fwnode_handle *fwnode = pdev->dev.fwnode;
	struct fwnode_handle *port_fwnode;
	struct mvpp2 *priv;
	struct resource *res;
	void __iomem *base;
	int i, shared;
	int err;

	priv = devm_kzalloc(&pdev->dev, sizeof(*priv), GFP_KERNEL);
	if (!priv)
		return -ENOMEM;

	if (has_acpi_companion(&pdev->dev)) {
		acpi_id = acpi_match_device(pdev->dev.driver->acpi_match_table,
					    &pdev->dev);
		if (!acpi_id)
			return -EINVAL;
		priv->hw_version = (unsigned long)acpi_id->driver_data;
	} else {
		priv->hw_version =
			(unsigned long)of_device_get_match_data(&pdev->dev);
	}

	/* multi queue mode isn't supported on PPV2.1, fallback to single
	 * mode
	 */
	if (priv->hw_version == MVPP21)
		queue_mode = MVPP2_QDIST_SINGLE_MODE;

	base = devm_platform_ioremap_resource(pdev, 0);
	if (IS_ERR(base))
		return PTR_ERR(base);

	if (priv->hw_version == MVPP21) {
		priv->lms_base = devm_platform_ioremap_resource(pdev, 1);
		if (IS_ERR(priv->lms_base))
			return PTR_ERR(priv->lms_base);
	} else {
		res = platform_get_resource(pdev, IORESOURCE_MEM, 1);
		if (has_acpi_companion(&pdev->dev)) {
			/* In case the MDIO memory region is declared in
			 * the ACPI, it can already appear as 'in-use'
			 * in the OS. Because it is overlapped by second
			 * region of the network controller, make
			 * sure it is released, before requesting it again.
			 * The care is taken by mvpp2 driver to avoid
			 * concurrent access to this memory region.
			 */
			release_resource(res);
		}
		priv->iface_base = devm_ioremap_resource(&pdev->dev, res);
		if (IS_ERR(priv->iface_base))
			return PTR_ERR(priv->iface_base);
	}

	if (priv->hw_version == MVPP22 && dev_of_node(&pdev->dev)) {
		priv->sysctrl_base =
			syscon_regmap_lookup_by_phandle(pdev->dev.of_node,
							"marvell,system-controller");
		if (IS_ERR(priv->sysctrl_base))
			/* The system controller regmap is optional for dt
			 * compatibility reasons. When not provided, the
			 * configuration of the GoP relies on the
			 * firmware/bootloader.
			 */
			priv->sysctrl_base = NULL;
	}

	if (priv->hw_version == MVPP22 &&
	    mvpp2_get_nrxqs(priv) * 2 <= MVPP2_BM_MAX_POOLS)
		priv->percpu_pools = 1;

	mvpp2_setup_bm_pool();


	priv->nthreads = min_t(unsigned int, num_present_cpus(),
			       MVPP2_MAX_THREADS);

	shared = num_present_cpus() - priv->nthreads;
	if (shared > 0)
		bitmap_fill(&priv->lock_map,
			    min_t(int, shared, MVPP2_MAX_THREADS));

	for (i = 0; i < MVPP2_MAX_THREADS; i++) {
		u32 addr_space_sz;

		addr_space_sz = (priv->hw_version == MVPP21 ?
				 MVPP21_ADDR_SPACE_SZ : MVPP22_ADDR_SPACE_SZ);
		priv->swth_base[i] = base + i * addr_space_sz;
	}

	if (priv->hw_version == MVPP21)
		priv->max_port_rxqs = 8;
	else
		priv->max_port_rxqs = 32;

	if (dev_of_node(&pdev->dev)) {
		priv->pp_clk = devm_clk_get(&pdev->dev, "pp_clk");
		if (IS_ERR(priv->pp_clk))
			return PTR_ERR(priv->pp_clk);
		err = clk_prepare_enable(priv->pp_clk);
		if (err < 0)
			return err;

		priv->gop_clk = devm_clk_get(&pdev->dev, "gop_clk");
		if (IS_ERR(priv->gop_clk)) {
			err = PTR_ERR(priv->gop_clk);
			goto err_pp_clk;
		}
		err = clk_prepare_enable(priv->gop_clk);
		if (err < 0)
			goto err_pp_clk;

		if (priv->hw_version == MVPP22) {
			priv->mg_clk = devm_clk_get(&pdev->dev, "mg_clk");
			if (IS_ERR(priv->mg_clk)) {
				err = PTR_ERR(priv->mg_clk);
				goto err_gop_clk;
			}

			err = clk_prepare_enable(priv->mg_clk);
			if (err < 0)
				goto err_gop_clk;

			priv->mg_core_clk = devm_clk_get(&pdev->dev, "mg_core_clk");
			if (IS_ERR(priv->mg_core_clk)) {
				priv->mg_core_clk = NULL;
			} else {
				err = clk_prepare_enable(priv->mg_core_clk);
				if (err < 0)
					goto err_mg_clk;
			}
		}

		priv->axi_clk = devm_clk_get(&pdev->dev, "axi_clk");
		if (IS_ERR(priv->axi_clk)) {
			err = PTR_ERR(priv->axi_clk);
			if (err == -EPROBE_DEFER)
				goto err_mg_core_clk;
			priv->axi_clk = NULL;
		} else {
			err = clk_prepare_enable(priv->axi_clk);
			if (err < 0)
				goto err_mg_core_clk;
		}

		/* Get system's tclk rate */
		priv->tclk = clk_get_rate(priv->pp_clk);
	} else if (device_property_read_u32(&pdev->dev, "clock-frequency",
					    &priv->tclk)) {
		dev_err(&pdev->dev, "missing clock-frequency value\n");
		return -EINVAL;
	}

	if (priv->hw_version == MVPP22) {
		err = dma_set_mask(&pdev->dev, MVPP2_DESC_DMA_MASK);
		if (err)
			goto err_axi_clk;
		/* Sadly, the BM pools all share the same register to
		 * store the high 32 bits of their address. So they
		 * must all have the same high 32 bits, which forces
		 * us to restrict coherent memory to DMA_BIT_MASK(32).
		 */
		err = dma_set_coherent_mask(&pdev->dev, DMA_BIT_MASK(32));
		if (err)
			goto err_axi_clk;
	}

	/* Initialize network controller */
	err = mvpp2_init(pdev, priv);
	if (err < 0) {
		dev_err(&pdev->dev, "failed to initialize controller\n");
		goto err_axi_clk;
	}

	/* Initialize ports */
	fwnode_for_each_available_child_node(fwnode, port_fwnode) {
		err = mvpp2_port_probe(pdev, port_fwnode, priv);
		if (err < 0)
			goto err_port_probe;
	}

	if (priv->port_count == 0) {
		dev_err(&pdev->dev, "no ports enabled\n");
		err = -ENODEV;
		goto err_axi_clk;
	}

	/* Statistics must be gathered regularly because some of them (like
	 * packets counters) are 32-bit registers and could overflow quite
	 * quickly. For instance, a 10Gb link used at full bandwidth with the
	 * smallest packets (64B) will overflow a 32-bit counter in less than
	 * 30 seconds. Then, use a workqueue to fill 64-bit counters.
	 */
	snprintf(priv->queue_name, sizeof(priv->queue_name),
		 "stats-wq-%s%s", netdev_name(priv->port_list[0]->dev),
		 priv->port_count > 1 ? "+" : "");
	priv->stats_queue = create_singlethread_workqueue(priv->queue_name);
	if (!priv->stats_queue) {
		err = -ENOMEM;
		goto err_port_probe;
	}

	mvpp2_dbgfs_init(priv, pdev->name);

	platform_set_drvdata(pdev, priv);
	return 0;

err_port_probe:
	i = 0;
	fwnode_for_each_available_child_node(fwnode, port_fwnode) {
		if (priv->port_list[i])
			mvpp2_port_remove(priv->port_list[i]);
		i++;
	}
err_axi_clk:
	clk_disable_unprepare(priv->axi_clk);

err_mg_core_clk:
	if (priv->hw_version == MVPP22)
		clk_disable_unprepare(priv->mg_core_clk);
err_mg_clk:
	if (priv->hw_version == MVPP22)
		clk_disable_unprepare(priv->mg_clk);
err_gop_clk:
	clk_disable_unprepare(priv->gop_clk);
err_pp_clk:
	clk_disable_unprepare(priv->pp_clk);
	return err;
}

static int mvpp2_remove(struct platform_device *pdev)
{
	struct mvpp2 *priv = platform_get_drvdata(pdev);
	struct fwnode_handle *fwnode = pdev->dev.fwnode;
	struct fwnode_handle *port_fwnode;
	int i = 0;

	mvpp2_dbgfs_cleanup(priv);

	fwnode_for_each_available_child_node(fwnode, port_fwnode) {
		if (priv->port_list[i]) {
			mutex_destroy(&priv->port_list[i]->gather_stats_lock);
			mvpp2_port_remove(priv->port_list[i]);
		}
		i++;
	}

	destroy_workqueue(priv->stats_queue);

	for (i = 0; i < MVPP2_BM_POOLS_NUM; i++) {
		struct mvpp2_bm_pool *bm_pool = &priv->bm_pools[i];

		mvpp2_bm_pool_destroy(&pdev->dev, priv, bm_pool);
	}

	for (i = 0; i < MVPP2_MAX_THREADS; i++) {
		struct mvpp2_tx_queue *aggr_txq = &priv->aggr_txqs[i];

		dma_free_coherent(&pdev->dev,
				  MVPP2_AGGR_TXQ_SIZE * MVPP2_DESC_ALIGNED_SIZE,
				  aggr_txq->descs,
				  aggr_txq->descs_dma);
	}

	if (is_acpi_node(port_fwnode))
		return 0;

	clk_disable_unprepare(priv->axi_clk);
	clk_disable_unprepare(priv->mg_core_clk);
	clk_disable_unprepare(priv->mg_clk);
	clk_disable_unprepare(priv->pp_clk);
	clk_disable_unprepare(priv->gop_clk);

	return 0;
}

static const struct of_device_id mvpp2_match[] = {
	{
		.compatible = "marvell,armada-375-pp2",
		.data = (void *)MVPP21,
	},
	{
		.compatible = "marvell,armada-7k-pp22",
		.data = (void *)MVPP22,
	},
	{ }
};
MODULE_DEVICE_TABLE(of, mvpp2_match);

static const struct acpi_device_id mvpp2_acpi_match[] = {
	{ "MRVL0110", MVPP22 },
	{ },
};
MODULE_DEVICE_TABLE(acpi, mvpp2_acpi_match);

static struct platform_driver mvpp2_driver = {
	.probe = mvpp2_probe,
	.remove = mvpp2_remove,
	.driver = {
		.name = MVPP2_DRIVER_NAME,
		.of_match_table = mvpp2_match,
		.acpi_match_table = ACPI_PTR(mvpp2_acpi_match),
	},
};

module_platform_driver(mvpp2_driver);

MODULE_DESCRIPTION("Marvell PPv2 Ethernet Driver - www.marvell.com");
MODULE_AUTHOR("Marcin Wojtas <mw@semihalf.com>");
MODULE_LICENSE("GPL v2");<|MERGE_RESOLUTION|>--- conflicted
+++ resolved
@@ -901,8 +901,6 @@
 	return 0;
 }
 
-<<<<<<< HEAD
-=======
 /* Initialize pools for swf, percpu buffers variant */
 static int mvpp2_swf_bm_pool_init_percpu(struct mvpp2_port *port)
 {
@@ -944,7 +942,6 @@
 		return mvpp2_swf_bm_pool_init_shared(port);
 }
 
->>>>>>> 3877dcd0
 static void mvpp2_set_hw_csum(struct mvpp2_port *port,
 			      enum mvpp2_bm_pool_log_num new_long_pool)
 {
@@ -3878,10 +3875,7 @@
 {
 	struct mvpp2_port *port = netdev_priv(dev);
 	bool running = netif_running(dev);
-<<<<<<< HEAD
-=======
 	struct mvpp2 *priv = port->priv;
->>>>>>> 3877dcd0
 	int err;
 
 	if (!IS_ALIGNED(MVPP2_RX_PKT_SIZE(mtu), 8)) {
@@ -3890,8 +3884,6 @@
 		mtu = ALIGN(MVPP2_RX_PKT_SIZE(mtu), 8);
 	}
 
-<<<<<<< HEAD
-=======
 	if (MVPP2_RX_PKT_SIZE(mtu) > MVPP2_BM_LONG_PKT_SIZE) {
 		if (priv->percpu_pools) {
 			netdev_warn(dev, "mtu %d too high, switching to shared buffers", mtu);
@@ -3917,7 +3909,6 @@
 		}
 	}
 
->>>>>>> 3877dcd0
 	if (running)
 		mvpp2_stop_dev(port);
 
@@ -5386,12 +5377,8 @@
 		dev->features |= NETIF_F_NTUPLE;
 	}
 
-<<<<<<< HEAD
-	mvpp2_set_hw_csum(port, port->pool_long->id);
-=======
 	if (!port->priv->percpu_pools)
 		mvpp2_set_hw_csum(port, port->pool_long->id);
->>>>>>> 3877dcd0
 
 	dev->vlan_features |= features;
 	dev->gso_max_segs = MVPP2_MAX_TSO_SEGS;
