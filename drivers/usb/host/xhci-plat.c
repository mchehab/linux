--- conflicted
+++ resolved
@@ -318,11 +318,7 @@
 	}
 
 	hcd->tpl_support = of_usb_host_tpl_support(sysdev->of_node);
-<<<<<<< HEAD
-	xhci->shared_hcd->tpl_support = hcd->tpl_support;
-=======
-
->>>>>>> 88084a3d
+
 	if (priv && (priv->quirks & XHCI_SKIP_PHY_INIT))
 		hcd->skip_phy_initialization = 1;
 
