// SPDX-License-Identifier: GPL-2.0
/*
 * Copyright (c) 2000-2005 Silicon Graphics, Inc.
 * All Rights Reserved.
 */
#include "xfs.h"
#include "xfs_fs.h"
#include "xfs_shared.h"
#include "xfs_format.h"
#include "xfs_log_format.h"
#include "xfs_trans_resv.h"
#include "xfs_bit.h"
#include "xfs_sb.h"
#include "xfs_mount.h"
#include "xfs_inode.h"
#include "xfs_dir2.h"
#include "xfs_ialloc.h"
#include "xfs_alloc.h"
#include "xfs_rtalloc.h"
#include "xfs_bmap.h"
#include "xfs_trans.h"
#include "xfs_trans_priv.h"
#include "xfs_log.h"
#include "xfs_error.h"
#include "xfs_quota.h"
#include "xfs_fsops.h"
#include "xfs_icache.h"
#include "xfs_sysfs.h"
#include "xfs_rmap_btree.h"
#include "xfs_refcount_btree.h"
#include "xfs_reflink.h"
#include "xfs_extent_busy.h"
#include "xfs_health.h"
#include "xfs_trace.h"

static DEFINE_MUTEX(xfs_uuid_table_mutex);
static int xfs_uuid_table_size;
static uuid_t *xfs_uuid_table;

void
xfs_uuid_table_free(void)
{
	if (xfs_uuid_table_size == 0)
		return;
	kmem_free(xfs_uuid_table);
	xfs_uuid_table = NULL;
	xfs_uuid_table_size = 0;
}

/*
 * See if the UUID is unique among mounted XFS filesystems.
 * Mount fails if UUID is nil or a FS with the same UUID is already mounted.
 */
STATIC int
xfs_uuid_mount(
	struct xfs_mount	*mp)
{
	uuid_t			*uuid = &mp->m_sb.sb_uuid;
	int			hole, i;

	/* Publish UUID in struct super_block */
	uuid_copy(&mp->m_super->s_uuid, uuid);

	if (mp->m_flags & XFS_MOUNT_NOUUID)
		return 0;

	if (uuid_is_null(uuid)) {
		xfs_warn(mp, "Filesystem has null UUID - can't mount");
		return -EINVAL;
	}

	mutex_lock(&xfs_uuid_table_mutex);
	for (i = 0, hole = -1; i < xfs_uuid_table_size; i++) {
		if (uuid_is_null(&xfs_uuid_table[i])) {
			hole = i;
			continue;
		}
		if (uuid_equal(uuid, &xfs_uuid_table[i]))
			goto out_duplicate;
	}

	if (hole < 0) {
		xfs_uuid_table = krealloc(xfs_uuid_table,
			(xfs_uuid_table_size + 1) * sizeof(*xfs_uuid_table),
			GFP_KERNEL | __GFP_NOFAIL);
		hole = xfs_uuid_table_size++;
	}
	xfs_uuid_table[hole] = *uuid;
	mutex_unlock(&xfs_uuid_table_mutex);

	return 0;

 out_duplicate:
	mutex_unlock(&xfs_uuid_table_mutex);
	xfs_warn(mp, "Filesystem has duplicate UUID %pU - can't mount", uuid);
	return -EINVAL;
}

STATIC void
xfs_uuid_unmount(
	struct xfs_mount	*mp)
{
	uuid_t			*uuid = &mp->m_sb.sb_uuid;
	int			i;

	if (mp->m_flags & XFS_MOUNT_NOUUID)
		return;

	mutex_lock(&xfs_uuid_table_mutex);
	for (i = 0; i < xfs_uuid_table_size; i++) {
		if (uuid_is_null(&xfs_uuid_table[i]))
			continue;
		if (!uuid_equal(uuid, &xfs_uuid_table[i]))
			continue;
		memset(&xfs_uuid_table[i], 0, sizeof(uuid_t));
		break;
	}
	ASSERT(i < xfs_uuid_table_size);
	mutex_unlock(&xfs_uuid_table_mutex);
}


STATIC void
__xfs_free_perag(
	struct rcu_head	*head)
{
	struct xfs_perag *pag = container_of(head, struct xfs_perag, rcu_head);

	ASSERT(!delayed_work_pending(&pag->pag_blockgc_work));
	ASSERT(atomic_read(&pag->pag_ref) == 0);
	kmem_free(pag);
}

/*
 * Free up the per-ag resources associated with the mount structure.
 */
STATIC void
xfs_free_perag(
	xfs_mount_t	*mp)
{
	xfs_agnumber_t	agno;
	struct xfs_perag *pag;

	for (agno = 0; agno < mp->m_sb.sb_agcount; agno++) {
		spin_lock(&mp->m_perag_lock);
		pag = radix_tree_delete(&mp->m_perag_tree, agno);
		spin_unlock(&mp->m_perag_lock);
		ASSERT(pag);
		ASSERT(atomic_read(&pag->pag_ref) == 0);
		cancel_delayed_work_sync(&pag->pag_blockgc_work);
		xfs_iunlink_destroy(pag);
		xfs_buf_hash_destroy(pag);
		call_rcu(&pag->rcu_head, __xfs_free_perag);
	}
}

/*
 * Check size of device based on the (data/realtime) block count.
 * Note: this check is used by the growfs code as well as mount.
 */
int
xfs_sb_validate_fsb_count(
	xfs_sb_t	*sbp,
	uint64_t	nblocks)
{
	ASSERT(PAGE_SHIFT >= sbp->sb_blocklog);
	ASSERT(sbp->sb_blocklog >= BBSHIFT);

	/* Limited by ULONG_MAX of page cache index */
	if (nblocks >> (PAGE_SHIFT - sbp->sb_blocklog) > ULONG_MAX)
		return -EFBIG;
	return 0;
}

int
xfs_initialize_perag(
	xfs_mount_t	*mp,
	xfs_agnumber_t	agcount,
	xfs_agnumber_t	*maxagi)
{
	xfs_agnumber_t	index;
	xfs_agnumber_t	first_initialised = NULLAGNUMBER;
	xfs_perag_t	*pag;
	int		error = -ENOMEM;

	/*
	 * Walk the current per-ag tree so we don't try to initialise AGs
	 * that already exist (growfs case). Allocate and insert all the
	 * AGs we don't find ready for initialisation.
	 */
	for (index = 0; index < agcount; index++) {
		pag = xfs_perag_get(mp, index);
		if (pag) {
			xfs_perag_put(pag);
			continue;
		}

		pag = kmem_zalloc(sizeof(*pag), KM_MAYFAIL);
		if (!pag) {
			error = -ENOMEM;
			goto out_unwind_new_pags;
		}
		pag->pag_agno = index;
		pag->pag_mount = mp;
		spin_lock_init(&pag->pag_ici_lock);
		INIT_DELAYED_WORK(&pag->pag_blockgc_work, xfs_blockgc_worker);
		INIT_RADIX_TREE(&pag->pag_ici_root, GFP_ATOMIC);

		error = xfs_buf_hash_init(pag);
		if (error)
			goto out_free_pag;
		init_waitqueue_head(&pag->pagb_wait);
		spin_lock_init(&pag->pagb_lock);
		pag->pagb_count = 0;
		pag->pagb_tree = RB_ROOT;

		error = radix_tree_preload(GFP_NOFS);
		if (error)
			goto out_hash_destroy;

		spin_lock(&mp->m_perag_lock);
		if (radix_tree_insert(&mp->m_perag_tree, index, pag)) {
			WARN_ON_ONCE(1);
			spin_unlock(&mp->m_perag_lock);
			radix_tree_preload_end();
			error = -EEXIST;
			goto out_hash_destroy;
		}
		spin_unlock(&mp->m_perag_lock);
		radix_tree_preload_end();
		/* first new pag is fully initialized */
		if (first_initialised == NULLAGNUMBER)
			first_initialised = index;
		error = xfs_iunlink_init(pag);
		if (error)
			goto out_hash_destroy;
		spin_lock_init(&pag->pag_state_lock);
	}

	index = xfs_set_inode_alloc(mp, agcount);

	if (maxagi)
		*maxagi = index;

	mp->m_ag_prealloc_blocks = xfs_prealloc_blocks(mp);
	return 0;

out_hash_destroy:
	xfs_buf_hash_destroy(pag);
out_free_pag:
	kmem_free(pag);
out_unwind_new_pags:
	/* unwind any prior newly initialized pags */
	for (index = first_initialised; index < agcount; index++) {
		pag = radix_tree_delete(&mp->m_perag_tree, index);
		if (!pag)
			break;
		xfs_buf_hash_destroy(pag);
		xfs_iunlink_destroy(pag);
		kmem_free(pag);
	}
	return error;
}

/*
 * xfs_readsb
 *
 * Does the initial read of the superblock.
 */
int
xfs_readsb(
	struct xfs_mount *mp,
	int		flags)
{
	unsigned int	sector_size;
	struct xfs_buf	*bp;
	struct xfs_sb	*sbp = &mp->m_sb;
	int		error;
	int		loud = !(flags & XFS_MFSI_QUIET);
	const struct xfs_buf_ops *buf_ops;

	ASSERT(mp->m_sb_bp == NULL);
	ASSERT(mp->m_ddev_targp != NULL);

	/*
	 * For the initial read, we must guess at the sector
	 * size based on the block device.  It's enough to
	 * get the sb_sectsize out of the superblock and
	 * then reread with the proper length.
	 * We don't verify it yet, because it may not be complete.
	 */
	sector_size = xfs_getsize_buftarg(mp->m_ddev_targp);
	buf_ops = NULL;

	/*
	 * Allocate a (locked) buffer to hold the superblock. This will be kept
	 * around at all times to optimize access to the superblock. Therefore,
	 * set XBF_NO_IOACCT to make sure it doesn't hold the buftarg count
	 * elevated.
	 */
reread:
	error = xfs_buf_read_uncached(mp->m_ddev_targp, XFS_SB_DADDR,
				      BTOBB(sector_size), XBF_NO_IOACCT, &bp,
				      buf_ops);
	if (error) {
		if (loud)
			xfs_warn(mp, "SB validate failed with error %d.", error);
		/* bad CRC means corrupted metadata */
		if (error == -EFSBADCRC)
			error = -EFSCORRUPTED;
		return error;
	}

	/*
	 * Initialize the mount structure from the superblock.
	 */
	xfs_sb_from_disk(sbp, bp->b_addr);

	/*
	 * If we haven't validated the superblock, do so now before we try
	 * to check the sector size and reread the superblock appropriately.
	 */
	if (sbp->sb_magicnum != XFS_SB_MAGIC) {
		if (loud)
			xfs_warn(mp, "Invalid superblock magic number");
		error = -EINVAL;
		goto release_buf;
	}

	/*
	 * We must be able to do sector-sized and sector-aligned IO.
	 */
	if (sector_size > sbp->sb_sectsize) {
		if (loud)
			xfs_warn(mp, "device supports %u byte sectors (not %u)",
				sector_size, sbp->sb_sectsize);
		error = -ENOSYS;
		goto release_buf;
	}

	if (buf_ops == NULL) {
		/*
		 * Re-read the superblock so the buffer is correctly sized,
		 * and properly verified.
		 */
		xfs_buf_relse(bp);
		sector_size = sbp->sb_sectsize;
		buf_ops = loud ? &xfs_sb_buf_ops : &xfs_sb_quiet_buf_ops;
		goto reread;
	}

	xfs_reinit_percpu_counters(mp);

	/* no need to be quiet anymore, so reset the buf ops */
	bp->b_ops = &xfs_sb_buf_ops;

	mp->m_sb_bp = bp;
	xfs_buf_unlock(bp);
	return 0;

release_buf:
	xfs_buf_relse(bp);
	return error;
}

/*
 * If the sunit/swidth change would move the precomputed root inode value, we
 * must reject the ondisk change because repair will stumble over that.
 * However, we allow the mount to proceed because we never rejected this
 * combination before.  Returns true to update the sb, false otherwise.
 */
static inline int
xfs_check_new_dalign(
	struct xfs_mount	*mp,
	int			new_dalign,
	bool			*update_sb)
{
	struct xfs_sb		*sbp = &mp->m_sb;
	xfs_ino_t		calc_ino;

	calc_ino = xfs_ialloc_calc_rootino(mp, new_dalign);
	trace_xfs_check_new_dalign(mp, new_dalign, calc_ino);

	if (sbp->sb_rootino == calc_ino) {
		*update_sb = true;
		return 0;
	}

	xfs_warn(mp,
"Cannot change stripe alignment; would require moving root inode.");

	/*
	 * XXX: Next time we add a new incompat feature, this should start
	 * returning -EINVAL to fail the mount.  Until then, spit out a warning
	 * that we're ignoring the administrator's instructions.
	 */
	xfs_warn(mp, "Skipping superblock stripe alignment update.");
	*update_sb = false;
	return 0;
}

/*
 * If we were provided with new sunit/swidth values as mount options, make sure
 * that they pass basic alignment and superblock feature checks, and convert
 * them into the same units (FSB) that everything else expects.  This step
 * /must/ be done before computing the inode geometry.
 */
STATIC int
xfs_validate_new_dalign(
	struct xfs_mount	*mp)
{
	if (mp->m_dalign == 0)
		return 0;

	/*
	 * If stripe unit and stripe width are not multiples
	 * of the fs blocksize turn off alignment.
	 */
	if ((BBTOB(mp->m_dalign) & mp->m_blockmask) ||
	    (BBTOB(mp->m_swidth) & mp->m_blockmask)) {
		xfs_warn(mp,
	"alignment check failed: sunit/swidth vs. blocksize(%d)",
			mp->m_sb.sb_blocksize);
		return -EINVAL;
	} else {
		/*
		 * Convert the stripe unit and width to FSBs.
		 */
		mp->m_dalign = XFS_BB_TO_FSBT(mp, mp->m_dalign);
		if (mp->m_dalign && (mp->m_sb.sb_agblocks % mp->m_dalign)) {
			xfs_warn(mp,
		"alignment check failed: sunit/swidth vs. agsize(%d)",
				 mp->m_sb.sb_agblocks);
			return -EINVAL;
		} else if (mp->m_dalign) {
			mp->m_swidth = XFS_BB_TO_FSBT(mp, mp->m_swidth);
		} else {
			xfs_warn(mp,
		"alignment check failed: sunit(%d) less than bsize(%d)",
				 mp->m_dalign, mp->m_sb.sb_blocksize);
			return -EINVAL;
		}
	}

	if (!xfs_sb_version_hasdalign(&mp->m_sb)) {
		xfs_warn(mp,
"cannot change alignment: superblock does not support data alignment");
		return -EINVAL;
	}

	return 0;
}

/* Update alignment values based on mount options and sb values. */
STATIC int
xfs_update_alignment(
	struct xfs_mount	*mp)
{
	struct xfs_sb		*sbp = &mp->m_sb;

	if (mp->m_dalign) {
		bool		update_sb;
		int		error;

		if (sbp->sb_unit == mp->m_dalign &&
		    sbp->sb_width == mp->m_swidth)
			return 0;

		error = xfs_check_new_dalign(mp, mp->m_dalign, &update_sb);
		if (error || !update_sb)
			return error;

		sbp->sb_unit = mp->m_dalign;
		sbp->sb_width = mp->m_swidth;
		mp->m_update_sb = true;
	} else if ((mp->m_flags & XFS_MOUNT_NOALIGN) != XFS_MOUNT_NOALIGN &&
		    xfs_sb_version_hasdalign(&mp->m_sb)) {
		mp->m_dalign = sbp->sb_unit;
		mp->m_swidth = sbp->sb_width;
	}

	return 0;
}

/*
 * precalculate the low space thresholds for dynamic speculative preallocation.
 */
void
xfs_set_low_space_thresholds(
	struct xfs_mount	*mp)
{
	int i;

	for (i = 0; i < XFS_LOWSP_MAX; i++) {
		uint64_t space = mp->m_sb.sb_dblocks;

		do_div(space, 100);
		mp->m_low_space[i] = space * (i + 1);
	}
}

/*
 * Check that the data (and log if separate) is an ok size.
 */
STATIC int
xfs_check_sizes(
	struct xfs_mount *mp)
{
	struct xfs_buf	*bp;
	xfs_daddr_t	d;
	int		error;

	d = (xfs_daddr_t)XFS_FSB_TO_BB(mp, mp->m_sb.sb_dblocks);
	if (XFS_BB_TO_FSB(mp, d) != mp->m_sb.sb_dblocks) {
		xfs_warn(mp, "filesystem size mismatch detected");
		return -EFBIG;
	}
	error = xfs_buf_read_uncached(mp->m_ddev_targp,
					d - XFS_FSS_TO_BB(mp, 1),
					XFS_FSS_TO_BB(mp, 1), 0, &bp, NULL);
	if (error) {
		xfs_warn(mp, "last sector read failed");
		return error;
	}
	xfs_buf_relse(bp);

	if (mp->m_logdev_targp == mp->m_ddev_targp)
		return 0;

	d = (xfs_daddr_t)XFS_FSB_TO_BB(mp, mp->m_sb.sb_logblocks);
	if (XFS_BB_TO_FSB(mp, d) != mp->m_sb.sb_logblocks) {
		xfs_warn(mp, "log size mismatch detected");
		return -EFBIG;
	}
	error = xfs_buf_read_uncached(mp->m_logdev_targp,
					d - XFS_FSB_TO_BB(mp, 1),
					XFS_FSB_TO_BB(mp, 1), 0, &bp, NULL);
	if (error) {
		xfs_warn(mp, "log device read failed");
		return error;
	}
	xfs_buf_relse(bp);
	return 0;
}

/*
 * Clear the quotaflags in memory and in the superblock.
 */
int
xfs_mount_reset_sbqflags(
	struct xfs_mount	*mp)
{
	mp->m_qflags = 0;

	/* It is OK to look at sb_qflags in the mount path without m_sb_lock. */
	if (mp->m_sb.sb_qflags == 0)
		return 0;
	spin_lock(&mp->m_sb_lock);
	mp->m_sb.sb_qflags = 0;
	spin_unlock(&mp->m_sb_lock);

	if (!xfs_fs_writable(mp, SB_FREEZE_WRITE))
		return 0;

	return xfs_sync_sb(mp, false);
}

uint64_t
xfs_default_resblks(xfs_mount_t *mp)
{
	uint64_t resblks;

	/*
	 * We default to 5% or 8192 fsbs of space reserved, whichever is
	 * smaller.  This is intended to cover concurrent allocation
	 * transactions when we initially hit enospc. These each require a 4
	 * block reservation. Hence by default we cover roughly 2000 concurrent
	 * allocation reservations.
	 */
	resblks = mp->m_sb.sb_dblocks;
	do_div(resblks, 20);
	resblks = min_t(uint64_t, resblks, 8192);
	return resblks;
}

/* Ensure the summary counts are correct. */
STATIC int
xfs_check_summary_counts(
	struct xfs_mount	*mp)
{
	/*
	 * The AG0 superblock verifier rejects in-progress filesystems,
	 * so we should never see the flag set this far into mounting.
	 */
	if (mp->m_sb.sb_inprogress) {
		xfs_err(mp, "sb_inprogress set after log recovery??");
		WARN_ON(1);
		return -EFSCORRUPTED;
	}

	/*
	 * Now the log is mounted, we know if it was an unclean shutdown or
	 * not. If it was, with the first phase of recovery has completed, we
	 * have consistent AG blocks on disk. We have not recovered EFIs yet,
	 * but they are recovered transactionally in the second recovery phase
	 * later.
	 *
	 * If the log was clean when we mounted, we can check the summary
	 * counters.  If any of them are obviously incorrect, we can recompute
	 * them from the AGF headers in the next step.
	 */
	if (XFS_LAST_UNMOUNT_WAS_CLEAN(mp) &&
	    (mp->m_sb.sb_fdblocks > mp->m_sb.sb_dblocks ||
	     !xfs_verify_icount(mp, mp->m_sb.sb_icount) ||
	     mp->m_sb.sb_ifree > mp->m_sb.sb_icount))
		xfs_fs_mark_sick(mp, XFS_SICK_FS_COUNTERS);

	/*
	 * We can safely re-initialise incore superblock counters from the
	 * per-ag data. These may not be correct if the filesystem was not
	 * cleanly unmounted, so we waited for recovery to finish before doing
	 * this.
	 *
	 * If the filesystem was cleanly unmounted or the previous check did
	 * not flag anything weird, then we can trust the values in the
	 * superblock to be correct and we don't need to do anything here.
	 * Otherwise, recalculate the summary counters.
	 */
	if ((!xfs_sb_version_haslazysbcount(&mp->m_sb) ||
	     XFS_LAST_UNMOUNT_WAS_CLEAN(mp)) &&
	    !xfs_fs_has_sickness(mp, XFS_SICK_FS_COUNTERS))
		return 0;

	return xfs_initialize_perag_data(mp, mp->m_sb.sb_agcount);
}

/*
 * Flush and reclaim dirty inodes in preparation for unmount. Inodes and
 * internal inode structures can be sitting in the CIL and AIL at this point,
 * so we need to unpin them, write them back and/or reclaim them before unmount
 * can proceed.
 *
 * An inode cluster that has been freed can have its buffer still pinned in
 * memory because the transaction is still sitting in a iclog. The stale inodes
 * on that buffer will be pinned to the buffer until the transaction hits the
 * disk and the callbacks run. Pushing the AIL will skip the stale inodes and
 * may never see the pinned buffer, so nothing will push out the iclog and
 * unpin the buffer.
 *
 * Hence we need to force the log to unpin everything first. However, log
 * forces don't wait for the discards they issue to complete, so we have to
 * explicitly wait for them to complete here as well.
 *
 * Then we can tell the world we are unmounting so that error handling knows
 * that the filesystem is going away and we should error out anything that we
 * have been retrying in the background.  This will prevent never-ending
 * retries in AIL pushing from hanging the unmount.
 *
 * Finally, we can push the AIL to clean all the remaining dirty objects, then
 * reclaim the remaining inodes that are still in memory at this point in time.
 */
static void
xfs_unmount_flush_inodes(
	struct xfs_mount	*mp)
{
	xfs_log_force(mp, XFS_LOG_SYNC);
	xfs_extent_busy_wait_all(mp);
	flush_workqueue(xfs_discard_wq);

	mp->m_flags |= XFS_MOUNT_UNMOUNTING;

	xfs_ail_push_all_sync(mp->m_ail);
	cancel_delayed_work_sync(&mp->m_reclaim_work);
	xfs_reclaim_inodes(mp);
	xfs_health_unmount(mp);
}

<<<<<<< HEAD
=======
static void
xfs_mount_setup_inode_geom(
	struct xfs_mount	*mp)
{
	struct xfs_ino_geometry *igeo = M_IGEO(mp);

	igeo->attr_fork_offset = xfs_bmap_compute_attr_offset(mp);
	ASSERT(igeo->attr_fork_offset < XFS_LITINO(mp));

	xfs_ialloc_setup_geometry(mp);
}

>>>>>>> 11e4b63a
/*
 * This function does the following on an initial mount of a file system:
 *	- reads the superblock from disk and init the mount struct
 *	- if we're a 32-bit kernel, do a size check on the superblock
 *		so we don't mount terabyte filesystems
 *	- init mount struct realtime fields
 *	- allocate inode hash table for fs
 *	- init directory manager
 *	- perform recovery and init the log manager
 */
int
xfs_mountfs(
	struct xfs_mount	*mp)
{
	struct xfs_sb		*sbp = &(mp->m_sb);
	struct xfs_inode	*rip;
	struct xfs_ino_geometry	*igeo = M_IGEO(mp);
	uint64_t		resblks;
	uint			quotamount = 0;
	uint			quotaflags = 0;
	int			error = 0;

	xfs_sb_mount_common(mp, sbp);

	/*
	 * Check for a mismatched features2 values.  Older kernels read & wrote
	 * into the wrong sb offset for sb_features2 on some platforms due to
	 * xfs_sb_t not being 64bit size aligned when sb_features2 was added,
	 * which made older superblock reading/writing routines swap it as a
	 * 64-bit value.
	 *
	 * For backwards compatibility, we make both slots equal.
	 *
	 * If we detect a mismatched field, we OR the set bits into the existing
	 * features2 field in case it has already been modified; we don't want
	 * to lose any features.  We then update the bad location with the ORed
	 * value so that older kernels will see any features2 flags. The
	 * superblock writeback code ensures the new sb_features2 is copied to
	 * sb_bad_features2 before it is logged or written to disk.
	 */
	if (xfs_sb_has_mismatched_features2(sbp)) {
		xfs_warn(mp, "correcting sb_features alignment problem");
		sbp->sb_features2 |= sbp->sb_bad_features2;
		mp->m_update_sb = true;

		/*
		 * Re-check for ATTR2 in case it was found in bad_features2
		 * slot.
		 */
		if (xfs_sb_version_hasattr2(&mp->m_sb) &&
		   !(mp->m_flags & XFS_MOUNT_NOATTR2))
			mp->m_flags |= XFS_MOUNT_ATTR2;
	}

	if (xfs_sb_version_hasattr2(&mp->m_sb) &&
	   (mp->m_flags & XFS_MOUNT_NOATTR2)) {
		xfs_sb_version_removeattr2(&mp->m_sb);
		mp->m_update_sb = true;

		/* update sb_versionnum for the clearing of the morebits */
		if (!sbp->sb_features2)
			mp->m_update_sb = true;
	}

	/* always use v2 inodes by default now */
	if (!(mp->m_sb.sb_versionnum & XFS_SB_VERSION_NLINKBIT)) {
		mp->m_sb.sb_versionnum |= XFS_SB_VERSION_NLINKBIT;
		mp->m_update_sb = true;
	}

	/*
	 * If we were given new sunit/swidth options, do some basic validation
	 * checks and convert the incore dalign and swidth values to the
	 * same units (FSB) that everything else uses.  This /must/ happen
	 * before computing the inode geometry.
	 */
	error = xfs_validate_new_dalign(mp);
	if (error)
		goto out;

	xfs_alloc_compute_maxlevels(mp);
	xfs_bmap_compute_maxlevels(mp, XFS_DATA_FORK);
	xfs_bmap_compute_maxlevels(mp, XFS_ATTR_FORK);
	xfs_mount_setup_inode_geom(mp);
	xfs_rmapbt_compute_maxlevels(mp);
	xfs_refcountbt_compute_maxlevels(mp);

	/*
	 * Check if sb_agblocks is aligned at stripe boundary.  If sb_agblocks
	 * is NOT aligned turn off m_dalign since allocator alignment is within
	 * an ag, therefore ag has to be aligned at stripe boundary.  Note that
	 * we must compute the free space and rmap btree geometry before doing
	 * this.
	 */
	error = xfs_update_alignment(mp);
	if (error)
		goto out;

	/* enable fail_at_unmount as default */
	mp->m_fail_unmount = true;

	error = xfs_sysfs_init(&mp->m_kobj, &xfs_mp_ktype,
			       NULL, mp->m_super->s_id);
	if (error)
		goto out;

	error = xfs_sysfs_init(&mp->m_stats.xs_kobj, &xfs_stats_ktype,
			       &mp->m_kobj, "stats");
	if (error)
		goto out_remove_sysfs;

	error = xfs_error_sysfs_init(mp);
	if (error)
		goto out_del_stats;

	error = xfs_errortag_init(mp);
	if (error)
		goto out_remove_error_sysfs;

	error = xfs_uuid_mount(mp);
	if (error)
		goto out_remove_errortag;

	/*
	 * Update the preferred write size based on the information from the
	 * on-disk superblock.
	 */
	mp->m_allocsize_log =
		max_t(uint32_t, sbp->sb_blocklog, mp->m_allocsize_log);
	mp->m_allocsize_blocks = 1U << (mp->m_allocsize_log - sbp->sb_blocklog);

	/* set the low space thresholds for dynamic preallocation */
	xfs_set_low_space_thresholds(mp);

	/*
	 * If enabled, sparse inode chunk alignment is expected to match the
	 * cluster size. Full inode chunk alignment must match the chunk size,
	 * but that is checked on sb read verification...
	 */
	if (xfs_sb_version_hassparseinodes(&mp->m_sb) &&
	    mp->m_sb.sb_spino_align !=
			XFS_B_TO_FSBT(mp, igeo->inode_cluster_size_raw)) {
		xfs_warn(mp,
	"Sparse inode block alignment (%u) must match cluster size (%llu).",
			 mp->m_sb.sb_spino_align,
			 XFS_B_TO_FSBT(mp, igeo->inode_cluster_size_raw));
		error = -EINVAL;
		goto out_remove_uuid;
	}

	/*
	 * Check that the data (and log if separate) is an ok size.
	 */
	error = xfs_check_sizes(mp);
	if (error)
		goto out_remove_uuid;

	/*
	 * Initialize realtime fields in the mount structure
	 */
	error = xfs_rtmount_init(mp);
	if (error) {
		xfs_warn(mp, "RT mount failed");
		goto out_remove_uuid;
	}

	/*
	 *  Copies the low order bits of the timestamp and the randomly
	 *  set "sequence" number out of a UUID.
	 */
	mp->m_fixedfsid[0] =
		(get_unaligned_be16(&sbp->sb_uuid.b[8]) << 16) |
		 get_unaligned_be16(&sbp->sb_uuid.b[4]);
	mp->m_fixedfsid[1] = get_unaligned_be32(&sbp->sb_uuid.b[0]);

	error = xfs_da_mount(mp);
	if (error) {
		xfs_warn(mp, "Failed dir/attr init: %d", error);
		goto out_remove_uuid;
	}

	/*
	 * Initialize the precomputed transaction reservations values.
	 */
	xfs_trans_init(mp);

	/*
	 * Allocate and initialize the per-ag data.
	 */
	error = xfs_initialize_perag(mp, sbp->sb_agcount, &mp->m_maxagi);
	if (error) {
		xfs_warn(mp, "Failed per-ag init: %d", error);
		goto out_free_dir;
	}

	if (XFS_IS_CORRUPT(mp, !sbp->sb_logblocks)) {
		xfs_warn(mp, "no log defined");
		error = -EFSCORRUPTED;
		goto out_free_perag;
	}

	/*
	 * Log's mount-time initialization. The first part of recovery can place
	 * some items on the AIL, to be handled when recovery is finished or
	 * cancelled.
	 */
	error = xfs_log_mount(mp, mp->m_logdev_targp,
			      XFS_FSB_TO_DADDR(mp, sbp->sb_logstart),
			      XFS_FSB_TO_BB(mp, sbp->sb_logblocks));
	if (error) {
		xfs_warn(mp, "log mount failed");
		goto out_fail_wait;
	}

	/* Make sure the summary counts are ok. */
	error = xfs_check_summary_counts(mp);
	if (error)
		goto out_log_dealloc;

	/*
	 * Get and sanity-check the root inode.
	 * Save the pointer to it in the mount structure.
	 */
	error = xfs_iget(mp, NULL, sbp->sb_rootino, XFS_IGET_UNTRUSTED,
			 XFS_ILOCK_EXCL, &rip);
	if (error) {
		xfs_warn(mp,
			"Failed to read root inode 0x%llx, error %d",
			sbp->sb_rootino, -error);
		goto out_log_dealloc;
	}

	ASSERT(rip != NULL);

	if (XFS_IS_CORRUPT(mp, !S_ISDIR(VFS_I(rip)->i_mode))) {
		xfs_warn(mp, "corrupted root inode %llu: not a directory",
			(unsigned long long)rip->i_ino);
		xfs_iunlock(rip, XFS_ILOCK_EXCL);
		error = -EFSCORRUPTED;
		goto out_rele_rip;
	}
	mp->m_rootip = rip;	/* save it */

	xfs_iunlock(rip, XFS_ILOCK_EXCL);

	/*
	 * Initialize realtime inode pointers in the mount structure
	 */
	error = xfs_rtmount_inodes(mp);
	if (error) {
		/*
		 * Free up the root inode.
		 */
		xfs_warn(mp, "failed to read RT inodes");
		goto out_rele_rip;
	}

	/*
	 * If this is a read-only mount defer the superblock updates until
	 * the next remount into writeable mode.  Otherwise we would never
	 * perform the update e.g. for the root filesystem.
	 */
	if (mp->m_update_sb && !(mp->m_flags & XFS_MOUNT_RDONLY)) {
		error = xfs_sync_sb(mp, false);
		if (error) {
			xfs_warn(mp, "failed to write sb changes");
			goto out_rtunmount;
		}
	}

	/*
	 * Initialise the XFS quota management subsystem for this mount
	 */
	if (XFS_IS_QUOTA_RUNNING(mp)) {
		error = xfs_qm_newmount(mp, &quotamount, &quotaflags);
		if (error)
			goto out_rtunmount;
	} else {
		ASSERT(!XFS_IS_QUOTA_ON(mp));

		/*
		 * If a file system had quotas running earlier, but decided to
		 * mount without -o uquota/pquota/gquota options, revoke the
		 * quotachecked license.
		 */
		if (mp->m_sb.sb_qflags & XFS_ALL_QUOTA_ACCT) {
			xfs_notice(mp, "resetting quota flags");
			error = xfs_mount_reset_sbqflags(mp);
			if (error)
				goto out_rtunmount;
		}
	}

	/*
	 * Finish recovering the file system.  This part needed to be delayed
	 * until after the root and real-time bitmap inodes were consistently
	 * read in.
	 */
	error = xfs_log_mount_finish(mp);
	if (error) {
		xfs_warn(mp, "log mount finish failed");
		goto out_rtunmount;
	}

	/*
	 * Now the log is fully replayed, we can transition to full read-only
	 * mode for read-only mounts. This will sync all the metadata and clean
	 * the log so that the recovery we just performed does not have to be
	 * replayed again on the next mount.
	 *
	 * We use the same quiesce mechanism as the rw->ro remount, as they are
	 * semantically identical operations.
	 */
	if ((mp->m_flags & (XFS_MOUNT_RDONLY|XFS_MOUNT_NORECOVERY)) ==
							XFS_MOUNT_RDONLY) {
		xfs_log_clean(mp);
	}

	/*
	 * Complete the quota initialisation, post-log-replay component.
	 */
	if (quotamount) {
		ASSERT(mp->m_qflags == 0);
		mp->m_qflags = quotaflags;

		xfs_qm_mount_quotas(mp);
	}

	/*
	 * Now we are mounted, reserve a small amount of unused space for
	 * privileged transactions. This is needed so that transaction
	 * space required for critical operations can dip into this pool
	 * when at ENOSPC. This is needed for operations like create with
	 * attr, unwritten extent conversion at ENOSPC, etc. Data allocations
	 * are not allowed to use this reserved space.
	 *
	 * This may drive us straight to ENOSPC on mount, but that implies
	 * we were already there on the last unmount. Warn if this occurs.
	 */
	if (!(mp->m_flags & XFS_MOUNT_RDONLY)) {
		resblks = xfs_default_resblks(mp);
		error = xfs_reserve_blocks(mp, &resblks, NULL);
		if (error)
			xfs_warn(mp,
	"Unable to allocate reserve blocks. Continuing without reserve pool.");

		/* Recover any CoW blocks that never got remapped. */
		error = xfs_reflink_recover_cow(mp);
		if (error) {
			xfs_err(mp,
	"Error %d recovering leftover CoW allocations.", error);
			xfs_force_shutdown(mp, SHUTDOWN_CORRUPT_INCORE);
			goto out_quota;
		}

		/* Reserve AG blocks for future btree expansion. */
		error = xfs_fs_reserve_ag_blocks(mp);
		if (error && error != -ENOSPC)
			goto out_agresv;
	}

	return 0;

 out_agresv:
	xfs_fs_unreserve_ag_blocks(mp);
 out_quota:
	xfs_qm_unmount_quotas(mp);
 out_rtunmount:
	xfs_rtunmount_inodes(mp);
 out_rele_rip:
	xfs_irele(rip);
	/* Clean out dquots that might be in memory after quotacheck. */
	xfs_qm_unmount(mp);
	/*
	 * Flush all inode reclamation work and flush the log.
	 * We have to do this /after/ rtunmount and qm_unmount because those
	 * two will have scheduled delayed reclaim for the rt/quota inodes.
	 *
	 * This is slightly different from the unmountfs call sequence
	 * because we could be tearing down a partially set up mount.  In
	 * particular, if log_mount_finish fails we bail out without calling
	 * qm_unmount_quotas and therefore rely on qm_unmount to release the
	 * quota inodes.
	 */
	xfs_unmount_flush_inodes(mp);
 out_log_dealloc:
	xfs_log_mount_cancel(mp);
 out_fail_wait:
	if (mp->m_logdev_targp && mp->m_logdev_targp != mp->m_ddev_targp)
		xfs_buftarg_drain(mp->m_logdev_targp);
	xfs_buftarg_drain(mp->m_ddev_targp);
 out_free_perag:
	xfs_free_perag(mp);
 out_free_dir:
	xfs_da_unmount(mp);
 out_remove_uuid:
	xfs_uuid_unmount(mp);
 out_remove_errortag:
	xfs_errortag_del(mp);
 out_remove_error_sysfs:
	xfs_error_sysfs_del(mp);
 out_del_stats:
	xfs_sysfs_del(&mp->m_stats.xs_kobj);
 out_remove_sysfs:
	xfs_sysfs_del(&mp->m_kobj);
 out:
	return error;
}

/*
 * This flushes out the inodes,dquots and the superblock, unmounts the
 * log and makes sure that incore structures are freed.
 */
void
xfs_unmountfs(
	struct xfs_mount	*mp)
{
	uint64_t		resblks;
	int			error;

	xfs_blockgc_stop(mp);
	xfs_fs_unreserve_ag_blocks(mp);
	xfs_qm_unmount_quotas(mp);
	xfs_rtunmount_inodes(mp);
	xfs_irele(mp->m_rootip);

	xfs_unmount_flush_inodes(mp);

	xfs_qm_unmount(mp);

	/*
	 * Unreserve any blocks we have so that when we unmount we don't account
	 * the reserved free space as used. This is really only necessary for
	 * lazy superblock counting because it trusts the incore superblock
	 * counters to be absolutely correct on clean unmount.
	 *
	 * We don't bother correcting this elsewhere for lazy superblock
	 * counting because on mount of an unclean filesystem we reconstruct the
	 * correct counter value and this is irrelevant.
	 *
	 * For non-lazy counter filesystems, this doesn't matter at all because
	 * we only every apply deltas to the superblock and hence the incore
	 * value does not matter....
	 */
	resblks = 0;
	error = xfs_reserve_blocks(mp, &resblks, NULL);
	if (error)
		xfs_warn(mp, "Unable to free reserved block pool. "
				"Freespace may not be correct on next mount.");

	xfs_log_unmount(mp);
	xfs_da_unmount(mp);
	xfs_uuid_unmount(mp);

#if defined(DEBUG)
	xfs_errortag_clearall(mp);
#endif
	xfs_free_perag(mp);

	xfs_errortag_del(mp);
	xfs_error_sysfs_del(mp);
	xfs_sysfs_del(&mp->m_stats.xs_kobj);
	xfs_sysfs_del(&mp->m_kobj);
}

/*
 * Determine whether modifications can proceed. The caller specifies the minimum
 * freeze level for which modifications should not be allowed. This allows
 * certain operations to proceed while the freeze sequence is in progress, if
 * necessary.
 */
bool
xfs_fs_writable(
	struct xfs_mount	*mp,
	int			level)
{
	ASSERT(level > SB_UNFROZEN);
	if ((mp->m_super->s_writers.frozen >= level) ||
	    XFS_FORCED_SHUTDOWN(mp) || (mp->m_flags & XFS_MOUNT_RDONLY))
		return false;

	return true;
}

/*
 * Deltas for the block count can vary from 1 to very large, but lock contention
 * only occurs on frequent small block count updates such as in the delayed
 * allocation path for buffered writes (page a time updates). Hence we set
 * a large batch count (1024) to minimise global counter updates except when
 * we get near to ENOSPC and we have to be very accurate with our updates.
 */
#define XFS_FDBLOCKS_BATCH	1024
int
xfs_mod_fdblocks(
	struct xfs_mount	*mp,
	int64_t			delta,
	bool			rsvd)
{
	int64_t			lcounter;
	long long		res_used;
	s32			batch;
	uint64_t		set_aside;

	if (delta > 0) {
		/*
		 * If the reserve pool is depleted, put blocks back into it
		 * first. Most of the time the pool is full.
		 */
		if (likely(mp->m_resblks == mp->m_resblks_avail)) {
			percpu_counter_add(&mp->m_fdblocks, delta);
			return 0;
		}

		spin_lock(&mp->m_sb_lock);
		res_used = (long long)(mp->m_resblks - mp->m_resblks_avail);

		if (res_used > delta) {
			mp->m_resblks_avail += delta;
		} else {
			delta -= res_used;
			mp->m_resblks_avail = mp->m_resblks;
			percpu_counter_add(&mp->m_fdblocks, delta);
		}
		spin_unlock(&mp->m_sb_lock);
		return 0;
	}

	/*
	 * Taking blocks away, need to be more accurate the closer we
	 * are to zero.
	 *
	 * If the counter has a value of less than 2 * max batch size,
	 * then make everything serialise as we are real close to
	 * ENOSPC.
	 */
	if (__percpu_counter_compare(&mp->m_fdblocks, 2 * XFS_FDBLOCKS_BATCH,
				     XFS_FDBLOCKS_BATCH) < 0)
		batch = 1;
	else
		batch = XFS_FDBLOCKS_BATCH;

	/*
	 * Set aside allocbt blocks because these blocks are tracked as free
	 * space but not available for allocation. Technically this means that a
	 * single reservation cannot consume all remaining free space, but the
	 * ratio of allocbt blocks to usable free blocks should be rather small.
	 * The tradeoff without this is that filesystems that maintain high
	 * perag block reservations can over reserve physical block availability
	 * and fail physical allocation, which leads to much more serious
	 * problems (i.e. transaction abort, pagecache discards, etc.) than
	 * slightly premature -ENOSPC.
	 */
	set_aside = mp->m_alloc_set_aside + atomic64_read(&mp->m_allocbt_blks);
	percpu_counter_add_batch(&mp->m_fdblocks, delta, batch);
	if (__percpu_counter_compare(&mp->m_fdblocks, set_aside,
				     XFS_FDBLOCKS_BATCH) >= 0) {
		/* we had space! */
		return 0;
	}

	/*
	 * lock up the sb for dipping into reserves before releasing the space
	 * that took us to ENOSPC.
	 */
	spin_lock(&mp->m_sb_lock);
	percpu_counter_add(&mp->m_fdblocks, -delta);
	if (!rsvd)
		goto fdblocks_enospc;

	lcounter = (long long)mp->m_resblks_avail + delta;
	if (lcounter >= 0) {
		mp->m_resblks_avail = lcounter;
		spin_unlock(&mp->m_sb_lock);
		return 0;
	}
	xfs_warn_once(mp,
"Reserve blocks depleted! Consider increasing reserve pool size.");

fdblocks_enospc:
	spin_unlock(&mp->m_sb_lock);
	return -ENOSPC;
}

int
xfs_mod_frextents(
	struct xfs_mount	*mp,
	int64_t			delta)
{
	int64_t			lcounter;
	int			ret = 0;

	spin_lock(&mp->m_sb_lock);
	lcounter = mp->m_sb.sb_frextents + delta;
	if (lcounter < 0)
		ret = -ENOSPC;
	else
		mp->m_sb.sb_frextents = lcounter;
	spin_unlock(&mp->m_sb_lock);
	return ret;
}

/*
 * Used to free the superblock along various error paths.
 */
void
xfs_freesb(
	struct xfs_mount	*mp)
{
	struct xfs_buf		*bp = mp->m_sb_bp;

	xfs_buf_lock(bp);
	mp->m_sb_bp = NULL;
	xfs_buf_relse(bp);
}

/*
 * If the underlying (data/log/rt) device is readonly, there are some
 * operations that cannot proceed.
 */
int
xfs_dev_is_read_only(
	struct xfs_mount	*mp,
	char			*message)
{
	if (xfs_readonly_buftarg(mp->m_ddev_targp) ||
	    xfs_readonly_buftarg(mp->m_logdev_targp) ||
	    (mp->m_rtdev_targp && xfs_readonly_buftarg(mp->m_rtdev_targp))) {
		xfs_notice(mp, "%s required on read-only device.", message);
		xfs_notice(mp, "write access unavailable, cannot proceed.");
		return -EROFS;
	}
	return 0;
}

/* Force the summary counters to be recalculated at next mount. */
void
xfs_force_summary_recalc(
	struct xfs_mount	*mp)
{
	if (!xfs_sb_version_haslazysbcount(&mp->m_sb))
		return;

	xfs_fs_mark_sick(mp, XFS_SICK_FS_COUNTERS);
}

/*
 * Update the in-core delayed block counter.
 *
 * We prefer to update the counter without having to take a spinlock for every
 * counter update (i.e. batching).  Each change to delayed allocation
 * reservations can change can easily exceed the default percpu counter
 * batching, so we use a larger batch factor here.
 *
 * Note that we don't currently have any callers requiring fast summation
 * (e.g. percpu_counter_read) so we can use a big batch value here.
 */
#define XFS_DELALLOC_BATCH	(4096)
void
xfs_mod_delalloc(
	struct xfs_mount	*mp,
	int64_t			delta)
{
	percpu_counter_add_batch(&mp->m_delalloc_blks, delta,
			XFS_DELALLOC_BATCH);
}<|MERGE_RESOLUTION|>--- conflicted
+++ resolved
@@ -675,8 +675,6 @@
 	xfs_health_unmount(mp);
 }
 
-<<<<<<< HEAD
-=======
 static void
 xfs_mount_setup_inode_geom(
 	struct xfs_mount	*mp)
@@ -689,7 +687,6 @@
 	xfs_ialloc_setup_geometry(mp);
 }
 
->>>>>>> 11e4b63a
 /*
  * This function does the following on an initial mount of a file system:
  *	- reads the superblock from disk and init the mount struct
