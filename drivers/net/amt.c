--- conflicted
+++ resolved
@@ -2699,12 +2699,8 @@
 	amt = rcu_dereference_sk_user_data(sk);
 	if (!amt) {
 		err = true;
-<<<<<<< HEAD
-		goto drop;
-=======
 		kfree_skb(skb);
 		goto out;
->>>>>>> f777316e
 	}
 
 	skb->dev = amt->dev;
