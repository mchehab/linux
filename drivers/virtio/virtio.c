--- conflicted
+++ resolved
@@ -171,10 +171,6 @@
 static int virtio_features_ok(struct virtio_device *dev)
 {
 	unsigned int status;
-<<<<<<< HEAD
-	int ret;
-=======
->>>>>>> 3809db64
 
 	might_sleep();
 
