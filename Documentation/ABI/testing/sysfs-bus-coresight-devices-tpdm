--- conflicted
+++ resolved
@@ -244,11 +244,7 @@
 Contact:	Jinlong Mao (QUIC) <quic_jinlmao@quicinc.com>, Tao Zhang (QUIC) <quic_taozha@quicinc.com>
 Description:
 		(RW) Read or write the status of timestamp upon all interface.
-<<<<<<< HEAD
-		Only value 0 and 1  can be written to this node. Set this node to 1 to requeset
-=======
 		Only value 0 and 1  can be written to this node. Set this node to 1 to request
->>>>>>> 0c383648
 		timestamp to all trace packet.
 		Accepts only one of the 2 values -  0 or 1.
 		0 : Disable the timestamp of all trace packets.
