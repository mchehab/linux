// SPDX-License-Identifier: GPL-2.0
/*
 * Shared application/kernel submission and completion ring pairs, for
 * supporting fast/efficient IO.
 *
 * A note on the read/write ordering memory barriers that are matched between
 * the application and kernel side.
 *
 * After the application reads the CQ ring tail, it must use an
 * appropriate smp_rmb() to pair with the smp_wmb() the kernel uses
 * before writing the tail (using smp_load_acquire to read the tail will
 * do). It also needs a smp_mb() before updating CQ head (ordering the
 * entry load(s) with the head store), pairing with an implicit barrier
 * through a control-dependency in io_get_cqe (smp_store_release to
 * store head will do). Failure to do so could lead to reading invalid
 * CQ entries.
 *
 * Likewise, the application must use an appropriate smp_wmb() before
 * writing the SQ tail (ordering SQ entry stores with the tail store),
 * which pairs with smp_load_acquire in io_get_sqring (smp_store_release
 * to store the tail will do). And it needs a barrier ordering the SQ
 * head load before writing new SQ entries (smp_load_acquire to read
 * head will do).
 *
 * When using the SQ poll thread (IORING_SETUP_SQPOLL), the application
 * needs to check the SQ flags for IORING_SQ_NEED_WAKEUP *after*
 * updating the SQ tail; a full memory barrier smp_mb() is needed
 * between.
 *
 * Also see the examples in the liburing library:
 *
 *	git://git.kernel.dk/liburing
 *
 * io_uring also uses READ/WRITE_ONCE() for _any_ store or load that happens
 * from data shared between the kernel and application. This is done both
 * for ordering purposes, but also to ensure that once a value is loaded from
 * data that the application could potentially modify, it remains stable.
 *
 * Copyright (C) 2018-2019 Jens Axboe
 * Copyright (c) 2018-2019 Christoph Hellwig
 */
#include <linux/kernel.h>
#include <linux/init.h>
#include <linux/errno.h>
#include <linux/syscalls.h>
#include <linux/compat.h>
#include <net/compat.h>
#include <linux/refcount.h>
#include <linux/uio.h>
#include <linux/bits.h>

#include <linux/sched/signal.h>
#include <linux/fs.h>
#include <linux/file.h>
#include <linux/fdtable.h>
#include <linux/mm.h>
#include <linux/mman.h>
#include <linux/percpu.h>
#include <linux/slab.h>
#include <linux/blkdev.h>
#include <linux/bvec.h>
#include <linux/net.h>
#include <net/sock.h>
#include <net/af_unix.h>
#include <net/scm.h>
#include <linux/anon_inodes.h>
#include <linux/sched/mm.h>
#include <linux/uaccess.h>
#include <linux/nospec.h>
#include <linux/sizes.h>
#include <linux/hugetlb.h>
#include <linux/highmem.h>
#include <linux/namei.h>
#include <linux/fsnotify.h>
#include <linux/fadvise.h>
#include <linux/eventpoll.h>
#include <linux/splice.h>
#include <linux/task_work.h>
#include <linux/pagemap.h>
#include <linux/io_uring.h>
#include <linux/tracehook.h>

#define CREATE_TRACE_POINTS
#include <trace/events/io_uring.h>

#include <uapi/linux/io_uring.h>

#include "internal.h"
#include "io-wq.h"

#define IORING_MAX_ENTRIES	32768
#define IORING_MAX_CQ_ENTRIES	(2 * IORING_MAX_ENTRIES)
#define IORING_SQPOLL_CAP_ENTRIES_VALUE 8

/* only define max */
#define IORING_MAX_FIXED_FILES	(1U << 15)
#define IORING_MAX_RESTRICTIONS	(IORING_RESTRICTION_LAST + \
				 IORING_REGISTER_LAST + IORING_OP_LAST)

#define IO_RSRC_TAG_TABLE_SHIFT	(PAGE_SHIFT - 3)
#define IO_RSRC_TAG_TABLE_MAX	(1U << IO_RSRC_TAG_TABLE_SHIFT)
#define IO_RSRC_TAG_TABLE_MASK	(IO_RSRC_TAG_TABLE_MAX - 1)

#define IORING_MAX_REG_BUFFERS	(1U << 14)

#define SQE_VALID_FLAGS	(IOSQE_FIXED_FILE|IOSQE_IO_DRAIN|IOSQE_IO_LINK|	\
				IOSQE_IO_HARDLINK | IOSQE_ASYNC | \
				IOSQE_BUFFER_SELECT)
#define IO_REQ_CLEAN_FLAGS (REQ_F_BUFFER_SELECTED | REQ_F_NEED_CLEANUP | \
				REQ_F_POLLED | REQ_F_INFLIGHT | REQ_F_CREDS)

#define IO_TCTX_REFS_CACHE_NR	(1U << 10)

struct io_uring {
	u32 head ____cacheline_aligned_in_smp;
	u32 tail ____cacheline_aligned_in_smp;
};

/*
 * This data is shared with the application through the mmap at offsets
 * IORING_OFF_SQ_RING and IORING_OFF_CQ_RING.
 *
 * The offsets to the member fields are published through struct
 * io_sqring_offsets when calling io_uring_setup.
 */
struct io_rings {
	/*
	 * Head and tail offsets into the ring; the offsets need to be
	 * masked to get valid indices.
	 *
	 * The kernel controls head of the sq ring and the tail of the cq ring,
	 * and the application controls tail of the sq ring and the head of the
	 * cq ring.
	 */
	struct io_uring		sq, cq;
	/*
	 * Bitmasks to apply to head and tail offsets (constant, equals
	 * ring_entries - 1)
	 */
	u32			sq_ring_mask, cq_ring_mask;
	/* Ring sizes (constant, power of 2) */
	u32			sq_ring_entries, cq_ring_entries;
	/*
	 * Number of invalid entries dropped by the kernel due to
	 * invalid index stored in array
	 *
	 * Written by the kernel, shouldn't be modified by the
	 * application (i.e. get number of "new events" by comparing to
	 * cached value).
	 *
	 * After a new SQ head value was read by the application this
	 * counter includes all submissions that were dropped reaching
	 * the new SQ head (and possibly more).
	 */
	u32			sq_dropped;
	/*
	 * Runtime SQ flags
	 *
	 * Written by the kernel, shouldn't be modified by the
	 * application.
	 *
	 * The application needs a full memory barrier before checking
	 * for IORING_SQ_NEED_WAKEUP after updating the sq tail.
	 */
	u32			sq_flags;
	/*
	 * Runtime CQ flags
	 *
	 * Written by the application, shouldn't be modified by the
	 * kernel.
	 */
	u32			cq_flags;
	/*
	 * Number of completion events lost because the queue was full;
	 * this should be avoided by the application by making sure
	 * there are not more requests pending than there is space in
	 * the completion queue.
	 *
	 * Written by the kernel, shouldn't be modified by the
	 * application (i.e. get number of "new events" by comparing to
	 * cached value).
	 *
	 * As completion events come in out of order this counter is not
	 * ordered with any other data.
	 */
	u32			cq_overflow;
	/*
	 * Ring buffer of completion events.
	 *
	 * The kernel writes completion events fresh every time they are
	 * produced, so the application is allowed to modify pending
	 * entries.
	 */
	struct io_uring_cqe	cqes[] ____cacheline_aligned_in_smp;
};

enum io_uring_cmd_flags {
	IO_URING_F_NONBLOCK		= 1,
	IO_URING_F_COMPLETE_DEFER	= 2,
};

struct io_mapped_ubuf {
	u64		ubuf;
	u64		ubuf_end;
	unsigned int	nr_bvecs;
	unsigned long	acct_pages;
	struct bio_vec	bvec[];
};

struct io_ring_ctx;

struct io_overflow_cqe {
	struct io_uring_cqe cqe;
	struct list_head list;
};

struct io_fixed_file {
	/* file * with additional FFS_* flags */
	unsigned long file_ptr;
};

struct io_rsrc_put {
	struct list_head list;
	u64 tag;
	union {
		void *rsrc;
		struct file *file;
		struct io_mapped_ubuf *buf;
	};
};

struct io_file_table {
	struct io_fixed_file *files;
};

struct io_rsrc_node {
	struct percpu_ref		refs;
	struct list_head		node;
	struct list_head		rsrc_list;
	struct io_rsrc_data		*rsrc_data;
	struct llist_node		llist;
	bool				done;
};

typedef void (rsrc_put_fn)(struct io_ring_ctx *ctx, struct io_rsrc_put *prsrc);

struct io_rsrc_data {
	struct io_ring_ctx		*ctx;

	u64				**tags;
	unsigned int			nr;
	rsrc_put_fn			*do_put;
	atomic_t			refs;
	struct completion		done;
	bool				quiesce;
};

struct io_buffer {
	struct list_head list;
	__u64 addr;
	__u32 len;
	__u16 bid;
};

struct io_restriction {
	DECLARE_BITMAP(register_op, IORING_REGISTER_LAST);
	DECLARE_BITMAP(sqe_op, IORING_OP_LAST);
	u8 sqe_flags_allowed;
	u8 sqe_flags_required;
	bool registered;
};

enum {
	IO_SQ_THREAD_SHOULD_STOP = 0,
	IO_SQ_THREAD_SHOULD_PARK,
};

struct io_sq_data {
	refcount_t		refs;
	atomic_t		park_pending;
	struct mutex		lock;

	/* ctx's that are using this sqd */
	struct list_head	ctx_list;

	struct task_struct	*thread;
	struct wait_queue_head	wait;

	unsigned		sq_thread_idle;
	int			sq_cpu;
	pid_t			task_pid;
	pid_t			task_tgid;

	unsigned long		state;
	struct completion	exited;
};

#define IO_COMPL_BATCH			32
#define IO_REQ_CACHE_SIZE		32
#define IO_REQ_ALLOC_BATCH		8

struct io_submit_link {
	struct io_kiocb		*head;
	struct io_kiocb		*last;
};

struct io_submit_state {
	struct blk_plug		plug;
	struct io_submit_link	link;

	/*
	 * io_kiocb alloc cache
	 */
	void			*reqs[IO_REQ_CACHE_SIZE];
	unsigned int		free_reqs;

	bool			plug_started;

	/*
	 * Batch completion logic
	 */
	struct io_kiocb		*compl_reqs[IO_COMPL_BATCH];
	unsigned int		compl_nr;
	/* inline/task_work completion list, under ->uring_lock */
	struct list_head	free_list;

	unsigned int		ios_left;
};

struct io_ring_ctx {
	/* const or read-mostly hot data */
	struct {
		struct percpu_ref	refs;

		struct io_rings		*rings;
		unsigned int		flags;
		unsigned int		compat: 1;
		unsigned int		drain_next: 1;
		unsigned int		eventfd_async: 1;
		unsigned int		restricted: 1;
		unsigned int		off_timeout_used: 1;
		unsigned int		drain_active: 1;
	} ____cacheline_aligned_in_smp;

	/* submission data */
	struct {
		struct mutex		uring_lock;

		/*
		 * Ring buffer of indices into array of io_uring_sqe, which is
		 * mmapped by the application using the IORING_OFF_SQES offset.
		 *
		 * This indirection could e.g. be used to assign fixed
		 * io_uring_sqe entries to operations and only submit them to
		 * the queue when needed.
		 *
		 * The kernel modifies neither the indices array nor the entries
		 * array.
		 */
		u32			*sq_array;
		struct io_uring_sqe	*sq_sqes;
		unsigned		cached_sq_head;
		unsigned		sq_entries;
		struct list_head	defer_list;

		/*
		 * Fixed resources fast path, should be accessed only under
		 * uring_lock, and updated through io_uring_register(2)
		 */
		struct io_rsrc_node	*rsrc_node;
		struct io_file_table	file_table;
		unsigned		nr_user_files;
		unsigned		nr_user_bufs;
		struct io_mapped_ubuf	**user_bufs;

		struct io_submit_state	submit_state;
		struct list_head	timeout_list;
		struct list_head	ltimeout_list;
		struct list_head	cq_overflow_list;
		struct xarray		io_buffers;
		struct xarray		personalities;
		u32			pers_next;
		unsigned		sq_thread_idle;
	} ____cacheline_aligned_in_smp;

	/* IRQ completion list, under ->completion_lock */
	struct list_head	locked_free_list;
	unsigned int		locked_free_nr;

	const struct cred	*sq_creds;	/* cred used for __io_sq_thread() */
	struct io_sq_data	*sq_data;	/* if using sq thread polling */

	struct wait_queue_head	sqo_sq_wait;
	struct list_head	sqd_list;

	unsigned long		check_cq_overflow;

	struct {
		unsigned		cached_cq_tail;
		unsigned		cq_entries;
		struct eventfd_ctx	*cq_ev_fd;
		struct wait_queue_head	poll_wait;
		struct wait_queue_head	cq_wait;
		unsigned		cq_extra;
		atomic_t		cq_timeouts;
		unsigned		cq_last_tm_flush;
	} ____cacheline_aligned_in_smp;

	struct {
		spinlock_t		completion_lock;

		spinlock_t		timeout_lock;

		/*
		 * ->iopoll_list is protected by the ctx->uring_lock for
		 * io_uring instances that don't use IORING_SETUP_SQPOLL.
		 * For SQPOLL, only the single threaded io_sq_thread() will
		 * manipulate the list, hence no extra locking is needed there.
		 */
		struct list_head	iopoll_list;
		struct hlist_head	*cancel_hash;
		unsigned		cancel_hash_bits;
		bool			poll_multi_queue;
	} ____cacheline_aligned_in_smp;

	struct io_restriction		restrictions;

	/* slow path rsrc auxilary data, used by update/register */
	struct {
		struct io_rsrc_node		*rsrc_backup_node;
		struct io_mapped_ubuf		*dummy_ubuf;
		struct io_rsrc_data		*file_data;
		struct io_rsrc_data		*buf_data;

		struct delayed_work		rsrc_put_work;
		struct llist_head		rsrc_put_llist;
		struct list_head		rsrc_ref_list;
		spinlock_t			rsrc_ref_lock;
	};

	/* Keep this last, we don't need it for the fast path */
	struct {
		#if defined(CONFIG_UNIX)
			struct socket		*ring_sock;
		#endif
		/* hashed buffered write serialization */
		struct io_wq_hash		*hash_map;

		/* Only used for accounting purposes */
		struct user_struct		*user;
		struct mm_struct		*mm_account;

		/* ctx exit and cancelation */
		struct llist_head		fallback_llist;
		struct delayed_work		fallback_work;
		struct work_struct		exit_work;
		struct list_head		tctx_list;
		struct completion		ref_comp;
	};
};

struct io_uring_task {
	/* submission side */
	int			cached_refs;
	struct xarray		xa;
	struct wait_queue_head	wait;
	const struct io_ring_ctx *last;
	struct io_wq		*io_wq;
	struct percpu_counter	inflight;
	atomic_t		inflight_tracked;
	atomic_t		in_idle;

	spinlock_t		task_lock;
	struct io_wq_work_list	task_list;
	struct callback_head	task_work;
	bool			task_running;
};

/*
 * First field must be the file pointer in all the
 * iocb unions! See also 'struct kiocb' in <linux/fs.h>
 */
struct io_poll_iocb {
	struct file			*file;
	struct wait_queue_head		*head;
	__poll_t			events;
	bool				done;
	bool				canceled;
	struct wait_queue_entry		wait;
};

struct io_poll_update {
	struct file			*file;
	u64				old_user_data;
	u64				new_user_data;
	__poll_t			events;
	bool				update_events;
	bool				update_user_data;
};

struct io_close {
	struct file			*file;
	int				fd;
	u32				file_slot;
};

struct io_timeout_data {
	struct io_kiocb			*req;
	struct hrtimer			timer;
	struct timespec64		ts;
	enum hrtimer_mode		mode;
	u32				flags;
};

struct io_accept {
	struct file			*file;
	struct sockaddr __user		*addr;
	int __user			*addr_len;
	int				flags;
	u32				file_slot;
	unsigned long			nofile;
};

struct io_sync {
	struct file			*file;
	loff_t				len;
	loff_t				off;
	int				flags;
	int				mode;
};

struct io_cancel {
	struct file			*file;
	u64				addr;
};

struct io_timeout {
	struct file			*file;
	u32				off;
	u32				target_seq;
	struct list_head		list;
	/* head of the link, used by linked timeouts only */
	struct io_kiocb			*head;
	/* for linked completions */
	struct io_kiocb			*prev;
};

struct io_timeout_rem {
	struct file			*file;
	u64				addr;

	/* timeout update */
	struct timespec64		ts;
	u32				flags;
	bool				ltimeout;
};

struct io_rw {
	/* NOTE: kiocb has the file as the first member, so don't do it here */
	struct kiocb			kiocb;
	u64				addr;
	u64				len;
};

struct io_connect {
	struct file			*file;
	struct sockaddr __user		*addr;
	int				addr_len;
};

struct io_sr_msg {
	struct file			*file;
	union {
		struct compat_msghdr __user	*umsg_compat;
		struct user_msghdr __user	*umsg;
		void __user			*buf;
	};
	int				msg_flags;
	int				bgid;
	size_t				len;
	struct io_buffer		*kbuf;
};

struct io_open {
	struct file			*file;
	int				dfd;
	u32				file_slot;
	struct filename			*filename;
	struct open_how			how;
	unsigned long			nofile;
};

struct io_rsrc_update {
	struct file			*file;
	u64				arg;
	u32				nr_args;
	u32				offset;
};

struct io_fadvise {
	struct file			*file;
	u64				offset;
	u32				len;
	u32				advice;
};

struct io_madvise {
	struct file			*file;
	u64				addr;
	u32				len;
	u32				advice;
};

struct io_epoll {
	struct file			*file;
	int				epfd;
	int				op;
	int				fd;
	struct epoll_event		event;
};

struct io_splice {
	struct file			*file_out;
	struct file			*file_in;
	loff_t				off_out;
	loff_t				off_in;
	u64				len;
	unsigned int			flags;
};

struct io_provide_buf {
	struct file			*file;
	__u64				addr;
	__u32				len;
	__u32				bgid;
	__u16				nbufs;
	__u16				bid;
};

struct io_statx {
	struct file			*file;
	int				dfd;
	unsigned int			mask;
	unsigned int			flags;
	const char __user		*filename;
	struct statx __user		*buffer;
};

struct io_shutdown {
	struct file			*file;
	int				how;
};

struct io_rename {
	struct file			*file;
	int				old_dfd;
	int				new_dfd;
	struct filename			*oldpath;
	struct filename			*newpath;
	int				flags;
};

struct io_unlink {
	struct file			*file;
	int				dfd;
	int				flags;
	struct filename			*filename;
};

struct io_mkdir {
	struct file			*file;
	int				dfd;
	umode_t				mode;
	struct filename			*filename;
};

struct io_symlink {
	struct file			*file;
	int				new_dfd;
	struct filename			*oldpath;
	struct filename			*newpath;
};

struct io_hardlink {
	struct file			*file;
	int				old_dfd;
	int				new_dfd;
	struct filename			*oldpath;
	struct filename			*newpath;
	int				flags;
};

struct io_completion {
	struct file			*file;
	u32				cflags;
};

struct io_async_connect {
	struct sockaddr_storage		address;
};

struct io_async_msghdr {
	struct iovec			fast_iov[UIO_FASTIOV];
	/* points to an allocated iov, if NULL we use fast_iov instead */
	struct iovec			*free_iov;
	struct sockaddr __user		*uaddr;
	struct msghdr			msg;
	struct sockaddr_storage		addr;
};

struct io_async_rw {
	struct iovec			fast_iov[UIO_FASTIOV];
	const struct iovec		*free_iovec;
	struct iov_iter			iter;
	struct iov_iter_state		iter_state;
	size_t				bytes_done;
	struct wait_page_queue		wpq;
};

enum {
	REQ_F_FIXED_FILE_BIT	= IOSQE_FIXED_FILE_BIT,
	REQ_F_IO_DRAIN_BIT	= IOSQE_IO_DRAIN_BIT,
	REQ_F_LINK_BIT		= IOSQE_IO_LINK_BIT,
	REQ_F_HARDLINK_BIT	= IOSQE_IO_HARDLINK_BIT,
	REQ_F_FORCE_ASYNC_BIT	= IOSQE_ASYNC_BIT,
	REQ_F_BUFFER_SELECT_BIT	= IOSQE_BUFFER_SELECT_BIT,

	/* first byte is taken by user flags, shift it to not overlap */
	REQ_F_FAIL_BIT		= 8,
	REQ_F_INFLIGHT_BIT,
	REQ_F_CUR_POS_BIT,
	REQ_F_NOWAIT_BIT,
	REQ_F_LINK_TIMEOUT_BIT,
	REQ_F_NEED_CLEANUP_BIT,
	REQ_F_POLLED_BIT,
	REQ_F_BUFFER_SELECTED_BIT,
	REQ_F_COMPLETE_INLINE_BIT,
	REQ_F_REISSUE_BIT,
	REQ_F_CREDS_BIT,
	REQ_F_REFCOUNT_BIT,
	REQ_F_ARM_LTIMEOUT_BIT,
	/* keep async read/write and isreg together and in order */
	REQ_F_NOWAIT_READ_BIT,
	REQ_F_NOWAIT_WRITE_BIT,
	REQ_F_ISREG_BIT,

	/* not a real bit, just to check we're not overflowing the space */
	__REQ_F_LAST_BIT,
};

enum {
	/* ctx owns file */
	REQ_F_FIXED_FILE	= BIT(REQ_F_FIXED_FILE_BIT),
	/* drain existing IO first */
	REQ_F_IO_DRAIN		= BIT(REQ_F_IO_DRAIN_BIT),
	/* linked sqes */
	REQ_F_LINK		= BIT(REQ_F_LINK_BIT),
	/* doesn't sever on completion < 0 */
	REQ_F_HARDLINK		= BIT(REQ_F_HARDLINK_BIT),
	/* IOSQE_ASYNC */
	REQ_F_FORCE_ASYNC	= BIT(REQ_F_FORCE_ASYNC_BIT),
	/* IOSQE_BUFFER_SELECT */
	REQ_F_BUFFER_SELECT	= BIT(REQ_F_BUFFER_SELECT_BIT),

	/* fail rest of links */
	REQ_F_FAIL		= BIT(REQ_F_FAIL_BIT),
	/* on inflight list, should be cancelled and waited on exit reliably */
	REQ_F_INFLIGHT		= BIT(REQ_F_INFLIGHT_BIT),
	/* read/write uses file position */
	REQ_F_CUR_POS		= BIT(REQ_F_CUR_POS_BIT),
	/* must not punt to workers */
	REQ_F_NOWAIT		= BIT(REQ_F_NOWAIT_BIT),
	/* has or had linked timeout */
	REQ_F_LINK_TIMEOUT	= BIT(REQ_F_LINK_TIMEOUT_BIT),
	/* needs cleanup */
	REQ_F_NEED_CLEANUP	= BIT(REQ_F_NEED_CLEANUP_BIT),
	/* already went through poll handler */
	REQ_F_POLLED		= BIT(REQ_F_POLLED_BIT),
	/* buffer already selected */
	REQ_F_BUFFER_SELECTED	= BIT(REQ_F_BUFFER_SELECTED_BIT),
	/* completion is deferred through io_comp_state */
	REQ_F_COMPLETE_INLINE	= BIT(REQ_F_COMPLETE_INLINE_BIT),
	/* caller should reissue async */
	REQ_F_REISSUE		= BIT(REQ_F_REISSUE_BIT),
	/* supports async reads */
	REQ_F_NOWAIT_READ	= BIT(REQ_F_NOWAIT_READ_BIT),
	/* supports async writes */
	REQ_F_NOWAIT_WRITE	= BIT(REQ_F_NOWAIT_WRITE_BIT),
	/* regular file */
	REQ_F_ISREG		= BIT(REQ_F_ISREG_BIT),
	/* has creds assigned */
	REQ_F_CREDS		= BIT(REQ_F_CREDS_BIT),
	/* skip refcounting if not set */
	REQ_F_REFCOUNT		= BIT(REQ_F_REFCOUNT_BIT),
	/* there is a linked timeout that has to be armed */
	REQ_F_ARM_LTIMEOUT	= BIT(REQ_F_ARM_LTIMEOUT_BIT),
};

struct async_poll {
	struct io_poll_iocb	poll;
	struct io_poll_iocb	*double_poll;
};

typedef void (*io_req_tw_func_t)(struct io_kiocb *req, bool *locked);

struct io_task_work {
	union {
		struct io_wq_work_node	node;
		struct llist_node	fallback_node;
	};
	io_req_tw_func_t		func;
};

enum {
	IORING_RSRC_FILE		= 0,
	IORING_RSRC_BUFFER		= 1,
};

/*
 * NOTE! Each of the iocb union members has the file pointer
 * as the first entry in their struct definition. So you can
 * access the file pointer through any of the sub-structs,
 * or directly as just 'ki_filp' in this struct.
 */
struct io_kiocb {
	union {
		struct file		*file;
		struct io_rw		rw;
		struct io_poll_iocb	poll;
		struct io_poll_update	poll_update;
		struct io_accept	accept;
		struct io_sync		sync;
		struct io_cancel	cancel;
		struct io_timeout	timeout;
		struct io_timeout_rem	timeout_rem;
		struct io_connect	connect;
		struct io_sr_msg	sr_msg;
		struct io_open		open;
		struct io_close		close;
		struct io_rsrc_update	rsrc_update;
		struct io_fadvise	fadvise;
		struct io_madvise	madvise;
		struct io_epoll		epoll;
		struct io_splice	splice;
		struct io_provide_buf	pbuf;
		struct io_statx		statx;
		struct io_shutdown	shutdown;
		struct io_rename	rename;
		struct io_unlink	unlink;
		struct io_mkdir		mkdir;
		struct io_symlink	symlink;
		struct io_hardlink	hardlink;
		/* use only after cleaning per-op data, see io_clean_op() */
		struct io_completion	compl;
	};

	/* opcode allocated if it needs to store data for async defer */
	void				*async_data;
	u8				opcode;
	/* polled IO has completed */
	u8				iopoll_completed;

	u16				buf_index;
	u32				result;

	struct io_ring_ctx		*ctx;
	unsigned int			flags;
	atomic_t			refs;
	struct task_struct		*task;
	u64				user_data;

	struct io_kiocb			*link;
	struct percpu_ref		*fixed_rsrc_refs;

	/* used with ctx->iopoll_list with reads/writes */
	struct list_head		inflight_entry;
	struct io_task_work		io_task_work;
	/* for polled requests, i.e. IORING_OP_POLL_ADD and async armed poll */
	struct hlist_node		hash_node;
	struct async_poll		*apoll;
	struct io_wq_work		work;
	const struct cred		*creds;

	/* store used ubuf, so we can prevent reloading */
	struct io_mapped_ubuf		*imu;
};

struct io_tctx_node {
	struct list_head	ctx_node;
	struct task_struct	*task;
	struct io_ring_ctx	*ctx;
};

struct io_defer_entry {
	struct list_head	list;
	struct io_kiocb		*req;
	u32			seq;
};

struct io_op_def {
	/* needs req->file assigned */
	unsigned		needs_file : 1;
	/* hash wq insertion if file is a regular file */
	unsigned		hash_reg_file : 1;
	/* unbound wq insertion if file is a non-regular file */
	unsigned		unbound_nonreg_file : 1;
	/* opcode is not supported by this kernel */
	unsigned		not_supported : 1;
	/* set if opcode supports polled "wait" */
	unsigned		pollin : 1;
	unsigned		pollout : 1;
	/* op supports buffer selection */
	unsigned		buffer_select : 1;
	/* do prep async if is going to be punted */
	unsigned		needs_async_setup : 1;
	/* should block plug */
	unsigned		plug : 1;
	/* size of async data needed, if any */
	unsigned short		async_size;
};

static const struct io_op_def io_op_defs[] = {
	[IORING_OP_NOP] = {},
	[IORING_OP_READV] = {
		.needs_file		= 1,
		.unbound_nonreg_file	= 1,
		.pollin			= 1,
		.buffer_select		= 1,
		.needs_async_setup	= 1,
		.plug			= 1,
		.async_size		= sizeof(struct io_async_rw),
	},
	[IORING_OP_WRITEV] = {
		.needs_file		= 1,
		.hash_reg_file		= 1,
		.unbound_nonreg_file	= 1,
		.pollout		= 1,
		.needs_async_setup	= 1,
		.plug			= 1,
		.async_size		= sizeof(struct io_async_rw),
	},
	[IORING_OP_FSYNC] = {
		.needs_file		= 1,
	},
	[IORING_OP_READ_FIXED] = {
		.needs_file		= 1,
		.unbound_nonreg_file	= 1,
		.pollin			= 1,
		.plug			= 1,
		.async_size		= sizeof(struct io_async_rw),
	},
	[IORING_OP_WRITE_FIXED] = {
		.needs_file		= 1,
		.hash_reg_file		= 1,
		.unbound_nonreg_file	= 1,
		.pollout		= 1,
		.plug			= 1,
		.async_size		= sizeof(struct io_async_rw),
	},
	[IORING_OP_POLL_ADD] = {
		.needs_file		= 1,
		.unbound_nonreg_file	= 1,
	},
	[IORING_OP_POLL_REMOVE] = {},
	[IORING_OP_SYNC_FILE_RANGE] = {
		.needs_file		= 1,
	},
	[IORING_OP_SENDMSG] = {
		.needs_file		= 1,
		.unbound_nonreg_file	= 1,
		.pollout		= 1,
		.needs_async_setup	= 1,
		.async_size		= sizeof(struct io_async_msghdr),
	},
	[IORING_OP_RECVMSG] = {
		.needs_file		= 1,
		.unbound_nonreg_file	= 1,
		.pollin			= 1,
		.buffer_select		= 1,
		.needs_async_setup	= 1,
		.async_size		= sizeof(struct io_async_msghdr),
	},
	[IORING_OP_TIMEOUT] = {
		.async_size		= sizeof(struct io_timeout_data),
	},
	[IORING_OP_TIMEOUT_REMOVE] = {
		/* used by timeout updates' prep() */
	},
	[IORING_OP_ACCEPT] = {
		.needs_file		= 1,
		.unbound_nonreg_file	= 1,
		.pollin			= 1,
	},
	[IORING_OP_ASYNC_CANCEL] = {},
	[IORING_OP_LINK_TIMEOUT] = {
		.async_size		= sizeof(struct io_timeout_data),
	},
	[IORING_OP_CONNECT] = {
		.needs_file		= 1,
		.unbound_nonreg_file	= 1,
		.pollout		= 1,
		.needs_async_setup	= 1,
		.async_size		= sizeof(struct io_async_connect),
	},
	[IORING_OP_FALLOCATE] = {
		.needs_file		= 1,
	},
	[IORING_OP_OPENAT] = {},
	[IORING_OP_CLOSE] = {},
	[IORING_OP_FILES_UPDATE] = {},
	[IORING_OP_STATX] = {},
	[IORING_OP_READ] = {
		.needs_file		= 1,
		.unbound_nonreg_file	= 1,
		.pollin			= 1,
		.buffer_select		= 1,
		.plug			= 1,
		.async_size		= sizeof(struct io_async_rw),
	},
	[IORING_OP_WRITE] = {
		.needs_file		= 1,
		.hash_reg_file		= 1,
		.unbound_nonreg_file	= 1,
		.pollout		= 1,
		.plug			= 1,
		.async_size		= sizeof(struct io_async_rw),
	},
	[IORING_OP_FADVISE] = {
		.needs_file		= 1,
	},
	[IORING_OP_MADVISE] = {},
	[IORING_OP_SEND] = {
		.needs_file		= 1,
		.unbound_nonreg_file	= 1,
		.pollout		= 1,
	},
	[IORING_OP_RECV] = {
		.needs_file		= 1,
		.unbound_nonreg_file	= 1,
		.pollin			= 1,
		.buffer_select		= 1,
	},
	[IORING_OP_OPENAT2] = {
	},
	[IORING_OP_EPOLL_CTL] = {
		.unbound_nonreg_file	= 1,
	},
	[IORING_OP_SPLICE] = {
		.needs_file		= 1,
		.hash_reg_file		= 1,
		.unbound_nonreg_file	= 1,
	},
	[IORING_OP_PROVIDE_BUFFERS] = {},
	[IORING_OP_REMOVE_BUFFERS] = {},
	[IORING_OP_TEE] = {
		.needs_file		= 1,
		.hash_reg_file		= 1,
		.unbound_nonreg_file	= 1,
	},
	[IORING_OP_SHUTDOWN] = {
		.needs_file		= 1,
	},
	[IORING_OP_RENAMEAT] = {},
	[IORING_OP_UNLINKAT] = {},
	[IORING_OP_MKDIRAT] = {},
	[IORING_OP_SYMLINKAT] = {},
	[IORING_OP_LINKAT] = {},
};

/* requests with any of those set should undergo io_disarm_next() */
#define IO_DISARM_MASK (REQ_F_ARM_LTIMEOUT | REQ_F_LINK_TIMEOUT | REQ_F_FAIL)

static bool io_disarm_next(struct io_kiocb *req);
static void io_uring_del_tctx_node(unsigned long index);
static void io_uring_try_cancel_requests(struct io_ring_ctx *ctx,
					 struct task_struct *task,
					 bool cancel_all);
static void io_uring_cancel_generic(bool cancel_all, struct io_sq_data *sqd);

static bool io_cqring_fill_event(struct io_ring_ctx *ctx, u64 user_data,
				 long res, unsigned int cflags);
static void io_put_req(struct io_kiocb *req);
static void io_put_req_deferred(struct io_kiocb *req);
static void io_dismantle_req(struct io_kiocb *req);
static void io_queue_linked_timeout(struct io_kiocb *req);
static int __io_register_rsrc_update(struct io_ring_ctx *ctx, unsigned type,
				     struct io_uring_rsrc_update2 *up,
				     unsigned nr_args);
static void io_clean_op(struct io_kiocb *req);
static struct file *io_file_get(struct io_ring_ctx *ctx,
				struct io_kiocb *req, int fd, bool fixed);
static void __io_queue_sqe(struct io_kiocb *req);
static void io_rsrc_put_work(struct work_struct *work);

static void io_req_task_queue(struct io_kiocb *req);
static void io_submit_flush_completions(struct io_ring_ctx *ctx);
static int io_req_prep_async(struct io_kiocb *req);

static int io_install_fixed_file(struct io_kiocb *req, struct file *file,
				 unsigned int issue_flags, u32 slot_index);
static int io_close_fixed(struct io_kiocb *req, unsigned int issue_flags);

static enum hrtimer_restart io_link_timeout_fn(struct hrtimer *timer);

static struct kmem_cache *req_cachep;

static const struct file_operations io_uring_fops;

struct sock *io_uring_get_socket(struct file *file)
{
#if defined(CONFIG_UNIX)
	if (file->f_op == &io_uring_fops) {
		struct io_ring_ctx *ctx = file->private_data;

		return ctx->ring_sock->sk;
	}
#endif
	return NULL;
}
EXPORT_SYMBOL(io_uring_get_socket);

static inline void io_tw_lock(struct io_ring_ctx *ctx, bool *locked)
{
	if (!*locked) {
		mutex_lock(&ctx->uring_lock);
		*locked = true;
	}
}

#define io_for_each_link(pos, head) \
	for (pos = (head); pos; pos = pos->link)

/*
 * Shamelessly stolen from the mm implementation of page reference checking,
 * see commit f958d7b528b1 for details.
 */
#define req_ref_zero_or_close_to_overflow(req)	\
	((unsigned int) atomic_read(&(req->refs)) + 127u <= 127u)

static inline bool req_ref_inc_not_zero(struct io_kiocb *req)
{
	WARN_ON_ONCE(!(req->flags & REQ_F_REFCOUNT));
	return atomic_inc_not_zero(&req->refs);
}

static inline bool req_ref_put_and_test(struct io_kiocb *req)
{
	if (likely(!(req->flags & REQ_F_REFCOUNT)))
		return true;

	WARN_ON_ONCE(req_ref_zero_or_close_to_overflow(req));
	return atomic_dec_and_test(&req->refs);
}

static inline void req_ref_put(struct io_kiocb *req)
{
	WARN_ON_ONCE(!(req->flags & REQ_F_REFCOUNT));
	WARN_ON_ONCE(req_ref_put_and_test(req));
}

static inline void req_ref_get(struct io_kiocb *req)
{
	WARN_ON_ONCE(!(req->flags & REQ_F_REFCOUNT));
	WARN_ON_ONCE(req_ref_zero_or_close_to_overflow(req));
	atomic_inc(&req->refs);
}

static inline void __io_req_set_refcount(struct io_kiocb *req, int nr)
{
	if (!(req->flags & REQ_F_REFCOUNT)) {
		req->flags |= REQ_F_REFCOUNT;
		atomic_set(&req->refs, nr);
	}
}

static inline void io_req_set_refcount(struct io_kiocb *req)
{
	__io_req_set_refcount(req, 1);
}

static inline void io_req_set_rsrc_node(struct io_kiocb *req)
{
	struct io_ring_ctx *ctx = req->ctx;

	if (!req->fixed_rsrc_refs) {
		req->fixed_rsrc_refs = &ctx->rsrc_node->refs;
		percpu_ref_get(req->fixed_rsrc_refs);
	}
}

static void io_refs_resurrect(struct percpu_ref *ref, struct completion *compl)
{
	bool got = percpu_ref_tryget(ref);

	/* already at zero, wait for ->release() */
	if (!got)
		wait_for_completion(compl);
	percpu_ref_resurrect(ref);
	if (got)
		percpu_ref_put(ref);
}

static bool io_match_task(struct io_kiocb *head, struct task_struct *task,
			  bool cancel_all)
{
	struct io_kiocb *req;

	if (task && head->task != task)
		return false;
	if (cancel_all)
		return true;

	io_for_each_link(req, head) {
		if (req->flags & REQ_F_INFLIGHT)
			return true;
	}
	return false;
}

static inline void req_set_fail(struct io_kiocb *req)
{
	req->flags |= REQ_F_FAIL;
}

static inline void req_fail_link_node(struct io_kiocb *req, int res)
{
	req_set_fail(req);
	req->result = res;
}

static void io_ring_ctx_ref_free(struct percpu_ref *ref)
{
	struct io_ring_ctx *ctx = container_of(ref, struct io_ring_ctx, refs);

	complete(&ctx->ref_comp);
}

static inline bool io_is_timeout_noseq(struct io_kiocb *req)
{
	return !req->timeout.off;
}

static void io_fallback_req_func(struct work_struct *work)
{
	struct io_ring_ctx *ctx = container_of(work, struct io_ring_ctx,
						fallback_work.work);
	struct llist_node *node = llist_del_all(&ctx->fallback_llist);
	struct io_kiocb *req, *tmp;
	bool locked = false;

	percpu_ref_get(&ctx->refs);
	llist_for_each_entry_safe(req, tmp, node, io_task_work.fallback_node)
		req->io_task_work.func(req, &locked);

	if (locked) {
		if (ctx->submit_state.compl_nr)
			io_submit_flush_completions(ctx);
		mutex_unlock(&ctx->uring_lock);
	}
	percpu_ref_put(&ctx->refs);

}

static struct io_ring_ctx *io_ring_ctx_alloc(struct io_uring_params *p)
{
	struct io_ring_ctx *ctx;
	int hash_bits;

	ctx = kzalloc(sizeof(*ctx), GFP_KERNEL);
	if (!ctx)
		return NULL;

	/*
	 * Use 5 bits less than the max cq entries, that should give us around
	 * 32 entries per hash list if totally full and uniformly spread.
	 */
	hash_bits = ilog2(p->cq_entries);
	hash_bits -= 5;
	if (hash_bits <= 0)
		hash_bits = 1;
	ctx->cancel_hash_bits = hash_bits;
	ctx->cancel_hash = kmalloc((1U << hash_bits) * sizeof(struct hlist_head),
					GFP_KERNEL);
	if (!ctx->cancel_hash)
		goto err;
	__hash_init(ctx->cancel_hash, 1U << hash_bits);

	ctx->dummy_ubuf = kzalloc(sizeof(*ctx->dummy_ubuf), GFP_KERNEL);
	if (!ctx->dummy_ubuf)
		goto err;
	/* set invalid range, so io_import_fixed() fails meeting it */
	ctx->dummy_ubuf->ubuf = -1UL;

	if (percpu_ref_init(&ctx->refs, io_ring_ctx_ref_free,
			    PERCPU_REF_ALLOW_REINIT, GFP_KERNEL))
		goto err;

	ctx->flags = p->flags;
	init_waitqueue_head(&ctx->sqo_sq_wait);
	INIT_LIST_HEAD(&ctx->sqd_list);
	init_waitqueue_head(&ctx->poll_wait);
	INIT_LIST_HEAD(&ctx->cq_overflow_list);
	init_completion(&ctx->ref_comp);
	xa_init_flags(&ctx->io_buffers, XA_FLAGS_ALLOC1);
	xa_init_flags(&ctx->personalities, XA_FLAGS_ALLOC1);
	mutex_init(&ctx->uring_lock);
	init_waitqueue_head(&ctx->cq_wait);
	spin_lock_init(&ctx->completion_lock);
	spin_lock_init(&ctx->timeout_lock);
	INIT_LIST_HEAD(&ctx->iopoll_list);
	INIT_LIST_HEAD(&ctx->defer_list);
	INIT_LIST_HEAD(&ctx->timeout_list);
	INIT_LIST_HEAD(&ctx->ltimeout_list);
	spin_lock_init(&ctx->rsrc_ref_lock);
	INIT_LIST_HEAD(&ctx->rsrc_ref_list);
	INIT_DELAYED_WORK(&ctx->rsrc_put_work, io_rsrc_put_work);
	init_llist_head(&ctx->rsrc_put_llist);
	INIT_LIST_HEAD(&ctx->tctx_list);
	INIT_LIST_HEAD(&ctx->submit_state.free_list);
	INIT_LIST_HEAD(&ctx->locked_free_list);
	INIT_DELAYED_WORK(&ctx->fallback_work, io_fallback_req_func);
	return ctx;
err:
	kfree(ctx->dummy_ubuf);
	kfree(ctx->cancel_hash);
	kfree(ctx);
	return NULL;
}

static void io_account_cq_overflow(struct io_ring_ctx *ctx)
{
	struct io_rings *r = ctx->rings;

	WRITE_ONCE(r->cq_overflow, READ_ONCE(r->cq_overflow) + 1);
	ctx->cq_extra--;
}

static bool req_need_defer(struct io_kiocb *req, u32 seq)
{
	if (unlikely(req->flags & REQ_F_IO_DRAIN)) {
		struct io_ring_ctx *ctx = req->ctx;

		return seq + READ_ONCE(ctx->cq_extra) != ctx->cached_cq_tail;
	}

	return false;
}

#define FFS_ASYNC_READ		0x1UL
#define FFS_ASYNC_WRITE		0x2UL
#ifdef CONFIG_64BIT
#define FFS_ISREG		0x4UL
#else
#define FFS_ISREG		0x0UL
#endif
#define FFS_MASK		~(FFS_ASYNC_READ|FFS_ASYNC_WRITE|FFS_ISREG)

static inline bool io_req_ffs_set(struct io_kiocb *req)
{
	return IS_ENABLED(CONFIG_64BIT) && (req->flags & REQ_F_FIXED_FILE);
}

static void io_req_track_inflight(struct io_kiocb *req)
{
	if (!(req->flags & REQ_F_INFLIGHT)) {
		req->flags |= REQ_F_INFLIGHT;
		atomic_inc(&current->io_uring->inflight_tracked);
	}
}

static inline void io_unprep_linked_timeout(struct io_kiocb *req)
{
	req->flags &= ~REQ_F_LINK_TIMEOUT;
}

static struct io_kiocb *__io_prep_linked_timeout(struct io_kiocb *req)
{
	if (WARN_ON_ONCE(!req->link))
		return NULL;

	req->flags &= ~REQ_F_ARM_LTIMEOUT;
	req->flags |= REQ_F_LINK_TIMEOUT;

	/* linked timeouts should have two refs once prep'ed */
	io_req_set_refcount(req);
	__io_req_set_refcount(req->link, 2);
	return req->link;
}

static inline struct io_kiocb *io_prep_linked_timeout(struct io_kiocb *req)
{
	if (likely(!(req->flags & REQ_F_ARM_LTIMEOUT)))
		return NULL;
	return __io_prep_linked_timeout(req);
}

static void io_prep_async_work(struct io_kiocb *req)
{
	const struct io_op_def *def = &io_op_defs[req->opcode];
	struct io_ring_ctx *ctx = req->ctx;

	if (!(req->flags & REQ_F_CREDS)) {
		req->flags |= REQ_F_CREDS;
		req->creds = get_current_cred();
	}

	req->work.list.next = NULL;
	req->work.flags = 0;
	if (req->flags & REQ_F_FORCE_ASYNC)
		req->work.flags |= IO_WQ_WORK_CONCURRENT;

	if (req->flags & REQ_F_ISREG) {
		if (def->hash_reg_file || (ctx->flags & IORING_SETUP_IOPOLL))
			io_wq_hash_work(&req->work, file_inode(req->file));
	} else if (!req->file || !S_ISBLK(file_inode(req->file)->i_mode)) {
		if (def->unbound_nonreg_file)
			req->work.flags |= IO_WQ_WORK_UNBOUND;
	}

	switch (req->opcode) {
	case IORING_OP_SPLICE:
	case IORING_OP_TEE:
		if (!S_ISREG(file_inode(req->splice.file_in)->i_mode))
			req->work.flags |= IO_WQ_WORK_UNBOUND;
		break;
	}
}

static void io_prep_async_link(struct io_kiocb *req)
{
	struct io_kiocb *cur;

	if (req->flags & REQ_F_LINK_TIMEOUT) {
		struct io_ring_ctx *ctx = req->ctx;

		spin_lock(&ctx->completion_lock);
		io_for_each_link(cur, req)
			io_prep_async_work(cur);
		spin_unlock(&ctx->completion_lock);
	} else {
		io_for_each_link(cur, req)
			io_prep_async_work(cur);
	}
}

static void io_queue_async_work(struct io_kiocb *req, bool *locked)
{
	struct io_ring_ctx *ctx = req->ctx;
	struct io_kiocb *link = io_prep_linked_timeout(req);
	struct io_uring_task *tctx = req->task->io_uring;

	/* must not take the lock, NULL it as a precaution */
	locked = NULL;

	BUG_ON(!tctx);
	BUG_ON(!tctx->io_wq);

	/* init ->work of the whole link before punting */
	io_prep_async_link(req);

	/*
	 * Not expected to happen, but if we do have a bug where this _can_
	 * happen, catch it here and ensure the request is marked as
	 * canceled. That will make io-wq go through the usual work cancel
	 * procedure rather than attempt to run this request (or create a new
	 * worker for it).
	 */
	if (WARN_ON_ONCE(!same_thread_group(req->task, current)))
		req->work.flags |= IO_WQ_WORK_CANCEL;

	trace_io_uring_queue_async_work(ctx, io_wq_is_hashed(&req->work), req,
					&req->work, req->flags);
	io_wq_enqueue(tctx->io_wq, &req->work);
	if (link)
		io_queue_linked_timeout(link);
}

static void io_kill_timeout(struct io_kiocb *req, int status)
	__must_hold(&req->ctx->completion_lock)
	__must_hold(&req->ctx->timeout_lock)
{
	struct io_timeout_data *io = req->async_data;

	if (hrtimer_try_to_cancel(&io->timer) != -1) {
		if (status)
			req_set_fail(req);
		atomic_set(&req->ctx->cq_timeouts,
			atomic_read(&req->ctx->cq_timeouts) + 1);
		list_del_init(&req->timeout.list);
		io_cqring_fill_event(req->ctx, req->user_data, status, 0);
		io_put_req_deferred(req);
	}
}

static void io_queue_deferred(struct io_ring_ctx *ctx)
{
	while (!list_empty(&ctx->defer_list)) {
		struct io_defer_entry *de = list_first_entry(&ctx->defer_list,
						struct io_defer_entry, list);

		if (req_need_defer(de->req, de->seq))
			break;
		list_del_init(&de->list);
		io_req_task_queue(de->req);
		kfree(de);
	}
}

static void io_flush_timeouts(struct io_ring_ctx *ctx)
	__must_hold(&ctx->completion_lock)
{
	u32 seq = ctx->cached_cq_tail - atomic_read(&ctx->cq_timeouts);

	spin_lock_irq(&ctx->timeout_lock);
	while (!list_empty(&ctx->timeout_list)) {
		u32 events_needed, events_got;
		struct io_kiocb *req = list_first_entry(&ctx->timeout_list,
						struct io_kiocb, timeout.list);

		if (io_is_timeout_noseq(req))
			break;

		/*
		 * Since seq can easily wrap around over time, subtract
		 * the last seq at which timeouts were flushed before comparing.
		 * Assuming not more than 2^31-1 events have happened since,
		 * these subtractions won't have wrapped, so we can check if
		 * target is in [last_seq, current_seq] by comparing the two.
		 */
		events_needed = req->timeout.target_seq - ctx->cq_last_tm_flush;
		events_got = seq - ctx->cq_last_tm_flush;
		if (events_got < events_needed)
			break;

		list_del_init(&req->timeout.list);
		io_kill_timeout(req, 0);
	}
	ctx->cq_last_tm_flush = seq;
	spin_unlock_irq(&ctx->timeout_lock);
}

static void __io_commit_cqring_flush(struct io_ring_ctx *ctx)
{
	if (ctx->off_timeout_used)
		io_flush_timeouts(ctx);
	if (ctx->drain_active)
		io_queue_deferred(ctx);
}

static inline void io_commit_cqring(struct io_ring_ctx *ctx)
{
	if (unlikely(ctx->off_timeout_used || ctx->drain_active))
		__io_commit_cqring_flush(ctx);
	/* order cqe stores with ring update */
	smp_store_release(&ctx->rings->cq.tail, ctx->cached_cq_tail);
}

static inline bool io_sqring_full(struct io_ring_ctx *ctx)
{
	struct io_rings *r = ctx->rings;

	return READ_ONCE(r->sq.tail) - ctx->cached_sq_head == ctx->sq_entries;
}

static inline unsigned int __io_cqring_events(struct io_ring_ctx *ctx)
{
	return ctx->cached_cq_tail - READ_ONCE(ctx->rings->cq.head);
}

static inline struct io_uring_cqe *io_get_cqe(struct io_ring_ctx *ctx)
{
	struct io_rings *rings = ctx->rings;
	unsigned tail, mask = ctx->cq_entries - 1;

	/*
	 * writes to the cq entry need to come after reading head; the
	 * control dependency is enough as we're using WRITE_ONCE to
	 * fill the cq entry
	 */
	if (__io_cqring_events(ctx) == ctx->cq_entries)
		return NULL;

	tail = ctx->cached_cq_tail++;
	return &rings->cqes[tail & mask];
}

static inline bool io_should_trigger_evfd(struct io_ring_ctx *ctx)
{
	if (likely(!ctx->cq_ev_fd))
		return false;
	if (READ_ONCE(ctx->rings->cq_flags) & IORING_CQ_EVENTFD_DISABLED)
		return false;
	return !ctx->eventfd_async || io_wq_current_is_worker();
}

/*
 * This should only get called when at least one event has been posted.
 * Some applications rely on the eventfd notification count only changing
 * IFF a new CQE has been added to the CQ ring. There's no depedency on
 * 1:1 relationship between how many times this function is called (and
 * hence the eventfd count) and number of CQEs posted to the CQ ring.
 */
static void io_cqring_ev_posted(struct io_ring_ctx *ctx)
{
	/*
	 * wake_up_all() may seem excessive, but io_wake_function() and
	 * io_should_wake() handle the termination of the loop and only
	 * wake as many waiters as we need to.
	 */
	if (wq_has_sleeper(&ctx->cq_wait))
		wake_up_all(&ctx->cq_wait);
	if (ctx->sq_data && waitqueue_active(&ctx->sq_data->wait))
		wake_up(&ctx->sq_data->wait);
	if (io_should_trigger_evfd(ctx))
		eventfd_signal(ctx->cq_ev_fd, 1);
	if (waitqueue_active(&ctx->poll_wait))
		wake_up_interruptible(&ctx->poll_wait);
}

static void io_cqring_ev_posted_iopoll(struct io_ring_ctx *ctx)
{
	/* see waitqueue_active() comment */
	smp_mb();

	if (ctx->flags & IORING_SETUP_SQPOLL) {
		if (waitqueue_active(&ctx->cq_wait))
			wake_up_all(&ctx->cq_wait);
	}
	if (io_should_trigger_evfd(ctx))
		eventfd_signal(ctx->cq_ev_fd, 1);
	if (waitqueue_active(&ctx->poll_wait))
		wake_up_interruptible(&ctx->poll_wait);
}

/* Returns true if there are no backlogged entries after the flush */
static bool __io_cqring_overflow_flush(struct io_ring_ctx *ctx, bool force)
{
	bool all_flushed, posted;

	if (!force && __io_cqring_events(ctx) == ctx->cq_entries)
		return false;

	posted = false;
	spin_lock(&ctx->completion_lock);
	while (!list_empty(&ctx->cq_overflow_list)) {
		struct io_uring_cqe *cqe = io_get_cqe(ctx);
		struct io_overflow_cqe *ocqe;

		if (!cqe && !force)
			break;
		ocqe = list_first_entry(&ctx->cq_overflow_list,
					struct io_overflow_cqe, list);
		if (cqe)
			memcpy(cqe, &ocqe->cqe, sizeof(*cqe));
		else
			io_account_cq_overflow(ctx);

		posted = true;
		list_del(&ocqe->list);
		kfree(ocqe);
	}

	all_flushed = list_empty(&ctx->cq_overflow_list);
	if (all_flushed) {
		clear_bit(0, &ctx->check_cq_overflow);
		WRITE_ONCE(ctx->rings->sq_flags,
			   ctx->rings->sq_flags & ~IORING_SQ_CQ_OVERFLOW);
	}

	if (posted)
		io_commit_cqring(ctx);
	spin_unlock(&ctx->completion_lock);
	if (posted)
		io_cqring_ev_posted(ctx);
	return all_flushed;
}

static bool io_cqring_overflow_flush(struct io_ring_ctx *ctx)
{
	bool ret = true;

	if (test_bit(0, &ctx->check_cq_overflow)) {
		/* iopoll syncs against uring_lock, not completion_lock */
		if (ctx->flags & IORING_SETUP_IOPOLL)
			mutex_lock(&ctx->uring_lock);
		ret = __io_cqring_overflow_flush(ctx, false);
		if (ctx->flags & IORING_SETUP_IOPOLL)
			mutex_unlock(&ctx->uring_lock);
	}

	return ret;
}

/* must to be called somewhat shortly after putting a request */
static inline void io_put_task(struct task_struct *task, int nr)
{
	struct io_uring_task *tctx = task->io_uring;

	if (likely(task == current)) {
		tctx->cached_refs += nr;
	} else {
		percpu_counter_sub(&tctx->inflight, nr);
		if (unlikely(atomic_read(&tctx->in_idle)))
			wake_up(&tctx->wait);
		put_task_struct_many(task, nr);
	}
}

static void io_task_refs_refill(struct io_uring_task *tctx)
{
	unsigned int refill = -tctx->cached_refs + IO_TCTX_REFS_CACHE_NR;

	percpu_counter_add(&tctx->inflight, refill);
	refcount_add(refill, &current->usage);
	tctx->cached_refs += refill;
}

static inline void io_get_task_refs(int nr)
{
	struct io_uring_task *tctx = current->io_uring;

	tctx->cached_refs -= nr;
	if (unlikely(tctx->cached_refs < 0))
		io_task_refs_refill(tctx);
}

static bool io_cqring_event_overflow(struct io_ring_ctx *ctx, u64 user_data,
				     long res, unsigned int cflags)
{
	struct io_overflow_cqe *ocqe;

	ocqe = kmalloc(sizeof(*ocqe), GFP_ATOMIC | __GFP_ACCOUNT);
	if (!ocqe) {
		/*
		 * If we're in ring overflow flush mode, or in task cancel mode,
		 * or cannot allocate an overflow entry, then we need to drop it
		 * on the floor.
		 */
		io_account_cq_overflow(ctx);
		return false;
	}
	if (list_empty(&ctx->cq_overflow_list)) {
		set_bit(0, &ctx->check_cq_overflow);
		WRITE_ONCE(ctx->rings->sq_flags,
			   ctx->rings->sq_flags | IORING_SQ_CQ_OVERFLOW);

	}
	ocqe->cqe.user_data = user_data;
	ocqe->cqe.res = res;
	ocqe->cqe.flags = cflags;
	list_add_tail(&ocqe->list, &ctx->cq_overflow_list);
	return true;
}

static inline bool __io_cqring_fill_event(struct io_ring_ctx *ctx, u64 user_data,
					  long res, unsigned int cflags)
{
	struct io_uring_cqe *cqe;

	trace_io_uring_complete(ctx, user_data, res, cflags);

	/*
	 * If we can't get a cq entry, userspace overflowed the
	 * submission (by quite a lot). Increment the overflow count in
	 * the ring.
	 */
	cqe = io_get_cqe(ctx);
	if (likely(cqe)) {
		WRITE_ONCE(cqe->user_data, user_data);
		WRITE_ONCE(cqe->res, res);
		WRITE_ONCE(cqe->flags, cflags);
		return true;
	}
	return io_cqring_event_overflow(ctx, user_data, res, cflags);
}

/* not as hot to bloat with inlining */
static noinline bool io_cqring_fill_event(struct io_ring_ctx *ctx, u64 user_data,
					  long res, unsigned int cflags)
{
	return __io_cqring_fill_event(ctx, user_data, res, cflags);
}

static void io_req_complete_post(struct io_kiocb *req, long res,
				 unsigned int cflags)
{
	struct io_ring_ctx *ctx = req->ctx;

	spin_lock(&ctx->completion_lock);
	__io_cqring_fill_event(ctx, req->user_data, res, cflags);
	/*
	 * If we're the last reference to this request, add to our locked
	 * free_list cache.
	 */
	if (req_ref_put_and_test(req)) {
		if (req->flags & (REQ_F_LINK | REQ_F_HARDLINK)) {
			if (req->flags & IO_DISARM_MASK)
				io_disarm_next(req);
			if (req->link) {
				io_req_task_queue(req->link);
				req->link = NULL;
			}
		}
		io_dismantle_req(req);
		io_put_task(req->task, 1);
		list_add(&req->inflight_entry, &ctx->locked_free_list);
		ctx->locked_free_nr++;
	} else {
		if (!percpu_ref_tryget(&ctx->refs))
			req = NULL;
	}
	io_commit_cqring(ctx);
	spin_unlock(&ctx->completion_lock);

	if (req) {
		io_cqring_ev_posted(ctx);
		percpu_ref_put(&ctx->refs);
	}
}

static inline bool io_req_needs_clean(struct io_kiocb *req)
{
	return req->flags & IO_REQ_CLEAN_FLAGS;
}

static void io_req_complete_state(struct io_kiocb *req, long res,
				  unsigned int cflags)
{
	if (io_req_needs_clean(req))
		io_clean_op(req);
	req->result = res;
	req->compl.cflags = cflags;
	req->flags |= REQ_F_COMPLETE_INLINE;
}

static inline void __io_req_complete(struct io_kiocb *req, unsigned issue_flags,
				     long res, unsigned cflags)
{
	if (issue_flags & IO_URING_F_COMPLETE_DEFER)
		io_req_complete_state(req, res, cflags);
	else
		io_req_complete_post(req, res, cflags);
}

static inline void io_req_complete(struct io_kiocb *req, long res)
{
	__io_req_complete(req, 0, res, 0);
}

static void io_req_complete_failed(struct io_kiocb *req, long res)
{
	req_set_fail(req);
	io_req_complete_post(req, res, 0);
}

static void io_req_complete_fail_submit(struct io_kiocb *req)
{
	/*
	 * We don't submit, fail them all, for that replace hardlinks with
	 * normal links. Extra REQ_F_LINK is tolerated.
	 */
	req->flags &= ~REQ_F_HARDLINK;
	req->flags |= REQ_F_LINK;
	io_req_complete_failed(req, req->result);
}

/*
 * Don't initialise the fields below on every allocation, but do that in
 * advance and keep them valid across allocations.
 */
static void io_preinit_req(struct io_kiocb *req, struct io_ring_ctx *ctx)
{
	req->ctx = ctx;
	req->link = NULL;
	req->async_data = NULL;
	/* not necessary, but safer to zero */
	req->result = 0;
}

static void io_flush_cached_locked_reqs(struct io_ring_ctx *ctx,
					struct io_submit_state *state)
{
	spin_lock(&ctx->completion_lock);
	list_splice_init(&ctx->locked_free_list, &state->free_list);
	ctx->locked_free_nr = 0;
	spin_unlock(&ctx->completion_lock);
}

/* Returns true IFF there are requests in the cache */
static bool io_flush_cached_reqs(struct io_ring_ctx *ctx)
{
	struct io_submit_state *state = &ctx->submit_state;
	int nr;

	/*
	 * If we have more than a batch's worth of requests in our IRQ side
	 * locked cache, grab the lock and move them over to our submission
	 * side cache.
	 */
	if (READ_ONCE(ctx->locked_free_nr) > IO_COMPL_BATCH)
		io_flush_cached_locked_reqs(ctx, state);

	nr = state->free_reqs;
	while (!list_empty(&state->free_list)) {
		struct io_kiocb *req = list_first_entry(&state->free_list,
					struct io_kiocb, inflight_entry);

		list_del(&req->inflight_entry);
		state->reqs[nr++] = req;
		if (nr == ARRAY_SIZE(state->reqs))
			break;
	}

	state->free_reqs = nr;
	return nr != 0;
}

/*
 * A request might get retired back into the request caches even before opcode
 * handlers and io_issue_sqe() are done with it, e.g. inline completion path.
 * Because of that, io_alloc_req() should be called only under ->uring_lock
 * and with extra caution to not get a request that is still worked on.
 */
static struct io_kiocb *io_alloc_req(struct io_ring_ctx *ctx)
	__must_hold(&ctx->uring_lock)
{
	struct io_submit_state *state = &ctx->submit_state;
	gfp_t gfp = GFP_KERNEL | __GFP_NOWARN;
	int ret, i;

	BUILD_BUG_ON(ARRAY_SIZE(state->reqs) < IO_REQ_ALLOC_BATCH);

	if (likely(state->free_reqs || io_flush_cached_reqs(ctx)))
		goto got_req;

	ret = kmem_cache_alloc_bulk(req_cachep, gfp, IO_REQ_ALLOC_BATCH,
				    state->reqs);

	/*
	 * Bulk alloc is all-or-nothing. If we fail to get a batch,
	 * retry single alloc to be on the safe side.
	 */
	if (unlikely(ret <= 0)) {
		state->reqs[0] = kmem_cache_alloc(req_cachep, gfp);
		if (!state->reqs[0])
			return NULL;
		ret = 1;
	}

	for (i = 0; i < ret; i++)
		io_preinit_req(state->reqs[i], ctx);
	state->free_reqs = ret;
got_req:
	state->free_reqs--;
	return state->reqs[state->free_reqs];
}

static inline void io_put_file(struct file *file)
{
	if (file)
		fput(file);
}

static void io_dismantle_req(struct io_kiocb *req)
{
	unsigned int flags = req->flags;

	if (io_req_needs_clean(req))
		io_clean_op(req);
	if (!(flags & REQ_F_FIXED_FILE))
		io_put_file(req->file);
	if (req->fixed_rsrc_refs)
		percpu_ref_put(req->fixed_rsrc_refs);
	if (req->async_data) {
		kfree(req->async_data);
		req->async_data = NULL;
	}
}

static void __io_free_req(struct io_kiocb *req)
{
	struct io_ring_ctx *ctx = req->ctx;

	io_dismantle_req(req);
	io_put_task(req->task, 1);

	spin_lock(&ctx->completion_lock);
	list_add(&req->inflight_entry, &ctx->locked_free_list);
	ctx->locked_free_nr++;
	spin_unlock(&ctx->completion_lock);

	percpu_ref_put(&ctx->refs);
}

static inline void io_remove_next_linked(struct io_kiocb *req)
{
	struct io_kiocb *nxt = req->link;

	req->link = nxt->link;
	nxt->link = NULL;
}

static bool io_kill_linked_timeout(struct io_kiocb *req)
	__must_hold(&req->ctx->completion_lock)
	__must_hold(&req->ctx->timeout_lock)
{
	struct io_kiocb *link = req->link;

	if (link && link->opcode == IORING_OP_LINK_TIMEOUT) {
		struct io_timeout_data *io = link->async_data;

		io_remove_next_linked(req);
		link->timeout.head = NULL;
		if (hrtimer_try_to_cancel(&io->timer) != -1) {
			list_del(&link->timeout.list);
			io_cqring_fill_event(link->ctx, link->user_data,
					     -ECANCELED, 0);
			io_put_req_deferred(link);
			return true;
		}
	}
	return false;
}

static void io_fail_links(struct io_kiocb *req)
	__must_hold(&req->ctx->completion_lock)
{
	struct io_kiocb *nxt, *link = req->link;

	req->link = NULL;
	while (link) {
		long res = -ECANCELED;

		if (link->flags & REQ_F_FAIL)
			res = link->result;

		nxt = link->link;
		link->link = NULL;

		trace_io_uring_fail_link(req, link);
		io_cqring_fill_event(link->ctx, link->user_data, res, 0);
		io_put_req_deferred(link);
		link = nxt;
	}
}

static bool io_disarm_next(struct io_kiocb *req)
	__must_hold(&req->ctx->completion_lock)
{
	bool posted = false;

	if (req->flags & REQ_F_ARM_LTIMEOUT) {
		struct io_kiocb *link = req->link;

		req->flags &= ~REQ_F_ARM_LTIMEOUT;
		if (link && link->opcode == IORING_OP_LINK_TIMEOUT) {
			io_remove_next_linked(req);
			io_cqring_fill_event(link->ctx, link->user_data,
					     -ECANCELED, 0);
			io_put_req_deferred(link);
			posted = true;
		}
	} else if (req->flags & REQ_F_LINK_TIMEOUT) {
		struct io_ring_ctx *ctx = req->ctx;

		spin_lock_irq(&ctx->timeout_lock);
		posted = io_kill_linked_timeout(req);
		spin_unlock_irq(&ctx->timeout_lock);
	}
	if (unlikely((req->flags & REQ_F_FAIL) &&
		     !(req->flags & REQ_F_HARDLINK))) {
		posted |= (req->link != NULL);
		io_fail_links(req);
	}
	return posted;
}

static struct io_kiocb *__io_req_find_next(struct io_kiocb *req)
{
	struct io_kiocb *nxt;

	/*
	 * If LINK is set, we have dependent requests in this chain. If we
	 * didn't fail this request, queue the first one up, moving any other
	 * dependencies to the next request. In case of failure, fail the rest
	 * of the chain.
	 */
	if (req->flags & IO_DISARM_MASK) {
		struct io_ring_ctx *ctx = req->ctx;
		bool posted;

		spin_lock(&ctx->completion_lock);
		posted = io_disarm_next(req);
		if (posted)
			io_commit_cqring(req->ctx);
		spin_unlock(&ctx->completion_lock);
		if (posted)
			io_cqring_ev_posted(ctx);
	}
	nxt = req->link;
	req->link = NULL;
	return nxt;
}

static inline struct io_kiocb *io_req_find_next(struct io_kiocb *req)
{
	if (likely(!(req->flags & (REQ_F_LINK|REQ_F_HARDLINK))))
		return NULL;
	return __io_req_find_next(req);
}

static void ctx_flush_and_put(struct io_ring_ctx *ctx, bool *locked)
{
	if (!ctx)
		return;
	if (*locked) {
		if (ctx->submit_state.compl_nr)
			io_submit_flush_completions(ctx);
		mutex_unlock(&ctx->uring_lock);
		*locked = false;
	}
	percpu_ref_put(&ctx->refs);
}

static void tctx_task_work(struct callback_head *cb)
{
	bool locked = false;
	struct io_ring_ctx *ctx = NULL;
	struct io_uring_task *tctx = container_of(cb, struct io_uring_task,
						  task_work);

	while (1) {
		struct io_wq_work_node *node;

		if (!tctx->task_list.first && locked && ctx->submit_state.compl_nr)
			io_submit_flush_completions(ctx);

		spin_lock_irq(&tctx->task_lock);
		node = tctx->task_list.first;
		INIT_WQ_LIST(&tctx->task_list);
		if (!node)
			tctx->task_running = false;
		spin_unlock_irq(&tctx->task_lock);
		if (!node)
			break;

		do {
			struct io_wq_work_node *next = node->next;
			struct io_kiocb *req = container_of(node, struct io_kiocb,
							    io_task_work.node);

			if (req->ctx != ctx) {
				ctx_flush_and_put(ctx, &locked);
				ctx = req->ctx;
				/* if not contended, grab and improve batching */
				locked = mutex_trylock(&ctx->uring_lock);
				percpu_ref_get(&ctx->refs);
			}
			req->io_task_work.func(req, &locked);
			node = next;
		} while (node);

		cond_resched();
	}

	ctx_flush_and_put(ctx, &locked);
}

static void io_req_task_work_add(struct io_kiocb *req)
{
	struct task_struct *tsk = req->task;
	struct io_uring_task *tctx = tsk->io_uring;
	enum task_work_notify_mode notify;
	struct io_wq_work_node *node;
	unsigned long flags;
	bool running;

	WARN_ON_ONCE(!tctx);

	spin_lock_irqsave(&tctx->task_lock, flags);
	wq_list_add_tail(&req->io_task_work.node, &tctx->task_list);
	running = tctx->task_running;
	if (!running)
		tctx->task_running = true;
	spin_unlock_irqrestore(&tctx->task_lock, flags);

	/* task_work already pending, we're done */
	if (running)
		return;

	/*
	 * SQPOLL kernel thread doesn't need notification, just a wakeup. For
	 * all other cases, use TWA_SIGNAL unconditionally to ensure we're
	 * processing task_work. There's no reliable way to tell if TWA_RESUME
	 * will do the job.
	 */
	notify = (req->ctx->flags & IORING_SETUP_SQPOLL) ? TWA_NONE : TWA_SIGNAL;
	if (!task_work_add(tsk, &tctx->task_work, notify)) {
		wake_up_process(tsk);
		return;
	}

	spin_lock_irqsave(&tctx->task_lock, flags);
	tctx->task_running = false;
	node = tctx->task_list.first;
	INIT_WQ_LIST(&tctx->task_list);
	spin_unlock_irqrestore(&tctx->task_lock, flags);

	while (node) {
		req = container_of(node, struct io_kiocb, io_task_work.node);
		node = node->next;
		if (llist_add(&req->io_task_work.fallback_node,
			      &req->ctx->fallback_llist))
			schedule_delayed_work(&req->ctx->fallback_work, 1);
	}
}

static void io_req_task_cancel(struct io_kiocb *req, bool *locked)
{
	struct io_ring_ctx *ctx = req->ctx;

	/* not needed for normal modes, but SQPOLL depends on it */
	io_tw_lock(ctx, locked);
	io_req_complete_failed(req, req->result);
}

static void io_req_task_submit(struct io_kiocb *req, bool *locked)
{
	struct io_ring_ctx *ctx = req->ctx;

	io_tw_lock(ctx, locked);
	/* req->task == current here, checking PF_EXITING is safe */
	if (likely(!(req->task->flags & PF_EXITING)))
		__io_queue_sqe(req);
	else
		io_req_complete_failed(req, -EFAULT);
}

static void io_req_task_queue_fail(struct io_kiocb *req, int ret)
{
	req->result = ret;
	req->io_task_work.func = io_req_task_cancel;
	io_req_task_work_add(req);
}

static void io_req_task_queue(struct io_kiocb *req)
{
	req->io_task_work.func = io_req_task_submit;
	io_req_task_work_add(req);
}

static void io_req_task_queue_reissue(struct io_kiocb *req)
{
	req->io_task_work.func = io_queue_async_work;
	io_req_task_work_add(req);
}

static inline void io_queue_next(struct io_kiocb *req)
{
	struct io_kiocb *nxt = io_req_find_next(req);

	if (nxt)
		io_req_task_queue(nxt);
}

static void io_free_req(struct io_kiocb *req)
{
	io_queue_next(req);
	__io_free_req(req);
}

static void io_free_req_work(struct io_kiocb *req, bool *locked)
{
	io_free_req(req);
}

struct req_batch {
	struct task_struct	*task;
	int			task_refs;
	int			ctx_refs;
};

static inline void io_init_req_batch(struct req_batch *rb)
{
	rb->task_refs = 0;
	rb->ctx_refs = 0;
	rb->task = NULL;
}

static void io_req_free_batch_finish(struct io_ring_ctx *ctx,
				     struct req_batch *rb)
{
	if (rb->ctx_refs)
		percpu_ref_put_many(&ctx->refs, rb->ctx_refs);
	if (rb->task)
		io_put_task(rb->task, rb->task_refs);
}

static void io_req_free_batch(struct req_batch *rb, struct io_kiocb *req,
			      struct io_submit_state *state)
{
	io_queue_next(req);
	io_dismantle_req(req);

	if (req->task != rb->task) {
		if (rb->task)
			io_put_task(rb->task, rb->task_refs);
		rb->task = req->task;
		rb->task_refs = 0;
	}
	rb->task_refs++;
	rb->ctx_refs++;

	if (state->free_reqs != ARRAY_SIZE(state->reqs))
		state->reqs[state->free_reqs++] = req;
	else
		list_add(&req->inflight_entry, &state->free_list);
}

static void io_submit_flush_completions(struct io_ring_ctx *ctx)
	__must_hold(&ctx->uring_lock)
{
	struct io_submit_state *state = &ctx->submit_state;
	int i, nr = state->compl_nr;
	struct req_batch rb;

	spin_lock(&ctx->completion_lock);
	for (i = 0; i < nr; i++) {
		struct io_kiocb *req = state->compl_reqs[i];

		__io_cqring_fill_event(ctx, req->user_data, req->result,
					req->compl.cflags);
	}
	io_commit_cqring(ctx);
	spin_unlock(&ctx->completion_lock);
	io_cqring_ev_posted(ctx);

	io_init_req_batch(&rb);
	for (i = 0; i < nr; i++) {
		struct io_kiocb *req = state->compl_reqs[i];

		if (req_ref_put_and_test(req))
			io_req_free_batch(&rb, req, &ctx->submit_state);
	}

	io_req_free_batch_finish(ctx, &rb);
	state->compl_nr = 0;
}

/*
 * Drop reference to request, return next in chain (if there is one) if this
 * was the last reference to this request.
 */
static inline struct io_kiocb *io_put_req_find_next(struct io_kiocb *req)
{
	struct io_kiocb *nxt = NULL;

	if (req_ref_put_and_test(req)) {
		nxt = io_req_find_next(req);
		__io_free_req(req);
	}
	return nxt;
}

static inline void io_put_req(struct io_kiocb *req)
{
	if (req_ref_put_and_test(req))
		io_free_req(req);
}

static inline void io_put_req_deferred(struct io_kiocb *req)
{
	if (req_ref_put_and_test(req)) {
		req->io_task_work.func = io_free_req_work;
		io_req_task_work_add(req);
	}
}

static unsigned io_cqring_events(struct io_ring_ctx *ctx)
{
	/* See comment at the top of this file */
	smp_rmb();
	return __io_cqring_events(ctx);
}

static inline unsigned int io_sqring_entries(struct io_ring_ctx *ctx)
{
	struct io_rings *rings = ctx->rings;

	/* make sure SQ entry isn't read before tail */
	return smp_load_acquire(&rings->sq.tail) - ctx->cached_sq_head;
}

static unsigned int io_put_kbuf(struct io_kiocb *req, struct io_buffer *kbuf)
{
	unsigned int cflags;

	cflags = kbuf->bid << IORING_CQE_BUFFER_SHIFT;
	cflags |= IORING_CQE_F_BUFFER;
	req->flags &= ~REQ_F_BUFFER_SELECTED;
	kfree(kbuf);
	return cflags;
}

static inline unsigned int io_put_rw_kbuf(struct io_kiocb *req)
{
	struct io_buffer *kbuf;

	if (likely(!(req->flags & REQ_F_BUFFER_SELECTED)))
		return 0;
	kbuf = (struct io_buffer *) (unsigned long) req->rw.addr;
	return io_put_kbuf(req, kbuf);
}

static inline bool io_run_task_work(void)
{
	if (test_thread_flag(TIF_NOTIFY_SIGNAL) || current->task_works) {
		__set_current_state(TASK_RUNNING);
		tracehook_notify_signal();
		return true;
	}

	return false;
}

/*
 * Find and free completed poll iocbs
 */
static void io_iopoll_complete(struct io_ring_ctx *ctx, unsigned int *nr_events,
			       struct list_head *done)
{
	struct req_batch rb;
	struct io_kiocb *req;

	/* order with ->result store in io_complete_rw_iopoll() */
	smp_rmb();

	io_init_req_batch(&rb);
	while (!list_empty(done)) {
		req = list_first_entry(done, struct io_kiocb, inflight_entry);
		list_del(&req->inflight_entry);

		__io_cqring_fill_event(ctx, req->user_data, req->result,
					io_put_rw_kbuf(req));
		(*nr_events)++;

		if (req_ref_put_and_test(req))
			io_req_free_batch(&rb, req, &ctx->submit_state);
	}

	io_commit_cqring(ctx);
	io_cqring_ev_posted_iopoll(ctx);
	io_req_free_batch_finish(ctx, &rb);
}

static int io_do_iopoll(struct io_ring_ctx *ctx, unsigned int *nr_events,
			long min)
{
	struct io_kiocb *req, *tmp;
	LIST_HEAD(done);
	bool spin;

	/*
	 * Only spin for completions if we don't have multiple devices hanging
	 * off our complete list, and we're under the requested amount.
	 */
	spin = !ctx->poll_multi_queue && *nr_events < min;

	list_for_each_entry_safe(req, tmp, &ctx->iopoll_list, inflight_entry) {
		struct kiocb *kiocb = &req->rw.kiocb;
		int ret;

		/*
		 * Move completed and retryable entries to our local lists.
		 * If we find a request that requires polling, break out
		 * and complete those lists first, if we have entries there.
		 */
		if (READ_ONCE(req->iopoll_completed)) {
			list_move_tail(&req->inflight_entry, &done);
			continue;
		}
		if (!list_empty(&done))
			break;

		ret = kiocb->ki_filp->f_op->iopoll(kiocb, spin);
		if (unlikely(ret < 0))
			return ret;
		else if (ret)
			spin = false;

		/* iopoll may have completed current req */
		if (READ_ONCE(req->iopoll_completed))
			list_move_tail(&req->inflight_entry, &done);
	}

	if (!list_empty(&done))
		io_iopoll_complete(ctx, nr_events, &done);

	return 0;
}

/*
 * We can't just wait for polled events to come to us, we have to actively
 * find and complete them.
 */
static void io_iopoll_try_reap_events(struct io_ring_ctx *ctx)
{
	if (!(ctx->flags & IORING_SETUP_IOPOLL))
		return;

	mutex_lock(&ctx->uring_lock);
	while (!list_empty(&ctx->iopoll_list)) {
		unsigned int nr_events = 0;

		io_do_iopoll(ctx, &nr_events, 0);

		/* let it sleep and repeat later if can't complete a request */
		if (nr_events == 0)
			break;
		/*
		 * Ensure we allow local-to-the-cpu processing to take place,
		 * in this case we need to ensure that we reap all events.
		 * Also let task_work, etc. to progress by releasing the mutex
		 */
		if (need_resched()) {
			mutex_unlock(&ctx->uring_lock);
			cond_resched();
			mutex_lock(&ctx->uring_lock);
		}
	}
	mutex_unlock(&ctx->uring_lock);
}

static int io_iopoll_check(struct io_ring_ctx *ctx, long min)
{
	unsigned int nr_events = 0;
	int ret = 0;

	/*
	 * We disallow the app entering submit/complete with polling, but we
	 * still need to lock the ring to prevent racing with polled issue
	 * that got punted to a workqueue.
	 */
	mutex_lock(&ctx->uring_lock);
	/*
	 * Don't enter poll loop if we already have events pending.
	 * If we do, we can potentially be spinning for commands that
	 * already triggered a CQE (eg in error).
	 */
	if (test_bit(0, &ctx->check_cq_overflow))
		__io_cqring_overflow_flush(ctx, false);
	if (io_cqring_events(ctx))
		goto out;
	do {
		/*
		 * If a submit got punted to a workqueue, we can have the
		 * application entering polling for a command before it gets
		 * issued. That app will hold the uring_lock for the duration
		 * of the poll right here, so we need to take a breather every
		 * now and then to ensure that the issue has a chance to add
		 * the poll to the issued list. Otherwise we can spin here
		 * forever, while the workqueue is stuck trying to acquire the
		 * very same mutex.
		 */
		if (list_empty(&ctx->iopoll_list)) {
			u32 tail = ctx->cached_cq_tail;

			mutex_unlock(&ctx->uring_lock);
			io_run_task_work();
			mutex_lock(&ctx->uring_lock);

			/* some requests don't go through iopoll_list */
			if (tail != ctx->cached_cq_tail ||
			    list_empty(&ctx->iopoll_list))
				break;
		}
		ret = io_do_iopoll(ctx, &nr_events, min);
	} while (!ret && nr_events < min && !need_resched());
out:
	mutex_unlock(&ctx->uring_lock);
	return ret;
}

static void kiocb_end_write(struct io_kiocb *req)
{
	/*
	 * Tell lockdep we inherited freeze protection from submission
	 * thread.
	 */
	if (req->flags & REQ_F_ISREG) {
		struct super_block *sb = file_inode(req->file)->i_sb;

		__sb_writers_acquired(sb, SB_FREEZE_WRITE);
		sb_end_write(sb);
	}
}

#ifdef CONFIG_BLOCK
static bool io_resubmit_prep(struct io_kiocb *req)
{
	struct io_async_rw *rw = req->async_data;

	if (!rw)
		return !io_req_prep_async(req);
	iov_iter_restore(&rw->iter, &rw->iter_state);
	return true;
}

static bool io_rw_should_reissue(struct io_kiocb *req)
{
	umode_t mode = file_inode(req->file)->i_mode;
	struct io_ring_ctx *ctx = req->ctx;

	if (!S_ISBLK(mode) && !S_ISREG(mode))
		return false;
	if ((req->flags & REQ_F_NOWAIT) || (io_wq_current_is_worker() &&
	    !(ctx->flags & IORING_SETUP_IOPOLL)))
		return false;
	/*
	 * If ref is dying, we might be running poll reap from the exit work.
	 * Don't attempt to reissue from that path, just let it fail with
	 * -EAGAIN.
	 */
	if (percpu_ref_is_dying(&ctx->refs))
		return false;
	/*
	 * Play it safe and assume not safe to re-import and reissue if we're
	 * not in the original thread group (or in task context).
	 */
	if (!same_thread_group(req->task, current) || !in_task())
		return false;
	return true;
}
#else
static bool io_resubmit_prep(struct io_kiocb *req)
{
	return false;
}
static bool io_rw_should_reissue(struct io_kiocb *req)
{
	return false;
}
#endif

static bool __io_complete_rw_common(struct io_kiocb *req, long res)
{
	if (req->rw.kiocb.ki_flags & IOCB_WRITE)
		kiocb_end_write(req);
	if (res != req->result) {
		if ((res == -EAGAIN || res == -EOPNOTSUPP) &&
		    io_rw_should_reissue(req)) {
			req->flags |= REQ_F_REISSUE;
			return true;
		}
		req_set_fail(req);
		req->result = res;
	}
	return false;
}

static void io_req_task_complete(struct io_kiocb *req, bool *locked)
{
	unsigned int cflags = io_put_rw_kbuf(req);
	long res = req->result;

	if (*locked) {
		struct io_ring_ctx *ctx = req->ctx;
		struct io_submit_state *state = &ctx->submit_state;

		io_req_complete_state(req, res, cflags);
		state->compl_reqs[state->compl_nr++] = req;
		if (state->compl_nr == ARRAY_SIZE(state->compl_reqs))
			io_submit_flush_completions(ctx);
	} else {
		io_req_complete_post(req, res, cflags);
	}
}

static void __io_complete_rw(struct io_kiocb *req, long res, long res2,
			     unsigned int issue_flags)
{
	if (__io_complete_rw_common(req, res))
		return;
	__io_req_complete(req, issue_flags, req->result, io_put_rw_kbuf(req));
}

static void io_complete_rw(struct kiocb *kiocb, long res, long res2)
{
	struct io_kiocb *req = container_of(kiocb, struct io_kiocb, rw.kiocb);

	if (__io_complete_rw_common(req, res))
		return;
	req->result = res;
	req->io_task_work.func = io_req_task_complete;
	io_req_task_work_add(req);
}

static void io_complete_rw_iopoll(struct kiocb *kiocb, long res, long res2)
{
	struct io_kiocb *req = container_of(kiocb, struct io_kiocb, rw.kiocb);

	if (kiocb->ki_flags & IOCB_WRITE)
		kiocb_end_write(req);
	if (unlikely(res != req->result)) {
		if (res == -EAGAIN && io_rw_should_reissue(req)) {
			req->flags |= REQ_F_REISSUE;
			return;
		}
	}

	WRITE_ONCE(req->result, res);
	/* order with io_iopoll_complete() checking ->result */
	smp_wmb();
	WRITE_ONCE(req->iopoll_completed, 1);
}

/*
 * After the iocb has been issued, it's safe to be found on the poll list.
 * Adding the kiocb to the list AFTER submission ensures that we don't
 * find it from a io_do_iopoll() thread before the issuer is done
 * accessing the kiocb cookie.
 */
static void io_iopoll_req_issued(struct io_kiocb *req)
{
	struct io_ring_ctx *ctx = req->ctx;
	const bool in_async = io_wq_current_is_worker();

	/* workqueue context doesn't hold uring_lock, grab it now */
	if (unlikely(in_async))
		mutex_lock(&ctx->uring_lock);

	/*
	 * Track whether we have multiple files in our lists. This will impact
	 * how we do polling eventually, not spinning if we're on potentially
	 * different devices.
	 */
	if (list_empty(&ctx->iopoll_list)) {
		ctx->poll_multi_queue = false;
	} else if (!ctx->poll_multi_queue) {
		struct io_kiocb *list_req;
		unsigned int queue_num0, queue_num1;

		list_req = list_first_entry(&ctx->iopoll_list, struct io_kiocb,
						inflight_entry);

		if (list_req->file != req->file) {
			ctx->poll_multi_queue = true;
		} else {
			queue_num0 = blk_qc_t_to_queue_num(list_req->rw.kiocb.ki_cookie);
			queue_num1 = blk_qc_t_to_queue_num(req->rw.kiocb.ki_cookie);
			if (queue_num0 != queue_num1)
				ctx->poll_multi_queue = true;
		}
	}

	/*
	 * For fast devices, IO may have already completed. If it has, add
	 * it to the front so we find it first.
	 */
	if (READ_ONCE(req->iopoll_completed))
		list_add(&req->inflight_entry, &ctx->iopoll_list);
	else
		list_add_tail(&req->inflight_entry, &ctx->iopoll_list);

	if (unlikely(in_async)) {
		/*
		 * If IORING_SETUP_SQPOLL is enabled, sqes are either handle
		 * in sq thread task context or in io worker task context. If
		 * current task context is sq thread, we don't need to check
		 * whether should wake up sq thread.
		 */
		if ((ctx->flags & IORING_SETUP_SQPOLL) &&
		    wq_has_sleeper(&ctx->sq_data->wait))
			wake_up(&ctx->sq_data->wait);

		mutex_unlock(&ctx->uring_lock);
	}
}

static bool io_bdev_nowait(struct block_device *bdev)
{
	return !bdev || blk_queue_nowait(bdev_get_queue(bdev));
}

/*
 * If we tracked the file through the SCM inflight mechanism, we could support
 * any file. For now, just ensure that anything potentially problematic is done
 * inline.
 */
static bool __io_file_supports_nowait(struct file *file, int rw)
{
	umode_t mode = file_inode(file)->i_mode;

	if (S_ISBLK(mode)) {
		if (IS_ENABLED(CONFIG_BLOCK) &&
		    io_bdev_nowait(I_BDEV(file->f_mapping->host)))
			return true;
		return false;
	}
	if (S_ISSOCK(mode))
		return true;
	if (S_ISREG(mode)) {
		if (IS_ENABLED(CONFIG_BLOCK) &&
		    io_bdev_nowait(file->f_inode->i_sb->s_bdev) &&
		    file->f_op != &io_uring_fops)
			return true;
		return false;
	}

	/* any ->read/write should understand O_NONBLOCK */
	if (file->f_flags & O_NONBLOCK)
		return true;

	if (!(file->f_mode & FMODE_NOWAIT))
		return false;

	if (rw == READ)
		return file->f_op->read_iter != NULL;

	return file->f_op->write_iter != NULL;
}

static bool io_file_supports_nowait(struct io_kiocb *req, int rw)
{
	if (rw == READ && (req->flags & REQ_F_NOWAIT_READ))
		return true;
	else if (rw == WRITE && (req->flags & REQ_F_NOWAIT_WRITE))
		return true;

	return __io_file_supports_nowait(req->file, rw);
}

static int io_prep_rw(struct io_kiocb *req, const struct io_uring_sqe *sqe,
		      int rw)
{
	struct io_ring_ctx *ctx = req->ctx;
	struct kiocb *kiocb = &req->rw.kiocb;
	struct file *file = req->file;
	unsigned ioprio;
	int ret;

	if (!io_req_ffs_set(req) && S_ISREG(file_inode(file)->i_mode))
		req->flags |= REQ_F_ISREG;

	kiocb->ki_pos = READ_ONCE(sqe->off);
	if (kiocb->ki_pos == -1 && !(file->f_mode & FMODE_STREAM)) {
		req->flags |= REQ_F_CUR_POS;
		kiocb->ki_pos = file->f_pos;
	}
	kiocb->ki_hint = ki_hint_validate(file_write_hint(kiocb->ki_filp));
	kiocb->ki_flags = iocb_flags(kiocb->ki_filp);
	ret = kiocb_set_rw_flags(kiocb, READ_ONCE(sqe->rw_flags));
	if (unlikely(ret))
		return ret;

	/*
	 * If the file is marked O_NONBLOCK, still allow retry for it if it
	 * supports async. Otherwise it's impossible to use O_NONBLOCK files
	 * reliably. If not, or it IOCB_NOWAIT is set, don't retry.
	 */
	if ((kiocb->ki_flags & IOCB_NOWAIT) ||
	    ((file->f_flags & O_NONBLOCK) && !io_file_supports_nowait(req, rw)))
		req->flags |= REQ_F_NOWAIT;

	ioprio = READ_ONCE(sqe->ioprio);
	if (ioprio) {
		ret = ioprio_check_cap(ioprio);
		if (ret)
			return ret;

		kiocb->ki_ioprio = ioprio;
	} else
		kiocb->ki_ioprio = get_current_ioprio();

	if (ctx->flags & IORING_SETUP_IOPOLL) {
		if (!(kiocb->ki_flags & IOCB_DIRECT) ||
		    !kiocb->ki_filp->f_op->iopoll)
			return -EOPNOTSUPP;

		kiocb->ki_flags |= IOCB_HIPRI | IOCB_ALLOC_CACHE;
		kiocb->ki_complete = io_complete_rw_iopoll;
		req->iopoll_completed = 0;
	} else {
		if (kiocb->ki_flags & IOCB_HIPRI)
			return -EINVAL;
		kiocb->ki_complete = io_complete_rw;
	}

	if (req->opcode == IORING_OP_READ_FIXED ||
	    req->opcode == IORING_OP_WRITE_FIXED) {
		req->imu = NULL;
		io_req_set_rsrc_node(req);
	}

	req->rw.addr = READ_ONCE(sqe->addr);
	req->rw.len = READ_ONCE(sqe->len);
	req->buf_index = READ_ONCE(sqe->buf_index);
	return 0;
}

static inline void io_rw_done(struct kiocb *kiocb, ssize_t ret)
{
	switch (ret) {
	case -EIOCBQUEUED:
		break;
	case -ERESTARTSYS:
	case -ERESTARTNOINTR:
	case -ERESTARTNOHAND:
	case -ERESTART_RESTARTBLOCK:
		/*
		 * We can't just restart the syscall, since previously
		 * submitted sqes may already be in progress. Just fail this
		 * IO with EINTR.
		 */
		ret = -EINTR;
		fallthrough;
	default:
		kiocb->ki_complete(kiocb, ret, 0);
	}
}

static void kiocb_done(struct kiocb *kiocb, ssize_t ret,
		       unsigned int issue_flags)
{
	struct io_kiocb *req = container_of(kiocb, struct io_kiocb, rw.kiocb);
	struct io_async_rw *io = req->async_data;

	/* add previously done IO, if any */
	if (io && io->bytes_done > 0) {
		if (ret < 0)
			ret = io->bytes_done;
		else
			ret += io->bytes_done;
	}

	if (req->flags & REQ_F_CUR_POS)
		req->file->f_pos = kiocb->ki_pos;
	if (ret >= 0 && (kiocb->ki_complete == io_complete_rw))
		__io_complete_rw(req, ret, 0, issue_flags);
	else
		io_rw_done(kiocb, ret);

	if (req->flags & REQ_F_REISSUE) {
		req->flags &= ~REQ_F_REISSUE;
		if (io_resubmit_prep(req)) {
			io_req_task_queue_reissue(req);
		} else {
			unsigned int cflags = io_put_rw_kbuf(req);
			struct io_ring_ctx *ctx = req->ctx;

			req_set_fail(req);
			if (issue_flags & IO_URING_F_NONBLOCK) {
				mutex_lock(&ctx->uring_lock);
				__io_req_complete(req, issue_flags, ret, cflags);
				mutex_unlock(&ctx->uring_lock);
			} else {
				__io_req_complete(req, issue_flags, ret, cflags);
			}
		}
	}
}

static int __io_import_fixed(struct io_kiocb *req, int rw, struct iov_iter *iter,
			     struct io_mapped_ubuf *imu)
{
	size_t len = req->rw.len;
	u64 buf_end, buf_addr = req->rw.addr;
	size_t offset;

	if (unlikely(check_add_overflow(buf_addr, (u64)len, &buf_end)))
		return -EFAULT;
	/* not inside the mapped region */
	if (unlikely(buf_addr < imu->ubuf || buf_end > imu->ubuf_end))
		return -EFAULT;

	/*
	 * May not be a start of buffer, set size appropriately
	 * and advance us to the beginning.
	 */
	offset = buf_addr - imu->ubuf;
	iov_iter_bvec(iter, rw, imu->bvec, imu->nr_bvecs, offset + len);

	if (offset) {
		/*
		 * Don't use iov_iter_advance() here, as it's really slow for
		 * using the latter parts of a big fixed buffer - it iterates
		 * over each segment manually. We can cheat a bit here, because
		 * we know that:
		 *
		 * 1) it's a BVEC iter, we set it up
		 * 2) all bvecs are PAGE_SIZE in size, except potentially the
		 *    first and last bvec
		 *
		 * So just find our index, and adjust the iterator afterwards.
		 * If the offset is within the first bvec (or the whole first
		 * bvec, just use iov_iter_advance(). This makes it easier
		 * since we can just skip the first segment, which may not
		 * be PAGE_SIZE aligned.
		 */
		const struct bio_vec *bvec = imu->bvec;

		if (offset <= bvec->bv_len) {
			iov_iter_advance(iter, offset);
		} else {
			unsigned long seg_skip;

			/* skip first vec */
			offset -= bvec->bv_len;
			seg_skip = 1 + (offset >> PAGE_SHIFT);

			iter->bvec = bvec + seg_skip;
			iter->nr_segs -= seg_skip;
			iter->count -= bvec->bv_len + offset;
			iter->iov_offset = offset & ~PAGE_MASK;
		}
	}

	return 0;
}

static int io_import_fixed(struct io_kiocb *req, int rw, struct iov_iter *iter)
{
	struct io_ring_ctx *ctx = req->ctx;
	struct io_mapped_ubuf *imu = req->imu;
	u16 index, buf_index = req->buf_index;

	if (likely(!imu)) {
		if (unlikely(buf_index >= ctx->nr_user_bufs))
			return -EFAULT;
		index = array_index_nospec(buf_index, ctx->nr_user_bufs);
		imu = READ_ONCE(ctx->user_bufs[index]);
		req->imu = imu;
	}
	return __io_import_fixed(req, rw, iter, imu);
}

static void io_ring_submit_unlock(struct io_ring_ctx *ctx, bool needs_lock)
{
	if (needs_lock)
		mutex_unlock(&ctx->uring_lock);
}

static void io_ring_submit_lock(struct io_ring_ctx *ctx, bool needs_lock)
{
	/*
	 * "Normal" inline submissions always hold the uring_lock, since we
	 * grab it from the system call. Same is true for the SQPOLL offload.
	 * The only exception is when we've detached the request and issue it
	 * from an async worker thread, grab the lock for that case.
	 */
	if (needs_lock)
		mutex_lock(&ctx->uring_lock);
}

static struct io_buffer *io_buffer_select(struct io_kiocb *req, size_t *len,
					  int bgid, struct io_buffer *kbuf,
					  bool needs_lock)
{
	struct io_buffer *head;

	if (req->flags & REQ_F_BUFFER_SELECTED)
		return kbuf;

	io_ring_submit_lock(req->ctx, needs_lock);

	lockdep_assert_held(&req->ctx->uring_lock);

	head = xa_load(&req->ctx->io_buffers, bgid);
	if (head) {
		if (!list_empty(&head->list)) {
			kbuf = list_last_entry(&head->list, struct io_buffer,
							list);
			list_del(&kbuf->list);
		} else {
			kbuf = head;
			xa_erase(&req->ctx->io_buffers, bgid);
		}
		if (*len > kbuf->len)
			*len = kbuf->len;
	} else {
		kbuf = ERR_PTR(-ENOBUFS);
	}

	io_ring_submit_unlock(req->ctx, needs_lock);

	return kbuf;
}

static void __user *io_rw_buffer_select(struct io_kiocb *req, size_t *len,
					bool needs_lock)
{
	struct io_buffer *kbuf;
	u16 bgid;

	kbuf = (struct io_buffer *) (unsigned long) req->rw.addr;
	bgid = req->buf_index;
	kbuf = io_buffer_select(req, len, bgid, kbuf, needs_lock);
	if (IS_ERR(kbuf))
		return kbuf;
	req->rw.addr = (u64) (unsigned long) kbuf;
	req->flags |= REQ_F_BUFFER_SELECTED;
	return u64_to_user_ptr(kbuf->addr);
}

#ifdef CONFIG_COMPAT
static ssize_t io_compat_import(struct io_kiocb *req, struct iovec *iov,
				bool needs_lock)
{
	struct compat_iovec __user *uiov;
	compat_ssize_t clen;
	void __user *buf;
	ssize_t len;

	uiov = u64_to_user_ptr(req->rw.addr);
	if (!access_ok(uiov, sizeof(*uiov)))
		return -EFAULT;
	if (__get_user(clen, &uiov->iov_len))
		return -EFAULT;
	if (clen < 0)
		return -EINVAL;

	len = clen;
	buf = io_rw_buffer_select(req, &len, needs_lock);
	if (IS_ERR(buf))
		return PTR_ERR(buf);
	iov[0].iov_base = buf;
	iov[0].iov_len = (compat_size_t) len;
	return 0;
}
#endif

static ssize_t __io_iov_buffer_select(struct io_kiocb *req, struct iovec *iov,
				      bool needs_lock)
{
	struct iovec __user *uiov = u64_to_user_ptr(req->rw.addr);
	void __user *buf;
	ssize_t len;

	if (copy_from_user(iov, uiov, sizeof(*uiov)))
		return -EFAULT;

	len = iov[0].iov_len;
	if (len < 0)
		return -EINVAL;
	buf = io_rw_buffer_select(req, &len, needs_lock);
	if (IS_ERR(buf))
		return PTR_ERR(buf);
	iov[0].iov_base = buf;
	iov[0].iov_len = len;
	return 0;
}

static ssize_t io_iov_buffer_select(struct io_kiocb *req, struct iovec *iov,
				    bool needs_lock)
{
	if (req->flags & REQ_F_BUFFER_SELECTED) {
		struct io_buffer *kbuf;

		kbuf = (struct io_buffer *) (unsigned long) req->rw.addr;
		iov[0].iov_base = u64_to_user_ptr(kbuf->addr);
		iov[0].iov_len = kbuf->len;
		return 0;
	}
	if (req->rw.len != 1)
		return -EINVAL;

#ifdef CONFIG_COMPAT
	if (req->ctx->compat)
		return io_compat_import(req, iov, needs_lock);
#endif

	return __io_iov_buffer_select(req, iov, needs_lock);
}

static int io_import_iovec(int rw, struct io_kiocb *req, struct iovec **iovec,
			   struct iov_iter *iter, bool needs_lock)
{
	void __user *buf = u64_to_user_ptr(req->rw.addr);
	size_t sqe_len = req->rw.len;
	u8 opcode = req->opcode;
	ssize_t ret;

	if (opcode == IORING_OP_READ_FIXED || opcode == IORING_OP_WRITE_FIXED) {
		*iovec = NULL;
		return io_import_fixed(req, rw, iter);
	}

	/* buffer index only valid with fixed read/write, or buffer select  */
	if (req->buf_index && !(req->flags & REQ_F_BUFFER_SELECT))
		return -EINVAL;

	if (opcode == IORING_OP_READ || opcode == IORING_OP_WRITE) {
		if (req->flags & REQ_F_BUFFER_SELECT) {
			buf = io_rw_buffer_select(req, &sqe_len, needs_lock);
			if (IS_ERR(buf))
				return PTR_ERR(buf);
			req->rw.len = sqe_len;
		}

		ret = import_single_range(rw, buf, sqe_len, *iovec, iter);
		*iovec = NULL;
		return ret;
	}

	if (req->flags & REQ_F_BUFFER_SELECT) {
		ret = io_iov_buffer_select(req, *iovec, needs_lock);
		if (!ret)
			iov_iter_init(iter, rw, *iovec, 1, (*iovec)->iov_len);
		*iovec = NULL;
		return ret;
	}

	return __import_iovec(rw, buf, sqe_len, UIO_FASTIOV, iovec, iter,
			      req->ctx->compat);
}

static inline loff_t *io_kiocb_ppos(struct kiocb *kiocb)
{
	return (kiocb->ki_filp->f_mode & FMODE_STREAM) ? NULL : &kiocb->ki_pos;
}

/*
 * For files that don't have ->read_iter() and ->write_iter(), handle them
 * by looping over ->read() or ->write() manually.
 */
static ssize_t loop_rw_iter(int rw, struct io_kiocb *req, struct iov_iter *iter)
{
	struct kiocb *kiocb = &req->rw.kiocb;
	struct file *file = req->file;
	ssize_t ret = 0;

	/*
	 * Don't support polled IO through this interface, and we can't
	 * support non-blocking either. For the latter, this just causes
	 * the kiocb to be handled from an async context.
	 */
	if (kiocb->ki_flags & IOCB_HIPRI)
		return -EOPNOTSUPP;
	if (kiocb->ki_flags & IOCB_NOWAIT)
		return -EAGAIN;

	while (iov_iter_count(iter)) {
		struct iovec iovec;
		ssize_t nr;

		if (!iov_iter_is_bvec(iter)) {
			iovec = iov_iter_iovec(iter);
		} else {
			iovec.iov_base = u64_to_user_ptr(req->rw.addr);
			iovec.iov_len = req->rw.len;
		}

		if (rw == READ) {
			nr = file->f_op->read(file, iovec.iov_base,
					      iovec.iov_len, io_kiocb_ppos(kiocb));
		} else {
			nr = file->f_op->write(file, iovec.iov_base,
					       iovec.iov_len, io_kiocb_ppos(kiocb));
		}

		if (nr < 0) {
			if (!ret)
				ret = nr;
			break;
		}
		if (!iov_iter_is_bvec(iter)) {
			iov_iter_advance(iter, nr);
		} else {
			req->rw.len -= nr;
			req->rw.addr += nr;
		}
		ret += nr;
		if (nr != iovec.iov_len)
			break;
	}

	return ret;
}

static void io_req_map_rw(struct io_kiocb *req, const struct iovec *iovec,
			  const struct iovec *fast_iov, struct iov_iter *iter)
{
	struct io_async_rw *rw = req->async_data;

	memcpy(&rw->iter, iter, sizeof(*iter));
	rw->free_iovec = iovec;
	rw->bytes_done = 0;
	/* can only be fixed buffers, no need to do anything */
	if (iov_iter_is_bvec(iter))
		return;
	if (!iovec) {
		unsigned iov_off = 0;

		rw->iter.iov = rw->fast_iov;
		if (iter->iov != fast_iov) {
			iov_off = iter->iov - fast_iov;
			rw->iter.iov += iov_off;
		}
		if (rw->fast_iov != fast_iov)
			memcpy(rw->fast_iov + iov_off, fast_iov + iov_off,
			       sizeof(struct iovec) * iter->nr_segs);
	} else {
		req->flags |= REQ_F_NEED_CLEANUP;
	}
}

static inline int io_alloc_async_data(struct io_kiocb *req)
{
	WARN_ON_ONCE(!io_op_defs[req->opcode].async_size);
	req->async_data = kmalloc(io_op_defs[req->opcode].async_size, GFP_KERNEL);
	return req->async_data == NULL;
}

static int io_setup_async_rw(struct io_kiocb *req, const struct iovec *iovec,
			     const struct iovec *fast_iov,
			     struct iov_iter *iter, bool force)
{
	if (!force && !io_op_defs[req->opcode].needs_async_setup)
		return 0;
	if (!req->async_data) {
		struct io_async_rw *iorw;

		if (io_alloc_async_data(req)) {
			kfree(iovec);
			return -ENOMEM;
		}

		io_req_map_rw(req, iovec, fast_iov, iter);
		iorw = req->async_data;
		/* we've copied and mapped the iter, ensure state is saved */
		iov_iter_save_state(&iorw->iter, &iorw->iter_state);
	}
	return 0;
}

static inline int io_rw_prep_async(struct io_kiocb *req, int rw)
{
	struct io_async_rw *iorw = req->async_data;
	struct iovec *iov = iorw->fast_iov;
	int ret;

	ret = io_import_iovec(rw, req, &iov, &iorw->iter, false);
	if (unlikely(ret < 0))
		return ret;

	iorw->bytes_done = 0;
	iorw->free_iovec = iov;
	if (iov)
		req->flags |= REQ_F_NEED_CLEANUP;
	iov_iter_save_state(&iorw->iter, &iorw->iter_state);
	return 0;
}

static int io_read_prep(struct io_kiocb *req, const struct io_uring_sqe *sqe)
{
	if (unlikely(!(req->file->f_mode & FMODE_READ)))
		return -EBADF;
	return io_prep_rw(req, sqe, READ);
}

/*
 * This is our waitqueue callback handler, registered through lock_page_async()
 * when we initially tried to do the IO with the iocb armed our waitqueue.
 * This gets called when the page is unlocked, and we generally expect that to
 * happen when the page IO is completed and the page is now uptodate. This will
 * queue a task_work based retry of the operation, attempting to copy the data
 * again. If the latter fails because the page was NOT uptodate, then we will
 * do a thread based blocking retry of the operation. That's the unexpected
 * slow path.
 */
static int io_async_buf_func(struct wait_queue_entry *wait, unsigned mode,
			     int sync, void *arg)
{
	struct wait_page_queue *wpq;
	struct io_kiocb *req = wait->private;
	struct wait_page_key *key = arg;

	wpq = container_of(wait, struct wait_page_queue, wait);

	if (!wake_page_match(wpq, key))
		return 0;

	req->rw.kiocb.ki_flags &= ~IOCB_WAITQ;
	list_del_init(&wait->entry);
	io_req_task_queue(req);
	return 1;
}

/*
 * This controls whether a given IO request should be armed for async page
 * based retry. If we return false here, the request is handed to the async
 * worker threads for retry. If we're doing buffered reads on a regular file,
 * we prepare a private wait_page_queue entry and retry the operation. This
 * will either succeed because the page is now uptodate and unlocked, or it
 * will register a callback when the page is unlocked at IO completion. Through
 * that callback, io_uring uses task_work to setup a retry of the operation.
 * That retry will attempt the buffered read again. The retry will generally
 * succeed, or in rare cases where it fails, we then fall back to using the
 * async worker threads for a blocking retry.
 */
static bool io_rw_should_retry(struct io_kiocb *req)
{
	struct io_async_rw *rw = req->async_data;
	struct wait_page_queue *wait = &rw->wpq;
	struct kiocb *kiocb = &req->rw.kiocb;

	/* never retry for NOWAIT, we just complete with -EAGAIN */
	if (req->flags & REQ_F_NOWAIT)
		return false;

	/* Only for buffered IO */
	if (kiocb->ki_flags & (IOCB_DIRECT | IOCB_HIPRI))
		return false;

	/*
	 * just use poll if we can, and don't attempt if the fs doesn't
	 * support callback based unlocks
	 */
	if (file_can_poll(req->file) || !(req->file->f_mode & FMODE_BUF_RASYNC))
		return false;

	wait->wait.func = io_async_buf_func;
	wait->wait.private = req;
	wait->wait.flags = 0;
	INIT_LIST_HEAD(&wait->wait.entry);
	kiocb->ki_flags |= IOCB_WAITQ;
	kiocb->ki_flags &= ~IOCB_NOWAIT;
	kiocb->ki_waitq = wait;
	return true;
}

static inline int io_iter_do_read(struct io_kiocb *req, struct iov_iter *iter)
{
	if (req->file->f_op->read_iter)
		return call_read_iter(req->file, &req->rw.kiocb, iter);
	else if (req->file->f_op->read)
		return loop_rw_iter(READ, req, iter);
	else
		return -EINVAL;
}

static bool need_read_all(struct io_kiocb *req)
{
	return req->flags & REQ_F_ISREG ||
		S_ISBLK(file_inode(req->file)->i_mode);
}

static int io_read(struct io_kiocb *req, unsigned int issue_flags)
{
	struct iovec inline_vecs[UIO_FASTIOV], *iovec = inline_vecs;
	struct kiocb *kiocb = &req->rw.kiocb;
	struct iov_iter __iter, *iter = &__iter;
	struct io_async_rw *rw = req->async_data;
	bool force_nonblock = issue_flags & IO_URING_F_NONBLOCK;
	struct iov_iter_state __state, *state;
	ssize_t ret, ret2;

	if (rw) {
		iter = &rw->iter;
		state = &rw->iter_state;
		/*
		 * We come here from an earlier attempt, restore our state to
		 * match in case it doesn't. It's cheap enough that we don't
		 * need to make this conditional.
		 */
		iov_iter_restore(iter, state);
		iovec = NULL;
	} else {
		ret = io_import_iovec(READ, req, &iovec, iter, !force_nonblock);
		if (ret < 0)
			return ret;
		state = &__state;
		iov_iter_save_state(iter, state);
	}
	req->result = iov_iter_count(iter);

	/* Ensure we clear previously set non-block flag */
	if (!force_nonblock)
		kiocb->ki_flags &= ~IOCB_NOWAIT;
	else
		kiocb->ki_flags |= IOCB_NOWAIT;

	/* If the file doesn't support async, just async punt */
	if (force_nonblock && !io_file_supports_nowait(req, READ)) {
		ret = io_setup_async_rw(req, iovec, inline_vecs, iter, true);
		return ret ?: -EAGAIN;
	}

	ret = rw_verify_area(READ, req->file, io_kiocb_ppos(kiocb), req->result);
	if (unlikely(ret)) {
		kfree(iovec);
		return ret;
	}

	ret = io_iter_do_read(req, iter);

	if (ret == -EAGAIN || (req->flags & REQ_F_REISSUE)) {
		req->flags &= ~REQ_F_REISSUE;
		/* IOPOLL retry should happen for io-wq threads */
		if (!force_nonblock && !(req->ctx->flags & IORING_SETUP_IOPOLL))
			goto done;
		/* no retry on NONBLOCK nor RWF_NOWAIT */
		if (req->flags & REQ_F_NOWAIT)
			goto done;
		ret = 0;
	} else if (ret == -EIOCBQUEUED) {
		goto out_free;
	} else if (ret <= 0 || ret == req->result || !force_nonblock ||
		   (req->flags & REQ_F_NOWAIT) || !need_read_all(req)) {
		/* read all, failed, already did sync or don't want to retry */
		goto done;
	}

	/*
	 * Don't depend on the iter state matching what was consumed, or being
	 * untouched in case of error. Restore it and we'll advance it
	 * manually if we need to.
	 */
	iov_iter_restore(iter, state);

	ret2 = io_setup_async_rw(req, iovec, inline_vecs, iter, true);
	if (ret2)
		return ret2;

	iovec = NULL;
	rw = req->async_data;
	/*
	 * Now use our persistent iterator and state, if we aren't already.
	 * We've restored and mapped the iter to match.
	 */
	if (iter != &rw->iter) {
		iter = &rw->iter;
		state = &rw->iter_state;
	}

	do {
		/*
		 * We end up here because of a partial read, either from
		 * above or inside this loop. Advance the iter by the bytes
		 * that were consumed.
		 */
		iov_iter_advance(iter, ret);
		if (!iov_iter_count(iter))
			break;
		rw->bytes_done += ret;
		iov_iter_save_state(iter, state);

		/* if we can retry, do so with the callbacks armed */
		if (!io_rw_should_retry(req)) {
			kiocb->ki_flags &= ~IOCB_WAITQ;
			return -EAGAIN;
		}

		/*
		 * Now retry read with the IOCB_WAITQ parts set in the iocb. If
		 * we get -EIOCBQUEUED, then we'll get a notification when the
		 * desired page gets unlocked. We can also get a partial read
		 * here, and if we do, then just retry at the new offset.
		 */
		ret = io_iter_do_read(req, iter);
		if (ret == -EIOCBQUEUED)
			return 0;
		/* we got some bytes, but not all. retry. */
		kiocb->ki_flags &= ~IOCB_WAITQ;
		iov_iter_restore(iter, state);
	} while (ret > 0);
done:
	kiocb_done(kiocb, ret, issue_flags);
out_free:
	/* it's faster to check here then delegate to kfree */
	if (iovec)
		kfree(iovec);
	return 0;
}

static int io_write_prep(struct io_kiocb *req, const struct io_uring_sqe *sqe)
{
	if (unlikely(!(req->file->f_mode & FMODE_WRITE)))
		return -EBADF;
	return io_prep_rw(req, sqe, WRITE);
}

static int io_write(struct io_kiocb *req, unsigned int issue_flags)
{
	struct iovec inline_vecs[UIO_FASTIOV], *iovec = inline_vecs;
	struct kiocb *kiocb = &req->rw.kiocb;
	struct iov_iter __iter, *iter = &__iter;
	struct io_async_rw *rw = req->async_data;
	bool force_nonblock = issue_flags & IO_URING_F_NONBLOCK;
	struct iov_iter_state __state, *state;
	ssize_t ret, ret2;

	if (rw) {
		iter = &rw->iter;
		state = &rw->iter_state;
		iov_iter_restore(iter, state);
		iovec = NULL;
	} else {
		ret = io_import_iovec(WRITE, req, &iovec, iter, !force_nonblock);
		if (ret < 0)
			return ret;
		state = &__state;
		iov_iter_save_state(iter, state);
	}
	req->result = iov_iter_count(iter);
<<<<<<< HEAD
	ret2 = 0;
=======
>>>>>>> e2532d16

	/* Ensure we clear previously set non-block flag */
	if (!force_nonblock)
		kiocb->ki_flags &= ~IOCB_NOWAIT;
	else
		kiocb->ki_flags |= IOCB_NOWAIT;

	/* If the file doesn't support async, just async punt */
	if (force_nonblock && !io_file_supports_nowait(req, WRITE))
		goto copy_iov;

	/* file path doesn't support NOWAIT for non-direct_IO */
	if (force_nonblock && !(kiocb->ki_flags & IOCB_DIRECT) &&
	    (req->flags & REQ_F_ISREG))
		goto copy_iov;

	ret = rw_verify_area(WRITE, req->file, io_kiocb_ppos(kiocb), req->result);
	if (unlikely(ret))
		goto out_free;

	/*
	 * Open-code file_start_write here to grab freeze protection,
	 * which will be released by another thread in
	 * io_complete_rw().  Fool lockdep by telling it the lock got
	 * released so that it doesn't complain about the held lock when
	 * we return to userspace.
	 */
	if (req->flags & REQ_F_ISREG) {
		sb_start_write(file_inode(req->file)->i_sb);
		__sb_writers_release(file_inode(req->file)->i_sb,
					SB_FREEZE_WRITE);
	}
	kiocb->ki_flags |= IOCB_WRITE;

	if (req->file->f_op->write_iter)
		ret2 = call_write_iter(req->file, kiocb, iter);
	else if (req->file->f_op->write)
		ret2 = loop_rw_iter(WRITE, req, iter);
	else
		ret2 = -EINVAL;

	if (req->flags & REQ_F_REISSUE) {
		req->flags &= ~REQ_F_REISSUE;
		ret2 = -EAGAIN;
	}

	/*
	 * Raw bdev writes will return -EOPNOTSUPP for IOCB_NOWAIT. Just
	 * retry them without IOCB_NOWAIT.
	 */
	if (ret2 == -EOPNOTSUPP && (kiocb->ki_flags & IOCB_NOWAIT))
		ret2 = -EAGAIN;
	/* no retry on NONBLOCK nor RWF_NOWAIT */
	if (ret2 == -EAGAIN && (req->flags & REQ_F_NOWAIT))
		goto done;
	if (!force_nonblock || ret2 != -EAGAIN) {
		/* IOPOLL retry should happen for io-wq threads */
		if ((req->ctx->flags & IORING_SETUP_IOPOLL) && ret2 == -EAGAIN)
			goto copy_iov;
done:
		kiocb_done(kiocb, ret2, issue_flags);
	} else {
copy_iov:
		iov_iter_restore(iter, state);
<<<<<<< HEAD
		if (ret2 > 0)
			iov_iter_advance(iter, ret2);
=======
>>>>>>> e2532d16
		ret = io_setup_async_rw(req, iovec, inline_vecs, iter, false);
		return ret ?: -EAGAIN;
	}
out_free:
	/* it's reportedly faster than delegating the null check to kfree() */
	if (iovec)
		kfree(iovec);
	return ret;
}

static int io_renameat_prep(struct io_kiocb *req,
			    const struct io_uring_sqe *sqe)
{
	struct io_rename *ren = &req->rename;
	const char __user *oldf, *newf;

	if (unlikely(req->ctx->flags & IORING_SETUP_IOPOLL))
		return -EINVAL;
	if (sqe->ioprio || sqe->buf_index || sqe->splice_fd_in)
		return -EINVAL;
	if (unlikely(req->flags & REQ_F_FIXED_FILE))
		return -EBADF;

	ren->old_dfd = READ_ONCE(sqe->fd);
	oldf = u64_to_user_ptr(READ_ONCE(sqe->addr));
	newf = u64_to_user_ptr(READ_ONCE(sqe->addr2));
	ren->new_dfd = READ_ONCE(sqe->len);
	ren->flags = READ_ONCE(sqe->rename_flags);

	ren->oldpath = getname(oldf);
	if (IS_ERR(ren->oldpath))
		return PTR_ERR(ren->oldpath);

	ren->newpath = getname(newf);
	if (IS_ERR(ren->newpath)) {
		putname(ren->oldpath);
		return PTR_ERR(ren->newpath);
	}

	req->flags |= REQ_F_NEED_CLEANUP;
	return 0;
}

static int io_renameat(struct io_kiocb *req, unsigned int issue_flags)
{
	struct io_rename *ren = &req->rename;
	int ret;

	if (issue_flags & IO_URING_F_NONBLOCK)
		return -EAGAIN;

	ret = do_renameat2(ren->old_dfd, ren->oldpath, ren->new_dfd,
				ren->newpath, ren->flags);

	req->flags &= ~REQ_F_NEED_CLEANUP;
	if (ret < 0)
		req_set_fail(req);
	io_req_complete(req, ret);
	return 0;
}

static int io_unlinkat_prep(struct io_kiocb *req,
			    const struct io_uring_sqe *sqe)
{
	struct io_unlink *un = &req->unlink;
	const char __user *fname;

	if (unlikely(req->ctx->flags & IORING_SETUP_IOPOLL))
		return -EINVAL;
	if (sqe->ioprio || sqe->off || sqe->len || sqe->buf_index ||
	    sqe->splice_fd_in)
		return -EINVAL;
	if (unlikely(req->flags & REQ_F_FIXED_FILE))
		return -EBADF;

	un->dfd = READ_ONCE(sqe->fd);

	un->flags = READ_ONCE(sqe->unlink_flags);
	if (un->flags & ~AT_REMOVEDIR)
		return -EINVAL;

	fname = u64_to_user_ptr(READ_ONCE(sqe->addr));
	un->filename = getname(fname);
	if (IS_ERR(un->filename))
		return PTR_ERR(un->filename);

	req->flags |= REQ_F_NEED_CLEANUP;
	return 0;
}

static int io_unlinkat(struct io_kiocb *req, unsigned int issue_flags)
{
	struct io_unlink *un = &req->unlink;
	int ret;

	if (issue_flags & IO_URING_F_NONBLOCK)
		return -EAGAIN;

	if (un->flags & AT_REMOVEDIR)
		ret = do_rmdir(un->dfd, un->filename);
	else
		ret = do_unlinkat(un->dfd, un->filename);

	req->flags &= ~REQ_F_NEED_CLEANUP;
	if (ret < 0)
		req_set_fail(req);
	io_req_complete(req, ret);
	return 0;
}

static int io_mkdirat_prep(struct io_kiocb *req,
			    const struct io_uring_sqe *sqe)
{
	struct io_mkdir *mkd = &req->mkdir;
	const char __user *fname;

	if (unlikely(req->ctx->flags & IORING_SETUP_IOPOLL))
		return -EINVAL;
	if (sqe->ioprio || sqe->off || sqe->rw_flags || sqe->buf_index ||
	    sqe->splice_fd_in)
		return -EINVAL;
	if (unlikely(req->flags & REQ_F_FIXED_FILE))
		return -EBADF;

	mkd->dfd = READ_ONCE(sqe->fd);
	mkd->mode = READ_ONCE(sqe->len);

	fname = u64_to_user_ptr(READ_ONCE(sqe->addr));
	mkd->filename = getname(fname);
	if (IS_ERR(mkd->filename))
		return PTR_ERR(mkd->filename);

	req->flags |= REQ_F_NEED_CLEANUP;
	return 0;
}

static int io_mkdirat(struct io_kiocb *req, int issue_flags)
{
	struct io_mkdir *mkd = &req->mkdir;
	int ret;

	if (issue_flags & IO_URING_F_NONBLOCK)
		return -EAGAIN;

	ret = do_mkdirat(mkd->dfd, mkd->filename, mkd->mode);

	req->flags &= ~REQ_F_NEED_CLEANUP;
	if (ret < 0)
		req_set_fail(req);
	io_req_complete(req, ret);
	return 0;
}

static int io_symlinkat_prep(struct io_kiocb *req,
			    const struct io_uring_sqe *sqe)
{
	struct io_symlink *sl = &req->symlink;
	const char __user *oldpath, *newpath;

	if (unlikely(req->ctx->flags & IORING_SETUP_IOPOLL))
		return -EINVAL;
	if (sqe->ioprio || sqe->len || sqe->rw_flags || sqe->buf_index ||
	    sqe->splice_fd_in)
		return -EINVAL;
	if (unlikely(req->flags & REQ_F_FIXED_FILE))
		return -EBADF;

	sl->new_dfd = READ_ONCE(sqe->fd);
	oldpath = u64_to_user_ptr(READ_ONCE(sqe->addr));
	newpath = u64_to_user_ptr(READ_ONCE(sqe->addr2));

	sl->oldpath = getname(oldpath);
	if (IS_ERR(sl->oldpath))
		return PTR_ERR(sl->oldpath);

	sl->newpath = getname(newpath);
	if (IS_ERR(sl->newpath)) {
		putname(sl->oldpath);
		return PTR_ERR(sl->newpath);
	}

	req->flags |= REQ_F_NEED_CLEANUP;
	return 0;
}

static int io_symlinkat(struct io_kiocb *req, int issue_flags)
{
	struct io_symlink *sl = &req->symlink;
	int ret;

	if (issue_flags & IO_URING_F_NONBLOCK)
		return -EAGAIN;

	ret = do_symlinkat(sl->oldpath, sl->new_dfd, sl->newpath);

	req->flags &= ~REQ_F_NEED_CLEANUP;
	if (ret < 0)
		req_set_fail(req);
	io_req_complete(req, ret);
	return 0;
}

static int io_linkat_prep(struct io_kiocb *req,
			    const struct io_uring_sqe *sqe)
{
	struct io_hardlink *lnk = &req->hardlink;
	const char __user *oldf, *newf;

	if (unlikely(req->ctx->flags & IORING_SETUP_IOPOLL))
		return -EINVAL;
	if (sqe->ioprio || sqe->rw_flags || sqe->buf_index || sqe->splice_fd_in)
		return -EINVAL;
	if (unlikely(req->flags & REQ_F_FIXED_FILE))
		return -EBADF;

	lnk->old_dfd = READ_ONCE(sqe->fd);
	lnk->new_dfd = READ_ONCE(sqe->len);
	oldf = u64_to_user_ptr(READ_ONCE(sqe->addr));
	newf = u64_to_user_ptr(READ_ONCE(sqe->addr2));
	lnk->flags = READ_ONCE(sqe->hardlink_flags);

	lnk->oldpath = getname(oldf);
	if (IS_ERR(lnk->oldpath))
		return PTR_ERR(lnk->oldpath);

	lnk->newpath = getname(newf);
	if (IS_ERR(lnk->newpath)) {
		putname(lnk->oldpath);
		return PTR_ERR(lnk->newpath);
	}

	req->flags |= REQ_F_NEED_CLEANUP;
	return 0;
}

static int io_linkat(struct io_kiocb *req, int issue_flags)
{
	struct io_hardlink *lnk = &req->hardlink;
	int ret;

	if (issue_flags & IO_URING_F_NONBLOCK)
		return -EAGAIN;

	ret = do_linkat(lnk->old_dfd, lnk->oldpath, lnk->new_dfd,
				lnk->newpath, lnk->flags);

	req->flags &= ~REQ_F_NEED_CLEANUP;
	if (ret < 0)
		req_set_fail(req);
	io_req_complete(req, ret);
	return 0;
}

static int io_shutdown_prep(struct io_kiocb *req,
			    const struct io_uring_sqe *sqe)
{
#if defined(CONFIG_NET)
	if (unlikely(req->ctx->flags & IORING_SETUP_IOPOLL))
		return -EINVAL;
	if (unlikely(sqe->ioprio || sqe->off || sqe->addr || sqe->rw_flags ||
		     sqe->buf_index || sqe->splice_fd_in))
		return -EINVAL;

	req->shutdown.how = READ_ONCE(sqe->len);
	return 0;
#else
	return -EOPNOTSUPP;
#endif
}

static int io_shutdown(struct io_kiocb *req, unsigned int issue_flags)
{
#if defined(CONFIG_NET)
	struct socket *sock;
	int ret;

	if (issue_flags & IO_URING_F_NONBLOCK)
		return -EAGAIN;

	sock = sock_from_file(req->file);
	if (unlikely(!sock))
		return -ENOTSOCK;

	ret = __sys_shutdown_sock(sock, req->shutdown.how);
	if (ret < 0)
		req_set_fail(req);
	io_req_complete(req, ret);
	return 0;
#else
	return -EOPNOTSUPP;
#endif
}

static int __io_splice_prep(struct io_kiocb *req,
			    const struct io_uring_sqe *sqe)
{
	struct io_splice *sp = &req->splice;
	unsigned int valid_flags = SPLICE_F_FD_IN_FIXED | SPLICE_F_ALL;

	if (unlikely(req->ctx->flags & IORING_SETUP_IOPOLL))
		return -EINVAL;

	sp->file_in = NULL;
	sp->len = READ_ONCE(sqe->len);
	sp->flags = READ_ONCE(sqe->splice_flags);

	if (unlikely(sp->flags & ~valid_flags))
		return -EINVAL;

	sp->file_in = io_file_get(req->ctx, req, READ_ONCE(sqe->splice_fd_in),
				  (sp->flags & SPLICE_F_FD_IN_FIXED));
	if (!sp->file_in)
		return -EBADF;
	req->flags |= REQ_F_NEED_CLEANUP;
	return 0;
}

static int io_tee_prep(struct io_kiocb *req,
		       const struct io_uring_sqe *sqe)
{
	if (READ_ONCE(sqe->splice_off_in) || READ_ONCE(sqe->off))
		return -EINVAL;
	return __io_splice_prep(req, sqe);
}

static int io_tee(struct io_kiocb *req, unsigned int issue_flags)
{
	struct io_splice *sp = &req->splice;
	struct file *in = sp->file_in;
	struct file *out = sp->file_out;
	unsigned int flags = sp->flags & ~SPLICE_F_FD_IN_FIXED;
	long ret = 0;

	if (issue_flags & IO_URING_F_NONBLOCK)
		return -EAGAIN;
	if (sp->len)
		ret = do_tee(in, out, sp->len, flags);

	if (!(sp->flags & SPLICE_F_FD_IN_FIXED))
		io_put_file(in);
	req->flags &= ~REQ_F_NEED_CLEANUP;

	if (ret != sp->len)
		req_set_fail(req);
	io_req_complete(req, ret);
	return 0;
}

static int io_splice_prep(struct io_kiocb *req, const struct io_uring_sqe *sqe)
{
	struct io_splice *sp = &req->splice;

	sp->off_in = READ_ONCE(sqe->splice_off_in);
	sp->off_out = READ_ONCE(sqe->off);
	return __io_splice_prep(req, sqe);
}

static int io_splice(struct io_kiocb *req, unsigned int issue_flags)
{
	struct io_splice *sp = &req->splice;
	struct file *in = sp->file_in;
	struct file *out = sp->file_out;
	unsigned int flags = sp->flags & ~SPLICE_F_FD_IN_FIXED;
	loff_t *poff_in, *poff_out;
	long ret = 0;

	if (issue_flags & IO_URING_F_NONBLOCK)
		return -EAGAIN;

	poff_in = (sp->off_in == -1) ? NULL : &sp->off_in;
	poff_out = (sp->off_out == -1) ? NULL : &sp->off_out;

	if (sp->len)
		ret = do_splice(in, poff_in, out, poff_out, sp->len, flags);

	if (!(sp->flags & SPLICE_F_FD_IN_FIXED))
		io_put_file(in);
	req->flags &= ~REQ_F_NEED_CLEANUP;

	if (ret != sp->len)
		req_set_fail(req);
	io_req_complete(req, ret);
	return 0;
}

/*
 * IORING_OP_NOP just posts a completion event, nothing else.
 */
static int io_nop(struct io_kiocb *req, unsigned int issue_flags)
{
	struct io_ring_ctx *ctx = req->ctx;

	if (unlikely(ctx->flags & IORING_SETUP_IOPOLL))
		return -EINVAL;

	__io_req_complete(req, issue_flags, 0, 0);
	return 0;
}

static int io_fsync_prep(struct io_kiocb *req, const struct io_uring_sqe *sqe)
{
	struct io_ring_ctx *ctx = req->ctx;

	if (!req->file)
		return -EBADF;

	if (unlikely(ctx->flags & IORING_SETUP_IOPOLL))
		return -EINVAL;
	if (unlikely(sqe->addr || sqe->ioprio || sqe->buf_index ||
		     sqe->splice_fd_in))
		return -EINVAL;

	req->sync.flags = READ_ONCE(sqe->fsync_flags);
	if (unlikely(req->sync.flags & ~IORING_FSYNC_DATASYNC))
		return -EINVAL;

	req->sync.off = READ_ONCE(sqe->off);
	req->sync.len = READ_ONCE(sqe->len);
	return 0;
}

static int io_fsync(struct io_kiocb *req, unsigned int issue_flags)
{
	loff_t end = req->sync.off + req->sync.len;
	int ret;

	/* fsync always requires a blocking context */
	if (issue_flags & IO_URING_F_NONBLOCK)
		return -EAGAIN;

	ret = vfs_fsync_range(req->file, req->sync.off,
				end > 0 ? end : LLONG_MAX,
				req->sync.flags & IORING_FSYNC_DATASYNC);
	if (ret < 0)
		req_set_fail(req);
	io_req_complete(req, ret);
	return 0;
}

static int io_fallocate_prep(struct io_kiocb *req,
			     const struct io_uring_sqe *sqe)
{
	if (sqe->ioprio || sqe->buf_index || sqe->rw_flags ||
	    sqe->splice_fd_in)
		return -EINVAL;
	if (unlikely(req->ctx->flags & IORING_SETUP_IOPOLL))
		return -EINVAL;

	req->sync.off = READ_ONCE(sqe->off);
	req->sync.len = READ_ONCE(sqe->addr);
	req->sync.mode = READ_ONCE(sqe->len);
	return 0;
}

static int io_fallocate(struct io_kiocb *req, unsigned int issue_flags)
{
	int ret;

	/* fallocate always requiring blocking context */
	if (issue_flags & IO_URING_F_NONBLOCK)
		return -EAGAIN;
	ret = vfs_fallocate(req->file, req->sync.mode, req->sync.off,
				req->sync.len);
	if (ret < 0)
		req_set_fail(req);
	io_req_complete(req, ret);
	return 0;
}

static int __io_openat_prep(struct io_kiocb *req, const struct io_uring_sqe *sqe)
{
	const char __user *fname;
	int ret;

	if (unlikely(req->ctx->flags & IORING_SETUP_IOPOLL))
		return -EINVAL;
	if (unlikely(sqe->ioprio || sqe->buf_index))
		return -EINVAL;
	if (unlikely(req->flags & REQ_F_FIXED_FILE))
		return -EBADF;

	/* open.how should be already initialised */
	if (!(req->open.how.flags & O_PATH) && force_o_largefile())
		req->open.how.flags |= O_LARGEFILE;

	req->open.dfd = READ_ONCE(sqe->fd);
	fname = u64_to_user_ptr(READ_ONCE(sqe->addr));
	req->open.filename = getname(fname);
	if (IS_ERR(req->open.filename)) {
		ret = PTR_ERR(req->open.filename);
		req->open.filename = NULL;
		return ret;
	}

	req->open.file_slot = READ_ONCE(sqe->file_index);
	if (req->open.file_slot && (req->open.how.flags & O_CLOEXEC))
		return -EINVAL;

	req->open.nofile = rlimit(RLIMIT_NOFILE);
	req->flags |= REQ_F_NEED_CLEANUP;
	return 0;
}

static int io_openat_prep(struct io_kiocb *req, const struct io_uring_sqe *sqe)
{
	u64 mode = READ_ONCE(sqe->len);
	u64 flags = READ_ONCE(sqe->open_flags);

	req->open.how = build_open_how(flags, mode);
	return __io_openat_prep(req, sqe);
}

static int io_openat2_prep(struct io_kiocb *req, const struct io_uring_sqe *sqe)
{
	struct open_how __user *how;
	size_t len;
	int ret;

	how = u64_to_user_ptr(READ_ONCE(sqe->addr2));
	len = READ_ONCE(sqe->len);
	if (len < OPEN_HOW_SIZE_VER0)
		return -EINVAL;

	ret = copy_struct_from_user(&req->open.how, sizeof(req->open.how), how,
					len);
	if (ret)
		return ret;

	return __io_openat_prep(req, sqe);
}

static int io_openat2(struct io_kiocb *req, unsigned int issue_flags)
{
	struct open_flags op;
	struct file *file;
	bool resolve_nonblock, nonblock_set;
	bool fixed = !!req->open.file_slot;
	int ret;

	ret = build_open_flags(&req->open.how, &op);
	if (ret)
		goto err;
	nonblock_set = op.open_flag & O_NONBLOCK;
	resolve_nonblock = req->open.how.resolve & RESOLVE_CACHED;
	if (issue_flags & IO_URING_F_NONBLOCK) {
		/*
		 * Don't bother trying for O_TRUNC, O_CREAT, or O_TMPFILE open,
		 * it'll always -EAGAIN
		 */
		if (req->open.how.flags & (O_TRUNC | O_CREAT | O_TMPFILE))
			return -EAGAIN;
		op.lookup_flags |= LOOKUP_CACHED;
		op.open_flag |= O_NONBLOCK;
	}

	if (!fixed) {
		ret = __get_unused_fd_flags(req->open.how.flags, req->open.nofile);
		if (ret < 0)
			goto err;
	}

	file = do_filp_open(req->open.dfd, req->open.filename, &op);
	if (IS_ERR(file)) {
		/*
		 * We could hang on to this 'fd' on retrying, but seems like
		 * marginal gain for something that is now known to be a slower
		 * path. So just put it, and we'll get a new one when we retry.
		 */
		if (!fixed)
			put_unused_fd(ret);

		ret = PTR_ERR(file);
		/* only retry if RESOLVE_CACHED wasn't already set by application */
		if (ret == -EAGAIN &&
		    (!resolve_nonblock && (issue_flags & IO_URING_F_NONBLOCK)))
			return -EAGAIN;
		goto err;
	}

	if ((issue_flags & IO_URING_F_NONBLOCK) && !nonblock_set)
		file->f_flags &= ~O_NONBLOCK;
	fsnotify_open(file);

	if (!fixed)
		fd_install(ret, file);
	else
		ret = io_install_fixed_file(req, file, issue_flags,
					    req->open.file_slot - 1);
err:
	putname(req->open.filename);
	req->flags &= ~REQ_F_NEED_CLEANUP;
	if (ret < 0)
		req_set_fail(req);
	__io_req_complete(req, issue_flags, ret, 0);
	return 0;
}

static int io_openat(struct io_kiocb *req, unsigned int issue_flags)
{
	return io_openat2(req, issue_flags);
}

static int io_remove_buffers_prep(struct io_kiocb *req,
				  const struct io_uring_sqe *sqe)
{
	struct io_provide_buf *p = &req->pbuf;
	u64 tmp;

	if (sqe->ioprio || sqe->rw_flags || sqe->addr || sqe->len || sqe->off ||
	    sqe->splice_fd_in)
		return -EINVAL;

	tmp = READ_ONCE(sqe->fd);
	if (!tmp || tmp > USHRT_MAX)
		return -EINVAL;

	memset(p, 0, sizeof(*p));
	p->nbufs = tmp;
	p->bgid = READ_ONCE(sqe->buf_group);
	return 0;
}

static int __io_remove_buffers(struct io_ring_ctx *ctx, struct io_buffer *buf,
			       int bgid, unsigned nbufs)
{
	unsigned i = 0;

	/* shouldn't happen */
	if (!nbufs)
		return 0;

	/* the head kbuf is the list itself */
	while (!list_empty(&buf->list)) {
		struct io_buffer *nxt;

		nxt = list_first_entry(&buf->list, struct io_buffer, list);
		list_del(&nxt->list);
		kfree(nxt);
		if (++i == nbufs)
			return i;
	}
	i++;
	kfree(buf);
	xa_erase(&ctx->io_buffers, bgid);

	return i;
}

static int io_remove_buffers(struct io_kiocb *req, unsigned int issue_flags)
{
	struct io_provide_buf *p = &req->pbuf;
	struct io_ring_ctx *ctx = req->ctx;
	struct io_buffer *head;
	int ret = 0;
	bool force_nonblock = issue_flags & IO_URING_F_NONBLOCK;

	io_ring_submit_lock(ctx, !force_nonblock);

	lockdep_assert_held(&ctx->uring_lock);

	ret = -ENOENT;
	head = xa_load(&ctx->io_buffers, p->bgid);
	if (head)
		ret = __io_remove_buffers(ctx, head, p->bgid, p->nbufs);
	if (ret < 0)
		req_set_fail(req);

	/* complete before unlock, IOPOLL may need the lock */
	__io_req_complete(req, issue_flags, ret, 0);
	io_ring_submit_unlock(ctx, !force_nonblock);
	return 0;
}

static int io_provide_buffers_prep(struct io_kiocb *req,
				   const struct io_uring_sqe *sqe)
{
	unsigned long size, tmp_check;
	struct io_provide_buf *p = &req->pbuf;
	u64 tmp;

	if (sqe->ioprio || sqe->rw_flags || sqe->splice_fd_in)
		return -EINVAL;

	tmp = READ_ONCE(sqe->fd);
	if (!tmp || tmp > USHRT_MAX)
		return -E2BIG;
	p->nbufs = tmp;
	p->addr = READ_ONCE(sqe->addr);
	p->len = READ_ONCE(sqe->len);

	if (check_mul_overflow((unsigned long)p->len, (unsigned long)p->nbufs,
				&size))
		return -EOVERFLOW;
	if (check_add_overflow((unsigned long)p->addr, size, &tmp_check))
		return -EOVERFLOW;

	size = (unsigned long)p->len * p->nbufs;
	if (!access_ok(u64_to_user_ptr(p->addr), size))
		return -EFAULT;

	p->bgid = READ_ONCE(sqe->buf_group);
	tmp = READ_ONCE(sqe->off);
	if (tmp > USHRT_MAX)
		return -E2BIG;
	p->bid = tmp;
	return 0;
}

static int io_add_buffers(struct io_provide_buf *pbuf, struct io_buffer **head)
{
	struct io_buffer *buf;
	u64 addr = pbuf->addr;
	int i, bid = pbuf->bid;

	for (i = 0; i < pbuf->nbufs; i++) {
		buf = kmalloc(sizeof(*buf), GFP_KERNEL_ACCOUNT);
		if (!buf)
			break;

		buf->addr = addr;
		buf->len = min_t(__u32, pbuf->len, MAX_RW_COUNT);
		buf->bid = bid;
		addr += pbuf->len;
		bid++;
		if (!*head) {
			INIT_LIST_HEAD(&buf->list);
			*head = buf;
		} else {
			list_add_tail(&buf->list, &(*head)->list);
		}
	}

	return i ? i : -ENOMEM;
}

static int io_provide_buffers(struct io_kiocb *req, unsigned int issue_flags)
{
	struct io_provide_buf *p = &req->pbuf;
	struct io_ring_ctx *ctx = req->ctx;
	struct io_buffer *head, *list;
	int ret = 0;
	bool force_nonblock = issue_flags & IO_URING_F_NONBLOCK;

	io_ring_submit_lock(ctx, !force_nonblock);

	lockdep_assert_held(&ctx->uring_lock);

	list = head = xa_load(&ctx->io_buffers, p->bgid);

	ret = io_add_buffers(p, &head);
	if (ret >= 0 && !list) {
		ret = xa_insert(&ctx->io_buffers, p->bgid, head, GFP_KERNEL);
		if (ret < 0)
			__io_remove_buffers(ctx, head, p->bgid, -1U);
	}
	if (ret < 0)
		req_set_fail(req);
	/* complete before unlock, IOPOLL may need the lock */
	__io_req_complete(req, issue_flags, ret, 0);
	io_ring_submit_unlock(ctx, !force_nonblock);
	return 0;
}

static int io_epoll_ctl_prep(struct io_kiocb *req,
			     const struct io_uring_sqe *sqe)
{
#if defined(CONFIG_EPOLL)
	if (sqe->ioprio || sqe->buf_index || sqe->splice_fd_in)
		return -EINVAL;
	if (unlikely(req->ctx->flags & IORING_SETUP_IOPOLL))
		return -EINVAL;

	req->epoll.epfd = READ_ONCE(sqe->fd);
	req->epoll.op = READ_ONCE(sqe->len);
	req->epoll.fd = READ_ONCE(sqe->off);

	if (ep_op_has_event(req->epoll.op)) {
		struct epoll_event __user *ev;

		ev = u64_to_user_ptr(READ_ONCE(sqe->addr));
		if (copy_from_user(&req->epoll.event, ev, sizeof(*ev)))
			return -EFAULT;
	}

	return 0;
#else
	return -EOPNOTSUPP;
#endif
}

static int io_epoll_ctl(struct io_kiocb *req, unsigned int issue_flags)
{
#if defined(CONFIG_EPOLL)
	struct io_epoll *ie = &req->epoll;
	int ret;
	bool force_nonblock = issue_flags & IO_URING_F_NONBLOCK;

	ret = do_epoll_ctl(ie->epfd, ie->op, ie->fd, &ie->event, force_nonblock);
	if (force_nonblock && ret == -EAGAIN)
		return -EAGAIN;

	if (ret < 0)
		req_set_fail(req);
	__io_req_complete(req, issue_flags, ret, 0);
	return 0;
#else
	return -EOPNOTSUPP;
#endif
}

static int io_madvise_prep(struct io_kiocb *req, const struct io_uring_sqe *sqe)
{
#if defined(CONFIG_ADVISE_SYSCALLS) && defined(CONFIG_MMU)
	if (sqe->ioprio || sqe->buf_index || sqe->off || sqe->splice_fd_in)
		return -EINVAL;
	if (unlikely(req->ctx->flags & IORING_SETUP_IOPOLL))
		return -EINVAL;

	req->madvise.addr = READ_ONCE(sqe->addr);
	req->madvise.len = READ_ONCE(sqe->len);
	req->madvise.advice = READ_ONCE(sqe->fadvise_advice);
	return 0;
#else
	return -EOPNOTSUPP;
#endif
}

static int io_madvise(struct io_kiocb *req, unsigned int issue_flags)
{
#if defined(CONFIG_ADVISE_SYSCALLS) && defined(CONFIG_MMU)
	struct io_madvise *ma = &req->madvise;
	int ret;

	if (issue_flags & IO_URING_F_NONBLOCK)
		return -EAGAIN;

	ret = do_madvise(current->mm, ma->addr, ma->len, ma->advice);
	if (ret < 0)
		req_set_fail(req);
	io_req_complete(req, ret);
	return 0;
#else
	return -EOPNOTSUPP;
#endif
}

static int io_fadvise_prep(struct io_kiocb *req, const struct io_uring_sqe *sqe)
{
	if (sqe->ioprio || sqe->buf_index || sqe->addr || sqe->splice_fd_in)
		return -EINVAL;
	if (unlikely(req->ctx->flags & IORING_SETUP_IOPOLL))
		return -EINVAL;

	req->fadvise.offset = READ_ONCE(sqe->off);
	req->fadvise.len = READ_ONCE(sqe->len);
	req->fadvise.advice = READ_ONCE(sqe->fadvise_advice);
	return 0;
}

static int io_fadvise(struct io_kiocb *req, unsigned int issue_flags)
{
	struct io_fadvise *fa = &req->fadvise;
	int ret;

	if (issue_flags & IO_URING_F_NONBLOCK) {
		switch (fa->advice) {
		case POSIX_FADV_NORMAL:
		case POSIX_FADV_RANDOM:
		case POSIX_FADV_SEQUENTIAL:
			break;
		default:
			return -EAGAIN;
		}
	}

	ret = vfs_fadvise(req->file, fa->offset, fa->len, fa->advice);
	if (ret < 0)
		req_set_fail(req);
	__io_req_complete(req, issue_flags, ret, 0);
	return 0;
}

static int io_statx_prep(struct io_kiocb *req, const struct io_uring_sqe *sqe)
{
	if (unlikely(req->ctx->flags & IORING_SETUP_IOPOLL))
		return -EINVAL;
	if (sqe->ioprio || sqe->buf_index || sqe->splice_fd_in)
		return -EINVAL;
	if (req->flags & REQ_F_FIXED_FILE)
		return -EBADF;

	req->statx.dfd = READ_ONCE(sqe->fd);
	req->statx.mask = READ_ONCE(sqe->len);
	req->statx.filename = u64_to_user_ptr(READ_ONCE(sqe->addr));
	req->statx.buffer = u64_to_user_ptr(READ_ONCE(sqe->addr2));
	req->statx.flags = READ_ONCE(sqe->statx_flags);

	return 0;
}

static int io_statx(struct io_kiocb *req, unsigned int issue_flags)
{
	struct io_statx *ctx = &req->statx;
	int ret;

	if (issue_flags & IO_URING_F_NONBLOCK)
		return -EAGAIN;

	ret = do_statx(ctx->dfd, ctx->filename, ctx->flags, ctx->mask,
		       ctx->buffer);

	if (ret < 0)
		req_set_fail(req);
	io_req_complete(req, ret);
	return 0;
}

static int io_close_prep(struct io_kiocb *req, const struct io_uring_sqe *sqe)
{
	if (unlikely(req->ctx->flags & IORING_SETUP_IOPOLL))
		return -EINVAL;
	if (sqe->ioprio || sqe->off || sqe->addr || sqe->len ||
	    sqe->rw_flags || sqe->buf_index)
		return -EINVAL;
	if (req->flags & REQ_F_FIXED_FILE)
		return -EBADF;

	req->close.fd = READ_ONCE(sqe->fd);
	req->close.file_slot = READ_ONCE(sqe->file_index);
	if (req->close.file_slot && req->close.fd)
		return -EINVAL;

	return 0;
}

static int io_close(struct io_kiocb *req, unsigned int issue_flags)
{
	struct files_struct *files = current->files;
	struct io_close *close = &req->close;
	struct fdtable *fdt;
	struct file *file = NULL;
	int ret = -EBADF;

	if (req->close.file_slot) {
		ret = io_close_fixed(req, issue_flags);
		goto err;
	}

	spin_lock(&files->file_lock);
	fdt = files_fdtable(files);
	if (close->fd >= fdt->max_fds) {
		spin_unlock(&files->file_lock);
		goto err;
	}
	file = fdt->fd[close->fd];
	if (!file || file->f_op == &io_uring_fops) {
		spin_unlock(&files->file_lock);
		file = NULL;
		goto err;
	}

	/* if the file has a flush method, be safe and punt to async */
	if (file->f_op->flush && (issue_flags & IO_URING_F_NONBLOCK)) {
		spin_unlock(&files->file_lock);
		return -EAGAIN;
	}

	ret = __close_fd_get_file(close->fd, &file);
	spin_unlock(&files->file_lock);
	if (ret < 0) {
		if (ret == -ENOENT)
			ret = -EBADF;
		goto err;
	}

	/* No ->flush() or already async, safely close from here */
	ret = filp_close(file, current->files);
err:
	if (ret < 0)
		req_set_fail(req);
	if (file)
		fput(file);
	__io_req_complete(req, issue_flags, ret, 0);
	return 0;
}

static int io_sfr_prep(struct io_kiocb *req, const struct io_uring_sqe *sqe)
{
	struct io_ring_ctx *ctx = req->ctx;

	if (unlikely(ctx->flags & IORING_SETUP_IOPOLL))
		return -EINVAL;
	if (unlikely(sqe->addr || sqe->ioprio || sqe->buf_index ||
		     sqe->splice_fd_in))
		return -EINVAL;

	req->sync.off = READ_ONCE(sqe->off);
	req->sync.len = READ_ONCE(sqe->len);
	req->sync.flags = READ_ONCE(sqe->sync_range_flags);
	return 0;
}

static int io_sync_file_range(struct io_kiocb *req, unsigned int issue_flags)
{
	int ret;

	/* sync_file_range always requires a blocking context */
	if (issue_flags & IO_URING_F_NONBLOCK)
		return -EAGAIN;

	ret = sync_file_range(req->file, req->sync.off, req->sync.len,
				req->sync.flags);
	if (ret < 0)
		req_set_fail(req);
	io_req_complete(req, ret);
	return 0;
}

#if defined(CONFIG_NET)
static int io_setup_async_msg(struct io_kiocb *req,
			      struct io_async_msghdr *kmsg)
{
	struct io_async_msghdr *async_msg = req->async_data;

	if (async_msg)
		return -EAGAIN;
	if (io_alloc_async_data(req)) {
		kfree(kmsg->free_iov);
		return -ENOMEM;
	}
	async_msg = req->async_data;
	req->flags |= REQ_F_NEED_CLEANUP;
	memcpy(async_msg, kmsg, sizeof(*kmsg));
	async_msg->msg.msg_name = &async_msg->addr;
	/* if were using fast_iov, set it to the new one */
	if (!async_msg->free_iov)
		async_msg->msg.msg_iter.iov = async_msg->fast_iov;

	return -EAGAIN;
}

static int io_sendmsg_copy_hdr(struct io_kiocb *req,
			       struct io_async_msghdr *iomsg)
{
	iomsg->msg.msg_name = &iomsg->addr;
	iomsg->free_iov = iomsg->fast_iov;
	return sendmsg_copy_msghdr(&iomsg->msg, req->sr_msg.umsg,
				   req->sr_msg.msg_flags, &iomsg->free_iov);
}

static int io_sendmsg_prep_async(struct io_kiocb *req)
{
	int ret;

	ret = io_sendmsg_copy_hdr(req, req->async_data);
	if (!ret)
		req->flags |= REQ_F_NEED_CLEANUP;
	return ret;
}

static int io_sendmsg_prep(struct io_kiocb *req, const struct io_uring_sqe *sqe)
{
	struct io_sr_msg *sr = &req->sr_msg;

	if (unlikely(req->ctx->flags & IORING_SETUP_IOPOLL))
		return -EINVAL;

	sr->umsg = u64_to_user_ptr(READ_ONCE(sqe->addr));
	sr->len = READ_ONCE(sqe->len);
	sr->msg_flags = READ_ONCE(sqe->msg_flags) | MSG_NOSIGNAL;
	if (sr->msg_flags & MSG_DONTWAIT)
		req->flags |= REQ_F_NOWAIT;

#ifdef CONFIG_COMPAT
	if (req->ctx->compat)
		sr->msg_flags |= MSG_CMSG_COMPAT;
#endif
	return 0;
}

static int io_sendmsg(struct io_kiocb *req, unsigned int issue_flags)
{
	struct io_async_msghdr iomsg, *kmsg;
	struct socket *sock;
	unsigned flags;
	int min_ret = 0;
	int ret;

	sock = sock_from_file(req->file);
	if (unlikely(!sock))
		return -ENOTSOCK;

	kmsg = req->async_data;
	if (!kmsg) {
		ret = io_sendmsg_copy_hdr(req, &iomsg);
		if (ret)
			return ret;
		kmsg = &iomsg;
	}

	flags = req->sr_msg.msg_flags;
	if (issue_flags & IO_URING_F_NONBLOCK)
		flags |= MSG_DONTWAIT;
	if (flags & MSG_WAITALL)
		min_ret = iov_iter_count(&kmsg->msg.msg_iter);

	ret = __sys_sendmsg_sock(sock, &kmsg->msg, flags);
	if ((issue_flags & IO_URING_F_NONBLOCK) && ret == -EAGAIN)
		return io_setup_async_msg(req, kmsg);
	if (ret == -ERESTARTSYS)
		ret = -EINTR;

	/* fast path, check for non-NULL to avoid function call */
	if (kmsg->free_iov)
		kfree(kmsg->free_iov);
	req->flags &= ~REQ_F_NEED_CLEANUP;
	if (ret < min_ret)
		req_set_fail(req);
	__io_req_complete(req, issue_flags, ret, 0);
	return 0;
}

static int io_send(struct io_kiocb *req, unsigned int issue_flags)
{
	struct io_sr_msg *sr = &req->sr_msg;
	struct msghdr msg;
	struct iovec iov;
	struct socket *sock;
	unsigned flags;
	int min_ret = 0;
	int ret;

	sock = sock_from_file(req->file);
	if (unlikely(!sock))
		return -ENOTSOCK;

	ret = import_single_range(WRITE, sr->buf, sr->len, &iov, &msg.msg_iter);
	if (unlikely(ret))
		return ret;

	msg.msg_name = NULL;
	msg.msg_control = NULL;
	msg.msg_controllen = 0;
	msg.msg_namelen = 0;

	flags = req->sr_msg.msg_flags;
	if (issue_flags & IO_URING_F_NONBLOCK)
		flags |= MSG_DONTWAIT;
	if (flags & MSG_WAITALL)
		min_ret = iov_iter_count(&msg.msg_iter);

	msg.msg_flags = flags;
	ret = sock_sendmsg(sock, &msg);
	if ((issue_flags & IO_URING_F_NONBLOCK) && ret == -EAGAIN)
		return -EAGAIN;
	if (ret == -ERESTARTSYS)
		ret = -EINTR;

	if (ret < min_ret)
		req_set_fail(req);
	__io_req_complete(req, issue_flags, ret, 0);
	return 0;
}

static int __io_recvmsg_copy_hdr(struct io_kiocb *req,
				 struct io_async_msghdr *iomsg)
{
	struct io_sr_msg *sr = &req->sr_msg;
	struct iovec __user *uiov;
	size_t iov_len;
	int ret;

	ret = __copy_msghdr_from_user(&iomsg->msg, sr->umsg,
					&iomsg->uaddr, &uiov, &iov_len);
	if (ret)
		return ret;

	if (req->flags & REQ_F_BUFFER_SELECT) {
		if (iov_len > 1)
			return -EINVAL;
		if (copy_from_user(iomsg->fast_iov, uiov, sizeof(*uiov)))
			return -EFAULT;
		sr->len = iomsg->fast_iov[0].iov_len;
		iomsg->free_iov = NULL;
	} else {
		iomsg->free_iov = iomsg->fast_iov;
		ret = __import_iovec(READ, uiov, iov_len, UIO_FASTIOV,
				     &iomsg->free_iov, &iomsg->msg.msg_iter,
				     false);
		if (ret > 0)
			ret = 0;
	}

	return ret;
}

#ifdef CONFIG_COMPAT
static int __io_compat_recvmsg_copy_hdr(struct io_kiocb *req,
					struct io_async_msghdr *iomsg)
{
	struct io_sr_msg *sr = &req->sr_msg;
	struct compat_iovec __user *uiov;
	compat_uptr_t ptr;
	compat_size_t len;
	int ret;

	ret = __get_compat_msghdr(&iomsg->msg, sr->umsg_compat, &iomsg->uaddr,
				  &ptr, &len);
	if (ret)
		return ret;

	uiov = compat_ptr(ptr);
	if (req->flags & REQ_F_BUFFER_SELECT) {
		compat_ssize_t clen;

		if (len > 1)
			return -EINVAL;
		if (!access_ok(uiov, sizeof(*uiov)))
			return -EFAULT;
		if (__get_user(clen, &uiov->iov_len))
			return -EFAULT;
		if (clen < 0)
			return -EINVAL;
		sr->len = clen;
		iomsg->free_iov = NULL;
	} else {
		iomsg->free_iov = iomsg->fast_iov;
		ret = __import_iovec(READ, (struct iovec __user *)uiov, len,
				   UIO_FASTIOV, &iomsg->free_iov,
				   &iomsg->msg.msg_iter, true);
		if (ret < 0)
			return ret;
	}

	return 0;
}
#endif

static int io_recvmsg_copy_hdr(struct io_kiocb *req,
			       struct io_async_msghdr *iomsg)
{
	iomsg->msg.msg_name = &iomsg->addr;

#ifdef CONFIG_COMPAT
	if (req->ctx->compat)
		return __io_compat_recvmsg_copy_hdr(req, iomsg);
#endif

	return __io_recvmsg_copy_hdr(req, iomsg);
}

static struct io_buffer *io_recv_buffer_select(struct io_kiocb *req,
					       bool needs_lock)
{
	struct io_sr_msg *sr = &req->sr_msg;
	struct io_buffer *kbuf;

	kbuf = io_buffer_select(req, &sr->len, sr->bgid, sr->kbuf, needs_lock);
	if (IS_ERR(kbuf))
		return kbuf;

	sr->kbuf = kbuf;
	req->flags |= REQ_F_BUFFER_SELECTED;
	return kbuf;
}

static inline unsigned int io_put_recv_kbuf(struct io_kiocb *req)
{
	return io_put_kbuf(req, req->sr_msg.kbuf);
}

static int io_recvmsg_prep_async(struct io_kiocb *req)
{
	int ret;

	ret = io_recvmsg_copy_hdr(req, req->async_data);
	if (!ret)
		req->flags |= REQ_F_NEED_CLEANUP;
	return ret;
}

static int io_recvmsg_prep(struct io_kiocb *req, const struct io_uring_sqe *sqe)
{
	struct io_sr_msg *sr = &req->sr_msg;

	if (unlikely(req->ctx->flags & IORING_SETUP_IOPOLL))
		return -EINVAL;

	sr->umsg = u64_to_user_ptr(READ_ONCE(sqe->addr));
	sr->len = READ_ONCE(sqe->len);
	sr->bgid = READ_ONCE(sqe->buf_group);
	sr->msg_flags = READ_ONCE(sqe->msg_flags) | MSG_NOSIGNAL;
	if (sr->msg_flags & MSG_DONTWAIT)
		req->flags |= REQ_F_NOWAIT;

#ifdef CONFIG_COMPAT
	if (req->ctx->compat)
		sr->msg_flags |= MSG_CMSG_COMPAT;
#endif
	return 0;
}

static int io_recvmsg(struct io_kiocb *req, unsigned int issue_flags)
{
	struct io_async_msghdr iomsg, *kmsg;
	struct socket *sock;
	struct io_buffer *kbuf;
	unsigned flags;
	int min_ret = 0;
	int ret, cflags = 0;
	bool force_nonblock = issue_flags & IO_URING_F_NONBLOCK;

	sock = sock_from_file(req->file);
	if (unlikely(!sock))
		return -ENOTSOCK;

	kmsg = req->async_data;
	if (!kmsg) {
		ret = io_recvmsg_copy_hdr(req, &iomsg);
		if (ret)
			return ret;
		kmsg = &iomsg;
	}

	if (req->flags & REQ_F_BUFFER_SELECT) {
		kbuf = io_recv_buffer_select(req, !force_nonblock);
		if (IS_ERR(kbuf))
			return PTR_ERR(kbuf);
		kmsg->fast_iov[0].iov_base = u64_to_user_ptr(kbuf->addr);
		kmsg->fast_iov[0].iov_len = req->sr_msg.len;
		iov_iter_init(&kmsg->msg.msg_iter, READ, kmsg->fast_iov,
				1, req->sr_msg.len);
	}

	flags = req->sr_msg.msg_flags;
	if (force_nonblock)
		flags |= MSG_DONTWAIT;
	if (flags & MSG_WAITALL)
		min_ret = iov_iter_count(&kmsg->msg.msg_iter);

	ret = __sys_recvmsg_sock(sock, &kmsg->msg, req->sr_msg.umsg,
					kmsg->uaddr, flags);
	if (force_nonblock && ret == -EAGAIN)
		return io_setup_async_msg(req, kmsg);
	if (ret == -ERESTARTSYS)
		ret = -EINTR;

	if (req->flags & REQ_F_BUFFER_SELECTED)
		cflags = io_put_recv_kbuf(req);
	/* fast path, check for non-NULL to avoid function call */
	if (kmsg->free_iov)
		kfree(kmsg->free_iov);
	req->flags &= ~REQ_F_NEED_CLEANUP;
	if (ret < min_ret || ((flags & MSG_WAITALL) && (kmsg->msg.msg_flags & (MSG_TRUNC | MSG_CTRUNC))))
		req_set_fail(req);
	__io_req_complete(req, issue_flags, ret, cflags);
	return 0;
}

static int io_recv(struct io_kiocb *req, unsigned int issue_flags)
{
	struct io_buffer *kbuf;
	struct io_sr_msg *sr = &req->sr_msg;
	struct msghdr msg;
	void __user *buf = sr->buf;
	struct socket *sock;
	struct iovec iov;
	unsigned flags;
	int min_ret = 0;
	int ret, cflags = 0;
	bool force_nonblock = issue_flags & IO_URING_F_NONBLOCK;

	sock = sock_from_file(req->file);
	if (unlikely(!sock))
		return -ENOTSOCK;

	if (req->flags & REQ_F_BUFFER_SELECT) {
		kbuf = io_recv_buffer_select(req, !force_nonblock);
		if (IS_ERR(kbuf))
			return PTR_ERR(kbuf);
		buf = u64_to_user_ptr(kbuf->addr);
	}

	ret = import_single_range(READ, buf, sr->len, &iov, &msg.msg_iter);
	if (unlikely(ret))
		goto out_free;

	msg.msg_name = NULL;
	msg.msg_control = NULL;
	msg.msg_controllen = 0;
	msg.msg_namelen = 0;
	msg.msg_iocb = NULL;
	msg.msg_flags = 0;

	flags = req->sr_msg.msg_flags;
	if (force_nonblock)
		flags |= MSG_DONTWAIT;
	if (flags & MSG_WAITALL)
		min_ret = iov_iter_count(&msg.msg_iter);

	ret = sock_recvmsg(sock, &msg, flags);
	if (force_nonblock && ret == -EAGAIN)
		return -EAGAIN;
	if (ret == -ERESTARTSYS)
		ret = -EINTR;
out_free:
	if (req->flags & REQ_F_BUFFER_SELECTED)
		cflags = io_put_recv_kbuf(req);
	if (ret < min_ret || ((flags & MSG_WAITALL) && (msg.msg_flags & (MSG_TRUNC | MSG_CTRUNC))))
		req_set_fail(req);
	__io_req_complete(req, issue_flags, ret, cflags);
	return 0;
}

static int io_accept_prep(struct io_kiocb *req, const struct io_uring_sqe *sqe)
{
	struct io_accept *accept = &req->accept;

	if (unlikely(req->ctx->flags & IORING_SETUP_IOPOLL))
		return -EINVAL;
	if (sqe->ioprio || sqe->len || sqe->buf_index)
		return -EINVAL;

	accept->addr = u64_to_user_ptr(READ_ONCE(sqe->addr));
	accept->addr_len = u64_to_user_ptr(READ_ONCE(sqe->addr2));
	accept->flags = READ_ONCE(sqe->accept_flags);
	accept->nofile = rlimit(RLIMIT_NOFILE);

	accept->file_slot = READ_ONCE(sqe->file_index);
	if (accept->file_slot && ((req->open.how.flags & O_CLOEXEC) ||
				  (accept->flags & SOCK_CLOEXEC)))
		return -EINVAL;
	if (accept->flags & ~(SOCK_CLOEXEC | SOCK_NONBLOCK))
		return -EINVAL;
	if (SOCK_NONBLOCK != O_NONBLOCK && (accept->flags & SOCK_NONBLOCK))
		accept->flags = (accept->flags & ~SOCK_NONBLOCK) | O_NONBLOCK;
	return 0;
}

static int io_accept(struct io_kiocb *req, unsigned int issue_flags)
{
	struct io_accept *accept = &req->accept;
	bool force_nonblock = issue_flags & IO_URING_F_NONBLOCK;
	unsigned int file_flags = force_nonblock ? O_NONBLOCK : 0;
	bool fixed = !!accept->file_slot;
	struct file *file;
	int ret, fd;

	if (req->file->f_flags & O_NONBLOCK)
		req->flags |= REQ_F_NOWAIT;

	if (!fixed) {
		fd = __get_unused_fd_flags(accept->flags, accept->nofile);
		if (unlikely(fd < 0))
			return fd;
	}
	file = do_accept(req->file, file_flags, accept->addr, accept->addr_len,
			 accept->flags);
	if (IS_ERR(file)) {
		if (!fixed)
			put_unused_fd(fd);
		ret = PTR_ERR(file);
		if (ret == -EAGAIN && force_nonblock)
			return -EAGAIN;
		if (ret == -ERESTARTSYS)
			ret = -EINTR;
		req_set_fail(req);
	} else if (!fixed) {
		fd_install(fd, file);
		ret = fd;
	} else {
		ret = io_install_fixed_file(req, file, issue_flags,
					    accept->file_slot - 1);
	}
	__io_req_complete(req, issue_flags, ret, 0);
	return 0;
}

static int io_connect_prep_async(struct io_kiocb *req)
{
	struct io_async_connect *io = req->async_data;
	struct io_connect *conn = &req->connect;

	return move_addr_to_kernel(conn->addr, conn->addr_len, &io->address);
}

static int io_connect_prep(struct io_kiocb *req, const struct io_uring_sqe *sqe)
{
	struct io_connect *conn = &req->connect;

	if (unlikely(req->ctx->flags & IORING_SETUP_IOPOLL))
		return -EINVAL;
	if (sqe->ioprio || sqe->len || sqe->buf_index || sqe->rw_flags ||
	    sqe->splice_fd_in)
		return -EINVAL;

	conn->addr = u64_to_user_ptr(READ_ONCE(sqe->addr));
	conn->addr_len =  READ_ONCE(sqe->addr2);
	return 0;
}

static int io_connect(struct io_kiocb *req, unsigned int issue_flags)
{
	struct io_async_connect __io, *io;
	unsigned file_flags;
	int ret;
	bool force_nonblock = issue_flags & IO_URING_F_NONBLOCK;

	if (req->async_data) {
		io = req->async_data;
	} else {
		ret = move_addr_to_kernel(req->connect.addr,
						req->connect.addr_len,
						&__io.address);
		if (ret)
			goto out;
		io = &__io;
	}

	file_flags = force_nonblock ? O_NONBLOCK : 0;

	ret = __sys_connect_file(req->file, &io->address,
					req->connect.addr_len, file_flags);
	if ((ret == -EAGAIN || ret == -EINPROGRESS) && force_nonblock) {
		if (req->async_data)
			return -EAGAIN;
		if (io_alloc_async_data(req)) {
			ret = -ENOMEM;
			goto out;
		}
		memcpy(req->async_data, &__io, sizeof(__io));
		return -EAGAIN;
	}
	if (ret == -ERESTARTSYS)
		ret = -EINTR;
out:
	if (ret < 0)
		req_set_fail(req);
	__io_req_complete(req, issue_flags, ret, 0);
	return 0;
}
#else /* !CONFIG_NET */
#define IO_NETOP_FN(op)							\
static int io_##op(struct io_kiocb *req, unsigned int issue_flags)	\
{									\
	return -EOPNOTSUPP;						\
}

#define IO_NETOP_PREP(op)						\
IO_NETOP_FN(op)								\
static int io_##op##_prep(struct io_kiocb *req, const struct io_uring_sqe *sqe) \
{									\
	return -EOPNOTSUPP;						\
}									\

#define IO_NETOP_PREP_ASYNC(op)						\
IO_NETOP_PREP(op)							\
static int io_##op##_prep_async(struct io_kiocb *req)			\
{									\
	return -EOPNOTSUPP;						\
}

IO_NETOP_PREP_ASYNC(sendmsg);
IO_NETOP_PREP_ASYNC(recvmsg);
IO_NETOP_PREP_ASYNC(connect);
IO_NETOP_PREP(accept);
IO_NETOP_FN(send);
IO_NETOP_FN(recv);
#endif /* CONFIG_NET */

struct io_poll_table {
	struct poll_table_struct pt;
	struct io_kiocb *req;
	int nr_entries;
	int error;
};

static int __io_async_wake(struct io_kiocb *req, struct io_poll_iocb *poll,
			   __poll_t mask, io_req_tw_func_t func)
{
	/* for instances that support it check for an event match first: */
	if (mask && !(mask & poll->events))
		return 0;

	trace_io_uring_task_add(req->ctx, req->opcode, req->user_data, mask);

	list_del_init(&poll->wait.entry);

	req->result = mask;
	req->io_task_work.func = func;

	/*
	 * If this fails, then the task is exiting. When a task exits, the
	 * work gets canceled, so just cancel this request as well instead
	 * of executing it. We can't safely execute it anyway, as we may not
	 * have the needed state needed for it anyway.
	 */
	io_req_task_work_add(req);
	return 1;
}

static bool io_poll_rewait(struct io_kiocb *req, struct io_poll_iocb *poll)
	__acquires(&req->ctx->completion_lock)
{
	struct io_ring_ctx *ctx = req->ctx;

	/* req->task == current here, checking PF_EXITING is safe */
	if (unlikely(req->task->flags & PF_EXITING))
		WRITE_ONCE(poll->canceled, true);

	if (!req->result && !READ_ONCE(poll->canceled)) {
		struct poll_table_struct pt = { ._key = poll->events };

		req->result = vfs_poll(req->file, &pt) & poll->events;
	}

	spin_lock(&ctx->completion_lock);
	if (!req->result && !READ_ONCE(poll->canceled)) {
		add_wait_queue(poll->head, &poll->wait);
		return true;
	}

	return false;
}

static struct io_poll_iocb *io_poll_get_double(struct io_kiocb *req)
{
	/* pure poll stashes this in ->async_data, poll driven retry elsewhere */
	if (req->opcode == IORING_OP_POLL_ADD)
		return req->async_data;
	return req->apoll->double_poll;
}

static struct io_poll_iocb *io_poll_get_single(struct io_kiocb *req)
{
	if (req->opcode == IORING_OP_POLL_ADD)
		return &req->poll;
	return &req->apoll->poll;
}

static void io_poll_remove_double(struct io_kiocb *req)
	__must_hold(&req->ctx->completion_lock)
{
	struct io_poll_iocb *poll = io_poll_get_double(req);

	lockdep_assert_held(&req->ctx->completion_lock);

	if (poll && poll->head) {
		struct wait_queue_head *head = poll->head;

		spin_lock_irq(&head->lock);
		list_del_init(&poll->wait.entry);
		if (poll->wait.private)
			req_ref_put(req);
		poll->head = NULL;
		spin_unlock_irq(&head->lock);
	}
}

static bool __io_poll_complete(struct io_kiocb *req, __poll_t mask)
	__must_hold(&req->ctx->completion_lock)
{
	struct io_ring_ctx *ctx = req->ctx;
	unsigned flags = IORING_CQE_F_MORE;
	int error;

	if (READ_ONCE(req->poll.canceled)) {
		error = -ECANCELED;
		req->poll.events |= EPOLLONESHOT;
	} else {
		error = mangle_poll(mask);
	}
	if (req->poll.events & EPOLLONESHOT)
		flags = 0;
	if (!io_cqring_fill_event(ctx, req->user_data, error, flags)) {
		req->poll.events |= EPOLLONESHOT;
		flags = 0;
	}
	if (flags & IORING_CQE_F_MORE)
		ctx->cq_extra++;

	return !(flags & IORING_CQE_F_MORE);
}

static inline bool io_poll_complete(struct io_kiocb *req, __poll_t mask)
	__must_hold(&req->ctx->completion_lock)
{
	bool done;

	done = __io_poll_complete(req, mask);
	io_commit_cqring(req->ctx);
	return done;
}

static void io_poll_task_func(struct io_kiocb *req, bool *locked)
{
	struct io_ring_ctx *ctx = req->ctx;
	struct io_kiocb *nxt;

	if (io_poll_rewait(req, &req->poll)) {
		spin_unlock(&ctx->completion_lock);
	} else {
		bool done;

		if (req->poll.done) {
			spin_unlock(&ctx->completion_lock);
			return;
		}
		done = __io_poll_complete(req, req->result);
		if (done) {
			io_poll_remove_double(req);
			hash_del(&req->hash_node);
			req->poll.done = true;
		} else {
			req->result = 0;
			add_wait_queue(req->poll.head, &req->poll.wait);
		}
		io_commit_cqring(ctx);
		spin_unlock(&ctx->completion_lock);
		io_cqring_ev_posted(ctx);

		if (done) {
			nxt = io_put_req_find_next(req);
			if (nxt)
				io_req_task_submit(nxt, locked);
		}
	}
}

static int io_poll_double_wake(struct wait_queue_entry *wait, unsigned mode,
			       int sync, void *key)
{
	struct io_kiocb *req = wait->private;
	struct io_poll_iocb *poll = io_poll_get_single(req);
	__poll_t mask = key_to_poll(key);
	unsigned long flags;

	/* for instances that support it check for an event match first: */
	if (mask && !(mask & poll->events))
		return 0;
	if (!(poll->events & EPOLLONESHOT))
		return poll->wait.func(&poll->wait, mode, sync, key);

	list_del_init(&wait->entry);

	if (poll->head) {
		bool done;

		spin_lock_irqsave(&poll->head->lock, flags);
		done = list_empty(&poll->wait.entry);
		if (!done)
			list_del_init(&poll->wait.entry);
		/* make sure double remove sees this as being gone */
		wait->private = NULL;
		spin_unlock_irqrestore(&poll->head->lock, flags);
		if (!done) {
			/* use wait func handler, so it matches the rq type */
			poll->wait.func(&poll->wait, mode, sync, key);
		}
	}
	req_ref_put(req);
	return 1;
}

static void io_init_poll_iocb(struct io_poll_iocb *poll, __poll_t events,
			      wait_queue_func_t wake_func)
{
	poll->head = NULL;
	poll->done = false;
	poll->canceled = false;
#define IO_POLL_UNMASK	(EPOLLERR|EPOLLHUP|EPOLLNVAL|EPOLLRDHUP)
	/* mask in events that we always want/need */
	poll->events = events | IO_POLL_UNMASK;
	INIT_LIST_HEAD(&poll->wait.entry);
	init_waitqueue_func_entry(&poll->wait, wake_func);
}

static void __io_queue_proc(struct io_poll_iocb *poll, struct io_poll_table *pt,
			    struct wait_queue_head *head,
			    struct io_poll_iocb **poll_ptr)
{
	struct io_kiocb *req = pt->req;

	/*
	 * The file being polled uses multiple waitqueues for poll handling
	 * (e.g. one for read, one for write). Setup a separate io_poll_iocb
	 * if this happens.
	 */
	if (unlikely(pt->nr_entries)) {
		struct io_poll_iocb *poll_one = poll;

		/* double add on the same waitqueue head, ignore */
		if (poll_one->head == head)
			return;
		/* already have a 2nd entry, fail a third attempt */
		if (*poll_ptr) {
			if ((*poll_ptr)->head == head)
				return;
			pt->error = -EINVAL;
			return;
		}
		/*
		 * Can't handle multishot for double wait for now, turn it
		 * into one-shot mode.
		 */
		if (!(poll_one->events & EPOLLONESHOT))
			poll_one->events |= EPOLLONESHOT;
		poll = kmalloc(sizeof(*poll), GFP_ATOMIC);
		if (!poll) {
			pt->error = -ENOMEM;
			return;
		}
		io_init_poll_iocb(poll, poll_one->events, io_poll_double_wake);
		req_ref_get(req);
		poll->wait.private = req;
		*poll_ptr = poll;
	}

	pt->nr_entries++;
	poll->head = head;

	if (poll->events & EPOLLEXCLUSIVE)
		add_wait_queue_exclusive(head, &poll->wait);
	else
		add_wait_queue(head, &poll->wait);
}

static void io_async_queue_proc(struct file *file, struct wait_queue_head *head,
			       struct poll_table_struct *p)
{
	struct io_poll_table *pt = container_of(p, struct io_poll_table, pt);
	struct async_poll *apoll = pt->req->apoll;

	__io_queue_proc(&apoll->poll, pt, head, &apoll->double_poll);
}

static void io_async_task_func(struct io_kiocb *req, bool *locked)
{
	struct async_poll *apoll = req->apoll;
	struct io_ring_ctx *ctx = req->ctx;

	trace_io_uring_task_run(req->ctx, req, req->opcode, req->user_data);

	if (io_poll_rewait(req, &apoll->poll)) {
		spin_unlock(&ctx->completion_lock);
		return;
	}

	hash_del(&req->hash_node);
	io_poll_remove_double(req);
	apoll->poll.done = true;
	spin_unlock(&ctx->completion_lock);

	if (!READ_ONCE(apoll->poll.canceled))
		io_req_task_submit(req, locked);
	else
		io_req_complete_failed(req, -ECANCELED);
}

static int io_async_wake(struct wait_queue_entry *wait, unsigned mode, int sync,
			void *key)
{
	struct io_kiocb *req = wait->private;
	struct io_poll_iocb *poll = &req->apoll->poll;

	trace_io_uring_poll_wake(req->ctx, req->opcode, req->user_data,
					key_to_poll(key));

	return __io_async_wake(req, poll, key_to_poll(key), io_async_task_func);
}

static void io_poll_req_insert(struct io_kiocb *req)
{
	struct io_ring_ctx *ctx = req->ctx;
	struct hlist_head *list;

	list = &ctx->cancel_hash[hash_long(req->user_data, ctx->cancel_hash_bits)];
	hlist_add_head(&req->hash_node, list);
}

static __poll_t __io_arm_poll_handler(struct io_kiocb *req,
				      struct io_poll_iocb *poll,
				      struct io_poll_table *ipt, __poll_t mask,
				      wait_queue_func_t wake_func)
	__acquires(&ctx->completion_lock)
{
	struct io_ring_ctx *ctx = req->ctx;
	bool cancel = false;

	INIT_HLIST_NODE(&req->hash_node);
	io_init_poll_iocb(poll, mask, wake_func);
	poll->file = req->file;
	poll->wait.private = req;

	ipt->pt._key = mask;
	ipt->req = req;
	ipt->error = 0;
	ipt->nr_entries = 0;

	mask = vfs_poll(req->file, &ipt->pt) & poll->events;
	if (unlikely(!ipt->nr_entries) && !ipt->error)
		ipt->error = -EINVAL;

	spin_lock(&ctx->completion_lock);
	if (ipt->error || (mask && (poll->events & EPOLLONESHOT)))
		io_poll_remove_double(req);
	if (likely(poll->head)) {
		spin_lock_irq(&poll->head->lock);
		if (unlikely(list_empty(&poll->wait.entry))) {
			if (ipt->error)
				cancel = true;
			ipt->error = 0;
			mask = 0;
		}
		if ((mask && (poll->events & EPOLLONESHOT)) || ipt->error)
			list_del_init(&poll->wait.entry);
		else if (cancel)
			WRITE_ONCE(poll->canceled, true);
		else if (!poll->done) /* actually waiting for an event */
			io_poll_req_insert(req);
		spin_unlock_irq(&poll->head->lock);
	}

	return mask;
}

enum {
	IO_APOLL_OK,
	IO_APOLL_ABORTED,
	IO_APOLL_READY
};

static int io_arm_poll_handler(struct io_kiocb *req)
{
	const struct io_op_def *def = &io_op_defs[req->opcode];
	struct io_ring_ctx *ctx = req->ctx;
	struct async_poll *apoll;
	struct io_poll_table ipt;
	__poll_t ret, mask = EPOLLONESHOT | POLLERR | POLLPRI;
	int rw;

	if (!req->file || !file_can_poll(req->file))
		return IO_APOLL_ABORTED;
	if (req->flags & REQ_F_POLLED)
		return IO_APOLL_ABORTED;
	if (!def->pollin && !def->pollout)
		return IO_APOLL_ABORTED;

	if (def->pollin) {
		rw = READ;
		mask |= POLLIN | POLLRDNORM;

		/* If reading from MSG_ERRQUEUE using recvmsg, ignore POLLIN */
		if ((req->opcode == IORING_OP_RECVMSG) &&
		    (req->sr_msg.msg_flags & MSG_ERRQUEUE))
			mask &= ~POLLIN;
	} else {
		rw = WRITE;
		mask |= POLLOUT | POLLWRNORM;
	}

	/* if we can't nonblock try, then no point in arming a poll handler */
	if (!io_file_supports_nowait(req, rw))
		return IO_APOLL_ABORTED;

	apoll = kmalloc(sizeof(*apoll), GFP_ATOMIC);
	if (unlikely(!apoll))
		return IO_APOLL_ABORTED;
	apoll->double_poll = NULL;
	req->apoll = apoll;
	req->flags |= REQ_F_POLLED;
	ipt.pt._qproc = io_async_queue_proc;
	io_req_set_refcount(req);

	ret = __io_arm_poll_handler(req, &apoll->poll, &ipt, mask,
					io_async_wake);
	spin_unlock(&ctx->completion_lock);
	if (ret || ipt.error)
		return ret ? IO_APOLL_READY : IO_APOLL_ABORTED;

	trace_io_uring_poll_arm(ctx, req, req->opcode, req->user_data,
				mask, apoll->poll.events);
	return IO_APOLL_OK;
}

static bool __io_poll_remove_one(struct io_kiocb *req,
				 struct io_poll_iocb *poll, bool do_cancel)
	__must_hold(&req->ctx->completion_lock)
{
	bool do_complete = false;

	if (!poll->head)
		return false;
	spin_lock_irq(&poll->head->lock);
	if (do_cancel)
		WRITE_ONCE(poll->canceled, true);
	if (!list_empty(&poll->wait.entry)) {
		list_del_init(&poll->wait.entry);
		do_complete = true;
	}
	spin_unlock_irq(&poll->head->lock);
	hash_del(&req->hash_node);
	return do_complete;
}

static bool io_poll_remove_one(struct io_kiocb *req)
	__must_hold(&req->ctx->completion_lock)
{
	bool do_complete;

	io_poll_remove_double(req);
	do_complete = __io_poll_remove_one(req, io_poll_get_single(req), true);

	if (do_complete) {
		io_cqring_fill_event(req->ctx, req->user_data, -ECANCELED, 0);
		io_commit_cqring(req->ctx);
		req_set_fail(req);
		io_put_req_deferred(req);
	}
	return do_complete;
}

/*
 * Returns true if we found and killed one or more poll requests
 */
static bool io_poll_remove_all(struct io_ring_ctx *ctx, struct task_struct *tsk,
			       bool cancel_all)
{
	struct hlist_node *tmp;
	struct io_kiocb *req;
	int posted = 0, i;

	spin_lock(&ctx->completion_lock);
	for (i = 0; i < (1U << ctx->cancel_hash_bits); i++) {
		struct hlist_head *list;

		list = &ctx->cancel_hash[i];
		hlist_for_each_entry_safe(req, tmp, list, hash_node) {
			if (io_match_task(req, tsk, cancel_all))
				posted += io_poll_remove_one(req);
		}
	}
	spin_unlock(&ctx->completion_lock);

	if (posted)
		io_cqring_ev_posted(ctx);

	return posted != 0;
}

static struct io_kiocb *io_poll_find(struct io_ring_ctx *ctx, __u64 sqe_addr,
				     bool poll_only)
	__must_hold(&ctx->completion_lock)
{
	struct hlist_head *list;
	struct io_kiocb *req;

	list = &ctx->cancel_hash[hash_long(sqe_addr, ctx->cancel_hash_bits)];
	hlist_for_each_entry(req, list, hash_node) {
		if (sqe_addr != req->user_data)
			continue;
		if (poll_only && req->opcode != IORING_OP_POLL_ADD)
			continue;
		return req;
	}
	return NULL;
}

static int io_poll_cancel(struct io_ring_ctx *ctx, __u64 sqe_addr,
			  bool poll_only)
	__must_hold(&ctx->completion_lock)
{
	struct io_kiocb *req;

	req = io_poll_find(ctx, sqe_addr, poll_only);
	if (!req)
		return -ENOENT;
	if (io_poll_remove_one(req))
		return 0;

	return -EALREADY;
}

static __poll_t io_poll_parse_events(const struct io_uring_sqe *sqe,
				     unsigned int flags)
{
	u32 events;

	events = READ_ONCE(sqe->poll32_events);
#ifdef __BIG_ENDIAN
	events = swahw32(events);
#endif
	if (!(flags & IORING_POLL_ADD_MULTI))
		events |= EPOLLONESHOT;
	return demangle_poll(events) | (events & (EPOLLEXCLUSIVE|EPOLLONESHOT));
}

static int io_poll_update_prep(struct io_kiocb *req,
			       const struct io_uring_sqe *sqe)
{
	struct io_poll_update *upd = &req->poll_update;
	u32 flags;

	if (unlikely(req->ctx->flags & IORING_SETUP_IOPOLL))
		return -EINVAL;
	if (sqe->ioprio || sqe->buf_index || sqe->splice_fd_in)
		return -EINVAL;
	flags = READ_ONCE(sqe->len);
	if (flags & ~(IORING_POLL_UPDATE_EVENTS | IORING_POLL_UPDATE_USER_DATA |
		      IORING_POLL_ADD_MULTI))
		return -EINVAL;
	/* meaningless without update */
	if (flags == IORING_POLL_ADD_MULTI)
		return -EINVAL;

	upd->old_user_data = READ_ONCE(sqe->addr);
	upd->update_events = flags & IORING_POLL_UPDATE_EVENTS;
	upd->update_user_data = flags & IORING_POLL_UPDATE_USER_DATA;

	upd->new_user_data = READ_ONCE(sqe->off);
	if (!upd->update_user_data && upd->new_user_data)
		return -EINVAL;
	if (upd->update_events)
		upd->events = io_poll_parse_events(sqe, flags);
	else if (sqe->poll32_events)
		return -EINVAL;

	return 0;
}

static int io_poll_wake(struct wait_queue_entry *wait, unsigned mode, int sync,
			void *key)
{
	struct io_kiocb *req = wait->private;
	struct io_poll_iocb *poll = &req->poll;

	return __io_async_wake(req, poll, key_to_poll(key), io_poll_task_func);
}

static void io_poll_queue_proc(struct file *file, struct wait_queue_head *head,
			       struct poll_table_struct *p)
{
	struct io_poll_table *pt = container_of(p, struct io_poll_table, pt);

	__io_queue_proc(&pt->req->poll, pt, head, (struct io_poll_iocb **) &pt->req->async_data);
}

static int io_poll_add_prep(struct io_kiocb *req, const struct io_uring_sqe *sqe)
{
	struct io_poll_iocb *poll = &req->poll;
	u32 flags;

	if (unlikely(req->ctx->flags & IORING_SETUP_IOPOLL))
		return -EINVAL;
	if (sqe->ioprio || sqe->buf_index || sqe->off || sqe->addr)
		return -EINVAL;
	flags = READ_ONCE(sqe->len);
	if (flags & ~IORING_POLL_ADD_MULTI)
		return -EINVAL;

	io_req_set_refcount(req);
	poll->events = io_poll_parse_events(sqe, flags);
	return 0;
}

static int io_poll_add(struct io_kiocb *req, unsigned int issue_flags)
{
	struct io_poll_iocb *poll = &req->poll;
	struct io_ring_ctx *ctx = req->ctx;
	struct io_poll_table ipt;
	__poll_t mask;
	bool done;

	ipt.pt._qproc = io_poll_queue_proc;

	mask = __io_arm_poll_handler(req, &req->poll, &ipt, poll->events,
					io_poll_wake);

	if (mask) { /* no async, we'd stolen it */
		ipt.error = 0;
		done = io_poll_complete(req, mask);
	}
	spin_unlock(&ctx->completion_lock);

	if (mask) {
		io_cqring_ev_posted(ctx);
		if (done)
			io_put_req(req);
	}
	return ipt.error;
}

static int io_poll_update(struct io_kiocb *req, unsigned int issue_flags)
{
	struct io_ring_ctx *ctx = req->ctx;
	struct io_kiocb *preq;
	bool completing;
	int ret;

	spin_lock(&ctx->completion_lock);
	preq = io_poll_find(ctx, req->poll_update.old_user_data, true);
	if (!preq) {
		ret = -ENOENT;
		goto err;
	}

	if (!req->poll_update.update_events && !req->poll_update.update_user_data) {
		completing = true;
		ret = io_poll_remove_one(preq) ? 0 : -EALREADY;
		goto err;
	}

	/*
	 * Don't allow racy completion with singleshot, as we cannot safely
	 * update those. For multishot, if we're racing with completion, just
	 * let completion re-add it.
	 */
	completing = !__io_poll_remove_one(preq, &preq->poll, false);
	if (completing && (preq->poll.events & EPOLLONESHOT)) {
		ret = -EALREADY;
		goto err;
	}
	/* we now have a detached poll request. reissue. */
	ret = 0;
err:
	if (ret < 0) {
		spin_unlock(&ctx->completion_lock);
		req_set_fail(req);
		io_req_complete(req, ret);
		return 0;
	}
	/* only mask one event flags, keep behavior flags */
	if (req->poll_update.update_events) {
		preq->poll.events &= ~0xffff;
		preq->poll.events |= req->poll_update.events & 0xffff;
		preq->poll.events |= IO_POLL_UNMASK;
	}
	if (req->poll_update.update_user_data)
		preq->user_data = req->poll_update.new_user_data;
	spin_unlock(&ctx->completion_lock);

	/* complete update request, we're done with it */
	io_req_complete(req, ret);

	if (!completing) {
		ret = io_poll_add(preq, issue_flags);
		if (ret < 0) {
			req_set_fail(preq);
			io_req_complete(preq, ret);
		}
	}
	return 0;
}

static void io_req_task_timeout(struct io_kiocb *req, bool *locked)
{
	req_set_fail(req);
	io_req_complete_post(req, -ETIME, 0);
}

static enum hrtimer_restart io_timeout_fn(struct hrtimer *timer)
{
	struct io_timeout_data *data = container_of(timer,
						struct io_timeout_data, timer);
	struct io_kiocb *req = data->req;
	struct io_ring_ctx *ctx = req->ctx;
	unsigned long flags;

	spin_lock_irqsave(&ctx->timeout_lock, flags);
	list_del_init(&req->timeout.list);
	atomic_set(&req->ctx->cq_timeouts,
		atomic_read(&req->ctx->cq_timeouts) + 1);
	spin_unlock_irqrestore(&ctx->timeout_lock, flags);

	req->io_task_work.func = io_req_task_timeout;
	io_req_task_work_add(req);
	return HRTIMER_NORESTART;
}

static struct io_kiocb *io_timeout_extract(struct io_ring_ctx *ctx,
					   __u64 user_data)
	__must_hold(&ctx->timeout_lock)
{
	struct io_timeout_data *io;
	struct io_kiocb *req;
	bool found = false;

	list_for_each_entry(req, &ctx->timeout_list, timeout.list) {
		found = user_data == req->user_data;
		if (found)
			break;
	}
	if (!found)
		return ERR_PTR(-ENOENT);

	io = req->async_data;
	if (hrtimer_try_to_cancel(&io->timer) == -1)
		return ERR_PTR(-EALREADY);
	list_del_init(&req->timeout.list);
	return req;
}

static int io_timeout_cancel(struct io_ring_ctx *ctx, __u64 user_data)
	__must_hold(&ctx->completion_lock)
	__must_hold(&ctx->timeout_lock)
{
	struct io_kiocb *req = io_timeout_extract(ctx, user_data);

	if (IS_ERR(req))
		return PTR_ERR(req);

	req_set_fail(req);
	io_cqring_fill_event(ctx, req->user_data, -ECANCELED, 0);
	io_put_req_deferred(req);
	return 0;
}

static clockid_t io_timeout_get_clock(struct io_timeout_data *data)
{
	switch (data->flags & IORING_TIMEOUT_CLOCK_MASK) {
	case IORING_TIMEOUT_BOOTTIME:
		return CLOCK_BOOTTIME;
	case IORING_TIMEOUT_REALTIME:
		return CLOCK_REALTIME;
	default:
		/* can't happen, vetted at prep time */
		WARN_ON_ONCE(1);
		fallthrough;
	case 0:
		return CLOCK_MONOTONIC;
	}
}

static int io_linked_timeout_update(struct io_ring_ctx *ctx, __u64 user_data,
				    struct timespec64 *ts, enum hrtimer_mode mode)
	__must_hold(&ctx->timeout_lock)
{
	struct io_timeout_data *io;
	struct io_kiocb *req;
	bool found = false;

	list_for_each_entry(req, &ctx->ltimeout_list, timeout.list) {
		found = user_data == req->user_data;
		if (found)
			break;
	}
	if (!found)
		return -ENOENT;

	io = req->async_data;
	if (hrtimer_try_to_cancel(&io->timer) == -1)
		return -EALREADY;
	hrtimer_init(&io->timer, io_timeout_get_clock(io), mode);
	io->timer.function = io_link_timeout_fn;
	hrtimer_start(&io->timer, timespec64_to_ktime(*ts), mode);
	return 0;
}

static int io_timeout_update(struct io_ring_ctx *ctx, __u64 user_data,
			     struct timespec64 *ts, enum hrtimer_mode mode)
	__must_hold(&ctx->timeout_lock)
{
	struct io_kiocb *req = io_timeout_extract(ctx, user_data);
	struct io_timeout_data *data;

	if (IS_ERR(req))
		return PTR_ERR(req);

	req->timeout.off = 0; /* noseq */
	data = req->async_data;
	list_add_tail(&req->timeout.list, &ctx->timeout_list);
	hrtimer_init(&data->timer, io_timeout_get_clock(data), mode);
	data->timer.function = io_timeout_fn;
	hrtimer_start(&data->timer, timespec64_to_ktime(*ts), mode);
	return 0;
}

static int io_timeout_remove_prep(struct io_kiocb *req,
				  const struct io_uring_sqe *sqe)
{
	struct io_timeout_rem *tr = &req->timeout_rem;

	if (unlikely(req->ctx->flags & IORING_SETUP_IOPOLL))
		return -EINVAL;
	if (unlikely(req->flags & (REQ_F_FIXED_FILE | REQ_F_BUFFER_SELECT)))
		return -EINVAL;
	if (sqe->ioprio || sqe->buf_index || sqe->len || sqe->splice_fd_in)
		return -EINVAL;

	tr->ltimeout = false;
	tr->addr = READ_ONCE(sqe->addr);
	tr->flags = READ_ONCE(sqe->timeout_flags);
	if (tr->flags & IORING_TIMEOUT_UPDATE_MASK) {
		if (hweight32(tr->flags & IORING_TIMEOUT_CLOCK_MASK) > 1)
			return -EINVAL;
		if (tr->flags & IORING_LINK_TIMEOUT_UPDATE)
			tr->ltimeout = true;
		if (tr->flags & ~(IORING_TIMEOUT_UPDATE_MASK|IORING_TIMEOUT_ABS))
			return -EINVAL;
		if (get_timespec64(&tr->ts, u64_to_user_ptr(sqe->addr2)))
			return -EFAULT;
	} else if (tr->flags) {
		/* timeout removal doesn't support flags */
		return -EINVAL;
	}

	return 0;
}

static inline enum hrtimer_mode io_translate_timeout_mode(unsigned int flags)
{
	return (flags & IORING_TIMEOUT_ABS) ? HRTIMER_MODE_ABS
					    : HRTIMER_MODE_REL;
}

/*
 * Remove or update an existing timeout command
 */
static int io_timeout_remove(struct io_kiocb *req, unsigned int issue_flags)
{
	struct io_timeout_rem *tr = &req->timeout_rem;
	struct io_ring_ctx *ctx = req->ctx;
	int ret;

	if (!(req->timeout_rem.flags & IORING_TIMEOUT_UPDATE)) {
		spin_lock(&ctx->completion_lock);
		spin_lock_irq(&ctx->timeout_lock);
		ret = io_timeout_cancel(ctx, tr->addr);
		spin_unlock_irq(&ctx->timeout_lock);
		spin_unlock(&ctx->completion_lock);
	} else {
		enum hrtimer_mode mode = io_translate_timeout_mode(tr->flags);

		spin_lock_irq(&ctx->timeout_lock);
		if (tr->ltimeout)
			ret = io_linked_timeout_update(ctx, tr->addr, &tr->ts, mode);
		else
			ret = io_timeout_update(ctx, tr->addr, &tr->ts, mode);
		spin_unlock_irq(&ctx->timeout_lock);
	}

	if (ret < 0)
		req_set_fail(req);
	io_req_complete_post(req, ret, 0);
	return 0;
}

static int io_timeout_prep(struct io_kiocb *req, const struct io_uring_sqe *sqe,
			   bool is_timeout_link)
{
	struct io_timeout_data *data;
	unsigned flags;
	u32 off = READ_ONCE(sqe->off);

	if (unlikely(req->ctx->flags & IORING_SETUP_IOPOLL))
		return -EINVAL;
	if (sqe->ioprio || sqe->buf_index || sqe->len != 1 ||
	    sqe->splice_fd_in)
		return -EINVAL;
	if (off && is_timeout_link)
		return -EINVAL;
	flags = READ_ONCE(sqe->timeout_flags);
	if (flags & ~(IORING_TIMEOUT_ABS | IORING_TIMEOUT_CLOCK_MASK))
		return -EINVAL;
	/* more than one clock specified is invalid, obviously */
	if (hweight32(flags & IORING_TIMEOUT_CLOCK_MASK) > 1)
		return -EINVAL;

	INIT_LIST_HEAD(&req->timeout.list);
	req->timeout.off = off;
	if (unlikely(off && !req->ctx->off_timeout_used))
		req->ctx->off_timeout_used = true;

	if (!req->async_data && io_alloc_async_data(req))
		return -ENOMEM;

	data = req->async_data;
	data->req = req;
	data->flags = flags;

	if (get_timespec64(&data->ts, u64_to_user_ptr(sqe->addr)))
		return -EFAULT;

	data->mode = io_translate_timeout_mode(flags);
	hrtimer_init(&data->timer, io_timeout_get_clock(data), data->mode);

	if (is_timeout_link) {
		struct io_submit_link *link = &req->ctx->submit_state.link;

		if (!link->head)
			return -EINVAL;
		if (link->last->opcode == IORING_OP_LINK_TIMEOUT)
			return -EINVAL;
		req->timeout.head = link->last;
		link->last->flags |= REQ_F_ARM_LTIMEOUT;
	}
	return 0;
}

static int io_timeout(struct io_kiocb *req, unsigned int issue_flags)
{
	struct io_ring_ctx *ctx = req->ctx;
	struct io_timeout_data *data = req->async_data;
	struct list_head *entry;
	u32 tail, off = req->timeout.off;

	spin_lock_irq(&ctx->timeout_lock);

	/*
	 * sqe->off holds how many events that need to occur for this
	 * timeout event to be satisfied. If it isn't set, then this is
	 * a pure timeout request, sequence isn't used.
	 */
	if (io_is_timeout_noseq(req)) {
		entry = ctx->timeout_list.prev;
		goto add;
	}

	tail = ctx->cached_cq_tail - atomic_read(&ctx->cq_timeouts);
	req->timeout.target_seq = tail + off;

	/* Update the last seq here in case io_flush_timeouts() hasn't.
	 * This is safe because ->completion_lock is held, and submissions
	 * and completions are never mixed in the same ->completion_lock section.
	 */
	ctx->cq_last_tm_flush = tail;

	/*
	 * Insertion sort, ensuring the first entry in the list is always
	 * the one we need first.
	 */
	list_for_each_prev(entry, &ctx->timeout_list) {
		struct io_kiocb *nxt = list_entry(entry, struct io_kiocb,
						  timeout.list);

		if (io_is_timeout_noseq(nxt))
			continue;
		/* nxt.seq is behind @tail, otherwise would've been completed */
		if (off >= nxt->timeout.target_seq - tail)
			break;
	}
add:
	list_add(&req->timeout.list, entry);
	data->timer.function = io_timeout_fn;
	hrtimer_start(&data->timer, timespec64_to_ktime(data->ts), data->mode);
	spin_unlock_irq(&ctx->timeout_lock);
	return 0;
}

struct io_cancel_data {
	struct io_ring_ctx *ctx;
	u64 user_data;
};

static bool io_cancel_cb(struct io_wq_work *work, void *data)
{
	struct io_kiocb *req = container_of(work, struct io_kiocb, work);
	struct io_cancel_data *cd = data;

	return req->ctx == cd->ctx && req->user_data == cd->user_data;
}

static int io_async_cancel_one(struct io_uring_task *tctx, u64 user_data,
			       struct io_ring_ctx *ctx)
{
	struct io_cancel_data data = { .ctx = ctx, .user_data = user_data, };
	enum io_wq_cancel cancel_ret;
	int ret = 0;

	if (!tctx || !tctx->io_wq)
		return -ENOENT;

	cancel_ret = io_wq_cancel_cb(tctx->io_wq, io_cancel_cb, &data, false);
	switch (cancel_ret) {
	case IO_WQ_CANCEL_OK:
		ret = 0;
		break;
	case IO_WQ_CANCEL_RUNNING:
		ret = -EALREADY;
		break;
	case IO_WQ_CANCEL_NOTFOUND:
		ret = -ENOENT;
		break;
	}

	return ret;
}

static int io_try_cancel_userdata(struct io_kiocb *req, u64 sqe_addr)
{
	struct io_ring_ctx *ctx = req->ctx;
	int ret;

	WARN_ON_ONCE(!io_wq_current_is_worker() && req->task != current);

	ret = io_async_cancel_one(req->task->io_uring, sqe_addr, ctx);
	if (ret != -ENOENT)
		return ret;

	spin_lock(&ctx->completion_lock);
	spin_lock_irq(&ctx->timeout_lock);
	ret = io_timeout_cancel(ctx, sqe_addr);
	spin_unlock_irq(&ctx->timeout_lock);
	if (ret != -ENOENT)
		goto out;
	ret = io_poll_cancel(ctx, sqe_addr, false);
out:
	spin_unlock(&ctx->completion_lock);
	return ret;
}

static int io_async_cancel_prep(struct io_kiocb *req,
				const struct io_uring_sqe *sqe)
{
	if (unlikely(req->ctx->flags & IORING_SETUP_IOPOLL))
		return -EINVAL;
	if (unlikely(req->flags & (REQ_F_FIXED_FILE | REQ_F_BUFFER_SELECT)))
		return -EINVAL;
	if (sqe->ioprio || sqe->off || sqe->len || sqe->cancel_flags ||
	    sqe->splice_fd_in)
		return -EINVAL;

	req->cancel.addr = READ_ONCE(sqe->addr);
	return 0;
}

static int io_async_cancel(struct io_kiocb *req, unsigned int issue_flags)
{
	struct io_ring_ctx *ctx = req->ctx;
	u64 sqe_addr = req->cancel.addr;
	struct io_tctx_node *node;
	int ret;

	ret = io_try_cancel_userdata(req, sqe_addr);
	if (ret != -ENOENT)
		goto done;

	/* slow path, try all io-wq's */
	io_ring_submit_lock(ctx, !(issue_flags & IO_URING_F_NONBLOCK));
	ret = -ENOENT;
	list_for_each_entry(node, &ctx->tctx_list, ctx_node) {
		struct io_uring_task *tctx = node->task->io_uring;

		ret = io_async_cancel_one(tctx, req->cancel.addr, ctx);
		if (ret != -ENOENT)
			break;
	}
	io_ring_submit_unlock(ctx, !(issue_flags & IO_URING_F_NONBLOCK));
done:
	if (ret < 0)
		req_set_fail(req);
	io_req_complete_post(req, ret, 0);
	return 0;
}

static int io_rsrc_update_prep(struct io_kiocb *req,
				const struct io_uring_sqe *sqe)
{
	if (unlikely(req->flags & (REQ_F_FIXED_FILE | REQ_F_BUFFER_SELECT)))
		return -EINVAL;
	if (sqe->ioprio || sqe->rw_flags || sqe->splice_fd_in)
		return -EINVAL;

	req->rsrc_update.offset = READ_ONCE(sqe->off);
	req->rsrc_update.nr_args = READ_ONCE(sqe->len);
	if (!req->rsrc_update.nr_args)
		return -EINVAL;
	req->rsrc_update.arg = READ_ONCE(sqe->addr);
	return 0;
}

static int io_files_update(struct io_kiocb *req, unsigned int issue_flags)
{
	struct io_ring_ctx *ctx = req->ctx;
	struct io_uring_rsrc_update2 up;
	int ret;

	up.offset = req->rsrc_update.offset;
	up.data = req->rsrc_update.arg;
	up.nr = 0;
	up.tags = 0;
	up.resv = 0;

	io_ring_submit_lock(ctx, !(issue_flags & IO_URING_F_NONBLOCK));
	ret = __io_register_rsrc_update(ctx, IORING_RSRC_FILE,
					&up, req->rsrc_update.nr_args);
	io_ring_submit_unlock(ctx, !(issue_flags & IO_URING_F_NONBLOCK));

	if (ret < 0)
		req_set_fail(req);
	__io_req_complete(req, issue_flags, ret, 0);
	return 0;
}

static int io_req_prep(struct io_kiocb *req, const struct io_uring_sqe *sqe)
{
	switch (req->opcode) {
	case IORING_OP_NOP:
		return 0;
	case IORING_OP_READV:
	case IORING_OP_READ_FIXED:
	case IORING_OP_READ:
		return io_read_prep(req, sqe);
	case IORING_OP_WRITEV:
	case IORING_OP_WRITE_FIXED:
	case IORING_OP_WRITE:
		return io_write_prep(req, sqe);
	case IORING_OP_POLL_ADD:
		return io_poll_add_prep(req, sqe);
	case IORING_OP_POLL_REMOVE:
		return io_poll_update_prep(req, sqe);
	case IORING_OP_FSYNC:
		return io_fsync_prep(req, sqe);
	case IORING_OP_SYNC_FILE_RANGE:
		return io_sfr_prep(req, sqe);
	case IORING_OP_SENDMSG:
	case IORING_OP_SEND:
		return io_sendmsg_prep(req, sqe);
	case IORING_OP_RECVMSG:
	case IORING_OP_RECV:
		return io_recvmsg_prep(req, sqe);
	case IORING_OP_CONNECT:
		return io_connect_prep(req, sqe);
	case IORING_OP_TIMEOUT:
		return io_timeout_prep(req, sqe, false);
	case IORING_OP_TIMEOUT_REMOVE:
		return io_timeout_remove_prep(req, sqe);
	case IORING_OP_ASYNC_CANCEL:
		return io_async_cancel_prep(req, sqe);
	case IORING_OP_LINK_TIMEOUT:
		return io_timeout_prep(req, sqe, true);
	case IORING_OP_ACCEPT:
		return io_accept_prep(req, sqe);
	case IORING_OP_FALLOCATE:
		return io_fallocate_prep(req, sqe);
	case IORING_OP_OPENAT:
		return io_openat_prep(req, sqe);
	case IORING_OP_CLOSE:
		return io_close_prep(req, sqe);
	case IORING_OP_FILES_UPDATE:
		return io_rsrc_update_prep(req, sqe);
	case IORING_OP_STATX:
		return io_statx_prep(req, sqe);
	case IORING_OP_FADVISE:
		return io_fadvise_prep(req, sqe);
	case IORING_OP_MADVISE:
		return io_madvise_prep(req, sqe);
	case IORING_OP_OPENAT2:
		return io_openat2_prep(req, sqe);
	case IORING_OP_EPOLL_CTL:
		return io_epoll_ctl_prep(req, sqe);
	case IORING_OP_SPLICE:
		return io_splice_prep(req, sqe);
	case IORING_OP_PROVIDE_BUFFERS:
		return io_provide_buffers_prep(req, sqe);
	case IORING_OP_REMOVE_BUFFERS:
		return io_remove_buffers_prep(req, sqe);
	case IORING_OP_TEE:
		return io_tee_prep(req, sqe);
	case IORING_OP_SHUTDOWN:
		return io_shutdown_prep(req, sqe);
	case IORING_OP_RENAMEAT:
		return io_renameat_prep(req, sqe);
	case IORING_OP_UNLINKAT:
		return io_unlinkat_prep(req, sqe);
	case IORING_OP_MKDIRAT:
		return io_mkdirat_prep(req, sqe);
	case IORING_OP_SYMLINKAT:
		return io_symlinkat_prep(req, sqe);
	case IORING_OP_LINKAT:
		return io_linkat_prep(req, sqe);
	}

	printk_once(KERN_WARNING "io_uring: unhandled opcode %d\n",
			req->opcode);
	return -EINVAL;
}

static int io_req_prep_async(struct io_kiocb *req)
{
	if (!io_op_defs[req->opcode].needs_async_setup)
		return 0;
	if (WARN_ON_ONCE(req->async_data))
		return -EFAULT;
	if (io_alloc_async_data(req))
		return -EAGAIN;

	switch (req->opcode) {
	case IORING_OP_READV:
		return io_rw_prep_async(req, READ);
	case IORING_OP_WRITEV:
		return io_rw_prep_async(req, WRITE);
	case IORING_OP_SENDMSG:
		return io_sendmsg_prep_async(req);
	case IORING_OP_RECVMSG:
		return io_recvmsg_prep_async(req);
	case IORING_OP_CONNECT:
		return io_connect_prep_async(req);
	}
	printk_once(KERN_WARNING "io_uring: prep_async() bad opcode %d\n",
		    req->opcode);
	return -EFAULT;
}

static u32 io_get_sequence(struct io_kiocb *req)
{
	u32 seq = req->ctx->cached_sq_head;

	/* need original cached_sq_head, but it was increased for each req */
	io_for_each_link(req, req)
		seq--;
	return seq;
}

static bool io_drain_req(struct io_kiocb *req)
{
	struct io_kiocb *pos;
	struct io_ring_ctx *ctx = req->ctx;
	struct io_defer_entry *de;
	int ret;
	u32 seq;

	if (req->flags & REQ_F_FAIL) {
		io_req_complete_fail_submit(req);
		return true;
	}

	/*
	 * If we need to drain a request in the middle of a link, drain the
	 * head request and the next request/link after the current link.
	 * Considering sequential execution of links, IOSQE_IO_DRAIN will be
	 * maintained for every request of our link.
	 */
	if (ctx->drain_next) {
		req->flags |= REQ_F_IO_DRAIN;
		ctx->drain_next = false;
	}
	/* not interested in head, start from the first linked */
	io_for_each_link(pos, req->link) {
		if (pos->flags & REQ_F_IO_DRAIN) {
			ctx->drain_next = true;
			req->flags |= REQ_F_IO_DRAIN;
			break;
		}
	}

	/* Still need defer if there is pending req in defer list. */
	if (likely(list_empty_careful(&ctx->defer_list) &&
		!(req->flags & REQ_F_IO_DRAIN))) {
		ctx->drain_active = false;
		return false;
	}

	seq = io_get_sequence(req);
	/* Still a chance to pass the sequence check */
	if (!req_need_defer(req, seq) && list_empty_careful(&ctx->defer_list))
		return false;

	ret = io_req_prep_async(req);
	if (ret)
		goto fail;
	io_prep_async_link(req);
	de = kmalloc(sizeof(*de), GFP_KERNEL);
	if (!de) {
		ret = -ENOMEM;
fail:
		io_req_complete_failed(req, ret);
		return true;
	}

	spin_lock(&ctx->completion_lock);
	if (!req_need_defer(req, seq) && list_empty(&ctx->defer_list)) {
		spin_unlock(&ctx->completion_lock);
		kfree(de);
		io_queue_async_work(req, NULL);
		return true;
	}

	trace_io_uring_defer(ctx, req, req->user_data);
	de->req = req;
	de->seq = seq;
	list_add_tail(&de->list, &ctx->defer_list);
	spin_unlock(&ctx->completion_lock);
	return true;
}

static void io_clean_op(struct io_kiocb *req)
{
	if (req->flags & REQ_F_BUFFER_SELECTED) {
		switch (req->opcode) {
		case IORING_OP_READV:
		case IORING_OP_READ_FIXED:
		case IORING_OP_READ:
			kfree((void *)(unsigned long)req->rw.addr);
			break;
		case IORING_OP_RECVMSG:
		case IORING_OP_RECV:
			kfree(req->sr_msg.kbuf);
			break;
		}
	}

	if (req->flags & REQ_F_NEED_CLEANUP) {
		switch (req->opcode) {
		case IORING_OP_READV:
		case IORING_OP_READ_FIXED:
		case IORING_OP_READ:
		case IORING_OP_WRITEV:
		case IORING_OP_WRITE_FIXED:
		case IORING_OP_WRITE: {
			struct io_async_rw *io = req->async_data;

			kfree(io->free_iovec);
			break;
			}
		case IORING_OP_RECVMSG:
		case IORING_OP_SENDMSG: {
			struct io_async_msghdr *io = req->async_data;

			kfree(io->free_iov);
			break;
			}
		case IORING_OP_SPLICE:
		case IORING_OP_TEE:
			if (!(req->splice.flags & SPLICE_F_FD_IN_FIXED))
				io_put_file(req->splice.file_in);
			break;
		case IORING_OP_OPENAT:
		case IORING_OP_OPENAT2:
			if (req->open.filename)
				putname(req->open.filename);
			break;
		case IORING_OP_RENAMEAT:
			putname(req->rename.oldpath);
			putname(req->rename.newpath);
			break;
		case IORING_OP_UNLINKAT:
			putname(req->unlink.filename);
			break;
		case IORING_OP_MKDIRAT:
			putname(req->mkdir.filename);
			break;
		case IORING_OP_SYMLINKAT:
			putname(req->symlink.oldpath);
			putname(req->symlink.newpath);
			break;
		case IORING_OP_LINKAT:
			putname(req->hardlink.oldpath);
			putname(req->hardlink.newpath);
			break;
		}
	}
	if ((req->flags & REQ_F_POLLED) && req->apoll) {
		kfree(req->apoll->double_poll);
		kfree(req->apoll);
		req->apoll = NULL;
	}
	if (req->flags & REQ_F_INFLIGHT) {
		struct io_uring_task *tctx = req->task->io_uring;

		atomic_dec(&tctx->inflight_tracked);
	}
	if (req->flags & REQ_F_CREDS)
		put_cred(req->creds);

	req->flags &= ~IO_REQ_CLEAN_FLAGS;
}

static int io_issue_sqe(struct io_kiocb *req, unsigned int issue_flags)
{
	struct io_ring_ctx *ctx = req->ctx;
	const struct cred *creds = NULL;
	int ret;

	if ((req->flags & REQ_F_CREDS) && req->creds != current_cred())
		creds = override_creds(req->creds);

	switch (req->opcode) {
	case IORING_OP_NOP:
		ret = io_nop(req, issue_flags);
		break;
	case IORING_OP_READV:
	case IORING_OP_READ_FIXED:
	case IORING_OP_READ:
		ret = io_read(req, issue_flags);
		break;
	case IORING_OP_WRITEV:
	case IORING_OP_WRITE_FIXED:
	case IORING_OP_WRITE:
		ret = io_write(req, issue_flags);
		break;
	case IORING_OP_FSYNC:
		ret = io_fsync(req, issue_flags);
		break;
	case IORING_OP_POLL_ADD:
		ret = io_poll_add(req, issue_flags);
		break;
	case IORING_OP_POLL_REMOVE:
		ret = io_poll_update(req, issue_flags);
		break;
	case IORING_OP_SYNC_FILE_RANGE:
		ret = io_sync_file_range(req, issue_flags);
		break;
	case IORING_OP_SENDMSG:
		ret = io_sendmsg(req, issue_flags);
		break;
	case IORING_OP_SEND:
		ret = io_send(req, issue_flags);
		break;
	case IORING_OP_RECVMSG:
		ret = io_recvmsg(req, issue_flags);
		break;
	case IORING_OP_RECV:
		ret = io_recv(req, issue_flags);
		break;
	case IORING_OP_TIMEOUT:
		ret = io_timeout(req, issue_flags);
		break;
	case IORING_OP_TIMEOUT_REMOVE:
		ret = io_timeout_remove(req, issue_flags);
		break;
	case IORING_OP_ACCEPT:
		ret = io_accept(req, issue_flags);
		break;
	case IORING_OP_CONNECT:
		ret = io_connect(req, issue_flags);
		break;
	case IORING_OP_ASYNC_CANCEL:
		ret = io_async_cancel(req, issue_flags);
		break;
	case IORING_OP_FALLOCATE:
		ret = io_fallocate(req, issue_flags);
		break;
	case IORING_OP_OPENAT:
		ret = io_openat(req, issue_flags);
		break;
	case IORING_OP_CLOSE:
		ret = io_close(req, issue_flags);
		break;
	case IORING_OP_FILES_UPDATE:
		ret = io_files_update(req, issue_flags);
		break;
	case IORING_OP_STATX:
		ret = io_statx(req, issue_flags);
		break;
	case IORING_OP_FADVISE:
		ret = io_fadvise(req, issue_flags);
		break;
	case IORING_OP_MADVISE:
		ret = io_madvise(req, issue_flags);
		break;
	case IORING_OP_OPENAT2:
		ret = io_openat2(req, issue_flags);
		break;
	case IORING_OP_EPOLL_CTL:
		ret = io_epoll_ctl(req, issue_flags);
		break;
	case IORING_OP_SPLICE:
		ret = io_splice(req, issue_flags);
		break;
	case IORING_OP_PROVIDE_BUFFERS:
		ret = io_provide_buffers(req, issue_flags);
		break;
	case IORING_OP_REMOVE_BUFFERS:
		ret = io_remove_buffers(req, issue_flags);
		break;
	case IORING_OP_TEE:
		ret = io_tee(req, issue_flags);
		break;
	case IORING_OP_SHUTDOWN:
		ret = io_shutdown(req, issue_flags);
		break;
	case IORING_OP_RENAMEAT:
		ret = io_renameat(req, issue_flags);
		break;
	case IORING_OP_UNLINKAT:
		ret = io_unlinkat(req, issue_flags);
		break;
	case IORING_OP_MKDIRAT:
		ret = io_mkdirat(req, issue_flags);
		break;
	case IORING_OP_SYMLINKAT:
		ret = io_symlinkat(req, issue_flags);
		break;
	case IORING_OP_LINKAT:
		ret = io_linkat(req, issue_flags);
		break;
	default:
		ret = -EINVAL;
		break;
	}

	if (creds)
		revert_creds(creds);
	if (ret)
		return ret;
	/* If the op doesn't have a file, we're not polling for it */
	if ((ctx->flags & IORING_SETUP_IOPOLL) && req->file)
		io_iopoll_req_issued(req);

	return 0;
}

static struct io_wq_work *io_wq_free_work(struct io_wq_work *work)
{
	struct io_kiocb *req = container_of(work, struct io_kiocb, work);

	req = io_put_req_find_next(req);
	return req ? &req->work : NULL;
}

static void io_wq_submit_work(struct io_wq_work *work)
{
	struct io_kiocb *req = container_of(work, struct io_kiocb, work);
	struct io_kiocb *timeout;
	int ret = 0;

	/* one will be dropped by ->io_free_work() after returning to io-wq */
	if (!(req->flags & REQ_F_REFCOUNT))
		__io_req_set_refcount(req, 2);
	else
		req_ref_get(req);

	timeout = io_prep_linked_timeout(req);
	if (timeout)
		io_queue_linked_timeout(timeout);

	/* either cancelled or io-wq is dying, so don't touch tctx->iowq */
	if (work->flags & IO_WQ_WORK_CANCEL)
		ret = -ECANCELED;

	if (!ret) {
		do {
			ret = io_issue_sqe(req, 0);
			/*
			 * We can get EAGAIN for polled IO even though we're
			 * forcing a sync submission from here, since we can't
			 * wait for request slots on the block side.
			 */
			if (ret != -EAGAIN)
				break;
			cond_resched();
		} while (1);
	}

	/* avoid locking problems by failing it from a clean context */
	if (ret)
		io_req_task_queue_fail(req, ret);
}

static inline struct io_fixed_file *io_fixed_file_slot(struct io_file_table *table,
						       unsigned i)
{
	return &table->files[i];
}

static inline struct file *io_file_from_index(struct io_ring_ctx *ctx,
					      int index)
{
	struct io_fixed_file *slot = io_fixed_file_slot(&ctx->file_table, index);

	return (struct file *) (slot->file_ptr & FFS_MASK);
}

static void io_fixed_file_set(struct io_fixed_file *file_slot, struct file *file)
{
	unsigned long file_ptr = (unsigned long) file;

	if (__io_file_supports_nowait(file, READ))
		file_ptr |= FFS_ASYNC_READ;
	if (__io_file_supports_nowait(file, WRITE))
		file_ptr |= FFS_ASYNC_WRITE;
	if (S_ISREG(file_inode(file)->i_mode))
		file_ptr |= FFS_ISREG;
	file_slot->file_ptr = file_ptr;
}

static inline struct file *io_file_get_fixed(struct io_ring_ctx *ctx,
					     struct io_kiocb *req, int fd)
{
	struct file *file;
	unsigned long file_ptr;

	if (unlikely((unsigned int)fd >= ctx->nr_user_files))
		return NULL;
	fd = array_index_nospec(fd, ctx->nr_user_files);
	file_ptr = io_fixed_file_slot(&ctx->file_table, fd)->file_ptr;
	file = (struct file *) (file_ptr & FFS_MASK);
	file_ptr &= ~FFS_MASK;
	/* mask in overlapping REQ_F and FFS bits */
	req->flags |= (file_ptr << REQ_F_NOWAIT_READ_BIT);
	io_req_set_rsrc_node(req);
	return file;
}

static struct file *io_file_get_normal(struct io_ring_ctx *ctx,
				       struct io_kiocb *req, int fd)
{
	struct file *file = fget(fd);

	trace_io_uring_file_get(ctx, fd);

	/* we don't allow fixed io_uring files */
	if (file && unlikely(file->f_op == &io_uring_fops))
		io_req_track_inflight(req);
	return file;
}

static inline struct file *io_file_get(struct io_ring_ctx *ctx,
				       struct io_kiocb *req, int fd, bool fixed)
{
	if (fixed)
		return io_file_get_fixed(ctx, req, fd);
	else
		return io_file_get_normal(ctx, req, fd);
}

static void io_req_task_link_timeout(struct io_kiocb *req, bool *locked)
{
	struct io_kiocb *prev = req->timeout.prev;
	int ret;

	if (prev) {
		ret = io_try_cancel_userdata(req, prev->user_data);
		io_req_complete_post(req, ret ?: -ETIME, 0);
		io_put_req(prev);
	} else {
		io_req_complete_post(req, -ETIME, 0);
	}
}

static enum hrtimer_restart io_link_timeout_fn(struct hrtimer *timer)
{
	struct io_timeout_data *data = container_of(timer,
						struct io_timeout_data, timer);
	struct io_kiocb *prev, *req = data->req;
	struct io_ring_ctx *ctx = req->ctx;
	unsigned long flags;

	spin_lock_irqsave(&ctx->timeout_lock, flags);
	prev = req->timeout.head;
	req->timeout.head = NULL;

	/*
	 * We don't expect the list to be empty, that will only happen if we
	 * race with the completion of the linked work.
	 */
	if (prev) {
		io_remove_next_linked(prev);
		if (!req_ref_inc_not_zero(prev))
			prev = NULL;
	}
	list_del(&req->timeout.list);
	req->timeout.prev = prev;
	spin_unlock_irqrestore(&ctx->timeout_lock, flags);

	req->io_task_work.func = io_req_task_link_timeout;
	io_req_task_work_add(req);
	return HRTIMER_NORESTART;
}

static void io_queue_linked_timeout(struct io_kiocb *req)
{
	struct io_ring_ctx *ctx = req->ctx;

	spin_lock_irq(&ctx->timeout_lock);
	/*
	 * If the back reference is NULL, then our linked request finished
	 * before we got a chance to setup the timer
	 */
	if (req->timeout.head) {
		struct io_timeout_data *data = req->async_data;

		data->timer.function = io_link_timeout_fn;
		hrtimer_start(&data->timer, timespec64_to_ktime(data->ts),
				data->mode);
		list_add_tail(&req->timeout.list, &ctx->ltimeout_list);
	}
	spin_unlock_irq(&ctx->timeout_lock);
	/* drop submission reference */
	io_put_req(req);
}

static void __io_queue_sqe(struct io_kiocb *req)
	__must_hold(&req->ctx->uring_lock)
{
	struct io_kiocb *linked_timeout;
	int ret;

issue_sqe:
	ret = io_issue_sqe(req, IO_URING_F_NONBLOCK|IO_URING_F_COMPLETE_DEFER);

	/*
	 * We async punt it if the file wasn't marked NOWAIT, or if the file
	 * doesn't support non-blocking read/write attempts
	 */
	if (likely(!ret)) {
		if (req->flags & REQ_F_COMPLETE_INLINE) {
			struct io_ring_ctx *ctx = req->ctx;
			struct io_submit_state *state = &ctx->submit_state;

			state->compl_reqs[state->compl_nr++] = req;
			if (state->compl_nr == ARRAY_SIZE(state->compl_reqs))
				io_submit_flush_completions(ctx);
			return;
		}

		linked_timeout = io_prep_linked_timeout(req);
		if (linked_timeout)
			io_queue_linked_timeout(linked_timeout);
	} else if (ret == -EAGAIN && !(req->flags & REQ_F_NOWAIT)) {
		linked_timeout = io_prep_linked_timeout(req);

		switch (io_arm_poll_handler(req)) {
		case IO_APOLL_READY:
			if (linked_timeout)
				io_unprep_linked_timeout(req);
			goto issue_sqe;
		case IO_APOLL_ABORTED:
			/*
			 * Queued up for async execution, worker will release
			 * submit reference when the iocb is actually submitted.
			 */
			io_queue_async_work(req, NULL);
			break;
		}

		if (linked_timeout)
			io_queue_linked_timeout(linked_timeout);
	} else {
		io_req_complete_failed(req, ret);
	}
}

static inline void io_queue_sqe(struct io_kiocb *req)
	__must_hold(&req->ctx->uring_lock)
{
	if (unlikely(req->ctx->drain_active) && io_drain_req(req))
		return;

	if (likely(!(req->flags & (REQ_F_FORCE_ASYNC | REQ_F_FAIL)))) {
		__io_queue_sqe(req);
	} else if (req->flags & REQ_F_FAIL) {
		io_req_complete_fail_submit(req);
	} else {
		int ret = io_req_prep_async(req);

		if (unlikely(ret))
			io_req_complete_failed(req, ret);
		else
			io_queue_async_work(req, NULL);
	}
}

/*
 * Check SQE restrictions (opcode and flags).
 *
 * Returns 'true' if SQE is allowed, 'false' otherwise.
 */
static inline bool io_check_restriction(struct io_ring_ctx *ctx,
					struct io_kiocb *req,
					unsigned int sqe_flags)
{
	if (likely(!ctx->restricted))
		return true;

	if (!test_bit(req->opcode, ctx->restrictions.sqe_op))
		return false;

	if ((sqe_flags & ctx->restrictions.sqe_flags_required) !=
	    ctx->restrictions.sqe_flags_required)
		return false;

	if (sqe_flags & ~(ctx->restrictions.sqe_flags_allowed |
			  ctx->restrictions.sqe_flags_required))
		return false;

	return true;
}

static int io_init_req(struct io_ring_ctx *ctx, struct io_kiocb *req,
		       const struct io_uring_sqe *sqe)
	__must_hold(&ctx->uring_lock)
{
	struct io_submit_state *state;
	unsigned int sqe_flags;
	int personality, ret = 0;

	/* req is partially pre-initialised, see io_preinit_req() */
	req->opcode = READ_ONCE(sqe->opcode);
	/* same numerical values with corresponding REQ_F_*, safe to copy */
	req->flags = sqe_flags = READ_ONCE(sqe->flags);
	req->user_data = READ_ONCE(sqe->user_data);
	req->file = NULL;
	req->fixed_rsrc_refs = NULL;
	req->task = current;

	/* enforce forwards compatibility on users */
	if (unlikely(sqe_flags & ~SQE_VALID_FLAGS))
		return -EINVAL;
	if (unlikely(req->opcode >= IORING_OP_LAST))
		return -EINVAL;
	if (!io_check_restriction(ctx, req, sqe_flags))
		return -EACCES;

	if ((sqe_flags & IOSQE_BUFFER_SELECT) &&
	    !io_op_defs[req->opcode].buffer_select)
		return -EOPNOTSUPP;
	if (unlikely(sqe_flags & IOSQE_IO_DRAIN))
		ctx->drain_active = true;

	personality = READ_ONCE(sqe->personality);
	if (personality) {
		req->creds = xa_load(&ctx->personalities, personality);
		if (!req->creds)
			return -EINVAL;
		get_cred(req->creds);
		req->flags |= REQ_F_CREDS;
	}
	state = &ctx->submit_state;

	/*
	 * Plug now if we have more than 1 IO left after this, and the target
	 * is potentially a read/write to block based storage.
	 */
	if (!state->plug_started && state->ios_left > 1 &&
	    io_op_defs[req->opcode].plug) {
		blk_start_plug(&state->plug);
		state->plug_started = true;
	}

	if (io_op_defs[req->opcode].needs_file) {
		req->file = io_file_get(ctx, req, READ_ONCE(sqe->fd),
					(sqe_flags & IOSQE_FIXED_FILE));
		if (unlikely(!req->file))
			ret = -EBADF;
	}

	state->ios_left--;
	return ret;
}

static int io_submit_sqe(struct io_ring_ctx *ctx, struct io_kiocb *req,
			 const struct io_uring_sqe *sqe)
	__must_hold(&ctx->uring_lock)
{
	struct io_submit_link *link = &ctx->submit_state.link;
	int ret;

	ret = io_init_req(ctx, req, sqe);
	if (unlikely(ret)) {
fail_req:
		/* fail even hard links since we don't submit */
		if (link->head) {
			/*
			 * we can judge a link req is failed or cancelled by if
			 * REQ_F_FAIL is set, but the head is an exception since
			 * it may be set REQ_F_FAIL because of other req's failure
			 * so let's leverage req->result to distinguish if a head
			 * is set REQ_F_FAIL because of its failure or other req's
			 * failure so that we can set the correct ret code for it.
			 * init result here to avoid affecting the normal path.
			 */
			if (!(link->head->flags & REQ_F_FAIL))
				req_fail_link_node(link->head, -ECANCELED);
		} else if (!(req->flags & (REQ_F_LINK | REQ_F_HARDLINK))) {
			/*
			 * the current req is a normal req, we should return
			 * error and thus break the submittion loop.
			 */
			io_req_complete_failed(req, ret);
			return ret;
		}
		req_fail_link_node(req, ret);
	} else {
		ret = io_req_prep(req, sqe);
		if (unlikely(ret))
			goto fail_req;
	}

	/* don't need @sqe from now on */
	trace_io_uring_submit_sqe(ctx, req, req->opcode, req->user_data,
				  req->flags, true,
				  ctx->flags & IORING_SETUP_SQPOLL);

	/*
	 * If we already have a head request, queue this one for async
	 * submittal once the head completes. If we don't have a head but
	 * IOSQE_IO_LINK is set in the sqe, start a new head. This one will be
	 * submitted sync once the chain is complete. If none of those
	 * conditions are true (normal request), then just queue it.
	 */
	if (link->head) {
		struct io_kiocb *head = link->head;

		if (!(req->flags & REQ_F_FAIL)) {
			ret = io_req_prep_async(req);
			if (unlikely(ret)) {
				req_fail_link_node(req, ret);
				if (!(head->flags & REQ_F_FAIL))
					req_fail_link_node(head, -ECANCELED);
			}
		}
		trace_io_uring_link(ctx, req, head);
		link->last->link = req;
		link->last = req;

		/* last request of a link, enqueue the link */
		if (!(req->flags & (REQ_F_LINK | REQ_F_HARDLINK))) {
			link->head = NULL;
			io_queue_sqe(head);
		}
	} else {
		if (req->flags & (REQ_F_LINK | REQ_F_HARDLINK)) {
			link->head = req;
			link->last = req;
		} else {
			io_queue_sqe(req);
		}
	}

	return 0;
}

/*
 * Batched submission is done, ensure local IO is flushed out.
 */
static void io_submit_state_end(struct io_submit_state *state,
				struct io_ring_ctx *ctx)
{
	if (state->link.head)
		io_queue_sqe(state->link.head);
	if (state->compl_nr)
		io_submit_flush_completions(ctx);
	if (state->plug_started)
		blk_finish_plug(&state->plug);
}

/*
 * Start submission side cache.
 */
static void io_submit_state_start(struct io_submit_state *state,
				  unsigned int max_ios)
{
	state->plug_started = false;
	state->ios_left = max_ios;
	/* set only head, no need to init link_last in advance */
	state->link.head = NULL;
}

static void io_commit_sqring(struct io_ring_ctx *ctx)
{
	struct io_rings *rings = ctx->rings;

	/*
	 * Ensure any loads from the SQEs are done at this point,
	 * since once we write the new head, the application could
	 * write new data to them.
	 */
	smp_store_release(&rings->sq.head, ctx->cached_sq_head);
}

/*
 * Fetch an sqe, if one is available. Note this returns a pointer to memory
 * that is mapped by userspace. This means that care needs to be taken to
 * ensure that reads are stable, as we cannot rely on userspace always
 * being a good citizen. If members of the sqe are validated and then later
 * used, it's important that those reads are done through READ_ONCE() to
 * prevent a re-load down the line.
 */
static const struct io_uring_sqe *io_get_sqe(struct io_ring_ctx *ctx)
{
	unsigned head, mask = ctx->sq_entries - 1;
	unsigned sq_idx = ctx->cached_sq_head++ & mask;

	/*
	 * The cached sq head (or cq tail) serves two purposes:
	 *
	 * 1) allows us to batch the cost of updating the user visible
	 *    head updates.
	 * 2) allows the kernel side to track the head on its own, even
	 *    though the application is the one updating it.
	 */
	head = READ_ONCE(ctx->sq_array[sq_idx]);
	if (likely(head < ctx->sq_entries))
		return &ctx->sq_sqes[head];

	/* drop invalid entries */
	ctx->cq_extra--;
	WRITE_ONCE(ctx->rings->sq_dropped,
		   READ_ONCE(ctx->rings->sq_dropped) + 1);
	return NULL;
}

static int io_submit_sqes(struct io_ring_ctx *ctx, unsigned int nr)
	__must_hold(&ctx->uring_lock)
{
	int submitted = 0;

	/* make sure SQ entry isn't read before tail */
	nr = min3(nr, ctx->sq_entries, io_sqring_entries(ctx));
	if (!percpu_ref_tryget_many(&ctx->refs, nr))
		return -EAGAIN;
	io_get_task_refs(nr);

	io_submit_state_start(&ctx->submit_state, nr);
	while (submitted < nr) {
		const struct io_uring_sqe *sqe;
		struct io_kiocb *req;

		req = io_alloc_req(ctx);
		if (unlikely(!req)) {
			if (!submitted)
				submitted = -EAGAIN;
			break;
		}
		sqe = io_get_sqe(ctx);
		if (unlikely(!sqe)) {
			list_add(&req->inflight_entry, &ctx->submit_state.free_list);
			break;
		}
		/* will complete beyond this point, count as submitted */
		submitted++;
		if (io_submit_sqe(ctx, req, sqe))
			break;
	}

	if (unlikely(submitted != nr)) {
		int ref_used = (submitted == -EAGAIN) ? 0 : submitted;
		int unused = nr - ref_used;

		current->io_uring->cached_refs += unused;
		percpu_ref_put_many(&ctx->refs, unused);
	}

	io_submit_state_end(&ctx->submit_state, ctx);
	 /* Commit SQ ring head once we've consumed and submitted all SQEs */
	io_commit_sqring(ctx);

	return submitted;
}

static inline bool io_sqd_events_pending(struct io_sq_data *sqd)
{
	return READ_ONCE(sqd->state);
}

static inline void io_ring_set_wakeup_flag(struct io_ring_ctx *ctx)
{
	/* Tell userspace we may need a wakeup call */
	spin_lock(&ctx->completion_lock);
	WRITE_ONCE(ctx->rings->sq_flags,
		   ctx->rings->sq_flags | IORING_SQ_NEED_WAKEUP);
	spin_unlock(&ctx->completion_lock);
}

static inline void io_ring_clear_wakeup_flag(struct io_ring_ctx *ctx)
{
	spin_lock(&ctx->completion_lock);
	WRITE_ONCE(ctx->rings->sq_flags,
		   ctx->rings->sq_flags & ~IORING_SQ_NEED_WAKEUP);
	spin_unlock(&ctx->completion_lock);
}

static int __io_sq_thread(struct io_ring_ctx *ctx, bool cap_entries)
{
	unsigned int to_submit;
	int ret = 0;

	to_submit = io_sqring_entries(ctx);
	/* if we're handling multiple rings, cap submit size for fairness */
	if (cap_entries && to_submit > IORING_SQPOLL_CAP_ENTRIES_VALUE)
		to_submit = IORING_SQPOLL_CAP_ENTRIES_VALUE;

	if (!list_empty(&ctx->iopoll_list) || to_submit) {
		unsigned nr_events = 0;
		const struct cred *creds = NULL;

		if (ctx->sq_creds != current_cred())
			creds = override_creds(ctx->sq_creds);

		mutex_lock(&ctx->uring_lock);
		if (!list_empty(&ctx->iopoll_list))
			io_do_iopoll(ctx, &nr_events, 0);

		/*
		 * Don't submit if refs are dying, good for io_uring_register(),
		 * but also it is relied upon by io_ring_exit_work()
		 */
		if (to_submit && likely(!percpu_ref_is_dying(&ctx->refs)) &&
		    !(ctx->flags & IORING_SETUP_R_DISABLED))
			ret = io_submit_sqes(ctx, to_submit);
		mutex_unlock(&ctx->uring_lock);

		if (to_submit && wq_has_sleeper(&ctx->sqo_sq_wait))
			wake_up(&ctx->sqo_sq_wait);
		if (creds)
			revert_creds(creds);
	}

	return ret;
}

static void io_sqd_update_thread_idle(struct io_sq_data *sqd)
{
	struct io_ring_ctx *ctx;
	unsigned sq_thread_idle = 0;

	list_for_each_entry(ctx, &sqd->ctx_list, sqd_list)
		sq_thread_idle = max(sq_thread_idle, ctx->sq_thread_idle);
	sqd->sq_thread_idle = sq_thread_idle;
}

static bool io_sqd_handle_event(struct io_sq_data *sqd)
{
	bool did_sig = false;
	struct ksignal ksig;

	if (test_bit(IO_SQ_THREAD_SHOULD_PARK, &sqd->state) ||
	    signal_pending(current)) {
		mutex_unlock(&sqd->lock);
		if (signal_pending(current))
			did_sig = get_signal(&ksig);
		cond_resched();
		mutex_lock(&sqd->lock);
	}
	return did_sig || test_bit(IO_SQ_THREAD_SHOULD_STOP, &sqd->state);
}

static int io_sq_thread(void *data)
{
	struct io_sq_data *sqd = data;
	struct io_ring_ctx *ctx;
	unsigned long timeout = 0;
	char buf[TASK_COMM_LEN];
	DEFINE_WAIT(wait);

	snprintf(buf, sizeof(buf), "iou-sqp-%d", sqd->task_pid);
	set_task_comm(current, buf);

	if (sqd->sq_cpu != -1)
		set_cpus_allowed_ptr(current, cpumask_of(sqd->sq_cpu));
	else
		set_cpus_allowed_ptr(current, cpu_online_mask);
	current->flags |= PF_NO_SETAFFINITY;

	mutex_lock(&sqd->lock);
	while (1) {
		bool cap_entries, sqt_spin = false;

		if (io_sqd_events_pending(sqd) || signal_pending(current)) {
			if (io_sqd_handle_event(sqd))
				break;
			timeout = jiffies + sqd->sq_thread_idle;
		}

		cap_entries = !list_is_singular(&sqd->ctx_list);
		list_for_each_entry(ctx, &sqd->ctx_list, sqd_list) {
			int ret = __io_sq_thread(ctx, cap_entries);

			if (!sqt_spin && (ret > 0 || !list_empty(&ctx->iopoll_list)))
				sqt_spin = true;
		}
		if (io_run_task_work())
			sqt_spin = true;

		if (sqt_spin || !time_after(jiffies, timeout)) {
			cond_resched();
			if (sqt_spin)
				timeout = jiffies + sqd->sq_thread_idle;
			continue;
		}

		prepare_to_wait(&sqd->wait, &wait, TASK_INTERRUPTIBLE);
		if (!io_sqd_events_pending(sqd) && !current->task_works) {
			bool needs_sched = true;

			list_for_each_entry(ctx, &sqd->ctx_list, sqd_list) {
				io_ring_set_wakeup_flag(ctx);

				if ((ctx->flags & IORING_SETUP_IOPOLL) &&
				    !list_empty_careful(&ctx->iopoll_list)) {
					needs_sched = false;
					break;
				}
				if (io_sqring_entries(ctx)) {
					needs_sched = false;
					break;
				}
			}

			if (needs_sched) {
				mutex_unlock(&sqd->lock);
				schedule();
				mutex_lock(&sqd->lock);
			}
			list_for_each_entry(ctx, &sqd->ctx_list, sqd_list)
				io_ring_clear_wakeup_flag(ctx);
		}

		finish_wait(&sqd->wait, &wait);
		timeout = jiffies + sqd->sq_thread_idle;
	}

	io_uring_cancel_generic(true, sqd);
	sqd->thread = NULL;
	list_for_each_entry(ctx, &sqd->ctx_list, sqd_list)
		io_ring_set_wakeup_flag(ctx);
	io_run_task_work();
	mutex_unlock(&sqd->lock);

	complete(&sqd->exited);
	do_exit(0);
}

struct io_wait_queue {
	struct wait_queue_entry wq;
	struct io_ring_ctx *ctx;
	unsigned cq_tail;
	unsigned nr_timeouts;
};

static inline bool io_should_wake(struct io_wait_queue *iowq)
{
	struct io_ring_ctx *ctx = iowq->ctx;
	int dist = ctx->cached_cq_tail - (int) iowq->cq_tail;

	/*
	 * Wake up if we have enough events, or if a timeout occurred since we
	 * started waiting. For timeouts, we always want to return to userspace,
	 * regardless of event count.
	 */
	return dist >= 0 || atomic_read(&ctx->cq_timeouts) != iowq->nr_timeouts;
}

static int io_wake_function(struct wait_queue_entry *curr, unsigned int mode,
			    int wake_flags, void *key)
{
	struct io_wait_queue *iowq = container_of(curr, struct io_wait_queue,
							wq);

	/*
	 * Cannot safely flush overflowed CQEs from here, ensure we wake up
	 * the task, and the next invocation will do it.
	 */
	if (io_should_wake(iowq) || test_bit(0, &iowq->ctx->check_cq_overflow))
		return autoremove_wake_function(curr, mode, wake_flags, key);
	return -1;
}

static int io_run_task_work_sig(void)
{
	if (io_run_task_work())
		return 1;
	if (!signal_pending(current))
		return 0;
	if (test_thread_flag(TIF_NOTIFY_SIGNAL))
		return -ERESTARTSYS;
	return -EINTR;
}

/* when returns >0, the caller should retry */
static inline int io_cqring_wait_schedule(struct io_ring_ctx *ctx,
					  struct io_wait_queue *iowq,
					  signed long *timeout)
{
	int ret;

	/* make sure we run task_work before checking for signals */
	ret = io_run_task_work_sig();
	if (ret || io_should_wake(iowq))
		return ret;
	/* let the caller flush overflows, retry */
	if (test_bit(0, &ctx->check_cq_overflow))
		return 1;

	*timeout = schedule_timeout(*timeout);
	return !*timeout ? -ETIME : 1;
}

/*
 * Wait until events become available, if we don't already have some. The
 * application must reap them itself, as they reside on the shared cq ring.
 */
static int io_cqring_wait(struct io_ring_ctx *ctx, int min_events,
			  const sigset_t __user *sig, size_t sigsz,
			  struct __kernel_timespec __user *uts)
{
	struct io_wait_queue iowq;
	struct io_rings *rings = ctx->rings;
	signed long timeout = MAX_SCHEDULE_TIMEOUT;
	int ret;

	do {
		io_cqring_overflow_flush(ctx);
		if (io_cqring_events(ctx) >= min_events)
			return 0;
		if (!io_run_task_work())
			break;
	} while (1);

	if (uts) {
		struct timespec64 ts;

		if (get_timespec64(&ts, uts))
			return -EFAULT;
		timeout = timespec64_to_jiffies(&ts);
	}

	if (sig) {
#ifdef CONFIG_COMPAT
		if (in_compat_syscall())
			ret = set_compat_user_sigmask((const compat_sigset_t __user *)sig,
						      sigsz);
		else
#endif
			ret = set_user_sigmask(sig, sigsz);

		if (ret)
			return ret;
	}

	init_waitqueue_func_entry(&iowq.wq, io_wake_function);
	iowq.wq.private = current;
	INIT_LIST_HEAD(&iowq.wq.entry);
	iowq.ctx = ctx;
	iowq.nr_timeouts = atomic_read(&ctx->cq_timeouts);
	iowq.cq_tail = READ_ONCE(ctx->rings->cq.head) + min_events;

	trace_io_uring_cqring_wait(ctx, min_events);
	do {
		/* if we can't even flush overflow, don't wait for more */
		if (!io_cqring_overflow_flush(ctx)) {
			ret = -EBUSY;
			break;
		}
		prepare_to_wait_exclusive(&ctx->cq_wait, &iowq.wq,
						TASK_INTERRUPTIBLE);
		ret = io_cqring_wait_schedule(ctx, &iowq, &timeout);
		finish_wait(&ctx->cq_wait, &iowq.wq);
		cond_resched();
	} while (ret > 0);

	restore_saved_sigmask_unless(ret == -EINTR);

	return READ_ONCE(rings->cq.head) == READ_ONCE(rings->cq.tail) ? ret : 0;
}

static void io_free_page_table(void **table, size_t size)
{
	unsigned i, nr_tables = DIV_ROUND_UP(size, PAGE_SIZE);

	for (i = 0; i < nr_tables; i++)
		kfree(table[i]);
	kfree(table);
}

static void **io_alloc_page_table(size_t size)
{
	unsigned i, nr_tables = DIV_ROUND_UP(size, PAGE_SIZE);
	size_t init_size = size;
	void **table;

	table = kcalloc(nr_tables, sizeof(*table), GFP_KERNEL_ACCOUNT);
	if (!table)
		return NULL;

	for (i = 0; i < nr_tables; i++) {
		unsigned int this_size = min_t(size_t, size, PAGE_SIZE);

		table[i] = kzalloc(this_size, GFP_KERNEL_ACCOUNT);
		if (!table[i]) {
			io_free_page_table(table, init_size);
			return NULL;
		}
		size -= this_size;
	}
	return table;
}

static void io_rsrc_node_destroy(struct io_rsrc_node *ref_node)
{
	percpu_ref_exit(&ref_node->refs);
	kfree(ref_node);
}

static void io_rsrc_node_ref_zero(struct percpu_ref *ref)
{
	struct io_rsrc_node *node = container_of(ref, struct io_rsrc_node, refs);
	struct io_ring_ctx *ctx = node->rsrc_data->ctx;
	unsigned long flags;
	bool first_add = false;

	spin_lock_irqsave(&ctx->rsrc_ref_lock, flags);
	node->done = true;

	while (!list_empty(&ctx->rsrc_ref_list)) {
		node = list_first_entry(&ctx->rsrc_ref_list,
					    struct io_rsrc_node, node);
		/* recycle ref nodes in order */
		if (!node->done)
			break;
		list_del(&node->node);
		first_add |= llist_add(&node->llist, &ctx->rsrc_put_llist);
	}
	spin_unlock_irqrestore(&ctx->rsrc_ref_lock, flags);

	if (first_add)
		mod_delayed_work(system_wq, &ctx->rsrc_put_work, HZ);
}

static struct io_rsrc_node *io_rsrc_node_alloc(struct io_ring_ctx *ctx)
{
	struct io_rsrc_node *ref_node;

	ref_node = kzalloc(sizeof(*ref_node), GFP_KERNEL);
	if (!ref_node)
		return NULL;

	if (percpu_ref_init(&ref_node->refs, io_rsrc_node_ref_zero,
			    0, GFP_KERNEL)) {
		kfree(ref_node);
		return NULL;
	}
	INIT_LIST_HEAD(&ref_node->node);
	INIT_LIST_HEAD(&ref_node->rsrc_list);
	ref_node->done = false;
	return ref_node;
}

static void io_rsrc_node_switch(struct io_ring_ctx *ctx,
				struct io_rsrc_data *data_to_kill)
{
	WARN_ON_ONCE(!ctx->rsrc_backup_node);
	WARN_ON_ONCE(data_to_kill && !ctx->rsrc_node);

	if (data_to_kill) {
		struct io_rsrc_node *rsrc_node = ctx->rsrc_node;

		rsrc_node->rsrc_data = data_to_kill;
		spin_lock_irq(&ctx->rsrc_ref_lock);
		list_add_tail(&rsrc_node->node, &ctx->rsrc_ref_list);
		spin_unlock_irq(&ctx->rsrc_ref_lock);

		atomic_inc(&data_to_kill->refs);
		percpu_ref_kill(&rsrc_node->refs);
		ctx->rsrc_node = NULL;
	}

	if (!ctx->rsrc_node) {
		ctx->rsrc_node = ctx->rsrc_backup_node;
		ctx->rsrc_backup_node = NULL;
	}
}

static int io_rsrc_node_switch_start(struct io_ring_ctx *ctx)
{
	if (ctx->rsrc_backup_node)
		return 0;
	ctx->rsrc_backup_node = io_rsrc_node_alloc(ctx);
	return ctx->rsrc_backup_node ? 0 : -ENOMEM;
}

static int io_rsrc_ref_quiesce(struct io_rsrc_data *data, struct io_ring_ctx *ctx)
{
	int ret;

	/* As we may drop ->uring_lock, other task may have started quiesce */
	if (data->quiesce)
		return -ENXIO;

	data->quiesce = true;
	do {
		ret = io_rsrc_node_switch_start(ctx);
		if (ret)
			break;
		io_rsrc_node_switch(ctx, data);

		/* kill initial ref, already quiesced if zero */
		if (atomic_dec_and_test(&data->refs))
			break;
		mutex_unlock(&ctx->uring_lock);
		flush_delayed_work(&ctx->rsrc_put_work);
		ret = wait_for_completion_interruptible(&data->done);
		if (!ret) {
			mutex_lock(&ctx->uring_lock);
			break;
		}

		atomic_inc(&data->refs);
		/* wait for all works potentially completing data->done */
		flush_delayed_work(&ctx->rsrc_put_work);
		reinit_completion(&data->done);

		ret = io_run_task_work_sig();
		mutex_lock(&ctx->uring_lock);
	} while (ret >= 0);
	data->quiesce = false;

	return ret;
}

static u64 *io_get_tag_slot(struct io_rsrc_data *data, unsigned int idx)
{
	unsigned int off = idx & IO_RSRC_TAG_TABLE_MASK;
	unsigned int table_idx = idx >> IO_RSRC_TAG_TABLE_SHIFT;

	return &data->tags[table_idx][off];
}

static void io_rsrc_data_free(struct io_rsrc_data *data)
{
	size_t size = data->nr * sizeof(data->tags[0][0]);

	if (data->tags)
		io_free_page_table((void **)data->tags, size);
	kfree(data);
}

static int io_rsrc_data_alloc(struct io_ring_ctx *ctx, rsrc_put_fn *do_put,
			      u64 __user *utags, unsigned nr,
			      struct io_rsrc_data **pdata)
{
	struct io_rsrc_data *data;
	int ret = -ENOMEM;
	unsigned i;

	data = kzalloc(sizeof(*data), GFP_KERNEL);
	if (!data)
		return -ENOMEM;
	data->tags = (u64 **)io_alloc_page_table(nr * sizeof(data->tags[0][0]));
	if (!data->tags) {
		kfree(data);
		return -ENOMEM;
	}

	data->nr = nr;
	data->ctx = ctx;
	data->do_put = do_put;
	if (utags) {
		ret = -EFAULT;
		for (i = 0; i < nr; i++) {
			u64 *tag_slot = io_get_tag_slot(data, i);

			if (copy_from_user(tag_slot, &utags[i],
					   sizeof(*tag_slot)))
				goto fail;
		}
	}

	atomic_set(&data->refs, 1);
	init_completion(&data->done);
	*pdata = data;
	return 0;
fail:
	io_rsrc_data_free(data);
	return ret;
}

static bool io_alloc_file_tables(struct io_file_table *table, unsigned nr_files)
{
	table->files = kvcalloc(nr_files, sizeof(table->files[0]),
				GFP_KERNEL_ACCOUNT);
	return !!table->files;
}

static void io_free_file_tables(struct io_file_table *table)
{
	kvfree(table->files);
	table->files = NULL;
}

static void __io_sqe_files_unregister(struct io_ring_ctx *ctx)
{
#if defined(CONFIG_UNIX)
	if (ctx->ring_sock) {
		struct sock *sock = ctx->ring_sock->sk;
		struct sk_buff *skb;

		while ((skb = skb_dequeue(&sock->sk_receive_queue)) != NULL)
			kfree_skb(skb);
	}
#else
	int i;

	for (i = 0; i < ctx->nr_user_files; i++) {
		struct file *file;

		file = io_file_from_index(ctx, i);
		if (file)
			fput(file);
	}
#endif
	io_free_file_tables(&ctx->file_table);
	io_rsrc_data_free(ctx->file_data);
	ctx->file_data = NULL;
	ctx->nr_user_files = 0;
}

static int io_sqe_files_unregister(struct io_ring_ctx *ctx)
{
	int ret;

	if (!ctx->file_data)
		return -ENXIO;
	ret = io_rsrc_ref_quiesce(ctx->file_data, ctx);
	if (!ret)
		__io_sqe_files_unregister(ctx);
	return ret;
}

static void io_sq_thread_unpark(struct io_sq_data *sqd)
	__releases(&sqd->lock)
{
	WARN_ON_ONCE(sqd->thread == current);

	/*
	 * Do the dance but not conditional clear_bit() because it'd race with
	 * other threads incrementing park_pending and setting the bit.
	 */
	clear_bit(IO_SQ_THREAD_SHOULD_PARK, &sqd->state);
	if (atomic_dec_return(&sqd->park_pending))
		set_bit(IO_SQ_THREAD_SHOULD_PARK, &sqd->state);
	mutex_unlock(&sqd->lock);
}

static void io_sq_thread_park(struct io_sq_data *sqd)
	__acquires(&sqd->lock)
{
	WARN_ON_ONCE(sqd->thread == current);

	atomic_inc(&sqd->park_pending);
	set_bit(IO_SQ_THREAD_SHOULD_PARK, &sqd->state);
	mutex_lock(&sqd->lock);
	if (sqd->thread)
		wake_up_process(sqd->thread);
}

static void io_sq_thread_stop(struct io_sq_data *sqd)
{
	WARN_ON_ONCE(sqd->thread == current);
	WARN_ON_ONCE(test_bit(IO_SQ_THREAD_SHOULD_STOP, &sqd->state));

	set_bit(IO_SQ_THREAD_SHOULD_STOP, &sqd->state);
	mutex_lock(&sqd->lock);
	if (sqd->thread)
		wake_up_process(sqd->thread);
	mutex_unlock(&sqd->lock);
	wait_for_completion(&sqd->exited);
}

static void io_put_sq_data(struct io_sq_data *sqd)
{
	if (refcount_dec_and_test(&sqd->refs)) {
		WARN_ON_ONCE(atomic_read(&sqd->park_pending));

		io_sq_thread_stop(sqd);
		kfree(sqd);
	}
}

static void io_sq_thread_finish(struct io_ring_ctx *ctx)
{
	struct io_sq_data *sqd = ctx->sq_data;

	if (sqd) {
		io_sq_thread_park(sqd);
		list_del_init(&ctx->sqd_list);
		io_sqd_update_thread_idle(sqd);
		io_sq_thread_unpark(sqd);

		io_put_sq_data(sqd);
		ctx->sq_data = NULL;
	}
}

static struct io_sq_data *io_attach_sq_data(struct io_uring_params *p)
{
	struct io_ring_ctx *ctx_attach;
	struct io_sq_data *sqd;
	struct fd f;

	f = fdget(p->wq_fd);
	if (!f.file)
		return ERR_PTR(-ENXIO);
	if (f.file->f_op != &io_uring_fops) {
		fdput(f);
		return ERR_PTR(-EINVAL);
	}

	ctx_attach = f.file->private_data;
	sqd = ctx_attach->sq_data;
	if (!sqd) {
		fdput(f);
		return ERR_PTR(-EINVAL);
	}
	if (sqd->task_tgid != current->tgid) {
		fdput(f);
		return ERR_PTR(-EPERM);
	}

	refcount_inc(&sqd->refs);
	fdput(f);
	return sqd;
}

static struct io_sq_data *io_get_sq_data(struct io_uring_params *p,
					 bool *attached)
{
	struct io_sq_data *sqd;

	*attached = false;
	if (p->flags & IORING_SETUP_ATTACH_WQ) {
		sqd = io_attach_sq_data(p);
		if (!IS_ERR(sqd)) {
			*attached = true;
			return sqd;
		}
		/* fall through for EPERM case, setup new sqd/task */
		if (PTR_ERR(sqd) != -EPERM)
			return sqd;
	}

	sqd = kzalloc(sizeof(*sqd), GFP_KERNEL);
	if (!sqd)
		return ERR_PTR(-ENOMEM);

	atomic_set(&sqd->park_pending, 0);
	refcount_set(&sqd->refs, 1);
	INIT_LIST_HEAD(&sqd->ctx_list);
	mutex_init(&sqd->lock);
	init_waitqueue_head(&sqd->wait);
	init_completion(&sqd->exited);
	return sqd;
}

#if defined(CONFIG_UNIX)
/*
 * Ensure the UNIX gc is aware of our file set, so we are certain that
 * the io_uring can be safely unregistered on process exit, even if we have
 * loops in the file referencing.
 */
static int __io_sqe_files_scm(struct io_ring_ctx *ctx, int nr, int offset)
{
	struct sock *sk = ctx->ring_sock->sk;
	struct scm_fp_list *fpl;
	struct sk_buff *skb;
	int i, nr_files;

	fpl = kzalloc(sizeof(*fpl), GFP_KERNEL);
	if (!fpl)
		return -ENOMEM;

	skb = alloc_skb(0, GFP_KERNEL);
	if (!skb) {
		kfree(fpl);
		return -ENOMEM;
	}

	skb->sk = sk;

	nr_files = 0;
	fpl->user = get_uid(current_user());
	for (i = 0; i < nr; i++) {
		struct file *file = io_file_from_index(ctx, i + offset);

		if (!file)
			continue;
		fpl->fp[nr_files] = get_file(file);
		unix_inflight(fpl->user, fpl->fp[nr_files]);
		nr_files++;
	}

	if (nr_files) {
		fpl->max = SCM_MAX_FD;
		fpl->count = nr_files;
		UNIXCB(skb).fp = fpl;
		skb->destructor = unix_destruct_scm;
		refcount_add(skb->truesize, &sk->sk_wmem_alloc);
		skb_queue_head(&sk->sk_receive_queue, skb);

		for (i = 0; i < nr_files; i++)
			fput(fpl->fp[i]);
	} else {
		kfree_skb(skb);
		kfree(fpl);
	}

	return 0;
}

/*
 * If UNIX sockets are enabled, fd passing can cause a reference cycle which
 * causes regular reference counting to break down. We rely on the UNIX
 * garbage collection to take care of this problem for us.
 */
static int io_sqe_files_scm(struct io_ring_ctx *ctx)
{
	unsigned left, total;
	int ret = 0;

	total = 0;
	left = ctx->nr_user_files;
	while (left) {
		unsigned this_files = min_t(unsigned, left, SCM_MAX_FD);

		ret = __io_sqe_files_scm(ctx, this_files, total);
		if (ret)
			break;
		left -= this_files;
		total += this_files;
	}

	if (!ret)
		return 0;

	while (total < ctx->nr_user_files) {
		struct file *file = io_file_from_index(ctx, total);

		if (file)
			fput(file);
		total++;
	}

	return ret;
}
#else
static int io_sqe_files_scm(struct io_ring_ctx *ctx)
{
	return 0;
}
#endif

static void io_rsrc_file_put(struct io_ring_ctx *ctx, struct io_rsrc_put *prsrc)
{
	struct file *file = prsrc->file;
#if defined(CONFIG_UNIX)
	struct sock *sock = ctx->ring_sock->sk;
	struct sk_buff_head list, *head = &sock->sk_receive_queue;
	struct sk_buff *skb;
	int i;

	__skb_queue_head_init(&list);

	/*
	 * Find the skb that holds this file in its SCM_RIGHTS. When found,
	 * remove this entry and rearrange the file array.
	 */
	skb = skb_dequeue(head);
	while (skb) {
		struct scm_fp_list *fp;

		fp = UNIXCB(skb).fp;
		for (i = 0; i < fp->count; i++) {
			int left;

			if (fp->fp[i] != file)
				continue;

			unix_notinflight(fp->user, fp->fp[i]);
			left = fp->count - 1 - i;
			if (left) {
				memmove(&fp->fp[i], &fp->fp[i + 1],
						left * sizeof(struct file *));
			}
			fp->count--;
			if (!fp->count) {
				kfree_skb(skb);
				skb = NULL;
			} else {
				__skb_queue_tail(&list, skb);
			}
			fput(file);
			file = NULL;
			break;
		}

		if (!file)
			break;

		__skb_queue_tail(&list, skb);

		skb = skb_dequeue(head);
	}

	if (skb_peek(&list)) {
		spin_lock_irq(&head->lock);
		while ((skb = __skb_dequeue(&list)) != NULL)
			__skb_queue_tail(head, skb);
		spin_unlock_irq(&head->lock);
	}
#else
	fput(file);
#endif
}

static void __io_rsrc_put_work(struct io_rsrc_node *ref_node)
{
	struct io_rsrc_data *rsrc_data = ref_node->rsrc_data;
	struct io_ring_ctx *ctx = rsrc_data->ctx;
	struct io_rsrc_put *prsrc, *tmp;

	list_for_each_entry_safe(prsrc, tmp, &ref_node->rsrc_list, list) {
		list_del(&prsrc->list);

		if (prsrc->tag) {
			bool lock_ring = ctx->flags & IORING_SETUP_IOPOLL;

			io_ring_submit_lock(ctx, lock_ring);
			spin_lock(&ctx->completion_lock);
			io_cqring_fill_event(ctx, prsrc->tag, 0, 0);
			ctx->cq_extra++;
			io_commit_cqring(ctx);
			spin_unlock(&ctx->completion_lock);
			io_cqring_ev_posted(ctx);
			io_ring_submit_unlock(ctx, lock_ring);
		}

		rsrc_data->do_put(ctx, prsrc);
		kfree(prsrc);
	}

	io_rsrc_node_destroy(ref_node);
	if (atomic_dec_and_test(&rsrc_data->refs))
		complete(&rsrc_data->done);
}

static void io_rsrc_put_work(struct work_struct *work)
{
	struct io_ring_ctx *ctx;
	struct llist_node *node;

	ctx = container_of(work, struct io_ring_ctx, rsrc_put_work.work);
	node = llist_del_all(&ctx->rsrc_put_llist);

	while (node) {
		struct io_rsrc_node *ref_node;
		struct llist_node *next = node->next;

		ref_node = llist_entry(node, struct io_rsrc_node, llist);
		__io_rsrc_put_work(ref_node);
		node = next;
	}
}

static int io_sqe_files_register(struct io_ring_ctx *ctx, void __user *arg,
				 unsigned nr_args, u64 __user *tags)
{
	__s32 __user *fds = (__s32 __user *) arg;
	struct file *file;
	int fd, ret;
	unsigned i;

	if (ctx->file_data)
		return -EBUSY;
	if (!nr_args)
		return -EINVAL;
	if (nr_args > IORING_MAX_FIXED_FILES)
		return -EMFILE;
	if (nr_args > rlimit(RLIMIT_NOFILE))
		return -EMFILE;
	ret = io_rsrc_node_switch_start(ctx);
	if (ret)
		return ret;
	ret = io_rsrc_data_alloc(ctx, io_rsrc_file_put, tags, nr_args,
				 &ctx->file_data);
	if (ret)
		return ret;

	ret = -ENOMEM;
	if (!io_alloc_file_tables(&ctx->file_table, nr_args))
		goto out_free;

	for (i = 0; i < nr_args; i++, ctx->nr_user_files++) {
		if (copy_from_user(&fd, &fds[i], sizeof(fd))) {
			ret = -EFAULT;
			goto out_fput;
		}
		/* allow sparse sets */
		if (fd == -1) {
			ret = -EINVAL;
			if (unlikely(*io_get_tag_slot(ctx->file_data, i)))
				goto out_fput;
			continue;
		}

		file = fget(fd);
		ret = -EBADF;
		if (unlikely(!file))
			goto out_fput;

		/*
		 * Don't allow io_uring instances to be registered. If UNIX
		 * isn't enabled, then this causes a reference cycle and this
		 * instance can never get freed. If UNIX is enabled we'll
		 * handle it just fine, but there's still no point in allowing
		 * a ring fd as it doesn't support regular read/write anyway.
		 */
		if (file->f_op == &io_uring_fops) {
			fput(file);
			goto out_fput;
		}
		io_fixed_file_set(io_fixed_file_slot(&ctx->file_table, i), file);
	}

	ret = io_sqe_files_scm(ctx);
	if (ret) {
		__io_sqe_files_unregister(ctx);
		return ret;
	}

	io_rsrc_node_switch(ctx, NULL);
	return ret;
out_fput:
	for (i = 0; i < ctx->nr_user_files; i++) {
		file = io_file_from_index(ctx, i);
		if (file)
			fput(file);
	}
	io_free_file_tables(&ctx->file_table);
	ctx->nr_user_files = 0;
out_free:
	io_rsrc_data_free(ctx->file_data);
	ctx->file_data = NULL;
	return ret;
}

static int io_sqe_file_register(struct io_ring_ctx *ctx, struct file *file,
				int index)
{
#if defined(CONFIG_UNIX)
	struct sock *sock = ctx->ring_sock->sk;
	struct sk_buff_head *head = &sock->sk_receive_queue;
	struct sk_buff *skb;

	/*
	 * See if we can merge this file into an existing skb SCM_RIGHTS
	 * file set. If there's no room, fall back to allocating a new skb
	 * and filling it in.
	 */
	spin_lock_irq(&head->lock);
	skb = skb_peek(head);
	if (skb) {
		struct scm_fp_list *fpl = UNIXCB(skb).fp;

		if (fpl->count < SCM_MAX_FD) {
			__skb_unlink(skb, head);
			spin_unlock_irq(&head->lock);
			fpl->fp[fpl->count] = get_file(file);
			unix_inflight(fpl->user, fpl->fp[fpl->count]);
			fpl->count++;
			spin_lock_irq(&head->lock);
			__skb_queue_head(head, skb);
		} else {
			skb = NULL;
		}
	}
	spin_unlock_irq(&head->lock);

	if (skb) {
		fput(file);
		return 0;
	}

	return __io_sqe_files_scm(ctx, 1, index);
#else
	return 0;
#endif
}

static int io_queue_rsrc_removal(struct io_rsrc_data *data, unsigned idx,
				 struct io_rsrc_node *node, void *rsrc)
{
	struct io_rsrc_put *prsrc;

	prsrc = kzalloc(sizeof(*prsrc), GFP_KERNEL);
	if (!prsrc)
		return -ENOMEM;

	prsrc->tag = *io_get_tag_slot(data, idx);
	prsrc->rsrc = rsrc;
	list_add(&prsrc->list, &node->rsrc_list);
	return 0;
}

static int io_install_fixed_file(struct io_kiocb *req, struct file *file,
				 unsigned int issue_flags, u32 slot_index)
{
	struct io_ring_ctx *ctx = req->ctx;
	bool force_nonblock = issue_flags & IO_URING_F_NONBLOCK;
	bool needs_switch = false;
	struct io_fixed_file *file_slot;
	int ret = -EBADF;

	io_ring_submit_lock(ctx, !force_nonblock);
	if (file->f_op == &io_uring_fops)
		goto err;
	ret = -ENXIO;
	if (!ctx->file_data)
		goto err;
	ret = -EINVAL;
	if (slot_index >= ctx->nr_user_files)
		goto err;

	slot_index = array_index_nospec(slot_index, ctx->nr_user_files);
	file_slot = io_fixed_file_slot(&ctx->file_table, slot_index);

	if (file_slot->file_ptr) {
		struct file *old_file;

		ret = io_rsrc_node_switch_start(ctx);
		if (ret)
			goto err;

		old_file = (struct file *)(file_slot->file_ptr & FFS_MASK);
		ret = io_queue_rsrc_removal(ctx->file_data, slot_index,
					    ctx->rsrc_node, old_file);
		if (ret)
			goto err;
		file_slot->file_ptr = 0;
		needs_switch = true;
	}

	*io_get_tag_slot(ctx->file_data, slot_index) = 0;
	io_fixed_file_set(file_slot, file);
	ret = io_sqe_file_register(ctx, file, slot_index);
	if (ret) {
		file_slot->file_ptr = 0;
		goto err;
	}

	ret = 0;
err:
	if (needs_switch)
		io_rsrc_node_switch(ctx, ctx->file_data);
	io_ring_submit_unlock(ctx, !force_nonblock);
	if (ret)
		fput(file);
	return ret;
}

<<<<<<< HEAD
=======
static int io_close_fixed(struct io_kiocb *req, unsigned int issue_flags)
{
	unsigned int offset = req->close.file_slot - 1;
	struct io_ring_ctx *ctx = req->ctx;
	struct io_fixed_file *file_slot;
	struct file *file;
	int ret, i;

	io_ring_submit_lock(ctx, !(issue_flags & IO_URING_F_NONBLOCK));
	ret = -ENXIO;
	if (unlikely(!ctx->file_data))
		goto out;
	ret = -EINVAL;
	if (offset >= ctx->nr_user_files)
		goto out;
	ret = io_rsrc_node_switch_start(ctx);
	if (ret)
		goto out;

	i = array_index_nospec(offset, ctx->nr_user_files);
	file_slot = io_fixed_file_slot(&ctx->file_table, i);
	ret = -EBADF;
	if (!file_slot->file_ptr)
		goto out;

	file = (struct file *)(file_slot->file_ptr & FFS_MASK);
	ret = io_queue_rsrc_removal(ctx->file_data, offset, ctx->rsrc_node, file);
	if (ret)
		goto out;

	file_slot->file_ptr = 0;
	io_rsrc_node_switch(ctx, ctx->file_data);
	ret = 0;
out:
	io_ring_submit_unlock(ctx, !(issue_flags & IO_URING_F_NONBLOCK));
	return ret;
}

>>>>>>> e2532d16
static int __io_sqe_files_update(struct io_ring_ctx *ctx,
				 struct io_uring_rsrc_update2 *up,
				 unsigned nr_args)
{
	u64 __user *tags = u64_to_user_ptr(up->tags);
	__s32 __user *fds = u64_to_user_ptr(up->data);
	struct io_rsrc_data *data = ctx->file_data;
	struct io_fixed_file *file_slot;
	struct file *file;
	int fd, i, err = 0;
	unsigned int done;
	bool needs_switch = false;

	if (!ctx->file_data)
		return -ENXIO;
	if (up->offset + nr_args > ctx->nr_user_files)
		return -EINVAL;

	for (done = 0; done < nr_args; done++) {
		u64 tag = 0;

		if ((tags && copy_from_user(&tag, &tags[done], sizeof(tag))) ||
		    copy_from_user(&fd, &fds[done], sizeof(fd))) {
			err = -EFAULT;
			break;
		}
		if ((fd == IORING_REGISTER_FILES_SKIP || fd == -1) && tag) {
			err = -EINVAL;
			break;
		}
		if (fd == IORING_REGISTER_FILES_SKIP)
			continue;

		i = array_index_nospec(up->offset + done, ctx->nr_user_files);
		file_slot = io_fixed_file_slot(&ctx->file_table, i);

		if (file_slot->file_ptr) {
			file = (struct file *)(file_slot->file_ptr & FFS_MASK);
			err = io_queue_rsrc_removal(data, up->offset + done,
						    ctx->rsrc_node, file);
			if (err)
				break;
			file_slot->file_ptr = 0;
			needs_switch = true;
		}
		if (fd != -1) {
			file = fget(fd);
			if (!file) {
				err = -EBADF;
				break;
			}
			/*
			 * Don't allow io_uring instances to be registered. If
			 * UNIX isn't enabled, then this causes a reference
			 * cycle and this instance can never get freed. If UNIX
			 * is enabled we'll handle it just fine, but there's
			 * still no point in allowing a ring fd as it doesn't
			 * support regular read/write anyway.
			 */
			if (file->f_op == &io_uring_fops) {
				fput(file);
				err = -EBADF;
				break;
			}
			*io_get_tag_slot(data, up->offset + done) = tag;
			io_fixed_file_set(file_slot, file);
			err = io_sqe_file_register(ctx, file, i);
			if (err) {
				file_slot->file_ptr = 0;
				fput(file);
				break;
			}
		}
	}

	if (needs_switch)
		io_rsrc_node_switch(ctx, data);
	return done ? done : err;
}

static struct io_wq *io_init_wq_offload(struct io_ring_ctx *ctx,
					struct task_struct *task)
{
	struct io_wq_hash *hash;
	struct io_wq_data data;
	unsigned int concurrency;

	mutex_lock(&ctx->uring_lock);
	hash = ctx->hash_map;
	if (!hash) {
		hash = kzalloc(sizeof(*hash), GFP_KERNEL);
		if (!hash) {
			mutex_unlock(&ctx->uring_lock);
			return ERR_PTR(-ENOMEM);
		}
		refcount_set(&hash->refs, 1);
		init_waitqueue_head(&hash->wait);
		ctx->hash_map = hash;
	}
	mutex_unlock(&ctx->uring_lock);

	data.hash = hash;
	data.task = task;
	data.free_work = io_wq_free_work;
	data.do_work = io_wq_submit_work;

	/* Do QD, or 4 * CPUS, whatever is smallest */
	concurrency = min(ctx->sq_entries, 4 * num_online_cpus());

	return io_wq_create(concurrency, &data);
}

static int io_uring_alloc_task_context(struct task_struct *task,
				       struct io_ring_ctx *ctx)
{
	struct io_uring_task *tctx;
	int ret;

	tctx = kzalloc(sizeof(*tctx), GFP_KERNEL);
	if (unlikely(!tctx))
		return -ENOMEM;

	ret = percpu_counter_init(&tctx->inflight, 0, GFP_KERNEL);
	if (unlikely(ret)) {
		kfree(tctx);
		return ret;
	}

	tctx->io_wq = io_init_wq_offload(ctx, task);
	if (IS_ERR(tctx->io_wq)) {
		ret = PTR_ERR(tctx->io_wq);
		percpu_counter_destroy(&tctx->inflight);
		kfree(tctx);
		return ret;
	}

	xa_init(&tctx->xa);
	init_waitqueue_head(&tctx->wait);
	atomic_set(&tctx->in_idle, 0);
	atomic_set(&tctx->inflight_tracked, 0);
	task->io_uring = tctx;
	spin_lock_init(&tctx->task_lock);
	INIT_WQ_LIST(&tctx->task_list);
	init_task_work(&tctx->task_work, tctx_task_work);
	return 0;
}

void __io_uring_free(struct task_struct *tsk)
{
	struct io_uring_task *tctx = tsk->io_uring;

	WARN_ON_ONCE(!xa_empty(&tctx->xa));
	WARN_ON_ONCE(tctx->io_wq);
	WARN_ON_ONCE(tctx->cached_refs);

	percpu_counter_destroy(&tctx->inflight);
	kfree(tctx);
	tsk->io_uring = NULL;
}

static int io_sq_offload_create(struct io_ring_ctx *ctx,
				struct io_uring_params *p)
{
	int ret;

	/* Retain compatibility with failing for an invalid attach attempt */
	if ((ctx->flags & (IORING_SETUP_ATTACH_WQ | IORING_SETUP_SQPOLL)) ==
				IORING_SETUP_ATTACH_WQ) {
		struct fd f;

		f = fdget(p->wq_fd);
		if (!f.file)
			return -ENXIO;
		if (f.file->f_op != &io_uring_fops) {
			fdput(f);
			return -EINVAL;
		}
		fdput(f);
	}
	if (ctx->flags & IORING_SETUP_SQPOLL) {
		struct task_struct *tsk;
		struct io_sq_data *sqd;
		bool attached;

		sqd = io_get_sq_data(p, &attached);
		if (IS_ERR(sqd)) {
			ret = PTR_ERR(sqd);
			goto err;
		}

		ctx->sq_creds = get_current_cred();
		ctx->sq_data = sqd;
		ctx->sq_thread_idle = msecs_to_jiffies(p->sq_thread_idle);
		if (!ctx->sq_thread_idle)
			ctx->sq_thread_idle = HZ;

		io_sq_thread_park(sqd);
		list_add(&ctx->sqd_list, &sqd->ctx_list);
		io_sqd_update_thread_idle(sqd);
		/* don't attach to a dying SQPOLL thread, would be racy */
		ret = (attached && !sqd->thread) ? -ENXIO : 0;
		io_sq_thread_unpark(sqd);

		if (ret < 0)
			goto err;
		if (attached)
			return 0;

		if (p->flags & IORING_SETUP_SQ_AFF) {
			int cpu = p->sq_thread_cpu;

			ret = -EINVAL;
			if (cpu >= nr_cpu_ids || !cpu_online(cpu))
				goto err_sqpoll;
			sqd->sq_cpu = cpu;
		} else {
			sqd->sq_cpu = -1;
		}

		sqd->task_pid = current->pid;
		sqd->task_tgid = current->tgid;
		tsk = create_io_thread(io_sq_thread, sqd, NUMA_NO_NODE);
		if (IS_ERR(tsk)) {
			ret = PTR_ERR(tsk);
			goto err_sqpoll;
		}

		sqd->thread = tsk;
		ret = io_uring_alloc_task_context(tsk, ctx);
		wake_up_new_task(tsk);
		if (ret)
			goto err;
	} else if (p->flags & IORING_SETUP_SQ_AFF) {
		/* Can't have SQ_AFF without SQPOLL */
		ret = -EINVAL;
		goto err;
	}

	return 0;
err_sqpoll:
	complete(&ctx->sq_data->exited);
err:
	io_sq_thread_finish(ctx);
	return ret;
}

static inline void __io_unaccount_mem(struct user_struct *user,
				      unsigned long nr_pages)
{
	atomic_long_sub(nr_pages, &user->locked_vm);
}

static inline int __io_account_mem(struct user_struct *user,
				   unsigned long nr_pages)
{
	unsigned long page_limit, cur_pages, new_pages;

	/* Don't allow more pages than we can safely lock */
	page_limit = rlimit(RLIMIT_MEMLOCK) >> PAGE_SHIFT;

	do {
		cur_pages = atomic_long_read(&user->locked_vm);
		new_pages = cur_pages + nr_pages;
		if (new_pages > page_limit)
			return -ENOMEM;
	} while (atomic_long_cmpxchg(&user->locked_vm, cur_pages,
					new_pages) != cur_pages);

	return 0;
}

static void io_unaccount_mem(struct io_ring_ctx *ctx, unsigned long nr_pages)
{
	if (ctx->user)
		__io_unaccount_mem(ctx->user, nr_pages);

	if (ctx->mm_account)
		atomic64_sub(nr_pages, &ctx->mm_account->pinned_vm);
}

static int io_account_mem(struct io_ring_ctx *ctx, unsigned long nr_pages)
{
	int ret;

	if (ctx->user) {
		ret = __io_account_mem(ctx->user, nr_pages);
		if (ret)
			return ret;
	}

	if (ctx->mm_account)
		atomic64_add(nr_pages, &ctx->mm_account->pinned_vm);

	return 0;
}

static void io_mem_free(void *ptr)
{
	struct page *page;

	if (!ptr)
		return;

	page = virt_to_head_page(ptr);
	if (put_page_testzero(page))
		free_compound_page(page);
}

static void *io_mem_alloc(size_t size)
{
	gfp_t gfp_flags = GFP_KERNEL | __GFP_ZERO | __GFP_NOWARN | __GFP_COMP |
				__GFP_NORETRY | __GFP_ACCOUNT;

	return (void *) __get_free_pages(gfp_flags, get_order(size));
}

static unsigned long rings_size(unsigned sq_entries, unsigned cq_entries,
				size_t *sq_offset)
{
	struct io_rings *rings;
	size_t off, sq_array_size;

	off = struct_size(rings, cqes, cq_entries);
	if (off == SIZE_MAX)
		return SIZE_MAX;

#ifdef CONFIG_SMP
	off = ALIGN(off, SMP_CACHE_BYTES);
	if (off == 0)
		return SIZE_MAX;
#endif

	if (sq_offset)
		*sq_offset = off;

	sq_array_size = array_size(sizeof(u32), sq_entries);
	if (sq_array_size == SIZE_MAX)
		return SIZE_MAX;

	if (check_add_overflow(off, sq_array_size, &off))
		return SIZE_MAX;

	return off;
}

static void io_buffer_unmap(struct io_ring_ctx *ctx, struct io_mapped_ubuf **slot)
{
	struct io_mapped_ubuf *imu = *slot;
	unsigned int i;

	if (imu != ctx->dummy_ubuf) {
		for (i = 0; i < imu->nr_bvecs; i++)
			unpin_user_page(imu->bvec[i].bv_page);
		if (imu->acct_pages)
			io_unaccount_mem(ctx, imu->acct_pages);
		kvfree(imu);
	}
	*slot = NULL;
}

static void io_rsrc_buf_put(struct io_ring_ctx *ctx, struct io_rsrc_put *prsrc)
{
	io_buffer_unmap(ctx, &prsrc->buf);
	prsrc->buf = NULL;
}

static void __io_sqe_buffers_unregister(struct io_ring_ctx *ctx)
{
	unsigned int i;

	for (i = 0; i < ctx->nr_user_bufs; i++)
		io_buffer_unmap(ctx, &ctx->user_bufs[i]);
	kfree(ctx->user_bufs);
	io_rsrc_data_free(ctx->buf_data);
	ctx->user_bufs = NULL;
	ctx->buf_data = NULL;
	ctx->nr_user_bufs = 0;
}

static int io_sqe_buffers_unregister(struct io_ring_ctx *ctx)
{
	int ret;

	if (!ctx->buf_data)
		return -ENXIO;

	ret = io_rsrc_ref_quiesce(ctx->buf_data, ctx);
	if (!ret)
		__io_sqe_buffers_unregister(ctx);
	return ret;
}

static int io_copy_iov(struct io_ring_ctx *ctx, struct iovec *dst,
		       void __user *arg, unsigned index)
{
	struct iovec __user *src;

#ifdef CONFIG_COMPAT
	if (ctx->compat) {
		struct compat_iovec __user *ciovs;
		struct compat_iovec ciov;

		ciovs = (struct compat_iovec __user *) arg;
		if (copy_from_user(&ciov, &ciovs[index], sizeof(ciov)))
			return -EFAULT;

		dst->iov_base = u64_to_user_ptr((u64)ciov.iov_base);
		dst->iov_len = ciov.iov_len;
		return 0;
	}
#endif
	src = (struct iovec __user *) arg;
	if (copy_from_user(dst, &src[index], sizeof(*dst)))
		return -EFAULT;
	return 0;
}

/*
 * Not super efficient, but this is just a registration time. And we do cache
 * the last compound head, so generally we'll only do a full search if we don't
 * match that one.
 *
 * We check if the given compound head page has already been accounted, to
 * avoid double accounting it. This allows us to account the full size of the
 * page, not just the constituent pages of a huge page.
 */
static bool headpage_already_acct(struct io_ring_ctx *ctx, struct page **pages,
				  int nr_pages, struct page *hpage)
{
	int i, j;

	/* check current page array */
	for (i = 0; i < nr_pages; i++) {
		if (!PageCompound(pages[i]))
			continue;
		if (compound_head(pages[i]) == hpage)
			return true;
	}

	/* check previously registered pages */
	for (i = 0; i < ctx->nr_user_bufs; i++) {
		struct io_mapped_ubuf *imu = ctx->user_bufs[i];

		for (j = 0; j < imu->nr_bvecs; j++) {
			if (!PageCompound(imu->bvec[j].bv_page))
				continue;
			if (compound_head(imu->bvec[j].bv_page) == hpage)
				return true;
		}
	}

	return false;
}

static int io_buffer_account_pin(struct io_ring_ctx *ctx, struct page **pages,
				 int nr_pages, struct io_mapped_ubuf *imu,
				 struct page **last_hpage)
{
	int i, ret;

	imu->acct_pages = 0;
	for (i = 0; i < nr_pages; i++) {
		if (!PageCompound(pages[i])) {
			imu->acct_pages++;
		} else {
			struct page *hpage;

			hpage = compound_head(pages[i]);
			if (hpage == *last_hpage)
				continue;
			*last_hpage = hpage;
			if (headpage_already_acct(ctx, pages, i, hpage))
				continue;
			imu->acct_pages += page_size(hpage) >> PAGE_SHIFT;
		}
	}

	if (!imu->acct_pages)
		return 0;

	ret = io_account_mem(ctx, imu->acct_pages);
	if (ret)
		imu->acct_pages = 0;
	return ret;
}

static int io_sqe_buffer_register(struct io_ring_ctx *ctx, struct iovec *iov,
				  struct io_mapped_ubuf **pimu,
				  struct page **last_hpage)
{
	struct io_mapped_ubuf *imu = NULL;
	struct vm_area_struct **vmas = NULL;
	struct page **pages = NULL;
	unsigned long off, start, end, ubuf;
	size_t size;
	int ret, pret, nr_pages, i;

	if (!iov->iov_base) {
		*pimu = ctx->dummy_ubuf;
		return 0;
	}

	ubuf = (unsigned long) iov->iov_base;
	end = (ubuf + iov->iov_len + PAGE_SIZE - 1) >> PAGE_SHIFT;
	start = ubuf >> PAGE_SHIFT;
	nr_pages = end - start;

	*pimu = NULL;
	ret = -ENOMEM;

	pages = kvmalloc_array(nr_pages, sizeof(struct page *), GFP_KERNEL);
	if (!pages)
		goto done;

	vmas = kvmalloc_array(nr_pages, sizeof(struct vm_area_struct *),
			      GFP_KERNEL);
	if (!vmas)
		goto done;

	imu = kvmalloc(struct_size(imu, bvec, nr_pages), GFP_KERNEL);
	if (!imu)
		goto done;

	ret = 0;
	mmap_read_lock(current->mm);
	pret = pin_user_pages(ubuf, nr_pages, FOLL_WRITE | FOLL_LONGTERM,
			      pages, vmas);
	if (pret == nr_pages) {
		/* don't support file backed memory */
		for (i = 0; i < nr_pages; i++) {
			struct vm_area_struct *vma = vmas[i];

			if (vma_is_shmem(vma))
				continue;
			if (vma->vm_file &&
			    !is_file_hugepages(vma->vm_file)) {
				ret = -EOPNOTSUPP;
				break;
			}
		}
	} else {
		ret = pret < 0 ? pret : -EFAULT;
	}
	mmap_read_unlock(current->mm);
	if (ret) {
		/*
		 * if we did partial map, or found file backed vmas,
		 * release any pages we did get
		 */
		if (pret > 0)
			unpin_user_pages(pages, pret);
		goto done;
	}

	ret = io_buffer_account_pin(ctx, pages, pret, imu, last_hpage);
	if (ret) {
		unpin_user_pages(pages, pret);
		goto done;
	}

	off = ubuf & ~PAGE_MASK;
	size = iov->iov_len;
	for (i = 0; i < nr_pages; i++) {
		size_t vec_len;

		vec_len = min_t(size_t, size, PAGE_SIZE - off);
		imu->bvec[i].bv_page = pages[i];
		imu->bvec[i].bv_len = vec_len;
		imu->bvec[i].bv_offset = off;
		off = 0;
		size -= vec_len;
	}
	/* store original address for later verification */
	imu->ubuf = ubuf;
	imu->ubuf_end = ubuf + iov->iov_len;
	imu->nr_bvecs = nr_pages;
	*pimu = imu;
	ret = 0;
done:
	if (ret)
		kvfree(imu);
	kvfree(pages);
	kvfree(vmas);
	return ret;
}

static int io_buffers_map_alloc(struct io_ring_ctx *ctx, unsigned int nr_args)
{
	ctx->user_bufs = kcalloc(nr_args, sizeof(*ctx->user_bufs), GFP_KERNEL);
	return ctx->user_bufs ? 0 : -ENOMEM;
}

static int io_buffer_validate(struct iovec *iov)
{
	unsigned long tmp, acct_len = iov->iov_len + (PAGE_SIZE - 1);

	/*
	 * Don't impose further limits on the size and buffer
	 * constraints here, we'll -EINVAL later when IO is
	 * submitted if they are wrong.
	 */
	if (!iov->iov_base)
		return iov->iov_len ? -EFAULT : 0;
	if (!iov->iov_len)
		return -EFAULT;

	/* arbitrary limit, but we need something */
	if (iov->iov_len > SZ_1G)
		return -EFAULT;

	if (check_add_overflow((unsigned long)iov->iov_base, acct_len, &tmp))
		return -EOVERFLOW;

	return 0;
}

static int io_sqe_buffers_register(struct io_ring_ctx *ctx, void __user *arg,
				   unsigned int nr_args, u64 __user *tags)
{
	struct page *last_hpage = NULL;
	struct io_rsrc_data *data;
	int i, ret;
	struct iovec iov;

	if (ctx->user_bufs)
		return -EBUSY;
	if (!nr_args || nr_args > IORING_MAX_REG_BUFFERS)
		return -EINVAL;
	ret = io_rsrc_node_switch_start(ctx);
	if (ret)
		return ret;
	ret = io_rsrc_data_alloc(ctx, io_rsrc_buf_put, tags, nr_args, &data);
	if (ret)
		return ret;
	ret = io_buffers_map_alloc(ctx, nr_args);
	if (ret) {
		io_rsrc_data_free(data);
		return ret;
	}

	for (i = 0; i < nr_args; i++, ctx->nr_user_bufs++) {
		ret = io_copy_iov(ctx, &iov, arg, i);
		if (ret)
			break;
		ret = io_buffer_validate(&iov);
		if (ret)
			break;
		if (!iov.iov_base && *io_get_tag_slot(data, i)) {
			ret = -EINVAL;
			break;
		}

		ret = io_sqe_buffer_register(ctx, &iov, &ctx->user_bufs[i],
					     &last_hpage);
		if (ret)
			break;
	}

	WARN_ON_ONCE(ctx->buf_data);

	ctx->buf_data = data;
	if (ret)
		__io_sqe_buffers_unregister(ctx);
	else
		io_rsrc_node_switch(ctx, NULL);
	return ret;
}

static int __io_sqe_buffers_update(struct io_ring_ctx *ctx,
				   struct io_uring_rsrc_update2 *up,
				   unsigned int nr_args)
{
	u64 __user *tags = u64_to_user_ptr(up->tags);
	struct iovec iov, __user *iovs = u64_to_user_ptr(up->data);
	struct page *last_hpage = NULL;
	bool needs_switch = false;
	__u32 done;
	int i, err;

	if (!ctx->buf_data)
		return -ENXIO;
	if (up->offset + nr_args > ctx->nr_user_bufs)
		return -EINVAL;

	for (done = 0; done < nr_args; done++) {
		struct io_mapped_ubuf *imu;
		int offset = up->offset + done;
		u64 tag = 0;

		err = io_copy_iov(ctx, &iov, iovs, done);
		if (err)
			break;
		if (tags && copy_from_user(&tag, &tags[done], sizeof(tag))) {
			err = -EFAULT;
			break;
		}
		err = io_buffer_validate(&iov);
		if (err)
			break;
		if (!iov.iov_base && tag) {
			err = -EINVAL;
			break;
		}
		err = io_sqe_buffer_register(ctx, &iov, &imu, &last_hpage);
		if (err)
			break;

		i = array_index_nospec(offset, ctx->nr_user_bufs);
		if (ctx->user_bufs[i] != ctx->dummy_ubuf) {
			err = io_queue_rsrc_removal(ctx->buf_data, offset,
						    ctx->rsrc_node, ctx->user_bufs[i]);
			if (unlikely(err)) {
				io_buffer_unmap(ctx, &imu);
				break;
			}
			ctx->user_bufs[i] = NULL;
			needs_switch = true;
		}

		ctx->user_bufs[i] = imu;
		*io_get_tag_slot(ctx->buf_data, offset) = tag;
	}

	if (needs_switch)
		io_rsrc_node_switch(ctx, ctx->buf_data);
	return done ? done : err;
}

static int io_eventfd_register(struct io_ring_ctx *ctx, void __user *arg)
{
	__s32 __user *fds = arg;
	int fd;

	if (ctx->cq_ev_fd)
		return -EBUSY;

	if (copy_from_user(&fd, fds, sizeof(*fds)))
		return -EFAULT;

	ctx->cq_ev_fd = eventfd_ctx_fdget(fd);
	if (IS_ERR(ctx->cq_ev_fd)) {
		int ret = PTR_ERR(ctx->cq_ev_fd);

		ctx->cq_ev_fd = NULL;
		return ret;
	}

	return 0;
}

static int io_eventfd_unregister(struct io_ring_ctx *ctx)
{
	if (ctx->cq_ev_fd) {
		eventfd_ctx_put(ctx->cq_ev_fd);
		ctx->cq_ev_fd = NULL;
		return 0;
	}

	return -ENXIO;
}

static void io_destroy_buffers(struct io_ring_ctx *ctx)
{
	struct io_buffer *buf;
	unsigned long index;

	xa_for_each(&ctx->io_buffers, index, buf) {
		__io_remove_buffers(ctx, buf, index, -1U);
		cond_resched();
	}
}

static void io_req_cache_free(struct list_head *list)
{
	struct io_kiocb *req, *nxt;

	list_for_each_entry_safe(req, nxt, list, inflight_entry) {
		list_del(&req->inflight_entry);
		kmem_cache_free(req_cachep, req);
	}
}

static void io_req_caches_free(struct io_ring_ctx *ctx)
{
	struct io_submit_state *state = &ctx->submit_state;

	mutex_lock(&ctx->uring_lock);

	if (state->free_reqs) {
		kmem_cache_free_bulk(req_cachep, state->free_reqs, state->reqs);
		state->free_reqs = 0;
	}

	io_flush_cached_locked_reqs(ctx, state);
	io_req_cache_free(&state->free_list);
	mutex_unlock(&ctx->uring_lock);
}

static void io_wait_rsrc_data(struct io_rsrc_data *data)
{
	if (data && !atomic_dec_and_test(&data->refs))
		wait_for_completion(&data->done);
}

static void io_ring_ctx_free(struct io_ring_ctx *ctx)
{
	io_sq_thread_finish(ctx);

	if (ctx->mm_account) {
		mmdrop(ctx->mm_account);
		ctx->mm_account = NULL;
	}

	/* __io_rsrc_put_work() may need uring_lock to progress, wait w/o it */
	io_wait_rsrc_data(ctx->buf_data);
	io_wait_rsrc_data(ctx->file_data);

	mutex_lock(&ctx->uring_lock);
	if (ctx->buf_data)
		__io_sqe_buffers_unregister(ctx);
	if (ctx->file_data)
		__io_sqe_files_unregister(ctx);
	if (ctx->rings)
		__io_cqring_overflow_flush(ctx, true);
	mutex_unlock(&ctx->uring_lock);
	io_eventfd_unregister(ctx);
	io_destroy_buffers(ctx);
	if (ctx->sq_creds)
		put_cred(ctx->sq_creds);

	/* there are no registered resources left, nobody uses it */
	if (ctx->rsrc_node)
		io_rsrc_node_destroy(ctx->rsrc_node);
	if (ctx->rsrc_backup_node)
		io_rsrc_node_destroy(ctx->rsrc_backup_node);
	flush_delayed_work(&ctx->rsrc_put_work);

	WARN_ON_ONCE(!list_empty(&ctx->rsrc_ref_list));
	WARN_ON_ONCE(!llist_empty(&ctx->rsrc_put_llist));

#if defined(CONFIG_UNIX)
	if (ctx->ring_sock) {
		ctx->ring_sock->file = NULL; /* so that iput() is called */
		sock_release(ctx->ring_sock);
	}
#endif
	WARN_ON_ONCE(!list_empty(&ctx->ltimeout_list));

	io_mem_free(ctx->rings);
	io_mem_free(ctx->sq_sqes);

	percpu_ref_exit(&ctx->refs);
	free_uid(ctx->user);
	io_req_caches_free(ctx);
	if (ctx->hash_map)
		io_wq_put_hash(ctx->hash_map);
	kfree(ctx->cancel_hash);
	kfree(ctx->dummy_ubuf);
	kfree(ctx);
}

static __poll_t io_uring_poll(struct file *file, poll_table *wait)
{
	struct io_ring_ctx *ctx = file->private_data;
	__poll_t mask = 0;

	poll_wait(file, &ctx->poll_wait, wait);
	/*
	 * synchronizes with barrier from wq_has_sleeper call in
	 * io_commit_cqring
	 */
	smp_rmb();
	if (!io_sqring_full(ctx))
		mask |= EPOLLOUT | EPOLLWRNORM;

	/*
	 * Don't flush cqring overflow list here, just do a simple check.
	 * Otherwise there could possible be ABBA deadlock:
	 *      CPU0                    CPU1
	 *      ----                    ----
	 * lock(&ctx->uring_lock);
	 *                              lock(&ep->mtx);
	 *                              lock(&ctx->uring_lock);
	 * lock(&ep->mtx);
	 *
	 * Users may get EPOLLIN meanwhile seeing nothing in cqring, this
	 * pushs them to do the flush.
	 */
	if (io_cqring_events(ctx) || test_bit(0, &ctx->check_cq_overflow))
		mask |= EPOLLIN | EPOLLRDNORM;

	return mask;
}

static int io_unregister_personality(struct io_ring_ctx *ctx, unsigned id)
{
	const struct cred *creds;

	creds = xa_erase(&ctx->personalities, id);
	if (creds) {
		put_cred(creds);
		return 0;
	}

	return -EINVAL;
}

struct io_tctx_exit {
	struct callback_head		task_work;
	struct completion		completion;
	struct io_ring_ctx		*ctx;
};

static void io_tctx_exit_cb(struct callback_head *cb)
{
	struct io_uring_task *tctx = current->io_uring;
	struct io_tctx_exit *work;

	work = container_of(cb, struct io_tctx_exit, task_work);
	/*
	 * When @in_idle, we're in cancellation and it's racy to remove the
	 * node. It'll be removed by the end of cancellation, just ignore it.
	 */
	if (!atomic_read(&tctx->in_idle))
		io_uring_del_tctx_node((unsigned long)work->ctx);
	complete(&work->completion);
}

static bool io_cancel_ctx_cb(struct io_wq_work *work, void *data)
{
	struct io_kiocb *req = container_of(work, struct io_kiocb, work);

	return req->ctx == data;
}

static void io_ring_exit_work(struct work_struct *work)
{
	struct io_ring_ctx *ctx = container_of(work, struct io_ring_ctx, exit_work);
	unsigned long timeout = jiffies + HZ * 60 * 5;
	unsigned long interval = HZ / 20;
	struct io_tctx_exit exit;
	struct io_tctx_node *node;
	int ret;

	/*
	 * If we're doing polled IO and end up having requests being
	 * submitted async (out-of-line), then completions can come in while
	 * we're waiting for refs to drop. We need to reap these manually,
	 * as nobody else will be looking for them.
	 */
	do {
		io_uring_try_cancel_requests(ctx, NULL, true);
		if (ctx->sq_data) {
			struct io_sq_data *sqd = ctx->sq_data;
			struct task_struct *tsk;

			io_sq_thread_park(sqd);
			tsk = sqd->thread;
			if (tsk && tsk->io_uring && tsk->io_uring->io_wq)
				io_wq_cancel_cb(tsk->io_uring->io_wq,
						io_cancel_ctx_cb, ctx, true);
			io_sq_thread_unpark(sqd);
		}

		if (WARN_ON_ONCE(time_after(jiffies, timeout))) {
			/* there is little hope left, don't run it too often */
			interval = HZ * 60;
		}
	} while (!wait_for_completion_timeout(&ctx->ref_comp, interval));

	init_completion(&exit.completion);
	init_task_work(&exit.task_work, io_tctx_exit_cb);
	exit.ctx = ctx;
	/*
	 * Some may use context even when all refs and requests have been put,
	 * and they are free to do so while still holding uring_lock or
	 * completion_lock, see io_req_task_submit(). Apart from other work,
	 * this lock/unlock section also waits them to finish.
	 */
	mutex_lock(&ctx->uring_lock);
	while (!list_empty(&ctx->tctx_list)) {
		WARN_ON_ONCE(time_after(jiffies, timeout));

		node = list_first_entry(&ctx->tctx_list, struct io_tctx_node,
					ctx_node);
		/* don't spin on a single task if cancellation failed */
		list_rotate_left(&ctx->tctx_list);
		ret = task_work_add(node->task, &exit.task_work, TWA_SIGNAL);
		if (WARN_ON_ONCE(ret))
			continue;
		wake_up_process(node->task);

		mutex_unlock(&ctx->uring_lock);
		wait_for_completion(&exit.completion);
		mutex_lock(&ctx->uring_lock);
	}
	mutex_unlock(&ctx->uring_lock);
	spin_lock(&ctx->completion_lock);
	spin_unlock(&ctx->completion_lock);

	io_ring_ctx_free(ctx);
}

/* Returns true if we found and killed one or more timeouts */
static bool io_kill_timeouts(struct io_ring_ctx *ctx, struct task_struct *tsk,
			     bool cancel_all)
{
	struct io_kiocb *req, *tmp;
	int canceled = 0;

	spin_lock(&ctx->completion_lock);
	spin_lock_irq(&ctx->timeout_lock);
	list_for_each_entry_safe(req, tmp, &ctx->timeout_list, timeout.list) {
		if (io_match_task(req, tsk, cancel_all)) {
			io_kill_timeout(req, -ECANCELED);
			canceled++;
		}
	}
	spin_unlock_irq(&ctx->timeout_lock);
	if (canceled != 0)
		io_commit_cqring(ctx);
	spin_unlock(&ctx->completion_lock);
	if (canceled != 0)
		io_cqring_ev_posted(ctx);
	return canceled != 0;
}

static void io_ring_ctx_wait_and_kill(struct io_ring_ctx *ctx)
{
	unsigned long index;
	struct creds *creds;

	mutex_lock(&ctx->uring_lock);
	percpu_ref_kill(&ctx->refs);
	if (ctx->rings)
		__io_cqring_overflow_flush(ctx, true);
	xa_for_each(&ctx->personalities, index, creds)
		io_unregister_personality(ctx, index);
	mutex_unlock(&ctx->uring_lock);

	io_kill_timeouts(ctx, NULL, true);
	io_poll_remove_all(ctx, NULL, true);

	/* if we failed setting up the ctx, we might not have any rings */
	io_iopoll_try_reap_events(ctx);

	INIT_WORK(&ctx->exit_work, io_ring_exit_work);
	/*
	 * Use system_unbound_wq to avoid spawning tons of event kworkers
	 * if we're exiting a ton of rings at the same time. It just adds
	 * noise and overhead, there's no discernable change in runtime
	 * over using system_wq.
	 */
	queue_work(system_unbound_wq, &ctx->exit_work);
}

static int io_uring_release(struct inode *inode, struct file *file)
{
	struct io_ring_ctx *ctx = file->private_data;

	file->private_data = NULL;
	io_ring_ctx_wait_and_kill(ctx);
	return 0;
}

struct io_task_cancel {
	struct task_struct *task;
	bool all;
};

static bool io_cancel_task_cb(struct io_wq_work *work, void *data)
{
	struct io_kiocb *req = container_of(work, struct io_kiocb, work);
	struct io_task_cancel *cancel = data;
	bool ret;

	if (!cancel->all && (req->flags & REQ_F_LINK_TIMEOUT)) {
		struct io_ring_ctx *ctx = req->ctx;

		/* protect against races with linked timeouts */
		spin_lock(&ctx->completion_lock);
		ret = io_match_task(req, cancel->task, cancel->all);
		spin_unlock(&ctx->completion_lock);
	} else {
		ret = io_match_task(req, cancel->task, cancel->all);
	}
	return ret;
}

static bool io_cancel_defer_files(struct io_ring_ctx *ctx,
				  struct task_struct *task, bool cancel_all)
{
	struct io_defer_entry *de;
	LIST_HEAD(list);

	spin_lock(&ctx->completion_lock);
	list_for_each_entry_reverse(de, &ctx->defer_list, list) {
		if (io_match_task(de->req, task, cancel_all)) {
			list_cut_position(&list, &ctx->defer_list, &de->list);
			break;
		}
	}
	spin_unlock(&ctx->completion_lock);
	if (list_empty(&list))
		return false;

	while (!list_empty(&list)) {
		de = list_first_entry(&list, struct io_defer_entry, list);
		list_del_init(&de->list);
		io_req_complete_failed(de->req, -ECANCELED);
		kfree(de);
	}
	return true;
}

static bool io_uring_try_cancel_iowq(struct io_ring_ctx *ctx)
{
	struct io_tctx_node *node;
	enum io_wq_cancel cret;
	bool ret = false;

	mutex_lock(&ctx->uring_lock);
	list_for_each_entry(node, &ctx->tctx_list, ctx_node) {
		struct io_uring_task *tctx = node->task->io_uring;

		/*
		 * io_wq will stay alive while we hold uring_lock, because it's
		 * killed after ctx nodes, which requires to take the lock.
		 */
		if (!tctx || !tctx->io_wq)
			continue;
		cret = io_wq_cancel_cb(tctx->io_wq, io_cancel_ctx_cb, ctx, true);
		ret |= (cret != IO_WQ_CANCEL_NOTFOUND);
	}
	mutex_unlock(&ctx->uring_lock);

	return ret;
}

static void io_uring_try_cancel_requests(struct io_ring_ctx *ctx,
					 struct task_struct *task,
					 bool cancel_all)
{
	struct io_task_cancel cancel = { .task = task, .all = cancel_all, };
	struct io_uring_task *tctx = task ? task->io_uring : NULL;

	while (1) {
		enum io_wq_cancel cret;
		bool ret = false;

		if (!task) {
			ret |= io_uring_try_cancel_iowq(ctx);
		} else if (tctx && tctx->io_wq) {
			/*
			 * Cancels requests of all rings, not only @ctx, but
			 * it's fine as the task is in exit/exec.
			 */
			cret = io_wq_cancel_cb(tctx->io_wq, io_cancel_task_cb,
					       &cancel, true);
			ret |= (cret != IO_WQ_CANCEL_NOTFOUND);
		}

		/* SQPOLL thread does its own polling */
		if ((!(ctx->flags & IORING_SETUP_SQPOLL) && cancel_all) ||
		    (ctx->sq_data && ctx->sq_data->thread == current)) {
			while (!list_empty_careful(&ctx->iopoll_list)) {
				io_iopoll_try_reap_events(ctx);
				ret = true;
			}
		}

		ret |= io_cancel_defer_files(ctx, task, cancel_all);
		ret |= io_poll_remove_all(ctx, task, cancel_all);
		ret |= io_kill_timeouts(ctx, task, cancel_all);
		if (task)
			ret |= io_run_task_work();
		if (!ret)
			break;
		cond_resched();
	}
}

static int __io_uring_add_tctx_node(struct io_ring_ctx *ctx)
{
	struct io_uring_task *tctx = current->io_uring;
	struct io_tctx_node *node;
	int ret;

	if (unlikely(!tctx)) {
		ret = io_uring_alloc_task_context(current, ctx);
		if (unlikely(ret))
			return ret;
		tctx = current->io_uring;
	}
	if (!xa_load(&tctx->xa, (unsigned long)ctx)) {
		node = kmalloc(sizeof(*node), GFP_KERNEL);
		if (!node)
			return -ENOMEM;
		node->ctx = ctx;
		node->task = current;

		ret = xa_err(xa_store(&tctx->xa, (unsigned long)ctx,
					node, GFP_KERNEL));
		if (ret) {
			kfree(node);
			return ret;
		}

		mutex_lock(&ctx->uring_lock);
		list_add(&node->ctx_node, &ctx->tctx_list);
		mutex_unlock(&ctx->uring_lock);
	}
	tctx->last = ctx;
	return 0;
}

/*
 * Note that this task has used io_uring. We use it for cancelation purposes.
 */
static inline int io_uring_add_tctx_node(struct io_ring_ctx *ctx)
{
	struct io_uring_task *tctx = current->io_uring;

	if (likely(tctx && tctx->last == ctx))
		return 0;
	return __io_uring_add_tctx_node(ctx);
}

/*
 * Remove this io_uring_file -> task mapping.
 */
static void io_uring_del_tctx_node(unsigned long index)
{
	struct io_uring_task *tctx = current->io_uring;
	struct io_tctx_node *node;

	if (!tctx)
		return;
	node = xa_erase(&tctx->xa, index);
	if (!node)
		return;

	WARN_ON_ONCE(current != node->task);
	WARN_ON_ONCE(list_empty(&node->ctx_node));

	mutex_lock(&node->ctx->uring_lock);
	list_del(&node->ctx_node);
	mutex_unlock(&node->ctx->uring_lock);

	if (tctx->last == node->ctx)
		tctx->last = NULL;
	kfree(node);
}

static void io_uring_clean_tctx(struct io_uring_task *tctx)
{
	struct io_wq *wq = tctx->io_wq;
	struct io_tctx_node *node;
	unsigned long index;

	xa_for_each(&tctx->xa, index, node) {
		io_uring_del_tctx_node(index);
		cond_resched();
	}
	if (wq) {
		/*
		 * Must be after io_uring_del_task_file() (removes nodes under
		 * uring_lock) to avoid race with io_uring_try_cancel_iowq().
		 */
		io_wq_put_and_exit(wq);
		tctx->io_wq = NULL;
	}
}

static s64 tctx_inflight(struct io_uring_task *tctx, bool tracked)
{
	if (tracked)
		return atomic_read(&tctx->inflight_tracked);
	return percpu_counter_sum(&tctx->inflight);
}

static void io_uring_drop_tctx_refs(struct task_struct *task)
{
	struct io_uring_task *tctx = task->io_uring;
	unsigned int refs = tctx->cached_refs;

	if (refs) {
		tctx->cached_refs = 0;
		percpu_counter_sub(&tctx->inflight, refs);
		put_task_struct_many(task, refs);
	}
}

/*
 * Find any io_uring ctx that this task has registered or done IO on, and cancel
 * requests. @sqd should be not-null IIF it's an SQPOLL thread cancellation.
 */
static void io_uring_cancel_generic(bool cancel_all, struct io_sq_data *sqd)
{
	struct io_uring_task *tctx = current->io_uring;
	struct io_ring_ctx *ctx;
	s64 inflight;
	DEFINE_WAIT(wait);

	WARN_ON_ONCE(sqd && sqd->thread != current);

	if (!current->io_uring)
		return;
	if (tctx->io_wq)
		io_wq_exit_start(tctx->io_wq);

	atomic_inc(&tctx->in_idle);
	do {
		io_uring_drop_tctx_refs(current);
		/* read completions before cancelations */
		inflight = tctx_inflight(tctx, !cancel_all);
		if (!inflight)
			break;

		if (!sqd) {
			struct io_tctx_node *node;
			unsigned long index;

			xa_for_each(&tctx->xa, index, node) {
				/* sqpoll task will cancel all its requests */
				if (node->ctx->sq_data)
					continue;
				io_uring_try_cancel_requests(node->ctx, current,
							     cancel_all);
			}
		} else {
			list_for_each_entry(ctx, &sqd->ctx_list, sqd_list)
				io_uring_try_cancel_requests(ctx, current,
							     cancel_all);
		}

		prepare_to_wait(&tctx->wait, &wait, TASK_UNINTERRUPTIBLE);
		io_uring_drop_tctx_refs(current);
		/*
		 * If we've seen completions, retry without waiting. This
		 * avoids a race where a completion comes in before we did
		 * prepare_to_wait().
		 */
		if (inflight == tctx_inflight(tctx, !cancel_all))
			schedule();
		finish_wait(&tctx->wait, &wait);
	} while (1);
	atomic_dec(&tctx->in_idle);

	io_uring_clean_tctx(tctx);
	if (cancel_all) {
		/* for exec all current's requests should be gone, kill tctx */
		__io_uring_free(current);
	}
}

void __io_uring_cancel(bool cancel_all)
{
	io_uring_cancel_generic(cancel_all, NULL);
}

static void *io_uring_validate_mmap_request(struct file *file,
					    loff_t pgoff, size_t sz)
{
	struct io_ring_ctx *ctx = file->private_data;
	loff_t offset = pgoff << PAGE_SHIFT;
	struct page *page;
	void *ptr;

	switch (offset) {
	case IORING_OFF_SQ_RING:
	case IORING_OFF_CQ_RING:
		ptr = ctx->rings;
		break;
	case IORING_OFF_SQES:
		ptr = ctx->sq_sqes;
		break;
	default:
		return ERR_PTR(-EINVAL);
	}

	page = virt_to_head_page(ptr);
	if (sz > page_size(page))
		return ERR_PTR(-EINVAL);

	return ptr;
}

#ifdef CONFIG_MMU

static int io_uring_mmap(struct file *file, struct vm_area_struct *vma)
{
	size_t sz = vma->vm_end - vma->vm_start;
	unsigned long pfn;
	void *ptr;

	ptr = io_uring_validate_mmap_request(file, vma->vm_pgoff, sz);
	if (IS_ERR(ptr))
		return PTR_ERR(ptr);

	pfn = virt_to_phys(ptr) >> PAGE_SHIFT;
	return remap_pfn_range(vma, vma->vm_start, pfn, sz, vma->vm_page_prot);
}

#else /* !CONFIG_MMU */

static int io_uring_mmap(struct file *file, struct vm_area_struct *vma)
{
	return vma->vm_flags & (VM_SHARED | VM_MAYSHARE) ? 0 : -EINVAL;
}

static unsigned int io_uring_nommu_mmap_capabilities(struct file *file)
{
	return NOMMU_MAP_DIRECT | NOMMU_MAP_READ | NOMMU_MAP_WRITE;
}

static unsigned long io_uring_nommu_get_unmapped_area(struct file *file,
	unsigned long addr, unsigned long len,
	unsigned long pgoff, unsigned long flags)
{
	void *ptr;

	ptr = io_uring_validate_mmap_request(file, pgoff, len);
	if (IS_ERR(ptr))
		return PTR_ERR(ptr);

	return (unsigned long) ptr;
}

#endif /* !CONFIG_MMU */

static int io_sqpoll_wait_sq(struct io_ring_ctx *ctx)
{
	DEFINE_WAIT(wait);

	do {
		if (!io_sqring_full(ctx))
			break;
		prepare_to_wait(&ctx->sqo_sq_wait, &wait, TASK_INTERRUPTIBLE);

		if (!io_sqring_full(ctx))
			break;
		schedule();
	} while (!signal_pending(current));

	finish_wait(&ctx->sqo_sq_wait, &wait);
	return 0;
}

static int io_get_ext_arg(unsigned flags, const void __user *argp, size_t *argsz,
			  struct __kernel_timespec __user **ts,
			  const sigset_t __user **sig)
{
	struct io_uring_getevents_arg arg;

	/*
	 * If EXT_ARG isn't set, then we have no timespec and the argp pointer
	 * is just a pointer to the sigset_t.
	 */
	if (!(flags & IORING_ENTER_EXT_ARG)) {
		*sig = (const sigset_t __user *) argp;
		*ts = NULL;
		return 0;
	}

	/*
	 * EXT_ARG is set - ensure we agree on the size of it and copy in our
	 * timespec and sigset_t pointers if good.
	 */
	if (*argsz != sizeof(arg))
		return -EINVAL;
	if (copy_from_user(&arg, argp, sizeof(arg)))
		return -EFAULT;
	*sig = u64_to_user_ptr(arg.sigmask);
	*argsz = arg.sigmask_sz;
	*ts = u64_to_user_ptr(arg.ts);
	return 0;
}

SYSCALL_DEFINE6(io_uring_enter, unsigned int, fd, u32, to_submit,
		u32, min_complete, u32, flags, const void __user *, argp,
		size_t, argsz)
{
	struct io_ring_ctx *ctx;
	int submitted = 0;
	struct fd f;
	long ret;

	io_run_task_work();

	if (unlikely(flags & ~(IORING_ENTER_GETEVENTS | IORING_ENTER_SQ_WAKEUP |
			       IORING_ENTER_SQ_WAIT | IORING_ENTER_EXT_ARG)))
		return -EINVAL;

	f = fdget(fd);
	if (unlikely(!f.file))
		return -EBADF;

	ret = -EOPNOTSUPP;
	if (unlikely(f.file->f_op != &io_uring_fops))
		goto out_fput;

	ret = -ENXIO;
	ctx = f.file->private_data;
	if (unlikely(!percpu_ref_tryget(&ctx->refs)))
		goto out_fput;

	ret = -EBADFD;
	if (unlikely(ctx->flags & IORING_SETUP_R_DISABLED))
		goto out;

	/*
	 * For SQ polling, the thread will do all submissions and completions.
	 * Just return the requested submit count, and wake the thread if
	 * we were asked to.
	 */
	ret = 0;
	if (ctx->flags & IORING_SETUP_SQPOLL) {
		io_cqring_overflow_flush(ctx);

		if (unlikely(ctx->sq_data->thread == NULL)) {
			ret = -EOWNERDEAD;
			goto out;
		}
		if (flags & IORING_ENTER_SQ_WAKEUP)
			wake_up(&ctx->sq_data->wait);
		if (flags & IORING_ENTER_SQ_WAIT) {
			ret = io_sqpoll_wait_sq(ctx);
			if (ret)
				goto out;
		}
		submitted = to_submit;
	} else if (to_submit) {
		ret = io_uring_add_tctx_node(ctx);
		if (unlikely(ret))
			goto out;
		mutex_lock(&ctx->uring_lock);
		submitted = io_submit_sqes(ctx, to_submit);
		mutex_unlock(&ctx->uring_lock);

		if (submitted != to_submit)
			goto out;
	}
	if (flags & IORING_ENTER_GETEVENTS) {
		const sigset_t __user *sig;
		struct __kernel_timespec __user *ts;

		ret = io_get_ext_arg(flags, argp, &argsz, &ts, &sig);
		if (unlikely(ret))
			goto out;

		min_complete = min(min_complete, ctx->cq_entries);

		/*
		 * When SETUP_IOPOLL and SETUP_SQPOLL are both enabled, user
		 * space applications don't need to do io completion events
		 * polling again, they can rely on io_sq_thread to do polling
		 * work, which can reduce cpu usage and uring_lock contention.
		 */
		if (ctx->flags & IORING_SETUP_IOPOLL &&
		    !(ctx->flags & IORING_SETUP_SQPOLL)) {
			ret = io_iopoll_check(ctx, min_complete);
		} else {
			ret = io_cqring_wait(ctx, min_complete, sig, argsz, ts);
		}
	}

out:
	percpu_ref_put(&ctx->refs);
out_fput:
	fdput(f);
	return submitted ? submitted : ret;
}

#ifdef CONFIG_PROC_FS
static int io_uring_show_cred(struct seq_file *m, unsigned int id,
		const struct cred *cred)
{
	struct user_namespace *uns = seq_user_ns(m);
	struct group_info *gi;
	kernel_cap_t cap;
	unsigned __capi;
	int g;

	seq_printf(m, "%5d\n", id);
	seq_put_decimal_ull(m, "\tUid:\t", from_kuid_munged(uns, cred->uid));
	seq_put_decimal_ull(m, "\t\t", from_kuid_munged(uns, cred->euid));
	seq_put_decimal_ull(m, "\t\t", from_kuid_munged(uns, cred->suid));
	seq_put_decimal_ull(m, "\t\t", from_kuid_munged(uns, cred->fsuid));
	seq_put_decimal_ull(m, "\n\tGid:\t", from_kgid_munged(uns, cred->gid));
	seq_put_decimal_ull(m, "\t\t", from_kgid_munged(uns, cred->egid));
	seq_put_decimal_ull(m, "\t\t", from_kgid_munged(uns, cred->sgid));
	seq_put_decimal_ull(m, "\t\t", from_kgid_munged(uns, cred->fsgid));
	seq_puts(m, "\n\tGroups:\t");
	gi = cred->group_info;
	for (g = 0; g < gi->ngroups; g++) {
		seq_put_decimal_ull(m, g ? " " : "",
					from_kgid_munged(uns, gi->gid[g]));
	}
	seq_puts(m, "\n\tCapEff:\t");
	cap = cred->cap_effective;
	CAP_FOR_EACH_U32(__capi)
		seq_put_hex_ll(m, NULL, cap.cap[CAP_LAST_U32 - __capi], 8);
	seq_putc(m, '\n');
	return 0;
}

static void __io_uring_show_fdinfo(struct io_ring_ctx *ctx, struct seq_file *m)
{
	struct io_sq_data *sq = NULL;
	bool has_lock;
	int i;

	/*
	 * Avoid ABBA deadlock between the seq lock and the io_uring mutex,
	 * since fdinfo case grabs it in the opposite direction of normal use
	 * cases. If we fail to get the lock, we just don't iterate any
	 * structures that could be going away outside the io_uring mutex.
	 */
	has_lock = mutex_trylock(&ctx->uring_lock);

	if (has_lock && (ctx->flags & IORING_SETUP_SQPOLL)) {
		sq = ctx->sq_data;
		if (!sq->thread)
			sq = NULL;
	}

	seq_printf(m, "SqThread:\t%d\n", sq ? task_pid_nr(sq->thread) : -1);
	seq_printf(m, "SqThreadCpu:\t%d\n", sq ? task_cpu(sq->thread) : -1);
	seq_printf(m, "UserFiles:\t%u\n", ctx->nr_user_files);
	for (i = 0; has_lock && i < ctx->nr_user_files; i++) {
		struct file *f = io_file_from_index(ctx, i);

		if (f)
			seq_printf(m, "%5u: %s\n", i, file_dentry(f)->d_iname);
		else
			seq_printf(m, "%5u: <none>\n", i);
	}
	seq_printf(m, "UserBufs:\t%u\n", ctx->nr_user_bufs);
	for (i = 0; has_lock && i < ctx->nr_user_bufs; i++) {
		struct io_mapped_ubuf *buf = ctx->user_bufs[i];
		unsigned int len = buf->ubuf_end - buf->ubuf;

		seq_printf(m, "%5u: 0x%llx/%u\n", i, buf->ubuf, len);
	}
	if (has_lock && !xa_empty(&ctx->personalities)) {
		unsigned long index;
		const struct cred *cred;

		seq_printf(m, "Personalities:\n");
		xa_for_each(&ctx->personalities, index, cred)
			io_uring_show_cred(m, index, cred);
	}
	seq_printf(m, "PollList:\n");
	spin_lock(&ctx->completion_lock);
	for (i = 0; i < (1U << ctx->cancel_hash_bits); i++) {
		struct hlist_head *list = &ctx->cancel_hash[i];
		struct io_kiocb *req;

		hlist_for_each_entry(req, list, hash_node)
			seq_printf(m, "  op=%d, task_works=%d\n", req->opcode,
					req->task->task_works != NULL);
	}
	spin_unlock(&ctx->completion_lock);
	if (has_lock)
		mutex_unlock(&ctx->uring_lock);
}

static void io_uring_show_fdinfo(struct seq_file *m, struct file *f)
{
	struct io_ring_ctx *ctx = f->private_data;

	if (percpu_ref_tryget(&ctx->refs)) {
		__io_uring_show_fdinfo(ctx, m);
		percpu_ref_put(&ctx->refs);
	}
}
#endif

static const struct file_operations io_uring_fops = {
	.release	= io_uring_release,
	.mmap		= io_uring_mmap,
#ifndef CONFIG_MMU
	.get_unmapped_area = io_uring_nommu_get_unmapped_area,
	.mmap_capabilities = io_uring_nommu_mmap_capabilities,
#endif
	.poll		= io_uring_poll,
#ifdef CONFIG_PROC_FS
	.show_fdinfo	= io_uring_show_fdinfo,
#endif
};

static int io_allocate_scq_urings(struct io_ring_ctx *ctx,
				  struct io_uring_params *p)
{
	struct io_rings *rings;
	size_t size, sq_array_offset;

	/* make sure these are sane, as we already accounted them */
	ctx->sq_entries = p->sq_entries;
	ctx->cq_entries = p->cq_entries;

	size = rings_size(p->sq_entries, p->cq_entries, &sq_array_offset);
	if (size == SIZE_MAX)
		return -EOVERFLOW;

	rings = io_mem_alloc(size);
	if (!rings)
		return -ENOMEM;

	ctx->rings = rings;
	ctx->sq_array = (u32 *)((char *)rings + sq_array_offset);
	rings->sq_ring_mask = p->sq_entries - 1;
	rings->cq_ring_mask = p->cq_entries - 1;
	rings->sq_ring_entries = p->sq_entries;
	rings->cq_ring_entries = p->cq_entries;

	size = array_size(sizeof(struct io_uring_sqe), p->sq_entries);
	if (size == SIZE_MAX) {
		io_mem_free(ctx->rings);
		ctx->rings = NULL;
		return -EOVERFLOW;
	}

	ctx->sq_sqes = io_mem_alloc(size);
	if (!ctx->sq_sqes) {
		io_mem_free(ctx->rings);
		ctx->rings = NULL;
		return -ENOMEM;
	}

	return 0;
}

static int io_uring_install_fd(struct io_ring_ctx *ctx, struct file *file)
{
	int ret, fd;

	fd = get_unused_fd_flags(O_RDWR | O_CLOEXEC);
	if (fd < 0)
		return fd;

	ret = io_uring_add_tctx_node(ctx);
	if (ret) {
		put_unused_fd(fd);
		return ret;
	}
	fd_install(fd, file);
	return fd;
}

/*
 * Allocate an anonymous fd, this is what constitutes the application
 * visible backing of an io_uring instance. The application mmaps this
 * fd to gain access to the SQ/CQ ring details. If UNIX sockets are enabled,
 * we have to tie this fd to a socket for file garbage collection purposes.
 */
static struct file *io_uring_get_file(struct io_ring_ctx *ctx)
{
	struct file *file;
#if defined(CONFIG_UNIX)
	int ret;

	ret = sock_create_kern(&init_net, PF_UNIX, SOCK_RAW, IPPROTO_IP,
				&ctx->ring_sock);
	if (ret)
		return ERR_PTR(ret);
#endif

	file = anon_inode_getfile("[io_uring]", &io_uring_fops, ctx,
					O_RDWR | O_CLOEXEC);
#if defined(CONFIG_UNIX)
	if (IS_ERR(file)) {
		sock_release(ctx->ring_sock);
		ctx->ring_sock = NULL;
	} else {
		ctx->ring_sock->file = file;
	}
#endif
	return file;
}

static int io_uring_create(unsigned entries, struct io_uring_params *p,
			   struct io_uring_params __user *params)
{
	struct io_ring_ctx *ctx;
	struct file *file;
	int ret;

	if (!entries)
		return -EINVAL;
	if (entries > IORING_MAX_ENTRIES) {
		if (!(p->flags & IORING_SETUP_CLAMP))
			return -EINVAL;
		entries = IORING_MAX_ENTRIES;
	}

	/*
	 * Use twice as many entries for the CQ ring. It's possible for the
	 * application to drive a higher depth than the size of the SQ ring,
	 * since the sqes are only used at submission time. This allows for
	 * some flexibility in overcommitting a bit. If the application has
	 * set IORING_SETUP_CQSIZE, it will have passed in the desired number
	 * of CQ ring entries manually.
	 */
	p->sq_entries = roundup_pow_of_two(entries);
	if (p->flags & IORING_SETUP_CQSIZE) {
		/*
		 * If IORING_SETUP_CQSIZE is set, we do the same roundup
		 * to a power-of-two, if it isn't already. We do NOT impose
		 * any cq vs sq ring sizing.
		 */
		if (!p->cq_entries)
			return -EINVAL;
		if (p->cq_entries > IORING_MAX_CQ_ENTRIES) {
			if (!(p->flags & IORING_SETUP_CLAMP))
				return -EINVAL;
			p->cq_entries = IORING_MAX_CQ_ENTRIES;
		}
		p->cq_entries = roundup_pow_of_two(p->cq_entries);
		if (p->cq_entries < p->sq_entries)
			return -EINVAL;
	} else {
		p->cq_entries = 2 * p->sq_entries;
	}

	ctx = io_ring_ctx_alloc(p);
	if (!ctx)
		return -ENOMEM;
	ctx->compat = in_compat_syscall();
	if (!capable(CAP_IPC_LOCK))
		ctx->user = get_uid(current_user());

	/*
	 * This is just grabbed for accounting purposes. When a process exits,
	 * the mm is exited and dropped before the files, hence we need to hang
	 * on to this mm purely for the purposes of being able to unaccount
	 * memory (locked/pinned vm). It's not used for anything else.
	 */
	mmgrab(current->mm);
	ctx->mm_account = current->mm;

	ret = io_allocate_scq_urings(ctx, p);
	if (ret)
		goto err;

	ret = io_sq_offload_create(ctx, p);
	if (ret)
		goto err;
	/* always set a rsrc node */
	ret = io_rsrc_node_switch_start(ctx);
	if (ret)
		goto err;
	io_rsrc_node_switch(ctx, NULL);

	memset(&p->sq_off, 0, sizeof(p->sq_off));
	p->sq_off.head = offsetof(struct io_rings, sq.head);
	p->sq_off.tail = offsetof(struct io_rings, sq.tail);
	p->sq_off.ring_mask = offsetof(struct io_rings, sq_ring_mask);
	p->sq_off.ring_entries = offsetof(struct io_rings, sq_ring_entries);
	p->sq_off.flags = offsetof(struct io_rings, sq_flags);
	p->sq_off.dropped = offsetof(struct io_rings, sq_dropped);
	p->sq_off.array = (char *)ctx->sq_array - (char *)ctx->rings;

	memset(&p->cq_off, 0, sizeof(p->cq_off));
	p->cq_off.head = offsetof(struct io_rings, cq.head);
	p->cq_off.tail = offsetof(struct io_rings, cq.tail);
	p->cq_off.ring_mask = offsetof(struct io_rings, cq_ring_mask);
	p->cq_off.ring_entries = offsetof(struct io_rings, cq_ring_entries);
	p->cq_off.overflow = offsetof(struct io_rings, cq_overflow);
	p->cq_off.cqes = offsetof(struct io_rings, cqes);
	p->cq_off.flags = offsetof(struct io_rings, cq_flags);

	p->features = IORING_FEAT_SINGLE_MMAP | IORING_FEAT_NODROP |
			IORING_FEAT_SUBMIT_STABLE | IORING_FEAT_RW_CUR_POS |
			IORING_FEAT_CUR_PERSONALITY | IORING_FEAT_FAST_POLL |
			IORING_FEAT_POLL_32BITS | IORING_FEAT_SQPOLL_NONFIXED |
			IORING_FEAT_EXT_ARG | IORING_FEAT_NATIVE_WORKERS |
			IORING_FEAT_RSRC_TAGS;

	if (copy_to_user(params, p, sizeof(*p))) {
		ret = -EFAULT;
		goto err;
	}

	file = io_uring_get_file(ctx);
	if (IS_ERR(file)) {
		ret = PTR_ERR(file);
		goto err;
	}

	/*
	 * Install ring fd as the very last thing, so we don't risk someone
	 * having closed it before we finish setup
	 */
	ret = io_uring_install_fd(ctx, file);
	if (ret < 0) {
		/* fput will clean it up */
		fput(file);
		return ret;
	}

	trace_io_uring_create(ret, ctx, p->sq_entries, p->cq_entries, p->flags);
	return ret;
err:
	io_ring_ctx_wait_and_kill(ctx);
	return ret;
}

/*
 * Sets up an aio uring context, and returns the fd. Applications asks for a
 * ring size, we return the actual sq/cq ring sizes (among other things) in the
 * params structure passed in.
 */
static long io_uring_setup(u32 entries, struct io_uring_params __user *params)
{
	struct io_uring_params p;
	int i;

	if (copy_from_user(&p, params, sizeof(p)))
		return -EFAULT;
	for (i = 0; i < ARRAY_SIZE(p.resv); i++) {
		if (p.resv[i])
			return -EINVAL;
	}

	if (p.flags & ~(IORING_SETUP_IOPOLL | IORING_SETUP_SQPOLL |
			IORING_SETUP_SQ_AFF | IORING_SETUP_CQSIZE |
			IORING_SETUP_CLAMP | IORING_SETUP_ATTACH_WQ |
			IORING_SETUP_R_DISABLED))
		return -EINVAL;

	return  io_uring_create(entries, &p, params);
}

SYSCALL_DEFINE2(io_uring_setup, u32, entries,
		struct io_uring_params __user *, params)
{
	return io_uring_setup(entries, params);
}

static int io_probe(struct io_ring_ctx *ctx, void __user *arg, unsigned nr_args)
{
	struct io_uring_probe *p;
	size_t size;
	int i, ret;

	size = struct_size(p, ops, nr_args);
	if (size == SIZE_MAX)
		return -EOVERFLOW;
	p = kzalloc(size, GFP_KERNEL);
	if (!p)
		return -ENOMEM;

	ret = -EFAULT;
	if (copy_from_user(p, arg, size))
		goto out;
	ret = -EINVAL;
	if (memchr_inv(p, 0, size))
		goto out;

	p->last_op = IORING_OP_LAST - 1;
	if (nr_args > IORING_OP_LAST)
		nr_args = IORING_OP_LAST;

	for (i = 0; i < nr_args; i++) {
		p->ops[i].op = i;
		if (!io_op_defs[i].not_supported)
			p->ops[i].flags = IO_URING_OP_SUPPORTED;
	}
	p->ops_len = i;

	ret = 0;
	if (copy_to_user(arg, p, size))
		ret = -EFAULT;
out:
	kfree(p);
	return ret;
}

static int io_register_personality(struct io_ring_ctx *ctx)
{
	const struct cred *creds;
	u32 id;
	int ret;

	creds = get_current_cred();

	ret = xa_alloc_cyclic(&ctx->personalities, &id, (void *)creds,
			XA_LIMIT(0, USHRT_MAX), &ctx->pers_next, GFP_KERNEL);
	if (ret < 0) {
		put_cred(creds);
		return ret;
	}
	return id;
}

static int io_register_restrictions(struct io_ring_ctx *ctx, void __user *arg,
				    unsigned int nr_args)
{
	struct io_uring_restriction *res;
	size_t size;
	int i, ret;

	/* Restrictions allowed only if rings started disabled */
	if (!(ctx->flags & IORING_SETUP_R_DISABLED))
		return -EBADFD;

	/* We allow only a single restrictions registration */
	if (ctx->restrictions.registered)
		return -EBUSY;

	if (!arg || nr_args > IORING_MAX_RESTRICTIONS)
		return -EINVAL;

	size = array_size(nr_args, sizeof(*res));
	if (size == SIZE_MAX)
		return -EOVERFLOW;

	res = memdup_user(arg, size);
	if (IS_ERR(res))
		return PTR_ERR(res);

	ret = 0;

	for (i = 0; i < nr_args; i++) {
		switch (res[i].opcode) {
		case IORING_RESTRICTION_REGISTER_OP:
			if (res[i].register_op >= IORING_REGISTER_LAST) {
				ret = -EINVAL;
				goto out;
			}

			__set_bit(res[i].register_op,
				  ctx->restrictions.register_op);
			break;
		case IORING_RESTRICTION_SQE_OP:
			if (res[i].sqe_op >= IORING_OP_LAST) {
				ret = -EINVAL;
				goto out;
			}

			__set_bit(res[i].sqe_op, ctx->restrictions.sqe_op);
			break;
		case IORING_RESTRICTION_SQE_FLAGS_ALLOWED:
			ctx->restrictions.sqe_flags_allowed = res[i].sqe_flags;
			break;
		case IORING_RESTRICTION_SQE_FLAGS_REQUIRED:
			ctx->restrictions.sqe_flags_required = res[i].sqe_flags;
			break;
		default:
			ret = -EINVAL;
			goto out;
		}
	}

out:
	/* Reset all restrictions if an error happened */
	if (ret != 0)
		memset(&ctx->restrictions, 0, sizeof(ctx->restrictions));
	else
		ctx->restrictions.registered = true;

	kfree(res);
	return ret;
}

static int io_register_enable_rings(struct io_ring_ctx *ctx)
{
	if (!(ctx->flags & IORING_SETUP_R_DISABLED))
		return -EBADFD;

	if (ctx->restrictions.registered)
		ctx->restricted = 1;

	ctx->flags &= ~IORING_SETUP_R_DISABLED;
	if (ctx->sq_data && wq_has_sleeper(&ctx->sq_data->wait))
		wake_up(&ctx->sq_data->wait);
	return 0;
}

static int __io_register_rsrc_update(struct io_ring_ctx *ctx, unsigned type,
				     struct io_uring_rsrc_update2 *up,
				     unsigned nr_args)
{
	__u32 tmp;
	int err;

	if (up->resv)
		return -EINVAL;
	if (check_add_overflow(up->offset, nr_args, &tmp))
		return -EOVERFLOW;
	err = io_rsrc_node_switch_start(ctx);
	if (err)
		return err;

	switch (type) {
	case IORING_RSRC_FILE:
		return __io_sqe_files_update(ctx, up, nr_args);
	case IORING_RSRC_BUFFER:
		return __io_sqe_buffers_update(ctx, up, nr_args);
	}
	return -EINVAL;
}

static int io_register_files_update(struct io_ring_ctx *ctx, void __user *arg,
				    unsigned nr_args)
{
	struct io_uring_rsrc_update2 up;

	if (!nr_args)
		return -EINVAL;
	memset(&up, 0, sizeof(up));
	if (copy_from_user(&up, arg, sizeof(struct io_uring_rsrc_update)))
		return -EFAULT;
	return __io_register_rsrc_update(ctx, IORING_RSRC_FILE, &up, nr_args);
}

static int io_register_rsrc_update(struct io_ring_ctx *ctx, void __user *arg,
				   unsigned size, unsigned type)
{
	struct io_uring_rsrc_update2 up;

	if (size != sizeof(up))
		return -EINVAL;
	if (copy_from_user(&up, arg, sizeof(up)))
		return -EFAULT;
	if (!up.nr || up.resv)
		return -EINVAL;
	return __io_register_rsrc_update(ctx, type, &up, up.nr);
}

static int io_register_rsrc(struct io_ring_ctx *ctx, void __user *arg,
			    unsigned int size, unsigned int type)
{
	struct io_uring_rsrc_register rr;

	/* keep it extendible */
	if (size != sizeof(rr))
		return -EINVAL;

	memset(&rr, 0, sizeof(rr));
	if (copy_from_user(&rr, arg, size))
		return -EFAULT;
	if (!rr.nr || rr.resv || rr.resv2)
		return -EINVAL;

	switch (type) {
	case IORING_RSRC_FILE:
		return io_sqe_files_register(ctx, u64_to_user_ptr(rr.data),
					     rr.nr, u64_to_user_ptr(rr.tags));
	case IORING_RSRC_BUFFER:
		return io_sqe_buffers_register(ctx, u64_to_user_ptr(rr.data),
					       rr.nr, u64_to_user_ptr(rr.tags));
	}
	return -EINVAL;
}

static int io_register_iowq_aff(struct io_ring_ctx *ctx, void __user *arg,
				unsigned len)
{
	struct io_uring_task *tctx = current->io_uring;
	cpumask_var_t new_mask;
	int ret;

	if (!tctx || !tctx->io_wq)
		return -EINVAL;

	if (!alloc_cpumask_var(&new_mask, GFP_KERNEL))
		return -ENOMEM;

	cpumask_clear(new_mask);
	if (len > cpumask_size())
		len = cpumask_size();

	if (copy_from_user(new_mask, arg, len)) {
		free_cpumask_var(new_mask);
		return -EFAULT;
	}

	ret = io_wq_cpu_affinity(tctx->io_wq, new_mask);
	free_cpumask_var(new_mask);
	return ret;
}

static int io_unregister_iowq_aff(struct io_ring_ctx *ctx)
{
	struct io_uring_task *tctx = current->io_uring;

	if (!tctx || !tctx->io_wq)
		return -EINVAL;

	return io_wq_cpu_affinity(tctx->io_wq, NULL);
}

static int io_register_iowq_max_workers(struct io_ring_ctx *ctx,
					void __user *arg)
{
	struct io_uring_task *tctx = NULL;
	struct io_sq_data *sqd = NULL;
	__u32 new_count[2];
	int i, ret;

	if (copy_from_user(new_count, arg, sizeof(new_count)))
		return -EFAULT;
	for (i = 0; i < ARRAY_SIZE(new_count); i++)
		if (new_count[i] > INT_MAX)
			return -EINVAL;

	if (ctx->flags & IORING_SETUP_SQPOLL) {
		sqd = ctx->sq_data;
		if (sqd) {
			/*
			 * Observe the correct sqd->lock -> ctx->uring_lock
			 * ordering. Fine to drop uring_lock here, we hold
			 * a ref to the ctx.
			 */
			refcount_inc(&sqd->refs);
			mutex_unlock(&ctx->uring_lock);
			mutex_lock(&sqd->lock);
			mutex_lock(&ctx->uring_lock);
			if (sqd->thread)
				tctx = sqd->thread->io_uring;
		}
	} else {
		tctx = current->io_uring;
	}

	ret = -EINVAL;
	if (!tctx || !tctx->io_wq)
		goto err;

	ret = io_wq_max_workers(tctx->io_wq, new_count);
	if (ret)
		goto err;

	if (sqd) {
		mutex_unlock(&sqd->lock);
		io_put_sq_data(sqd);
	}

	if (copy_to_user(arg, new_count, sizeof(new_count)))
		return -EFAULT;

	return 0;
err:
	if (sqd) {
		mutex_unlock(&sqd->lock);
		io_put_sq_data(sqd);
	}
	return ret;
}

static bool io_register_op_must_quiesce(int op)
{
	switch (op) {
	case IORING_REGISTER_BUFFERS:
	case IORING_UNREGISTER_BUFFERS:
	case IORING_REGISTER_FILES:
	case IORING_UNREGISTER_FILES:
	case IORING_REGISTER_FILES_UPDATE:
	case IORING_REGISTER_PROBE:
	case IORING_REGISTER_PERSONALITY:
	case IORING_UNREGISTER_PERSONALITY:
	case IORING_REGISTER_FILES2:
	case IORING_REGISTER_FILES_UPDATE2:
	case IORING_REGISTER_BUFFERS2:
	case IORING_REGISTER_BUFFERS_UPDATE:
	case IORING_REGISTER_IOWQ_AFF:
	case IORING_UNREGISTER_IOWQ_AFF:
	case IORING_REGISTER_IOWQ_MAX_WORKERS:
		return false;
	default:
		return true;
	}
}

static int io_ctx_quiesce(struct io_ring_ctx *ctx)
{
	long ret;

	percpu_ref_kill(&ctx->refs);

	/*
	 * Drop uring mutex before waiting for references to exit. If another
	 * thread is currently inside io_uring_enter() it might need to grab the
	 * uring_lock to make progress. If we hold it here across the drain
	 * wait, then we can deadlock. It's safe to drop the mutex here, since
	 * no new references will come in after we've killed the percpu ref.
	 */
	mutex_unlock(&ctx->uring_lock);
	do {
		ret = wait_for_completion_interruptible(&ctx->ref_comp);
		if (!ret)
			break;
		ret = io_run_task_work_sig();
	} while (ret >= 0);
	mutex_lock(&ctx->uring_lock);

	if (ret)
		io_refs_resurrect(&ctx->refs, &ctx->ref_comp);
	return ret;
}

static int __io_uring_register(struct io_ring_ctx *ctx, unsigned opcode,
			       void __user *arg, unsigned nr_args)
	__releases(ctx->uring_lock)
	__acquires(ctx->uring_lock)
{
	int ret;

	/*
	 * We're inside the ring mutex, if the ref is already dying, then
	 * someone else killed the ctx or is already going through
	 * io_uring_register().
	 */
	if (percpu_ref_is_dying(&ctx->refs))
		return -ENXIO;

	if (ctx->restricted) {
		if (opcode >= IORING_REGISTER_LAST)
			return -EINVAL;
		opcode = array_index_nospec(opcode, IORING_REGISTER_LAST);
		if (!test_bit(opcode, ctx->restrictions.register_op))
			return -EACCES;
	}

	if (io_register_op_must_quiesce(opcode)) {
		ret = io_ctx_quiesce(ctx);
		if (ret)
			return ret;
	}

	switch (opcode) {
	case IORING_REGISTER_BUFFERS:
		ret = io_sqe_buffers_register(ctx, arg, nr_args, NULL);
		break;
	case IORING_UNREGISTER_BUFFERS:
		ret = -EINVAL;
		if (arg || nr_args)
			break;
		ret = io_sqe_buffers_unregister(ctx);
		break;
	case IORING_REGISTER_FILES:
		ret = io_sqe_files_register(ctx, arg, nr_args, NULL);
		break;
	case IORING_UNREGISTER_FILES:
		ret = -EINVAL;
		if (arg || nr_args)
			break;
		ret = io_sqe_files_unregister(ctx);
		break;
	case IORING_REGISTER_FILES_UPDATE:
		ret = io_register_files_update(ctx, arg, nr_args);
		break;
	case IORING_REGISTER_EVENTFD:
	case IORING_REGISTER_EVENTFD_ASYNC:
		ret = -EINVAL;
		if (nr_args != 1)
			break;
		ret = io_eventfd_register(ctx, arg);
		if (ret)
			break;
		if (opcode == IORING_REGISTER_EVENTFD_ASYNC)
			ctx->eventfd_async = 1;
		else
			ctx->eventfd_async = 0;
		break;
	case IORING_UNREGISTER_EVENTFD:
		ret = -EINVAL;
		if (arg || nr_args)
			break;
		ret = io_eventfd_unregister(ctx);
		break;
	case IORING_REGISTER_PROBE:
		ret = -EINVAL;
		if (!arg || nr_args > 256)
			break;
		ret = io_probe(ctx, arg, nr_args);
		break;
	case IORING_REGISTER_PERSONALITY:
		ret = -EINVAL;
		if (arg || nr_args)
			break;
		ret = io_register_personality(ctx);
		break;
	case IORING_UNREGISTER_PERSONALITY:
		ret = -EINVAL;
		if (arg)
			break;
		ret = io_unregister_personality(ctx, nr_args);
		break;
	case IORING_REGISTER_ENABLE_RINGS:
		ret = -EINVAL;
		if (arg || nr_args)
			break;
		ret = io_register_enable_rings(ctx);
		break;
	case IORING_REGISTER_RESTRICTIONS:
		ret = io_register_restrictions(ctx, arg, nr_args);
		break;
	case IORING_REGISTER_FILES2:
		ret = io_register_rsrc(ctx, arg, nr_args, IORING_RSRC_FILE);
		break;
	case IORING_REGISTER_FILES_UPDATE2:
		ret = io_register_rsrc_update(ctx, arg, nr_args,
					      IORING_RSRC_FILE);
		break;
	case IORING_REGISTER_BUFFERS2:
		ret = io_register_rsrc(ctx, arg, nr_args, IORING_RSRC_BUFFER);
		break;
	case IORING_REGISTER_BUFFERS_UPDATE:
		ret = io_register_rsrc_update(ctx, arg, nr_args,
					      IORING_RSRC_BUFFER);
		break;
	case IORING_REGISTER_IOWQ_AFF:
		ret = -EINVAL;
		if (!arg || !nr_args)
			break;
		ret = io_register_iowq_aff(ctx, arg, nr_args);
		break;
	case IORING_UNREGISTER_IOWQ_AFF:
		ret = -EINVAL;
		if (arg || nr_args)
			break;
		ret = io_unregister_iowq_aff(ctx);
		break;
	case IORING_REGISTER_IOWQ_MAX_WORKERS:
		ret = -EINVAL;
		if (!arg || nr_args != 2)
			break;
		ret = io_register_iowq_max_workers(ctx, arg);
		break;
	default:
		ret = -EINVAL;
		break;
	}

	if (io_register_op_must_quiesce(opcode)) {
		/* bring the ctx back to life */
		percpu_ref_reinit(&ctx->refs);
		reinit_completion(&ctx->ref_comp);
	}
	return ret;
}

SYSCALL_DEFINE4(io_uring_register, unsigned int, fd, unsigned int, opcode,
		void __user *, arg, unsigned int, nr_args)
{
	struct io_ring_ctx *ctx;
	long ret = -EBADF;
	struct fd f;

	f = fdget(fd);
	if (!f.file)
		return -EBADF;

	ret = -EOPNOTSUPP;
	if (f.file->f_op != &io_uring_fops)
		goto out_fput;

	ctx = f.file->private_data;

	io_run_task_work();

	mutex_lock(&ctx->uring_lock);
	ret = __io_uring_register(ctx, opcode, arg, nr_args);
	mutex_unlock(&ctx->uring_lock);
	trace_io_uring_register(ctx, opcode, ctx->nr_user_files, ctx->nr_user_bufs,
							ctx->cq_ev_fd != NULL, ret);
out_fput:
	fdput(f);
	return ret;
}

static int __init io_uring_init(void)
{
#define __BUILD_BUG_VERIFY_ELEMENT(stype, eoffset, etype, ename) do { \
	BUILD_BUG_ON(offsetof(stype, ename) != eoffset); \
	BUILD_BUG_ON(sizeof(etype) != sizeof_field(stype, ename)); \
} while (0)

#define BUILD_BUG_SQE_ELEM(eoffset, etype, ename) \
	__BUILD_BUG_VERIFY_ELEMENT(struct io_uring_sqe, eoffset, etype, ename)
	BUILD_BUG_ON(sizeof(struct io_uring_sqe) != 64);
	BUILD_BUG_SQE_ELEM(0,  __u8,   opcode);
	BUILD_BUG_SQE_ELEM(1,  __u8,   flags);
	BUILD_BUG_SQE_ELEM(2,  __u16,  ioprio);
	BUILD_BUG_SQE_ELEM(4,  __s32,  fd);
	BUILD_BUG_SQE_ELEM(8,  __u64,  off);
	BUILD_BUG_SQE_ELEM(8,  __u64,  addr2);
	BUILD_BUG_SQE_ELEM(16, __u64,  addr);
	BUILD_BUG_SQE_ELEM(16, __u64,  splice_off_in);
	BUILD_BUG_SQE_ELEM(24, __u32,  len);
	BUILD_BUG_SQE_ELEM(28,     __kernel_rwf_t, rw_flags);
	BUILD_BUG_SQE_ELEM(28, /* compat */   int, rw_flags);
	BUILD_BUG_SQE_ELEM(28, /* compat */ __u32, rw_flags);
	BUILD_BUG_SQE_ELEM(28, __u32,  fsync_flags);
	BUILD_BUG_SQE_ELEM(28, /* compat */ __u16,  poll_events);
	BUILD_BUG_SQE_ELEM(28, __u32,  poll32_events);
	BUILD_BUG_SQE_ELEM(28, __u32,  sync_range_flags);
	BUILD_BUG_SQE_ELEM(28, __u32,  msg_flags);
	BUILD_BUG_SQE_ELEM(28, __u32,  timeout_flags);
	BUILD_BUG_SQE_ELEM(28, __u32,  accept_flags);
	BUILD_BUG_SQE_ELEM(28, __u32,  cancel_flags);
	BUILD_BUG_SQE_ELEM(28, __u32,  open_flags);
	BUILD_BUG_SQE_ELEM(28, __u32,  statx_flags);
	BUILD_BUG_SQE_ELEM(28, __u32,  fadvise_advice);
	BUILD_BUG_SQE_ELEM(28, __u32,  splice_flags);
	BUILD_BUG_SQE_ELEM(32, __u64,  user_data);
	BUILD_BUG_SQE_ELEM(40, __u16,  buf_index);
	BUILD_BUG_SQE_ELEM(40, __u16,  buf_group);
	BUILD_BUG_SQE_ELEM(42, __u16,  personality);
	BUILD_BUG_SQE_ELEM(44, __s32,  splice_fd_in);
	BUILD_BUG_SQE_ELEM(44, __u32,  file_index);

	BUILD_BUG_ON(sizeof(struct io_uring_files_update) !=
		     sizeof(struct io_uring_rsrc_update));
	BUILD_BUG_ON(sizeof(struct io_uring_rsrc_update) >
		     sizeof(struct io_uring_rsrc_update2));

	/* ->buf_index is u16 */
	BUILD_BUG_ON(IORING_MAX_REG_BUFFERS >= (1u << 16));

	/* should fit into one byte */
	BUILD_BUG_ON(SQE_VALID_FLAGS >= (1 << 8));

	BUILD_BUG_ON(ARRAY_SIZE(io_op_defs) != IORING_OP_LAST);
	BUILD_BUG_ON(__REQ_F_LAST_BIT > 8 * sizeof(int));

	req_cachep = KMEM_CACHE(io_kiocb, SLAB_HWCACHE_ALIGN | SLAB_PANIC |
				SLAB_ACCOUNT);
	return 0;
};
__initcall(io_uring_init);<|MERGE_RESOLUTION|>--- conflicted
+++ resolved
@@ -3603,10 +3603,6 @@
 		iov_iter_save_state(iter, state);
 	}
 	req->result = iov_iter_count(iter);
-<<<<<<< HEAD
-	ret2 = 0;
-=======
->>>>>>> e2532d16
 
 	/* Ensure we clear previously set non-block flag */
 	if (!force_nonblock)
@@ -3671,11 +3667,6 @@
 	} else {
 copy_iov:
 		iov_iter_restore(iter, state);
-<<<<<<< HEAD
-		if (ret2 > 0)
-			iov_iter_advance(iter, ret2);
-=======
->>>>>>> e2532d16
 		ret = io_setup_async_rw(req, iovec, inline_vecs, iter, false);
 		return ret ?: -EAGAIN;
 	}
@@ -8417,8 +8408,6 @@
 	return ret;
 }
 
-<<<<<<< HEAD
-=======
 static int io_close_fixed(struct io_kiocb *req, unsigned int issue_flags)
 {
 	unsigned int offset = req->close.file_slot - 1;
@@ -8457,7 +8446,6 @@
 	return ret;
 }
 
->>>>>>> e2532d16
 static int __io_sqe_files_update(struct io_ring_ctx *ctx,
 				 struct io_uring_rsrc_update2 *up,
 				 unsigned nr_args)
