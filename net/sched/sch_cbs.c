// SPDX-License-Identifier: GPL-2.0-or-later
/*
 * net/sched/sch_cbs.c	Credit Based Shaper
 *
 * Authors:	Vinicius Costa Gomes <vinicius.gomes@intel.com>
 */

/* Credit Based Shaper (CBS)
 * =========================
 *
 * This is a simple rate-limiting shaper aimed at TSN applications on
 * systems with known traffic workloads.
 *
 * Its algorithm is defined by the IEEE 802.1Q-2014 Specification,
 * Section 8.6.8.2, and explained in more detail in the Annex L of the
 * same specification.
 *
 * There are four tunables to be considered:
 *
 *	'idleslope': Idleslope is the rate of credits that is
 *	accumulated (in kilobits per second) when there is at least
 *	one packet waiting for transmission. Packets are transmitted
 *	when the current value of credits is equal or greater than
 *	zero. When there is no packet to be transmitted the amount of
 *	credits is set to zero. This is the main tunable of the CBS
 *	algorithm.
 *
 *	'sendslope':
 *	Sendslope is the rate of credits that is depleted (it should be a
 *	negative number of kilobits per second) when a transmission is
 *	ocurring. It can be calculated as follows, (IEEE 802.1Q-2014 Section
 *	8.6.8.2 item g):
 *
 *	sendslope = idleslope - port_transmit_rate
 *
 *	'hicredit': Hicredit defines the maximum amount of credits (in
 *	bytes) that can be accumulated. Hicredit depends on the
 *	characteristics of interfering traffic,
 *	'max_interference_size' is the maximum size of any burst of
 *	traffic that can delay the transmission of a frame that is
 *	available for transmission for this traffic class, (IEEE
 *	802.1Q-2014 Annex L, Equation L-3):
 *
 *	hicredit = max_interference_size * (idleslope / port_transmit_rate)
 *
 *	'locredit': Locredit is the minimum amount of credits that can
 *	be reached. It is a function of the traffic flowing through
 *	this qdisc (IEEE 802.1Q-2014 Annex L, Equation L-2):
 *
 *	locredit = max_frame_size * (sendslope / port_transmit_rate)
 */

#include <linux/module.h>
#include <linux/types.h>
#include <linux/kernel.h>
#include <linux/string.h>
#include <linux/errno.h>
#include <linux/skbuff.h>
#include <net/netevent.h>
#include <net/netlink.h>
#include <net/sch_generic.h>
#include <net/pkt_sched.h>

static LIST_HEAD(cbs_list);
static DEFINE_SPINLOCK(cbs_list_lock);

#define BYTES_PER_KBIT (1000LL / 8)

struct cbs_sched_data {
	bool offload;
	int queue;
	atomic64_t port_rate; /* in bytes/s */
	s64 last; /* timestamp in ns */
	s64 credits; /* in bytes */
	s32 locredit; /* in bytes */
	s32 hicredit; /* in bytes */
	s64 sendslope; /* in bytes/s */
	s64 idleslope; /* in bytes/s */
	struct qdisc_watchdog watchdog;
	int (*enqueue)(struct sk_buff *skb, struct Qdisc *sch,
		       struct sk_buff **to_free);
	struct sk_buff *(*dequeue)(struct Qdisc *sch);
	struct Qdisc *qdisc;
	struct list_head cbs_list;
};

static int cbs_child_enqueue(struct sk_buff *skb, struct Qdisc *sch,
			     struct Qdisc *child,
			     struct sk_buff **to_free)
{
	unsigned int len = qdisc_pkt_len(skb);
	int err;

	err = child->ops->enqueue(skb, child, to_free);
	if (err != NET_XMIT_SUCCESS)
		return err;

	sch->qstats.backlog += len;
	sch->q.qlen++;

	return NET_XMIT_SUCCESS;
}

static int cbs_enqueue_offload(struct sk_buff *skb, struct Qdisc *sch,
			       struct sk_buff **to_free)
{
	struct cbs_sched_data *q = qdisc_priv(sch);
	struct Qdisc *qdisc = q->qdisc;

	return cbs_child_enqueue(skb, sch, qdisc, to_free);
}

static int cbs_enqueue_soft(struct sk_buff *skb, struct Qdisc *sch,
			    struct sk_buff **to_free)
{
	struct cbs_sched_data *q = qdisc_priv(sch);
	struct Qdisc *qdisc = q->qdisc;

	if (sch->q.qlen == 0 && q->credits > 0) {
		/* We need to stop accumulating credits when there's
		 * no enqueued packets and q->credits is positive.
		 */
		q->credits = 0;
		q->last = ktime_get_ns();
	}

	return cbs_child_enqueue(skb, sch, qdisc, to_free);
}

static int cbs_enqueue(struct sk_buff *skb, struct Qdisc *sch,
		       struct sk_buff **to_free)
{
	struct cbs_sched_data *q = qdisc_priv(sch);

	return q->enqueue(skb, sch, to_free);
}

/* timediff is in ns, slope is in bytes/s */
static s64 timediff_to_credits(s64 timediff, s64 slope)
{
	return div64_s64(timediff * slope, NSEC_PER_SEC);
}

static s64 delay_from_credits(s64 credits, s64 slope)
{
	if (unlikely(slope == 0))
		return S64_MAX;

	return div64_s64(-credits * NSEC_PER_SEC, slope);
}

static s64 credits_from_len(unsigned int len, s64 slope, s64 port_rate)
{
	if (unlikely(port_rate == 0))
		return S64_MAX;

	return div64_s64(len * slope, port_rate);
}

static struct sk_buff *cbs_child_dequeue(struct Qdisc *sch, struct Qdisc *child)
{
	struct sk_buff *skb;

	skb = child->ops->dequeue(child);
	if (!skb)
		return NULL;

	qdisc_qstats_backlog_dec(sch, skb);
	qdisc_bstats_update(sch, skb);
	sch->q.qlen--;

	return skb;
}

static struct sk_buff *cbs_dequeue_soft(struct Qdisc *sch)
{
	struct cbs_sched_data *q = qdisc_priv(sch);
	struct Qdisc *qdisc = q->qdisc;
	s64 now = ktime_get_ns();
	struct sk_buff *skb;
	s64 credits;
	int len;

	if (q->credits < 0) {
		credits = timediff_to_credits(now - q->last, q->idleslope);

		credits = q->credits + credits;
		q->credits = min_t(s64, credits, q->hicredit);

		if (q->credits < 0) {
			s64 delay;

			delay = delay_from_credits(q->credits, q->idleslope);
			qdisc_watchdog_schedule_ns(&q->watchdog, now + delay);

			q->last = now;

			return NULL;
		}
	}
	skb = cbs_child_dequeue(sch, qdisc);
	if (!skb)
		return NULL;

	len = qdisc_pkt_len(skb);

	/* As sendslope is a negative number, this will decrease the
	 * amount of q->credits.
	 */
	credits = credits_from_len(len, q->sendslope,
				   atomic64_read(&q->port_rate));
	credits += q->credits;

	q->credits = max_t(s64, credits, q->locredit);
	q->last = now;

	return skb;
}

static struct sk_buff *cbs_dequeue_offload(struct Qdisc *sch)
{
	struct cbs_sched_data *q = qdisc_priv(sch);
	struct Qdisc *qdisc = q->qdisc;

	return cbs_child_dequeue(sch, qdisc);
}

static struct sk_buff *cbs_dequeue(struct Qdisc *sch)
{
	struct cbs_sched_data *q = qdisc_priv(sch);

	return q->dequeue(sch);
}

static const struct nla_policy cbs_policy[TCA_CBS_MAX + 1] = {
	[TCA_CBS_PARMS]	= { .len = sizeof(struct tc_cbs_qopt) },
};

static void cbs_disable_offload(struct net_device *dev,
				struct cbs_sched_data *q)
{
	struct tc_cbs_qopt_offload cbs = { };
	const struct net_device_ops *ops;
	int err;

	if (!q->offload)
		return;

	q->enqueue = cbs_enqueue_soft;
	q->dequeue = cbs_dequeue_soft;

	ops = dev->netdev_ops;
	if (!ops->ndo_setup_tc)
		return;

	cbs.queue = q->queue;
	cbs.enable = 0;

	err = ops->ndo_setup_tc(dev, TC_SETUP_QDISC_CBS, &cbs);
	if (err < 0)
		pr_warn("Couldn't disable CBS offload for queue %d\n",
			cbs.queue);
}

static int cbs_enable_offload(struct net_device *dev, struct cbs_sched_data *q,
			      const struct tc_cbs_qopt *opt,
			      struct netlink_ext_ack *extack)
{
	const struct net_device_ops *ops = dev->netdev_ops;
	struct tc_cbs_qopt_offload cbs = { };
	int err;

	if (!ops->ndo_setup_tc) {
		NL_SET_ERR_MSG(extack, "Specified device does not support cbs offload");
		return -EOPNOTSUPP;
	}

	cbs.queue = q->queue;

	cbs.enable = 1;
	cbs.hicredit = opt->hicredit;
	cbs.locredit = opt->locredit;
	cbs.idleslope = opt->idleslope;
	cbs.sendslope = opt->sendslope;

	err = ops->ndo_setup_tc(dev, TC_SETUP_QDISC_CBS, &cbs);
	if (err < 0) {
		NL_SET_ERR_MSG(extack, "Specified device failed to setup cbs hardware offload");
		return err;
	}

	q->enqueue = cbs_enqueue_offload;
	q->dequeue = cbs_dequeue_offload;

	return 0;
}

static void cbs_set_port_rate(struct net_device *dev, struct cbs_sched_data *q)
{
	struct ethtool_link_ksettings ecmd;
	int speed = SPEED_10;
<<<<<<< HEAD
	int port_rate = -1;
=======
	int port_rate;
>>>>>>> 3877dcd0
	int err;

	err = __ethtool_get_link_ksettings(dev, &ecmd);
	if (err < 0)
		goto skip;

	if (ecmd.base.speed != SPEED_UNKNOWN)
		speed = ecmd.base.speed;

skip:
	port_rate = speed * 1000 * BYTES_PER_KBIT;

	atomic64_set(&q->port_rate, port_rate);
	netdev_dbg(dev, "cbs: set %s's port_rate to: %lld, linkspeed: %d\n",
		   dev->name, (long long)atomic64_read(&q->port_rate),
		   ecmd.base.speed);
}

static int cbs_dev_notifier(struct notifier_block *nb, unsigned long event,
			    void *ptr)
{
	struct net_device *dev = netdev_notifier_info_to_dev(ptr);
	struct cbs_sched_data *q;
	struct net_device *qdev;
	bool found = false;

	ASSERT_RTNL();

	if (event != NETDEV_UP && event != NETDEV_CHANGE)
		return NOTIFY_DONE;

	spin_lock(&cbs_list_lock);
	list_for_each_entry(q, &cbs_list, cbs_list) {
		qdev = qdisc_dev(q->qdisc);
		if (qdev == dev) {
			found = true;
			break;
		}
	}
	spin_unlock(&cbs_list_lock);

	if (found)
		cbs_set_port_rate(dev, q);

	return NOTIFY_DONE;
}

static int cbs_change(struct Qdisc *sch, struct nlattr *opt,
		      struct netlink_ext_ack *extack)
{
	struct cbs_sched_data *q = qdisc_priv(sch);
	struct net_device *dev = qdisc_dev(sch);
	struct nlattr *tb[TCA_CBS_MAX + 1];
	struct tc_cbs_qopt *qopt;
	int err;

	err = nla_parse_nested_deprecated(tb, TCA_CBS_MAX, opt, cbs_policy,
					  extack);
	if (err < 0)
		return err;

	if (!tb[TCA_CBS_PARMS]) {
		NL_SET_ERR_MSG(extack, "Missing CBS parameter which are mandatory");
		return -EINVAL;
	}

	qopt = nla_data(tb[TCA_CBS_PARMS]);

	if (!qopt->offload) {
		cbs_set_port_rate(dev, q);
		cbs_disable_offload(dev, q);
	} else {
		err = cbs_enable_offload(dev, q, qopt, extack);
		if (err < 0)
			return err;
	}

	/* Everything went OK, save the parameters used. */
	q->hicredit = qopt->hicredit;
	q->locredit = qopt->locredit;
	q->idleslope = qopt->idleslope * BYTES_PER_KBIT;
	q->sendslope = qopt->sendslope * BYTES_PER_KBIT;
	q->offload = qopt->offload;

	return 0;
}

static int cbs_init(struct Qdisc *sch, struct nlattr *opt,
		    struct netlink_ext_ack *extack)
{
	struct cbs_sched_data *q = qdisc_priv(sch);
	struct net_device *dev = qdisc_dev(sch);

	if (!opt) {
		NL_SET_ERR_MSG(extack, "Missing CBS qdisc options  which are mandatory");
		return -EINVAL;
	}

	q->qdisc = qdisc_create_dflt(sch->dev_queue, &pfifo_qdisc_ops,
				     sch->handle, extack);
	if (!q->qdisc)
		return -ENOMEM;

	spin_lock(&cbs_list_lock);
	list_add(&q->cbs_list, &cbs_list);
	spin_unlock(&cbs_list_lock);

	qdisc_hash_add(q->qdisc, false);

	q->queue = sch->dev_queue - netdev_get_tx_queue(dev, 0);

	q->enqueue = cbs_enqueue_soft;
	q->dequeue = cbs_dequeue_soft;

	qdisc_watchdog_init(&q->watchdog, sch);

	return cbs_change(sch, opt, extack);
}

static void cbs_destroy(struct Qdisc *sch)
{
	struct cbs_sched_data *q = qdisc_priv(sch);
	struct net_device *dev = qdisc_dev(sch);

	/* Nothing to do if we couldn't create the underlying qdisc */
	if (!q->qdisc)
		return;

	qdisc_watchdog_cancel(&q->watchdog);
	cbs_disable_offload(dev, q);

	spin_lock(&cbs_list_lock);
	list_del(&q->cbs_list);
	spin_unlock(&cbs_list_lock);

	qdisc_put(q->qdisc);
}

static int cbs_dump(struct Qdisc *sch, struct sk_buff *skb)
{
	struct cbs_sched_data *q = qdisc_priv(sch);
	struct tc_cbs_qopt opt = { };
	struct nlattr *nest;

	nest = nla_nest_start_noflag(skb, TCA_OPTIONS);
	if (!nest)
		goto nla_put_failure;

	opt.hicredit = q->hicredit;
	opt.locredit = q->locredit;
	opt.sendslope = div64_s64(q->sendslope, BYTES_PER_KBIT);
	opt.idleslope = div64_s64(q->idleslope, BYTES_PER_KBIT);
	opt.offload = q->offload;

	if (nla_put(skb, TCA_CBS_PARMS, sizeof(opt), &opt))
		goto nla_put_failure;

	return nla_nest_end(skb, nest);

nla_put_failure:
	nla_nest_cancel(skb, nest);
	return -1;
}

static int cbs_dump_class(struct Qdisc *sch, unsigned long cl,
			  struct sk_buff *skb, struct tcmsg *tcm)
{
	struct cbs_sched_data *q = qdisc_priv(sch);

	if (cl != 1 || !q->qdisc)	/* only one class */
		return -ENOENT;

	tcm->tcm_handle |= TC_H_MIN(1);
	tcm->tcm_info = q->qdisc->handle;

	return 0;
}

static int cbs_graft(struct Qdisc *sch, unsigned long arg, struct Qdisc *new,
		     struct Qdisc **old, struct netlink_ext_ack *extack)
{
	struct cbs_sched_data *q = qdisc_priv(sch);

	if (!new) {
		new = qdisc_create_dflt(sch->dev_queue, &pfifo_qdisc_ops,
					sch->handle, NULL);
		if (!new)
			new = &noop_qdisc;
	}

	*old = qdisc_replace(sch, new, &q->qdisc);
	return 0;
}

static struct Qdisc *cbs_leaf(struct Qdisc *sch, unsigned long arg)
{
	struct cbs_sched_data *q = qdisc_priv(sch);

	return q->qdisc;
}

static unsigned long cbs_find(struct Qdisc *sch, u32 classid)
{
	return 1;
}

static void cbs_walk(struct Qdisc *sch, struct qdisc_walker *walker)
{
	if (!walker->stop) {
		if (walker->count >= walker->skip) {
			if (walker->fn(sch, 1, walker) < 0) {
				walker->stop = 1;
				return;
			}
		}
		walker->count++;
	}
}

static const struct Qdisc_class_ops cbs_class_ops = {
	.graft		=	cbs_graft,
	.leaf		=	cbs_leaf,
	.find		=	cbs_find,
	.walk		=	cbs_walk,
	.dump		=	cbs_dump_class,
};

static struct Qdisc_ops cbs_qdisc_ops __read_mostly = {
	.id		=	"cbs",
	.cl_ops		=	&cbs_class_ops,
	.priv_size	=	sizeof(struct cbs_sched_data),
	.enqueue	=	cbs_enqueue,
	.dequeue	=	cbs_dequeue,
	.peek		=	qdisc_peek_dequeued,
	.init		=	cbs_init,
	.reset		=	qdisc_reset_queue,
	.destroy	=	cbs_destroy,
	.change		=	cbs_change,
	.dump		=	cbs_dump,
	.owner		=	THIS_MODULE,
};

static struct notifier_block cbs_device_notifier = {
	.notifier_call = cbs_dev_notifier,
};

static int __init cbs_module_init(void)
{
	int err;

	err = register_netdevice_notifier(&cbs_device_notifier);
	if (err)
		return err;

	err = register_qdisc(&cbs_qdisc_ops);
	if (err)
		unregister_netdevice_notifier(&cbs_device_notifier);

	return err;
}

static void __exit cbs_module_exit(void)
{
	unregister_qdisc(&cbs_qdisc_ops);
	unregister_netdevice_notifier(&cbs_device_notifier);
}
module_init(cbs_module_init)
module_exit(cbs_module_exit)
MODULE_LICENSE("GPL");<|MERGE_RESOLUTION|>--- conflicted
+++ resolved
@@ -299,11 +299,7 @@
 {
 	struct ethtool_link_ksettings ecmd;
 	int speed = SPEED_10;
-<<<<<<< HEAD
-	int port_rate = -1;
-=======
 	int port_rate;
->>>>>>> 3877dcd0
 	int err;
 
 	err = __ethtool_get_link_ksettings(dev, &ecmd);
