// SPDX-License-Identifier: GPL-2.0
/*
 * Shared application/kernel submission and completion ring pairs, for
 * supporting fast/efficient IO.
 *
 * A note on the read/write ordering memory barriers that are matched between
 * the application and kernel side.
 *
 * After the application reads the CQ ring tail, it must use an
 * appropriate smp_rmb() to pair with the smp_wmb() the kernel uses
 * before writing the tail (using smp_load_acquire to read the tail will
 * do). It also needs a smp_mb() before updating CQ head (ordering the
 * entry load(s) with the head store), pairing with an implicit barrier
 * through a control-dependency in io_get_cqring (smp_store_release to
 * store head will do). Failure to do so could lead to reading invalid
 * CQ entries.
 *
 * Likewise, the application must use an appropriate smp_wmb() before
 * writing the SQ tail (ordering SQ entry stores with the tail store),
 * which pairs with smp_load_acquire in io_get_sqring (smp_store_release
 * to store the tail will do). And it needs a barrier ordering the SQ
 * head load before writing new SQ entries (smp_load_acquire to read
 * head will do).
 *
 * When using the SQ poll thread (IORING_SETUP_SQPOLL), the application
 * needs to check the SQ flags for IORING_SQ_NEED_WAKEUP *after*
 * updating the SQ tail; a full memory barrier smp_mb() is needed
 * between.
 *
 * Also see the examples in the liburing library:
 *
 *	git://git.kernel.dk/liburing
 *
 * io_uring also uses READ/WRITE_ONCE() for _any_ store or load that happens
 * from data shared between the kernel and application. This is done both
 * for ordering purposes, but also to ensure that once a value is loaded from
 * data that the application could potentially modify, it remains stable.
 *
 * Copyright (C) 2018-2019 Jens Axboe
 * Copyright (c) 2018-2019 Christoph Hellwig
 */
#include <linux/kernel.h>
#include <linux/init.h>
#include <linux/errno.h>
#include <linux/syscalls.h>
#include <linux/compat.h>
#include <linux/refcount.h>
#include <linux/uio.h>

#include <linux/sched/signal.h>
#include <linux/fs.h>
#include <linux/file.h>
#include <linux/fdtable.h>
#include <linux/mm.h>
#include <linux/mman.h>
#include <linux/mmu_context.h>
#include <linux/percpu.h>
#include <linux/slab.h>
#include <linux/kthread.h>
#include <linux/blkdev.h>
#include <linux/bvec.h>
#include <linux/net.h>
#include <net/sock.h>
#include <net/af_unix.h>
#include <net/scm.h>
#include <linux/anon_inodes.h>
#include <linux/sched/mm.h>
#include <linux/uaccess.h>
#include <linux/nospec.h>
#include <linux/sizes.h>
#include <linux/hugetlb.h>
#include <linux/highmem.h>

#define CREATE_TRACE_POINTS
#include <trace/events/io_uring.h>

#include <uapi/linux/io_uring.h>

#include "internal.h"
#include "io-wq.h"

#define IORING_MAX_ENTRIES	32768
#define IORING_MAX_CQ_ENTRIES	(2 * IORING_MAX_ENTRIES)

/*
 * Shift of 9 is 512 entries, or exactly one page on 64-bit archs
 */
#define IORING_FILE_TABLE_SHIFT	9
#define IORING_MAX_FILES_TABLE	(1U << IORING_FILE_TABLE_SHIFT)
#define IORING_FILE_TABLE_MASK	(IORING_MAX_FILES_TABLE - 1)
#define IORING_MAX_FIXED_FILES	(64 * IORING_MAX_FILES_TABLE)

struct io_uring {
	u32 head ____cacheline_aligned_in_smp;
	u32 tail ____cacheline_aligned_in_smp;
};

/*
 * This data is shared with the application through the mmap at offsets
 * IORING_OFF_SQ_RING and IORING_OFF_CQ_RING.
 *
 * The offsets to the member fields are published through struct
 * io_sqring_offsets when calling io_uring_setup.
 */
struct io_rings {
	/*
	 * Head and tail offsets into the ring; the offsets need to be
	 * masked to get valid indices.
	 *
	 * The kernel controls head of the sq ring and the tail of the cq ring,
	 * and the application controls tail of the sq ring and the head of the
	 * cq ring.
	 */
	struct io_uring		sq, cq;
	/*
	 * Bitmasks to apply to head and tail offsets (constant, equals
	 * ring_entries - 1)
	 */
	u32			sq_ring_mask, cq_ring_mask;
	/* Ring sizes (constant, power of 2) */
	u32			sq_ring_entries, cq_ring_entries;
	/*
	 * Number of invalid entries dropped by the kernel due to
	 * invalid index stored in array
	 *
	 * Written by the kernel, shouldn't be modified by the
	 * application (i.e. get number of "new events" by comparing to
	 * cached value).
	 *
	 * After a new SQ head value was read by the application this
	 * counter includes all submissions that were dropped reaching
	 * the new SQ head (and possibly more).
	 */
	u32			sq_dropped;
	/*
	 * Runtime flags
	 *
	 * Written by the kernel, shouldn't be modified by the
	 * application.
	 *
	 * The application needs a full memory barrier before checking
	 * for IORING_SQ_NEED_WAKEUP after updating the sq tail.
	 */
	u32			sq_flags;
	/*
	 * Number of completion events lost because the queue was full;
	 * this should be avoided by the application by making sure
	 * there are not more requests pending than there is space in
	 * the completion queue.
	 *
	 * Written by the kernel, shouldn't be modified by the
	 * application (i.e. get number of "new events" by comparing to
	 * cached value).
	 *
	 * As completion events come in out of order this counter is not
	 * ordered with any other data.
	 */
	u32			cq_overflow;
	/*
	 * Ring buffer of completion events.
	 *
	 * The kernel writes completion events fresh every time they are
	 * produced, so the application is allowed to modify pending
	 * entries.
	 */
	struct io_uring_cqe	cqes[] ____cacheline_aligned_in_smp;
};

struct io_mapped_ubuf {
	u64		ubuf;
	size_t		len;
	struct		bio_vec *bvec;
	unsigned int	nr_bvecs;
};

struct fixed_file_table {
	struct file		**files;
};

struct io_ring_ctx {
	struct {
		struct percpu_ref	refs;
	} ____cacheline_aligned_in_smp;

	struct {
		unsigned int		flags;
		bool			compat;
		bool			account_mem;
		bool			cq_overflow_flushed;
		bool			drain_next;

		/*
		 * Ring buffer of indices into array of io_uring_sqe, which is
		 * mmapped by the application using the IORING_OFF_SQES offset.
		 *
		 * This indirection could e.g. be used to assign fixed
		 * io_uring_sqe entries to operations and only submit them to
		 * the queue when needed.
		 *
		 * The kernel modifies neither the indices array nor the entries
		 * array.
		 */
		u32			*sq_array;
		unsigned		cached_sq_head;
		unsigned		sq_entries;
		unsigned		sq_mask;
		unsigned		sq_thread_idle;
		unsigned		cached_sq_dropped;
		atomic_t		cached_cq_overflow;
		struct io_uring_sqe	*sq_sqes;

		struct list_head	defer_list;
		struct list_head	timeout_list;
		struct list_head	cq_overflow_list;

		wait_queue_head_t	inflight_wait;
	} ____cacheline_aligned_in_smp;

	struct io_rings	*rings;

	/* IO offload */
	struct io_wq		*io_wq;
	struct task_struct	*sqo_thread;	/* if using sq thread polling */
	struct mm_struct	*sqo_mm;
	wait_queue_head_t	sqo_wait;

	/*
	 * If used, fixed file set. Writers must ensure that ->refs is dead,
	 * readers must ensure that ->refs is alive as long as the file* is
	 * used. Only updated through io_uring_register(2).
	 */
	struct fixed_file_table	*file_table;
	unsigned		nr_user_files;

	/* if used, fixed mapped user buffers */
	unsigned		nr_user_bufs;
	struct io_mapped_ubuf	*user_bufs;

	struct user_struct	*user;

	const struct cred	*creds;

	/* 0 is for ctx quiesce/reinit/free, 1 is for sqo_thread started */
	struct completion	*completions;

	/* if all else fails... */
	struct io_kiocb		*fallback_req;

#if defined(CONFIG_UNIX)
	struct socket		*ring_sock;
#endif

	struct {
		unsigned		cached_cq_tail;
		unsigned		cq_entries;
		unsigned		cq_mask;
		atomic_t		cq_timeouts;
		struct wait_queue_head	cq_wait;
		struct fasync_struct	*cq_fasync;
		struct eventfd_ctx	*cq_ev_fd;
	} ____cacheline_aligned_in_smp;

	struct {
		struct mutex		uring_lock;
		wait_queue_head_t	wait;
	} ____cacheline_aligned_in_smp;

	struct {
		spinlock_t		completion_lock;
		bool			poll_multi_file;
		/*
		 * ->poll_list is protected by the ctx->uring_lock for
		 * io_uring instances that don't use IORING_SETUP_SQPOLL.
		 * For SQPOLL, only the single threaded io_sq_thread() will
		 * manipulate the list, hence no extra locking is needed there.
		 */
		struct list_head	poll_list;
		struct hlist_head	*cancel_hash;
		unsigned		cancel_hash_bits;

		spinlock_t		inflight_lock;
		struct list_head	inflight_list;
	} ____cacheline_aligned_in_smp;
};

/*
 * First field must be the file pointer in all the
 * iocb unions! See also 'struct kiocb' in <linux/fs.h>
 */
struct io_poll_iocb {
	struct file			*file;
	union {
		struct wait_queue_head	*head;
		u64			addr;
	};
	__poll_t			events;
	bool				done;
	bool				canceled;
	struct wait_queue_entry		wait;
};

struct io_timeout_data {
	struct io_kiocb			*req;
	struct hrtimer			timer;
	struct timespec64		ts;
	enum hrtimer_mode		mode;
	u32				seq_offset;
};

struct io_accept {
	struct file			*file;
	struct sockaddr __user		*addr;
	int __user			*addr_len;
	int				flags;
};

struct io_sync {
	struct file			*file;
	loff_t				len;
	loff_t				off;
	int				flags;
};

struct io_cancel {
	struct file			*file;
	u64				addr;
};

struct io_timeout {
	struct file			*file;
	u64				addr;
	int				flags;
	unsigned			count;
};

struct io_rw {
	/* NOTE: kiocb has the file as the first member, so don't do it here */
	struct kiocb			kiocb;
	u64				addr;
	u64				len;
};

struct io_connect {
	struct file			*file;
	struct sockaddr __user		*addr;
	int				addr_len;
};

struct io_sr_msg {
	struct file			*file;
	struct user_msghdr __user	*msg;
	int				msg_flags;
};

struct io_async_connect {
	struct sockaddr_storage		address;
};

struct io_async_msghdr {
	struct iovec			fast_iov[UIO_FASTIOV];
	struct iovec			*iov;
	struct sockaddr __user		*uaddr;
	struct msghdr			msg;
};

struct io_async_rw {
	struct iovec			fast_iov[UIO_FASTIOV];
	struct iovec			*iov;
	ssize_t				nr_segs;
	ssize_t				size;
};

struct io_async_ctx {
	union {
		struct io_async_rw	rw;
		struct io_async_msghdr	msg;
		struct io_async_connect	connect;
		struct io_timeout_data	timeout;
	};
};

/*
 * NOTE! Each of the iocb union members has the file pointer
 * as the first entry in their struct definition. So you can
 * access the file pointer through any of the sub-structs,
 * or directly as just 'ki_filp' in this struct.
 */
struct io_kiocb {
	union {
		struct file		*file;
		struct io_rw		rw;
		struct io_poll_iocb	poll;
		struct io_accept	accept;
		struct io_sync		sync;
		struct io_cancel	cancel;
		struct io_timeout	timeout;
		struct io_connect	connect;
		struct io_sr_msg	sr_msg;
	};

	struct io_async_ctx		*io;
	struct file			*ring_file;
	int				ring_fd;
	bool				has_user;
	bool				in_async;
	bool				needs_fixed_file;
	u8				opcode;

	struct io_ring_ctx	*ctx;
	union {
		struct list_head	list;
		struct hlist_node	hash_node;
	};
	struct list_head	link_list;
	unsigned int		flags;
	refcount_t		refs;
#define REQ_F_NOWAIT		1	/* must not punt to workers */
#define REQ_F_IOPOLL_COMPLETED	2	/* polled IO has completed */
#define REQ_F_FIXED_FILE	4	/* ctx owns file */
#define REQ_F_LINK_NEXT		8	/* already grabbed next link */
#define REQ_F_IO_DRAIN		16	/* drain existing IO first */
#define REQ_F_IO_DRAINED	32	/* drain done */
#define REQ_F_LINK		64	/* linked sqes */
#define REQ_F_LINK_TIMEOUT	128	/* has linked timeout */
#define REQ_F_FAIL_LINK		256	/* fail rest of links */
#define REQ_F_DRAIN_LINK	512	/* link should be fully drained */
#define REQ_F_TIMEOUT		1024	/* timeout request */
#define REQ_F_ISREG		2048	/* regular file */
#define REQ_F_MUST_PUNT		4096	/* must be punted even for NONBLOCK */
#define REQ_F_TIMEOUT_NOSEQ	8192	/* no timeout sequence */
#define REQ_F_INFLIGHT		16384	/* on inflight list */
#define REQ_F_COMP_LOCKED	32768	/* completion under lock */
#define REQ_F_HARDLINK		65536	/* doesn't sever on completion < 0 */
	u64			user_data;
	u32			result;
	u32			sequence;

	struct list_head	inflight_entry;

	struct io_wq_work	work;
};

#define IO_PLUG_THRESHOLD		2
#define IO_IOPOLL_BATCH			8

struct io_submit_state {
	struct blk_plug		plug;

	/*
	 * io_kiocb alloc cache
	 */
	void			*reqs[IO_IOPOLL_BATCH];
	unsigned		int free_reqs;
	unsigned		int cur_req;

	/*
	 * File reference cache
	 */
	struct file		*file;
	unsigned int		fd;
	unsigned int		has_refs;
	unsigned int		used_refs;
	unsigned int		ios_left;
};

static void io_wq_submit_work(struct io_wq_work **workptr);
static void io_cqring_fill_event(struct io_kiocb *req, long res);
static void __io_free_req(struct io_kiocb *req);
static void io_put_req(struct io_kiocb *req);
static void io_double_put_req(struct io_kiocb *req);
static void __io_double_put_req(struct io_kiocb *req);
static struct io_kiocb *io_prep_linked_timeout(struct io_kiocb *req);
static void io_queue_linked_timeout(struct io_kiocb *req);

static struct kmem_cache *req_cachep;

static const struct file_operations io_uring_fops;

struct sock *io_uring_get_socket(struct file *file)
{
#if defined(CONFIG_UNIX)
	if (file->f_op == &io_uring_fops) {
		struct io_ring_ctx *ctx = file->private_data;

		return ctx->ring_sock->sk;
	}
#endif
	return NULL;
}
EXPORT_SYMBOL(io_uring_get_socket);

static void io_ring_ctx_ref_free(struct percpu_ref *ref)
{
	struct io_ring_ctx *ctx = container_of(ref, struct io_ring_ctx, refs);

	complete(&ctx->completions[0]);
}

static struct io_ring_ctx *io_ring_ctx_alloc(struct io_uring_params *p)
{
	struct io_ring_ctx *ctx;
	int hash_bits;

	ctx = kzalloc(sizeof(*ctx), GFP_KERNEL);
	if (!ctx)
		return NULL;

	ctx->fallback_req = kmem_cache_alloc(req_cachep, GFP_KERNEL);
	if (!ctx->fallback_req)
		goto err;

	ctx->completions = kmalloc(2 * sizeof(struct completion), GFP_KERNEL);
	if (!ctx->completions)
		goto err;

	/*
	 * Use 5 bits less than the max cq entries, that should give us around
	 * 32 entries per hash list if totally full and uniformly spread.
	 */
	hash_bits = ilog2(p->cq_entries);
	hash_bits -= 5;
	if (hash_bits <= 0)
		hash_bits = 1;
	ctx->cancel_hash_bits = hash_bits;
	ctx->cancel_hash = kmalloc((1U << hash_bits) * sizeof(struct hlist_head),
					GFP_KERNEL);
	if (!ctx->cancel_hash)
		goto err;
	__hash_init(ctx->cancel_hash, 1U << hash_bits);

	if (percpu_ref_init(&ctx->refs, io_ring_ctx_ref_free,
			    PERCPU_REF_ALLOW_REINIT, GFP_KERNEL))
		goto err;

	ctx->flags = p->flags;
	init_waitqueue_head(&ctx->cq_wait);
	INIT_LIST_HEAD(&ctx->cq_overflow_list);
	init_completion(&ctx->completions[0]);
	init_completion(&ctx->completions[1]);
	mutex_init(&ctx->uring_lock);
	init_waitqueue_head(&ctx->wait);
	spin_lock_init(&ctx->completion_lock);
	INIT_LIST_HEAD(&ctx->poll_list);
	INIT_LIST_HEAD(&ctx->defer_list);
	INIT_LIST_HEAD(&ctx->timeout_list);
	init_waitqueue_head(&ctx->inflight_wait);
	spin_lock_init(&ctx->inflight_lock);
	INIT_LIST_HEAD(&ctx->inflight_list);
	return ctx;
err:
	if (ctx->fallback_req)
		kmem_cache_free(req_cachep, ctx->fallback_req);
	kfree(ctx->completions);
	kfree(ctx->cancel_hash);
	kfree(ctx);
	return NULL;
}

static inline bool __req_need_defer(struct io_kiocb *req)
{
	struct io_ring_ctx *ctx = req->ctx;

	return req->sequence != ctx->cached_cq_tail + ctx->cached_sq_dropped
					+ atomic_read(&ctx->cached_cq_overflow);
}

static inline bool req_need_defer(struct io_kiocb *req)
{
	if ((req->flags & (REQ_F_IO_DRAIN|REQ_F_IO_DRAINED)) == REQ_F_IO_DRAIN)
		return __req_need_defer(req);

	return false;
}

static struct io_kiocb *io_get_deferred_req(struct io_ring_ctx *ctx)
{
	struct io_kiocb *req;

	req = list_first_entry_or_null(&ctx->defer_list, struct io_kiocb, list);
	if (req && !req_need_defer(req)) {
		list_del_init(&req->list);
		return req;
	}

	return NULL;
}

static struct io_kiocb *io_get_timeout_req(struct io_ring_ctx *ctx)
{
	struct io_kiocb *req;

	req = list_first_entry_or_null(&ctx->timeout_list, struct io_kiocb, list);
	if (req) {
		if (req->flags & REQ_F_TIMEOUT_NOSEQ)
			return NULL;
		if (!__req_need_defer(req)) {
			list_del_init(&req->list);
			return req;
		}
	}

	return NULL;
}

static void __io_commit_cqring(struct io_ring_ctx *ctx)
{
	struct io_rings *rings = ctx->rings;

	if (ctx->cached_cq_tail != READ_ONCE(rings->cq.tail)) {
		/* order cqe stores with ring update */
		smp_store_release(&rings->cq.tail, ctx->cached_cq_tail);

		if (wq_has_sleeper(&ctx->cq_wait)) {
			wake_up_interruptible(&ctx->cq_wait);
			kill_fasync(&ctx->cq_fasync, SIGIO, POLL_IN);
		}
	}
}

static inline bool io_req_needs_user(struct io_kiocb *req)
{
	return !(req->opcode == IORING_OP_READ_FIXED ||
		 req->opcode == IORING_OP_WRITE_FIXED);
}

static inline bool io_prep_async_work(struct io_kiocb *req,
				      struct io_kiocb **link)
{
	bool do_hashed = false;

	switch (req->opcode) {
	case IORING_OP_WRITEV:
	case IORING_OP_WRITE_FIXED:
		/* only regular files should be hashed for writes */
		if (req->flags & REQ_F_ISREG)
			do_hashed = true;
		/* fall-through */
	case IORING_OP_READV:
	case IORING_OP_READ_FIXED:
	case IORING_OP_SENDMSG:
	case IORING_OP_RECVMSG:
	case IORING_OP_ACCEPT:
	case IORING_OP_POLL_ADD:
	case IORING_OP_CONNECT:
		/*
		 * We know REQ_F_ISREG is not set on some of these
		 * opcodes, but this enables us to keep the check in
		 * just one place.
		 */
		if (!(req->flags & REQ_F_ISREG))
			req->work.flags |= IO_WQ_WORK_UNBOUND;
		break;
	}
	if (io_req_needs_user(req))
		req->work.flags |= IO_WQ_WORK_NEEDS_USER;

	*link = io_prep_linked_timeout(req);
	return do_hashed;
}

static inline void io_queue_async_work(struct io_kiocb *req)
{
	struct io_ring_ctx *ctx = req->ctx;
	struct io_kiocb *link;
	bool do_hashed;

	do_hashed = io_prep_async_work(req, &link);

	trace_io_uring_queue_async_work(ctx, do_hashed, req, &req->work,
					req->flags);
	if (!do_hashed) {
		io_wq_enqueue(ctx->io_wq, &req->work);
	} else {
		io_wq_enqueue_hashed(ctx->io_wq, &req->work,
					file_inode(req->file));
	}

	if (link)
		io_queue_linked_timeout(link);
}

static void io_kill_timeout(struct io_kiocb *req)
{
	int ret;

	ret = hrtimer_try_to_cancel(&req->io->timeout.timer);
	if (ret != -1) {
		atomic_inc(&req->ctx->cq_timeouts);
		list_del_init(&req->list);
		io_cqring_fill_event(req, 0);
		io_put_req(req);
	}
}

static void io_kill_timeouts(struct io_ring_ctx *ctx)
{
	struct io_kiocb *req, *tmp;

	spin_lock_irq(&ctx->completion_lock);
	list_for_each_entry_safe(req, tmp, &ctx->timeout_list, list)
		io_kill_timeout(req);
	spin_unlock_irq(&ctx->completion_lock);
}

static void io_commit_cqring(struct io_ring_ctx *ctx)
{
	struct io_kiocb *req;

	while ((req = io_get_timeout_req(ctx)) != NULL)
		io_kill_timeout(req);

	__io_commit_cqring(ctx);

	while ((req = io_get_deferred_req(ctx)) != NULL) {
		req->flags |= REQ_F_IO_DRAINED;
		io_queue_async_work(req);
	}
}

static struct io_uring_cqe *io_get_cqring(struct io_ring_ctx *ctx)
{
	struct io_rings *rings = ctx->rings;
	unsigned tail;

	tail = ctx->cached_cq_tail;
	/*
	 * writes to the cq entry need to come after reading head; the
	 * control dependency is enough as we're using WRITE_ONCE to
	 * fill the cq entry
	 */
	if (tail - READ_ONCE(rings->cq.head) == rings->cq_ring_entries)
		return NULL;

	ctx->cached_cq_tail++;
	return &rings->cqes[tail & ctx->cq_mask];
}

static void io_cqring_ev_posted(struct io_ring_ctx *ctx)
{
	if (waitqueue_active(&ctx->wait))
		wake_up(&ctx->wait);
	if (waitqueue_active(&ctx->sqo_wait))
		wake_up(&ctx->sqo_wait);
	if (ctx->cq_ev_fd)
		eventfd_signal(ctx->cq_ev_fd, 1);
}

/* Returns true if there are no backlogged entries after the flush */
static bool io_cqring_overflow_flush(struct io_ring_ctx *ctx, bool force)
{
	struct io_rings *rings = ctx->rings;
	struct io_uring_cqe *cqe;
	struct io_kiocb *req;
	unsigned long flags;
	LIST_HEAD(list);

	if (!force) {
		if (list_empty_careful(&ctx->cq_overflow_list))
			return true;
		if ((ctx->cached_cq_tail - READ_ONCE(rings->cq.head) ==
		    rings->cq_ring_entries))
			return false;
	}

	spin_lock_irqsave(&ctx->completion_lock, flags);

	/* if force is set, the ring is going away. always drop after that */
	if (force)
		ctx->cq_overflow_flushed = true;

	cqe = NULL;
	while (!list_empty(&ctx->cq_overflow_list)) {
		cqe = io_get_cqring(ctx);
		if (!cqe && !force)
			break;

		req = list_first_entry(&ctx->cq_overflow_list, struct io_kiocb,
						list);
		list_move(&req->list, &list);
		if (cqe) {
			WRITE_ONCE(cqe->user_data, req->user_data);
			WRITE_ONCE(cqe->res, req->result);
			WRITE_ONCE(cqe->flags, 0);
		} else {
			WRITE_ONCE(ctx->rings->cq_overflow,
				atomic_inc_return(&ctx->cached_cq_overflow));
		}
	}

	io_commit_cqring(ctx);
	spin_unlock_irqrestore(&ctx->completion_lock, flags);
	io_cqring_ev_posted(ctx);

	while (!list_empty(&list)) {
		req = list_first_entry(&list, struct io_kiocb, list);
		list_del(&req->list);
		io_put_req(req);
	}

	return cqe != NULL;
}

static void io_cqring_fill_event(struct io_kiocb *req, long res)
{
	struct io_ring_ctx *ctx = req->ctx;
	struct io_uring_cqe *cqe;

	trace_io_uring_complete(ctx, req->user_data, res);

	/*
	 * If we can't get a cq entry, userspace overflowed the
	 * submission (by quite a lot). Increment the overflow count in
	 * the ring.
	 */
	cqe = io_get_cqring(ctx);
	if (likely(cqe)) {
		WRITE_ONCE(cqe->user_data, req->user_data);
		WRITE_ONCE(cqe->res, res);
		WRITE_ONCE(cqe->flags, 0);
	} else if (ctx->cq_overflow_flushed) {
		WRITE_ONCE(ctx->rings->cq_overflow,
				atomic_inc_return(&ctx->cached_cq_overflow));
	} else {
		refcount_inc(&req->refs);
		req->result = res;
		list_add_tail(&req->list, &ctx->cq_overflow_list);
	}
}

static void io_cqring_add_event(struct io_kiocb *req, long res)
{
	struct io_ring_ctx *ctx = req->ctx;
	unsigned long flags;

	spin_lock_irqsave(&ctx->completion_lock, flags);
	io_cqring_fill_event(req, res);
	io_commit_cqring(ctx);
	spin_unlock_irqrestore(&ctx->completion_lock, flags);

	io_cqring_ev_posted(ctx);
}

static inline bool io_is_fallback_req(struct io_kiocb *req)
{
	return req == (struct io_kiocb *)
			((unsigned long) req->ctx->fallback_req & ~1UL);
}

static struct io_kiocb *io_get_fallback_req(struct io_ring_ctx *ctx)
{
	struct io_kiocb *req;

	req = ctx->fallback_req;
	if (!test_and_set_bit_lock(0, (unsigned long *) ctx->fallback_req))
		return req;

	return NULL;
}

static struct io_kiocb *io_get_req(struct io_ring_ctx *ctx,
				   struct io_submit_state *state)
{
	gfp_t gfp = GFP_KERNEL | __GFP_NOWARN;
	struct io_kiocb *req;

	if (!percpu_ref_tryget(&ctx->refs))
		return NULL;

	if (!state) {
		req = kmem_cache_alloc(req_cachep, gfp);
		if (unlikely(!req))
			goto fallback;
	} else if (!state->free_reqs) {
		size_t sz;
		int ret;

		sz = min_t(size_t, state->ios_left, ARRAY_SIZE(state->reqs));
		ret = kmem_cache_alloc_bulk(req_cachep, gfp, sz, state->reqs);

		/*
		 * Bulk alloc is all-or-nothing. If we fail to get a batch,
		 * retry single alloc to be on the safe side.
		 */
		if (unlikely(ret <= 0)) {
			state->reqs[0] = kmem_cache_alloc(req_cachep, gfp);
			if (!state->reqs[0])
				goto fallback;
			ret = 1;
		}
		state->free_reqs = ret - 1;
		state->cur_req = 1;
		req = state->reqs[0];
	} else {
		req = state->reqs[state->cur_req];
		state->free_reqs--;
		state->cur_req++;
	}

got_it:
	req->io = NULL;
	req->ring_file = NULL;
	req->file = NULL;
	req->ctx = ctx;
	req->flags = 0;
	/* one is dropped after submission, the other at completion */
	refcount_set(&req->refs, 2);
	req->result = 0;
	INIT_IO_WORK(&req->work, io_wq_submit_work);
	return req;
fallback:
	req = io_get_fallback_req(ctx);
	if (req)
		goto got_it;
	percpu_ref_put(&ctx->refs);
	return NULL;
}

static void io_free_req_many(struct io_ring_ctx *ctx, void **reqs, int *nr)
{
	if (*nr) {
		kmem_cache_free_bulk(req_cachep, *nr, reqs);
		percpu_ref_put_many(&ctx->refs, *nr);
		*nr = 0;
	}
}

static void __io_free_req(struct io_kiocb *req)
{
	struct io_ring_ctx *ctx = req->ctx;

	if (req->io)
		kfree(req->io);
	if (req->file && !(req->flags & REQ_F_FIXED_FILE))
		fput(req->file);
	if (req->flags & REQ_F_INFLIGHT) {
		unsigned long flags;

		spin_lock_irqsave(&ctx->inflight_lock, flags);
		list_del(&req->inflight_entry);
		if (waitqueue_active(&ctx->inflight_wait))
			wake_up(&ctx->inflight_wait);
		spin_unlock_irqrestore(&ctx->inflight_lock, flags);
	}
	percpu_ref_put(&ctx->refs);
	if (likely(!io_is_fallback_req(req)))
		kmem_cache_free(req_cachep, req);
	else
		clear_bit_unlock(0, (unsigned long *) ctx->fallback_req);
}

static bool io_link_cancel_timeout(struct io_kiocb *req)
{
	struct io_ring_ctx *ctx = req->ctx;
	int ret;

	ret = hrtimer_try_to_cancel(&req->io->timeout.timer);
	if (ret != -1) {
		io_cqring_fill_event(req, -ECANCELED);
		io_commit_cqring(ctx);
		req->flags &= ~REQ_F_LINK;
		io_put_req(req);
		return true;
	}

	return false;
}

static void io_req_link_next(struct io_kiocb *req, struct io_kiocb **nxtptr)
{
	struct io_ring_ctx *ctx = req->ctx;
	bool wake_ev = false;

	/* Already got next link */
	if (req->flags & REQ_F_LINK_NEXT)
		return;

	/*
	 * The list should never be empty when we are called here. But could
	 * potentially happen if the chain is messed up, check to be on the
	 * safe side.
	 */
	while (!list_empty(&req->link_list)) {
		struct io_kiocb *nxt = list_first_entry(&req->link_list,
						struct io_kiocb, link_list);

		if (unlikely((req->flags & REQ_F_LINK_TIMEOUT) &&
			     (nxt->flags & REQ_F_TIMEOUT))) {
			list_del_init(&nxt->link_list);
			wake_ev |= io_link_cancel_timeout(nxt);
			req->flags &= ~REQ_F_LINK_TIMEOUT;
			continue;
		}

		list_del_init(&req->link_list);
		if (!list_empty(&nxt->link_list))
			nxt->flags |= REQ_F_LINK;
		*nxtptr = nxt;
		break;
	}

	req->flags |= REQ_F_LINK_NEXT;
	if (wake_ev)
		io_cqring_ev_posted(ctx);
}

/*
 * Called if REQ_F_LINK is set, and we fail the head request
 */
static void io_fail_links(struct io_kiocb *req)
{
	struct io_ring_ctx *ctx = req->ctx;
	unsigned long flags;

	spin_lock_irqsave(&ctx->completion_lock, flags);

	while (!list_empty(&req->link_list)) {
		struct io_kiocb *link = list_first_entry(&req->link_list,
						struct io_kiocb, link_list);

		list_del_init(&link->link_list);
		trace_io_uring_fail_link(req, link);

		if ((req->flags & REQ_F_LINK_TIMEOUT) &&
		    link->opcode == IORING_OP_LINK_TIMEOUT) {
			io_link_cancel_timeout(link);
		} else {
			io_cqring_fill_event(link, -ECANCELED);
			__io_double_put_req(link);
		}
		req->flags &= ~REQ_F_LINK_TIMEOUT;
	}

	io_commit_cqring(ctx);
	spin_unlock_irqrestore(&ctx->completion_lock, flags);
	io_cqring_ev_posted(ctx);
}

static void io_req_find_next(struct io_kiocb *req, struct io_kiocb **nxt)
{
	if (likely(!(req->flags & REQ_F_LINK)))
		return;

	/*
	 * If LINK is set, we have dependent requests in this chain. If we
	 * didn't fail this request, queue the first one up, moving any other
	 * dependencies to the next request. In case of failure, fail the rest
	 * of the chain.
	 */
	if (req->flags & REQ_F_FAIL_LINK) {
		io_fail_links(req);
	} else if ((req->flags & (REQ_F_LINK_TIMEOUT | REQ_F_COMP_LOCKED)) ==
			REQ_F_LINK_TIMEOUT) {
		struct io_ring_ctx *ctx = req->ctx;
		unsigned long flags;

		/*
		 * If this is a timeout link, we could be racing with the
		 * timeout timer. Grab the completion lock for this case to
		 * protect against that.
		 */
		spin_lock_irqsave(&ctx->completion_lock, flags);
		io_req_link_next(req, nxt);
		spin_unlock_irqrestore(&ctx->completion_lock, flags);
	} else {
		io_req_link_next(req, nxt);
	}
}

static void io_free_req(struct io_kiocb *req)
{
	struct io_kiocb *nxt = NULL;

	io_req_find_next(req, &nxt);
	__io_free_req(req);

	if (nxt)
		io_queue_async_work(nxt);
}

/*
 * Drop reference to request, return next in chain (if there is one) if this
 * was the last reference to this request.
 */
__attribute__((nonnull))
static void io_put_req_find_next(struct io_kiocb *req, struct io_kiocb **nxtptr)
{
	io_req_find_next(req, nxtptr);

	if (refcount_dec_and_test(&req->refs))
		__io_free_req(req);
}

static void io_put_req(struct io_kiocb *req)
{
	if (refcount_dec_and_test(&req->refs))
		io_free_req(req);
}

/*
 * Must only be used if we don't need to care about links, usually from
 * within the completion handling itself.
 */
static void __io_double_put_req(struct io_kiocb *req)
{
	/* drop both submit and complete references */
	if (refcount_sub_and_test(2, &req->refs))
		__io_free_req(req);
}

static void io_double_put_req(struct io_kiocb *req)
{
	/* drop both submit and complete references */
	if (refcount_sub_and_test(2, &req->refs))
		io_free_req(req);
}

static unsigned io_cqring_events(struct io_ring_ctx *ctx, bool noflush)
{
	struct io_rings *rings = ctx->rings;

	/*
	 * noflush == true is from the waitqueue handler, just ensure we wake
	 * up the task, and the next invocation will flush the entries. We
	 * cannot safely to it from here.
	 */
	if (noflush && !list_empty(&ctx->cq_overflow_list))
		return -1U;

	io_cqring_overflow_flush(ctx, false);

	/* See comment at the top of this file */
	smp_rmb();
	return READ_ONCE(rings->cq.tail) - READ_ONCE(rings->cq.head);
}

static inline unsigned int io_sqring_entries(struct io_ring_ctx *ctx)
{
	struct io_rings *rings = ctx->rings;

	/* make sure SQ entry isn't read before tail */
	return smp_load_acquire(&rings->sq.tail) - ctx->cached_sq_head;
}

/*
 * Find and free completed poll iocbs
 */
static void io_iopoll_complete(struct io_ring_ctx *ctx, unsigned int *nr_events,
			       struct list_head *done)
{
	void *reqs[IO_IOPOLL_BATCH];
	struct io_kiocb *req;
	int to_free;

	to_free = 0;
	while (!list_empty(done)) {
		req = list_first_entry(done, struct io_kiocb, list);
		list_del(&req->list);

		io_cqring_fill_event(req, req->result);
		(*nr_events)++;

		if (refcount_dec_and_test(&req->refs)) {
			/* If we're not using fixed files, we have to pair the
			 * completion part with the file put. Use regular
			 * completions for those, only batch free for fixed
			 * file and non-linked commands.
			 */
			if (((req->flags & (REQ_F_FIXED_FILE|REQ_F_LINK)) ==
			    REQ_F_FIXED_FILE) && !io_is_fallback_req(req) &&
			    !req->io) {
				reqs[to_free++] = req;
				if (to_free == ARRAY_SIZE(reqs))
					io_free_req_many(ctx, reqs, &to_free);
			} else {
				io_free_req(req);
			}
		}
	}

	io_commit_cqring(ctx);
	io_free_req_many(ctx, reqs, &to_free);
}

static int io_do_iopoll(struct io_ring_ctx *ctx, unsigned int *nr_events,
			long min)
{
	struct io_kiocb *req, *tmp;
	LIST_HEAD(done);
	bool spin;
	int ret;

	/*
	 * Only spin for completions if we don't have multiple devices hanging
	 * off our complete list, and we're under the requested amount.
	 */
	spin = !ctx->poll_multi_file && *nr_events < min;

	ret = 0;
	list_for_each_entry_safe(req, tmp, &ctx->poll_list, list) {
		struct kiocb *kiocb = &req->rw.kiocb;

		/*
		 * Move completed entries to our local list. If we find a
		 * request that requires polling, break out and complete
		 * the done list first, if we have entries there.
		 */
		if (req->flags & REQ_F_IOPOLL_COMPLETED) {
			list_move_tail(&req->list, &done);
			continue;
		}
		if (!list_empty(&done))
			break;

		ret = kiocb->ki_filp->f_op->iopoll(kiocb, spin);
		if (ret < 0)
			break;

		if (ret && spin)
			spin = false;
		ret = 0;
	}

	if (!list_empty(&done))
		io_iopoll_complete(ctx, nr_events, &done);

	return ret;
}

/*
 * Poll for a minimum of 'min' events. Note that if min == 0 we consider that a
 * non-spinning poll check - we'll still enter the driver poll loop, but only
 * as a non-spinning completion check.
 */
static int io_iopoll_getevents(struct io_ring_ctx *ctx, unsigned int *nr_events,
				long min)
{
	while (!list_empty(&ctx->poll_list) && !need_resched()) {
		int ret;

		ret = io_do_iopoll(ctx, nr_events, min);
		if (ret < 0)
			return ret;
		if (!min || *nr_events >= min)
			return 0;
	}

	return 1;
}

/*
 * We can't just wait for polled events to come to us, we have to actively
 * find and complete them.
 */
static void io_iopoll_reap_events(struct io_ring_ctx *ctx)
{
	if (!(ctx->flags & IORING_SETUP_IOPOLL))
		return;

	mutex_lock(&ctx->uring_lock);
	while (!list_empty(&ctx->poll_list)) {
		unsigned int nr_events = 0;

		io_iopoll_getevents(ctx, &nr_events, 1);

		/*
		 * Ensure we allow local-to-the-cpu processing to take place,
		 * in this case we need to ensure that we reap all events.
		 */
		cond_resched();
	}
	mutex_unlock(&ctx->uring_lock);
}

static int __io_iopoll_check(struct io_ring_ctx *ctx, unsigned *nr_events,
			    long min)
{
	int iters = 0, ret = 0;

	do {
		int tmin = 0;

		/*
		 * Don't enter poll loop if we already have events pending.
		 * If we do, we can potentially be spinning for commands that
		 * already triggered a CQE (eg in error).
		 */
		if (io_cqring_events(ctx, false))
			break;

		/*
		 * If a submit got punted to a workqueue, we can have the
		 * application entering polling for a command before it gets
		 * issued. That app will hold the uring_lock for the duration
		 * of the poll right here, so we need to take a breather every
		 * now and then to ensure that the issue has a chance to add
		 * the poll to the issued list. Otherwise we can spin here
		 * forever, while the workqueue is stuck trying to acquire the
		 * very same mutex.
		 */
		if (!(++iters & 7)) {
			mutex_unlock(&ctx->uring_lock);
			mutex_lock(&ctx->uring_lock);
		}

		if (*nr_events < min)
			tmin = min - *nr_events;

		ret = io_iopoll_getevents(ctx, nr_events, tmin);
		if (ret <= 0)
			break;
		ret = 0;
	} while (min && !*nr_events && !need_resched());

	return ret;
}

static int io_iopoll_check(struct io_ring_ctx *ctx, unsigned *nr_events,
			   long min)
{
	int ret;

	/*
	 * We disallow the app entering submit/complete with polling, but we
	 * still need to lock the ring to prevent racing with polled issue
	 * that got punted to a workqueue.
	 */
	mutex_lock(&ctx->uring_lock);
	ret = __io_iopoll_check(ctx, nr_events, min);
	mutex_unlock(&ctx->uring_lock);
	return ret;
}

static void kiocb_end_write(struct io_kiocb *req)
{
	/*
	 * Tell lockdep we inherited freeze protection from submission
	 * thread.
	 */
	if (req->flags & REQ_F_ISREG) {
		struct inode *inode = file_inode(req->file);

		__sb_writers_acquired(inode->i_sb, SB_FREEZE_WRITE);
	}
	file_end_write(req->file);
}

static inline void req_set_fail_links(struct io_kiocb *req)
{
	if ((req->flags & (REQ_F_LINK | REQ_F_HARDLINK)) == REQ_F_LINK)
		req->flags |= REQ_F_FAIL_LINK;
}

static void io_complete_rw_common(struct kiocb *kiocb, long res)
{
	struct io_kiocb *req = container_of(kiocb, struct io_kiocb, rw.kiocb);

	if (kiocb->ki_flags & IOCB_WRITE)
		kiocb_end_write(req);

	if (res != req->result)
		req_set_fail_links(req);
	io_cqring_add_event(req, res);
}

static void io_complete_rw(struct kiocb *kiocb, long res, long res2)
{
	struct io_kiocb *req = container_of(kiocb, struct io_kiocb, rw.kiocb);

	io_complete_rw_common(kiocb, res);
	io_put_req(req);
}

static struct io_kiocb *__io_complete_rw(struct kiocb *kiocb, long res)
{
	struct io_kiocb *req = container_of(kiocb, struct io_kiocb, rw.kiocb);
	struct io_kiocb *nxt = NULL;

	io_complete_rw_common(kiocb, res);
	io_put_req_find_next(req, &nxt);

	return nxt;
}

static void io_complete_rw_iopoll(struct kiocb *kiocb, long res, long res2)
{
	struct io_kiocb *req = container_of(kiocb, struct io_kiocb, rw.kiocb);

	if (kiocb->ki_flags & IOCB_WRITE)
		kiocb_end_write(req);

	if (res != req->result)
		req_set_fail_links(req);
	req->result = res;
	if (res != -EAGAIN)
		req->flags |= REQ_F_IOPOLL_COMPLETED;
}

/*
 * After the iocb has been issued, it's safe to be found on the poll list.
 * Adding the kiocb to the list AFTER submission ensures that we don't
 * find it from a io_iopoll_getevents() thread before the issuer is done
 * accessing the kiocb cookie.
 */
static void io_iopoll_req_issued(struct io_kiocb *req)
{
	struct io_ring_ctx *ctx = req->ctx;

	/*
	 * Track whether we have multiple files in our lists. This will impact
	 * how we do polling eventually, not spinning if we're on potentially
	 * different devices.
	 */
	if (list_empty(&ctx->poll_list)) {
		ctx->poll_multi_file = false;
	} else if (!ctx->poll_multi_file) {
		struct io_kiocb *list_req;

		list_req = list_first_entry(&ctx->poll_list, struct io_kiocb,
						list);
		if (list_req->file != req->file)
			ctx->poll_multi_file = true;
	}

	/*
	 * For fast devices, IO may have already completed. If it has, add
	 * it to the front so we find it first.
	 */
	if (req->flags & REQ_F_IOPOLL_COMPLETED)
		list_add(&req->list, &ctx->poll_list);
	else
		list_add_tail(&req->list, &ctx->poll_list);
}

static void io_file_put(struct io_submit_state *state)
{
	if (state->file) {
		int diff = state->has_refs - state->used_refs;

		if (diff)
			fput_many(state->file, diff);
		state->file = NULL;
	}
}

/*
 * Get as many references to a file as we have IOs left in this submission,
 * assuming most submissions are for one file, or at least that each file
 * has more than one submission.
 */
static struct file *io_file_get(struct io_submit_state *state, int fd)
{
	if (!state)
		return fget(fd);

	if (state->file) {
		if (state->fd == fd) {
			state->used_refs++;
			state->ios_left--;
			return state->file;
		}
		io_file_put(state);
	}
	state->file = fget_many(fd, state->ios_left);
	if (!state->file)
		return NULL;

	state->fd = fd;
	state->has_refs = state->ios_left;
	state->used_refs = 1;
	state->ios_left--;
	return state->file;
}

/*
 * If we tracked the file through the SCM inflight mechanism, we could support
 * any file. For now, just ensure that anything potentially problematic is done
 * inline.
 */
static bool io_file_supports_async(struct file *file)
{
	umode_t mode = file_inode(file)->i_mode;

	if (S_ISBLK(mode) || S_ISCHR(mode) || S_ISSOCK(mode))
		return true;
	if (S_ISREG(mode) && file->f_op != &io_uring_fops)
		return true;

	return false;
}

static int io_prep_rw(struct io_kiocb *req, const struct io_uring_sqe *sqe,
		      bool force_nonblock)
{
	struct io_ring_ctx *ctx = req->ctx;
	struct kiocb *kiocb = &req->rw.kiocb;
	unsigned ioprio;
	int ret;

	if (!req->file)
		return -EBADF;

	if (S_ISREG(file_inode(req->file)->i_mode))
		req->flags |= REQ_F_ISREG;

	kiocb->ki_pos = READ_ONCE(sqe->off);
	kiocb->ki_flags = iocb_flags(kiocb->ki_filp);
	kiocb->ki_hint = ki_hint_validate(file_write_hint(kiocb->ki_filp));

	ioprio = READ_ONCE(sqe->ioprio);
	if (ioprio) {
		ret = ioprio_check_cap(ioprio);
		if (ret)
			return ret;

		kiocb->ki_ioprio = ioprio;
	} else
		kiocb->ki_ioprio = get_current_ioprio();

	ret = kiocb_set_rw_flags(kiocb, READ_ONCE(sqe->rw_flags));
	if (unlikely(ret))
		return ret;

	/* don't allow async punt if RWF_NOWAIT was requested */
	if ((kiocb->ki_flags & IOCB_NOWAIT) ||
	    (req->file->f_flags & O_NONBLOCK))
		req->flags |= REQ_F_NOWAIT;

	if (force_nonblock)
		kiocb->ki_flags |= IOCB_NOWAIT;

	if (ctx->flags & IORING_SETUP_IOPOLL) {
		if (!(kiocb->ki_flags & IOCB_DIRECT) ||
		    !kiocb->ki_filp->f_op->iopoll)
			return -EOPNOTSUPP;

		kiocb->ki_flags |= IOCB_HIPRI;
		kiocb->ki_complete = io_complete_rw_iopoll;
		req->result = 0;
	} else {
		if (kiocb->ki_flags & IOCB_HIPRI)
			return -EINVAL;
		kiocb->ki_complete = io_complete_rw;
	}

	req->rw.addr = READ_ONCE(sqe->addr);
	req->rw.len = READ_ONCE(sqe->len);
	/* we own ->private, reuse it for the buffer index */
	req->rw.kiocb.private = (void *) (unsigned long)
					READ_ONCE(sqe->buf_index);
	return 0;
}

static inline void io_rw_done(struct kiocb *kiocb, ssize_t ret)
{
	switch (ret) {
	case -EIOCBQUEUED:
		break;
	case -ERESTARTSYS:
	case -ERESTARTNOINTR:
	case -ERESTARTNOHAND:
	case -ERESTART_RESTARTBLOCK:
		/*
		 * We can't just restart the syscall, since previously
		 * submitted sqes may already be in progress. Just fail this
		 * IO with EINTR.
		 */
		ret = -EINTR;
		/* fall through */
	default:
		kiocb->ki_complete(kiocb, ret, 0);
	}
}

static void kiocb_done(struct kiocb *kiocb, ssize_t ret, struct io_kiocb **nxt,
		       bool in_async)
{
	if (in_async && ret >= 0 && kiocb->ki_complete == io_complete_rw)
		*nxt = __io_complete_rw(kiocb, ret);
	else
		io_rw_done(kiocb, ret);
}

static ssize_t io_import_fixed(struct io_kiocb *req, int rw,
			       struct iov_iter *iter)
{
	struct io_ring_ctx *ctx = req->ctx;
	size_t len = req->rw.len;
	struct io_mapped_ubuf *imu;
	unsigned index, buf_index;
	size_t offset;
	u64 buf_addr;

	/* attempt to use fixed buffers without having provided iovecs */
	if (unlikely(!ctx->user_bufs))
		return -EFAULT;

	buf_index = (unsigned long) req->rw.kiocb.private;
	if (unlikely(buf_index >= ctx->nr_user_bufs))
		return -EFAULT;

	index = array_index_nospec(buf_index, ctx->nr_user_bufs);
	imu = &ctx->user_bufs[index];
	buf_addr = req->rw.addr;

	/* overflow */
	if (buf_addr + len < buf_addr)
		return -EFAULT;
	/* not inside the mapped region */
	if (buf_addr < imu->ubuf || buf_addr + len > imu->ubuf + imu->len)
		return -EFAULT;

	/*
	 * May not be a start of buffer, set size appropriately
	 * and advance us to the beginning.
	 */
	offset = buf_addr - imu->ubuf;
	iov_iter_bvec(iter, rw, imu->bvec, imu->nr_bvecs, offset + len);

	if (offset) {
		/*
		 * Don't use iov_iter_advance() here, as it's really slow for
		 * using the latter parts of a big fixed buffer - it iterates
		 * over each segment manually. We can cheat a bit here, because
		 * we know that:
		 *
		 * 1) it's a BVEC iter, we set it up
		 * 2) all bvecs are PAGE_SIZE in size, except potentially the
		 *    first and last bvec
		 *
		 * So just find our index, and adjust the iterator afterwards.
		 * If the offset is within the first bvec (or the whole first
		 * bvec, just use iov_iter_advance(). This makes it easier
		 * since we can just skip the first segment, which may not
		 * be PAGE_SIZE aligned.
		 */
		const struct bio_vec *bvec = imu->bvec;

		if (offset <= bvec->bv_len) {
			iov_iter_advance(iter, offset);
		} else {
			unsigned long seg_skip;

			/* skip first vec */
			offset -= bvec->bv_len;
			seg_skip = 1 + (offset >> PAGE_SHIFT);

			iter->bvec = bvec + seg_skip;
			iter->nr_segs -= seg_skip;
			iter->count -= bvec->bv_len + offset;
			iter->iov_offset = offset & ~PAGE_MASK;
		}
	}

	return len;
}

static ssize_t io_import_iovec(int rw, struct io_kiocb *req,
			       struct iovec **iovec, struct iov_iter *iter)
{
	void __user *buf = u64_to_user_ptr(req->rw.addr);
	size_t sqe_len = req->rw.len;
	u8 opcode;

	opcode = req->opcode;
	if (opcode == IORING_OP_READ_FIXED || opcode == IORING_OP_WRITE_FIXED) {
		*iovec = NULL;
		return io_import_fixed(req, rw, iter);
	}

	/* buffer index only valid with fixed read/write */
	if (req->rw.kiocb.private)
		return -EINVAL;

	if (req->io) {
		struct io_async_rw *iorw = &req->io->rw;

		*iovec = iorw->iov;
		iov_iter_init(iter, rw, *iovec, iorw->nr_segs, iorw->size);
		if (iorw->iov == iorw->fast_iov)
			*iovec = NULL;
		return iorw->size;
	}

	if (!req->has_user)
		return -EFAULT;

#ifdef CONFIG_COMPAT
	if (req->ctx->compat)
		return compat_import_iovec(rw, buf, sqe_len, UIO_FASTIOV,
						iovec, iter);
#endif

	return import_iovec(rw, buf, sqe_len, UIO_FASTIOV, iovec, iter);
}

/*
 * For files that don't have ->read_iter() and ->write_iter(), handle them
 * by looping over ->read() or ->write() manually.
 */
static ssize_t loop_rw_iter(int rw, struct file *file, struct kiocb *kiocb,
			   struct iov_iter *iter)
{
	ssize_t ret = 0;

	/*
	 * Don't support polled IO through this interface, and we can't
	 * support non-blocking either. For the latter, this just causes
	 * the kiocb to be handled from an async context.
	 */
	if (kiocb->ki_flags & IOCB_HIPRI)
		return -EOPNOTSUPP;
	if (kiocb->ki_flags & IOCB_NOWAIT)
		return -EAGAIN;

	while (iov_iter_count(iter)) {
		struct iovec iovec;
		ssize_t nr;

		if (!iov_iter_is_bvec(iter)) {
			iovec = iov_iter_iovec(iter);
		} else {
			/* fixed buffers import bvec */
			iovec.iov_base = kmap(iter->bvec->bv_page)
						+ iter->iov_offset;
			iovec.iov_len = min(iter->count,
					iter->bvec->bv_len - iter->iov_offset);
		}

		if (rw == READ) {
			nr = file->f_op->read(file, iovec.iov_base,
					      iovec.iov_len, &kiocb->ki_pos);
		} else {
			nr = file->f_op->write(file, iovec.iov_base,
					       iovec.iov_len, &kiocb->ki_pos);
		}

		if (iov_iter_is_bvec(iter))
			kunmap(iter->bvec->bv_page);

		if (nr < 0) {
			if (!ret)
				ret = nr;
			break;
		}
		ret += nr;
		if (nr != iovec.iov_len)
			break;
		iov_iter_advance(iter, nr);
	}

	return ret;
}

static void io_req_map_rw(struct io_kiocb *req, ssize_t io_size,
			  struct iovec *iovec, struct iovec *fast_iov,
			  struct iov_iter *iter)
{
	req->io->rw.nr_segs = iter->nr_segs;
	req->io->rw.size = io_size;
	req->io->rw.iov = iovec;
	if (!req->io->rw.iov) {
		req->io->rw.iov = req->io->rw.fast_iov;
		memcpy(req->io->rw.iov, fast_iov,
			sizeof(struct iovec) * iter->nr_segs);
	}
}

static int io_alloc_async_ctx(struct io_kiocb *req)
{
	req->io = kmalloc(sizeof(*req->io), GFP_KERNEL);
	return req->io == NULL;
}

static void io_rw_async(struct io_wq_work **workptr)
{
	struct io_kiocb *req = container_of(*workptr, struct io_kiocb, work);
	struct iovec *iov = NULL;

	if (req->io->rw.iov != req->io->rw.fast_iov)
		iov = req->io->rw.iov;
	io_wq_submit_work(workptr);
	kfree(iov);
}

static int io_setup_async_rw(struct io_kiocb *req, ssize_t io_size,
			     struct iovec *iovec, struct iovec *fast_iov,
			     struct iov_iter *iter)
{
<<<<<<< HEAD
=======
	if (req->opcode == IORING_OP_READ_FIXED ||
	    req->opcode == IORING_OP_WRITE_FIXED)
		return 0;
>>>>>>> e704cc87
	if (!req->io && io_alloc_async_ctx(req))
		return -ENOMEM;

	io_req_map_rw(req, io_size, iovec, fast_iov, iter);
	req->work.func = io_rw_async;
	return 0;
}

static int io_read_prep(struct io_kiocb *req, const struct io_uring_sqe *sqe,
			bool force_nonblock)
{
	struct io_async_ctx *io;
	struct iov_iter iter;
	ssize_t ret;

	ret = io_prep_rw(req, sqe, force_nonblock);
	if (ret)
		return ret;

	if (unlikely(!(req->file->f_mode & FMODE_READ)))
		return -EBADF;

	if (!req->io)
		return 0;

	io = req->io;
	io->rw.iov = io->rw.fast_iov;
	req->io = NULL;
	ret = io_import_iovec(READ, req, &io->rw.iov, &iter);
	req->io = io;
	if (ret < 0)
		return ret;

	io_req_map_rw(req, ret, io->rw.iov, io->rw.fast_iov, &iter);
	return 0;
}

static int io_read(struct io_kiocb *req, struct io_kiocb **nxt,
		   bool force_nonblock)
{
	struct iovec inline_vecs[UIO_FASTIOV], *iovec = inline_vecs;
	struct kiocb *kiocb = &req->rw.kiocb;
	struct iov_iter iter;
	size_t iov_count;
	ssize_t io_size, ret;

	ret = io_import_iovec(READ, req, &iovec, &iter);
	if (ret < 0)
		return ret;
<<<<<<< HEAD

	/* Ensure we clear previously set non-block flag */
	if (!force_nonblock)
		req->rw.kiocb.ki_flags &= ~IOCB_NOWAIT;

=======

	/* Ensure we clear previously set non-block flag */
	if (!force_nonblock)
		req->rw.kiocb.ki_flags &= ~IOCB_NOWAIT;

	req->result = 0;
>>>>>>> e704cc87
	io_size = ret;
	if (req->flags & REQ_F_LINK)
		req->result = io_size;

	/*
	 * If the file doesn't support async, mark it as REQ_F_MUST_PUNT so
	 * we know to async punt it even if it was opened O_NONBLOCK
	 */
	if (force_nonblock && !io_file_supports_async(req->file)) {
		req->flags |= REQ_F_MUST_PUNT;
		goto copy_iov;
	}

	iov_count = iov_iter_count(&iter);
	ret = rw_verify_area(READ, req->file, &kiocb->ki_pos, iov_count);
	if (!ret) {
		ssize_t ret2;

		if (req->file->f_op->read_iter)
			ret2 = call_read_iter(req->file, kiocb, &iter);
		else
			ret2 = loop_rw_iter(READ, req->file, kiocb, &iter);

		/* Catch -EAGAIN return for forced non-blocking submission */
		if (!force_nonblock || ret2 != -EAGAIN) {
			kiocb_done(kiocb, ret2, nxt, req->in_async);
		} else {
copy_iov:
			ret = io_setup_async_rw(req, io_size, iovec,
						inline_vecs, &iter);
			if (ret)
				goto out_free;
			return -EAGAIN;
		}
	}
out_free:
	if (!io_wq_current_is_worker())
		kfree(iovec);
	return ret;
}

static int io_write_prep(struct io_kiocb *req, const struct io_uring_sqe *sqe,
			 bool force_nonblock)
{
	struct io_async_ctx *io;
	struct iov_iter iter;
	ssize_t ret;

	ret = io_prep_rw(req, sqe, force_nonblock);
	if (ret)
		return ret;

	if (unlikely(!(req->file->f_mode & FMODE_WRITE)))
		return -EBADF;

	if (!req->io)
		return 0;

	io = req->io;
	io->rw.iov = io->rw.fast_iov;
	req->io = NULL;
	ret = io_import_iovec(WRITE, req, &io->rw.iov, &iter);
	req->io = io;
	if (ret < 0)
		return ret;

	io_req_map_rw(req, ret, io->rw.iov, io->rw.fast_iov, &iter);
	return 0;
}

static int io_write(struct io_kiocb *req, struct io_kiocb **nxt,
		    bool force_nonblock)
{
	struct iovec inline_vecs[UIO_FASTIOV], *iovec = inline_vecs;
	struct kiocb *kiocb = &req->rw.kiocb;
	struct iov_iter iter;
	size_t iov_count;
	ssize_t ret, io_size;

	ret = io_import_iovec(WRITE, req, &iovec, &iter);
	if (ret < 0)
		return ret;
<<<<<<< HEAD

	/* Ensure we clear previously set non-block flag */
	if (!force_nonblock)
		req->rw.kiocb.ki_flags &= ~IOCB_NOWAIT;

=======

	/* Ensure we clear previously set non-block flag */
	if (!force_nonblock)
		req->rw.kiocb.ki_flags &= ~IOCB_NOWAIT;

	req->result = 0;
>>>>>>> e704cc87
	io_size = ret;
	if (req->flags & REQ_F_LINK)
		req->result = io_size;

	/*
	 * If the file doesn't support async, mark it as REQ_F_MUST_PUNT so
	 * we know to async punt it even if it was opened O_NONBLOCK
	 */
	if (force_nonblock && !io_file_supports_async(req->file)) {
		req->flags |= REQ_F_MUST_PUNT;
		goto copy_iov;
	}

	/* file path doesn't support NOWAIT for non-direct_IO */
	if (force_nonblock && !(kiocb->ki_flags & IOCB_DIRECT) &&
	    (req->flags & REQ_F_ISREG))
		goto copy_iov;

	iov_count = iov_iter_count(&iter);
	ret = rw_verify_area(WRITE, req->file, &kiocb->ki_pos, iov_count);
	if (!ret) {
		ssize_t ret2;

		/*
		 * Open-code file_start_write here to grab freeze protection,
		 * which will be released by another thread in
		 * io_complete_rw().  Fool lockdep by telling it the lock got
		 * released so that it doesn't complain about the held lock when
		 * we return to userspace.
		 */
		if (req->flags & REQ_F_ISREG) {
			__sb_start_write(file_inode(req->file)->i_sb,
						SB_FREEZE_WRITE, true);
			__sb_writers_release(file_inode(req->file)->i_sb,
						SB_FREEZE_WRITE);
		}
		kiocb->ki_flags |= IOCB_WRITE;

		if (req->file->f_op->write_iter)
			ret2 = call_write_iter(req->file, kiocb, &iter);
		else
			ret2 = loop_rw_iter(WRITE, req->file, kiocb, &iter);
		if (!force_nonblock || ret2 != -EAGAIN) {
			kiocb_done(kiocb, ret2, nxt, req->in_async);
		} else {
copy_iov:
			ret = io_setup_async_rw(req, io_size, iovec,
						inline_vecs, &iter);
			if (ret)
				goto out_free;
			return -EAGAIN;
		}
	}
out_free:
	if (!io_wq_current_is_worker())
		kfree(iovec);
	return ret;
}

/*
 * IORING_OP_NOP just posts a completion event, nothing else.
 */
static int io_nop(struct io_kiocb *req)
{
	struct io_ring_ctx *ctx = req->ctx;

	if (unlikely(ctx->flags & IORING_SETUP_IOPOLL))
		return -EINVAL;

	io_cqring_add_event(req, 0);
	io_put_req(req);
	return 0;
}

static int io_prep_fsync(struct io_kiocb *req, const struct io_uring_sqe *sqe)
{
	struct io_ring_ctx *ctx = req->ctx;

	if (!req->file)
		return -EBADF;

	if (unlikely(ctx->flags & IORING_SETUP_IOPOLL))
		return -EINVAL;
	if (unlikely(sqe->addr || sqe->ioprio || sqe->buf_index))
		return -EINVAL;

	req->sync.flags = READ_ONCE(sqe->fsync_flags);
	if (unlikely(req->sync.flags & ~IORING_FSYNC_DATASYNC))
		return -EINVAL;

	req->sync.off = READ_ONCE(sqe->off);
	req->sync.len = READ_ONCE(sqe->len);
	return 0;
}

static bool io_req_cancelled(struct io_kiocb *req)
<<<<<<< HEAD
{
	if (req->work.flags & IO_WQ_WORK_CANCEL) {
		req_set_fail_links(req);
		io_cqring_add_event(req, -ECANCELED);
		io_put_req(req);
		return true;
	}

	return false;
}

static void io_fsync_finish(struct io_wq_work **workptr)
{
=======
{
	if (req->work.flags & IO_WQ_WORK_CANCEL) {
		req_set_fail_links(req);
		io_cqring_add_event(req, -ECANCELED);
		io_put_req(req);
		return true;
	}

	return false;
}

static void io_link_work_cb(struct io_wq_work **workptr)
{
	struct io_wq_work *work = *workptr;
	struct io_kiocb *link = work->data;

	io_queue_linked_timeout(link);
	work->func = io_wq_submit_work;
}

static void io_wq_assign_next(struct io_wq_work **workptr, struct io_kiocb *nxt)
{
	struct io_kiocb *link;

	io_prep_async_work(nxt, &link);
	*workptr = &nxt->work;
	if (link) {
		nxt->work.flags |= IO_WQ_WORK_CB;
		nxt->work.func = io_link_work_cb;
		nxt->work.data = link;
	}
}

static void io_fsync_finish(struct io_wq_work **workptr)
{
>>>>>>> e704cc87
	struct io_kiocb *req = container_of(*workptr, struct io_kiocb, work);
	loff_t end = req->sync.off + req->sync.len;
	struct io_kiocb *nxt = NULL;
	int ret;

	if (io_req_cancelled(req))
		return;

	ret = vfs_fsync_range(req->file, req->sync.off,
				end > 0 ? end : LLONG_MAX,
				req->sync.flags & IORING_FSYNC_DATASYNC);
	if (ret < 0)
		req_set_fail_links(req);
	io_cqring_add_event(req, ret);
	io_put_req_find_next(req, &nxt);
	if (nxt)
<<<<<<< HEAD
		*workptr = &nxt->work;
=======
		io_wq_assign_next(workptr, nxt);
>>>>>>> e704cc87
}

static int io_fsync(struct io_kiocb *req, struct io_kiocb **nxt,
		    bool force_nonblock)
{
	struct io_wq_work *work, *old_work;

	/* fsync always requires a blocking context */
	if (force_nonblock) {
		io_put_req(req);
		req->work.func = io_fsync_finish;
		return -EAGAIN;
	}

	work = old_work = &req->work;
	io_fsync_finish(&work);
	if (work && work != old_work)
		*nxt = container_of(work, struct io_kiocb, work);
	return 0;
}

static int io_prep_sfr(struct io_kiocb *req, const struct io_uring_sqe *sqe)
{
	struct io_ring_ctx *ctx = req->ctx;

	if (!req->file)
		return -EBADF;

	if (unlikely(ctx->flags & IORING_SETUP_IOPOLL))
		return -EINVAL;
	if (unlikely(sqe->addr || sqe->ioprio || sqe->buf_index))
		return -EINVAL;

	req->sync.off = READ_ONCE(sqe->off);
	req->sync.len = READ_ONCE(sqe->len);
	req->sync.flags = READ_ONCE(sqe->sync_range_flags);
	return 0;
}

static void io_sync_file_range_finish(struct io_wq_work **workptr)
{
	struct io_kiocb *req = container_of(*workptr, struct io_kiocb, work);
	struct io_kiocb *nxt = NULL;
	int ret;

	if (io_req_cancelled(req))
		return;

	ret = sync_file_range(req->file, req->sync.off, req->sync.len,
				req->sync.flags);
	if (ret < 0)
		req_set_fail_links(req);
	io_cqring_add_event(req, ret);
	io_put_req_find_next(req, &nxt);
	if (nxt)
<<<<<<< HEAD
		*workptr = &nxt->work;
=======
		io_wq_assign_next(workptr, nxt);
>>>>>>> e704cc87
}

static int io_sync_file_range(struct io_kiocb *req, struct io_kiocb **nxt,
			      bool force_nonblock)
{
	struct io_wq_work *work, *old_work;

	/* sync_file_range always requires a blocking context */
	if (force_nonblock) {
		io_put_req(req);
		req->work.func = io_sync_file_range_finish;
		return -EAGAIN;
	}

	work = old_work = &req->work;
	io_sync_file_range_finish(&work);
	if (work && work != old_work)
		*nxt = container_of(work, struct io_kiocb, work);
	return 0;
}

#if defined(CONFIG_NET)
static void io_sendrecv_async(struct io_wq_work **workptr)
{
	struct io_kiocb *req = container_of(*workptr, struct io_kiocb, work);
	struct iovec *iov = NULL;

	if (req->io->rw.iov != req->io->rw.fast_iov)
		iov = req->io->msg.iov;
	io_wq_submit_work(workptr);
	kfree(iov);
}
#endif

static int io_sendmsg_prep(struct io_kiocb *req, const struct io_uring_sqe *sqe)
{
#if defined(CONFIG_NET)
	struct io_sr_msg *sr = &req->sr_msg;
	struct io_async_ctx *io = req->io;
<<<<<<< HEAD

	sr->msg_flags = READ_ONCE(sqe->msg_flags);
	sr->msg = u64_to_user_ptr(READ_ONCE(sqe->addr));

=======

	sr->msg_flags = READ_ONCE(sqe->msg_flags);
	sr->msg = u64_to_user_ptr(READ_ONCE(sqe->addr));

>>>>>>> e704cc87
	if (!io)
		return 0;

	io->msg.iov = io->msg.fast_iov;
	return sendmsg_copy_msghdr(&io->msg.msg, sr->msg, sr->msg_flags,
					&io->msg.iov);
#else
	return -EOPNOTSUPP;
#endif
}

static int io_sendmsg(struct io_kiocb *req, struct io_kiocb **nxt,
		      bool force_nonblock)
{
#if defined(CONFIG_NET)
	struct io_async_msghdr *kmsg = NULL;
	struct socket *sock;
	int ret;

	if (unlikely(req->ctx->flags & IORING_SETUP_IOPOLL))
		return -EINVAL;

	sock = sock_from_file(req->file, &ret);
	if (sock) {
		struct io_async_ctx io;
		struct sockaddr_storage addr;
		unsigned flags;

		if (req->io) {
			kmsg = &req->io->msg;
			kmsg->msg.msg_name = &addr;
			/* if iov is set, it's allocated already */
			if (!kmsg->iov)
				kmsg->iov = kmsg->fast_iov;
			kmsg->msg.msg_iter.iov = kmsg->iov;
		} else {
			struct io_sr_msg *sr = &req->sr_msg;

			kmsg = &io.msg;
			kmsg->msg.msg_name = &addr;

			io.msg.iov = io.msg.fast_iov;
			ret = sendmsg_copy_msghdr(&io.msg.msg, sr->msg,
					sr->msg_flags, &io.msg.iov);
			if (ret)
				return ret;
		}

		flags = req->sr_msg.msg_flags;
		if (flags & MSG_DONTWAIT)
			req->flags |= REQ_F_NOWAIT;
		else if (force_nonblock)
			flags |= MSG_DONTWAIT;

		ret = __sys_sendmsg_sock(sock, &kmsg->msg, flags);
		if (force_nonblock && ret == -EAGAIN) {
			if (req->io)
				return -EAGAIN;
			if (io_alloc_async_ctx(req))
				return -ENOMEM;
			memcpy(&req->io->msg, &io.msg, sizeof(io.msg));
			req->work.func = io_sendrecv_async;
			return -EAGAIN;
		}
		if (ret == -ERESTARTSYS)
			ret = -EINTR;
	}

	if (!io_wq_current_is_worker() && kmsg && kmsg->iov != kmsg->fast_iov)
		kfree(kmsg->iov);
	io_cqring_add_event(req, ret);
	if (ret < 0)
		req_set_fail_links(req);
	io_put_req_find_next(req, nxt);
	return 0;
#else
	return -EOPNOTSUPP;
#endif
}

static int io_recvmsg_prep(struct io_kiocb *req,
			   const struct io_uring_sqe *sqe)
{
#if defined(CONFIG_NET)
	struct io_sr_msg *sr = &req->sr_msg;
	struct io_async_ctx *io = req->io;

	sr->msg_flags = READ_ONCE(sqe->msg_flags);
	sr->msg = u64_to_user_ptr(READ_ONCE(sqe->addr));

	if (!io)
		return 0;

	io->msg.iov = io->msg.fast_iov;
	return recvmsg_copy_msghdr(&io->msg.msg, sr->msg, sr->msg_flags,
					&io->msg.uaddr, &io->msg.iov);
#else
	return -EOPNOTSUPP;
#endif
}

static int io_recvmsg(struct io_kiocb *req, struct io_kiocb **nxt,
		      bool force_nonblock)
{
#if defined(CONFIG_NET)
	struct io_async_msghdr *kmsg = NULL;
	struct socket *sock;
	int ret;

	if (unlikely(req->ctx->flags & IORING_SETUP_IOPOLL))
		return -EINVAL;

	sock = sock_from_file(req->file, &ret);
	if (sock) {
		struct io_async_ctx io;
		struct sockaddr_storage addr;
		unsigned flags;

		if (req->io) {
			kmsg = &req->io->msg;
			kmsg->msg.msg_name = &addr;
			/* if iov is set, it's allocated already */
			if (!kmsg->iov)
				kmsg->iov = kmsg->fast_iov;
			kmsg->msg.msg_iter.iov = kmsg->iov;
		} else {
			struct io_sr_msg *sr = &req->sr_msg;

			kmsg = &io.msg;
			kmsg->msg.msg_name = &addr;

			io.msg.iov = io.msg.fast_iov;
			ret = recvmsg_copy_msghdr(&io.msg.msg, sr->msg,
					sr->msg_flags, &io.msg.uaddr,
					&io.msg.iov);
			if (ret)
				return ret;
		}

		flags = req->sr_msg.msg_flags;
		if (flags & MSG_DONTWAIT)
			req->flags |= REQ_F_NOWAIT;
		else if (force_nonblock)
			flags |= MSG_DONTWAIT;

		ret = __sys_recvmsg_sock(sock, &kmsg->msg, req->sr_msg.msg,
						kmsg->uaddr, flags);
		if (force_nonblock && ret == -EAGAIN) {
			if (req->io)
				return -EAGAIN;
			if (io_alloc_async_ctx(req))
				return -ENOMEM;
			memcpy(&req->io->msg, &io.msg, sizeof(io.msg));
			req->work.func = io_sendrecv_async;
			return -EAGAIN;
		}
		if (ret == -ERESTARTSYS)
			ret = -EINTR;
	}

	if (!io_wq_current_is_worker() && kmsg && kmsg->iov != kmsg->fast_iov)
		kfree(kmsg->iov);
	io_cqring_add_event(req, ret);
	if (ret < 0)
		req_set_fail_links(req);
	io_put_req_find_next(req, nxt);
	return 0;
#else
	return -EOPNOTSUPP;
#endif
}

static int io_accept_prep(struct io_kiocb *req, const struct io_uring_sqe *sqe)
<<<<<<< HEAD
{
#if defined(CONFIG_NET)
	struct io_accept *accept = &req->accept;

	if (unlikely(req->ctx->flags & (IORING_SETUP_IOPOLL|IORING_SETUP_SQPOLL)))
		return -EINVAL;
	if (sqe->ioprio || sqe->len || sqe->buf_index)
		return -EINVAL;

	accept->addr = u64_to_user_ptr(READ_ONCE(sqe->addr));
	accept->addr_len = u64_to_user_ptr(READ_ONCE(sqe->addr2));
	accept->flags = READ_ONCE(sqe->accept_flags);
	return 0;
#else
	return -EOPNOTSUPP;
#endif
}

#if defined(CONFIG_NET)
static int __io_accept(struct io_kiocb *req, struct io_kiocb **nxt,
		       bool force_nonblock)
{
	struct io_accept *accept = &req->accept;
	unsigned file_flags;
	int ret;

	file_flags = force_nonblock ? O_NONBLOCK : 0;
	ret = __sys_accept4_file(req->file, file_flags, accept->addr,
					accept->addr_len, accept->flags);
	if (ret == -EAGAIN && force_nonblock)
		return -EAGAIN;
	if (ret == -ERESTARTSYS)
		ret = -EINTR;
	if (ret < 0)
		req_set_fail_links(req);
	io_cqring_add_event(req, ret);
	io_put_req_find_next(req, nxt);
=======
{
#if defined(CONFIG_NET)
	struct io_accept *accept = &req->accept;

	if (unlikely(req->ctx->flags & (IORING_SETUP_IOPOLL|IORING_SETUP_SQPOLL)))
		return -EINVAL;
	if (sqe->ioprio || sqe->len || sqe->buf_index)
		return -EINVAL;

	accept->addr = u64_to_user_ptr(READ_ONCE(sqe->addr));
	accept->addr_len = u64_to_user_ptr(READ_ONCE(sqe->addr2));
	accept->flags = READ_ONCE(sqe->accept_flags);
	return 0;
#else
	return -EOPNOTSUPP;
#endif
}

#if defined(CONFIG_NET)
static int __io_accept(struct io_kiocb *req, struct io_kiocb **nxt,
		       bool force_nonblock)
{
	struct io_accept *accept = &req->accept;
	unsigned file_flags;
	int ret;

	file_flags = force_nonblock ? O_NONBLOCK : 0;
	ret = __sys_accept4_file(req->file, file_flags, accept->addr,
					accept->addr_len, accept->flags);
	if (ret == -EAGAIN && force_nonblock)
		return -EAGAIN;
	if (ret == -ERESTARTSYS)
		ret = -EINTR;
	if (ret < 0)
		req_set_fail_links(req);
	io_cqring_add_event(req, ret);
	io_put_req_find_next(req, nxt);
	return 0;
}

static void io_accept_finish(struct io_wq_work **workptr)
{
	struct io_kiocb *req = container_of(*workptr, struct io_kiocb, work);
	struct io_kiocb *nxt = NULL;

	if (io_req_cancelled(req))
		return;
	__io_accept(req, &nxt, false);
	if (nxt)
		io_wq_assign_next(workptr, nxt);
}
#endif

static int io_accept(struct io_kiocb *req, struct io_kiocb **nxt,
		     bool force_nonblock)
{
#if defined(CONFIG_NET)
	int ret;

	ret = __io_accept(req, nxt, force_nonblock);
	if (ret == -EAGAIN && force_nonblock) {
		req->work.func = io_accept_finish;
		req->work.flags |= IO_WQ_WORK_NEEDS_FILES;
		io_put_req(req);
		return -EAGAIN;
	}
>>>>>>> e704cc87
	return 0;
}

<<<<<<< HEAD
static void io_accept_finish(struct io_wq_work **workptr)
{
	struct io_kiocb *req = container_of(*workptr, struct io_kiocb, work);
	struct io_kiocb *nxt = NULL;

	if (io_req_cancelled(req))
		return;
	__io_accept(req, &nxt, false);
	if (nxt)
		*workptr = &nxt->work;
}
#endif

static int io_accept(struct io_kiocb *req, struct io_kiocb **nxt,
		     bool force_nonblock)
{
#if defined(CONFIG_NET)
	int ret;

	ret = __io_accept(req, nxt, force_nonblock);
	if (ret == -EAGAIN && force_nonblock) {
		req->work.func = io_accept_finish;
		req->work.flags |= IO_WQ_WORK_NEEDS_FILES;
		io_put_req(req);
		return -EAGAIN;
	}
	return 0;
=======
static int io_connect_prep(struct io_kiocb *req, const struct io_uring_sqe *sqe)
{
#if defined(CONFIG_NET)
	struct io_connect *conn = &req->connect;
	struct io_async_ctx *io = req->io;

	if (unlikely(req->ctx->flags & (IORING_SETUP_IOPOLL|IORING_SETUP_SQPOLL)))
		return -EINVAL;
	if (sqe->ioprio || sqe->len || sqe->buf_index || sqe->rw_flags)
		return -EINVAL;

	conn->addr = u64_to_user_ptr(READ_ONCE(sqe->addr));
	conn->addr_len =  READ_ONCE(sqe->addr2);

	if (!io)
		return 0;

	return move_addr_to_kernel(conn->addr, conn->addr_len,
					&io->connect.address);
>>>>>>> e704cc87
#else
	return -EOPNOTSUPP;
#endif
}

<<<<<<< HEAD
static int io_connect_prep(struct io_kiocb *req, const struct io_uring_sqe *sqe)
{
#if defined(CONFIG_NET)
	struct io_connect *conn = &req->connect;
	struct io_async_ctx *io = req->io;

	if (unlikely(req->ctx->flags & (IORING_SETUP_IOPOLL|IORING_SETUP_SQPOLL)))
		return -EINVAL;
	if (sqe->ioprio || sqe->len || sqe->buf_index || sqe->rw_flags)
		return -EINVAL;

	conn->addr = u64_to_user_ptr(READ_ONCE(sqe->addr));
	conn->addr_len =  READ_ONCE(sqe->addr2);

	if (!io)
		return 0;

	return move_addr_to_kernel(conn->addr, conn->addr_len,
					&io->connect.address);
#else
	return -EOPNOTSUPP;
#endif
}

static int io_connect(struct io_kiocb *req, struct io_kiocb **nxt,
		      bool force_nonblock)
{
#if defined(CONFIG_NET)
=======
static int io_connect(struct io_kiocb *req, struct io_kiocb **nxt,
		      bool force_nonblock)
{
#if defined(CONFIG_NET)
>>>>>>> e704cc87
	struct io_async_ctx __io, *io;
	unsigned file_flags;
	int ret;

	if (req->io) {
		io = req->io;
	} else {
		ret = move_addr_to_kernel(req->connect.addr,
						req->connect.addr_len,
						&__io.connect.address);
		if (ret)
			goto out;
		io = &__io;
	}

	file_flags = force_nonblock ? O_NONBLOCK : 0;

	ret = __sys_connect_file(req->file, &io->connect.address,
					req->connect.addr_len, file_flags);
	if ((ret == -EAGAIN || ret == -EINPROGRESS) && force_nonblock) {
		if (req->io)
			return -EAGAIN;
		if (io_alloc_async_ctx(req)) {
			ret = -ENOMEM;
			goto out;
		}
		memcpy(&req->io->connect, &__io.connect, sizeof(__io.connect));
		return -EAGAIN;
	}
	if (ret == -ERESTARTSYS)
		ret = -EINTR;
out:
	if (ret < 0)
		req_set_fail_links(req);
	io_cqring_add_event(req, ret);
	io_put_req_find_next(req, nxt);
	return 0;
#else
	return -EOPNOTSUPP;
#endif
}

static void io_poll_remove_one(struct io_kiocb *req)
{
	struct io_poll_iocb *poll = &req->poll;

	spin_lock(&poll->head->lock);
	WRITE_ONCE(poll->canceled, true);
	if (!list_empty(&poll->wait.entry)) {
		list_del_init(&poll->wait.entry);
		io_queue_async_work(req);
	}
	spin_unlock(&poll->head->lock);
	hash_del(&req->hash_node);
}

static void io_poll_remove_all(struct io_ring_ctx *ctx)
{
	struct hlist_node *tmp;
	struct io_kiocb *req;
	int i;

	spin_lock_irq(&ctx->completion_lock);
	for (i = 0; i < (1U << ctx->cancel_hash_bits); i++) {
		struct hlist_head *list;

		list = &ctx->cancel_hash[i];
		hlist_for_each_entry_safe(req, tmp, list, hash_node)
			io_poll_remove_one(req);
	}
	spin_unlock_irq(&ctx->completion_lock);
}

static int io_poll_cancel(struct io_ring_ctx *ctx, __u64 sqe_addr)
{
	struct hlist_head *list;
	struct io_kiocb *req;

	list = &ctx->cancel_hash[hash_long(sqe_addr, ctx->cancel_hash_bits)];
	hlist_for_each_entry(req, list, hash_node) {
		if (sqe_addr == req->user_data) {
			io_poll_remove_one(req);
			return 0;
		}
	}

	return -ENOENT;
}

static int io_poll_remove_prep(struct io_kiocb *req,
			       const struct io_uring_sqe *sqe)
{
	if (unlikely(req->ctx->flags & IORING_SETUP_IOPOLL))
		return -EINVAL;
	if (sqe->ioprio || sqe->off || sqe->len || sqe->buf_index ||
	    sqe->poll_events)
		return -EINVAL;

	req->poll.addr = READ_ONCE(sqe->addr);
	return 0;
}

/*
 * Find a running poll command that matches one specified in sqe->addr,
 * and remove it if found.
 */
static int io_poll_remove(struct io_kiocb *req)
{
	struct io_ring_ctx *ctx = req->ctx;
	u64 addr;
	int ret;

	addr = req->poll.addr;
	spin_lock_irq(&ctx->completion_lock);
	ret = io_poll_cancel(ctx, addr);
	spin_unlock_irq(&ctx->completion_lock);

	io_cqring_add_event(req, ret);
	if (ret < 0)
		req_set_fail_links(req);
	io_put_req(req);
	return 0;
}

static void io_poll_complete(struct io_kiocb *req, __poll_t mask, int error)
{
	struct io_ring_ctx *ctx = req->ctx;

	req->poll.done = true;
	if (error)
		io_cqring_fill_event(req, error);
	else
		io_cqring_fill_event(req, mangle_poll(mask));
	io_commit_cqring(ctx);
}

static void io_poll_complete_work(struct io_wq_work **workptr)
{
	struct io_wq_work *work = *workptr;
	struct io_kiocb *req = container_of(work, struct io_kiocb, work);
	struct io_poll_iocb *poll = &req->poll;
	struct poll_table_struct pt = { ._key = poll->events };
	struct io_ring_ctx *ctx = req->ctx;
	struct io_kiocb *nxt = NULL;
	__poll_t mask = 0;
	int ret = 0;

	if (work->flags & IO_WQ_WORK_CANCEL) {
		WRITE_ONCE(poll->canceled, true);
		ret = -ECANCELED;
	} else if (READ_ONCE(poll->canceled)) {
		ret = -ECANCELED;
	}

	if (ret != -ECANCELED)
		mask = vfs_poll(poll->file, &pt) & poll->events;

	/*
	 * Note that ->ki_cancel callers also delete iocb from active_reqs after
	 * calling ->ki_cancel.  We need the ctx_lock roundtrip here to
	 * synchronize with them.  In the cancellation case the list_del_init
	 * itself is not actually needed, but harmless so we keep it in to
	 * avoid further branches in the fast path.
	 */
	spin_lock_irq(&ctx->completion_lock);
	if (!mask && ret != -ECANCELED) {
		add_wait_queue(poll->head, &poll->wait);
		spin_unlock_irq(&ctx->completion_lock);
		return;
	}
	hash_del(&req->hash_node);
	io_poll_complete(req, mask, ret);
	spin_unlock_irq(&ctx->completion_lock);

	io_cqring_ev_posted(ctx);

	if (ret < 0)
		req_set_fail_links(req);
	io_put_req_find_next(req, &nxt);
	if (nxt)
		io_wq_assign_next(workptr, nxt);
}

static int io_poll_wake(struct wait_queue_entry *wait, unsigned mode, int sync,
			void *key)
{
	struct io_poll_iocb *poll = wait->private;
	struct io_kiocb *req = container_of(poll, struct io_kiocb, poll);
	struct io_ring_ctx *ctx = req->ctx;
	__poll_t mask = key_to_poll(key);
	unsigned long flags;

	/* for instances that support it check for an event match first: */
	if (mask && !(mask & poll->events))
		return 0;

	list_del_init(&poll->wait.entry);

	/*
	 * Run completion inline if we can. We're using trylock here because
	 * we are violating the completion_lock -> poll wq lock ordering.
	 * If we have a link timeout we're going to need the completion_lock
	 * for finalizing the request, mark us as having grabbed that already.
	 */
	if (mask && spin_trylock_irqsave(&ctx->completion_lock, flags)) {
		hash_del(&req->hash_node);
		io_poll_complete(req, mask, 0);
		req->flags |= REQ_F_COMP_LOCKED;
		io_put_req(req);
		spin_unlock_irqrestore(&ctx->completion_lock, flags);

		io_cqring_ev_posted(ctx);
	} else {
		io_queue_async_work(req);
	}

	return 1;
}

struct io_poll_table {
	struct poll_table_struct pt;
	struct io_kiocb *req;
	int error;
};

static void io_poll_queue_proc(struct file *file, struct wait_queue_head *head,
			       struct poll_table_struct *p)
{
	struct io_poll_table *pt = container_of(p, struct io_poll_table, pt);

	if (unlikely(pt->req->poll.head)) {
		pt->error = -EINVAL;
		return;
	}

	pt->error = 0;
	pt->req->poll.head = head;
	add_wait_queue(head, &pt->req->poll.wait);
}

static void io_poll_req_insert(struct io_kiocb *req)
{
	struct io_ring_ctx *ctx = req->ctx;
	struct hlist_head *list;

	list = &ctx->cancel_hash[hash_long(req->user_data, ctx->cancel_hash_bits)];
	hlist_add_head(&req->hash_node, list);
}

static int io_poll_add_prep(struct io_kiocb *req, const struct io_uring_sqe *sqe)
{
	struct io_poll_iocb *poll = &req->poll;
	u16 events;

	if (unlikely(req->ctx->flags & IORING_SETUP_IOPOLL))
		return -EINVAL;
	if (sqe->addr || sqe->ioprio || sqe->off || sqe->len || sqe->buf_index)
		return -EINVAL;
	if (!poll->file)
		return -EBADF;

	events = READ_ONCE(sqe->poll_events);
	poll->events = demangle_poll(events) | EPOLLERR | EPOLLHUP;
	return 0;
}

static int io_poll_add(struct io_kiocb *req, struct io_kiocb **nxt)
{
	struct io_poll_iocb *poll = &req->poll;
	struct io_ring_ctx *ctx = req->ctx;
	struct io_poll_table ipt;
	bool cancel = false;
	__poll_t mask;

	INIT_IO_WORK(&req->work, io_poll_complete_work);
	INIT_HLIST_NODE(&req->hash_node);

	poll->head = NULL;
	poll->done = false;
	poll->canceled = false;

	ipt.pt._qproc = io_poll_queue_proc;
	ipt.pt._key = poll->events;
	ipt.req = req;
	ipt.error = -EINVAL; /* same as no support for IOCB_CMD_POLL */

	/* initialized the list so that we can do list_empty checks */
	INIT_LIST_HEAD(&poll->wait.entry);
	init_waitqueue_func_entry(&poll->wait, io_poll_wake);
	poll->wait.private = poll;

	INIT_LIST_HEAD(&req->list);

	mask = vfs_poll(poll->file, &ipt.pt) & poll->events;

	spin_lock_irq(&ctx->completion_lock);
	if (likely(poll->head)) {
		spin_lock(&poll->head->lock);
		if (unlikely(list_empty(&poll->wait.entry))) {
			if (ipt.error)
				cancel = true;
			ipt.error = 0;
			mask = 0;
		}
		if (mask || ipt.error)
			list_del_init(&poll->wait.entry);
		else if (cancel)
			WRITE_ONCE(poll->canceled, true);
		else if (!poll->done) /* actually waiting for an event */
			io_poll_req_insert(req);
		spin_unlock(&poll->head->lock);
	}
	if (mask) { /* no async, we'd stolen it */
		ipt.error = 0;
		io_poll_complete(req, mask, 0);
	}
	spin_unlock_irq(&ctx->completion_lock);

	if (mask) {
		io_cqring_ev_posted(ctx);
		io_put_req_find_next(req, nxt);
	}
	return ipt.error;
}

static enum hrtimer_restart io_timeout_fn(struct hrtimer *timer)
{
	struct io_timeout_data *data = container_of(timer,
						struct io_timeout_data, timer);
	struct io_kiocb *req = data->req;
	struct io_ring_ctx *ctx = req->ctx;
	unsigned long flags;

	atomic_inc(&ctx->cq_timeouts);

	spin_lock_irqsave(&ctx->completion_lock, flags);
	/*
	 * We could be racing with timeout deletion. If the list is empty,
	 * then timeout lookup already found it and will be handling it.
	 */
	if (!list_empty(&req->list)) {
		struct io_kiocb *prev;

		/*
		 * Adjust the reqs sequence before the current one because it
		 * will consume a slot in the cq_ring and the cq_tail
		 * pointer will be increased, otherwise other timeout reqs may
		 * return in advance without waiting for enough wait_nr.
		 */
		prev = req;
		list_for_each_entry_continue_reverse(prev, &ctx->timeout_list, list)
			prev->sequence++;
		list_del_init(&req->list);
	}

	io_cqring_fill_event(req, -ETIME);
	io_commit_cqring(ctx);
	spin_unlock_irqrestore(&ctx->completion_lock, flags);

	io_cqring_ev_posted(ctx);
	req_set_fail_links(req);
	io_put_req(req);
	return HRTIMER_NORESTART;
}

static int io_timeout_cancel(struct io_ring_ctx *ctx, __u64 user_data)
{
	struct io_kiocb *req;
	int ret = -ENOENT;

	list_for_each_entry(req, &ctx->timeout_list, list) {
		if (user_data == req->user_data) {
			list_del_init(&req->list);
			ret = 0;
			break;
		}
	}

	if (ret == -ENOENT)
		return ret;

	ret = hrtimer_try_to_cancel(&req->io->timeout.timer);
	if (ret == -1)
		return -EALREADY;

	req_set_fail_links(req);
	io_cqring_fill_event(req, -ECANCELED);
	io_put_req(req);
	return 0;
}

static int io_timeout_remove_prep(struct io_kiocb *req,
				  const struct io_uring_sqe *sqe)
{
	if (unlikely(req->ctx->flags & IORING_SETUP_IOPOLL))
		return -EINVAL;
	if (sqe->flags || sqe->ioprio || sqe->buf_index || sqe->len)
		return -EINVAL;

	req->timeout.addr = READ_ONCE(sqe->addr);
	req->timeout.flags = READ_ONCE(sqe->timeout_flags);
	if (req->timeout.flags)
		return -EINVAL;

	return 0;
}

/*
 * Remove or update an existing timeout command
 */
static int io_timeout_remove(struct io_kiocb *req)
{
	struct io_ring_ctx *ctx = req->ctx;
	int ret;

	spin_lock_irq(&ctx->completion_lock);
	ret = io_timeout_cancel(ctx, req->timeout.addr);

	io_cqring_fill_event(req, ret);
	io_commit_cqring(ctx);
	spin_unlock_irq(&ctx->completion_lock);
	io_cqring_ev_posted(ctx);
	if (ret < 0)
		req_set_fail_links(req);
	io_put_req(req);
	return 0;
}

static int io_timeout_prep(struct io_kiocb *req, const struct io_uring_sqe *sqe,
			   bool is_timeout_link)
{
	struct io_timeout_data *data;
	unsigned flags;

	if (unlikely(req->ctx->flags & IORING_SETUP_IOPOLL))
		return -EINVAL;
	if (sqe->ioprio || sqe->buf_index || sqe->len != 1)
		return -EINVAL;
	if (sqe->off && is_timeout_link)
		return -EINVAL;
	flags = READ_ONCE(sqe->timeout_flags);
	if (flags & ~IORING_TIMEOUT_ABS)
		return -EINVAL;

	req->timeout.count = READ_ONCE(sqe->off);

	if (!req->io && io_alloc_async_ctx(req))
		return -ENOMEM;

	data = &req->io->timeout;
	data->req = req;
	req->flags |= REQ_F_TIMEOUT;

	if (get_timespec64(&data->ts, u64_to_user_ptr(sqe->addr)))
		return -EFAULT;

	if (flags & IORING_TIMEOUT_ABS)
		data->mode = HRTIMER_MODE_ABS;
	else
		data->mode = HRTIMER_MODE_REL;

	hrtimer_init(&data->timer, CLOCK_MONOTONIC, data->mode);
	return 0;
}

static int io_timeout(struct io_kiocb *req)
{
	unsigned count;
	struct io_ring_ctx *ctx = req->ctx;
	struct io_timeout_data *data;
	struct list_head *entry;
	unsigned span = 0;

	data = &req->io->timeout;

	/*
	 * sqe->off holds how many events that need to occur for this
	 * timeout event to be satisfied. If it isn't set, then this is
	 * a pure timeout request, sequence isn't used.
	 */
	count = req->timeout.count;
	if (!count) {
		req->flags |= REQ_F_TIMEOUT_NOSEQ;
		spin_lock_irq(&ctx->completion_lock);
		entry = ctx->timeout_list.prev;
		goto add;
	}

	req->sequence = ctx->cached_sq_head + count - 1;
	data->seq_offset = count;

	/*
	 * Insertion sort, ensuring the first entry in the list is always
	 * the one we need first.
	 */
	spin_lock_irq(&ctx->completion_lock);
	list_for_each_prev(entry, &ctx->timeout_list) {
		struct io_kiocb *nxt = list_entry(entry, struct io_kiocb, list);
		unsigned nxt_sq_head;
		long long tmp, tmp_nxt;
		u32 nxt_offset = nxt->io->timeout.seq_offset;

		if (nxt->flags & REQ_F_TIMEOUT_NOSEQ)
			continue;

		/*
		 * Since cached_sq_head + count - 1 can overflow, use type long
		 * long to store it.
		 */
		tmp = (long long)ctx->cached_sq_head + count - 1;
		nxt_sq_head = nxt->sequence - nxt_offset + 1;
		tmp_nxt = (long long)nxt_sq_head + nxt_offset - 1;

		/*
		 * cached_sq_head may overflow, and it will never overflow twice
		 * once there is some timeout req still be valid.
		 */
		if (ctx->cached_sq_head < nxt_sq_head)
			tmp += UINT_MAX;

		if (tmp > tmp_nxt)
			break;

		/*
		 * Sequence of reqs after the insert one and itself should
		 * be adjusted because each timeout req consumes a slot.
		 */
		span++;
		nxt->sequence++;
	}
	req->sequence -= span;
add:
	list_add(&req->list, entry);
	data->timer.function = io_timeout_fn;
	hrtimer_start(&data->timer, timespec64_to_ktime(data->ts), data->mode);
	spin_unlock_irq(&ctx->completion_lock);
	return 0;
}

static bool io_cancel_cb(struct io_wq_work *work, void *data)
{
	struct io_kiocb *req = container_of(work, struct io_kiocb, work);

	return req->user_data == (unsigned long) data;
}

static int io_async_cancel_one(struct io_ring_ctx *ctx, void *sqe_addr)
{
	enum io_wq_cancel cancel_ret;
	int ret = 0;

	cancel_ret = io_wq_cancel_cb(ctx->io_wq, io_cancel_cb, sqe_addr);
	switch (cancel_ret) {
	case IO_WQ_CANCEL_OK:
		ret = 0;
		break;
	case IO_WQ_CANCEL_RUNNING:
		ret = -EALREADY;
		break;
	case IO_WQ_CANCEL_NOTFOUND:
		ret = -ENOENT;
		break;
	}

	return ret;
}

static void io_async_find_and_cancel(struct io_ring_ctx *ctx,
				     struct io_kiocb *req, __u64 sqe_addr,
				     struct io_kiocb **nxt, int success_ret)
{
	unsigned long flags;
	int ret;

	ret = io_async_cancel_one(ctx, (void *) (unsigned long) sqe_addr);
	if (ret != -ENOENT) {
		spin_lock_irqsave(&ctx->completion_lock, flags);
		goto done;
	}

	spin_lock_irqsave(&ctx->completion_lock, flags);
	ret = io_timeout_cancel(ctx, sqe_addr);
	if (ret != -ENOENT)
		goto done;
	ret = io_poll_cancel(ctx, sqe_addr);
done:
	if (!ret)
		ret = success_ret;
	io_cqring_fill_event(req, ret);
	io_commit_cqring(ctx);
	spin_unlock_irqrestore(&ctx->completion_lock, flags);
	io_cqring_ev_posted(ctx);

	if (ret < 0)
		req_set_fail_links(req);
	io_put_req_find_next(req, nxt);
}

static int io_async_cancel_prep(struct io_kiocb *req,
				const struct io_uring_sqe *sqe)
{
	if (unlikely(req->ctx->flags & IORING_SETUP_IOPOLL))
		return -EINVAL;
	if (sqe->flags || sqe->ioprio || sqe->off || sqe->len ||
	    sqe->cancel_flags)
		return -EINVAL;

	req->cancel.addr = READ_ONCE(sqe->addr);
	return 0;
}

static int io_async_cancel(struct io_kiocb *req, struct io_kiocb **nxt)
{
	struct io_ring_ctx *ctx = req->ctx;
<<<<<<< HEAD

	io_async_find_and_cancel(ctx, req, req->cancel.addr, nxt, 0);
	return 0;
}

=======

	io_async_find_and_cancel(ctx, req, req->cancel.addr, nxt, 0);
	return 0;
}

>>>>>>> e704cc87
static int io_req_defer_prep(struct io_kiocb *req,
			     const struct io_uring_sqe *sqe)
{
	ssize_t ret = 0;

	switch (req->opcode) {
	case IORING_OP_NOP:
		break;
	case IORING_OP_READV:
	case IORING_OP_READ_FIXED:
		ret = io_read_prep(req, sqe, true);
		break;
	case IORING_OP_WRITEV:
	case IORING_OP_WRITE_FIXED:
		ret = io_write_prep(req, sqe, true);
		break;
	case IORING_OP_POLL_ADD:
		ret = io_poll_add_prep(req, sqe);
		break;
	case IORING_OP_POLL_REMOVE:
		ret = io_poll_remove_prep(req, sqe);
		break;
	case IORING_OP_FSYNC:
		ret = io_prep_fsync(req, sqe);
		break;
	case IORING_OP_SYNC_FILE_RANGE:
		ret = io_prep_sfr(req, sqe);
		break;
	case IORING_OP_SENDMSG:
		ret = io_sendmsg_prep(req, sqe);
		break;
	case IORING_OP_RECVMSG:
		ret = io_recvmsg_prep(req, sqe);
		break;
	case IORING_OP_CONNECT:
		ret = io_connect_prep(req, sqe);
		break;
	case IORING_OP_TIMEOUT:
		ret = io_timeout_prep(req, sqe, false);
		break;
	case IORING_OP_TIMEOUT_REMOVE:
		ret = io_timeout_remove_prep(req, sqe);
		break;
	case IORING_OP_ASYNC_CANCEL:
		ret = io_async_cancel_prep(req, sqe);
		break;
	case IORING_OP_LINK_TIMEOUT:
		ret = io_timeout_prep(req, sqe, true);
		break;
	case IORING_OP_ACCEPT:
		ret = io_accept_prep(req, sqe);
		break;
	default:
		printk_once(KERN_WARNING "io_uring: unhandled opcode %d\n",
				req->opcode);
		ret = -EINVAL;
		break;
	}

	return ret;
}

static int io_req_defer(struct io_kiocb *req, const struct io_uring_sqe *sqe)
{
	struct io_ring_ctx *ctx = req->ctx;
	int ret;

	/* Still need defer if there is pending req in defer list. */
	if (!req_need_defer(req) && list_empty(&ctx->defer_list))
		return 0;

	if (!req->io && io_alloc_async_ctx(req))
		return -EAGAIN;

	ret = io_req_defer_prep(req, sqe);
	if (ret < 0)
		return ret;

	spin_lock_irq(&ctx->completion_lock);
	if (!req_need_defer(req) && list_empty(&ctx->defer_list)) {
		spin_unlock_irq(&ctx->completion_lock);
		return 0;
	}

	trace_io_uring_defer(ctx, req, req->user_data);
	list_add_tail(&req->list, &ctx->defer_list);
	spin_unlock_irq(&ctx->completion_lock);
	return -EIOCBQUEUED;
}

static int io_issue_sqe(struct io_kiocb *req, const struct io_uring_sqe *sqe,
			struct io_kiocb **nxt, bool force_nonblock)
{
	struct io_ring_ctx *ctx = req->ctx;
	int ret;

	switch (req->opcode) {
	case IORING_OP_NOP:
		ret = io_nop(req);
		break;
	case IORING_OP_READV:
	case IORING_OP_READ_FIXED:
		if (sqe) {
			ret = io_read_prep(req, sqe, force_nonblock);
			if (ret < 0)
				break;
		}
		ret = io_read(req, nxt, force_nonblock);
		break;
	case IORING_OP_WRITEV:
	case IORING_OP_WRITE_FIXED:
		if (sqe) {
			ret = io_write_prep(req, sqe, force_nonblock);
			if (ret < 0)
				break;
		}
		ret = io_write(req, nxt, force_nonblock);
		break;
	case IORING_OP_FSYNC:
		if (sqe) {
			ret = io_prep_fsync(req, sqe);
			if (ret < 0)
				break;
		}
		ret = io_fsync(req, nxt, force_nonblock);
		break;
	case IORING_OP_POLL_ADD:
		if (sqe) {
			ret = io_poll_add_prep(req, sqe);
			if (ret)
				break;
		}
		ret = io_poll_add(req, nxt);
		break;
	case IORING_OP_POLL_REMOVE:
		if (sqe) {
			ret = io_poll_remove_prep(req, sqe);
			if (ret < 0)
				break;
		}
		ret = io_poll_remove(req);
		break;
	case IORING_OP_SYNC_FILE_RANGE:
		if (sqe) {
			ret = io_prep_sfr(req, sqe);
			if (ret < 0)
				break;
		}
		ret = io_sync_file_range(req, nxt, force_nonblock);
		break;
	case IORING_OP_SENDMSG:
		if (sqe) {
			ret = io_sendmsg_prep(req, sqe);
			if (ret < 0)
				break;
		}
		ret = io_sendmsg(req, nxt, force_nonblock);
		break;
	case IORING_OP_RECVMSG:
		if (sqe) {
			ret = io_recvmsg_prep(req, sqe);
			if (ret)
				break;
		}
		ret = io_recvmsg(req, nxt, force_nonblock);
		break;
	case IORING_OP_TIMEOUT:
		if (sqe) {
			ret = io_timeout_prep(req, sqe, false);
			if (ret)
				break;
		}
		ret = io_timeout(req);
		break;
	case IORING_OP_TIMEOUT_REMOVE:
		if (sqe) {
			ret = io_timeout_remove_prep(req, sqe);
			if (ret)
				break;
		}
		ret = io_timeout_remove(req);
		break;
	case IORING_OP_ACCEPT:
		if (sqe) {
			ret = io_accept_prep(req, sqe);
			if (ret)
				break;
		}
		ret = io_accept(req, nxt, force_nonblock);
		break;
	case IORING_OP_CONNECT:
		if (sqe) {
			ret = io_connect_prep(req, sqe);
			if (ret)
				break;
		}
		ret = io_connect(req, nxt, force_nonblock);
		break;
	case IORING_OP_ASYNC_CANCEL:
		if (sqe) {
			ret = io_async_cancel_prep(req, sqe);
			if (ret)
				break;
		}
		ret = io_async_cancel(req, nxt);
		break;
	default:
		ret = -EINVAL;
		break;
	}

	if (ret)
		return ret;

	if (ctx->flags & IORING_SETUP_IOPOLL) {
		const bool in_async = io_wq_current_is_worker();

		if (req->result == -EAGAIN)
			return -EAGAIN;

<<<<<<< HEAD
		io_iopoll_req_issued(req);
=======
		/* workqueue context doesn't hold uring_lock, grab it now */
		if (in_async)
			mutex_lock(&ctx->uring_lock);

		io_iopoll_req_issued(req);

		if (in_async)
			mutex_unlock(&ctx->uring_lock);
>>>>>>> e704cc87
	}

	return 0;
}

static void io_wq_submit_work(struct io_wq_work **workptr)
{
	struct io_wq_work *work = *workptr;
	struct io_kiocb *req = container_of(work, struct io_kiocb, work);
	struct io_kiocb *nxt = NULL;
	int ret = 0;

	if (work->flags & IO_WQ_WORK_CANCEL)
		ret = -ECANCELED;

	if (!ret) {
		req->has_user = (work->flags & IO_WQ_WORK_HAS_MM) != 0;
		req->in_async = true;
		do {
			ret = io_issue_sqe(req, NULL, &nxt, false);
			/*
			 * We can get EAGAIN for polled IO even though we're
			 * forcing a sync submission from here, since we can't
			 * wait for request slots on the block side.
			 */
			if (ret != -EAGAIN)
				break;
			cond_resched();
		} while (1);
	}

	/* drop submission reference */
	io_put_req(req);

	if (ret) {
		req_set_fail_links(req);
		io_cqring_add_event(req, ret);
		io_put_req(req);
	}

	/* if a dependent link is ready, pass it back */
	if (!ret && nxt)
		io_wq_assign_next(workptr, nxt);
}

static bool io_req_op_valid(int op)
{
	return op >= IORING_OP_NOP && op < IORING_OP_LAST;
}

static int io_req_needs_file(struct io_kiocb *req)
{
	switch (req->opcode) {
	case IORING_OP_NOP:
	case IORING_OP_POLL_REMOVE:
	case IORING_OP_TIMEOUT:
	case IORING_OP_TIMEOUT_REMOVE:
	case IORING_OP_ASYNC_CANCEL:
	case IORING_OP_LINK_TIMEOUT:
		return 0;
	default:
		if (io_req_op_valid(req->opcode))
			return 1;
		return -EINVAL;
	}
}

static inline struct file *io_file_from_index(struct io_ring_ctx *ctx,
					      int index)
{
	struct fixed_file_table *table;

	table = &ctx->file_table[index >> IORING_FILE_TABLE_SHIFT];
	return table->files[index & IORING_FILE_TABLE_MASK];
}

static int io_req_set_file(struct io_submit_state *state, struct io_kiocb *req,
			   const struct io_uring_sqe *sqe)
{
	struct io_ring_ctx *ctx = req->ctx;
	unsigned flags;
	int fd, ret;

	flags = READ_ONCE(sqe->flags);
	fd = READ_ONCE(sqe->fd);

	if (flags & IOSQE_IO_DRAIN)
		req->flags |= REQ_F_IO_DRAIN;

	ret = io_req_needs_file(req);
	if (ret <= 0)
		return ret;

	if (flags & IOSQE_FIXED_FILE) {
		if (unlikely(!ctx->file_table ||
		    (unsigned) fd >= ctx->nr_user_files))
			return -EBADF;
		fd = array_index_nospec(fd, ctx->nr_user_files);
		req->file = io_file_from_index(ctx, fd);
		if (!req->file)
			return -EBADF;
		req->flags |= REQ_F_FIXED_FILE;
	} else {
		if (req->needs_fixed_file)
			return -EBADF;
		trace_io_uring_file_get(ctx, fd);
		req->file = io_file_get(state, fd);
		if (unlikely(!req->file))
			return -EBADF;
	}

	return 0;
}

static int io_grab_files(struct io_kiocb *req)
{
	int ret = -EBADF;
	struct io_ring_ctx *ctx = req->ctx;

	rcu_read_lock();
	spin_lock_irq(&ctx->inflight_lock);
	/*
	 * We use the f_ops->flush() handler to ensure that we can flush
	 * out work accessing these files if the fd is closed. Check if
	 * the fd has changed since we started down this path, and disallow
	 * this operation if it has.
	 */
	if (fcheck(req->ring_fd) == req->ring_file) {
		list_add(&req->inflight_entry, &ctx->inflight_list);
		req->flags |= REQ_F_INFLIGHT;
		req->work.files = current->files;
		ret = 0;
	}
	spin_unlock_irq(&ctx->inflight_lock);
	rcu_read_unlock();

	return ret;
}

static enum hrtimer_restart io_link_timeout_fn(struct hrtimer *timer)
{
	struct io_timeout_data *data = container_of(timer,
						struct io_timeout_data, timer);
	struct io_kiocb *req = data->req;
	struct io_ring_ctx *ctx = req->ctx;
	struct io_kiocb *prev = NULL;
	unsigned long flags;

	spin_lock_irqsave(&ctx->completion_lock, flags);

	/*
	 * We don't expect the list to be empty, that will only happen if we
	 * race with the completion of the linked work.
	 */
	if (!list_empty(&req->link_list)) {
		prev = list_entry(req->link_list.prev, struct io_kiocb,
				  link_list);
		if (refcount_inc_not_zero(&prev->refs)) {
			list_del_init(&req->link_list);
			prev->flags &= ~REQ_F_LINK_TIMEOUT;
		} else
			prev = NULL;
	}

	spin_unlock_irqrestore(&ctx->completion_lock, flags);

	if (prev) {
		req_set_fail_links(prev);
		io_async_find_and_cancel(ctx, req, prev->user_data, NULL,
						-ETIME);
		io_put_req(prev);
	} else {
		io_cqring_add_event(req, -ETIME);
		io_put_req(req);
	}
	return HRTIMER_NORESTART;
}

static void io_queue_linked_timeout(struct io_kiocb *req)
{
	struct io_ring_ctx *ctx = req->ctx;

	/*
	 * If the list is now empty, then our linked request finished before
	 * we got a chance to setup the timer
	 */
	spin_lock_irq(&ctx->completion_lock);
	if (!list_empty(&req->link_list)) {
		struct io_timeout_data *data = &req->io->timeout;

		data->timer.function = io_link_timeout_fn;
		hrtimer_start(&data->timer, timespec64_to_ktime(data->ts),
				data->mode);
	}
	spin_unlock_irq(&ctx->completion_lock);

	/* drop submission reference */
	io_put_req(req);
}

static struct io_kiocb *io_prep_linked_timeout(struct io_kiocb *req)
{
	struct io_kiocb *nxt;

	if (!(req->flags & REQ_F_LINK))
		return NULL;

	nxt = list_first_entry_or_null(&req->link_list, struct io_kiocb,
					link_list);
	if (!nxt || nxt->opcode != IORING_OP_LINK_TIMEOUT)
		return NULL;

	req->flags |= REQ_F_LINK_TIMEOUT;
	return nxt;
}

static void __io_queue_sqe(struct io_kiocb *req, const struct io_uring_sqe *sqe)
{
	struct io_kiocb *linked_timeout;
	struct io_kiocb *nxt = NULL;
	int ret;

again:
	linked_timeout = io_prep_linked_timeout(req);

	ret = io_issue_sqe(req, sqe, &nxt, true);

	/*
	 * We async punt it if the file wasn't marked NOWAIT, or if the file
	 * doesn't support non-blocking read/write attempts
	 */
	if (ret == -EAGAIN && (!(req->flags & REQ_F_NOWAIT) ||
	    (req->flags & REQ_F_MUST_PUNT))) {
		if (req->work.flags & IO_WQ_WORK_NEEDS_FILES) {
			ret = io_grab_files(req);
			if (ret)
				goto err;
		}

		/*
		 * Queued up for async execution, worker will release
		 * submit reference when the iocb is actually submitted.
		 */
		io_queue_async_work(req);
		goto done_req;
	}

err:
	/* drop submission reference */
	io_put_req(req);

	if (linked_timeout) {
		if (!ret)
			io_queue_linked_timeout(linked_timeout);
		else
			io_put_req(linked_timeout);
	}

	/* and drop final reference, if we failed */
	if (ret) {
		io_cqring_add_event(req, ret);
		req_set_fail_links(req);
		io_put_req(req);
	}
done_req:
	if (nxt) {
		req = nxt;
		nxt = NULL;
		goto again;
	}
}

static void io_queue_sqe(struct io_kiocb *req, const struct io_uring_sqe *sqe)
{
	int ret;

	if (unlikely(req->ctx->drain_next)) {
		req->flags |= REQ_F_IO_DRAIN;
		req->ctx->drain_next = false;
	}
	req->ctx->drain_next = (req->flags & REQ_F_DRAIN_LINK);

	ret = io_req_defer(req, sqe);
	if (ret) {
		if (ret != -EIOCBQUEUED) {
			io_cqring_add_event(req, ret);
			req_set_fail_links(req);
			io_double_put_req(req);
		}
	} else
		__io_queue_sqe(req, sqe);
}

static inline void io_queue_link_head(struct io_kiocb *req)
{
	if (unlikely(req->flags & REQ_F_FAIL_LINK)) {
		io_cqring_add_event(req, -ECANCELED);
		io_double_put_req(req);
	} else
		io_queue_sqe(req, NULL);
}

#define SQE_VALID_FLAGS	(IOSQE_FIXED_FILE|IOSQE_IO_DRAIN|IOSQE_IO_LINK|	\
				IOSQE_IO_HARDLINK)

static bool io_submit_sqe(struct io_kiocb *req, const struct io_uring_sqe *sqe,
			  struct io_submit_state *state, struct io_kiocb **link)
{
	struct io_ring_ctx *ctx = req->ctx;
	int ret;

	/* enforce forwards compatibility on users */
	if (unlikely(sqe->flags & ~SQE_VALID_FLAGS)) {
		ret = -EINVAL;
		goto err_req;
	}

	ret = io_req_set_file(state, req, sqe);
	if (unlikely(ret)) {
err_req:
		io_cqring_add_event(req, ret);
		io_double_put_req(req);
		return false;
	}

	/*
	 * If we already have a head request, queue this one for async
	 * submittal once the head completes. If we don't have a head but
	 * IOSQE_IO_LINK is set in the sqe, start a new head. This one will be
	 * submitted sync once the chain is complete. If none of those
	 * conditions are true (normal request), then just queue it.
	 */
	if (*link) {
		struct io_kiocb *prev = *link;

		if (sqe->flags & IOSQE_IO_DRAIN)
			(*link)->flags |= REQ_F_DRAIN_LINK | REQ_F_IO_DRAIN;

		if (sqe->flags & IOSQE_IO_HARDLINK)
			req->flags |= REQ_F_HARDLINK;

		if (io_alloc_async_ctx(req)) {
			ret = -EAGAIN;
			goto err_req;
		}

		ret = io_req_defer_prep(req, sqe);
		if (ret) {
			/* fail even hard links since we don't submit */
			prev->flags |= REQ_F_FAIL_LINK;
			goto err_req;
		}
		trace_io_uring_link(ctx, req, prev);
		list_add_tail(&req->link_list, &prev->link_list);
	} else if (sqe->flags & (IOSQE_IO_LINK|IOSQE_IO_HARDLINK)) {
		req->flags |= REQ_F_LINK;
		if (sqe->flags & IOSQE_IO_HARDLINK)
			req->flags |= REQ_F_HARDLINK;

		INIT_LIST_HEAD(&req->link_list);
		ret = io_req_defer_prep(req, sqe);
		if (ret)
			req->flags |= REQ_F_FAIL_LINK;
		*link = req;
	} else {
		io_queue_sqe(req, sqe);
	}

	return true;
}

/*
 * Batched submission is done, ensure local IO is flushed out.
 */
static void io_submit_state_end(struct io_submit_state *state)
{
	blk_finish_plug(&state->plug);
	io_file_put(state);
	if (state->free_reqs)
		kmem_cache_free_bulk(req_cachep, state->free_reqs,
					&state->reqs[state->cur_req]);
}

/*
 * Start submission side cache.
 */
static void io_submit_state_start(struct io_submit_state *state,
				  unsigned int max_ios)
{
	blk_start_plug(&state->plug);
	state->free_reqs = 0;
	state->file = NULL;
	state->ios_left = max_ios;
}

static void io_commit_sqring(struct io_ring_ctx *ctx)
{
	struct io_rings *rings = ctx->rings;

	if (ctx->cached_sq_head != READ_ONCE(rings->sq.head)) {
		/*
		 * Ensure any loads from the SQEs are done at this point,
		 * since once we write the new head, the application could
		 * write new data to them.
		 */
		smp_store_release(&rings->sq.head, ctx->cached_sq_head);
	}
}

/*
 * Fetch an sqe, if one is available. Note that sqe_ptr will point to memory
 * that is mapped by userspace. This means that care needs to be taken to
 * ensure that reads are stable, as we cannot rely on userspace always
 * being a good citizen. If members of the sqe are validated and then later
 * used, it's important that those reads are done through READ_ONCE() to
 * prevent a re-load down the line.
 */
static bool io_get_sqring(struct io_ring_ctx *ctx, struct io_kiocb *req,
			  const struct io_uring_sqe **sqe_ptr)
{
	struct io_rings *rings = ctx->rings;
	u32 *sq_array = ctx->sq_array;
	unsigned head;

	/*
	 * The cached sq head (or cq tail) serves two purposes:
	 *
	 * 1) allows us to batch the cost of updating the user visible
	 *    head updates.
	 * 2) allows the kernel side to track the head on its own, even
	 *    though the application is the one updating it.
	 */
	head = ctx->cached_sq_head;
	/* make sure SQ entry isn't read before tail */
	if (unlikely(head == smp_load_acquire(&rings->sq.tail)))
		return false;

	head = READ_ONCE(sq_array[head & ctx->sq_mask]);
	if (likely(head < ctx->sq_entries)) {
		/*
		 * All io need record the previous position, if LINK vs DARIN,
		 * it can be used to mark the position of the first IO in the
		 * link list.
		 */
		req->sequence = ctx->cached_sq_head;
		*sqe_ptr = &ctx->sq_sqes[head];
		req->opcode = READ_ONCE((*sqe_ptr)->opcode);
		req->user_data = READ_ONCE((*sqe_ptr)->user_data);
		ctx->cached_sq_head++;
		return true;
	}

	/* drop invalid entries */
	ctx->cached_sq_head++;
	ctx->cached_sq_dropped++;
	WRITE_ONCE(rings->sq_dropped, ctx->cached_sq_dropped);
	return false;
}

static int io_submit_sqes(struct io_ring_ctx *ctx, unsigned int nr,
			  struct file *ring_file, int ring_fd,
			  struct mm_struct **mm, bool async)
{
	struct io_submit_state state, *statep = NULL;
	struct io_kiocb *link = NULL;
	int i, submitted = 0;
	bool mm_fault = false;

	/* if we have a backlog and couldn't flush it all, return BUSY */
	if (!list_empty(&ctx->cq_overflow_list) &&
	    !io_cqring_overflow_flush(ctx, false))
		return -EBUSY;

	if (nr > IO_PLUG_THRESHOLD) {
		io_submit_state_start(&state, nr);
		statep = &state;
	}

	for (i = 0; i < nr; i++) {
		const struct io_uring_sqe *sqe;
		struct io_kiocb *req;
		unsigned int sqe_flags;

		req = io_get_req(ctx, statep);
		if (unlikely(!req)) {
			if (!submitted)
				submitted = -EAGAIN;
			break;
		}
		if (!io_get_sqring(ctx, req, &sqe)) {
			__io_free_req(req);
			break;
		}

		if (io_req_needs_user(req) && !*mm) {
			mm_fault = mm_fault || !mmget_not_zero(ctx->sqo_mm);
			if (!mm_fault) {
				use_mm(ctx->sqo_mm);
				*mm = ctx->sqo_mm;
			}
		}

		submitted++;
		sqe_flags = sqe->flags;

		req->ring_file = ring_file;
		req->ring_fd = ring_fd;
		req->has_user = *mm != NULL;
		req->in_async = async;
		req->needs_fixed_file = async;
		trace_io_uring_submit_sqe(ctx, req->user_data, true, async);
		if (!io_submit_sqe(req, sqe, statep, &link))
			break;
		/*
		 * If previous wasn't linked and we have a linked command,
		 * that's the end of the chain. Submit the previous link.
		 */
		if (!(sqe_flags & (IOSQE_IO_LINK|IOSQE_IO_HARDLINK)) && link) {
			io_queue_link_head(link);
			link = NULL;
		}
	}

	if (link)
		io_queue_link_head(link);
	if (statep)
		io_submit_state_end(&state);

	 /* Commit SQ ring head once we've consumed and submitted all SQEs */
	io_commit_sqring(ctx);

	return submitted;
}

static int io_sq_thread(void *data)
{
	struct io_ring_ctx *ctx = data;
	struct mm_struct *cur_mm = NULL;
	const struct cred *old_cred;
	mm_segment_t old_fs;
	DEFINE_WAIT(wait);
	unsigned inflight;
	unsigned long timeout;
	int ret;

	complete(&ctx->completions[1]);

	old_fs = get_fs();
	set_fs(USER_DS);
	old_cred = override_creds(ctx->creds);

	ret = timeout = inflight = 0;
	while (!kthread_should_park()) {
		unsigned int to_submit;

		if (inflight) {
			unsigned nr_events = 0;

			if (ctx->flags & IORING_SETUP_IOPOLL) {
				/*
				 * inflight is the count of the maximum possible
				 * entries we submitted, but it can be smaller
				 * if we dropped some of them. If we don't have
				 * poll entries available, then we know that we
				 * have nothing left to poll for. Reset the
				 * inflight count to zero in that case.
				 */
				mutex_lock(&ctx->uring_lock);
				if (!list_empty(&ctx->poll_list))
					__io_iopoll_check(ctx, &nr_events, 0);
				else
					inflight = 0;
				mutex_unlock(&ctx->uring_lock);
			} else {
				/*
				 * Normal IO, just pretend everything completed.
				 * We don't have to poll completions for that.
				 */
				nr_events = inflight;
			}

			inflight -= nr_events;
			if (!inflight)
				timeout = jiffies + ctx->sq_thread_idle;
		}

		to_submit = io_sqring_entries(ctx);

		/*
		 * If submit got -EBUSY, flag us as needing the application
		 * to enter the kernel to reap and flush events.
		 */
		if (!to_submit || ret == -EBUSY) {
			/*
			 * We're polling. If we're within the defined idle
			 * period, then let us spin without work before going
			 * to sleep. The exception is if we got EBUSY doing
			 * more IO, we should wait for the application to
			 * reap events and wake us up.
			 */
			if (inflight ||
			    (!time_after(jiffies, timeout) && ret != -EBUSY)) {
				cond_resched();
				continue;
			}

			/*
			 * Drop cur_mm before scheduling, we can't hold it for
			 * long periods (or over schedule()). Do this before
			 * adding ourselves to the waitqueue, as the unuse/drop
			 * may sleep.
			 */
			if (cur_mm) {
				unuse_mm(cur_mm);
				mmput(cur_mm);
				cur_mm = NULL;
			}

			prepare_to_wait(&ctx->sqo_wait, &wait,
						TASK_INTERRUPTIBLE);

			/* Tell userspace we may need a wakeup call */
			ctx->rings->sq_flags |= IORING_SQ_NEED_WAKEUP;
			/* make sure to read SQ tail after writing flags */
			smp_mb();

			to_submit = io_sqring_entries(ctx);
			if (!to_submit || ret == -EBUSY) {
				if (kthread_should_park()) {
					finish_wait(&ctx->sqo_wait, &wait);
					break;
				}
				if (signal_pending(current))
					flush_signals(current);
				schedule();
				finish_wait(&ctx->sqo_wait, &wait);

				ctx->rings->sq_flags &= ~IORING_SQ_NEED_WAKEUP;
				continue;
			}
			finish_wait(&ctx->sqo_wait, &wait);

			ctx->rings->sq_flags &= ~IORING_SQ_NEED_WAKEUP;
		}

		to_submit = min(to_submit, ctx->sq_entries);
		mutex_lock(&ctx->uring_lock);
		ret = io_submit_sqes(ctx, to_submit, NULL, -1, &cur_mm, true);
		mutex_unlock(&ctx->uring_lock);
		if (ret > 0)
			inflight += ret;
	}

	set_fs(old_fs);
	if (cur_mm) {
		unuse_mm(cur_mm);
		mmput(cur_mm);
	}
	revert_creds(old_cred);

	kthread_parkme();

	return 0;
}

struct io_wait_queue {
	struct wait_queue_entry wq;
	struct io_ring_ctx *ctx;
	unsigned to_wait;
	unsigned nr_timeouts;
};

static inline bool io_should_wake(struct io_wait_queue *iowq, bool noflush)
{
	struct io_ring_ctx *ctx = iowq->ctx;

	/*
	 * Wake up if we have enough events, or if a timeout occurred since we
	 * started waiting. For timeouts, we always want to return to userspace,
	 * regardless of event count.
	 */
	return io_cqring_events(ctx, noflush) >= iowq->to_wait ||
			atomic_read(&ctx->cq_timeouts) != iowq->nr_timeouts;
}

static int io_wake_function(struct wait_queue_entry *curr, unsigned int mode,
			    int wake_flags, void *key)
{
	struct io_wait_queue *iowq = container_of(curr, struct io_wait_queue,
							wq);

	/* use noflush == true, as we can't safely rely on locking context */
	if (!io_should_wake(iowq, true))
		return -1;

	return autoremove_wake_function(curr, mode, wake_flags, key);
}

/*
 * Wait until events become available, if we don't already have some. The
 * application must reap them itself, as they reside on the shared cq ring.
 */
static int io_cqring_wait(struct io_ring_ctx *ctx, int min_events,
			  const sigset_t __user *sig, size_t sigsz)
{
	struct io_wait_queue iowq = {
		.wq = {
			.private	= current,
			.func		= io_wake_function,
			.entry		= LIST_HEAD_INIT(iowq.wq.entry),
		},
		.ctx		= ctx,
		.to_wait	= min_events,
	};
	struct io_rings *rings = ctx->rings;
	int ret = 0;

	if (io_cqring_events(ctx, false) >= min_events)
		return 0;

	if (sig) {
#ifdef CONFIG_COMPAT
		if (in_compat_syscall())
			ret = set_compat_user_sigmask((const compat_sigset_t __user *)sig,
						      sigsz);
		else
#endif
			ret = set_user_sigmask(sig, sigsz);

		if (ret)
			return ret;
	}

	iowq.nr_timeouts = atomic_read(&ctx->cq_timeouts);
	trace_io_uring_cqring_wait(ctx, min_events);
	do {
		prepare_to_wait_exclusive(&ctx->wait, &iowq.wq,
						TASK_INTERRUPTIBLE);
		if (io_should_wake(&iowq, false))
			break;
		schedule();
		if (signal_pending(current)) {
			ret = -EINTR;
			break;
		}
	} while (1);
	finish_wait(&ctx->wait, &iowq.wq);

	restore_saved_sigmask_unless(ret == -EINTR);

	return READ_ONCE(rings->cq.head) == READ_ONCE(rings->cq.tail) ? ret : 0;
}

static void __io_sqe_files_unregister(struct io_ring_ctx *ctx)
{
#if defined(CONFIG_UNIX)
	if (ctx->ring_sock) {
		struct sock *sock = ctx->ring_sock->sk;
		struct sk_buff *skb;

		while ((skb = skb_dequeue(&sock->sk_receive_queue)) != NULL)
			kfree_skb(skb);
	}
#else
	int i;

	for (i = 0; i < ctx->nr_user_files; i++) {
		struct file *file;

		file = io_file_from_index(ctx, i);
		if (file)
			fput(file);
	}
#endif
}

static int io_sqe_files_unregister(struct io_ring_ctx *ctx)
{
	unsigned nr_tables, i;

	if (!ctx->file_table)
		return -ENXIO;

	__io_sqe_files_unregister(ctx);
	nr_tables = DIV_ROUND_UP(ctx->nr_user_files, IORING_MAX_FILES_TABLE);
	for (i = 0; i < nr_tables; i++)
		kfree(ctx->file_table[i].files);
	kfree(ctx->file_table);
	ctx->file_table = NULL;
	ctx->nr_user_files = 0;
	return 0;
}

static void io_sq_thread_stop(struct io_ring_ctx *ctx)
{
	if (ctx->sqo_thread) {
		wait_for_completion(&ctx->completions[1]);
		/*
		 * The park is a bit of a work-around, without it we get
		 * warning spews on shutdown with SQPOLL set and affinity
		 * set to a single CPU.
		 */
		kthread_park(ctx->sqo_thread);
		kthread_stop(ctx->sqo_thread);
		ctx->sqo_thread = NULL;
	}
}

static void io_finish_async(struct io_ring_ctx *ctx)
{
	io_sq_thread_stop(ctx);

	if (ctx->io_wq) {
		io_wq_destroy(ctx->io_wq);
		ctx->io_wq = NULL;
	}
}

#if defined(CONFIG_UNIX)
static void io_destruct_skb(struct sk_buff *skb)
{
	struct io_ring_ctx *ctx = skb->sk->sk_user_data;

	if (ctx->io_wq)
		io_wq_flush(ctx->io_wq);

	unix_destruct_scm(skb);
}

/*
 * Ensure the UNIX gc is aware of our file set, so we are certain that
 * the io_uring can be safely unregistered on process exit, even if we have
 * loops in the file referencing.
 */
static int __io_sqe_files_scm(struct io_ring_ctx *ctx, int nr, int offset)
{
	struct sock *sk = ctx->ring_sock->sk;
	struct scm_fp_list *fpl;
	struct sk_buff *skb;
	int i, nr_files;

	if (!capable(CAP_SYS_RESOURCE) && !capable(CAP_SYS_ADMIN)) {
		unsigned long inflight = ctx->user->unix_inflight + nr;

		if (inflight > task_rlimit(current, RLIMIT_NOFILE))
			return -EMFILE;
	}

	fpl = kzalloc(sizeof(*fpl), GFP_KERNEL);
	if (!fpl)
		return -ENOMEM;

	skb = alloc_skb(0, GFP_KERNEL);
	if (!skb) {
		kfree(fpl);
		return -ENOMEM;
	}

	skb->sk = sk;

	nr_files = 0;
	fpl->user = get_uid(ctx->user);
	for (i = 0; i < nr; i++) {
		struct file *file = io_file_from_index(ctx, i + offset);

		if (!file)
			continue;
		fpl->fp[nr_files] = get_file(file);
		unix_inflight(fpl->user, fpl->fp[nr_files]);
		nr_files++;
	}

	if (nr_files) {
		fpl->max = SCM_MAX_FD;
		fpl->count = nr_files;
		UNIXCB(skb).fp = fpl;
		skb->destructor = io_destruct_skb;
		refcount_add(skb->truesize, &sk->sk_wmem_alloc);
		skb_queue_head(&sk->sk_receive_queue, skb);

		for (i = 0; i < nr_files; i++)
			fput(fpl->fp[i]);
	} else {
		kfree_skb(skb);
		kfree(fpl);
	}

	return 0;
}

/*
 * If UNIX sockets are enabled, fd passing can cause a reference cycle which
 * causes regular reference counting to break down. We rely on the UNIX
 * garbage collection to take care of this problem for us.
 */
static int io_sqe_files_scm(struct io_ring_ctx *ctx)
{
	unsigned left, total;
	int ret = 0;

	total = 0;
	left = ctx->nr_user_files;
	while (left) {
		unsigned this_files = min_t(unsigned, left, SCM_MAX_FD);

		ret = __io_sqe_files_scm(ctx, this_files, total);
		if (ret)
			break;
		left -= this_files;
		total += this_files;
	}

	if (!ret)
		return 0;

	while (total < ctx->nr_user_files) {
		struct file *file = io_file_from_index(ctx, total);

		if (file)
			fput(file);
		total++;
	}

	return ret;
}
#else
static int io_sqe_files_scm(struct io_ring_ctx *ctx)
{
	return 0;
}
#endif

static int io_sqe_alloc_file_tables(struct io_ring_ctx *ctx, unsigned nr_tables,
				    unsigned nr_files)
{
	int i;

	for (i = 0; i < nr_tables; i++) {
		struct fixed_file_table *table = &ctx->file_table[i];
		unsigned this_files;

		this_files = min(nr_files, IORING_MAX_FILES_TABLE);
		table->files = kcalloc(this_files, sizeof(struct file *),
					GFP_KERNEL);
		if (!table->files)
			break;
		nr_files -= this_files;
	}

	if (i == nr_tables)
		return 0;

	for (i = 0; i < nr_tables; i++) {
		struct fixed_file_table *table = &ctx->file_table[i];
		kfree(table->files);
	}
	return 1;
}

static int io_sqe_files_register(struct io_ring_ctx *ctx, void __user *arg,
				 unsigned nr_args)
{
	__s32 __user *fds = (__s32 __user *) arg;
	unsigned nr_tables;
	int fd, ret = 0;
	unsigned i;

	if (ctx->file_table)
		return -EBUSY;
	if (!nr_args)
		return -EINVAL;
	if (nr_args > IORING_MAX_FIXED_FILES)
		return -EMFILE;

	nr_tables = DIV_ROUND_UP(nr_args, IORING_MAX_FILES_TABLE);
	ctx->file_table = kcalloc(nr_tables, sizeof(struct fixed_file_table),
					GFP_KERNEL);
	if (!ctx->file_table)
		return -ENOMEM;

	if (io_sqe_alloc_file_tables(ctx, nr_tables, nr_args)) {
		kfree(ctx->file_table);
		ctx->file_table = NULL;
		return -ENOMEM;
	}

	for (i = 0; i < nr_args; i++, ctx->nr_user_files++) {
		struct fixed_file_table *table;
		unsigned index;

		ret = -EFAULT;
		if (copy_from_user(&fd, &fds[i], sizeof(fd)))
			break;
		/* allow sparse sets */
		if (fd == -1) {
			ret = 0;
			continue;
		}

		table = &ctx->file_table[i >> IORING_FILE_TABLE_SHIFT];
		index = i & IORING_FILE_TABLE_MASK;
		table->files[index] = fget(fd);

		ret = -EBADF;
		if (!table->files[index])
			break;
		/*
		 * Don't allow io_uring instances to be registered. If UNIX
		 * isn't enabled, then this causes a reference cycle and this
		 * instance can never get freed. If UNIX is enabled we'll
		 * handle it just fine, but there's still no point in allowing
		 * a ring fd as it doesn't support regular read/write anyway.
		 */
		if (table->files[index]->f_op == &io_uring_fops) {
			fput(table->files[index]);
			break;
		}
		ret = 0;
	}

	if (ret) {
		for (i = 0; i < ctx->nr_user_files; i++) {
			struct file *file;

			file = io_file_from_index(ctx, i);
			if (file)
				fput(file);
		}
		for (i = 0; i < nr_tables; i++)
			kfree(ctx->file_table[i].files);

		kfree(ctx->file_table);
		ctx->file_table = NULL;
		ctx->nr_user_files = 0;
		return ret;
	}

	ret = io_sqe_files_scm(ctx);
	if (ret)
		io_sqe_files_unregister(ctx);

	return ret;
}

static void io_sqe_file_unregister(struct io_ring_ctx *ctx, int index)
{
#if defined(CONFIG_UNIX)
	struct file *file = io_file_from_index(ctx, index);
	struct sock *sock = ctx->ring_sock->sk;
	struct sk_buff_head list, *head = &sock->sk_receive_queue;
	struct sk_buff *skb;
	int i;

	__skb_queue_head_init(&list);

	/*
	 * Find the skb that holds this file in its SCM_RIGHTS. When found,
	 * remove this entry and rearrange the file array.
	 */
	skb = skb_dequeue(head);
	while (skb) {
		struct scm_fp_list *fp;

		fp = UNIXCB(skb).fp;
		for (i = 0; i < fp->count; i++) {
			int left;

			if (fp->fp[i] != file)
				continue;

			unix_notinflight(fp->user, fp->fp[i]);
			left = fp->count - 1 - i;
			if (left) {
				memmove(&fp->fp[i], &fp->fp[i + 1],
						left * sizeof(struct file *));
			}
			fp->count--;
			if (!fp->count) {
				kfree_skb(skb);
				skb = NULL;
			} else {
				__skb_queue_tail(&list, skb);
			}
			fput(file);
			file = NULL;
			break;
		}

		if (!file)
			break;

		__skb_queue_tail(&list, skb);

		skb = skb_dequeue(head);
	}

	if (skb_peek(&list)) {
		spin_lock_irq(&head->lock);
		while ((skb = __skb_dequeue(&list)) != NULL)
			__skb_queue_tail(head, skb);
		spin_unlock_irq(&head->lock);
	}
#else
	fput(io_file_from_index(ctx, index));
#endif
}

static int io_sqe_file_register(struct io_ring_ctx *ctx, struct file *file,
				int index)
{
#if defined(CONFIG_UNIX)
	struct sock *sock = ctx->ring_sock->sk;
	struct sk_buff_head *head = &sock->sk_receive_queue;
	struct sk_buff *skb;

	/*
	 * See if we can merge this file into an existing skb SCM_RIGHTS
	 * file set. If there's no room, fall back to allocating a new skb
	 * and filling it in.
	 */
	spin_lock_irq(&head->lock);
	skb = skb_peek(head);
	if (skb) {
		struct scm_fp_list *fpl = UNIXCB(skb).fp;

		if (fpl->count < SCM_MAX_FD) {
			__skb_unlink(skb, head);
			spin_unlock_irq(&head->lock);
			fpl->fp[fpl->count] = get_file(file);
			unix_inflight(fpl->user, fpl->fp[fpl->count]);
			fpl->count++;
			spin_lock_irq(&head->lock);
			__skb_queue_head(head, skb);
		} else {
			skb = NULL;
		}
	}
	spin_unlock_irq(&head->lock);

	if (skb) {
		fput(file);
		return 0;
	}

	return __io_sqe_files_scm(ctx, 1, index);
#else
	return 0;
#endif
}

static int io_sqe_files_update(struct io_ring_ctx *ctx, void __user *arg,
			       unsigned nr_args)
{
	struct io_uring_files_update up;
	__s32 __user *fds;
	int fd, i, err;
	__u32 done;

	if (!ctx->file_table)
		return -ENXIO;
	if (!nr_args)
		return -EINVAL;
	if (copy_from_user(&up, arg, sizeof(up)))
		return -EFAULT;
	if (check_add_overflow(up.offset, nr_args, &done))
		return -EOVERFLOW;
	if (done > ctx->nr_user_files)
		return -EINVAL;

	done = 0;
	fds = (__s32 __user *) up.fds;
	while (nr_args) {
		struct fixed_file_table *table;
		unsigned index;

		err = 0;
		if (copy_from_user(&fd, &fds[done], sizeof(fd))) {
			err = -EFAULT;
			break;
		}
		i = array_index_nospec(up.offset, ctx->nr_user_files);
		table = &ctx->file_table[i >> IORING_FILE_TABLE_SHIFT];
		index = i & IORING_FILE_TABLE_MASK;
		if (table->files[index]) {
			io_sqe_file_unregister(ctx, i);
			table->files[index] = NULL;
		}
		if (fd != -1) {
			struct file *file;

			file = fget(fd);
			if (!file) {
				err = -EBADF;
				break;
			}
			/*
			 * Don't allow io_uring instances to be registered. If
			 * UNIX isn't enabled, then this causes a reference
			 * cycle and this instance can never get freed. If UNIX
			 * is enabled we'll handle it just fine, but there's
			 * still no point in allowing a ring fd as it doesn't
			 * support regular read/write anyway.
			 */
			if (file->f_op == &io_uring_fops) {
				fput(file);
				err = -EBADF;
				break;
			}
			table->files[index] = file;
			err = io_sqe_file_register(ctx, file, i);
			if (err)
				break;
		}
		nr_args--;
		done++;
		up.offset++;
	}

	return done ? done : err;
}

static void io_put_work(struct io_wq_work *work)
{
	struct io_kiocb *req = container_of(work, struct io_kiocb, work);

	io_put_req(req);
}

static void io_get_work(struct io_wq_work *work)
{
	struct io_kiocb *req = container_of(work, struct io_kiocb, work);

	refcount_inc(&req->refs);
}

static int io_sq_offload_start(struct io_ring_ctx *ctx,
			       struct io_uring_params *p)
{
	struct io_wq_data data;
	unsigned concurrency;
	int ret;

	init_waitqueue_head(&ctx->sqo_wait);
	mmgrab(current->mm);
	ctx->sqo_mm = current->mm;

	if (ctx->flags & IORING_SETUP_SQPOLL) {
		ret = -EPERM;
		if (!capable(CAP_SYS_ADMIN))
			goto err;

		ctx->sq_thread_idle = msecs_to_jiffies(p->sq_thread_idle);
		if (!ctx->sq_thread_idle)
			ctx->sq_thread_idle = HZ;

		if (p->flags & IORING_SETUP_SQ_AFF) {
			int cpu = p->sq_thread_cpu;

			ret = -EINVAL;
			if (cpu >= nr_cpu_ids)
				goto err;
			if (!cpu_online(cpu))
				goto err;

			ctx->sqo_thread = kthread_create_on_cpu(io_sq_thread,
							ctx, cpu,
							"io_uring-sq");
		} else {
			ctx->sqo_thread = kthread_create(io_sq_thread, ctx,
							"io_uring-sq");
		}
		if (IS_ERR(ctx->sqo_thread)) {
			ret = PTR_ERR(ctx->sqo_thread);
			ctx->sqo_thread = NULL;
			goto err;
		}
		wake_up_process(ctx->sqo_thread);
	} else if (p->flags & IORING_SETUP_SQ_AFF) {
		/* Can't have SQ_AFF without SQPOLL */
		ret = -EINVAL;
		goto err;
	}

	data.mm = ctx->sqo_mm;
	data.user = ctx->user;
	data.creds = ctx->creds;
	data.get_work = io_get_work;
	data.put_work = io_put_work;

	/* Do QD, or 4 * CPUS, whatever is smallest */
	concurrency = min(ctx->sq_entries, 4 * num_online_cpus());
	ctx->io_wq = io_wq_create(concurrency, &data);
	if (IS_ERR(ctx->io_wq)) {
		ret = PTR_ERR(ctx->io_wq);
		ctx->io_wq = NULL;
		goto err;
	}

	return 0;
err:
	io_finish_async(ctx);
	mmdrop(ctx->sqo_mm);
	ctx->sqo_mm = NULL;
	return ret;
}

static void io_unaccount_mem(struct user_struct *user, unsigned long nr_pages)
{
	atomic_long_sub(nr_pages, &user->locked_vm);
}

static int io_account_mem(struct user_struct *user, unsigned long nr_pages)
{
	unsigned long page_limit, cur_pages, new_pages;

	/* Don't allow more pages than we can safely lock */
	page_limit = rlimit(RLIMIT_MEMLOCK) >> PAGE_SHIFT;

	do {
		cur_pages = atomic_long_read(&user->locked_vm);
		new_pages = cur_pages + nr_pages;
		if (new_pages > page_limit)
			return -ENOMEM;
	} while (atomic_long_cmpxchg(&user->locked_vm, cur_pages,
					new_pages) != cur_pages);

	return 0;
}

static void io_mem_free(void *ptr)
{
	struct page *page;

	if (!ptr)
		return;

	page = virt_to_head_page(ptr);
	if (put_page_testzero(page))
		free_compound_page(page);
}

static void *io_mem_alloc(size_t size)
{
	gfp_t gfp_flags = GFP_KERNEL | __GFP_ZERO | __GFP_NOWARN | __GFP_COMP |
				__GFP_NORETRY;

	return (void *) __get_free_pages(gfp_flags, get_order(size));
}

static unsigned long rings_size(unsigned sq_entries, unsigned cq_entries,
				size_t *sq_offset)
{
	struct io_rings *rings;
	size_t off, sq_array_size;

	off = struct_size(rings, cqes, cq_entries);
	if (off == SIZE_MAX)
		return SIZE_MAX;

#ifdef CONFIG_SMP
	off = ALIGN(off, SMP_CACHE_BYTES);
	if (off == 0)
		return SIZE_MAX;
#endif

	sq_array_size = array_size(sizeof(u32), sq_entries);
	if (sq_array_size == SIZE_MAX)
		return SIZE_MAX;

	if (check_add_overflow(off, sq_array_size, &off))
		return SIZE_MAX;

	if (sq_offset)
		*sq_offset = off;

	return off;
}

static unsigned long ring_pages(unsigned sq_entries, unsigned cq_entries)
{
	size_t pages;

	pages = (size_t)1 << get_order(
		rings_size(sq_entries, cq_entries, NULL));
	pages += (size_t)1 << get_order(
		array_size(sizeof(struct io_uring_sqe), sq_entries));

	return pages;
}

static int io_sqe_buffer_unregister(struct io_ring_ctx *ctx)
{
	int i, j;

	if (!ctx->user_bufs)
		return -ENXIO;

	for (i = 0; i < ctx->nr_user_bufs; i++) {
		struct io_mapped_ubuf *imu = &ctx->user_bufs[i];

		for (j = 0; j < imu->nr_bvecs; j++)
			put_user_page(imu->bvec[j].bv_page);

		if (ctx->account_mem)
			io_unaccount_mem(ctx->user, imu->nr_bvecs);
		kvfree(imu->bvec);
		imu->nr_bvecs = 0;
	}

	kfree(ctx->user_bufs);
	ctx->user_bufs = NULL;
	ctx->nr_user_bufs = 0;
	return 0;
}

static int io_copy_iov(struct io_ring_ctx *ctx, struct iovec *dst,
		       void __user *arg, unsigned index)
{
	struct iovec __user *src;

#ifdef CONFIG_COMPAT
	if (ctx->compat) {
		struct compat_iovec __user *ciovs;
		struct compat_iovec ciov;

		ciovs = (struct compat_iovec __user *) arg;
		if (copy_from_user(&ciov, &ciovs[index], sizeof(ciov)))
			return -EFAULT;

		dst->iov_base = u64_to_user_ptr((u64)ciov.iov_base);
		dst->iov_len = ciov.iov_len;
		return 0;
	}
#endif
	src = (struct iovec __user *) arg;
	if (copy_from_user(dst, &src[index], sizeof(*dst)))
		return -EFAULT;
	return 0;
}

static int io_sqe_buffer_register(struct io_ring_ctx *ctx, void __user *arg,
				  unsigned nr_args)
{
	struct vm_area_struct **vmas = NULL;
	struct page **pages = NULL;
	int i, j, got_pages = 0;
	int ret = -EINVAL;

	if (ctx->user_bufs)
		return -EBUSY;
	if (!nr_args || nr_args > UIO_MAXIOV)
		return -EINVAL;

	ctx->user_bufs = kcalloc(nr_args, sizeof(struct io_mapped_ubuf),
					GFP_KERNEL);
	if (!ctx->user_bufs)
		return -ENOMEM;

	for (i = 0; i < nr_args; i++) {
		struct io_mapped_ubuf *imu = &ctx->user_bufs[i];
		unsigned long off, start, end, ubuf;
		int pret, nr_pages;
		struct iovec iov;
		size_t size;

		ret = io_copy_iov(ctx, &iov, arg, i);
		if (ret)
			goto err;

		/*
		 * Don't impose further limits on the size and buffer
		 * constraints here, we'll -EINVAL later when IO is
		 * submitted if they are wrong.
		 */
		ret = -EFAULT;
		if (!iov.iov_base || !iov.iov_len)
			goto err;

		/* arbitrary limit, but we need something */
		if (iov.iov_len > SZ_1G)
			goto err;

		ubuf = (unsigned long) iov.iov_base;
		end = (ubuf + iov.iov_len + PAGE_SIZE - 1) >> PAGE_SHIFT;
		start = ubuf >> PAGE_SHIFT;
		nr_pages = end - start;

		if (ctx->account_mem) {
			ret = io_account_mem(ctx->user, nr_pages);
			if (ret)
				goto err;
		}

		ret = 0;
		if (!pages || nr_pages > got_pages) {
			kfree(vmas);
			kfree(pages);
			pages = kvmalloc_array(nr_pages, sizeof(struct page *),
						GFP_KERNEL);
			vmas = kvmalloc_array(nr_pages,
					sizeof(struct vm_area_struct *),
					GFP_KERNEL);
			if (!pages || !vmas) {
				ret = -ENOMEM;
				if (ctx->account_mem)
					io_unaccount_mem(ctx->user, nr_pages);
				goto err;
			}
			got_pages = nr_pages;
		}

		imu->bvec = kvmalloc_array(nr_pages, sizeof(struct bio_vec),
						GFP_KERNEL);
		ret = -ENOMEM;
		if (!imu->bvec) {
			if (ctx->account_mem)
				io_unaccount_mem(ctx->user, nr_pages);
			goto err;
		}

		ret = 0;
		down_read(&current->mm->mmap_sem);
		pret = get_user_pages(ubuf, nr_pages,
				      FOLL_WRITE | FOLL_LONGTERM,
				      pages, vmas);
		if (pret == nr_pages) {
			/* don't support file backed memory */
			for (j = 0; j < nr_pages; j++) {
				struct vm_area_struct *vma = vmas[j];

				if (vma->vm_file &&
				    !is_file_hugepages(vma->vm_file)) {
					ret = -EOPNOTSUPP;
					break;
				}
			}
		} else {
			ret = pret < 0 ? pret : -EFAULT;
		}
		up_read(&current->mm->mmap_sem);
		if (ret) {
			/*
			 * if we did partial map, or found file backed vmas,
			 * release any pages we did get
			 */
			if (pret > 0)
				put_user_pages(pages, pret);
			if (ctx->account_mem)
				io_unaccount_mem(ctx->user, nr_pages);
			kvfree(imu->bvec);
			goto err;
		}

		off = ubuf & ~PAGE_MASK;
		size = iov.iov_len;
		for (j = 0; j < nr_pages; j++) {
			size_t vec_len;

			vec_len = min_t(size_t, size, PAGE_SIZE - off);
			imu->bvec[j].bv_page = pages[j];
			imu->bvec[j].bv_len = vec_len;
			imu->bvec[j].bv_offset = off;
			off = 0;
			size -= vec_len;
		}
		/* store original address for later verification */
		imu->ubuf = ubuf;
		imu->len = iov.iov_len;
		imu->nr_bvecs = nr_pages;

		ctx->nr_user_bufs++;
	}
	kvfree(pages);
	kvfree(vmas);
	return 0;
err:
	kvfree(pages);
	kvfree(vmas);
	io_sqe_buffer_unregister(ctx);
	return ret;
}

static int io_eventfd_register(struct io_ring_ctx *ctx, void __user *arg)
{
	__s32 __user *fds = arg;
	int fd;

	if (ctx->cq_ev_fd)
		return -EBUSY;

	if (copy_from_user(&fd, fds, sizeof(*fds)))
		return -EFAULT;

	ctx->cq_ev_fd = eventfd_ctx_fdget(fd);
	if (IS_ERR(ctx->cq_ev_fd)) {
		int ret = PTR_ERR(ctx->cq_ev_fd);
		ctx->cq_ev_fd = NULL;
		return ret;
	}

	return 0;
}

static int io_eventfd_unregister(struct io_ring_ctx *ctx)
{
	if (ctx->cq_ev_fd) {
		eventfd_ctx_put(ctx->cq_ev_fd);
		ctx->cq_ev_fd = NULL;
		return 0;
	}

	return -ENXIO;
}

static void io_ring_ctx_free(struct io_ring_ctx *ctx)
{
	io_finish_async(ctx);
	if (ctx->sqo_mm)
		mmdrop(ctx->sqo_mm);

	io_iopoll_reap_events(ctx);
	io_sqe_buffer_unregister(ctx);
	io_sqe_files_unregister(ctx);
	io_eventfd_unregister(ctx);

#if defined(CONFIG_UNIX)
	if (ctx->ring_sock) {
		ctx->ring_sock->file = NULL; /* so that iput() is called */
		sock_release(ctx->ring_sock);
	}
#endif

	io_mem_free(ctx->rings);
	io_mem_free(ctx->sq_sqes);

	percpu_ref_exit(&ctx->refs);
	if (ctx->account_mem)
		io_unaccount_mem(ctx->user,
				ring_pages(ctx->sq_entries, ctx->cq_entries));
	free_uid(ctx->user);
	put_cred(ctx->creds);
	kfree(ctx->completions);
	kfree(ctx->cancel_hash);
	kmem_cache_free(req_cachep, ctx->fallback_req);
	kfree(ctx);
}

static __poll_t io_uring_poll(struct file *file, poll_table *wait)
{
	struct io_ring_ctx *ctx = file->private_data;
	__poll_t mask = 0;

	poll_wait(file, &ctx->cq_wait, wait);
	/*
	 * synchronizes with barrier from wq_has_sleeper call in
	 * io_commit_cqring
	 */
	smp_rmb();
	if (READ_ONCE(ctx->rings->sq.tail) - ctx->cached_sq_head !=
	    ctx->rings->sq_ring_entries)
		mask |= EPOLLOUT | EPOLLWRNORM;
	if (READ_ONCE(ctx->rings->cq.head) != ctx->cached_cq_tail)
		mask |= EPOLLIN | EPOLLRDNORM;

	return mask;
}

static int io_uring_fasync(int fd, struct file *file, int on)
{
	struct io_ring_ctx *ctx = file->private_data;

	return fasync_helper(fd, file, on, &ctx->cq_fasync);
}

static void io_ring_ctx_wait_and_kill(struct io_ring_ctx *ctx)
{
	mutex_lock(&ctx->uring_lock);
	percpu_ref_kill(&ctx->refs);
	mutex_unlock(&ctx->uring_lock);

	io_kill_timeouts(ctx);
	io_poll_remove_all(ctx);

	if (ctx->io_wq)
		io_wq_cancel_all(ctx->io_wq);

	io_iopoll_reap_events(ctx);
	/* if we failed setting up the ctx, we might not have any rings */
	if (ctx->rings)
		io_cqring_overflow_flush(ctx, true);
	wait_for_completion(&ctx->completions[0]);
	io_ring_ctx_free(ctx);
}

static int io_uring_release(struct inode *inode, struct file *file)
{
	struct io_ring_ctx *ctx = file->private_data;

	file->private_data = NULL;
	io_ring_ctx_wait_and_kill(ctx);
	return 0;
}

static void io_uring_cancel_files(struct io_ring_ctx *ctx,
				  struct files_struct *files)
{
	struct io_kiocb *req;
	DEFINE_WAIT(wait);

	while (!list_empty_careful(&ctx->inflight_list)) {
		struct io_kiocb *cancel_req = NULL;

		spin_lock_irq(&ctx->inflight_lock);
		list_for_each_entry(req, &ctx->inflight_list, inflight_entry) {
			if (req->work.files != files)
				continue;
			/* req is being completed, ignore */
			if (!refcount_inc_not_zero(&req->refs))
				continue;
			cancel_req = req;
			break;
		}
		if (cancel_req)
			prepare_to_wait(&ctx->inflight_wait, &wait,
						TASK_UNINTERRUPTIBLE);
		spin_unlock_irq(&ctx->inflight_lock);

		/* We need to keep going until we don't find a matching req */
		if (!cancel_req)
			break;

		io_wq_cancel_work(ctx->io_wq, &cancel_req->work);
		io_put_req(cancel_req);
		schedule();
	}
	finish_wait(&ctx->inflight_wait, &wait);
}

static int io_uring_flush(struct file *file, void *data)
{
	struct io_ring_ctx *ctx = file->private_data;

	io_uring_cancel_files(ctx, data);
	if (fatal_signal_pending(current) || (current->flags & PF_EXITING)) {
		io_cqring_overflow_flush(ctx, true);
		io_wq_cancel_all(ctx->io_wq);
	}
	return 0;
}

static void *io_uring_validate_mmap_request(struct file *file,
					    loff_t pgoff, size_t sz)
{
	struct io_ring_ctx *ctx = file->private_data;
	loff_t offset = pgoff << PAGE_SHIFT;
	struct page *page;
	void *ptr;

	switch (offset) {
	case IORING_OFF_SQ_RING:
	case IORING_OFF_CQ_RING:
		ptr = ctx->rings;
		break;
	case IORING_OFF_SQES:
		ptr = ctx->sq_sqes;
		break;
	default:
		return ERR_PTR(-EINVAL);
	}

	page = virt_to_head_page(ptr);
	if (sz > page_size(page))
		return ERR_PTR(-EINVAL);

	return ptr;
}

#ifdef CONFIG_MMU

static int io_uring_mmap(struct file *file, struct vm_area_struct *vma)
{
	size_t sz = vma->vm_end - vma->vm_start;
	unsigned long pfn;
	void *ptr;

	ptr = io_uring_validate_mmap_request(file, vma->vm_pgoff, sz);
	if (IS_ERR(ptr))
		return PTR_ERR(ptr);

	pfn = virt_to_phys(ptr) >> PAGE_SHIFT;
	return remap_pfn_range(vma, vma->vm_start, pfn, sz, vma->vm_page_prot);
}

#else /* !CONFIG_MMU */

static int io_uring_mmap(struct file *file, struct vm_area_struct *vma)
{
	return vma->vm_flags & (VM_SHARED | VM_MAYSHARE) ? 0 : -EINVAL;
}

static unsigned int io_uring_nommu_mmap_capabilities(struct file *file)
{
	return NOMMU_MAP_DIRECT | NOMMU_MAP_READ | NOMMU_MAP_WRITE;
}

static unsigned long io_uring_nommu_get_unmapped_area(struct file *file,
	unsigned long addr, unsigned long len,
	unsigned long pgoff, unsigned long flags)
{
	void *ptr;

	ptr = io_uring_validate_mmap_request(file, pgoff, len);
	if (IS_ERR(ptr))
		return PTR_ERR(ptr);

	return (unsigned long) ptr;
}

#endif /* !CONFIG_MMU */

SYSCALL_DEFINE6(io_uring_enter, unsigned int, fd, u32, to_submit,
		u32, min_complete, u32, flags, const sigset_t __user *, sig,
		size_t, sigsz)
{
	struct io_ring_ctx *ctx;
	long ret = -EBADF;
	int submitted = 0;
	struct fd f;

	if (flags & ~(IORING_ENTER_GETEVENTS | IORING_ENTER_SQ_WAKEUP))
		return -EINVAL;

	f = fdget(fd);
	if (!f.file)
		return -EBADF;

	ret = -EOPNOTSUPP;
	if (f.file->f_op != &io_uring_fops)
		goto out_fput;

	ret = -ENXIO;
	ctx = f.file->private_data;
	if (!percpu_ref_tryget(&ctx->refs))
		goto out_fput;

	/*
	 * For SQ polling, the thread will do all submissions and completions.
	 * Just return the requested submit count, and wake the thread if
	 * we were asked to.
	 */
	ret = 0;
	if (ctx->flags & IORING_SETUP_SQPOLL) {
		if (!list_empty_careful(&ctx->cq_overflow_list))
			io_cqring_overflow_flush(ctx, false);
		if (flags & IORING_ENTER_SQ_WAKEUP)
			wake_up(&ctx->sqo_wait);
		submitted = to_submit;
	} else if (to_submit) {
		struct mm_struct *cur_mm;

		if (current->mm != ctx->sqo_mm ||
		    current_cred() != ctx->creds) {
			ret = -EPERM;
			goto out;
		}

		to_submit = min(to_submit, ctx->sq_entries);
		mutex_lock(&ctx->uring_lock);
		/* already have mm, so io_submit_sqes() won't try to grab it */
		cur_mm = ctx->sqo_mm;
		submitted = io_submit_sqes(ctx, to_submit, f.file, fd,
					   &cur_mm, false);
		mutex_unlock(&ctx->uring_lock);

		if (submitted != to_submit)
			goto out;
	}
	if (flags & IORING_ENTER_GETEVENTS) {
		unsigned nr_events = 0;

		min_complete = min(min_complete, ctx->cq_entries);

		if (ctx->flags & IORING_SETUP_IOPOLL) {
			ret = io_iopoll_check(ctx, &nr_events, min_complete);
		} else {
			ret = io_cqring_wait(ctx, min_complete, sig, sigsz);
		}
	}

out:
	percpu_ref_put(&ctx->refs);
out_fput:
	fdput(f);
	return submitted ? submitted : ret;
}

static const struct file_operations io_uring_fops = {
	.release	= io_uring_release,
	.flush		= io_uring_flush,
	.mmap		= io_uring_mmap,
#ifndef CONFIG_MMU
	.get_unmapped_area = io_uring_nommu_get_unmapped_area,
	.mmap_capabilities = io_uring_nommu_mmap_capabilities,
#endif
	.poll		= io_uring_poll,
	.fasync		= io_uring_fasync,
};

static int io_allocate_scq_urings(struct io_ring_ctx *ctx,
				  struct io_uring_params *p)
{
	struct io_rings *rings;
	size_t size, sq_array_offset;

	size = rings_size(p->sq_entries, p->cq_entries, &sq_array_offset);
	if (size == SIZE_MAX)
		return -EOVERFLOW;

	rings = io_mem_alloc(size);
	if (!rings)
		return -ENOMEM;

	ctx->rings = rings;
	ctx->sq_array = (u32 *)((char *)rings + sq_array_offset);
	rings->sq_ring_mask = p->sq_entries - 1;
	rings->cq_ring_mask = p->cq_entries - 1;
	rings->sq_ring_entries = p->sq_entries;
	rings->cq_ring_entries = p->cq_entries;
	ctx->sq_mask = rings->sq_ring_mask;
	ctx->cq_mask = rings->cq_ring_mask;
	ctx->sq_entries = rings->sq_ring_entries;
	ctx->cq_entries = rings->cq_ring_entries;

	size = array_size(sizeof(struct io_uring_sqe), p->sq_entries);
	if (size == SIZE_MAX) {
		io_mem_free(ctx->rings);
		ctx->rings = NULL;
		return -EOVERFLOW;
	}

	ctx->sq_sqes = io_mem_alloc(size);
	if (!ctx->sq_sqes) {
		io_mem_free(ctx->rings);
		ctx->rings = NULL;
		return -ENOMEM;
	}

	return 0;
}

/*
 * Allocate an anonymous fd, this is what constitutes the application
 * visible backing of an io_uring instance. The application mmaps this
 * fd to gain access to the SQ/CQ ring details. If UNIX sockets are enabled,
 * we have to tie this fd to a socket for file garbage collection purposes.
 */
static int io_uring_get_fd(struct io_ring_ctx *ctx)
{
	struct file *file;
	int ret;

#if defined(CONFIG_UNIX)
	ret = sock_create_kern(&init_net, PF_UNIX, SOCK_RAW, IPPROTO_IP,
				&ctx->ring_sock);
	if (ret)
		return ret;
#endif

	ret = get_unused_fd_flags(O_RDWR | O_CLOEXEC);
	if (ret < 0)
		goto err;

	file = anon_inode_getfile("[io_uring]", &io_uring_fops, ctx,
					O_RDWR | O_CLOEXEC);
	if (IS_ERR(file)) {
		put_unused_fd(ret);
		ret = PTR_ERR(file);
		goto err;
	}

#if defined(CONFIG_UNIX)
	ctx->ring_sock->file = file;
	ctx->ring_sock->sk->sk_user_data = ctx;
#endif
	fd_install(ret, file);
	return ret;
err:
#if defined(CONFIG_UNIX)
	sock_release(ctx->ring_sock);
	ctx->ring_sock = NULL;
#endif
	return ret;
}

static int io_uring_create(unsigned entries, struct io_uring_params *p)
{
	struct user_struct *user = NULL;
	struct io_ring_ctx *ctx;
	bool account_mem;
	int ret;

	if (!entries || entries > IORING_MAX_ENTRIES)
		return -EINVAL;

	/*
	 * Use twice as many entries for the CQ ring. It's possible for the
	 * application to drive a higher depth than the size of the SQ ring,
	 * since the sqes are only used at submission time. This allows for
	 * some flexibility in overcommitting a bit. If the application has
	 * set IORING_SETUP_CQSIZE, it will have passed in the desired number
	 * of CQ ring entries manually.
	 */
	p->sq_entries = roundup_pow_of_two(entries);
	if (p->flags & IORING_SETUP_CQSIZE) {
		/*
		 * If IORING_SETUP_CQSIZE is set, we do the same roundup
		 * to a power-of-two, if it isn't already. We do NOT impose
		 * any cq vs sq ring sizing.
		 */
		if (p->cq_entries < p->sq_entries || p->cq_entries > IORING_MAX_CQ_ENTRIES)
			return -EINVAL;
		p->cq_entries = roundup_pow_of_two(p->cq_entries);
	} else {
		p->cq_entries = 2 * p->sq_entries;
	}

	user = get_uid(current_user());
	account_mem = !capable(CAP_IPC_LOCK);

	if (account_mem) {
		ret = io_account_mem(user,
				ring_pages(p->sq_entries, p->cq_entries));
		if (ret) {
			free_uid(user);
			return ret;
		}
	}

	ctx = io_ring_ctx_alloc(p);
	if (!ctx) {
		if (account_mem)
			io_unaccount_mem(user, ring_pages(p->sq_entries,
								p->cq_entries));
		free_uid(user);
		return -ENOMEM;
	}
	ctx->compat = in_compat_syscall();
	ctx->account_mem = account_mem;
	ctx->user = user;
	ctx->creds = get_current_cred();

	ret = io_allocate_scq_urings(ctx, p);
	if (ret)
		goto err;

	ret = io_sq_offload_start(ctx, p);
	if (ret)
		goto err;

	memset(&p->sq_off, 0, sizeof(p->sq_off));
	p->sq_off.head = offsetof(struct io_rings, sq.head);
	p->sq_off.tail = offsetof(struct io_rings, sq.tail);
	p->sq_off.ring_mask = offsetof(struct io_rings, sq_ring_mask);
	p->sq_off.ring_entries = offsetof(struct io_rings, sq_ring_entries);
	p->sq_off.flags = offsetof(struct io_rings, sq_flags);
	p->sq_off.dropped = offsetof(struct io_rings, sq_dropped);
	p->sq_off.array = (char *)ctx->sq_array - (char *)ctx->rings;

	memset(&p->cq_off, 0, sizeof(p->cq_off));
	p->cq_off.head = offsetof(struct io_rings, cq.head);
	p->cq_off.tail = offsetof(struct io_rings, cq.tail);
	p->cq_off.ring_mask = offsetof(struct io_rings, cq_ring_mask);
	p->cq_off.ring_entries = offsetof(struct io_rings, cq_ring_entries);
	p->cq_off.overflow = offsetof(struct io_rings, cq_overflow);
	p->cq_off.cqes = offsetof(struct io_rings, cqes);

	/*
	 * Install ring fd as the very last thing, so we don't risk someone
	 * having closed it before we finish setup
	 */
	ret = io_uring_get_fd(ctx);
	if (ret < 0)
		goto err;

	p->features = IORING_FEAT_SINGLE_MMAP | IORING_FEAT_NODROP |
			IORING_FEAT_SUBMIT_STABLE;
	trace_io_uring_create(ret, ctx, p->sq_entries, p->cq_entries, p->flags);
	return ret;
err:
	io_ring_ctx_wait_and_kill(ctx);
	return ret;
}

/*
 * Sets up an aio uring context, and returns the fd. Applications asks for a
 * ring size, we return the actual sq/cq ring sizes (among other things) in the
 * params structure passed in.
 */
static long io_uring_setup(u32 entries, struct io_uring_params __user *params)
{
	struct io_uring_params p;
	long ret;
	int i;

	if (copy_from_user(&p, params, sizeof(p)))
		return -EFAULT;
	for (i = 0; i < ARRAY_SIZE(p.resv); i++) {
		if (p.resv[i])
			return -EINVAL;
	}

	if (p.flags & ~(IORING_SETUP_IOPOLL | IORING_SETUP_SQPOLL |
			IORING_SETUP_SQ_AFF | IORING_SETUP_CQSIZE))
		return -EINVAL;

	ret = io_uring_create(entries, &p);
	if (ret < 0)
		return ret;

	if (copy_to_user(params, &p, sizeof(p)))
		return -EFAULT;

	return ret;
}

SYSCALL_DEFINE2(io_uring_setup, u32, entries,
		struct io_uring_params __user *, params)
{
	return io_uring_setup(entries, params);
}

static int __io_uring_register(struct io_ring_ctx *ctx, unsigned opcode,
			       void __user *arg, unsigned nr_args)
	__releases(ctx->uring_lock)
	__acquires(ctx->uring_lock)
{
	int ret;

	/*
	 * We're inside the ring mutex, if the ref is already dying, then
	 * someone else killed the ctx or is already going through
	 * io_uring_register().
	 */
	if (percpu_ref_is_dying(&ctx->refs))
		return -ENXIO;

	percpu_ref_kill(&ctx->refs);

	/*
	 * Drop uring mutex before waiting for references to exit. If another
	 * thread is currently inside io_uring_enter() it might need to grab
	 * the uring_lock to make progress. If we hold it here across the drain
	 * wait, then we can deadlock. It's safe to drop the mutex here, since
	 * no new references will come in after we've killed the percpu ref.
	 */
	mutex_unlock(&ctx->uring_lock);
	wait_for_completion(&ctx->completions[0]);
	mutex_lock(&ctx->uring_lock);

	switch (opcode) {
	case IORING_REGISTER_BUFFERS:
		ret = io_sqe_buffer_register(ctx, arg, nr_args);
		break;
	case IORING_UNREGISTER_BUFFERS:
		ret = -EINVAL;
		if (arg || nr_args)
			break;
		ret = io_sqe_buffer_unregister(ctx);
		break;
	case IORING_REGISTER_FILES:
		ret = io_sqe_files_register(ctx, arg, nr_args);
		break;
	case IORING_UNREGISTER_FILES:
		ret = -EINVAL;
		if (arg || nr_args)
			break;
		ret = io_sqe_files_unregister(ctx);
		break;
	case IORING_REGISTER_FILES_UPDATE:
		ret = io_sqe_files_update(ctx, arg, nr_args);
		break;
	case IORING_REGISTER_EVENTFD:
		ret = -EINVAL;
		if (nr_args != 1)
			break;
		ret = io_eventfd_register(ctx, arg);
		break;
	case IORING_UNREGISTER_EVENTFD:
		ret = -EINVAL;
		if (arg || nr_args)
			break;
		ret = io_eventfd_unregister(ctx);
		break;
	default:
		ret = -EINVAL;
		break;
	}

	/* bring the ctx back to life */
	reinit_completion(&ctx->completions[0]);
	percpu_ref_reinit(&ctx->refs);
	return ret;
}

SYSCALL_DEFINE4(io_uring_register, unsigned int, fd, unsigned int, opcode,
		void __user *, arg, unsigned int, nr_args)
{
	struct io_ring_ctx *ctx;
	long ret = -EBADF;
	struct fd f;

	f = fdget(fd);
	if (!f.file)
		return -EBADF;

	ret = -EOPNOTSUPP;
	if (f.file->f_op != &io_uring_fops)
		goto out_fput;

	ctx = f.file->private_data;

	mutex_lock(&ctx->uring_lock);
	ret = __io_uring_register(ctx, opcode, arg, nr_args);
	mutex_unlock(&ctx->uring_lock);
	trace_io_uring_register(ctx, opcode, ctx->nr_user_files, ctx->nr_user_bufs,
							ctx->cq_ev_fd != NULL, ret);
out_fput:
	fdput(f);
	return ret;
}

static int __init io_uring_init(void)
{
	req_cachep = KMEM_CACHE(io_kiocb, SLAB_HWCACHE_ALIGN | SLAB_PANIC);
	return 0;
};
__initcall(io_uring_init);<|MERGE_RESOLUTION|>--- conflicted
+++ resolved
@@ -1786,12 +1786,9 @@
 			     struct iovec *iovec, struct iovec *fast_iov,
 			     struct iov_iter *iter)
 {
-<<<<<<< HEAD
-=======
 	if (req->opcode == IORING_OP_READ_FIXED ||
 	    req->opcode == IORING_OP_WRITE_FIXED)
 		return 0;
->>>>>>> e704cc87
 	if (!req->io && io_alloc_async_ctx(req))
 		return -ENOMEM;
 
@@ -1841,20 +1838,12 @@
 	ret = io_import_iovec(READ, req, &iovec, &iter);
 	if (ret < 0)
 		return ret;
-<<<<<<< HEAD
 
 	/* Ensure we clear previously set non-block flag */
 	if (!force_nonblock)
 		req->rw.kiocb.ki_flags &= ~IOCB_NOWAIT;
 
-=======
-
-	/* Ensure we clear previously set non-block flag */
-	if (!force_nonblock)
-		req->rw.kiocb.ki_flags &= ~IOCB_NOWAIT;
-
 	req->result = 0;
->>>>>>> e704cc87
 	io_size = ret;
 	if (req->flags & REQ_F_LINK)
 		req->result = io_size;
@@ -1937,20 +1926,12 @@
 	ret = io_import_iovec(WRITE, req, &iovec, &iter);
 	if (ret < 0)
 		return ret;
-<<<<<<< HEAD
 
 	/* Ensure we clear previously set non-block flag */
 	if (!force_nonblock)
 		req->rw.kiocb.ki_flags &= ~IOCB_NOWAIT;
 
-=======
-
-	/* Ensure we clear previously set non-block flag */
-	if (!force_nonblock)
-		req->rw.kiocb.ki_flags &= ~IOCB_NOWAIT;
-
 	req->result = 0;
->>>>>>> e704cc87
 	io_size = ret;
 	if (req->flags & REQ_F_LINK)
 		req->result = io_size;
@@ -2047,21 +2028,6 @@
 }
 
 static bool io_req_cancelled(struct io_kiocb *req)
-<<<<<<< HEAD
-{
-	if (req->work.flags & IO_WQ_WORK_CANCEL) {
-		req_set_fail_links(req);
-		io_cqring_add_event(req, -ECANCELED);
-		io_put_req(req);
-		return true;
-	}
-
-	return false;
-}
-
-static void io_fsync_finish(struct io_wq_work **workptr)
-{
-=======
 {
 	if (req->work.flags & IO_WQ_WORK_CANCEL) {
 		req_set_fail_links(req);
@@ -2097,7 +2063,6 @@
 
 static void io_fsync_finish(struct io_wq_work **workptr)
 {
->>>>>>> e704cc87
 	struct io_kiocb *req = container_of(*workptr, struct io_kiocb, work);
 	loff_t end = req->sync.off + req->sync.len;
 	struct io_kiocb *nxt = NULL;
@@ -2114,11 +2079,7 @@
 	io_cqring_add_event(req, ret);
 	io_put_req_find_next(req, &nxt);
 	if (nxt)
-<<<<<<< HEAD
-		*workptr = &nxt->work;
-=======
 		io_wq_assign_next(workptr, nxt);
->>>>>>> e704cc87
 }
 
 static int io_fsync(struct io_kiocb *req, struct io_kiocb **nxt,
@@ -2174,11 +2135,7 @@
 	io_cqring_add_event(req, ret);
 	io_put_req_find_next(req, &nxt);
 	if (nxt)
-<<<<<<< HEAD
-		*workptr = &nxt->work;
-=======
 		io_wq_assign_next(workptr, nxt);
->>>>>>> e704cc87
 }
 
 static int io_sync_file_range(struct io_kiocb *req, struct io_kiocb **nxt,
@@ -2218,17 +2175,10 @@
 #if defined(CONFIG_NET)
 	struct io_sr_msg *sr = &req->sr_msg;
 	struct io_async_ctx *io = req->io;
-<<<<<<< HEAD
 
 	sr->msg_flags = READ_ONCE(sqe->msg_flags);
 	sr->msg = u64_to_user_ptr(READ_ONCE(sqe->addr));
 
-=======
-
-	sr->msg_flags = READ_ONCE(sqe->msg_flags);
-	sr->msg = u64_to_user_ptr(READ_ONCE(sqe->addr));
-
->>>>>>> e704cc87
 	if (!io)
 		return 0;
 
@@ -2402,45 +2352,6 @@
 }
 
 static int io_accept_prep(struct io_kiocb *req, const struct io_uring_sqe *sqe)
-<<<<<<< HEAD
-{
-#if defined(CONFIG_NET)
-	struct io_accept *accept = &req->accept;
-
-	if (unlikely(req->ctx->flags & (IORING_SETUP_IOPOLL|IORING_SETUP_SQPOLL)))
-		return -EINVAL;
-	if (sqe->ioprio || sqe->len || sqe->buf_index)
-		return -EINVAL;
-
-	accept->addr = u64_to_user_ptr(READ_ONCE(sqe->addr));
-	accept->addr_len = u64_to_user_ptr(READ_ONCE(sqe->addr2));
-	accept->flags = READ_ONCE(sqe->accept_flags);
-	return 0;
-#else
-	return -EOPNOTSUPP;
-#endif
-}
-
-#if defined(CONFIG_NET)
-static int __io_accept(struct io_kiocb *req, struct io_kiocb **nxt,
-		       bool force_nonblock)
-{
-	struct io_accept *accept = &req->accept;
-	unsigned file_flags;
-	int ret;
-
-	file_flags = force_nonblock ? O_NONBLOCK : 0;
-	ret = __sys_accept4_file(req->file, file_flags, accept->addr,
-					accept->addr_len, accept->flags);
-	if (ret == -EAGAIN && force_nonblock)
-		return -EAGAIN;
-	if (ret == -ERESTARTSYS)
-		ret = -EINTR;
-	if (ret < 0)
-		req_set_fail_links(req);
-	io_cqring_add_event(req, ret);
-	io_put_req_find_next(req, nxt);
-=======
 {
 #if defined(CONFIG_NET)
 	struct io_accept *accept = &req->accept;
@@ -2507,65 +2418,12 @@
 		io_put_req(req);
 		return -EAGAIN;
 	}
->>>>>>> e704cc87
 	return 0;
-}
-
-<<<<<<< HEAD
-static void io_accept_finish(struct io_wq_work **workptr)
-{
-	struct io_kiocb *req = container_of(*workptr, struct io_kiocb, work);
-	struct io_kiocb *nxt = NULL;
-
-	if (io_req_cancelled(req))
-		return;
-	__io_accept(req, &nxt, false);
-	if (nxt)
-		*workptr = &nxt->work;
-}
-#endif
-
-static int io_accept(struct io_kiocb *req, struct io_kiocb **nxt,
-		     bool force_nonblock)
-{
-#if defined(CONFIG_NET)
-	int ret;
-
-	ret = __io_accept(req, nxt, force_nonblock);
-	if (ret == -EAGAIN && force_nonblock) {
-		req->work.func = io_accept_finish;
-		req->work.flags |= IO_WQ_WORK_NEEDS_FILES;
-		io_put_req(req);
-		return -EAGAIN;
-	}
-	return 0;
-=======
-static int io_connect_prep(struct io_kiocb *req, const struct io_uring_sqe *sqe)
-{
-#if defined(CONFIG_NET)
-	struct io_connect *conn = &req->connect;
-	struct io_async_ctx *io = req->io;
-
-	if (unlikely(req->ctx->flags & (IORING_SETUP_IOPOLL|IORING_SETUP_SQPOLL)))
-		return -EINVAL;
-	if (sqe->ioprio || sqe->len || sqe->buf_index || sqe->rw_flags)
-		return -EINVAL;
-
-	conn->addr = u64_to_user_ptr(READ_ONCE(sqe->addr));
-	conn->addr_len =  READ_ONCE(sqe->addr2);
-
-	if (!io)
-		return 0;
-
-	return move_addr_to_kernel(conn->addr, conn->addr_len,
-					&io->connect.address);
->>>>>>> e704cc87
 #else
 	return -EOPNOTSUPP;
 #endif
 }
 
-<<<<<<< HEAD
 static int io_connect_prep(struct io_kiocb *req, const struct io_uring_sqe *sqe)
 {
 #if defined(CONFIG_NET)
@@ -2594,12 +2452,6 @@
 		      bool force_nonblock)
 {
 #if defined(CONFIG_NET)
-=======
-static int io_connect(struct io_kiocb *req, struct io_kiocb **nxt,
-		      bool force_nonblock)
-{
-#if defined(CONFIG_NET)
->>>>>>> e704cc87
 	struct io_async_ctx __io, *io;
 	unsigned file_flags;
 	int ret;
@@ -3214,19 +3066,11 @@
 static int io_async_cancel(struct io_kiocb *req, struct io_kiocb **nxt)
 {
 	struct io_ring_ctx *ctx = req->ctx;
-<<<<<<< HEAD
 
 	io_async_find_and_cancel(ctx, req, req->cancel.addr, nxt, 0);
 	return 0;
 }
 
-=======
-
-	io_async_find_and_cancel(ctx, req, req->cancel.addr, nxt, 0);
-	return 0;
-}
-
->>>>>>> e704cc87
 static int io_req_defer_prep(struct io_kiocb *req,
 			     const struct io_uring_sqe *sqe)
 {
@@ -3447,9 +3291,6 @@
 		if (req->result == -EAGAIN)
 			return -EAGAIN;
 
-<<<<<<< HEAD
-		io_iopoll_req_issued(req);
-=======
 		/* workqueue context doesn't hold uring_lock, grab it now */
 		if (in_async)
 			mutex_lock(&ctx->uring_lock);
@@ -3458,7 +3299,6 @@
 
 		if (in_async)
 			mutex_unlock(&ctx->uring_lock);
->>>>>>> e704cc87
 	}
 
 	return 0;
