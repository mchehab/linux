--- conflicted
+++ resolved
@@ -1434,15 +1434,9 @@
 	case USB_ID(0x041e, 0x4080): /* Creative Live Cam VF0610 */
 	case USB_ID(0x04d8, 0xfeea): /* Benchmark DAC1 Pre */
 	case USB_ID(0x0556, 0x0014): /* Phoenix Audio TMX320VC */
-<<<<<<< HEAD
-	case USB_ID(0x05A3, 0x9420): /* ELP HD USB Camera */
-	case USB_ID(0x05a7, 0x1020): /* Bose Companion 5 */
-	case USB_ID(0x074D, 0x3553): /* Outlaw RR2150 (Micronas UAC3553B) */
-=======
 	case USB_ID(0x05a3, 0x9420): /* ELP HD USB Camera */
 	case USB_ID(0x05a7, 0x1020): /* Bose Companion 5 */
 	case USB_ID(0x074d, 0x3553): /* Outlaw RR2150 (Micronas UAC3553B) */
->>>>>>> 7faa26c1
 	case USB_ID(0x1395, 0x740a): /* Sennheiser DECT */
 	case USB_ID(0x1901, 0x0191): /* GE B850V3 CP2114 audio interface */
 	case USB_ID(0x21b4, 0x0081): /* AudioQuest DragonFly */
