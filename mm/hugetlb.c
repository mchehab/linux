--- conflicted
+++ resolved
@@ -93,16 +93,10 @@
 	return true;
 }
 
-<<<<<<< HEAD
-static inline void unlock_or_release_subpool(struct hugepage_subpool *spool)
-{
-	spin_unlock(&spool->lock);
-=======
 static inline void unlock_or_release_subpool(struct hugepage_subpool *spool,
 						unsigned long irq_flags)
 {
 	spin_unlock_irqrestore(&spool->lock, irq_flags);
->>>>>>> 11e4b63a
 
 	/* If no pages are used, and no other handles to the subpool
 	 * remain, give up any reservations based on minimum size and
@@ -1389,11 +1383,6 @@
 	if (hstate_is_gigantic(h) && !gigantic_page_runtime_supported())
 		return;
 
-<<<<<<< HEAD
-	h->nr_huge_pages--;
-	h->nr_huge_pages_node[page_to_nid(page)]--;
-=======
->>>>>>> 11e4b63a
 	for (i = 0; i < pages_per_huge_page(h);
 	     i++, subpage = mem_map_next(subpage, page, i)) {
 		subpage->flags &= ~(1 << PG_locked | 1 << PG_error |
@@ -1430,11 +1419,7 @@
 	return NULL;
 }
 
-<<<<<<< HEAD
-static void __free_huge_page(struct page *page)
-=======
 void free_huge_page(struct page *page)
->>>>>>> 11e4b63a
 {
 	/*
 	 * Can't pass hstate in here because it is called from the
@@ -1473,11 +1458,7 @@
 			restore_reserve = true;
 	}
 
-<<<<<<< HEAD
-	spin_lock(&hugetlb_lock);
-=======
 	spin_lock_irqsave(&hugetlb_lock, flags);
->>>>>>> 11e4b63a
 	ClearHPageMigratable(page);
 	hugetlb_cgroup_uncharge_page(hstate_index(h),
 				     pages_per_huge_page(h), page);
@@ -1487,13 +1468,8 @@
 		h->resv_huge_pages++;
 
 	if (HPageTemporary(page)) {
-<<<<<<< HEAD
-		list_del(&page->lru);
-		ClearHPageTemporary(page);
-=======
 		remove_hugetlb_page(h, page, false);
 		spin_unlock_irqrestore(&hugetlb_lock, flags);
->>>>>>> 11e4b63a
 		update_and_free_page(h, page);
 	} else if (h->surplus_huge_pages_node[nid]) {
 		/* remove the page from active list */
@@ -1524,13 +1500,6 @@
 	hugetlb_set_page_subpool(page, NULL);
 	set_hugetlb_cgroup(page, NULL);
 	set_hugetlb_cgroup_rsvd(page, NULL);
-<<<<<<< HEAD
-	spin_lock(&hugetlb_lock);
-	h->nr_huge_pages++;
-	h->nr_huge_pages_node[nid]++;
-	ClearHPageFreed(page);
-	spin_unlock(&hugetlb_lock);
-=======
 }
 
 static void prep_new_huge_page(struct hstate *h, struct page *page, int nid)
@@ -1539,7 +1508,6 @@
 	spin_lock_irq(&hugetlb_lock);
 	__prep_account_new_huge_page(h, nid);
 	spin_unlock_irq(&hugetlb_lock);
->>>>>>> 11e4b63a
 }
 
 static void prep_compound_gigantic_page(struct page *page, unsigned int order)
@@ -1800,11 +1768,7 @@
 		 * when it is dissolved.
 		 */
 		if (unlikely(!HPageFreed(head))) {
-<<<<<<< HEAD
-			spin_unlock(&hugetlb_lock);
-=======
 			spin_unlock_irq(&hugetlb_lock);
->>>>>>> 11e4b63a
 			cond_resched();
 
 			/*
@@ -1894,11 +1858,7 @@
 	 */
 	if (h->surplus_huge_pages >= h->nr_overcommit_huge_pages) {
 		SetHPageTemporary(page);
-<<<<<<< HEAD
-		spin_unlock(&hugetlb_lock);
-=======
 		spin_unlock_irq(&hugetlb_lock);
->>>>>>> 11e4b63a
 		put_page(page);
 		return NULL;
 	} else {
@@ -2282,17 +2242,6 @@
 }
 
 /*
-<<<<<<< HEAD
- * This routine is called to restore a reservation on error paths.  In the
- * specific error paths, a huge page was allocated (via alloc_huge_page)
- * and is about to be freed.  If a reservation for the page existed,
- * alloc_huge_page would have consumed the reservation and set
- * HPageRestoreReserve in the newly allocated page.  When the page is freed
- * via free_huge_page, the global reservation count will be incremented if
- * HPageRestoreReserve is set.  However, free_huge_page can not adjust the
- * reserve map.  Adjust the reserve map here to be consistent with global
- * reserve count adjustments to be made by free_huge_page.
-=======
  * This routine is called to restore reservation information on error paths.
  * It should ONLY be called for pages allocated via alloc_huge_page(), and
  * the hugetlb mutex should remain held when calling this routine.
@@ -2311,17 +2260,11 @@
  * reserve map indicates there is a reservation present.
  *
  * In case 2, simply undo reserve map modifications done by alloc_huge_page.
->>>>>>> 11e4b63a
  */
 void restore_reserve_on_error(struct hstate *h, struct vm_area_struct *vma,
 			unsigned long address, struct page *page)
 {
-<<<<<<< HEAD
-	if (unlikely(HPageRestoreReserve(page))) {
-		long rc = vma_needs_reservation(h, vma, address);
-=======
 	long rc = vma_needs_reservation(h, vma, address);
->>>>>>> 11e4b63a
 
 	if (HPageRestoreReserve(page)) {
 		if (unlikely(rc < 0))
@@ -2337,11 +2280,6 @@
 			 * accounting of reserve counts.
 			 */
 			ClearHPageRestoreReserve(page);
-<<<<<<< HEAD
-		} else if (rc) {
-			rc = vma_add_reservation(h, vma, address);
-			if (unlikely(rc < 0))
-=======
 		else if (rc)
 			(void)vma_add_reservation(h, vma, address);
 		else
@@ -2379,7 +2317,6 @@
 			 * no reservation.  We are done.
 			 */
 			if (!(vma->vm_flags & VM_MAYSHARE))
->>>>>>> 11e4b63a
 				/*
 				 * For private mappings, no entry indicates
 				 * a reservation is present.  Since we can
@@ -2388,11 +2325,7 @@
 				 * incremented when freed.  This reserve will
 				 * be consumed on a subsequent allocation.
 				 */
-<<<<<<< HEAD
-				ClearHPageRestoreReserve(page);
-=======
 				SetHPageRestoreReserve(page);
->>>>>>> 11e4b63a
 		} else
 			/*
 			 * No reservation present, do nothing
@@ -3861,11 +3794,7 @@
 	if (!delta)
 		return 0;
 
-<<<<<<< HEAD
-	spin_lock(&hugetlb_lock);
-=======
 	spin_lock_irq(&hugetlb_lock);
->>>>>>> 11e4b63a
 	/*
 	 * When cpuset is configured, it breaks the strict hugetlb page
 	 * reservation as the accounting is done on a global variable. Such
@@ -4176,11 +4105,8 @@
 				spin_lock_nested(src_ptl, SINGLE_DEPTH_NESTING);
 				entry = huge_ptep_get(src_pte);
 				if (!pte_same(src_pte_old, entry)) {
-<<<<<<< HEAD
-=======
 					restore_reserve_on_error(h, vma, addr,
 								new);
->>>>>>> 11e4b63a
 					put_page(new);
 					/* dst_entry won't change as in child */
 					goto again;
@@ -5138,14 +5064,9 @@
 	update_mmu_cache(dst_vma, dst_addr, dst_pte);
 
 	spin_unlock(ptl);
-<<<<<<< HEAD
-	SetHPageMigratable(page);
-	if (vm_shared)
-=======
 	if (!is_continue)
 		SetHPageMigratable(page);
 	if (vm_shared || is_continue)
->>>>>>> 11e4b63a
 		unlock_page(page);
 	ret = 0;
 out:
@@ -5160,20 +5081,6 @@
 	goto out;
 }
 #endif /* CONFIG_USERFAULTFD */
-
-static void record_subpages_vmas(struct page *page, struct vm_area_struct *vma,
-				 int refs, struct page **pages,
-				 struct vm_area_struct **vmas)
-{
-	int nr;
-
-	for (nr = 0; nr < refs; nr++) {
-		if (likely(pages))
-			pages[nr] = mem_map_offset(page, nr);
-		if (vmas)
-			vmas[nr] = vma;
-	}
-}
 
 static void record_subpages_vmas(struct page *page, struct vm_area_struct *vma,
 				 int refs, struct page **pages,
@@ -5711,13 +5618,8 @@
 		v_end = ALIGN_DOWN(vma->vm_end, PUD_SIZE);
 
 	/*
-<<<<<<< HEAD
-	 * vma need span at least one aligned PUD size and the start,end range
-	 * must at least partialy within it.
-=======
 	 * vma needs to span at least one aligned PUD size, and the range
 	 * must be at least partially within in.
->>>>>>> 11e4b63a
 	 */
 	if (!(vma->vm_flags & VM_MAYSHARE) || !(v_end > v_start) ||
 		(*end <= v_start) || (*start >= v_end))
@@ -6012,11 +5914,7 @@
 {
 	bool ret = true;
 
-<<<<<<< HEAD
-	spin_lock(&hugetlb_lock);
-=======
 	spin_lock_irq(&hugetlb_lock);
->>>>>>> 11e4b63a
 	if (!PageHeadHuge(page) ||
 	    !HPageMigratable(page) ||
 	    !get_page_unless_zero(page)) {
@@ -6047,11 +5945,7 @@
 
 void putback_active_hugepage(struct page *page)
 {
-<<<<<<< HEAD
-	spin_lock(&hugetlb_lock);
-=======
 	spin_lock_irq(&hugetlb_lock);
->>>>>>> 11e4b63a
 	SetHPageMigratable(page);
 	list_move_tail(&page->lru, &(page_hstate(page))->hugepage_activelist);
 	spin_unlock_irq(&hugetlb_lock);
