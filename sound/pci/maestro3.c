--- conflicted
+++ resolved
@@ -1854,14 +1854,8 @@
 	strcpy(pcm->name, chip->card->driver);
 	chip->pcm = pcm;
 	
-<<<<<<< HEAD
-	snd_pcm_lib_preallocate_pages_for_all(pcm, SNDRV_DMA_TYPE_DEV,
-					      &chip->pci->dev,
-					      64*1024, 64*1024);
-=======
 	snd_pcm_set_managed_buffer_all(pcm, SNDRV_DMA_TYPE_DEV,
 				       &chip->pci->dev, 64*1024, 64*1024);
->>>>>>> bfea224d
 
 	return 0;
 }
