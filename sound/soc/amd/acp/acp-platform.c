--- conflicted
+++ resolved
@@ -94,11 +94,7 @@
 	struct acp_resource *rsrc = adata->rsrc;
 	struct acp_stream *stream;
 	u16 i2s_flag = 0;
-<<<<<<< HEAD
-	u32 ext_intr_stat, ext_intr_stat1, i;
-=======
 	u32 ext_intr_stat, ext_intr_stat1;
->>>>>>> 551ff8e3
 
 	if (!adata)
 		return IRQ_NONE;
@@ -108,26 +104,16 @@
 
 	ext_intr_stat = readl(ACP_EXTERNAL_INTR_STAT(adata, rsrc->irqp_used));
 
-<<<<<<< HEAD
-	for (i = 0; i < ACP_MAX_STREAM; i++) {
-		stream = adata->stream[i];
-		if (stream && (ext_intr_stat & stream->irq_bit)) {
-=======
 	spin_lock(&adata->acp_lock);
 	list_for_each_entry(stream, &adata->stream_list, list) {
 		if (ext_intr_stat & stream->irq_bit) {
->>>>>>> 551ff8e3
 			writel(stream->irq_bit,
 			       ACP_EXTERNAL_INTR_STAT(adata, rsrc->irqp_used));
 			snd_pcm_period_elapsed(stream->substream);
 			i2s_flag = 1;
 		}
 		if (adata->rsrc->no_of_ctrls == 2) {
-<<<<<<< HEAD
-			if (stream && (ext_intr_stat1 & stream->irq_bit)) {
-=======
 			if (ext_intr_stat1 & stream->irq_bit) {
->>>>>>> 551ff8e3
 				writel(stream->irq_bit, ACP_EXTERNAL_INTR_STAT(adata,
 				       (rsrc->irqp_used - 1)));
 				snd_pcm_period_elapsed(stream->substream);
