# SPDX-License-Identifier: GPL-2.0-only
menu "HD-Audio"

config SND_HDA
	tristate
	select SND_PCM
	select SND_VMASTER
	select SND_JACK
	select SND_HDA_CORE

config SND_HDA_GENERIC_LEDS
       bool

config SND_HDA_INTEL
	tristate "HD Audio PCI"
	depends on SND_PCI
	select SND_HDA
	select SND_INTEL_DSP_CONFIG
	help
	  Say Y here to include support for Intel "High Definition
	  Audio" (Azalia) and its compatible devices.

	  This option enables the HD-audio controller.  Don't forget
	  to choose the appropriate codec options below.

	  To compile this driver as a module, choose M here: the module
	  will be called snd-hda-intel.

config SND_HDA_TEGRA
	tristate "NVIDIA Tegra HD Audio"
	depends on ARCH_TEGRA
	select SND_HDA
	select SND_HDA_ALIGNED_MMIO
	help
	  Say Y here to support the HDA controller present in NVIDIA
	  Tegra SoCs

	  This options enables support for the HD Audio controller
	  present in some NVIDIA Tegra SoCs, used to communicate audio
	  to the HDMI output.

	  To compile this driver as a module, choose M here: the module
	  will be called snd-hda-tegra.

if SND_HDA

config SND_HDA_HWDEP
	bool "Build hwdep interface for HD-audio driver"
	select SND_HWDEP
	help
	  Say Y here to build a hwdep interface for HD-audio driver.
	  This interface can be used for out-of-band communication
	  with codecs for debugging purposes.

config SND_HDA_RECONFIG
	bool "Allow dynamic codec reconfiguration"
	help
	  Say Y here to enable the HD-audio codec re-configuration feature.
	  It allows user to clear the whole codec configuration, change the
	  codec setup, add extra verbs, and re-configure the codec dynamically.

	  Note that this item alone doesn't provide the sysfs interface, but
	  enables the feature just for the patch loader below.
	  If you need the traditional sysfs entries for the manual interaction,
	  turn on CONFIG_SND_HDA_HWDEP as well.

config SND_HDA_INPUT_BEEP
	bool "Support digital beep via input layer"
	depends on INPUT=y || INPUT=SND_HDA
	help
	  Say Y here to build a digital beep interface for HD-audio
	  driver. This interface is used to generate digital beeps.

config SND_HDA_INPUT_BEEP_MODE
	int "Digital beep registration mode (0=off, 1=on)"
	depends on SND_HDA_INPUT_BEEP=y
	default "1"
	range 0 1
	help
	  Set 0 to disable the digital beep interface for HD-audio by default.
	  Set 1 to always enable the digital beep interface for HD-audio by
	  default.

config SND_HDA_PATCH_LOADER
	bool "Support initialization patch loading for HD-audio"
	select FW_LOADER
	select SND_HDA_RECONFIG
	help
	  Say Y here to allow the HD-audio driver to load a pseudo
	  firmware file ("patch") for overriding the BIOS setup at
	  start up.  The "patch" file can be specified via patch module
	  option, such as patch=hda-init.

config SND_HDA_SCODEC_CS35L41
	tristate
	select SND_HDA_GENERIC
	select REGMAP_IRQ

config SND_HDA_CS_DSP_CONTROLS
	tristate
	select FW_CS_DSP

config SND_HDA_SCODEC_CS35L41_I2C
	tristate "Build CS35L41 HD-audio side codec support for I2C Bus"
	depends on I2C
	depends on ACPI
	depends on EFI
	depends on SND_SOC
	select SND_SOC_CS35L41_LIB
	select SND_HDA_SCODEC_CS35L41
	select SND_HDA_CS_DSP_CONTROLS
	help
	  Say Y or M here to include CS35L41 I2C HD-audio side codec support
	  in snd-hda-intel driver, such as ALC287.

comment "Set to Y if you want auto-loading the side codec driver"
	depends on SND_HDA=y && SND_HDA_SCODEC_CS35L41_I2C=m

config SND_HDA_SCODEC_CS35L41_SPI
	tristate "Build CS35L41 HD-audio codec support for SPI Bus"
	depends on SPI_MASTER
	depends on ACPI
	depends on EFI
	depends on SND_SOC
	select SND_SOC_CS35L41_LIB
	select SND_HDA_SCODEC_CS35L41
	select SND_HDA_CS_DSP_CONTROLS
	help
	  Say Y or M here to include CS35L41 SPI HD-audio side codec support
	  in snd-hda-intel driver, such as ALC287.

comment "Set to Y if you want auto-loading the side codec driver"
	depends on SND_HDA=y && SND_HDA_SCODEC_CS35L41_SPI=m

config SND_HDA_SCODEC_CS35L56
	tristate

config SND_HDA_SCODEC_CS35L56_I2C
	tristate "Build CS35L56 HD-audio side codec support for I2C Bus"
	depends on I2C
	depends on ACPI || COMPILE_TEST
	depends on SND_SOC
	select CS_DSP
	select SND_HDA_GENERIC
	select SND_SOC_CS35L56_SHARED
	select SND_HDA_SCODEC_CS35L56
	select SND_HDA_CS_DSP_CONTROLS
	help
	  Say Y or M here to include CS35L56 amplifier support with
	  I2C control.

config SND_HDA_SCODEC_CS35L56_SPI
	tristate "Build CS35L56 HD-audio side codec support for SPI Bus"
	depends on SPI_MASTER
	depends on ACPI || COMPILE_TEST
	depends on SND_SOC
	select CS_DSP
	select SND_HDA_GENERIC
	select SND_SOC_CS35L56_SHARED
	select SND_HDA_SCODEC_CS35L56
	select SND_HDA_CS_DSP_CONTROLS
	help
	  Say Y or M here to include CS35L56 amplifier support with
	  SPI control.

<<<<<<< HEAD
=======
config SND_HDA_SCODEC_TAS2781_I2C
	tristate "Build TAS2781 HD-audio side codec support for I2C Bus"
	depends on I2C
	depends on ACPI
	depends on EFI
	depends on SND_SOC
	select SND_SOC_TAS2781_COMLIB
	select SND_SOC_TAS2781_FMWLIB
	select CRC32_SARWATE
	help
	  Say Y or M here to include TAS2781 I2C HD-audio side codec support
	  in snd-hda-intel driver, such as ALC287.

comment "Set to Y if you want auto-loading the side codec driver"
	depends on SND_HDA=y && SND_HDA_SCODEC_TAS2781_I2C=m

>>>>>>> b804fee0
config SND_HDA_CODEC_REALTEK
	tristate "Build Realtek HD-audio codec support"
	select SND_HDA_GENERIC
	select SND_HDA_GENERIC_LEDS
	help
	  Say Y or M here to include Realtek HD-audio codec support in
	  snd-hda-intel driver, such as ALC880.

comment "Set to Y if you want auto-loading the codec driver"
	depends on SND_HDA=y && SND_HDA_CODEC_REALTEK=m

config SND_HDA_CODEC_ANALOG
	tristate "Build Analog Devices HD-audio codec support"
	select SND_HDA_GENERIC
	help
	  Say Y or M here to include Analog Devices HD-audio codec support in
	  snd-hda-intel driver, such as AD1986A.

comment "Set to Y if you want auto-loading the codec driver"
	depends on SND_HDA=y && SND_HDA_CODEC_ANALOG=m

config SND_HDA_CODEC_SIGMATEL
	tristate "Build IDT/Sigmatel HD-audio codec support"
	select SND_HDA_GENERIC
	select SND_HDA_GENERIC_LEDS
	help
	  Say Y or M here to include IDT (Sigmatel) HD-audio codec support in
	  snd-hda-intel driver, such as STAC9200.

comment "Set to Y if you want auto-loading the codec driver"
	depends on SND_HDA=y && SND_HDA_CODEC_SIGMATEL=m

config SND_HDA_CODEC_VIA
	tristate "Build VIA HD-audio codec support"
	select SND_HDA_GENERIC
	help
	  Say Y or M here to include VIA HD-audio codec support in
	  snd-hda-intel driver, such as VT1708.

comment "Set to Y if you want auto-loading the codec driver"
	depends on SND_HDA=y && SND_HDA_CODEC_VIA=m

config SND_HDA_CODEC_HDMI
	tristate "Build HDMI/DisplayPort HD-audio codec support"
	select SND_DYNAMIC_MINORS
	help
	  Say Y or M here to include HDMI and DisplayPort HD-audio codec
	  support in snd-hda-intel driver.  This includes all AMD/ATI,
	  Intel and Nvidia HDMI/DisplayPort codecs.

	  Note that this option mandatorily enables CONFIG_SND_DYNAMIC_MINORS
	  to assure the multiple streams for DP-MST support.

comment "Set to Y if you want auto-loading the codec driver"
	depends on SND_HDA=y && SND_HDA_CODEC_HDMI=m

config SND_HDA_CODEC_CIRRUS
	tristate "Build Cirrus Logic codec support"
	select SND_HDA_GENERIC
	help
	  Say Y or M here to include Cirrus Logic codec support in
	  snd-hda-intel driver, such as CS4206.

comment "Set to Y if you want auto-loading the codec driver"
	depends on SND_HDA=y && SND_HDA_CODEC_CIRRUS=m

config SND_HDA_CODEC_CS8409
	tristate "Build Cirrus Logic HDA bridge support"
	select SND_HDA_GENERIC
	help
	  Say Y or M here to include Cirrus Logic HDA bridge support in
	  snd-hda-intel driver, such as CS8409.

comment "Set to Y if you want auto-loading the codec driver"
	depends on SND_HDA=y && SND_HDA_CODEC_CS8409=m

config SND_HDA_CODEC_CONEXANT
	tristate "Build Conexant HD-audio codec support"
	select SND_HDA_GENERIC
	select SND_HDA_GENERIC_LEDS
	help
	  Say Y or M here to include Conexant HD-audio codec support in
	  snd-hda-intel driver, such as CX20549.

comment "Set to Y if you want auto-loading the codec driver"
	depends on SND_HDA=y && SND_HDA_CODEC_CONEXANT=m

config SND_HDA_CODEC_CA0110
	tristate "Build Creative CA0110-IBG codec support"
	select SND_HDA_GENERIC
	help
	  Say Y or M here to include Creative CA0110-IBG codec support in
	  snd-hda-intel driver, found on some Creative X-Fi cards.

comment "Set to Y if you want auto-loading the codec driver"
	depends on SND_HDA=y && SND_HDA_CODEC_CA0110=m

config SND_HDA_CODEC_CA0132
	tristate "Build Creative CA0132 codec support"
	help
	  Say Y or M here to include Creative CA0132 codec support in
	  snd-hda-intel driver.

comment "Set to Y if you want auto-loading the codec driver"
	depends on SND_HDA=y && SND_HDA_CODEC_CA0132=m

config SND_HDA_CODEC_CA0132_DSP
	bool "Support new DSP code for CA0132 codec"
	depends on SND_HDA_CODEC_CA0132
	default y
	select SND_HDA_DSP_LOADER
	select FW_LOADER
	help
	  Say Y here to enable the DSP for Creative CA0132 for extended
	  features like equalizer or echo cancellation.

	  Note that this option requires the external firmware file
	  (ctefx.bin).

config SND_HDA_CODEC_CMEDIA
	tristate "Build C-Media HD-audio codec support"
	select SND_HDA_GENERIC
	help
	  Say Y or M here to include C-Media HD-audio codec support in
	  snd-hda-intel driver, such as CMI9880.

comment "Set to Y if you want auto-loading the codec driver"
	depends on SND_HDA=y && SND_HDA_CODEC_CMEDIA=m

config SND_HDA_CODEC_SI3054
	tristate "Build Silicon Labs 3054 HD-modem codec support"
	help
	  Say Y or M here to include Silicon Labs 3054 HD-modem codec
	  (and compatibles) support in snd-hda-intel driver.

comment "Set to Y if you want auto-loading the codec driver"
	depends on SND_HDA=y && SND_HDA_CODEC_SI3054=m

config SND_HDA_GENERIC
	tristate "Enable generic HD-audio codec parser"
	select SND_CTL_LED if SND_HDA_GENERIC_LEDS
	select LEDS_CLASS if SND_HDA_GENERIC_LEDS
	help
	  Say Y or M here to enable the generic HD-audio codec parser
	  in snd-hda-intel driver.

comment "Set to Y if you want auto-loading the codec driver"
	depends on SND_HDA=y && SND_HDA_GENERIC=m

config SND_HDA_POWER_SAVE_DEFAULT
	int "Default time-out for HD-audio power-save mode"
	depends on PM
	default 0
	help
	  The default time-out value in seconds for HD-audio automatic
	  power-save mode.  0 means to disable the power-save mode.

config SND_HDA_INTEL_HDMI_SILENT_STREAM
	bool "Enable Silent Stream always for HDMI"
	depends on SND_HDA_INTEL
	help
	  Say Y to enable HD-Audio Keep Alive (KAE) aka Silent Stream
	  for HDMI on hardware that supports the feature.

	  When enabled, the HDMI/DisplayPort codec will continue to provide
	  a continuous clock and a valid but silent data stream to
	  any connected external receiver. This allows to avoid gaps
	  at start of playback. Many receivers require multiple seconds
	  to start playing audio after the clock has been stopped.
	  This feature can impact power consumption as resources
	  are kept reserved both at transmitter and receiver.

config SND_HDA_CTL_DEV_ID
	bool "Use the device identifier field for controls"
	depends on SND_HDA_INTEL
	help
	  Say Y to use the device identifier field for (mixer)
	  controls (old behaviour until this option is available).

	  When enabled, the multiple HDA codecs may set the device
	  field in control (mixer) element identifiers. The use
	  of this field is not recommended and defined for mixer controls.

	  The old behaviour (Y) is obsolete and will be removed. Consider
	  to not enable this option.

endif

endmenu<|MERGE_RESOLUTION|>--- conflicted
+++ resolved
@@ -163,8 +163,6 @@
 	  Say Y or M here to include CS35L56 amplifier support with
 	  SPI control.
 
-<<<<<<< HEAD
-=======
 config SND_HDA_SCODEC_TAS2781_I2C
 	tristate "Build TAS2781 HD-audio side codec support for I2C Bus"
 	depends on I2C
@@ -181,7 +179,6 @@
 comment "Set to Y if you want auto-loading the side codec driver"
 	depends on SND_HDA=y && SND_HDA_SCODEC_TAS2781_I2C=m
 
->>>>>>> b804fee0
 config SND_HDA_CODEC_REALTEK
 	tristate "Build Realtek HD-audio codec support"
 	select SND_HDA_GENERIC
