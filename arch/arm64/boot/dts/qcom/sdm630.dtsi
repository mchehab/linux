--- conflicted
+++ resolved
@@ -654,11 +654,6 @@
 			compatible = "qcom,sdm660-a2noc";
 			reg = <0x01704000 0xc100>;
 			#interconnect-cells = <1>;
-<<<<<<< HEAD
-			clock-names = "bus", "bus_a";
-			clocks = <&rpmcc RPM_SMD_AGGR2_NOC_CLK>,
-				 <&rpmcc RPM_SMD_AGGR2_NOC_A_CLK>;
-=======
 			clock-names = "bus",
 				      "bus_a",
 				      "ipa",
@@ -673,7 +668,6 @@
 				 <&gcc GCC_AGGRE2_UFS_AXI_CLK>,
 				 <&gcc GCC_AGGRE2_USB3_AXI_CLK>,
 				 <&gcc GCC_CFG_NOC_USB2_AXI_CLK>;
->>>>>>> 318a54c0
 		};
 
 		mnoc: interconnect@1745000 {
