--- conflicted
+++ resolved
@@ -42,19 +42,6 @@
 #include <asm/unaligned.h>
 #include <trace/events/random.h>
 
-<<<<<<< HEAD
-#ifdef CONFIG_RANDOM32_SELFTEST
-static void __init prandom_state_selftest(void);
-#else
-static inline void prandom_state_selftest(void)
-{
-}
-#endif
-
-DEFINE_PER_CPU(struct rnd_state, net_rand_state)  __latent_entropy;
-
-=======
->>>>>>> 46bbf461
 /**
  *	prandom_u32_state - seeded pseudo-random number generator.
  *	@state: pointer to state structure holding seeded state.
