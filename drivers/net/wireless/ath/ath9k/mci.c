/*
 * Copyright (c) 2010-2011 Atheros Communications Inc.
 *
 * Permission to use, copy, modify, and/or distribute this software for any
 * purpose with or without fee is hereby granted, provided that the above
 * copyright notice and this permission notice appear in all copies.
 *
 * THE SOFTWARE IS PROVIDED "AS IS" AND THE AUTHOR DISCLAIMS ALL WARRANTIES
 * WITH REGARD TO THIS SOFTWARE INCLUDING ALL IMPLIED WARRANTIES OF
 * MERCHANTABILITY AND FITNESS. IN NO EVENT SHALL THE AUTHOR BE LIABLE FOR
 * ANY SPECIAL, DIRECT, INDIRECT, OR CONSEQUENTIAL DAMAGES OR ANY DAMAGES
 * WHATSOEVER RESULTING FROM LOSS OF USE, DATA OR PROFITS, WHETHER IN AN
 * ACTION OF CONTRACT, NEGLIGENCE OR OTHER TORTIOUS ACTION, ARISING OUT OF
 * OR IN CONNECTION WITH THE USE OR PERFORMANCE OF THIS SOFTWARE.
 */

#include <linux/dma-mapping.h>
#include <linux/slab.h>

#include "ath9k.h"
#include "mci.h"

static const u8 ath_mci_duty_cycle[] = { 55, 50, 60, 70, 80, 85, 90, 95, 98 };

static struct ath_mci_profile_info*
ath_mci_find_profile(struct ath_mci_profile *mci,
		     struct ath_mci_profile_info *info)
{
	struct ath_mci_profile_info *entry;

	if (list_empty(&mci->info))
		return NULL;

	list_for_each_entry(entry, &mci->info, list) {
		if (entry->conn_handle == info->conn_handle)
			return entry;
	}
	return NULL;
}

static bool ath_mci_add_profile(struct ath_common *common,
				struct ath_mci_profile *mci,
				struct ath_mci_profile_info *info)
{
	struct ath_mci_profile_info *entry;

	if ((mci->num_sco == ATH_MCI_MAX_SCO_PROFILE) &&
	    (info->type == MCI_GPM_COEX_PROFILE_VOICE))
		return false;

	if (((NUM_PROF(mci) - mci->num_sco) == ATH_MCI_MAX_ACL_PROFILE) &&
	    (info->type != MCI_GPM_COEX_PROFILE_VOICE))
		return false;

	entry = kzalloc(sizeof(*entry), GFP_ATOMIC);
	if (!entry)
		return false;

	memcpy(entry, info, 10);
	INC_PROF(mci, info);
	list_add_tail(&entry->list, &mci->info);

	return true;
}

static void ath_mci_del_profile(struct ath_common *common,
				struct ath_mci_profile *mci,
				struct ath_mci_profile_info *entry)
{
	if (!entry)
		return;

	DEC_PROF(mci, entry);
	list_del(&entry->list);
	kfree(entry);
}

void ath_mci_flush_profile(struct ath_mci_profile *mci)
{
	struct ath_mci_profile_info *info, *tinfo;

	mci->aggr_limit = 0;

	if (list_empty(&mci->info))
		return;

	list_for_each_entry_safe(info, tinfo, &mci->info, list) {
		list_del(&info->list);
		DEC_PROF(mci, info);
		kfree(info);
	}
}

static void ath_mci_adjust_aggr_limit(struct ath_btcoex *btcoex)
{
	struct ath_mci_profile *mci = &btcoex->mci;
	u32 wlan_airtime = btcoex->btcoex_period *
				(100 - btcoex->duty_cycle) / 100;

	/*
	 * Scale: wlan_airtime is in ms, aggr_limit is in 0.25 ms.
	 * When wlan_airtime is less than 4ms, aggregation limit has to be
	 * adjusted half of wlan_airtime to ensure that the aggregation can fit
	 * without collision with BT traffic.
	 */
	if ((wlan_airtime <= 4) &&
	    (!mci->aggr_limit || (mci->aggr_limit > (2 * wlan_airtime))))
		mci->aggr_limit = 2 * wlan_airtime;
}

static void ath_mci_update_scheme(struct ath_softc *sc)
{
	struct ath_common *common = ath9k_hw_common(sc->sc_ah);
	struct ath_btcoex *btcoex = &sc->btcoex;
	struct ath_mci_profile *mci = &btcoex->mci;
	struct ath9k_hw_mci *mci_hw = &sc->sc_ah->btcoex_hw.mci;
	struct ath_mci_profile_info *info;
	u32 num_profile = NUM_PROF(mci);

	if (mci_hw->config & ATH_MCI_CONFIG_DISABLE_TUNING)
		goto skip_tuning;

	btcoex->duty_cycle = ath_mci_duty_cycle[num_profile];

	if (num_profile == 1) {
		info = list_first_entry(&mci->info,
					struct ath_mci_profile_info,
					list);
		if (mci->num_sco) {
			if (info->T == 12)
				mci->aggr_limit = 8;
			else if (info->T == 6) {
				mci->aggr_limit = 6;
				btcoex->duty_cycle = 30;
			}
			ath_dbg(common, MCI,
				"Single SCO, aggregation limit %d 1/4 ms\n",
				mci->aggr_limit);
		} else if (mci->num_pan || mci->num_other_acl) {
			/*
			 * For single PAN/FTP profile, allocate 35% for BT
			 * to improve WLAN throughput.
			 */
			btcoex->duty_cycle = 35;
			btcoex->btcoex_period = 53;
			ath_dbg(common, MCI,
				"Single PAN/FTP bt period %d ms dutycycle %d\n",
				btcoex->duty_cycle, btcoex->btcoex_period);
		} else if (mci->num_hid) {
			btcoex->duty_cycle = 30;
			mci->aggr_limit = 6;
			ath_dbg(common, MCI,
				"Multiple attempt/timeout single HID "
				"aggregation limit 1.5 ms dutycycle 30%%\n");
		}
	} else if (num_profile == 2) {
		if (mci->num_hid == 2)
			btcoex->duty_cycle = 30;
		mci->aggr_limit = 6;
		ath_dbg(common, MCI,
			"Two BT profiles aggr limit 1.5 ms dutycycle %d%%\n",
			btcoex->duty_cycle);
	} else if (num_profile >= 3) {
		mci->aggr_limit = 4;
		ath_dbg(common, MCI,
			"Three or more profiles aggregation limit 1 ms\n");
	}

skip_tuning:
	if (IS_CHAN_2GHZ(sc->sc_ah->curchan)) {
		if (IS_CHAN_HT(sc->sc_ah->curchan))
			ath_mci_adjust_aggr_limit(btcoex);
		else
			btcoex->btcoex_period >>= 1;
	}

	ath9k_hw_btcoex_disable(sc->sc_ah);
	ath9k_btcoex_timer_pause(sc);

	if (IS_CHAN_5GHZ(sc->sc_ah->curchan))
		return;

	btcoex->duty_cycle += (mci->num_bdr ? ATH_MCI_BDR_DUTY_CYCLE : 0);
	if (btcoex->duty_cycle > ATH_MCI_MAX_DUTY_CYCLE)
		btcoex->duty_cycle = ATH_MCI_MAX_DUTY_CYCLE;

	btcoex->btcoex_no_stomp =  btcoex->btcoex_period * 1000 *
		(100 - btcoex->duty_cycle) / 100;

	ath9k_hw_btcoex_enable(sc->sc_ah);
	ath9k_btcoex_timer_resume(sc);
}

static void ath_mci_cal_msg(struct ath_softc *sc, u8 opcode, u8 *rx_payload)
{
	struct ath_hw *ah = sc->sc_ah;
	struct ath_common *common = ath9k_hw_common(ah);
	struct ath9k_hw_mci *mci_hw = &ah->btcoex_hw.mci;
	u32 payload[4] = {0, 0, 0, 0};

	switch (opcode) {
	case MCI_GPM_BT_CAL_REQ:
		if (mci_hw->bt_state == MCI_BT_AWAKE) {
			ar9003_mci_state(ah, MCI_STATE_SET_BT_CAL_START);
			ieee80211_queue_work(sc->hw, &sc->hw_reset_work);
		}
		ath_dbg(common, MCI, "MCI State : %d\n", mci_hw->bt_state);
		break;
	case MCI_GPM_BT_CAL_GRANT:
		MCI_GPM_SET_CAL_TYPE(payload, MCI_GPM_WLAN_CAL_DONE);
		ar9003_mci_send_message(sc->sc_ah, MCI_GPM, 0, payload,
					16, false, true);
		break;
	default:
		ath_dbg(common, MCI, "Unknown GPM CAL message\n");
		break;
	}
}

static void ath9k_mci_work(struct work_struct *work)
{
	struct ath_softc *sc = container_of(work, struct ath_softc, mci_work);

	ath_mci_update_scheme(sc);
}

static void ath_mci_process_profile(struct ath_softc *sc,
				    struct ath_mci_profile_info *info)
{
	struct ath_common *common = ath9k_hw_common(sc->sc_ah);
	struct ath_btcoex *btcoex = &sc->btcoex;
	struct ath_mci_profile *mci = &btcoex->mci;
	struct ath_mci_profile_info *entry = NULL;

	entry = ath_mci_find_profile(mci, info);
<<<<<<< HEAD
	if (entry)
		memcpy(entry, info, 10);
=======
	if (entry) {
		/*
		 * Two MCI interrupts are generated while connecting to
		 * headset and A2DP profile, but only one MCI interrupt
		 * is generated with last added profile type while disconnecting
		 * both profiles.
		 * So while adding second profile type decrement
		 * the first one.
		 */
		if (entry->type != info->type) {
			DEC_PROF(mci, entry);
			INC_PROF(mci, info);
		}
		memcpy(entry, info, 10);
	}
>>>>>>> 42fb0b02

	if (info->start) {
		if (!entry && !ath_mci_add_profile(common, mci, info))
			return;
	} else
		ath_mci_del_profile(common, mci, entry);

	btcoex->btcoex_period = ATH_MCI_DEF_BT_PERIOD;
	mci->aggr_limit = mci->num_sco ? 6 : 0;

	btcoex->duty_cycle = ath_mci_duty_cycle[NUM_PROF(mci)];
	if (NUM_PROF(mci))
		btcoex->bt_stomp_type = ATH_BTCOEX_STOMP_LOW;
	else
		btcoex->bt_stomp_type = mci->num_mgmt ? ATH_BTCOEX_STOMP_ALL :
							ATH_BTCOEX_STOMP_LOW;

	ieee80211_queue_work(sc->hw, &sc->mci_work);
}

static void ath_mci_process_status(struct ath_softc *sc,
				   struct ath_mci_profile_status *status)
{
	struct ath_btcoex *btcoex = &sc->btcoex;
	struct ath_mci_profile *mci = &btcoex->mci;
	struct ath_mci_profile_info info;
	int i = 0, old_num_mgmt = mci->num_mgmt;

	/* Link status type are not handled */
	if (status->is_link)
		return;

	info.conn_handle = status->conn_handle;
	if (ath_mci_find_profile(mci, &info))
		return;

	if (status->conn_handle >= ATH_MCI_MAX_PROFILE)
		return;

	if (status->is_critical)
		__set_bit(status->conn_handle, mci->status);
	else
		__clear_bit(status->conn_handle, mci->status);

	mci->num_mgmt = 0;
	do {
		if (test_bit(i, mci->status))
			mci->num_mgmt++;
	} while (++i < ATH_MCI_MAX_PROFILE);

	if (old_num_mgmt != mci->num_mgmt)
		ieee80211_queue_work(sc->hw, &sc->mci_work);
}

static void ath_mci_msg(struct ath_softc *sc, u8 opcode, u8 *rx_payload)
{
	struct ath_hw *ah = sc->sc_ah;
	struct ath_mci_profile_info profile_info;
	struct ath_mci_profile_status profile_status;
	struct ath_common *common = ath9k_hw_common(sc->sc_ah);
	u8 major, minor;
	u32 seq_num;

	switch (opcode) {
	case MCI_GPM_COEX_VERSION_QUERY:
		ar9003_mci_state(ah, MCI_STATE_SEND_WLAN_COEX_VERSION);
		break;
	case MCI_GPM_COEX_VERSION_RESPONSE:
		major = *(rx_payload + MCI_GPM_COEX_B_MAJOR_VERSION);
		minor = *(rx_payload + MCI_GPM_COEX_B_MINOR_VERSION);
		ar9003_mci_set_bt_version(ah, major, minor);
		break;
	case MCI_GPM_COEX_STATUS_QUERY:
		ar9003_mci_send_wlan_channels(ah);
		break;
	case MCI_GPM_COEX_BT_PROFILE_INFO:
		memcpy(&profile_info,
		       (rx_payload + MCI_GPM_COEX_B_PROFILE_TYPE), 10);

		if ((profile_info.type == MCI_GPM_COEX_PROFILE_UNKNOWN) ||
		    (profile_info.type >= MCI_GPM_COEX_PROFILE_MAX)) {
			ath_dbg(common, MCI,
				"Illegal profile type = %d, state = %d\n",
				profile_info.type,
				profile_info.start);
			break;
		}

		ath_mci_process_profile(sc, &profile_info);
		break;
	case MCI_GPM_COEX_BT_STATUS_UPDATE:
		profile_status.is_link = *(rx_payload +
					   MCI_GPM_COEX_B_STATUS_TYPE);
		profile_status.conn_handle = *(rx_payload +
					       MCI_GPM_COEX_B_STATUS_LINKID);
		profile_status.is_critical = *(rx_payload +
					       MCI_GPM_COEX_B_STATUS_STATE);

		seq_num = *((u32 *)(rx_payload + 12));
		ath_dbg(common, MCI,
			"BT_Status_Update: is_link=%d, linkId=%d, state=%d, SEQ=%u\n",
			profile_status.is_link, profile_status.conn_handle,
			profile_status.is_critical, seq_num);

		ath_mci_process_status(sc, &profile_status);
		break;
	default:
		ath_dbg(common, MCI, "Unknown GPM COEX message = 0x%02x\n", opcode);
		break;
	}
}

int ath_mci_setup(struct ath_softc *sc)
{
	struct ath_common *common = ath9k_hw_common(sc->sc_ah);
	struct ath_mci_coex *mci = &sc->mci_coex;
	struct ath_mci_buf *buf = &mci->sched_buf;

	buf->bf_addr = dma_alloc_coherent(sc->dev,
				  ATH_MCI_SCHED_BUF_SIZE + ATH_MCI_GPM_BUF_SIZE,
				  &buf->bf_paddr, GFP_KERNEL);

	if (buf->bf_addr == NULL) {
		ath_dbg(common, FATAL, "MCI buffer alloc failed\n");
		return -ENOMEM;
	}

	memset(buf->bf_addr, MCI_GPM_RSVD_PATTERN,
	       ATH_MCI_SCHED_BUF_SIZE + ATH_MCI_GPM_BUF_SIZE);

	mci->sched_buf.bf_len = ATH_MCI_SCHED_BUF_SIZE;

	mci->gpm_buf.bf_len = ATH_MCI_GPM_BUF_SIZE;
	mci->gpm_buf.bf_addr = (u8 *)mci->sched_buf.bf_addr + mci->sched_buf.bf_len;
	mci->gpm_buf.bf_paddr = mci->sched_buf.bf_paddr + mci->sched_buf.bf_len;

	ar9003_mci_setup(sc->sc_ah, mci->gpm_buf.bf_paddr,
			 mci->gpm_buf.bf_addr, (mci->gpm_buf.bf_len >> 4),
			 mci->sched_buf.bf_paddr);

	INIT_WORK(&sc->mci_work, ath9k_mci_work);
	ath_dbg(common, MCI, "MCI Initialized\n");

	return 0;
}

void ath_mci_cleanup(struct ath_softc *sc)
{
	struct ath_common *common = ath9k_hw_common(sc->sc_ah);
	struct ath_hw *ah = sc->sc_ah;
	struct ath_mci_coex *mci = &sc->mci_coex;
	struct ath_mci_buf *buf = &mci->sched_buf;

	if (buf->bf_addr)
		dma_free_coherent(sc->dev,
				  ATH_MCI_SCHED_BUF_SIZE + ATH_MCI_GPM_BUF_SIZE,
				  buf->bf_addr, buf->bf_paddr);

	ar9003_mci_cleanup(ah);

	ath_dbg(common, MCI, "MCI De-Initialized\n");
}

void ath_mci_intr(struct ath_softc *sc)
{
	struct ath_mci_coex *mci = &sc->mci_coex;
	struct ath_hw *ah = sc->sc_ah;
	struct ath_common *common = ath9k_hw_common(ah);
	struct ath9k_hw_mci *mci_hw = &ah->btcoex_hw.mci;
	u32 mci_int, mci_int_rxmsg;
	u32 offset, subtype, opcode;
	u32 *pgpm;
	u32 more_data = MCI_GPM_MORE;
	bool skip_gpm = false;

	ar9003_mci_get_interrupt(sc->sc_ah, &mci_int, &mci_int_rxmsg);

	if (ar9003_mci_state(ah, MCI_STATE_ENABLE) == 0) {
		ar9003_mci_get_next_gpm_offset(ah, true, NULL);
		return;
	}

	if (mci_int_rxmsg & AR_MCI_INTERRUPT_RX_MSG_REQ_WAKE) {
		u32 payload[4] = { 0xffffffff, 0xffffffff,
				   0xffffffff, 0xffffff00};

		/*
		 * The following REMOTE_RESET and SYS_WAKING used to sent
		 * only when BT wake up. Now they are always sent, as a
		 * recovery method to reset BT MCI's RX alignment.
		 */
		ar9003_mci_send_message(ah, MCI_REMOTE_RESET, 0,
					payload, 16, true, false);
		ar9003_mci_send_message(ah, MCI_SYS_WAKING, 0,
					NULL, 0, true, false);

		mci_int_rxmsg &= ~AR_MCI_INTERRUPT_RX_MSG_REQ_WAKE;
		ar9003_mci_state(ah, MCI_STATE_RESET_REQ_WAKE);

		/*
		 * always do this for recovery and 2G/5G toggling and LNA_TRANS
		 */
		ar9003_mci_state(ah, MCI_STATE_SET_BT_AWAKE);
	}

	if (mci_int_rxmsg & AR_MCI_INTERRUPT_RX_MSG_SYS_WAKING) {
		mci_int_rxmsg &= ~AR_MCI_INTERRUPT_RX_MSG_SYS_WAKING;

		if ((mci_hw->bt_state == MCI_BT_SLEEP) &&
		    (ar9003_mci_state(ah, MCI_STATE_REMOTE_SLEEP) !=
		     MCI_BT_SLEEP))
			ar9003_mci_state(ah, MCI_STATE_SET_BT_AWAKE);
	}

	if (mci_int_rxmsg & AR_MCI_INTERRUPT_RX_MSG_SYS_SLEEPING) {
		mci_int_rxmsg &= ~AR_MCI_INTERRUPT_RX_MSG_SYS_SLEEPING;

		if ((mci_hw->bt_state == MCI_BT_AWAKE) &&
		    (ar9003_mci_state(ah, MCI_STATE_REMOTE_SLEEP) !=
		     MCI_BT_AWAKE))
			mci_hw->bt_state = MCI_BT_SLEEP;
	}

	if ((mci_int & AR_MCI_INTERRUPT_RX_INVALID_HDR) ||
	    (mci_int & AR_MCI_INTERRUPT_CONT_INFO_TIMEOUT)) {
		ar9003_mci_state(ah, MCI_STATE_RECOVER_RX);
		skip_gpm = true;
	}

	if (mci_int_rxmsg & AR_MCI_INTERRUPT_RX_MSG_SCHD_INFO) {
		mci_int_rxmsg &= ~AR_MCI_INTERRUPT_RX_MSG_SCHD_INFO;
		offset = ar9003_mci_state(ah, MCI_STATE_LAST_SCHD_MSG_OFFSET);
	}

	if (mci_int_rxmsg & AR_MCI_INTERRUPT_RX_MSG_GPM) {
		mci_int_rxmsg &= ~AR_MCI_INTERRUPT_RX_MSG_GPM;

		while (more_data == MCI_GPM_MORE) {

			pgpm = mci->gpm_buf.bf_addr;
			offset = ar9003_mci_get_next_gpm_offset(ah, false,
								&more_data);

			if (offset == MCI_GPM_INVALID)
				break;

			pgpm += (offset >> 2);

			/*
			 * The first dword is timer.
			 * The real data starts from 2nd dword.
			 */
			subtype = MCI_GPM_TYPE(pgpm);
			opcode = MCI_GPM_OPCODE(pgpm);

			if (skip_gpm)
				goto recycle;

			if (MCI_GPM_IS_CAL_TYPE(subtype)) {
				ath_mci_cal_msg(sc, subtype, (u8 *)pgpm);
			} else {
				switch (subtype) {
				case MCI_GPM_COEX_AGENT:
					ath_mci_msg(sc, opcode, (u8 *)pgpm);
					break;
				default:
					break;
				}
			}
		recycle:
			MCI_GPM_RECYCLE(pgpm);
		}
	}

	if (mci_int_rxmsg & AR_MCI_INTERRUPT_RX_HW_MSG_MASK) {
		if (mci_int_rxmsg & AR_MCI_INTERRUPT_RX_MSG_LNA_CONTROL)
			mci_int_rxmsg &= ~AR_MCI_INTERRUPT_RX_MSG_LNA_CONTROL;

		if (mci_int_rxmsg & AR_MCI_INTERRUPT_RX_MSG_LNA_INFO)
			mci_int_rxmsg &= ~AR_MCI_INTERRUPT_RX_MSG_LNA_INFO;

		if (mci_int_rxmsg & AR_MCI_INTERRUPT_RX_MSG_CONT_INFO) {
			int value_dbm = MS(mci_hw->cont_status,
					   AR_MCI_CONT_RSSI_POWER);

			mci_int_rxmsg &= ~AR_MCI_INTERRUPT_RX_MSG_CONT_INFO;

			ath_dbg(common, MCI,
				"MCI CONT_INFO: (%s) pri = %d pwr = %d dBm\n",
				MS(mci_hw->cont_status, AR_MCI_CONT_TXRX) ?
				"tx" : "rx",
				MS(mci_hw->cont_status, AR_MCI_CONT_PRIORITY),
				value_dbm);
		}

		if (mci_int_rxmsg & AR_MCI_INTERRUPT_RX_MSG_CONT_NACK)
			mci_int_rxmsg &= ~AR_MCI_INTERRUPT_RX_MSG_CONT_NACK;

		if (mci_int_rxmsg & AR_MCI_INTERRUPT_RX_MSG_CONT_RST)
			mci_int_rxmsg &= ~AR_MCI_INTERRUPT_RX_MSG_CONT_RST;
	}

	if ((mci_int & AR_MCI_INTERRUPT_RX_INVALID_HDR) ||
	    (mci_int & AR_MCI_INTERRUPT_CONT_INFO_TIMEOUT))
		mci_int &= ~(AR_MCI_INTERRUPT_RX_INVALID_HDR |
			     AR_MCI_INTERRUPT_CONT_INFO_TIMEOUT);
}

void ath_mci_enable(struct ath_softc *sc)
{
	struct ath_common *common = ath9k_hw_common(sc->sc_ah);

	if (!common->btcoex_enabled)
		return;

	if (sc->sc_ah->caps.hw_caps & ATH9K_HW_CAP_MCI)
		sc->sc_ah->imask |= ATH9K_INT_MCI;
}<|MERGE_RESOLUTION|>--- conflicted
+++ resolved
@@ -233,10 +233,6 @@
 	struct ath_mci_profile_info *entry = NULL;
 
 	entry = ath_mci_find_profile(mci, info);
-<<<<<<< HEAD
-	if (entry)
-		memcpy(entry, info, 10);
-=======
 	if (entry) {
 		/*
 		 * Two MCI interrupts are generated while connecting to
@@ -252,7 +248,6 @@
 		}
 		memcpy(entry, info, 10);
 	}
->>>>>>> 42fb0b02
 
 	if (info->start) {
 		if (!entry && !ath_mci_add_profile(common, mci, info))
