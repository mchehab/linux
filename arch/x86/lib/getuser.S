/* SPDX-License-Identifier: GPL-2.0 */
/*
 * __get_user functions.
 *
 * (C) Copyright 1998 Linus Torvalds
 * (C) Copyright 2005 Andi Kleen
 * (C) Copyright 2008 Glauber Costa
 *
 * These functions have a non-standard call interface
 * to make them more efficient, especially as they
 * return an error value in addition to the "real"
 * return value.
 */

/*
 * __get_user_X
 *
 * Inputs:	%[r|e]ax contains the address.
 *
 * Outputs:	%[r|e]ax is error code (0 or -EFAULT)
 *		%[r|e]dx contains zero-extended value
 *		%ecx contains the high half for 32-bit __get_user_8
 *
 *
 * These functions should not modify any other registers,
 * as they get called from within inline assembly.
 */

#include <linux/export.h>
#include <linux/linkage.h>
#include <asm/page_types.h>
#include <asm/errno.h>
#include <asm/asm-offsets.h>
#include <asm/thread_info.h>
#include <asm/asm.h>
#include <asm/smap.h>

#define ASM_BARRIER_NOSPEC ALTERNATIVE "", "lfence", X86_FEATURE_LFENCE_RDTSC

.macro check_range size:req
.if IS_ENABLED(CONFIG_X86_64)
	mov %rax, %rdx
	sar $63, %rdx
	or %rdx, %rax
.else
	cmp $TASK_SIZE_MAX-\size+1, %eax
	jae .Lbad_get_user
	sbb %edx, %edx		/* array_index_mask_nospec() */
	and %edx, %eax
.endif
.endm

.macro UACCESS op src dst
1:	\op \src,\dst
	_ASM_EXTABLE_UA(1b, __get_user_handle_exception)
.endm


	.text
SYM_FUNC_START(__get_user_1)
	check_range size=1
	ASM_STAC
	UACCESS movzbl (%_ASM_AX),%edx
	xor %eax,%eax
	ASM_CLAC
	RET
SYM_FUNC_END(__get_user_1)
EXPORT_SYMBOL(__get_user_1)

SYM_FUNC_START(__get_user_2)
	check_range size=2
	ASM_STAC
	UACCESS movzwl (%_ASM_AX),%edx
	xor %eax,%eax
	ASM_CLAC
	RET
SYM_FUNC_END(__get_user_2)
EXPORT_SYMBOL(__get_user_2)

SYM_FUNC_START(__get_user_4)
	check_range size=4
	ASM_STAC
	UACCESS movl (%_ASM_AX),%edx
	xor %eax,%eax
	ASM_CLAC
	RET
SYM_FUNC_END(__get_user_4)
EXPORT_SYMBOL(__get_user_4)

SYM_FUNC_START(__get_user_8)
#ifndef CONFIG_X86_64
	xor %ecx,%ecx
#endif
	check_range size=8
	ASM_STAC
#ifdef CONFIG_X86_64
	UACCESS movq (%_ASM_AX),%rdx
#else
<<<<<<< HEAD
	xor %ecx,%ecx
=======
>>>>>>> 9cacb32a
	UACCESS movl (%_ASM_AX),%edx
	UACCESS movl 4(%_ASM_AX),%ecx
#endif
	xor %eax,%eax
	ASM_CLAC
	RET
SYM_FUNC_END(__get_user_8)
EXPORT_SYMBOL(__get_user_8)

/* .. and the same for __get_user, just without the range checks */
SYM_FUNC_START(__get_user_nocheck_1)
	ASM_STAC
	ASM_BARRIER_NOSPEC
	UACCESS movzbl (%_ASM_AX),%edx
	xor %eax,%eax
	ASM_CLAC
	RET
SYM_FUNC_END(__get_user_nocheck_1)
EXPORT_SYMBOL(__get_user_nocheck_1)

SYM_FUNC_START(__get_user_nocheck_2)
	ASM_STAC
	ASM_BARRIER_NOSPEC
	UACCESS movzwl (%_ASM_AX),%edx
	xor %eax,%eax
	ASM_CLAC
	RET
SYM_FUNC_END(__get_user_nocheck_2)
EXPORT_SYMBOL(__get_user_nocheck_2)

SYM_FUNC_START(__get_user_nocheck_4)
	ASM_STAC
	ASM_BARRIER_NOSPEC
	UACCESS movl (%_ASM_AX),%edx
	xor %eax,%eax
	ASM_CLAC
	RET
SYM_FUNC_END(__get_user_nocheck_4)
EXPORT_SYMBOL(__get_user_nocheck_4)

SYM_FUNC_START(__get_user_nocheck_8)
	ASM_STAC
	ASM_BARRIER_NOSPEC
#ifdef CONFIG_X86_64
	UACCESS movq (%_ASM_AX),%rdx
#else
	xor %ecx,%ecx
	UACCESS movl (%_ASM_AX),%edx
	UACCESS movl 4(%_ASM_AX),%ecx
#endif
	xor %eax,%eax
	ASM_CLAC
	RET
SYM_FUNC_END(__get_user_nocheck_8)
EXPORT_SYMBOL(__get_user_nocheck_8)


SYM_CODE_START_LOCAL(__get_user_handle_exception)
	ASM_CLAC
.Lbad_get_user:
	xor %edx,%edx
	mov $(-EFAULT),%_ASM_AX
	RET
SYM_CODE_END(__get_user_handle_exception)<|MERGE_RESOLUTION|>--- conflicted
+++ resolved
@@ -96,10 +96,6 @@
 #ifdef CONFIG_X86_64
 	UACCESS movq (%_ASM_AX),%rdx
 #else
-<<<<<<< HEAD
-	xor %ecx,%ecx
-=======
->>>>>>> 9cacb32a
 	UACCESS movl (%_ASM_AX),%edx
 	UACCESS movl 4(%_ASM_AX),%ecx
 #endif
