--- conflicted
+++ resolved
@@ -2,11 +2,7 @@
 VERSION = 6
 PATCHLEVEL = 5
 SUBLEVEL = 0
-<<<<<<< HEAD
-EXTRAVERSION = -rc5
-=======
 EXTRAVERSION = -rc6
->>>>>>> 5e9b8f47
 NAME = Hurr durr I'ma ninja sloth
 
 # *DOCUMENTATION*
