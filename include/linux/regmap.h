/* SPDX-License-Identifier: GPL-2.0-only */
#ifndef __LINUX_REGMAP_H
#define __LINUX_REGMAP_H

/*
 * Register map access API
 *
 * Copyright 2011 Wolfson Microelectronics plc
 *
 * Author: Mark Brown <broonie@opensource.wolfsonmicro.com>
 */

#include <linux/list.h>
#include <linux/rbtree.h>
#include <linux/ktime.h>
#include <linux/delay.h>
#include <linux/err.h>
#include <linux/bug.h>
#include <linux/lockdep.h>
#include <linux/iopoll.h>
#include <linux/fwnode.h>

struct module;
struct clk;
struct device;
struct device_node;
struct i2c_client;
struct i3c_device;
struct irq_domain;
struct mdio_device;
struct slim_device;
struct spi_device;
struct spmi_device;
struct regmap;
struct regmap_range_cfg;
struct regmap_field;
struct snd_ac97;
struct sdw_slave;

/* An enum of all the supported cache types */
enum regcache_type {
	REGCACHE_NONE,
	REGCACHE_RBTREE,
	REGCACHE_COMPRESSED,
	REGCACHE_FLAT,
};

/**
 * struct reg_default - Default value for a register.
 *
 * @reg: Register address.
 * @def: Register default value.
 *
 * We use an array of structs rather than a simple array as many modern devices
 * have very sparse register maps.
 */
struct reg_default {
	unsigned int reg;
	unsigned int def;
};

/**
 * struct reg_sequence - An individual write from a sequence of writes.
 *
 * @reg: Register address.
 * @def: Register value.
 * @delay_us: Delay to be applied after the register write in microseconds
 *
 * Register/value pairs for sequences of writes with an optional delay in
 * microseconds to be applied after each write.
 */
struct reg_sequence {
	unsigned int reg;
	unsigned int def;
	unsigned int delay_us;
};

#define REG_SEQ(_reg, _def, _delay_us) {		\
				.reg = _reg,		\
				.def = _def,		\
				.delay_us = _delay_us,	\
				}
#define REG_SEQ0(_reg, _def)	REG_SEQ(_reg, _def, 0)

/**
 * regmap_read_poll_timeout - Poll until a condition is met or a timeout occurs
 *
 * @map: Regmap to read from
 * @addr: Address to poll
 * @val: Unsigned integer variable to read the value into
 * @cond: Break condition (usually involving @val)
 * @sleep_us: Maximum time to sleep between reads in us (0
 *            tight-loops).  Should be less than ~20ms since usleep_range
 *            is used (see Documentation/timers/timers-howto.rst).
 * @timeout_us: Timeout in us, 0 means never timeout
 *
 * Returns 0 on success and -ETIMEDOUT upon a timeout or the regmap_read
 * error return value in case of a error read. In the two former cases,
 * the last read value at @addr is stored in @val. Must not be called
 * from atomic context if sleep_us or timeout_us are used.
 *
 * This is modelled after the readx_poll_timeout macros in linux/iopoll.h.
 */
#define regmap_read_poll_timeout(map, addr, val, cond, sleep_us, timeout_us) \
({ \
	int __ret, __tmp; \
	__tmp = read_poll_timeout(regmap_read, __ret, __ret || (cond), \
			sleep_us, timeout_us, false, (map), (addr), &(val)); \
	__ret ?: __tmp; \
})

/**
 * regmap_read_poll_timeout_atomic - Poll until a condition is met or a timeout occurs
 *
 * @map: Regmap to read from
 * @addr: Address to poll
 * @val: Unsigned integer variable to read the value into
 * @cond: Break condition (usually involving @val)
 * @delay_us: Time to udelay between reads in us (0 tight-loops).
 *            Should be less than ~10us since udelay is used
 *            (see Documentation/timers/timers-howto.rst).
 * @timeout_us: Timeout in us, 0 means never timeout
 *
 * Returns 0 on success and -ETIMEDOUT upon a timeout or the regmap_read
 * error return value in case of a error read. In the two former cases,
 * the last read value at @addr is stored in @val.
 *
 * This is modelled after the readx_poll_timeout_atomic macros in linux/iopoll.h.
 *
 * Note: In general regmap cannot be used in atomic context. If you want to use
 * this macro then first setup your regmap for atomic use (flat or no cache
 * and MMIO regmap).
 */
#define regmap_read_poll_timeout_atomic(map, addr, val, cond, delay_us, timeout_us) \
({ \
	u64 __timeout_us = (timeout_us); \
	unsigned long __delay_us = (delay_us); \
	ktime_t __timeout = ktime_add_us(ktime_get(), __timeout_us); \
	int __ret; \
	for (;;) { \
		__ret = regmap_read((map), (addr), &(val)); \
		if (__ret) \
			break; \
		if (cond) \
			break; \
		if ((__timeout_us) && \
		    ktime_compare(ktime_get(), __timeout) > 0) { \
			__ret = regmap_read((map), (addr), &(val)); \
			break; \
		} \
		if (__delay_us) \
			udelay(__delay_us); \
	} \
	__ret ?: ((cond) ? 0 : -ETIMEDOUT); \
})

/**
 * regmap_field_read_poll_timeout - Poll until a condition is met or timeout
 *
 * @field: Regmap field to read from
 * @val: Unsigned integer variable to read the value into
 * @cond: Break condition (usually involving @val)
 * @sleep_us: Maximum time to sleep between reads in us (0
 *            tight-loops).  Should be less than ~20ms since usleep_range
 *            is used (see Documentation/timers/timers-howto.rst).
 * @timeout_us: Timeout in us, 0 means never timeout
 *
 * Returns 0 on success and -ETIMEDOUT upon a timeout or the regmap_field_read
 * error return value in case of a error read. In the two former cases,
 * the last read value at @addr is stored in @val. Must not be called
 * from atomic context if sleep_us or timeout_us are used.
 *
 * This is modelled after the readx_poll_timeout macros in linux/iopoll.h.
 */
#define regmap_field_read_poll_timeout(field, val, cond, sleep_us, timeout_us) \
({ \
	int __ret, __tmp; \
	__tmp = read_poll_timeout(regmap_field_read, __ret, __ret || (cond), \
			sleep_us, timeout_us, false, (field), &(val)); \
	__ret ?: __tmp; \
})

#ifdef CONFIG_REGMAP

enum regmap_endian {
	/* Unspecified -> 0 -> Backwards compatible default */
	REGMAP_ENDIAN_DEFAULT = 0,
	REGMAP_ENDIAN_BIG,
	REGMAP_ENDIAN_LITTLE,
	REGMAP_ENDIAN_NATIVE,
};

/**
 * struct regmap_range - A register range, used for access related checks
 *                       (readable/writeable/volatile/precious checks)
 *
 * @range_min: address of first register
 * @range_max: address of last register
 */
struct regmap_range {
	unsigned int range_min;
	unsigned int range_max;
};

#define regmap_reg_range(low, high) { .range_min = low, .range_max = high, }

/**
 * struct regmap_access_table - A table of register ranges for access checks
 *
 * @yes_ranges : pointer to an array of regmap ranges used as "yes ranges"
 * @n_yes_ranges: size of the above array
 * @no_ranges: pointer to an array of regmap ranges used as "no ranges"
 * @n_no_ranges: size of the above array
 *
 * A table of ranges including some yes ranges and some no ranges.
 * If a register belongs to a no_range, the corresponding check function
 * will return false. If a register belongs to a yes range, the corresponding
 * check function will return true. "no_ranges" are searched first.
 */
struct regmap_access_table {
	const struct regmap_range *yes_ranges;
	unsigned int n_yes_ranges;
	const struct regmap_range *no_ranges;
	unsigned int n_no_ranges;
};

typedef void (*regmap_lock)(void *);
typedef void (*regmap_unlock)(void *);

/**
 * struct regmap_config - Configuration for the register map of a device.
 *
 * @name: Optional name of the regmap. Useful when a device has multiple
 *        register regions.
 *
 * @reg_bits: Number of bits in a register address, mandatory.
 * @reg_stride: The register address stride. Valid register addresses are a
 *              multiple of this value. If set to 0, a value of 1 will be
 *              used.
 * @pad_bits: Number of bits of padding between register and value.
 * @val_bits: Number of bits in a register value, mandatory.
 *
 * @writeable_reg: Optional callback returning true if the register
 *		   can be written to. If this field is NULL but wr_table
 *		   (see below) is not, the check is performed on such table
 *                 (a register is writeable if it belongs to one of the ranges
 *                  specified by wr_table).
 * @readable_reg: Optional callback returning true if the register
 *		  can be read from. If this field is NULL but rd_table
 *		   (see below) is not, the check is performed on such table
 *                 (a register is readable if it belongs to one of the ranges
 *                  specified by rd_table).
 * @volatile_reg: Optional callback returning true if the register
 *		  value can't be cached. If this field is NULL but
 *		  volatile_table (see below) is not, the check is performed on
 *                such table (a register is volatile if it belongs to one of
 *                the ranges specified by volatile_table).
 * @precious_reg: Optional callback returning true if the register
 *		  should not be read outside of a call from the driver
 *		  (e.g., a clear on read interrupt status register). If this
 *                field is NULL but precious_table (see below) is not, the
 *                check is performed on such table (a register is precious if
 *                it belongs to one of the ranges specified by precious_table).
 * @writeable_noinc_reg: Optional callback returning true if the register
 *			supports multiple write operations without incrementing
 *			the register number. If this field is NULL but
 *			wr_noinc_table (see below) is not, the check is
 *			performed on such table (a register is no increment
 *			writeable if it belongs to one of the ranges specified
 *			by wr_noinc_table).
 * @readable_noinc_reg: Optional callback returning true if the register
 *			supports multiple read operations without incrementing
 *			the register number. If this field is NULL but
 *			rd_noinc_table (see below) is not, the check is
 *			performed on such table (a register is no increment
 *			readable if it belongs to one of the ranges specified
 *			by rd_noinc_table).
 * @disable_locking: This regmap is either protected by external means or
 *                   is guaranteed not to be accessed from multiple threads.
 *                   Don't use any locking mechanisms.
 * @lock:	  Optional lock callback (overrides regmap's default lock
 *		  function, based on spinlock or mutex).
 * @unlock:	  As above for unlocking.
 * @lock_arg:	  this field is passed as the only argument of lock/unlock
 *		  functions (ignored in case regular lock/unlock functions
 *		  are not overridden).
 * @reg_read:	  Optional callback that if filled will be used to perform
 *           	  all the reads from the registers. Should only be provided for
 *		  devices whose read operation cannot be represented as a simple
 *		  read operation on a bus such as SPI, I2C, etc. Most of the
 *		  devices do not need this.
 * @reg_write:	  Same as above for writing.
 * @fast_io:	  Register IO is fast. Use a spinlock instead of a mutex
 *	     	  to perform locking. This field is ignored if custom lock/unlock
 *	     	  functions are used (see fields lock/unlock of struct regmap_config).
 *		  This field is a duplicate of a similar file in
 *		  'struct regmap_bus' and serves exact same purpose.
 *		   Use it only for "no-bus" cases.
 * @max_register: Optional, specifies the maximum valid register address.
 * @wr_table:     Optional, points to a struct regmap_access_table specifying
 *                valid ranges for write access.
 * @rd_table:     As above, for read access.
 * @volatile_table: As above, for volatile registers.
 * @precious_table: As above, for precious registers.
 * @wr_noinc_table: As above, for no increment writeable registers.
 * @rd_noinc_table: As above, for no increment readable registers.
 * @reg_defaults: Power on reset values for registers (for use with
 *                register cache support).
 * @num_reg_defaults: Number of elements in reg_defaults.
 *
 * @read_flag_mask: Mask to be set in the top bytes of the register when doing
 *                  a read.
 * @write_flag_mask: Mask to be set in the top bytes of the register when doing
 *                   a write. If both read_flag_mask and write_flag_mask are
 *                   empty and zero_flag_mask is not set the regmap_bus default
 *                   masks are used.
 * @zero_flag_mask: If set, read_flag_mask and write_flag_mask are used even
 *                   if they are both empty.
 * @use_relaxed_mmio: If set, MMIO R/W operations will not use memory barriers.
 *                    This can avoid load on devices which don't require strict
 *                    orderings, but drivers should carefully add any explicit
 *                    memory barriers when they may require them.
 * @use_single_read: If set, converts the bulk read operation into a series of
 *                   single read operations. This is useful for a device that
 *                   does not support  bulk read.
 * @use_single_write: If set, converts the bulk write operation into a series of
 *                    single write operations. This is useful for a device that
 *                    does not support bulk write.
 * @can_multi_write: If set, the device supports the multi write mode of bulk
 *                   write operations, if clear multi write requests will be
 *                   split into individual write operations
 *
 * @cache_type: The actual cache type.
 * @reg_defaults_raw: Power on reset values for registers (for use with
 *                    register cache support).
 * @num_reg_defaults_raw: Number of elements in reg_defaults_raw.
 * @reg_format_endian: Endianness for formatted register addresses. If this is
 *                     DEFAULT, the @reg_format_endian_default value from the
 *                     regmap bus is used.
 * @val_format_endian: Endianness for formatted register values. If this is
 *                     DEFAULT, the @reg_format_endian_default value from the
 *                     regmap bus is used.
 *
 * @ranges: Array of configuration entries for virtual address ranges.
 * @num_ranges: Number of range configuration entries.
 * @use_hwlock: Indicate if a hardware spinlock should be used.
 * @hwlock_id: Specify the hardware spinlock id.
 * @hwlock_mode: The hardware spinlock mode, should be HWLOCK_IRQSTATE,
 *		 HWLOCK_IRQ or 0.
 * @can_sleep: Optional, specifies whether regmap operations can sleep.
 */
struct regmap_config {
	const char *name;

	int reg_bits;
	int reg_stride;
	int pad_bits;
	int val_bits;

	bool (*writeable_reg)(struct device *dev, unsigned int reg);
	bool (*readable_reg)(struct device *dev, unsigned int reg);
	bool (*volatile_reg)(struct device *dev, unsigned int reg);
	bool (*precious_reg)(struct device *dev, unsigned int reg);
	bool (*writeable_noinc_reg)(struct device *dev, unsigned int reg);
	bool (*readable_noinc_reg)(struct device *dev, unsigned int reg);

	bool disable_locking;
	regmap_lock lock;
	regmap_unlock unlock;
	void *lock_arg;

	int (*reg_read)(void *context, unsigned int reg, unsigned int *val);
	int (*reg_write)(void *context, unsigned int reg, unsigned int val);

	bool fast_io;

	unsigned int max_register;
	const struct regmap_access_table *wr_table;
	const struct regmap_access_table *rd_table;
	const struct regmap_access_table *volatile_table;
	const struct regmap_access_table *precious_table;
	const struct regmap_access_table *wr_noinc_table;
	const struct regmap_access_table *rd_noinc_table;
	const struct reg_default *reg_defaults;
	unsigned int num_reg_defaults;
	enum regcache_type cache_type;
	const void *reg_defaults_raw;
	unsigned int num_reg_defaults_raw;

	unsigned long read_flag_mask;
	unsigned long write_flag_mask;
	bool zero_flag_mask;

	bool use_single_read;
	bool use_single_write;
	bool use_relaxed_mmio;
	bool can_multi_write;

	enum regmap_endian reg_format_endian;
	enum regmap_endian val_format_endian;

	const struct regmap_range_cfg *ranges;
	unsigned int num_ranges;

	bool use_hwlock;
	unsigned int hwlock_id;
	unsigned int hwlock_mode;

	bool can_sleep;
};

/**
 * struct regmap_range_cfg - Configuration for indirectly accessed or paged
 *                           registers.
 *
 * @name: Descriptive name for diagnostics
 *
 * @range_min: Address of the lowest register address in virtual range.
 * @range_max: Address of the highest register in virtual range.
 *
 * @selector_reg: Register with selector field.
 * @selector_mask: Bit mask for selector value.
 * @selector_shift: Bit shift for selector value.
 *
 * @window_start: Address of first (lowest) register in data window.
 * @window_len: Number of registers in data window.
 *
 * Registers, mapped to this virtual range, are accessed in two steps:
 *     1. page selector register update;
 *     2. access through data window registers.
 */
struct regmap_range_cfg {
	const char *name;

	/* Registers of virtual address range */
	unsigned int range_min;
	unsigned int range_max;

	/* Page selector for indirect addressing */
	unsigned int selector_reg;
	unsigned int selector_mask;
	int selector_shift;

	/* Data window (per each page) */
	unsigned int window_start;
	unsigned int window_len;
};

struct regmap_async;

typedef int (*regmap_hw_write)(void *context, const void *data,
			       size_t count);
typedef int (*regmap_hw_gather_write)(void *context,
				      const void *reg, size_t reg_len,
				      const void *val, size_t val_len);
typedef int (*regmap_hw_async_write)(void *context,
				     const void *reg, size_t reg_len,
				     const void *val, size_t val_len,
				     struct regmap_async *async);
typedef int (*regmap_hw_read)(void *context,
			      const void *reg_buf, size_t reg_size,
			      void *val_buf, size_t val_size);
typedef int (*regmap_hw_reg_read)(void *context, unsigned int reg,
				  unsigned int *val);
typedef int (*regmap_hw_reg_write)(void *context, unsigned int reg,
				   unsigned int val);
typedef int (*regmap_hw_reg_update_bits)(void *context, unsigned int reg,
					 unsigned int mask, unsigned int val);
typedef struct regmap_async *(*regmap_hw_async_alloc)(void);
typedef void (*regmap_hw_free_context)(void *context);

/**
 * struct regmap_bus - Description of a hardware bus for the register map
 *                     infrastructure.
 *
 * @fast_io: Register IO is fast. Use a spinlock instead of a mutex
 *	     to perform locking. This field is ignored if custom lock/unlock
 *	     functions are used (see fields lock/unlock of
 *	     struct regmap_config).
 * @write: Write operation.
 * @gather_write: Write operation with split register/value, return -ENOTSUPP
 *                if not implemented  on a given device.
 * @async_write: Write operation which completes asynchronously, optional and
 *               must serialise with respect to non-async I/O.
 * @reg_write: Write a single register value to the given register address. This
 *             write operation has to complete when returning from the function.
 * @reg_update_bits: Update bits operation to be used against volatile
 *                   registers, intended for devices supporting some mechanism
 *                   for setting clearing bits without having to
 *                   read/modify/write.
 * @read: Read operation.  Data is returned in the buffer used to transmit
 *         data.
 * @reg_read: Read a single register value from a given register address.
 * @free_context: Free context.
 * @async_alloc: Allocate a regmap_async() structure.
 * @read_flag_mask: Mask to be set in the top byte of the register when doing
 *                  a read.
 * @reg_format_endian_default: Default endianness for formatted register
 *     addresses. Used when the regmap_config specifies DEFAULT. If this is
 *     DEFAULT, BIG is assumed.
 * @val_format_endian_default: Default endianness for formatted register
 *     values. Used when the regmap_config specifies DEFAULT. If this is
 *     DEFAULT, BIG is assumed.
 * @max_raw_read: Max raw read size that can be used on the bus.
 * @max_raw_write: Max raw write size that can be used on the bus.
 * @free_on_exit: kfree this on exit of regmap
 */
struct regmap_bus {
	bool fast_io;
	regmap_hw_write write;
	regmap_hw_gather_write gather_write;
	regmap_hw_async_write async_write;
	regmap_hw_reg_write reg_write;
	regmap_hw_reg_update_bits reg_update_bits;
	regmap_hw_read read;
	regmap_hw_reg_read reg_read;
	regmap_hw_free_context free_context;
	regmap_hw_async_alloc async_alloc;
	u8 read_flag_mask;
	enum regmap_endian reg_format_endian_default;
	enum regmap_endian val_format_endian_default;
	size_t max_raw_read;
	size_t max_raw_write;
	bool free_on_exit;
};

/*
 * __regmap_init functions.
 *
 * These functions take a lock key and name parameter, and should not be called
 * directly. Instead, use the regmap_init macros that generate a key and name
 * for each call.
 */
struct regmap *__regmap_init(struct device *dev,
			     const struct regmap_bus *bus,
			     void *bus_context,
			     const struct regmap_config *config,
			     struct lock_class_key *lock_key,
			     const char *lock_name);
struct regmap *__regmap_init_i2c(struct i2c_client *i2c,
				 const struct regmap_config *config,
				 struct lock_class_key *lock_key,
				 const char *lock_name);
struct regmap *__regmap_init_mdio(struct mdio_device *mdio_dev,
				 const struct regmap_config *config,
				 struct lock_class_key *lock_key,
				 const char *lock_name);
struct regmap *__regmap_init_sccb(struct i2c_client *i2c,
				  const struct regmap_config *config,
				  struct lock_class_key *lock_key,
				  const char *lock_name);
struct regmap *__regmap_init_slimbus(struct slim_device *slimbus,
				 const struct regmap_config *config,
				 struct lock_class_key *lock_key,
				 const char *lock_name);
struct regmap *__regmap_init_spi(struct spi_device *dev,
				 const struct regmap_config *config,
				 struct lock_class_key *lock_key,
				 const char *lock_name);
struct regmap *__regmap_init_spmi_base(struct spmi_device *dev,
				       const struct regmap_config *config,
				       struct lock_class_key *lock_key,
				       const char *lock_name);
struct regmap *__regmap_init_spmi_ext(struct spmi_device *dev,
				      const struct regmap_config *config,
				      struct lock_class_key *lock_key,
				      const char *lock_name);
struct regmap *__regmap_init_w1(struct device *w1_dev,
				 const struct regmap_config *config,
				 struct lock_class_key *lock_key,
				 const char *lock_name);
struct regmap *__regmap_init_mmio_clk(struct device *dev, const char *clk_id,
				      void __iomem *regs,
				      const struct regmap_config *config,
				      struct lock_class_key *lock_key,
				      const char *lock_name);
struct regmap *__regmap_init_ac97(struct snd_ac97 *ac97,
				  const struct regmap_config *config,
				  struct lock_class_key *lock_key,
				  const char *lock_name);
struct regmap *__regmap_init_sdw(struct sdw_slave *sdw,
				 const struct regmap_config *config,
				 struct lock_class_key *lock_key,
				 const char *lock_name);
struct regmap *__regmap_init_sdw_mbq(struct sdw_slave *sdw,
				     const struct regmap_config *config,
				     struct lock_class_key *lock_key,
				     const char *lock_name);
struct regmap *__regmap_init_spi_avmm(struct spi_device *spi,
				      const struct regmap_config *config,
				      struct lock_class_key *lock_key,
				      const char *lock_name);

struct regmap *__devm_regmap_init(struct device *dev,
				  const struct regmap_bus *bus,
				  void *bus_context,
				  const struct regmap_config *config,
				  struct lock_class_key *lock_key,
				  const char *lock_name);
struct regmap *__devm_regmap_init_i2c(struct i2c_client *i2c,
				      const struct regmap_config *config,
				      struct lock_class_key *lock_key,
				      const char *lock_name);
struct regmap *__devm_regmap_init_mdio(struct mdio_device *mdio_dev,
				      const struct regmap_config *config,
				      struct lock_class_key *lock_key,
				      const char *lock_name);
struct regmap *__devm_regmap_init_sccb(struct i2c_client *i2c,
				       const struct regmap_config *config,
				       struct lock_class_key *lock_key,
				       const char *lock_name);
struct regmap *__devm_regmap_init_spi(struct spi_device *dev,
				      const struct regmap_config *config,
				      struct lock_class_key *lock_key,
				      const char *lock_name);
struct regmap *__devm_regmap_init_spmi_base(struct spmi_device *dev,
					    const struct regmap_config *config,
					    struct lock_class_key *lock_key,
					    const char *lock_name);
struct regmap *__devm_regmap_init_spmi_ext(struct spmi_device *dev,
					   const struct regmap_config *config,
					   struct lock_class_key *lock_key,
					   const char *lock_name);
struct regmap *__devm_regmap_init_w1(struct device *w1_dev,
				      const struct regmap_config *config,
				      struct lock_class_key *lock_key,
				      const char *lock_name);
struct regmap *__devm_regmap_init_mmio_clk(struct device *dev,
					   const char *clk_id,
					   void __iomem *regs,
					   const struct regmap_config *config,
					   struct lock_class_key *lock_key,
					   const char *lock_name);
struct regmap *__devm_regmap_init_ac97(struct snd_ac97 *ac97,
				       const struct regmap_config *config,
				       struct lock_class_key *lock_key,
				       const char *lock_name);
struct regmap *__devm_regmap_init_sdw(struct sdw_slave *sdw,
				 const struct regmap_config *config,
				 struct lock_class_key *lock_key,
				 const char *lock_name);
struct regmap *__devm_regmap_init_sdw_mbq(struct sdw_slave *sdw,
					  const struct regmap_config *config,
					  struct lock_class_key *lock_key,
					  const char *lock_name);
struct regmap *__devm_regmap_init_slimbus(struct slim_device *slimbus,
				 const struct regmap_config *config,
				 struct lock_class_key *lock_key,
				 const char *lock_name);
struct regmap *__devm_regmap_init_i3c(struct i3c_device *i3c,
				 const struct regmap_config *config,
				 struct lock_class_key *lock_key,
				 const char *lock_name);
struct regmap *__devm_regmap_init_spi_avmm(struct spi_device *spi,
					   const struct regmap_config *config,
					   struct lock_class_key *lock_key,
					   const char *lock_name);
/*
 * Wrapper for regmap_init macros to include a unique lockdep key and name
 * for each call. No-op if CONFIG_LOCKDEP is not set.
 *
 * @fn: Real function to call (in the form __[*_]regmap_init[_*])
 * @name: Config variable name (#config in the calling macro)
 **/
#ifdef CONFIG_LOCKDEP
#define __regmap_lockdep_wrapper(fn, name, ...)				\
(									\
	({								\
		static struct lock_class_key _key;			\
		fn(__VA_ARGS__, &_key,					\
			KBUILD_BASENAME ":"				\
			__stringify(__LINE__) ":"			\
			"(" name ")->lock");				\
	})								\
)
#else
#define __regmap_lockdep_wrapper(fn, name, ...) fn(__VA_ARGS__, NULL, NULL)
#endif

/**
 * regmap_init() - Initialise register map
 *
 * @dev: Device that will be interacted with
 * @bus: Bus-specific callbacks to use with device
 * @bus_context: Data passed to bus-specific callbacks
 * @config: Configuration for register map
 *
 * The return value will be an ERR_PTR() on error or a valid pointer to
 * a struct regmap.  This function should generally not be called
 * directly, it should be called by bus-specific init functions.
 */
#define regmap_init(dev, bus, bus_context, config)			\
	__regmap_lockdep_wrapper(__regmap_init, #config,		\
				dev, bus, bus_context, config)
int regmap_attach_dev(struct device *dev, struct regmap *map,
		      const struct regmap_config *config);

/**
 * regmap_init_i2c() - Initialise register map
 *
 * @i2c: Device that will be interacted with
 * @config: Configuration for register map
 *
 * The return value will be an ERR_PTR() on error or a valid pointer to
 * a struct regmap.
 */
#define regmap_init_i2c(i2c, config)					\
	__regmap_lockdep_wrapper(__regmap_init_i2c, #config,		\
				i2c, config)

/**
 * regmap_init_mdio() - Initialise register map
 *
 * @mdio_dev: Device that will be interacted with
 * @config: Configuration for register map
 *
 * The return value will be an ERR_PTR() on error or a valid pointer to
 * a struct regmap.
 */
#define regmap_init_mdio(mdio_dev, config)				\
	__regmap_lockdep_wrapper(__regmap_init_mdio, #config,		\
				mdio_dev, config)

/**
 * regmap_init_sccb() - Initialise register map
 *
 * @i2c: Device that will be interacted with
 * @config: Configuration for register map
 *
 * The return value will be an ERR_PTR() on error or a valid pointer to
 * a struct regmap.
 */
#define regmap_init_sccb(i2c, config)					\
	__regmap_lockdep_wrapper(__regmap_init_sccb, #config,		\
				i2c, config)

/**
 * regmap_init_slimbus() - Initialise register map
 *
 * @slimbus: Device that will be interacted with
 * @config: Configuration for register map
 *
 * The return value will be an ERR_PTR() on error or a valid pointer to
 * a struct regmap.
 */
#define regmap_init_slimbus(slimbus, config)				\
	__regmap_lockdep_wrapper(__regmap_init_slimbus, #config,	\
				slimbus, config)

/**
 * regmap_init_spi() - Initialise register map
 *
 * @dev: Device that will be interacted with
 * @config: Configuration for register map
 *
 * The return value will be an ERR_PTR() on error or a valid pointer to
 * a struct regmap.
 */
#define regmap_init_spi(dev, config)					\
	__regmap_lockdep_wrapper(__regmap_init_spi, #config,		\
				dev, config)

/**
 * regmap_init_spmi_base() - Create regmap for the Base register space
 *
 * @dev:	SPMI device that will be interacted with
 * @config:	Configuration for register map
 *
 * The return value will be an ERR_PTR() on error or a valid pointer to
 * a struct regmap.
 */
#define regmap_init_spmi_base(dev, config)				\
	__regmap_lockdep_wrapper(__regmap_init_spmi_base, #config,	\
				dev, config)

/**
 * regmap_init_spmi_ext() - Create regmap for Ext register space
 *
 * @dev:	Device that will be interacted with
 * @config:	Configuration for register map
 *
 * The return value will be an ERR_PTR() on error or a valid pointer to
 * a struct regmap.
 */
#define regmap_init_spmi_ext(dev, config)				\
	__regmap_lockdep_wrapper(__regmap_init_spmi_ext, #config,	\
				dev, config)

/**
 * regmap_init_w1() - Initialise register map
 *
 * @w1_dev: Device that will be interacted with
 * @config: Configuration for register map
 *
 * The return value will be an ERR_PTR() on error or a valid pointer to
 * a struct regmap.
 */
#define regmap_init_w1(w1_dev, config)					\
	__regmap_lockdep_wrapper(__regmap_init_w1, #config,		\
				w1_dev, config)

/**
 * regmap_init_mmio_clk() - Initialise register map with register clock
 *
 * @dev: Device that will be interacted with
 * @clk_id: register clock consumer ID
 * @regs: Pointer to memory-mapped IO region
 * @config: Configuration for register map
 *
 * The return value will be an ERR_PTR() on error or a valid pointer to
 * a struct regmap.
 */
#define regmap_init_mmio_clk(dev, clk_id, regs, config)			\
	__regmap_lockdep_wrapper(__regmap_init_mmio_clk, #config,	\
				dev, clk_id, regs, config)

/**
 * regmap_init_mmio() - Initialise register map
 *
 * @dev: Device that will be interacted with
 * @regs: Pointer to memory-mapped IO region
 * @config: Configuration for register map
 *
 * The return value will be an ERR_PTR() on error or a valid pointer to
 * a struct regmap.
 */
#define regmap_init_mmio(dev, regs, config)		\
	regmap_init_mmio_clk(dev, NULL, regs, config)

/**
 * regmap_init_ac97() - Initialise AC'97 register map
 *
 * @ac97: Device that will be interacted with
 * @config: Configuration for register map
 *
 * The return value will be an ERR_PTR() on error or a valid pointer to
 * a struct regmap.
 */
#define regmap_init_ac97(ac97, config)					\
	__regmap_lockdep_wrapper(__regmap_init_ac97, #config,		\
				ac97, config)
bool regmap_ac97_default_volatile(struct device *dev, unsigned int reg);

/**
 * regmap_init_sdw() - Initialise register map
 *
 * @sdw: Device that will be interacted with
 * @config: Configuration for register map
 *
 * The return value will be an ERR_PTR() on error or a valid pointer to
 * a struct regmap.
 */
#define regmap_init_sdw(sdw, config)					\
	__regmap_lockdep_wrapper(__regmap_init_sdw, #config,		\
				sdw, config)

/**
 * regmap_init_sdw_mbq() - Initialise register map
 *
 * @sdw: Device that will be interacted with
 * @config: Configuration for register map
 *
 * The return value will be an ERR_PTR() on error or a valid pointer to
 * a struct regmap.
 */
#define regmap_init_sdw_mbq(sdw, config)					\
	__regmap_lockdep_wrapper(__regmap_init_sdw_mbq, #config,		\
				sdw, config)

/**
 * regmap_init_spi_avmm() - Initialize register map for Intel SPI Slave
 * to AVMM Bus Bridge
 *
 * @spi: Device that will be interacted with
 * @config: Configuration for register map
 *
 * The return value will be an ERR_PTR() on error or a valid pointer
 * to a struct regmap.
 */
#define regmap_init_spi_avmm(spi, config)					\
	__regmap_lockdep_wrapper(__regmap_init_spi_avmm, #config,		\
				 spi, config)

/**
 * devm_regmap_init() - Initialise managed register map
 *
 * @dev: Device that will be interacted with
 * @bus: Bus-specific callbacks to use with device
 * @bus_context: Data passed to bus-specific callbacks
 * @config: Configuration for register map
 *
 * The return value will be an ERR_PTR() on error or a valid pointer
 * to a struct regmap.  This function should generally not be called
 * directly, it should be called by bus-specific init functions.  The
 * map will be automatically freed by the device management code.
 */
#define devm_regmap_init(dev, bus, bus_context, config)			\
	__regmap_lockdep_wrapper(__devm_regmap_init, #config,		\
				dev, bus, bus_context, config)

/**
 * devm_regmap_init_i2c() - Initialise managed register map
 *
 * @i2c: Device that will be interacted with
 * @config: Configuration for register map
 *
 * The return value will be an ERR_PTR() on error or a valid pointer
 * to a struct regmap.  The regmap will be automatically freed by the
 * device management code.
 */
#define devm_regmap_init_i2c(i2c, config)				\
	__regmap_lockdep_wrapper(__devm_regmap_init_i2c, #config,	\
				i2c, config)

/**
 * devm_regmap_init_mdio() - Initialise managed register map
 *
 * @mdio_dev: Device that will be interacted with
 * @config: Configuration for register map
 *
 * The return value will be an ERR_PTR() on error or a valid pointer
 * to a struct regmap.  The regmap will be automatically freed by the
 * device management code.
 */
#define devm_regmap_init_mdio(mdio_dev, config)				\
	__regmap_lockdep_wrapper(__devm_regmap_init_mdio, #config,	\
				mdio_dev, config)

/**
 * devm_regmap_init_sccb() - Initialise managed register map
 *
 * @i2c: Device that will be interacted with
 * @config: Configuration for register map
 *
 * The return value will be an ERR_PTR() on error or a valid pointer
 * to a struct regmap.  The regmap will be automatically freed by the
 * device management code.
 */
#define devm_regmap_init_sccb(i2c, config)				\
	__regmap_lockdep_wrapper(__devm_regmap_init_sccb, #config,	\
				i2c, config)

/**
 * devm_regmap_init_spi() - Initialise register map
 *
 * @dev: Device that will be interacted with
 * @config: Configuration for register map
 *
 * The return value will be an ERR_PTR() on error or a valid pointer
 * to a struct regmap.  The map will be automatically freed by the
 * device management code.
 */
#define devm_regmap_init_spi(dev, config)				\
	__regmap_lockdep_wrapper(__devm_regmap_init_spi, #config,	\
				dev, config)

/**
 * devm_regmap_init_spmi_base() - Create managed regmap for Base register space
 *
 * @dev:	SPMI device that will be interacted with
 * @config:	Configuration for register map
 *
 * The return value will be an ERR_PTR() on error or a valid pointer
 * to a struct regmap.  The regmap will be automatically freed by the
 * device management code.
 */
#define devm_regmap_init_spmi_base(dev, config)				\
	__regmap_lockdep_wrapper(__devm_regmap_init_spmi_base, #config,	\
				dev, config)

/**
 * devm_regmap_init_spmi_ext() - Create managed regmap for Ext register space
 *
 * @dev:	SPMI device that will be interacted with
 * @config:	Configuration for register map
 *
 * The return value will be an ERR_PTR() on error or a valid pointer
 * to a struct regmap.  The regmap will be automatically freed by the
 * device management code.
 */
#define devm_regmap_init_spmi_ext(dev, config)				\
	__regmap_lockdep_wrapper(__devm_regmap_init_spmi_ext, #config,	\
				dev, config)

/**
 * devm_regmap_init_w1() - Initialise managed register map
 *
 * @w1_dev: Device that will be interacted with
 * @config: Configuration for register map
 *
 * The return value will be an ERR_PTR() on error or a valid pointer
 * to a struct regmap.  The regmap will be automatically freed by the
 * device management code.
 */
#define devm_regmap_init_w1(w1_dev, config)				\
	__regmap_lockdep_wrapper(__devm_regmap_init_w1, #config,	\
				w1_dev, config)
/**
 * devm_regmap_init_mmio_clk() - Initialise managed register map with clock
 *
 * @dev: Device that will be interacted with
 * @clk_id: register clock consumer ID
 * @regs: Pointer to memory-mapped IO region
 * @config: Configuration for register map
 *
 * The return value will be an ERR_PTR() on error or a valid pointer
 * to a struct regmap.  The regmap will be automatically freed by the
 * device management code.
 */
#define devm_regmap_init_mmio_clk(dev, clk_id, regs, config)		\
	__regmap_lockdep_wrapper(__devm_regmap_init_mmio_clk, #config,	\
				dev, clk_id, regs, config)

/**
 * devm_regmap_init_mmio() - Initialise managed register map
 *
 * @dev: Device that will be interacted with
 * @regs: Pointer to memory-mapped IO region
 * @config: Configuration for register map
 *
 * The return value will be an ERR_PTR() on error or a valid pointer
 * to a struct regmap.  The regmap will be automatically freed by the
 * device management code.
 */
#define devm_regmap_init_mmio(dev, regs, config)		\
	devm_regmap_init_mmio_clk(dev, NULL, regs, config)

/**
 * devm_regmap_init_ac97() - Initialise AC'97 register map
 *
 * @ac97: Device that will be interacted with
 * @config: Configuration for register map
 *
 * The return value will be an ERR_PTR() on error or a valid pointer
 * to a struct regmap.  The regmap will be automatically freed by the
 * device management code.
 */
#define devm_regmap_init_ac97(ac97, config)				\
	__regmap_lockdep_wrapper(__devm_regmap_init_ac97, #config,	\
				ac97, config)

/**
 * devm_regmap_init_sdw() - Initialise managed register map
 *
 * @sdw: Device that will be interacted with
 * @config: Configuration for register map
 *
 * The return value will be an ERR_PTR() on error or a valid pointer
 * to a struct regmap. The regmap will be automatically freed by the
 * device management code.
 */
#define devm_regmap_init_sdw(sdw, config)				\
	__regmap_lockdep_wrapper(__devm_regmap_init_sdw, #config,	\
				sdw, config)

/**
 * devm_regmap_init_sdw_mbq() - Initialise managed register map
 *
 * @sdw: Device that will be interacted with
 * @config: Configuration for register map
 *
 * The return value will be an ERR_PTR() on error or a valid pointer
 * to a struct regmap. The regmap will be automatically freed by the
 * device management code.
 */
#define devm_regmap_init_sdw_mbq(sdw, config)			\
	__regmap_lockdep_wrapper(__devm_regmap_init_sdw_mbq, #config,   \
				sdw, config)

/**
 * devm_regmap_init_slimbus() - Initialise managed register map
 *
 * @slimbus: Device that will be interacted with
 * @config: Configuration for register map
 *
 * The return value will be an ERR_PTR() on error or a valid pointer
 * to a struct regmap. The regmap will be automatically freed by the
 * device management code.
 */
#define devm_regmap_init_slimbus(slimbus, config)			\
	__regmap_lockdep_wrapper(__devm_regmap_init_slimbus, #config,	\
				slimbus, config)

/**
 * devm_regmap_init_i3c() - Initialise managed register map
 *
 * @i3c: Device that will be interacted with
 * @config: Configuration for register map
 *
 * The return value will be an ERR_PTR() on error or a valid pointer
 * to a struct regmap.  The regmap will be automatically freed by the
 * device management code.
 */
#define devm_regmap_init_i3c(i3c, config)				\
	__regmap_lockdep_wrapper(__devm_regmap_init_i3c, #config,	\
				i3c, config)

/**
 * devm_regmap_init_spi_avmm() - Initialize register map for Intel SPI Slave
 * to AVMM Bus Bridge
 *
 * @spi: Device that will be interacted with
 * @config: Configuration for register map
 *
 * The return value will be an ERR_PTR() on error or a valid pointer
 * to a struct regmap.  The map will be automatically freed by the
 * device management code.
 */
#define devm_regmap_init_spi_avmm(spi, config)				\
	__regmap_lockdep_wrapper(__devm_regmap_init_spi_avmm, #config,	\
				 spi, config)

int regmap_mmio_attach_clk(struct regmap *map, struct clk *clk);
void regmap_mmio_detach_clk(struct regmap *map);
void regmap_exit(struct regmap *map);
int regmap_reinit_cache(struct regmap *map,
			const struct regmap_config *config);
struct regmap *dev_get_regmap(struct device *dev, const char *name);
struct device *regmap_get_device(struct regmap *map);
int regmap_write(struct regmap *map, unsigned int reg, unsigned int val);
int regmap_write_async(struct regmap *map, unsigned int reg, unsigned int val);
int regmap_raw_write(struct regmap *map, unsigned int reg,
		     const void *val, size_t val_len);
int regmap_noinc_write(struct regmap *map, unsigned int reg,
		     const void *val, size_t val_len);
int regmap_bulk_write(struct regmap *map, unsigned int reg, const void *val,
			size_t val_count);
int regmap_multi_reg_write(struct regmap *map, const struct reg_sequence *regs,
			int num_regs);
int regmap_multi_reg_write_bypassed(struct regmap *map,
				    const struct reg_sequence *regs,
				    int num_regs);
int regmap_raw_write_async(struct regmap *map, unsigned int reg,
			   const void *val, size_t val_len);
int regmap_read(struct regmap *map, unsigned int reg, unsigned int *val);
int regmap_raw_read(struct regmap *map, unsigned int reg,
		    void *val, size_t val_len);
int regmap_noinc_read(struct regmap *map, unsigned int reg,
		      void *val, size_t val_len);
int regmap_bulk_read(struct regmap *map, unsigned int reg, void *val,
		     size_t val_count);
int regmap_update_bits_base(struct regmap *map, unsigned int reg,
			    unsigned int mask, unsigned int val,
			    bool *change, bool async, bool force);

static inline int regmap_update_bits(struct regmap *map, unsigned int reg,
				     unsigned int mask, unsigned int val)
{
	return regmap_update_bits_base(map, reg, mask, val, NULL, false, false);
}

static inline int regmap_update_bits_async(struct regmap *map, unsigned int reg,
					   unsigned int mask, unsigned int val)
{
	return regmap_update_bits_base(map, reg, mask, val, NULL, true, false);
}

static inline int regmap_update_bits_check(struct regmap *map, unsigned int reg,
					   unsigned int mask, unsigned int val,
					   bool *change)
{
	return regmap_update_bits_base(map, reg, mask, val,
				       change, false, false);
}

static inline int
regmap_update_bits_check_async(struct regmap *map, unsigned int reg,
			       unsigned int mask, unsigned int val,
			       bool *change)
{
	return regmap_update_bits_base(map, reg, mask, val,
				       change, true, false);
}

static inline int regmap_write_bits(struct regmap *map, unsigned int reg,
				    unsigned int mask, unsigned int val)
{
	return regmap_update_bits_base(map, reg, mask, val, NULL, false, true);
}

int regmap_get_val_bytes(struct regmap *map);
int regmap_get_max_register(struct regmap *map);
int regmap_get_reg_stride(struct regmap *map);
int regmap_async_complete(struct regmap *map);
bool regmap_can_raw_write(struct regmap *map);
size_t regmap_get_raw_read_max(struct regmap *map);
size_t regmap_get_raw_write_max(struct regmap *map);

int regcache_sync(struct regmap *map);
int regcache_sync_region(struct regmap *map, unsigned int min,
			 unsigned int max);
int regcache_drop_region(struct regmap *map, unsigned int min,
			 unsigned int max);
void regcache_cache_only(struct regmap *map, bool enable);
void regcache_cache_bypass(struct regmap *map, bool enable);
void regcache_mark_dirty(struct regmap *map);

bool regmap_check_range_table(struct regmap *map, unsigned int reg,
			      const struct regmap_access_table *table);

int regmap_register_patch(struct regmap *map, const struct reg_sequence *regs,
			  int num_regs);
int regmap_parse_val(struct regmap *map, const void *buf,
				unsigned int *val);

static inline bool regmap_reg_in_range(unsigned int reg,
				       const struct regmap_range *range)
{
	return reg >= range->range_min && reg <= range->range_max;
}

bool regmap_reg_in_ranges(unsigned int reg,
			  const struct regmap_range *ranges,
			  unsigned int nranges);

static inline int regmap_set_bits(struct regmap *map,
				  unsigned int reg, unsigned int bits)
{
	return regmap_update_bits_base(map, reg, bits, bits,
				       NULL, false, false);
}

static inline int regmap_clear_bits(struct regmap *map,
				    unsigned int reg, unsigned int bits)
{
	return regmap_update_bits_base(map, reg, bits, 0, NULL, false, false);
}

int regmap_test_bits(struct regmap *map, unsigned int reg, unsigned int bits);

/**
 * struct reg_field - Description of an register field
 *
 * @reg: Offset of the register within the regmap bank
 * @lsb: lsb of the register field.
 * @msb: msb of the register field.
 * @id_size: port size if it has some ports
 * @id_offset: address offset for each ports
 */
struct reg_field {
	unsigned int reg;
	unsigned int lsb;
	unsigned int msb;
	unsigned int id_size;
	unsigned int id_offset;
};

#define REG_FIELD(_reg, _lsb, _msb) {		\
				.reg = _reg,	\
				.lsb = _lsb,	\
				.msb = _msb,	\
				}

#define REG_FIELD_ID(_reg, _lsb, _msb, _size, _offset) {	\
				.reg = _reg,			\
				.lsb = _lsb,			\
				.msb = _msb,			\
				.id_size = _size,		\
				.id_offset = _offset,		\
				}

struct regmap_field *regmap_field_alloc(struct regmap *regmap,
		struct reg_field reg_field);
void regmap_field_free(struct regmap_field *field);

struct regmap_field *devm_regmap_field_alloc(struct device *dev,
		struct regmap *regmap, struct reg_field reg_field);
void devm_regmap_field_free(struct device *dev,	struct regmap_field *field);

int regmap_field_bulk_alloc(struct regmap *regmap,
			     struct regmap_field **rm_field,
			     struct reg_field *reg_field,
			     int num_fields);
void regmap_field_bulk_free(struct regmap_field *field);
int devm_regmap_field_bulk_alloc(struct device *dev, struct regmap *regmap,
				 struct regmap_field **field,
				 struct reg_field *reg_field, int num_fields);
void devm_regmap_field_bulk_free(struct device *dev,
				 struct regmap_field *field);

int regmap_field_read(struct regmap_field *field, unsigned int *val);
int regmap_field_update_bits_base(struct regmap_field *field,
				  unsigned int mask, unsigned int val,
				  bool *change, bool async, bool force);
int regmap_fields_read(struct regmap_field *field, unsigned int id,
		       unsigned int *val);
int regmap_fields_update_bits_base(struct regmap_field *field,  unsigned int id,
				   unsigned int mask, unsigned int val,
				   bool *change, bool async, bool force);

static inline int regmap_field_write(struct regmap_field *field,
				     unsigned int val)
{
	return regmap_field_update_bits_base(field, ~0, val,
					     NULL, false, false);
}

static inline int regmap_field_force_write(struct regmap_field *field,
					   unsigned int val)
{
	return regmap_field_update_bits_base(field, ~0, val, NULL, false, true);
}

static inline int regmap_field_update_bits(struct regmap_field *field,
					   unsigned int mask, unsigned int val)
{
	return regmap_field_update_bits_base(field, mask, val,
					     NULL, false, false);
}

static inline int
regmap_field_force_update_bits(struct regmap_field *field,
			       unsigned int mask, unsigned int val)
{
	return regmap_field_update_bits_base(field, mask, val,
					     NULL, false, true);
}

static inline int regmap_fields_write(struct regmap_field *field,
				      unsigned int id, unsigned int val)
{
	return regmap_fields_update_bits_base(field, id, ~0, val,
					      NULL, false, false);
}

static inline int regmap_fields_force_write(struct regmap_field *field,
					    unsigned int id, unsigned int val)
{
	return regmap_fields_update_bits_base(field, id, ~0, val,
					      NULL, false, true);
}

static inline int
regmap_fields_update_bits(struct regmap_field *field, unsigned int id,
			  unsigned int mask, unsigned int val)
{
	return regmap_fields_update_bits_base(field, id, mask, val,
					      NULL, false, false);
}

static inline int
regmap_fields_force_update_bits(struct regmap_field *field, unsigned int id,
				unsigned int mask, unsigned int val)
{
	return regmap_fields_update_bits_base(field, id, mask, val,
					      NULL, false, true);
}

/**
 * struct regmap_irq_type - IRQ type definitions.
 *
 * @type_reg_offset: Offset register for the irq type setting.
 * @type_rising_val: Register value to configure RISING type irq.
 * @type_falling_val: Register value to configure FALLING type irq.
 * @type_level_low_val: Register value to configure LEVEL_LOW type irq.
 * @type_level_high_val: Register value to configure LEVEL_HIGH type irq.
 * @types_supported: logical OR of IRQ_TYPE_* flags indicating supported types.
 */
struct regmap_irq_type {
	unsigned int type_reg_offset;
	unsigned int type_reg_mask;
	unsigned int type_rising_val;
	unsigned int type_falling_val;
	unsigned int type_level_low_val;
	unsigned int type_level_high_val;
	unsigned int types_supported;
};

/**
 * struct regmap_irq - Description of an IRQ for the generic regmap irq_chip.
 *
 * @reg_offset: Offset of the status/mask register within the bank
 * @mask:       Mask used to flag/control the register.
 * @type:	IRQ trigger type setting details if supported.
 */
struct regmap_irq {
	unsigned int reg_offset;
	unsigned int mask;
	struct regmap_irq_type type;
};

#define REGMAP_IRQ_REG(_irq, _off, _mask)		\
	[_irq] = { .reg_offset = (_off), .mask = (_mask) }

#define REGMAP_IRQ_REG_LINE(_id, _reg_bits) \
	[_id] = {				\
		.mask = BIT((_id) % (_reg_bits)),	\
		.reg_offset = (_id) / (_reg_bits),	\
	}

#define REGMAP_IRQ_MAIN_REG_OFFSET(arr)				\
	{ .num_regs = ARRAY_SIZE((arr)), .offset = &(arr)[0] }

struct regmap_irq_sub_irq_map {
	unsigned int num_regs;
	unsigned int *offset;
};

/**
 * struct regmap_irq_chip - Description of a generic regmap irq_chip.
 *
 * @name:        Descriptive name for IRQ controller.
 *
 * @main_status: Base main status register address. For chips which have
 *		 interrupts arranged in separate sub-irq blocks with own IRQ
 *		 registers and which have a main IRQ registers indicating
 *		 sub-irq blocks with unhandled interrupts. For such chips fill
 *		 sub-irq register information in status_base, mask_base and
 *		 ack_base.
 * @num_main_status_bits: Should be given to chips where number of meaningfull
 *			  main status bits differs from num_regs.
 * @sub_reg_offsets: arrays of mappings from main register bits to sub irq
 *		     registers. First item in array describes the registers
 *		     for first main status bit. Second array for second bit etc.
 *		     Offset is given as sub register status offset to
 *		     status_base. Should contain num_regs arrays.
 *		     Can be provided for chips with more complex mapping than
 *		     1.st bit to 1.st sub-reg, 2.nd bit to 2.nd sub-reg, ...
 *		     When used with not_fixed_stride, each one-element array
 *		     member contains offset calculated as address from each
 *		     peripheral to first peripheral.
 * @num_main_regs: Number of 'main status' irq registers for chips which have
 *		   main_status set.
 *
 * @status_base: Base status register address.
 * @mask_base:   Base mask register address.
 * @mask_writeonly: Base mask register is write only.
 * @unmask_base:  Base unmask register address. for chips who have
 *                separate mask and unmask registers
 * @ack_base:    Base ack address. If zero then the chip is clear on read.
 *               Using zero value is possible with @use_ack bit.
 * @wake_base:   Base address for wake enables.  If zero unsupported.
 * @type_base:   Base address for irq type.  If zero unsupported.
 * @virt_reg_base:   Base addresses for extra config regs.
 * @irq_reg_stride:  Stride to use for chips where registers are not contiguous.
 * @init_ack_masked: Ack all masked interrupts once during initalization.
 * @mask_invert: Inverted mask register: cleared bits are masked out.
 * @use_ack:     Use @ack register even if it is zero.
 * @ack_invert:  Inverted ack register: cleared bits for ack.
 * @clear_ack:  Use this to set 1 and 0 or vice-versa to clear interrupts.
 * @wake_invert: Inverted wake register: cleared bits are wake enabled.
 * @type_invert: Invert the type flags.
 * @type_in_mask: Use the mask registers for controlling irq type. For
 *                interrupts defining type_rising/falling_mask use mask_base
 *                for edge configuration and never update bits in type_base.
 * @clear_on_unmask: For chips with interrupts cleared on read: read the status
 *                   registers before unmasking interrupts to clear any bits
 *                   set when they were masked.
 * @not_fixed_stride: Used when chip peripherals are not laid out with fixed
 * 		      stride. Must be used with sub_reg_offsets containing the
 * 		      offsets to each peripheral.
<<<<<<< HEAD
=======
 * @status_invert: Inverted status register: cleared bits are active interrupts.
>>>>>>> 11e4b63a
 * @runtime_pm:  Hold a runtime PM lock on the device when accessing it.
 *
 * @num_regs:    Number of registers in each control bank.
 * @irqs:        Descriptors for individual IRQs.  Interrupt numbers are
 *               assigned based on the index in the array of the interrupt.
 * @num_irqs:    Number of descriptors.
 * @num_type_reg:    Number of type registers.
 * @num_virt_regs:   Number of non-standard irq configuration registers.
 *		     If zero unsupported.
 * @type_reg_stride: Stride to use for chips where type registers are not
 *			contiguous.
 * @handle_pre_irq:  Driver specific callback to handle interrupt from device
 *		     before regmap_irq_handler process the interrupts.
 * @handle_post_irq: Driver specific callback to handle interrupt from device
 *		     after handling the interrupts in regmap_irq_handler().
 * @set_type_virt:   Driver specific callback to extend regmap_irq_set_type()
 *		     and configure virt regs.
 * @irq_drv_data:    Driver specific IRQ data which is passed as parameter when
 *		     driver specific pre/post interrupt handler is called.
 *
 * This is not intended to handle every possible interrupt controller, but
 * it should handle a substantial proportion of those that are found in the
 * wild.
 */
struct regmap_irq_chip {
	const char *name;

	unsigned int main_status;
	unsigned int num_main_status_bits;
	struct regmap_irq_sub_irq_map *sub_reg_offsets;
	int num_main_regs;

	unsigned int status_base;
	unsigned int mask_base;
	unsigned int unmask_base;
	unsigned int ack_base;
	unsigned int wake_base;
	unsigned int type_base;
	unsigned int *virt_reg_base;
	unsigned int irq_reg_stride;
	bool mask_writeonly:1;
	bool init_ack_masked:1;
	bool mask_invert:1;
	bool use_ack:1;
	bool ack_invert:1;
	bool clear_ack:1;
	bool wake_invert:1;
	bool runtime_pm:1;
	bool type_invert:1;
	bool type_in_mask:1;
	bool clear_on_unmask:1;
	bool not_fixed_stride:1;
<<<<<<< HEAD
=======
	bool status_invert:1;
>>>>>>> 11e4b63a

	int num_regs;

	const struct regmap_irq *irqs;
	int num_irqs;

	int num_type_reg;
	int num_virt_regs;
	unsigned int type_reg_stride;

	int (*handle_pre_irq)(void *irq_drv_data);
	int (*handle_post_irq)(void *irq_drv_data);
	int (*set_type_virt)(unsigned int **buf, unsigned int type,
			     unsigned long hwirq, int reg);
	void *irq_drv_data;
};

struct regmap_irq_chip_data;

int regmap_add_irq_chip(struct regmap *map, int irq, int irq_flags,
			int irq_base, const struct regmap_irq_chip *chip,
			struct regmap_irq_chip_data **data);
int regmap_add_irq_chip_fwnode(struct fwnode_handle *fwnode,
			       struct regmap *map, int irq,
			       int irq_flags, int irq_base,
			       const struct regmap_irq_chip *chip,
			       struct regmap_irq_chip_data **data);
void regmap_del_irq_chip(int irq, struct regmap_irq_chip_data *data);

int devm_regmap_add_irq_chip(struct device *dev, struct regmap *map, int irq,
			     int irq_flags, int irq_base,
			     const struct regmap_irq_chip *chip,
			     struct regmap_irq_chip_data **data);
int devm_regmap_add_irq_chip_fwnode(struct device *dev,
				    struct fwnode_handle *fwnode,
				    struct regmap *map, int irq,
				    int irq_flags, int irq_base,
				    const struct regmap_irq_chip *chip,
				    struct regmap_irq_chip_data **data);
void devm_regmap_del_irq_chip(struct device *dev, int irq,
			      struct regmap_irq_chip_data *data);

int regmap_irq_chip_get_base(struct regmap_irq_chip_data *data);
int regmap_irq_get_virq(struct regmap_irq_chip_data *data, int irq);
struct irq_domain *regmap_irq_get_domain(struct regmap_irq_chip_data *data);

#else

/*
 * These stubs should only ever be called by generic code which has
 * regmap based facilities, if they ever get called at runtime
 * something is going wrong and something probably needs to select
 * REGMAP.
 */

static inline int regmap_write(struct regmap *map, unsigned int reg,
			       unsigned int val)
{
	WARN_ONCE(1, "regmap API is disabled");
	return -EINVAL;
}

static inline int regmap_write_async(struct regmap *map, unsigned int reg,
				     unsigned int val)
{
	WARN_ONCE(1, "regmap API is disabled");
	return -EINVAL;
}

static inline int regmap_raw_write(struct regmap *map, unsigned int reg,
				   const void *val, size_t val_len)
{
	WARN_ONCE(1, "regmap API is disabled");
	return -EINVAL;
}

static inline int regmap_raw_write_async(struct regmap *map, unsigned int reg,
					 const void *val, size_t val_len)
{
	WARN_ONCE(1, "regmap API is disabled");
	return -EINVAL;
}

static inline int regmap_noinc_write(struct regmap *map, unsigned int reg,
				    const void *val, size_t val_len)
{
	WARN_ONCE(1, "regmap API is disabled");
	return -EINVAL;
}

static inline int regmap_bulk_write(struct regmap *map, unsigned int reg,
				    const void *val, size_t val_count)
{
	WARN_ONCE(1, "regmap API is disabled");
	return -EINVAL;
}

static inline int regmap_read(struct regmap *map, unsigned int reg,
			      unsigned int *val)
{
	WARN_ONCE(1, "regmap API is disabled");
	return -EINVAL;
}

static inline int regmap_raw_read(struct regmap *map, unsigned int reg,
				  void *val, size_t val_len)
{
	WARN_ONCE(1, "regmap API is disabled");
	return -EINVAL;
}

static inline int regmap_noinc_read(struct regmap *map, unsigned int reg,
				    void *val, size_t val_len)
{
	WARN_ONCE(1, "regmap API is disabled");
	return -EINVAL;
}

static inline int regmap_bulk_read(struct regmap *map, unsigned int reg,
				   void *val, size_t val_count)
{
	WARN_ONCE(1, "regmap API is disabled");
	return -EINVAL;
}

static inline int regmap_update_bits_base(struct regmap *map, unsigned int reg,
					  unsigned int mask, unsigned int val,
					  bool *change, bool async, bool force)
{
	WARN_ONCE(1, "regmap API is disabled");
	return -EINVAL;
}

static inline int regmap_set_bits(struct regmap *map,
				  unsigned int reg, unsigned int bits)
{
	WARN_ONCE(1, "regmap API is disabled");
	return -EINVAL;
}

static inline int regmap_clear_bits(struct regmap *map,
				    unsigned int reg, unsigned int bits)
{
	WARN_ONCE(1, "regmap API is disabled");
	return -EINVAL;
}

static inline int regmap_test_bits(struct regmap *map,
				   unsigned int reg, unsigned int bits)
{
	WARN_ONCE(1, "regmap API is disabled");
	return -EINVAL;
}

static inline int regmap_field_update_bits_base(struct regmap_field *field,
					unsigned int mask, unsigned int val,
					bool *change, bool async, bool force)
{
	WARN_ONCE(1, "regmap API is disabled");
	return -EINVAL;
}

static inline int regmap_fields_update_bits_base(struct regmap_field *field,
				   unsigned int id,
				   unsigned int mask, unsigned int val,
				   bool *change, bool async, bool force)
{
	WARN_ONCE(1, "regmap API is disabled");
	return -EINVAL;
}

static inline int regmap_update_bits(struct regmap *map, unsigned int reg,
				     unsigned int mask, unsigned int val)
{
	WARN_ONCE(1, "regmap API is disabled");
	return -EINVAL;
}

static inline int regmap_update_bits_async(struct regmap *map, unsigned int reg,
					   unsigned int mask, unsigned int val)
{
	WARN_ONCE(1, "regmap API is disabled");
	return -EINVAL;
}

static inline int regmap_update_bits_check(struct regmap *map, unsigned int reg,
					   unsigned int mask, unsigned int val,
					   bool *change)
{
	WARN_ONCE(1, "regmap API is disabled");
	return -EINVAL;
}

static inline int
regmap_update_bits_check_async(struct regmap *map, unsigned int reg,
			       unsigned int mask, unsigned int val,
			       bool *change)
{
	WARN_ONCE(1, "regmap API is disabled");
	return -EINVAL;
}

static inline int regmap_write_bits(struct regmap *map, unsigned int reg,
				    unsigned int mask, unsigned int val)
{
	WARN_ONCE(1, "regmap API is disabled");
	return -EINVAL;
}

static inline int regmap_field_write(struct regmap_field *field,
				     unsigned int val)
{
	WARN_ONCE(1, "regmap API is disabled");
	return -EINVAL;
}

static inline int regmap_field_force_write(struct regmap_field *field,
					   unsigned int val)
{
	WARN_ONCE(1, "regmap API is disabled");
	return -EINVAL;
}

static inline int regmap_field_update_bits(struct regmap_field *field,
					   unsigned int mask, unsigned int val)
{
	WARN_ONCE(1, "regmap API is disabled");
	return -EINVAL;
}

static inline int
regmap_field_force_update_bits(struct regmap_field *field,
			       unsigned int mask, unsigned int val)
{
	WARN_ONCE(1, "regmap API is disabled");
	return -EINVAL;
}

static inline int regmap_fields_write(struct regmap_field *field,
				      unsigned int id, unsigned int val)
{
	WARN_ONCE(1, "regmap API is disabled");
	return -EINVAL;
}

static inline int regmap_fields_force_write(struct regmap_field *field,
					    unsigned int id, unsigned int val)
{
	WARN_ONCE(1, "regmap API is disabled");
	return -EINVAL;
}

static inline int
regmap_fields_update_bits(struct regmap_field *field, unsigned int id,
			  unsigned int mask, unsigned int val)
{
	WARN_ONCE(1, "regmap API is disabled");
	return -EINVAL;
}

static inline int
regmap_fields_force_update_bits(struct regmap_field *field, unsigned int id,
				unsigned int mask, unsigned int val)
{
	WARN_ONCE(1, "regmap API is disabled");
	return -EINVAL;
}

static inline int regmap_get_val_bytes(struct regmap *map)
{
	WARN_ONCE(1, "regmap API is disabled");
	return -EINVAL;
}

static inline int regmap_get_max_register(struct regmap *map)
{
	WARN_ONCE(1, "regmap API is disabled");
	return -EINVAL;
}

static inline int regmap_get_reg_stride(struct regmap *map)
{
	WARN_ONCE(1, "regmap API is disabled");
	return -EINVAL;
}

static inline int regcache_sync(struct regmap *map)
{
	WARN_ONCE(1, "regmap API is disabled");
	return -EINVAL;
}

static inline int regcache_sync_region(struct regmap *map, unsigned int min,
				       unsigned int max)
{
	WARN_ONCE(1, "regmap API is disabled");
	return -EINVAL;
}

static inline int regcache_drop_region(struct regmap *map, unsigned int min,
				       unsigned int max)
{
	WARN_ONCE(1, "regmap API is disabled");
	return -EINVAL;
}

static inline void regcache_cache_only(struct regmap *map, bool enable)
{
	WARN_ONCE(1, "regmap API is disabled");
}

static inline void regcache_cache_bypass(struct regmap *map, bool enable)
{
	WARN_ONCE(1, "regmap API is disabled");
}

static inline void regcache_mark_dirty(struct regmap *map)
{
	WARN_ONCE(1, "regmap API is disabled");
}

static inline void regmap_async_complete(struct regmap *map)
{
	WARN_ONCE(1, "regmap API is disabled");
}

static inline int regmap_register_patch(struct regmap *map,
					const struct reg_sequence *regs,
					int num_regs)
{
	WARN_ONCE(1, "regmap API is disabled");
	return -EINVAL;
}

static inline int regmap_parse_val(struct regmap *map, const void *buf,
				unsigned int *val)
{
	WARN_ONCE(1, "regmap API is disabled");
	return -EINVAL;
}

static inline struct regmap *dev_get_regmap(struct device *dev,
					    const char *name)
{
	return NULL;
}

static inline struct device *regmap_get_device(struct regmap *map)
{
	WARN_ONCE(1, "regmap API is disabled");
	return NULL;
}

#endif

#endif<|MERGE_RESOLUTION|>--- conflicted
+++ resolved
@@ -1449,10 +1449,7 @@
  * @not_fixed_stride: Used when chip peripherals are not laid out with fixed
  * 		      stride. Must be used with sub_reg_offsets containing the
  * 		      offsets to each peripheral.
-<<<<<<< HEAD
-=======
  * @status_invert: Inverted status register: cleared bits are active interrupts.
->>>>>>> 11e4b63a
  * @runtime_pm:  Hold a runtime PM lock on the device when accessing it.
  *
  * @num_regs:    Number of registers in each control bank.
@@ -1505,10 +1502,7 @@
 	bool type_in_mask:1;
 	bool clear_on_unmask:1;
 	bool not_fixed_stride:1;
-<<<<<<< HEAD
-=======
 	bool status_invert:1;
->>>>>>> 11e4b63a
 
 	int num_regs;
 
