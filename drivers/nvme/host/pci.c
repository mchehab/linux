// SPDX-License-Identifier: GPL-2.0
/*
 * NVM Express device driver
 * Copyright (c) 2011-2014, Intel Corporation.
 */

#include <linux/aer.h>
#include <linux/async.h>
#include <linux/blkdev.h>
#include <linux/blk-mq.h>
#include <linux/blk-mq-pci.h>
#include <linux/dmi.h>
#include <linux/init.h>
#include <linux/interrupt.h>
#include <linux/io.h>
#include <linux/mm.h>
#include <linux/module.h>
#include <linux/mutex.h>
#include <linux/once.h>
#include <linux/pci.h>
#include <linux/suspend.h>
#include <linux/t10-pi.h>
#include <linux/types.h>
#include <linux/io-64-nonatomic-lo-hi.h>
#include <linux/sed-opal.h>
#include <linux/pci-p2pdma.h>

#include "trace.h"
#include "nvme.h"

#define SQ_SIZE(depth)		(depth * sizeof(struct nvme_command))
#define CQ_SIZE(depth)		(depth * sizeof(struct nvme_completion))

#define SGES_PER_PAGE	(PAGE_SIZE / sizeof(struct nvme_sgl_desc))

/*
 * These can be higher, but we need to ensure that any command doesn't
 * require an sg allocation that needs more than a page of data.
 */
#define NVME_MAX_KB_SZ	4096
#define NVME_MAX_SEGS	127

static int use_threaded_interrupts;
module_param(use_threaded_interrupts, int, 0);

static bool use_cmb_sqes = true;
module_param(use_cmb_sqes, bool, 0444);
MODULE_PARM_DESC(use_cmb_sqes, "use controller's memory buffer for I/O SQes");

static unsigned int max_host_mem_size_mb = 128;
module_param(max_host_mem_size_mb, uint, 0444);
MODULE_PARM_DESC(max_host_mem_size_mb,
	"Maximum Host Memory Buffer (HMB) size per controller (in MiB)");

static unsigned int sgl_threshold = SZ_32K;
module_param(sgl_threshold, uint, 0644);
MODULE_PARM_DESC(sgl_threshold,
		"Use SGLs when average request segment size is larger or equal to "
		"this size. Use 0 to disable SGLs.");

static int io_queue_depth_set(const char *val, const struct kernel_param *kp);
static const struct kernel_param_ops io_queue_depth_ops = {
	.set = io_queue_depth_set,
	.get = param_get_int,
};

static int io_queue_depth = 1024;
module_param_cb(io_queue_depth, &io_queue_depth_ops, &io_queue_depth, 0644);
MODULE_PARM_DESC(io_queue_depth, "set io queue depth, should >= 2");

static int write_queues;
module_param(write_queues, int, 0644);
MODULE_PARM_DESC(write_queues,
	"Number of queues to use for writes. If not set, reads and writes "
	"will share a queue set.");

static int poll_queues;
module_param(poll_queues, int, 0644);
MODULE_PARM_DESC(poll_queues, "Number of queues to use for polled IO.");

struct nvme_dev;
struct nvme_queue;

static void nvme_dev_disable(struct nvme_dev *dev, bool shutdown);
static bool __nvme_disable_io_queues(struct nvme_dev *dev, u8 opcode);

/*
 * Represents an NVM Express device.  Each nvme_dev is a PCI function.
 */
struct nvme_dev {
	struct nvme_queue *queues;
	struct blk_mq_tag_set tagset;
	struct blk_mq_tag_set admin_tagset;
	u32 __iomem *dbs;
	struct device *dev;
	struct dma_pool *prp_page_pool;
	struct dma_pool *prp_small_pool;
	unsigned online_queues;
	unsigned max_qid;
	unsigned io_queues[HCTX_MAX_TYPES];
	unsigned int num_vecs;
	int q_depth;
	u32 db_stride;
	void __iomem *bar;
	unsigned long bar_mapped_size;
	struct work_struct remove_work;
	struct mutex shutdown_lock;
	bool subsystem;
	u64 cmb_size;
	bool cmb_use_sqes;
	u32 cmbsz;
	u32 cmbloc;
	struct nvme_ctrl ctrl;
	u32 last_ps;

	mempool_t *iod_mempool;

	/* shadow doorbell buffer support: */
	u32 *dbbuf_dbs;
	dma_addr_t dbbuf_dbs_dma_addr;
	u32 *dbbuf_eis;
	dma_addr_t dbbuf_eis_dma_addr;

	/* host memory buffer support: */
	u64 host_mem_size;
	u32 nr_host_mem_descs;
	dma_addr_t host_mem_descs_dma;
	struct nvme_host_mem_buf_desc *host_mem_descs;
	void **host_mem_desc_bufs;
};

static int io_queue_depth_set(const char *val, const struct kernel_param *kp)
{
	int n = 0, ret;

	ret = kstrtoint(val, 10, &n);
	if (ret != 0 || n < 2)
		return -EINVAL;

	return param_set_int(val, kp);
}

static inline unsigned int sq_idx(unsigned int qid, u32 stride)
{
	return qid * 2 * stride;
}

static inline unsigned int cq_idx(unsigned int qid, u32 stride)
{
	return (qid * 2 + 1) * stride;
}

static inline struct nvme_dev *to_nvme_dev(struct nvme_ctrl *ctrl)
{
	return container_of(ctrl, struct nvme_dev, ctrl);
}

/*
 * An NVM Express queue.  Each device has at least two (one for admin
 * commands and one for I/O commands).
 */
struct nvme_queue {
	struct nvme_dev *dev;
	spinlock_t sq_lock;
	struct nvme_command *sq_cmds;
	 /* only used for poll queues: */
	spinlock_t cq_poll_lock ____cacheline_aligned_in_smp;
	volatile struct nvme_completion *cqes;
	struct blk_mq_tags **tags;
	dma_addr_t sq_dma_addr;
	dma_addr_t cq_dma_addr;
	u32 __iomem *q_db;
	u16 q_depth;
	u16 cq_vector;
	u16 sq_tail;
	u16 last_sq_tail;
	u16 cq_head;
	u16 last_cq_head;
	u16 qid;
	u8 cq_phase;
	unsigned long flags;
#define NVMEQ_ENABLED		0
#define NVMEQ_SQ_CMB		1
#define NVMEQ_DELETE_ERROR	2
#define NVMEQ_POLLED		3
	u32 *dbbuf_sq_db;
	u32 *dbbuf_cq_db;
	u32 *dbbuf_sq_ei;
	u32 *dbbuf_cq_ei;
	struct completion delete_done;
};

/*
 * The nvme_iod describes the data in an I/O.
 *
 * The sg pointer contains the list of PRP/SGL chunk allocations in addition
 * to the actual struct scatterlist.
 */
struct nvme_iod {
	struct nvme_request req;
	struct nvme_queue *nvmeq;
	bool use_sgl;
	int aborted;
	int npages;		/* In the PRP list. 0 means small pool in use */
	int nents;		/* Used in scatterlist */
	dma_addr_t first_dma;
	unsigned int dma_len;	/* length of single DMA segment mapping */
	dma_addr_t meta_dma;
	struct scatterlist *sg;
};

static unsigned int max_io_queues(void)
{
	return num_possible_cpus() + write_queues + poll_queues;
}

static unsigned int max_queue_count(void)
{
	/* IO queues + admin queue */
	return 1 + max_io_queues();
}

static inline unsigned int nvme_dbbuf_size(u32 stride)
{
	return (max_queue_count() * 8 * stride);
}

static int nvme_dbbuf_dma_alloc(struct nvme_dev *dev)
{
	unsigned int mem_size = nvme_dbbuf_size(dev->db_stride);

	if (dev->dbbuf_dbs)
		return 0;

	dev->dbbuf_dbs = dma_alloc_coherent(dev->dev, mem_size,
					    &dev->dbbuf_dbs_dma_addr,
					    GFP_KERNEL);
	if (!dev->dbbuf_dbs)
		return -ENOMEM;
	dev->dbbuf_eis = dma_alloc_coherent(dev->dev, mem_size,
					    &dev->dbbuf_eis_dma_addr,
					    GFP_KERNEL);
	if (!dev->dbbuf_eis) {
		dma_free_coherent(dev->dev, mem_size,
				  dev->dbbuf_dbs, dev->dbbuf_dbs_dma_addr);
		dev->dbbuf_dbs = NULL;
		return -ENOMEM;
	}

	return 0;
}

static void nvme_dbbuf_dma_free(struct nvme_dev *dev)
{
	unsigned int mem_size = nvme_dbbuf_size(dev->db_stride);

	if (dev->dbbuf_dbs) {
		dma_free_coherent(dev->dev, mem_size,
				  dev->dbbuf_dbs, dev->dbbuf_dbs_dma_addr);
		dev->dbbuf_dbs = NULL;
	}
	if (dev->dbbuf_eis) {
		dma_free_coherent(dev->dev, mem_size,
				  dev->dbbuf_eis, dev->dbbuf_eis_dma_addr);
		dev->dbbuf_eis = NULL;
	}
}

static void nvme_dbbuf_init(struct nvme_dev *dev,
			    struct nvme_queue *nvmeq, int qid)
{
	if (!dev->dbbuf_dbs || !qid)
		return;

	nvmeq->dbbuf_sq_db = &dev->dbbuf_dbs[sq_idx(qid, dev->db_stride)];
	nvmeq->dbbuf_cq_db = &dev->dbbuf_dbs[cq_idx(qid, dev->db_stride)];
	nvmeq->dbbuf_sq_ei = &dev->dbbuf_eis[sq_idx(qid, dev->db_stride)];
	nvmeq->dbbuf_cq_ei = &dev->dbbuf_eis[cq_idx(qid, dev->db_stride)];
}

static void nvme_dbbuf_set(struct nvme_dev *dev)
{
	struct nvme_command c;

	if (!dev->dbbuf_dbs)
		return;

	memset(&c, 0, sizeof(c));
	c.dbbuf.opcode = nvme_admin_dbbuf;
	c.dbbuf.prp1 = cpu_to_le64(dev->dbbuf_dbs_dma_addr);
	c.dbbuf.prp2 = cpu_to_le64(dev->dbbuf_eis_dma_addr);

	if (nvme_submit_sync_cmd(dev->ctrl.admin_q, &c, NULL, 0)) {
		dev_warn(dev->ctrl.device, "unable to set dbbuf\n");
		/* Free memory and continue on */
		nvme_dbbuf_dma_free(dev);
	}
}

static inline int nvme_dbbuf_need_event(u16 event_idx, u16 new_idx, u16 old)
{
	return (u16)(new_idx - event_idx - 1) < (u16)(new_idx - old);
}

/* Update dbbuf and return true if an MMIO is required */
static bool nvme_dbbuf_update_and_check_event(u16 value, u32 *dbbuf_db,
					      volatile u32 *dbbuf_ei)
{
	if (dbbuf_db) {
		u16 old_value;

		/*
		 * Ensure that the queue is written before updating
		 * the doorbell in memory
		 */
		wmb();

		old_value = *dbbuf_db;
		*dbbuf_db = value;

		/*
		 * Ensure that the doorbell is updated before reading the event
		 * index from memory.  The controller needs to provide similar
		 * ordering to ensure the envent index is updated before reading
		 * the doorbell.
		 */
		mb();

		if (!nvme_dbbuf_need_event(*dbbuf_ei, value, old_value))
			return false;
	}

	return true;
}

/*
 * Will slightly overestimate the number of pages needed.  This is OK
 * as it only leads to a small amount of wasted memory for the lifetime of
 * the I/O.
 */
static int nvme_npages(unsigned size, struct nvme_dev *dev)
{
	unsigned nprps = DIV_ROUND_UP(size + dev->ctrl.page_size,
				      dev->ctrl.page_size);
	return DIV_ROUND_UP(8 * nprps, PAGE_SIZE - 8);
}

/*
 * Calculates the number of pages needed for the SGL segments. For example a 4k
 * page can accommodate 256 SGL descriptors.
 */
static int nvme_pci_npages_sgl(unsigned int num_seg)
{
	return DIV_ROUND_UP(num_seg * sizeof(struct nvme_sgl_desc), PAGE_SIZE);
}

static unsigned int nvme_pci_iod_alloc_size(struct nvme_dev *dev,
		unsigned int size, unsigned int nseg, bool use_sgl)
{
	size_t alloc_size;

	if (use_sgl)
		alloc_size = sizeof(__le64 *) * nvme_pci_npages_sgl(nseg);
	else
		alloc_size = sizeof(__le64 *) * nvme_npages(size, dev);

	return alloc_size + sizeof(struct scatterlist) * nseg;
}

static int nvme_admin_init_hctx(struct blk_mq_hw_ctx *hctx, void *data,
				unsigned int hctx_idx)
{
	struct nvme_dev *dev = data;
	struct nvme_queue *nvmeq = &dev->queues[0];

	WARN_ON(hctx_idx != 0);
	WARN_ON(dev->admin_tagset.tags[0] != hctx->tags);
	WARN_ON(nvmeq->tags);

	hctx->driver_data = nvmeq;
	nvmeq->tags = &dev->admin_tagset.tags[0];
	return 0;
}

static void nvme_admin_exit_hctx(struct blk_mq_hw_ctx *hctx, unsigned int hctx_idx)
{
	struct nvme_queue *nvmeq = hctx->driver_data;

	nvmeq->tags = NULL;
}

static int nvme_init_hctx(struct blk_mq_hw_ctx *hctx, void *data,
			  unsigned int hctx_idx)
{
	struct nvme_dev *dev = data;
	struct nvme_queue *nvmeq = &dev->queues[hctx_idx + 1];

	if (!nvmeq->tags)
		nvmeq->tags = &dev->tagset.tags[hctx_idx];

	WARN_ON(dev->tagset.tags[hctx_idx] != hctx->tags);
	hctx->driver_data = nvmeq;
	return 0;
}

static int nvme_init_request(struct blk_mq_tag_set *set, struct request *req,
		unsigned int hctx_idx, unsigned int numa_node)
{
	struct nvme_dev *dev = set->driver_data;
	struct nvme_iod *iod = blk_mq_rq_to_pdu(req);
	int queue_idx = (set == &dev->tagset) ? hctx_idx + 1 : 0;
	struct nvme_queue *nvmeq = &dev->queues[queue_idx];

	BUG_ON(!nvmeq);
	iod->nvmeq = nvmeq;

	nvme_req(req)->ctrl = &dev->ctrl;
	return 0;
}

static int queue_irq_offset(struct nvme_dev *dev)
{
	/* if we have more than 1 vec, admin queue offsets us by 1 */
	if (dev->num_vecs > 1)
		return 1;

	return 0;
}

static int nvme_pci_map_queues(struct blk_mq_tag_set *set)
{
	struct nvme_dev *dev = set->driver_data;
	int i, qoff, offset;

	offset = queue_irq_offset(dev);
	for (i = 0, qoff = 0; i < set->nr_maps; i++) {
		struct blk_mq_queue_map *map = &set->map[i];

		map->nr_queues = dev->io_queues[i];
		if (!map->nr_queues) {
			BUG_ON(i == HCTX_TYPE_DEFAULT);
			continue;
		}

		/*
		 * The poll queue(s) doesn't have an IRQ (and hence IRQ
		 * affinity), so use the regular blk-mq cpu mapping
		 */
		map->queue_offset = qoff;
		if (i != HCTX_TYPE_POLL && offset)
			blk_mq_pci_map_queues(map, to_pci_dev(dev->dev), offset);
		else
			blk_mq_map_queues(map);
		qoff += map->nr_queues;
		offset += map->nr_queues;
	}

	return 0;
}

/*
 * Write sq tail if we are asked to, or if the next command would wrap.
 */
static inline void nvme_write_sq_db(struct nvme_queue *nvmeq, bool write_sq)
{
	if (!write_sq) {
		u16 next_tail = nvmeq->sq_tail + 1;

		if (next_tail == nvmeq->q_depth)
			next_tail = 0;
		if (next_tail != nvmeq->last_sq_tail)
			return;
	}

	if (nvme_dbbuf_update_and_check_event(nvmeq->sq_tail,
			nvmeq->dbbuf_sq_db, nvmeq->dbbuf_sq_ei))
		writel(nvmeq->sq_tail, nvmeq->q_db);
	nvmeq->last_sq_tail = nvmeq->sq_tail;
}

/**
 * nvme_submit_cmd() - Copy a command into a queue and ring the doorbell
 * @nvmeq: The queue to use
 * @cmd: The command to send
 * @write_sq: whether to write to the SQ doorbell
 */
static void nvme_submit_cmd(struct nvme_queue *nvmeq, struct nvme_command *cmd,
			    bool write_sq)
{
	spin_lock(&nvmeq->sq_lock);
	memcpy(&nvmeq->sq_cmds[nvmeq->sq_tail], cmd, sizeof(*cmd));
	if (++nvmeq->sq_tail == nvmeq->q_depth)
		nvmeq->sq_tail = 0;
	nvme_write_sq_db(nvmeq, write_sq);
	spin_unlock(&nvmeq->sq_lock);
}

static void nvme_commit_rqs(struct blk_mq_hw_ctx *hctx)
{
	struct nvme_queue *nvmeq = hctx->driver_data;

	spin_lock(&nvmeq->sq_lock);
	if (nvmeq->sq_tail != nvmeq->last_sq_tail)
		nvme_write_sq_db(nvmeq, true);
	spin_unlock(&nvmeq->sq_lock);
}

static void **nvme_pci_iod_list(struct request *req)
{
	struct nvme_iod *iod = blk_mq_rq_to_pdu(req);
	return (void **)(iod->sg + blk_rq_nr_phys_segments(req));
}

static inline bool nvme_pci_use_sgls(struct nvme_dev *dev, struct request *req)
{
	struct nvme_iod *iod = blk_mq_rq_to_pdu(req);
	int nseg = blk_rq_nr_phys_segments(req);
	unsigned int avg_seg_size;

	if (nseg == 0)
		return false;

	avg_seg_size = DIV_ROUND_UP(blk_rq_payload_bytes(req), nseg);

	if (!(dev->ctrl.sgls & ((1 << 0) | (1 << 1))))
		return false;
	if (!iod->nvmeq->qid)
		return false;
	if (!sgl_threshold || avg_seg_size < sgl_threshold)
		return false;
	return true;
}

static void nvme_unmap_data(struct nvme_dev *dev, struct request *req)
{
	struct nvme_iod *iod = blk_mq_rq_to_pdu(req);
	enum dma_data_direction dma_dir = rq_data_dir(req) ?
			DMA_TO_DEVICE : DMA_FROM_DEVICE;
	const int last_prp = dev->ctrl.page_size / sizeof(__le64) - 1;
	dma_addr_t dma_addr = iod->first_dma, next_dma_addr;
	int i;

	if (iod->dma_len) {
		dma_unmap_page(dev->dev, dma_addr, iod->dma_len, dma_dir);
		return;
	}

	WARN_ON_ONCE(!iod->nents);

	/* P2PDMA requests do not need to be unmapped */
	if (!is_pci_p2pdma_page(sg_page(iod->sg)))
		dma_unmap_sg(dev->dev, iod->sg, iod->nents, rq_dma_dir(req));


	if (iod->npages == 0)
		dma_pool_free(dev->prp_small_pool, nvme_pci_iod_list(req)[0],
			dma_addr);

	for (i = 0; i < iod->npages; i++) {
		void *addr = nvme_pci_iod_list(req)[i];

		if (iod->use_sgl) {
			struct nvme_sgl_desc *sg_list = addr;

			next_dma_addr =
			    le64_to_cpu((sg_list[SGES_PER_PAGE - 1]).addr);
		} else {
			__le64 *prp_list = addr;

			next_dma_addr = le64_to_cpu(prp_list[last_prp]);
		}

		dma_pool_free(dev->prp_page_pool, addr, dma_addr);
		dma_addr = next_dma_addr;
	}

	mempool_free(iod->sg, dev->iod_mempool);
}

static void nvme_print_sgl(struct scatterlist *sgl, int nents)
{
	int i;
	struct scatterlist *sg;

	for_each_sg(sgl, sg, nents, i) {
		dma_addr_t phys = sg_phys(sg);
		pr_warn("sg[%d] phys_addr:%pad offset:%d length:%d "
			"dma_address:%pad dma_length:%d\n",
			i, &phys, sg->offset, sg->length, &sg_dma_address(sg),
			sg_dma_len(sg));
	}
}

static blk_status_t nvme_pci_setup_prps(struct nvme_dev *dev,
		struct request *req, struct nvme_rw_command *cmnd)
{
	struct nvme_iod *iod = blk_mq_rq_to_pdu(req);
	struct dma_pool *pool;
	int length = blk_rq_payload_bytes(req);
	struct scatterlist *sg = iod->sg;
	int dma_len = sg_dma_len(sg);
	u64 dma_addr = sg_dma_address(sg);
	u32 page_size = dev->ctrl.page_size;
	int offset = dma_addr & (page_size - 1);
	__le64 *prp_list;
	void **list = nvme_pci_iod_list(req);
	dma_addr_t prp_dma;
	int nprps, i;

	length -= (page_size - offset);
	if (length <= 0) {
		iod->first_dma = 0;
		goto done;
	}

	dma_len -= (page_size - offset);
	if (dma_len) {
		dma_addr += (page_size - offset);
	} else {
		sg = sg_next(sg);
		dma_addr = sg_dma_address(sg);
		dma_len = sg_dma_len(sg);
	}

	if (length <= page_size) {
		iod->first_dma = dma_addr;
		goto done;
	}

	nprps = DIV_ROUND_UP(length, page_size);
	if (nprps <= (256 / 8)) {
		pool = dev->prp_small_pool;
		iod->npages = 0;
	} else {
		pool = dev->prp_page_pool;
		iod->npages = 1;
	}

	prp_list = dma_pool_alloc(pool, GFP_ATOMIC, &prp_dma);
	if (!prp_list) {
		iod->first_dma = dma_addr;
		iod->npages = -1;
		return BLK_STS_RESOURCE;
	}
	list[0] = prp_list;
	iod->first_dma = prp_dma;
	i = 0;
	for (;;) {
		if (i == page_size >> 3) {
			__le64 *old_prp_list = prp_list;
			prp_list = dma_pool_alloc(pool, GFP_ATOMIC, &prp_dma);
			if (!prp_list)
				return BLK_STS_RESOURCE;
			list[iod->npages++] = prp_list;
			prp_list[0] = old_prp_list[i - 1];
			old_prp_list[i - 1] = cpu_to_le64(prp_dma);
			i = 1;
		}
		prp_list[i++] = cpu_to_le64(dma_addr);
		dma_len -= page_size;
		dma_addr += page_size;
		length -= page_size;
		if (length <= 0)
			break;
		if (dma_len > 0)
			continue;
		if (unlikely(dma_len < 0))
			goto bad_sgl;
		sg = sg_next(sg);
		dma_addr = sg_dma_address(sg);
		dma_len = sg_dma_len(sg);
	}

done:
	cmnd->dptr.prp1 = cpu_to_le64(sg_dma_address(iod->sg));
	cmnd->dptr.prp2 = cpu_to_le64(iod->first_dma);

	return BLK_STS_OK;

 bad_sgl:
	WARN(DO_ONCE(nvme_print_sgl, iod->sg, iod->nents),
			"Invalid SGL for payload:%d nents:%d\n",
			blk_rq_payload_bytes(req), iod->nents);
	return BLK_STS_IOERR;
}

static void nvme_pci_sgl_set_data(struct nvme_sgl_desc *sge,
		struct scatterlist *sg)
{
	sge->addr = cpu_to_le64(sg_dma_address(sg));
	sge->length = cpu_to_le32(sg_dma_len(sg));
	sge->type = NVME_SGL_FMT_DATA_DESC << 4;
}

static void nvme_pci_sgl_set_seg(struct nvme_sgl_desc *sge,
		dma_addr_t dma_addr, int entries)
{
	sge->addr = cpu_to_le64(dma_addr);
	if (entries < SGES_PER_PAGE) {
		sge->length = cpu_to_le32(entries * sizeof(*sge));
		sge->type = NVME_SGL_FMT_LAST_SEG_DESC << 4;
	} else {
		sge->length = cpu_to_le32(PAGE_SIZE);
		sge->type = NVME_SGL_FMT_SEG_DESC << 4;
	}
}

static blk_status_t nvme_pci_setup_sgls(struct nvme_dev *dev,
		struct request *req, struct nvme_rw_command *cmd, int entries)
{
	struct nvme_iod *iod = blk_mq_rq_to_pdu(req);
	struct dma_pool *pool;
	struct nvme_sgl_desc *sg_list;
	struct scatterlist *sg = iod->sg;
	dma_addr_t sgl_dma;
	int i = 0;

	/* setting the transfer type as SGL */
	cmd->flags = NVME_CMD_SGL_METABUF;

	if (entries == 1) {
		nvme_pci_sgl_set_data(&cmd->dptr.sgl, sg);
		return BLK_STS_OK;
	}

	if (entries <= (256 / sizeof(struct nvme_sgl_desc))) {
		pool = dev->prp_small_pool;
		iod->npages = 0;
	} else {
		pool = dev->prp_page_pool;
		iod->npages = 1;
	}

	sg_list = dma_pool_alloc(pool, GFP_ATOMIC, &sgl_dma);
	if (!sg_list) {
		iod->npages = -1;
		return BLK_STS_RESOURCE;
	}

	nvme_pci_iod_list(req)[0] = sg_list;
	iod->first_dma = sgl_dma;

	nvme_pci_sgl_set_seg(&cmd->dptr.sgl, sgl_dma, entries);

	do {
		if (i == SGES_PER_PAGE) {
			struct nvme_sgl_desc *old_sg_desc = sg_list;
			struct nvme_sgl_desc *link = &old_sg_desc[i - 1];

			sg_list = dma_pool_alloc(pool, GFP_ATOMIC, &sgl_dma);
			if (!sg_list)
				return BLK_STS_RESOURCE;

			i = 0;
			nvme_pci_iod_list(req)[iod->npages++] = sg_list;
			sg_list[i++] = *link;
			nvme_pci_sgl_set_seg(link, sgl_dma, entries);
		}

		nvme_pci_sgl_set_data(&sg_list[i++], sg);
		sg = sg_next(sg);
	} while (--entries > 0);

	return BLK_STS_OK;
}

static blk_status_t nvme_setup_prp_simple(struct nvme_dev *dev,
		struct request *req, struct nvme_rw_command *cmnd,
		struct bio_vec *bv)
{
	struct nvme_iod *iod = blk_mq_rq_to_pdu(req);
	unsigned int first_prp_len = dev->ctrl.page_size - bv->bv_offset;

	iod->first_dma = dma_map_bvec(dev->dev, bv, rq_dma_dir(req), 0);
	if (dma_mapping_error(dev->dev, iod->first_dma))
		return BLK_STS_RESOURCE;
	iod->dma_len = bv->bv_len;

	cmnd->dptr.prp1 = cpu_to_le64(iod->first_dma);
	if (bv->bv_len > first_prp_len)
		cmnd->dptr.prp2 = cpu_to_le64(iod->first_dma + first_prp_len);
	return 0;
}

static blk_status_t nvme_setup_sgl_simple(struct nvme_dev *dev,
		struct request *req, struct nvme_rw_command *cmnd,
		struct bio_vec *bv)
{
	struct nvme_iod *iod = blk_mq_rq_to_pdu(req);

	iod->first_dma = dma_map_bvec(dev->dev, bv, rq_dma_dir(req), 0);
	if (dma_mapping_error(dev->dev, iod->first_dma))
		return BLK_STS_RESOURCE;
	iod->dma_len = bv->bv_len;

	cmnd->flags = NVME_CMD_SGL_METABUF;
	cmnd->dptr.sgl.addr = cpu_to_le64(iod->first_dma);
	cmnd->dptr.sgl.length = cpu_to_le32(iod->dma_len);
	cmnd->dptr.sgl.type = NVME_SGL_FMT_DATA_DESC << 4;
	return 0;
}

static blk_status_t nvme_map_data(struct nvme_dev *dev, struct request *req,
		struct nvme_command *cmnd)
{
	struct nvme_iod *iod = blk_mq_rq_to_pdu(req);
	blk_status_t ret = BLK_STS_RESOURCE;
	int nr_mapped;

	if (blk_rq_nr_phys_segments(req) == 1) {
		struct bio_vec bv = req_bvec(req);

		if (!is_pci_p2pdma_page(bv.bv_page)) {
			if (bv.bv_offset + bv.bv_len <= dev->ctrl.page_size * 2)
				return nvme_setup_prp_simple(dev, req,
							     &cmnd->rw, &bv);

			if (iod->nvmeq->qid &&
			    dev->ctrl.sgls & ((1 << 0) | (1 << 1)))
				return nvme_setup_sgl_simple(dev, req,
							     &cmnd->rw, &bv);
		}
	}

	iod->dma_len = 0;
	iod->sg = mempool_alloc(dev->iod_mempool, GFP_ATOMIC);
	if (!iod->sg)
		return BLK_STS_RESOURCE;
	sg_init_table(iod->sg, blk_rq_nr_phys_segments(req));
	iod->nents = blk_rq_map_sg(req->q, req, iod->sg);
	if (!iod->nents)
		goto out;

	if (is_pci_p2pdma_page(sg_page(iod->sg)))
		nr_mapped = pci_p2pdma_map_sg(dev->dev, iod->sg, iod->nents,
					      rq_dma_dir(req));
	else
		nr_mapped = dma_map_sg_attrs(dev->dev, iod->sg, iod->nents,
					     rq_dma_dir(req), DMA_ATTR_NO_WARN);
	if (!nr_mapped)
		goto out;

	iod->use_sgl = nvme_pci_use_sgls(dev, req);
	if (iod->use_sgl)
		ret = nvme_pci_setup_sgls(dev, req, &cmnd->rw, nr_mapped);
	else
		ret = nvme_pci_setup_prps(dev, req, &cmnd->rw);
out:
	if (ret != BLK_STS_OK)
		nvme_unmap_data(dev, req);
	return ret;
}

static blk_status_t nvme_map_metadata(struct nvme_dev *dev, struct request *req,
		struct nvme_command *cmnd)
{
	struct nvme_iod *iod = blk_mq_rq_to_pdu(req);

	iod->meta_dma = dma_map_bvec(dev->dev, rq_integrity_vec(req),
			rq_dma_dir(req), 0);
	if (dma_mapping_error(dev->dev, iod->meta_dma))
		return BLK_STS_IOERR;
	cmnd->rw.metadata = cpu_to_le64(iod->meta_dma);
	return 0;
}

/*
 * NOTE: ns is NULL when called on the admin queue.
 */
static blk_status_t nvme_queue_rq(struct blk_mq_hw_ctx *hctx,
			 const struct blk_mq_queue_data *bd)
{
	struct nvme_ns *ns = hctx->queue->queuedata;
	struct nvme_queue *nvmeq = hctx->driver_data;
	struct nvme_dev *dev = nvmeq->dev;
	struct request *req = bd->rq;
	struct nvme_iod *iod = blk_mq_rq_to_pdu(req);
	struct nvme_command cmnd;
	blk_status_t ret;

	iod->aborted = 0;
	iod->npages = -1;
	iod->nents = 0;

	/*
	 * We should not need to do this, but we're still using this to
	 * ensure we can drain requests on a dying queue.
	 */
	if (unlikely(!test_bit(NVMEQ_ENABLED, &nvmeq->flags)))
		return BLK_STS_IOERR;

	ret = nvme_setup_cmd(ns, req, &cmnd);
	if (ret)
		return ret;

	if (blk_rq_nr_phys_segments(req)) {
		ret = nvme_map_data(dev, req, &cmnd);
		if (ret)
			goto out_free_cmd;
	}

	if (blk_integrity_rq(req)) {
		ret = nvme_map_metadata(dev, req, &cmnd);
		if (ret)
			goto out_unmap_data;
	}

	blk_mq_start_request(req);
	nvme_submit_cmd(nvmeq, &cmnd, bd->last);
	return BLK_STS_OK;
out_unmap_data:
	nvme_unmap_data(dev, req);
out_free_cmd:
	nvme_cleanup_cmd(req);
	return ret;
}

static void nvme_pci_complete_rq(struct request *req)
{
	struct nvme_iod *iod = blk_mq_rq_to_pdu(req);
	struct nvme_dev *dev = iod->nvmeq->dev;

	nvme_cleanup_cmd(req);
	if (blk_integrity_rq(req))
		dma_unmap_page(dev->dev, iod->meta_dma,
			       rq_integrity_vec(req)->bv_len, rq_data_dir(req));
	if (blk_rq_nr_phys_segments(req))
		nvme_unmap_data(dev, req);
	nvme_complete_rq(req);
}

/* We read the CQE phase first to check if the rest of the entry is valid */
static inline bool nvme_cqe_pending(struct nvme_queue *nvmeq)
{
	return (le16_to_cpu(nvmeq->cqes[nvmeq->cq_head].status) & 1) ==
			nvmeq->cq_phase;
}

static inline void nvme_ring_cq_doorbell(struct nvme_queue *nvmeq)
{
	u16 head = nvmeq->cq_head;

	if (nvme_dbbuf_update_and_check_event(head, nvmeq->dbbuf_cq_db,
					      nvmeq->dbbuf_cq_ei))
		writel(head, nvmeq->q_db + nvmeq->dev->db_stride);
}

static inline void nvme_handle_cqe(struct nvme_queue *nvmeq, u16 idx)
{
	volatile struct nvme_completion *cqe = &nvmeq->cqes[idx];
	struct request *req;

	if (unlikely(cqe->command_id >= nvmeq->q_depth)) {
		dev_warn(nvmeq->dev->ctrl.device,
			"invalid id %d completed on queue %d\n",
			cqe->command_id, le16_to_cpu(cqe->sq_id));
		return;
	}

	/*
	 * AEN requests are special as they don't time out and can
	 * survive any kind of queue freeze and often don't respond to
	 * aborts.  We don't even bother to allocate a struct request
	 * for them but rather special case them here.
	 */
	if (unlikely(nvmeq->qid == 0 &&
			cqe->command_id >= NVME_AQ_BLK_MQ_DEPTH)) {
		nvme_complete_async_event(&nvmeq->dev->ctrl,
				cqe->status, &cqe->result);
		return;
	}

	req = blk_mq_tag_to_rq(*nvmeq->tags, cqe->command_id);
	trace_nvme_sq(req, cqe->sq_head, nvmeq->sq_tail);
	nvme_end_request(req, cqe->status, cqe->result);
}

static void nvme_complete_cqes(struct nvme_queue *nvmeq, u16 start, u16 end)
{
	while (start != end) {
		nvme_handle_cqe(nvmeq, start);
		if (++start == nvmeq->q_depth)
			start = 0;
	}
}

static inline void nvme_update_cq_head(struct nvme_queue *nvmeq)
{
	if (nvmeq->cq_head == nvmeq->q_depth - 1) {
		nvmeq->cq_head = 0;
		nvmeq->cq_phase = !nvmeq->cq_phase;
	} else {
		nvmeq->cq_head++;
	}
}

static inline int nvme_process_cq(struct nvme_queue *nvmeq, u16 *start,
				  u16 *end, unsigned int tag)
{
	int found = 0;

	*start = nvmeq->cq_head;
	while (nvme_cqe_pending(nvmeq)) {
		if (tag == -1U || nvmeq->cqes[nvmeq->cq_head].command_id == tag)
			found++;
		nvme_update_cq_head(nvmeq);
	}
	*end = nvmeq->cq_head;

	if (*start != *end)
		nvme_ring_cq_doorbell(nvmeq);
	return found;
}

static irqreturn_t nvme_irq(int irq, void *data)
{
	struct nvme_queue *nvmeq = data;
	irqreturn_t ret = IRQ_NONE;
	u16 start, end;

	/*
	 * The rmb/wmb pair ensures we see all updates from a previous run of
	 * the irq handler, even if that was on another CPU.
	 */
	rmb();
	if (nvmeq->cq_head != nvmeq->last_cq_head)
		ret = IRQ_HANDLED;
	nvme_process_cq(nvmeq, &start, &end, -1);
	nvmeq->last_cq_head = nvmeq->cq_head;
	wmb();

	if (start != end) {
		nvme_complete_cqes(nvmeq, start, end);
		return IRQ_HANDLED;
	}

	return ret;
}

static irqreturn_t nvme_irq_check(int irq, void *data)
{
	struct nvme_queue *nvmeq = data;
	if (nvme_cqe_pending(nvmeq))
		return IRQ_WAKE_THREAD;
	return IRQ_NONE;
}

/*
 * Poll for completions any queue, including those not dedicated to polling.
 * Can be called from any context.
 */
static int nvme_poll_irqdisable(struct nvme_queue *nvmeq, unsigned int tag)
{
	struct pci_dev *pdev = to_pci_dev(nvmeq->dev->dev);
	u16 start, end;
	int found;

	/*
	 * For a poll queue we need to protect against the polling thread
	 * using the CQ lock.  For normal interrupt driven threads we have
	 * to disable the interrupt to avoid racing with it.
	 */
	if (test_bit(NVMEQ_POLLED, &nvmeq->flags)) {
		spin_lock(&nvmeq->cq_poll_lock);
		found = nvme_process_cq(nvmeq, &start, &end, tag);
		spin_unlock(&nvmeq->cq_poll_lock);
	} else {
		disable_irq(pci_irq_vector(pdev, nvmeq->cq_vector));
		found = nvme_process_cq(nvmeq, &start, &end, tag);
		enable_irq(pci_irq_vector(pdev, nvmeq->cq_vector));
	}

	nvme_complete_cqes(nvmeq, start, end);
	return found;
}

static int nvme_poll(struct blk_mq_hw_ctx *hctx)
{
	struct nvme_queue *nvmeq = hctx->driver_data;
	u16 start, end;
	bool found;

	if (!nvme_cqe_pending(nvmeq))
		return 0;

	spin_lock(&nvmeq->cq_poll_lock);
	found = nvme_process_cq(nvmeq, &start, &end, -1);
	spin_unlock(&nvmeq->cq_poll_lock);

	nvme_complete_cqes(nvmeq, start, end);
	return found;
}

static void nvme_pci_submit_async_event(struct nvme_ctrl *ctrl)
{
	struct nvme_dev *dev = to_nvme_dev(ctrl);
	struct nvme_queue *nvmeq = &dev->queues[0];
	struct nvme_command c;

	memset(&c, 0, sizeof(c));
	c.common.opcode = nvme_admin_async_event;
	c.common.command_id = NVME_AQ_BLK_MQ_DEPTH;
	nvme_submit_cmd(nvmeq, &c, true);
}

static int adapter_delete_queue(struct nvme_dev *dev, u8 opcode, u16 id)
{
	struct nvme_command c;

	memset(&c, 0, sizeof(c));
	c.delete_queue.opcode = opcode;
	c.delete_queue.qid = cpu_to_le16(id);

	return nvme_submit_sync_cmd(dev->ctrl.admin_q, &c, NULL, 0);
}

static int adapter_alloc_cq(struct nvme_dev *dev, u16 qid,
		struct nvme_queue *nvmeq, s16 vector)
{
	struct nvme_command c;
	int flags = NVME_QUEUE_PHYS_CONTIG;

	if (!test_bit(NVMEQ_POLLED, &nvmeq->flags))
		flags |= NVME_CQ_IRQ_ENABLED;

	/*
	 * Note: we (ab)use the fact that the prp fields survive if no data
	 * is attached to the request.
	 */
	memset(&c, 0, sizeof(c));
	c.create_cq.opcode = nvme_admin_create_cq;
	c.create_cq.prp1 = cpu_to_le64(nvmeq->cq_dma_addr);
	c.create_cq.cqid = cpu_to_le16(qid);
	c.create_cq.qsize = cpu_to_le16(nvmeq->q_depth - 1);
	c.create_cq.cq_flags = cpu_to_le16(flags);
	c.create_cq.irq_vector = cpu_to_le16(vector);

	return nvme_submit_sync_cmd(dev->ctrl.admin_q, &c, NULL, 0);
}

static int adapter_alloc_sq(struct nvme_dev *dev, u16 qid,
						struct nvme_queue *nvmeq)
{
	struct nvme_ctrl *ctrl = &dev->ctrl;
	struct nvme_command c;
	int flags = NVME_QUEUE_PHYS_CONTIG;

	/*
	 * Some drives have a bug that auto-enables WRRU if MEDIUM isn't
	 * set. Since URGENT priority is zeroes, it makes all queues
	 * URGENT.
	 */
	if (ctrl->quirks & NVME_QUIRK_MEDIUM_PRIO_SQ)
		flags |= NVME_SQ_PRIO_MEDIUM;

	/*
	 * Note: we (ab)use the fact that the prp fields survive if no data
	 * is attached to the request.
	 */
	memset(&c, 0, sizeof(c));
	c.create_sq.opcode = nvme_admin_create_sq;
	c.create_sq.prp1 = cpu_to_le64(nvmeq->sq_dma_addr);
	c.create_sq.sqid = cpu_to_le16(qid);
	c.create_sq.qsize = cpu_to_le16(nvmeq->q_depth - 1);
	c.create_sq.sq_flags = cpu_to_le16(flags);
	c.create_sq.cqid = cpu_to_le16(qid);

	return nvme_submit_sync_cmd(dev->ctrl.admin_q, &c, NULL, 0);
}

static int adapter_delete_cq(struct nvme_dev *dev, u16 cqid)
{
	return adapter_delete_queue(dev, nvme_admin_delete_cq, cqid);
}

static int adapter_delete_sq(struct nvme_dev *dev, u16 sqid)
{
	return adapter_delete_queue(dev, nvme_admin_delete_sq, sqid);
}

static void abort_endio(struct request *req, blk_status_t error)
{
	struct nvme_iod *iod = blk_mq_rq_to_pdu(req);
	struct nvme_queue *nvmeq = iod->nvmeq;

	dev_warn(nvmeq->dev->ctrl.device,
		 "Abort status: 0x%x", nvme_req(req)->status);
	atomic_inc(&nvmeq->dev->ctrl.abort_limit);
	blk_mq_free_request(req);
}

static bool nvme_should_reset(struct nvme_dev *dev, u32 csts)
{

	/* If true, indicates loss of adapter communication, possibly by a
	 * NVMe Subsystem reset.
	 */
	bool nssro = dev->subsystem && (csts & NVME_CSTS_NSSRO);

	/* If there is a reset/reinit ongoing, we shouldn't reset again. */
	switch (dev->ctrl.state) {
	case NVME_CTRL_RESETTING:
	case NVME_CTRL_CONNECTING:
		return false;
	default:
		break;
	}

	/* We shouldn't reset unless the controller is on fatal error state
	 * _or_ if we lost the communication with it.
	 */
	if (!(csts & NVME_CSTS_CFS) && !nssro)
		return false;

	return true;
}

static void nvme_warn_reset(struct nvme_dev *dev, u32 csts)
{
	/* Read a config register to help see what died. */
	u16 pci_status;
	int result;

	result = pci_read_config_word(to_pci_dev(dev->dev), PCI_STATUS,
				      &pci_status);
	if (result == PCIBIOS_SUCCESSFUL)
		dev_warn(dev->ctrl.device,
			 "controller is down; will reset: CSTS=0x%x, PCI_STATUS=0x%hx\n",
			 csts, pci_status);
	else
		dev_warn(dev->ctrl.device,
			 "controller is down; will reset: CSTS=0x%x, PCI_STATUS read failed (%d)\n",
			 csts, result);
}

static enum blk_eh_timer_return nvme_timeout(struct request *req, bool reserved)
{
	struct nvme_iod *iod = blk_mq_rq_to_pdu(req);
	struct nvme_queue *nvmeq = iod->nvmeq;
	struct nvme_dev *dev = nvmeq->dev;
	struct request *abort_req;
	struct nvme_command cmd;
	u32 csts = readl(dev->bar + NVME_REG_CSTS);

	/* If PCI error recovery process is happening, we cannot reset or
	 * the recovery mechanism will surely fail.
	 */
	mb();
	if (pci_channel_offline(to_pci_dev(dev->dev)))
		return BLK_EH_RESET_TIMER;

	/*
	 * Reset immediately if the controller is failed
	 */
	if (nvme_should_reset(dev, csts)) {
		nvme_warn_reset(dev, csts);
		nvme_dev_disable(dev, false);
		nvme_reset_ctrl(&dev->ctrl);
		return BLK_EH_DONE;
	}

	/*
	 * Did we miss an interrupt?
	 */
	if (nvme_poll_irqdisable(nvmeq, req->tag)) {
		dev_warn(dev->ctrl.device,
			 "I/O %d QID %d timeout, completion polled\n",
			 req->tag, nvmeq->qid);
		return BLK_EH_DONE;
	}

	/*
	 * Shutdown immediately if controller times out while starting. The
	 * reset work will see the pci device disabled when it gets the forced
	 * cancellation error. All outstanding requests are completed on
	 * shutdown, so we return BLK_EH_DONE.
	 */
	switch (dev->ctrl.state) {
	case NVME_CTRL_CONNECTING:
		nvme_change_ctrl_state(&dev->ctrl, NVME_CTRL_DELETING);
		/* fall through */
	case NVME_CTRL_DELETING:
		dev_warn_ratelimited(dev->ctrl.device,
			 "I/O %d QID %d timeout, disable controller\n",
			 req->tag, nvmeq->qid);
		nvme_dev_disable(dev, true);
		nvme_req(req)->flags |= NVME_REQ_CANCELLED;
		return BLK_EH_DONE;
	case NVME_CTRL_RESETTING:
		return BLK_EH_RESET_TIMER;
	default:
		break;
	}

	/*
 	 * Shutdown the controller immediately and schedule a reset if the
 	 * command was already aborted once before and still hasn't been
 	 * returned to the driver, or if this is the admin queue.
	 */
	if (!nvmeq->qid || iod->aborted) {
		dev_warn(dev->ctrl.device,
			 "I/O %d QID %d timeout, reset controller\n",
			 req->tag, nvmeq->qid);
		nvme_dev_disable(dev, false);
		nvme_reset_ctrl(&dev->ctrl);

		nvme_req(req)->flags |= NVME_REQ_CANCELLED;
		return BLK_EH_DONE;
	}

	if (atomic_dec_return(&dev->ctrl.abort_limit) < 0) {
		atomic_inc(&dev->ctrl.abort_limit);
		return BLK_EH_RESET_TIMER;
	}
	iod->aborted = 1;

	memset(&cmd, 0, sizeof(cmd));
	cmd.abort.opcode = nvme_admin_abort_cmd;
	cmd.abort.cid = req->tag;
	cmd.abort.sqid = cpu_to_le16(nvmeq->qid);

	dev_warn(nvmeq->dev->ctrl.device,
		"I/O %d QID %d timeout, aborting\n",
		 req->tag, nvmeq->qid);

	abort_req = nvme_alloc_request(dev->ctrl.admin_q, &cmd,
			BLK_MQ_REQ_NOWAIT, NVME_QID_ANY);
	if (IS_ERR(abort_req)) {
		atomic_inc(&dev->ctrl.abort_limit);
		return BLK_EH_RESET_TIMER;
	}

	abort_req->timeout = ADMIN_TIMEOUT;
	abort_req->end_io_data = NULL;
	blk_execute_rq_nowait(abort_req->q, NULL, abort_req, 0, abort_endio);

	/*
	 * The aborted req will be completed on receiving the abort req.
	 * We enable the timer again. If hit twice, it'll cause a device reset,
	 * as the device then is in a faulty state.
	 */
	return BLK_EH_RESET_TIMER;
}

static void nvme_free_queue(struct nvme_queue *nvmeq)
{
	dma_free_coherent(nvmeq->dev->dev, CQ_SIZE(nvmeq->q_depth),
				(void *)nvmeq->cqes, nvmeq->cq_dma_addr);
	if (!nvmeq->sq_cmds)
		return;

	if (test_and_clear_bit(NVMEQ_SQ_CMB, &nvmeq->flags)) {
		pci_free_p2pmem(to_pci_dev(nvmeq->dev->dev),
				nvmeq->sq_cmds, SQ_SIZE(nvmeq->q_depth));
	} else {
		dma_free_coherent(nvmeq->dev->dev, SQ_SIZE(nvmeq->q_depth),
				nvmeq->sq_cmds, nvmeq->sq_dma_addr);
	}
}

static void nvme_free_queues(struct nvme_dev *dev, int lowest)
{
	int i;

	for (i = dev->ctrl.queue_count - 1; i >= lowest; i--) {
		dev->ctrl.queue_count--;
		nvme_free_queue(&dev->queues[i]);
	}
}

/**
 * nvme_suspend_queue - put queue into suspended state
 * @nvmeq: queue to suspend
 */
static int nvme_suspend_queue(struct nvme_queue *nvmeq)
{
	if (!test_and_clear_bit(NVMEQ_ENABLED, &nvmeq->flags))
		return 1;

	/* ensure that nvme_queue_rq() sees NVMEQ_ENABLED cleared */
	mb();

	nvmeq->dev->online_queues--;
	if (!nvmeq->qid && nvmeq->dev->ctrl.admin_q)
		blk_mq_quiesce_queue(nvmeq->dev->ctrl.admin_q);
	if (!test_and_clear_bit(NVMEQ_POLLED, &nvmeq->flags))
		pci_free_irq(to_pci_dev(nvmeq->dev->dev), nvmeq->cq_vector, nvmeq);
	return 0;
}

static void nvme_suspend_io_queues(struct nvme_dev *dev)
{
	int i;

	for (i = dev->ctrl.queue_count - 1; i > 0; i--)
		nvme_suspend_queue(&dev->queues[i]);
}

static void nvme_disable_admin_queue(struct nvme_dev *dev, bool shutdown)
{
	struct nvme_queue *nvmeq = &dev->queues[0];

	if (shutdown)
		nvme_shutdown_ctrl(&dev->ctrl);
	else
		nvme_disable_ctrl(&dev->ctrl, dev->ctrl.cap);

	nvme_poll_irqdisable(nvmeq, -1);
}

static int nvme_cmb_qdepth(struct nvme_dev *dev, int nr_io_queues,
				int entry_size)
{
	int q_depth = dev->q_depth;
	unsigned q_size_aligned = roundup(q_depth * entry_size,
					  dev->ctrl.page_size);

	if (q_size_aligned * nr_io_queues > dev->cmb_size) {
		u64 mem_per_q = div_u64(dev->cmb_size, nr_io_queues);
		mem_per_q = round_down(mem_per_q, dev->ctrl.page_size);
		q_depth = div_u64(mem_per_q, entry_size);

		/*
		 * Ensure the reduced q_depth is above some threshold where it
		 * would be better to map queues in system memory with the
		 * original depth
		 */
		if (q_depth < 64)
			return -ENOMEM;
	}

	return q_depth;
}

static int nvme_alloc_sq_cmds(struct nvme_dev *dev, struct nvme_queue *nvmeq,
				int qid, int depth)
{
	struct pci_dev *pdev = to_pci_dev(dev->dev);

	if (qid && dev->cmb_use_sqes && (dev->cmbsz & NVME_CMBSZ_SQS)) {
		nvmeq->sq_cmds = pci_alloc_p2pmem(pdev, SQ_SIZE(depth));
		if (nvmeq->sq_cmds) {
			nvmeq->sq_dma_addr = pci_p2pmem_virt_to_bus(pdev,
							nvmeq->sq_cmds);
			if (nvmeq->sq_dma_addr) {
				set_bit(NVMEQ_SQ_CMB, &nvmeq->flags);
				return 0;
			}

			pci_free_p2pmem(pdev, nvmeq->sq_cmds, SQ_SIZE(depth));
		}
	}

	nvmeq->sq_cmds = dma_alloc_coherent(dev->dev, SQ_SIZE(depth),
				&nvmeq->sq_dma_addr, GFP_KERNEL);
	if (!nvmeq->sq_cmds)
		return -ENOMEM;
	return 0;
}

static int nvme_alloc_queue(struct nvme_dev *dev, int qid, int depth)
{
	struct nvme_queue *nvmeq = &dev->queues[qid];

	if (dev->ctrl.queue_count > qid)
		return 0;

	nvmeq->cqes = dma_alloc_coherent(dev->dev, CQ_SIZE(depth),
					 &nvmeq->cq_dma_addr, GFP_KERNEL);
	if (!nvmeq->cqes)
		goto free_nvmeq;

	if (nvme_alloc_sq_cmds(dev, nvmeq, qid, depth))
		goto free_cqdma;

	nvmeq->dev = dev;
	spin_lock_init(&nvmeq->sq_lock);
	spin_lock_init(&nvmeq->cq_poll_lock);
	nvmeq->cq_head = 0;
	nvmeq->cq_phase = 1;
	nvmeq->q_db = &dev->dbs[qid * 2 * dev->db_stride];
	nvmeq->q_depth = depth;
	nvmeq->qid = qid;
	dev->ctrl.queue_count++;

	return 0;

 free_cqdma:
	dma_free_coherent(dev->dev, CQ_SIZE(depth), (void *)nvmeq->cqes,
							nvmeq->cq_dma_addr);
 free_nvmeq:
	return -ENOMEM;
}

static int queue_request_irq(struct nvme_queue *nvmeq)
{
	struct pci_dev *pdev = to_pci_dev(nvmeq->dev->dev);
	int nr = nvmeq->dev->ctrl.instance;

	if (use_threaded_interrupts) {
		return pci_request_irq(pdev, nvmeq->cq_vector, nvme_irq_check,
				nvme_irq, nvmeq, "nvme%dq%d", nr, nvmeq->qid);
	} else {
		return pci_request_irq(pdev, nvmeq->cq_vector, nvme_irq,
				NULL, nvmeq, "nvme%dq%d", nr, nvmeq->qid);
	}
}

static void nvme_init_queue(struct nvme_queue *nvmeq, u16 qid)
{
	struct nvme_dev *dev = nvmeq->dev;

	nvmeq->sq_tail = 0;
	nvmeq->last_sq_tail = 0;
	nvmeq->cq_head = 0;
	nvmeq->cq_phase = 1;
	nvmeq->q_db = &dev->dbs[qid * 2 * dev->db_stride];
	memset((void *)nvmeq->cqes, 0, CQ_SIZE(nvmeq->q_depth));
	nvme_dbbuf_init(dev, nvmeq, qid);
	dev->online_queues++;
	wmb(); /* ensure the first interrupt sees the initialization */
}

static int nvme_create_queue(struct nvme_queue *nvmeq, int qid, bool polled)
{
	struct nvme_dev *dev = nvmeq->dev;
	int result;
	u16 vector = 0;

	clear_bit(NVMEQ_DELETE_ERROR, &nvmeq->flags);

	/*
	 * A queue's vector matches the queue identifier unless the controller
	 * has only one vector available.
	 */
	if (!polled)
		vector = dev->num_vecs == 1 ? 0 : qid;
	else
		set_bit(NVMEQ_POLLED, &nvmeq->flags);

	result = adapter_alloc_cq(dev, qid, nvmeq, vector);
	if (result)
		return result;

	result = adapter_alloc_sq(dev, qid, nvmeq);
	if (result < 0)
		return result;
	else if (result)
		goto release_cq;

	nvmeq->cq_vector = vector;
	nvme_init_queue(nvmeq, qid);

	if (!polled) {
		nvmeq->cq_vector = vector;
		result = queue_request_irq(nvmeq);
		if (result < 0)
			goto release_sq;
	}

	set_bit(NVMEQ_ENABLED, &nvmeq->flags);
	return result;

release_sq:
	dev->online_queues--;
	adapter_delete_sq(dev, qid);
release_cq:
	adapter_delete_cq(dev, qid);
	return result;
}

static const struct blk_mq_ops nvme_mq_admin_ops = {
	.queue_rq	= nvme_queue_rq,
	.complete	= nvme_pci_complete_rq,
	.init_hctx	= nvme_admin_init_hctx,
	.exit_hctx      = nvme_admin_exit_hctx,
	.init_request	= nvme_init_request,
	.timeout	= nvme_timeout,
};

static const struct blk_mq_ops nvme_mq_ops = {
	.queue_rq	= nvme_queue_rq,
	.complete	= nvme_pci_complete_rq,
	.commit_rqs	= nvme_commit_rqs,
	.init_hctx	= nvme_init_hctx,
	.init_request	= nvme_init_request,
	.map_queues	= nvme_pci_map_queues,
	.timeout	= nvme_timeout,
	.poll		= nvme_poll,
};

static void nvme_dev_remove_admin(struct nvme_dev *dev)
{
	if (dev->ctrl.admin_q && !blk_queue_dying(dev->ctrl.admin_q)) {
		/*
		 * If the controller was reset during removal, it's possible
		 * user requests may be waiting on a stopped queue. Start the
		 * queue to flush these to completion.
		 */
		blk_mq_unquiesce_queue(dev->ctrl.admin_q);
		blk_cleanup_queue(dev->ctrl.admin_q);
		blk_mq_free_tag_set(&dev->admin_tagset);
	}
}

static int nvme_alloc_admin_tags(struct nvme_dev *dev)
{
	if (!dev->ctrl.admin_q) {
		dev->admin_tagset.ops = &nvme_mq_admin_ops;
		dev->admin_tagset.nr_hw_queues = 1;

		dev->admin_tagset.queue_depth = NVME_AQ_MQ_TAG_DEPTH;
		dev->admin_tagset.timeout = ADMIN_TIMEOUT;
		dev->admin_tagset.numa_node = dev_to_node(dev->dev);
		dev->admin_tagset.cmd_size = sizeof(struct nvme_iod);
		dev->admin_tagset.flags = BLK_MQ_F_NO_SCHED;
		dev->admin_tagset.driver_data = dev;

		if (blk_mq_alloc_tag_set(&dev->admin_tagset))
			return -ENOMEM;
		dev->ctrl.admin_tagset = &dev->admin_tagset;

		dev->ctrl.admin_q = blk_mq_init_queue(&dev->admin_tagset);
		if (IS_ERR(dev->ctrl.admin_q)) {
			blk_mq_free_tag_set(&dev->admin_tagset);
			return -ENOMEM;
		}
		if (!blk_get_queue(dev->ctrl.admin_q)) {
			nvme_dev_remove_admin(dev);
			dev->ctrl.admin_q = NULL;
			return -ENODEV;
		}
	} else
		blk_mq_unquiesce_queue(dev->ctrl.admin_q);

	return 0;
}

static unsigned long db_bar_size(struct nvme_dev *dev, unsigned nr_io_queues)
{
	return NVME_REG_DBS + ((nr_io_queues + 1) * 8 * dev->db_stride);
}

static int nvme_remap_bar(struct nvme_dev *dev, unsigned long size)
{
	struct pci_dev *pdev = to_pci_dev(dev->dev);

	if (size <= dev->bar_mapped_size)
		return 0;
	if (size > pci_resource_len(pdev, 0))
		return -ENOMEM;
	if (dev->bar)
		iounmap(dev->bar);
	dev->bar = ioremap(pci_resource_start(pdev, 0), size);
	if (!dev->bar) {
		dev->bar_mapped_size = 0;
		return -ENOMEM;
	}
	dev->bar_mapped_size = size;
	dev->dbs = dev->bar + NVME_REG_DBS;

	return 0;
}

static int nvme_pci_configure_admin_queue(struct nvme_dev *dev)
{
	int result;
	u32 aqa;
	struct nvme_queue *nvmeq;

	result = nvme_remap_bar(dev, db_bar_size(dev, 0));
	if (result < 0)
		return result;

	dev->subsystem = readl(dev->bar + NVME_REG_VS) >= NVME_VS(1, 1, 0) ?
				NVME_CAP_NSSRC(dev->ctrl.cap) : 0;

	if (dev->subsystem &&
	    (readl(dev->bar + NVME_REG_CSTS) & NVME_CSTS_NSSRO))
		writel(NVME_CSTS_NSSRO, dev->bar + NVME_REG_CSTS);

	result = nvme_disable_ctrl(&dev->ctrl, dev->ctrl.cap);
	if (result < 0)
		return result;

	result = nvme_alloc_queue(dev, 0, NVME_AQ_DEPTH);
	if (result)
		return result;

	nvmeq = &dev->queues[0];
	aqa = nvmeq->q_depth - 1;
	aqa |= aqa << 16;

	writel(aqa, dev->bar + NVME_REG_AQA);
	lo_hi_writeq(nvmeq->sq_dma_addr, dev->bar + NVME_REG_ASQ);
	lo_hi_writeq(nvmeq->cq_dma_addr, dev->bar + NVME_REG_ACQ);

	result = nvme_enable_ctrl(&dev->ctrl, dev->ctrl.cap);
	if (result)
		return result;

	nvmeq->cq_vector = 0;
	nvme_init_queue(nvmeq, 0);
	result = queue_request_irq(nvmeq);
	if (result) {
		dev->online_queues--;
		return result;
	}

	set_bit(NVMEQ_ENABLED, &nvmeq->flags);
	return result;
}

static int nvme_create_io_queues(struct nvme_dev *dev)
{
	unsigned i, max, rw_queues;
	int ret = 0;

	for (i = dev->ctrl.queue_count; i <= dev->max_qid; i++) {
		if (nvme_alloc_queue(dev, i, dev->q_depth)) {
			ret = -ENOMEM;
			break;
		}
	}

	max = min(dev->max_qid, dev->ctrl.queue_count - 1);
	if (max != 1 && dev->io_queues[HCTX_TYPE_POLL]) {
		rw_queues = dev->io_queues[HCTX_TYPE_DEFAULT] +
				dev->io_queues[HCTX_TYPE_READ];
	} else {
		rw_queues = max;
	}

	for (i = dev->online_queues; i <= max; i++) {
		bool polled = i > rw_queues;

		ret = nvme_create_queue(&dev->queues[i], i, polled);
		if (ret)
			break;
	}

	/*
	 * Ignore failing Create SQ/CQ commands, we can continue with less
	 * than the desired amount of queues, and even a controller without
	 * I/O queues can still be used to issue admin commands.  This might
	 * be useful to upgrade a buggy firmware for example.
	 */
	return ret >= 0 ? 0 : ret;
}

static ssize_t nvme_cmb_show(struct device *dev,
			     struct device_attribute *attr,
			     char *buf)
{
	struct nvme_dev *ndev = to_nvme_dev(dev_get_drvdata(dev));

	return scnprintf(buf, PAGE_SIZE, "cmbloc : x%08x\ncmbsz  : x%08x\n",
		       ndev->cmbloc, ndev->cmbsz);
}
static DEVICE_ATTR(cmb, S_IRUGO, nvme_cmb_show, NULL);

static u64 nvme_cmb_size_unit(struct nvme_dev *dev)
{
	u8 szu = (dev->cmbsz >> NVME_CMBSZ_SZU_SHIFT) & NVME_CMBSZ_SZU_MASK;

	return 1ULL << (12 + 4 * szu);
}

static u32 nvme_cmb_size(struct nvme_dev *dev)
{
	return (dev->cmbsz >> NVME_CMBSZ_SZ_SHIFT) & NVME_CMBSZ_SZ_MASK;
}

static void nvme_map_cmb(struct nvme_dev *dev)
{
	u64 size, offset;
	resource_size_t bar_size;
	struct pci_dev *pdev = to_pci_dev(dev->dev);
	int bar;

	if (dev->cmb_size)
		return;

	dev->cmbsz = readl(dev->bar + NVME_REG_CMBSZ);
	if (!dev->cmbsz)
		return;
	dev->cmbloc = readl(dev->bar + NVME_REG_CMBLOC);

	size = nvme_cmb_size_unit(dev) * nvme_cmb_size(dev);
	offset = nvme_cmb_size_unit(dev) * NVME_CMB_OFST(dev->cmbloc);
	bar = NVME_CMB_BIR(dev->cmbloc);
	bar_size = pci_resource_len(pdev, bar);

	if (offset > bar_size)
		return;

	/*
	 * Controllers may support a CMB size larger than their BAR,
	 * for example, due to being behind a bridge. Reduce the CMB to
	 * the reported size of the BAR
	 */
	if (size > bar_size - offset)
		size = bar_size - offset;

	if (pci_p2pdma_add_resource(pdev, bar, size, offset)) {
		dev_warn(dev->ctrl.device,
			 "failed to register the CMB\n");
		return;
	}

	dev->cmb_size = size;
	dev->cmb_use_sqes = use_cmb_sqes && (dev->cmbsz & NVME_CMBSZ_SQS);

	if ((dev->cmbsz & (NVME_CMBSZ_WDS | NVME_CMBSZ_RDS)) ==
			(NVME_CMBSZ_WDS | NVME_CMBSZ_RDS))
		pci_p2pmem_publish(pdev, true);

	if (sysfs_add_file_to_group(&dev->ctrl.device->kobj,
				    &dev_attr_cmb.attr, NULL))
		dev_warn(dev->ctrl.device,
			 "failed to add sysfs attribute for CMB\n");
}

static inline void nvme_release_cmb(struct nvme_dev *dev)
{
	if (dev->cmb_size) {
		sysfs_remove_file_from_group(&dev->ctrl.device->kobj,
					     &dev_attr_cmb.attr, NULL);
		dev->cmb_size = 0;
	}
}

static int nvme_set_host_mem(struct nvme_dev *dev, u32 bits)
{
	u64 dma_addr = dev->host_mem_descs_dma;
	struct nvme_command c;
	int ret;

	memset(&c, 0, sizeof(c));
	c.features.opcode	= nvme_admin_set_features;
	c.features.fid		= cpu_to_le32(NVME_FEAT_HOST_MEM_BUF);
	c.features.dword11	= cpu_to_le32(bits);
	c.features.dword12	= cpu_to_le32(dev->host_mem_size >>
					      ilog2(dev->ctrl.page_size));
	c.features.dword13	= cpu_to_le32(lower_32_bits(dma_addr));
	c.features.dword14	= cpu_to_le32(upper_32_bits(dma_addr));
	c.features.dword15	= cpu_to_le32(dev->nr_host_mem_descs);

	ret = nvme_submit_sync_cmd(dev->ctrl.admin_q, &c, NULL, 0);
	if (ret) {
		dev_warn(dev->ctrl.device,
			 "failed to set host mem (err %d, flags %#x).\n",
			 ret, bits);
	}
	return ret;
}

static void nvme_free_host_mem(struct nvme_dev *dev)
{
	int i;

	for (i = 0; i < dev->nr_host_mem_descs; i++) {
		struct nvme_host_mem_buf_desc *desc = &dev->host_mem_descs[i];
		size_t size = le32_to_cpu(desc->size) * dev->ctrl.page_size;

		dma_free_attrs(dev->dev, size, dev->host_mem_desc_bufs[i],
			       le64_to_cpu(desc->addr),
			       DMA_ATTR_NO_KERNEL_MAPPING | DMA_ATTR_NO_WARN);
	}

	kfree(dev->host_mem_desc_bufs);
	dev->host_mem_desc_bufs = NULL;
	dma_free_coherent(dev->dev,
			dev->nr_host_mem_descs * sizeof(*dev->host_mem_descs),
			dev->host_mem_descs, dev->host_mem_descs_dma);
	dev->host_mem_descs = NULL;
	dev->nr_host_mem_descs = 0;
}

static int __nvme_alloc_host_mem(struct nvme_dev *dev, u64 preferred,
		u32 chunk_size)
{
	struct nvme_host_mem_buf_desc *descs;
	u32 max_entries, len;
	dma_addr_t descs_dma;
	int i = 0;
	void **bufs;
	u64 size, tmp;

	tmp = (preferred + chunk_size - 1);
	do_div(tmp, chunk_size);
	max_entries = tmp;

	if (dev->ctrl.hmmaxd && dev->ctrl.hmmaxd < max_entries)
		max_entries = dev->ctrl.hmmaxd;

	descs = dma_alloc_coherent(dev->dev, max_entries * sizeof(*descs),
				   &descs_dma, GFP_KERNEL);
	if (!descs)
		goto out;

	bufs = kcalloc(max_entries, sizeof(*bufs), GFP_KERNEL);
	if (!bufs)
		goto out_free_descs;

	for (size = 0; size < preferred && i < max_entries; size += len) {
		dma_addr_t dma_addr;

		len = min_t(u64, chunk_size, preferred - size);
		bufs[i] = dma_alloc_attrs(dev->dev, len, &dma_addr, GFP_KERNEL,
				DMA_ATTR_NO_KERNEL_MAPPING | DMA_ATTR_NO_WARN);
		if (!bufs[i])
			break;

		descs[i].addr = cpu_to_le64(dma_addr);
		descs[i].size = cpu_to_le32(len / dev->ctrl.page_size);
		i++;
	}

	if (!size)
		goto out_free_bufs;

	dev->nr_host_mem_descs = i;
	dev->host_mem_size = size;
	dev->host_mem_descs = descs;
	dev->host_mem_descs_dma = descs_dma;
	dev->host_mem_desc_bufs = bufs;
	return 0;

out_free_bufs:
	while (--i >= 0) {
		size_t size = le32_to_cpu(descs[i].size) * dev->ctrl.page_size;

		dma_free_attrs(dev->dev, size, bufs[i],
			       le64_to_cpu(descs[i].addr),
			       DMA_ATTR_NO_KERNEL_MAPPING | DMA_ATTR_NO_WARN);
	}

	kfree(bufs);
out_free_descs:
	dma_free_coherent(dev->dev, max_entries * sizeof(*descs), descs,
			descs_dma);
out:
	dev->host_mem_descs = NULL;
	return -ENOMEM;
}

static int nvme_alloc_host_mem(struct nvme_dev *dev, u64 min, u64 preferred)
{
	u32 chunk_size;

	/* start big and work our way down */
	for (chunk_size = min_t(u64, preferred, PAGE_SIZE * MAX_ORDER_NR_PAGES);
	     chunk_size >= max_t(u32, dev->ctrl.hmminds * 4096, PAGE_SIZE * 2);
	     chunk_size /= 2) {
		if (!__nvme_alloc_host_mem(dev, preferred, chunk_size)) {
			if (!min || dev->host_mem_size >= min)
				return 0;
			nvme_free_host_mem(dev);
		}
	}

	return -ENOMEM;
}

static int nvme_setup_host_mem(struct nvme_dev *dev)
{
	u64 max = (u64)max_host_mem_size_mb * SZ_1M;
	u64 preferred = (u64)dev->ctrl.hmpre * 4096;
	u64 min = (u64)dev->ctrl.hmmin * 4096;
	u32 enable_bits = NVME_HOST_MEM_ENABLE;
	int ret;

	preferred = min(preferred, max);
	if (min > max) {
		dev_warn(dev->ctrl.device,
			"min host memory (%lld MiB) above limit (%d MiB).\n",
			min >> ilog2(SZ_1M), max_host_mem_size_mb);
		nvme_free_host_mem(dev);
		return 0;
	}

	/*
	 * If we already have a buffer allocated check if we can reuse it.
	 */
	if (dev->host_mem_descs) {
		if (dev->host_mem_size >= min)
			enable_bits |= NVME_HOST_MEM_RETURN;
		else
			nvme_free_host_mem(dev);
	}

	if (!dev->host_mem_descs) {
		if (nvme_alloc_host_mem(dev, min, preferred)) {
			dev_warn(dev->ctrl.device,
				"failed to allocate host memory buffer.\n");
			return 0; /* controller must work without HMB */
		}

		dev_info(dev->ctrl.device,
			"allocated %lld MiB host memory buffer.\n",
			dev->host_mem_size >> ilog2(SZ_1M));
	}

	ret = nvme_set_host_mem(dev, enable_bits);
	if (ret)
		nvme_free_host_mem(dev);
	return ret;
}

/*
 * nirqs is the number of interrupts available for write and read
 * queues. The core already reserved an interrupt for the admin queue.
 */
static void nvme_calc_irq_sets(struct irq_affinity *affd, unsigned int nrirqs)
{
	struct nvme_dev *dev = affd->priv;
	unsigned int nr_read_queues;

	/*
	 * If there is no interupt available for queues, ensure that
	 * the default queue is set to 1. The affinity set size is
	 * also set to one, but the irq core ignores it for this case.
	 *
	 * If only one interrupt is available or 'write_queue' == 0, combine
	 * write and read queues.
	 *
	 * If 'write_queues' > 0, ensure it leaves room for at least one read
	 * queue.
	 */
	if (!nrirqs) {
		nrirqs = 1;
		nr_read_queues = 0;
	} else if (nrirqs == 1 || !write_queues) {
		nr_read_queues = 0;
	} else if (write_queues >= nrirqs) {
		nr_read_queues = 1;
	} else {
		nr_read_queues = nrirqs - write_queues;
	}

	dev->io_queues[HCTX_TYPE_DEFAULT] = nrirqs - nr_read_queues;
	affd->set_size[HCTX_TYPE_DEFAULT] = nrirqs - nr_read_queues;
	dev->io_queues[HCTX_TYPE_READ] = nr_read_queues;
	affd->set_size[HCTX_TYPE_READ] = nr_read_queues;
	affd->nr_sets = nr_read_queues ? 2 : 1;
}

static int nvme_setup_irqs(struct nvme_dev *dev, unsigned int nr_io_queues)
{
	struct pci_dev *pdev = to_pci_dev(dev->dev);
	struct irq_affinity affd = {
		.pre_vectors	= 1,
		.calc_sets	= nvme_calc_irq_sets,
		.priv		= dev,
	};
	unsigned int irq_queues, this_p_queues;
	unsigned int nr_cpus = num_possible_cpus();

	/*
	 * Poll queues don't need interrupts, but we need at least one IO
	 * queue left over for non-polled IO.
	 */
	this_p_queues = poll_queues;
	if (this_p_queues >= nr_io_queues) {
		this_p_queues = nr_io_queues - 1;
		irq_queues = 1;
	} else {
		if (nr_cpus < nr_io_queues - this_p_queues)
			irq_queues = nr_cpus + 1;
		else
			irq_queues = nr_io_queues - this_p_queues + 1;
	}
	dev->io_queues[HCTX_TYPE_POLL] = this_p_queues;

	/* Initialize for the single interrupt case */
	dev->io_queues[HCTX_TYPE_DEFAULT] = 1;
	dev->io_queues[HCTX_TYPE_READ] = 0;

	return pci_alloc_irq_vectors_affinity(pdev, 1, irq_queues,
			      PCI_IRQ_ALL_TYPES | PCI_IRQ_AFFINITY, &affd);
}

static void nvme_disable_io_queues(struct nvme_dev *dev)
{
	if (__nvme_disable_io_queues(dev, nvme_admin_delete_sq))
		__nvme_disable_io_queues(dev, nvme_admin_delete_cq);
}

static int nvme_setup_io_queues(struct nvme_dev *dev)
{
	struct nvme_queue *adminq = &dev->queues[0];
	struct pci_dev *pdev = to_pci_dev(dev->dev);
	int result, nr_io_queues;
	unsigned long size;

	nr_io_queues = max_io_queues();
	result = nvme_set_queue_count(&dev->ctrl, &nr_io_queues);
	if (result < 0)
		return result;

	if (nr_io_queues == 0)
		return 0;
	
	clear_bit(NVMEQ_ENABLED, &adminq->flags);

	if (dev->cmb_use_sqes) {
		result = nvme_cmb_qdepth(dev, nr_io_queues,
				sizeof(struct nvme_command));
		if (result > 0)
			dev->q_depth = result;
		else
			dev->cmb_use_sqes = false;
	}

	do {
		size = db_bar_size(dev, nr_io_queues);
		result = nvme_remap_bar(dev, size);
		if (!result)
			break;
		if (!--nr_io_queues)
			return -ENOMEM;
	} while (1);
	adminq->q_db = dev->dbs;

 retry:
	/* Deregister the admin queue's interrupt */
	pci_free_irq(pdev, 0, adminq);

	/*
	 * If we enable msix early due to not intx, disable it again before
	 * setting up the full range we need.
	 */
	pci_free_irq_vectors(pdev);

	result = nvme_setup_irqs(dev, nr_io_queues);
	if (result <= 0)
		return -EIO;

	dev->num_vecs = result;
	result = max(result - 1, 1);
	dev->max_qid = result + dev->io_queues[HCTX_TYPE_POLL];

	/*
	 * Should investigate if there's a performance win from allocating
	 * more queues than interrupt vectors; it might allow the submission
	 * path to scale better, even if the receive path is limited by the
	 * number of interrupts.
	 */
	result = queue_request_irq(adminq);
	if (result)
		return result;
	set_bit(NVMEQ_ENABLED, &adminq->flags);

	result = nvme_create_io_queues(dev);
	if (result || dev->online_queues < 2)
		return result;

	if (dev->online_queues - 1 < dev->max_qid) {
		nr_io_queues = dev->online_queues - 1;
		nvme_disable_io_queues(dev);
		nvme_suspend_io_queues(dev);
		goto retry;
	}
	dev_info(dev->ctrl.device, "%d/%d/%d default/read/poll queues\n",
					dev->io_queues[HCTX_TYPE_DEFAULT],
					dev->io_queues[HCTX_TYPE_READ],
					dev->io_queues[HCTX_TYPE_POLL]);
	return 0;
}

static void nvme_del_queue_end(struct request *req, blk_status_t error)
{
	struct nvme_queue *nvmeq = req->end_io_data;

	blk_mq_free_request(req);
	complete(&nvmeq->delete_done);
}

static void nvme_del_cq_end(struct request *req, blk_status_t error)
{
	struct nvme_queue *nvmeq = req->end_io_data;

	if (error)
		set_bit(NVMEQ_DELETE_ERROR, &nvmeq->flags);

	nvme_del_queue_end(req, error);
}

static int nvme_delete_queue(struct nvme_queue *nvmeq, u8 opcode)
{
	struct request_queue *q = nvmeq->dev->ctrl.admin_q;
	struct request *req;
	struct nvme_command cmd;

	memset(&cmd, 0, sizeof(cmd));
	cmd.delete_queue.opcode = opcode;
	cmd.delete_queue.qid = cpu_to_le16(nvmeq->qid);

	req = nvme_alloc_request(q, &cmd, BLK_MQ_REQ_NOWAIT, NVME_QID_ANY);
	if (IS_ERR(req))
		return PTR_ERR(req);

	req->timeout = ADMIN_TIMEOUT;
	req->end_io_data = nvmeq;

	init_completion(&nvmeq->delete_done);
	blk_execute_rq_nowait(q, NULL, req, false,
			opcode == nvme_admin_delete_cq ?
				nvme_del_cq_end : nvme_del_queue_end);
	return 0;
}

static bool __nvme_disable_io_queues(struct nvme_dev *dev, u8 opcode)
{
	int nr_queues = dev->online_queues - 1, sent = 0;
	unsigned long timeout;

 retry:
	timeout = ADMIN_TIMEOUT;
	while (nr_queues > 0) {
		if (nvme_delete_queue(&dev->queues[nr_queues], opcode))
			break;
		nr_queues--;
		sent++;
	}
	while (sent) {
		struct nvme_queue *nvmeq = &dev->queues[nr_queues + sent];

		timeout = wait_for_completion_io_timeout(&nvmeq->delete_done,
				timeout);
		if (timeout == 0)
			return false;

		/* handle any remaining CQEs */
		if (opcode == nvme_admin_delete_cq &&
		    !test_bit(NVMEQ_DELETE_ERROR, &nvmeq->flags))
			nvme_poll_irqdisable(nvmeq, -1);

		sent--;
		if (nr_queues)
			goto retry;
	}
	return true;
}

/*
 * return error value only when tagset allocation failed
 */
static int nvme_dev_add(struct nvme_dev *dev)
{
	int ret;

	if (!dev->ctrl.tagset) {
		dev->tagset.ops = &nvme_mq_ops;
		dev->tagset.nr_hw_queues = dev->online_queues - 1;
		dev->tagset.nr_maps = 2; /* default + read */
		if (dev->io_queues[HCTX_TYPE_POLL])
			dev->tagset.nr_maps++;
		dev->tagset.timeout = NVME_IO_TIMEOUT;
		dev->tagset.numa_node = dev_to_node(dev->dev);
		dev->tagset.queue_depth =
				min_t(int, dev->q_depth, BLK_MQ_MAX_DEPTH) - 1;
		dev->tagset.cmd_size = sizeof(struct nvme_iod);
		dev->tagset.flags = BLK_MQ_F_SHOULD_MERGE;
		dev->tagset.driver_data = dev;

		ret = blk_mq_alloc_tag_set(&dev->tagset);
		if (ret) {
			dev_warn(dev->ctrl.device,
				"IO queues tagset allocation failed %d\n", ret);
			return ret;
		}
		dev->ctrl.tagset = &dev->tagset;
	} else {
		blk_mq_update_nr_hw_queues(&dev->tagset, dev->online_queues - 1);

		/* Free previously allocated queues that are no longer usable */
		nvme_free_queues(dev, dev->online_queues);
	}

	nvme_dbbuf_set(dev);
	return 0;
}

static int nvme_pci_enable(struct nvme_dev *dev)
{
	int result = -ENOMEM;
	struct pci_dev *pdev = to_pci_dev(dev->dev);

	if (pci_enable_device_mem(pdev))
		return result;

	pci_set_master(pdev);

	if (dma_set_mask_and_coherent(dev->dev, DMA_BIT_MASK(64)))
		goto disable;

	if (readl(dev->bar + NVME_REG_CSTS) == -1) {
		result = -ENODEV;
		goto disable;
	}

	/*
	 * Some devices and/or platforms don't advertise or work with INTx
	 * interrupts. Pre-enable a single MSIX or MSI vec for setup. We'll
	 * adjust this later.
	 */
	result = pci_alloc_irq_vectors(pdev, 1, 1, PCI_IRQ_ALL_TYPES);
	if (result < 0)
		return result;

	dev->ctrl.cap = lo_hi_readq(dev->bar + NVME_REG_CAP);

	dev->q_depth = min_t(int, NVME_CAP_MQES(dev->ctrl.cap) + 1,
				io_queue_depth);
	dev->db_stride = 1 << NVME_CAP_STRIDE(dev->ctrl.cap);
	dev->dbs = dev->bar + 4096;

	/*
	 * Temporary fix for the Apple controller found in the MacBook8,1 and
	 * some MacBook7,1 to avoid controller resets and data loss.
	 */
	if (pdev->vendor == PCI_VENDOR_ID_APPLE && pdev->device == 0x2001) {
		dev->q_depth = 2;
		dev_warn(dev->ctrl.device, "detected Apple NVMe controller, "
			"set queue depth=%u to work around controller resets\n",
			dev->q_depth);
	} else if (pdev->vendor == PCI_VENDOR_ID_SAMSUNG &&
		   (pdev->device == 0xa821 || pdev->device == 0xa822) &&
		   NVME_CAP_MQES(dev->ctrl.cap) == 0) {
		dev->q_depth = 64;
		dev_err(dev->ctrl.device, "detected PM1725 NVMe controller, "
                        "set queue depth=%u\n", dev->q_depth);
	}

	nvme_map_cmb(dev);

	pci_enable_pcie_error_reporting(pdev);
	pci_save_state(pdev);
	return 0;

 disable:
	pci_disable_device(pdev);
	return result;
}

static void nvme_dev_unmap(struct nvme_dev *dev)
{
	if (dev->bar)
		iounmap(dev->bar);
	pci_release_mem_regions(to_pci_dev(dev->dev));
}

static void nvme_pci_disable(struct nvme_dev *dev)
{
	struct pci_dev *pdev = to_pci_dev(dev->dev);

	pci_free_irq_vectors(pdev);

	if (pci_is_enabled(pdev)) {
		pci_disable_pcie_error_reporting(pdev);
		pci_disable_device(pdev);
	}
}

static void nvme_dev_disable(struct nvme_dev *dev, bool shutdown)
{
	bool dead = true, freeze = false;
	struct pci_dev *pdev = to_pci_dev(dev->dev);

	mutex_lock(&dev->shutdown_lock);
	if (pci_is_enabled(pdev)) {
		u32 csts = readl(dev->bar + NVME_REG_CSTS);

		if (dev->ctrl.state == NVME_CTRL_LIVE ||
		    dev->ctrl.state == NVME_CTRL_RESETTING) {
			freeze = true;
			nvme_start_freeze(&dev->ctrl);
		}
		dead = !!((csts & NVME_CSTS_CFS) || !(csts & NVME_CSTS_RDY) ||
			pdev->error_state  != pci_channel_io_normal);
	}

	/*
	 * Give the controller a chance to complete all entered requests if
	 * doing a safe shutdown.
	 */
	if (!dead && shutdown && freeze)
		nvme_wait_freeze_timeout(&dev->ctrl, NVME_IO_TIMEOUT);

	nvme_stop_queues(&dev->ctrl);

	if (!dead && dev->ctrl.queue_count > 0) {
		nvme_disable_io_queues(dev);
		nvme_disable_admin_queue(dev, shutdown);
	}
	nvme_suspend_io_queues(dev);
	nvme_suspend_queue(&dev->queues[0]);
	nvme_pci_disable(dev);

	blk_mq_tagset_busy_iter(&dev->tagset, nvme_cancel_request, &dev->ctrl);
	blk_mq_tagset_busy_iter(&dev->admin_tagset, nvme_cancel_request, &dev->ctrl);

	/*
	 * The driver will not be starting up queues again if shutting down so
	 * must flush all entered requests to their failed completion to avoid
	 * deadlocking blk-mq hot-cpu notifier.
	 */
	if (shutdown) {
		nvme_start_queues(&dev->ctrl);
		if (dev->ctrl.admin_q && !blk_queue_dying(dev->ctrl.admin_q))
			blk_mq_unquiesce_queue(dev->ctrl.admin_q);
	}
	mutex_unlock(&dev->shutdown_lock);
}

static int nvme_setup_prp_pools(struct nvme_dev *dev)
{
	dev->prp_page_pool = dma_pool_create("prp list page", dev->dev,
						PAGE_SIZE, PAGE_SIZE, 0);
	if (!dev->prp_page_pool)
		return -ENOMEM;

	/* Optimisation for I/Os between 4k and 128k */
	dev->prp_small_pool = dma_pool_create("prp list 256", dev->dev,
						256, 256, 0);
	if (!dev->prp_small_pool) {
		dma_pool_destroy(dev->prp_page_pool);
		return -ENOMEM;
	}
	return 0;
}

static void nvme_release_prp_pools(struct nvme_dev *dev)
{
	dma_pool_destroy(dev->prp_page_pool);
	dma_pool_destroy(dev->prp_small_pool);
}

static void nvme_pci_free_ctrl(struct nvme_ctrl *ctrl)
{
	struct nvme_dev *dev = to_nvme_dev(ctrl);

	nvme_dbbuf_dma_free(dev);
	put_device(dev->dev);
	if (dev->tagset.tags)
		blk_mq_free_tag_set(&dev->tagset);
	if (dev->ctrl.admin_q)
		blk_put_queue(dev->ctrl.admin_q);
	kfree(dev->queues);
	free_opal_dev(dev->ctrl.opal_dev);
	mempool_destroy(dev->iod_mempool);
	kfree(dev);
}

static void nvme_remove_dead_ctrl(struct nvme_dev *dev)
{
	nvme_get_ctrl(&dev->ctrl);
	nvme_dev_disable(dev, false);
	nvme_kill_queues(&dev->ctrl);
	if (!queue_work(nvme_wq, &dev->remove_work))
		nvme_put_ctrl(&dev->ctrl);
}

static void nvme_reset_work(struct work_struct *work)
{
	struct nvme_dev *dev =
		container_of(work, struct nvme_dev, ctrl.reset_work);
	bool was_suspend = !!(dev->ctrl.ctrl_config & NVME_CC_SHN_NORMAL);
	int result;
	enum nvme_ctrl_state new_state = NVME_CTRL_LIVE;

	if (WARN_ON(dev->ctrl.state != NVME_CTRL_RESETTING)) {
		result = -ENODEV;
		goto out;
	}

	/*
	 * If we're called to reset a live controller first shut it down before
	 * moving on.
	 */
	if (dev->ctrl.ctrl_config & NVME_CC_ENABLE)
		nvme_dev_disable(dev, false);
	nvme_sync_queues(&dev->ctrl);

	mutex_lock(&dev->shutdown_lock);
	result = nvme_pci_enable(dev);
	if (result)
		goto out_unlock;

	result = nvme_pci_configure_admin_queue(dev);
	if (result)
		goto out_unlock;

	result = nvme_alloc_admin_tags(dev);
	if (result)
		goto out_unlock;

	/*
	 * Limit the max command size to prevent iod->sg allocations going
	 * over a single page.
	 */
	dev->ctrl.max_hw_sectors = min_t(u32,
		NVME_MAX_KB_SZ << 1, dma_max_mapping_size(dev->dev) >> 9);
	dev->ctrl.max_segments = NVME_MAX_SEGS;

	/*
	 * Don't limit the IOMMU merged segment size.
	 */
	dma_set_max_seg_size(dev->dev, 0xffffffff);

	mutex_unlock(&dev->shutdown_lock);

	/*
	 * Introduce CONNECTING state from nvme-fc/rdma transports to mark the
	 * initializing procedure here.
	 */
	if (!nvme_change_ctrl_state(&dev->ctrl, NVME_CTRL_CONNECTING)) {
		dev_warn(dev->ctrl.device,
			"failed to mark controller CONNECTING\n");
		result = -EBUSY;
		goto out;
	}

	result = nvme_init_identify(&dev->ctrl);
	if (result)
		goto out;

	if (dev->ctrl.oacs & NVME_CTRL_OACS_SEC_SUPP) {
		if (!dev->ctrl.opal_dev)
			dev->ctrl.opal_dev =
				init_opal_dev(&dev->ctrl, &nvme_sec_submit);
		else if (was_suspend)
			opal_unlock_from_suspend(dev->ctrl.opal_dev);
	} else {
		free_opal_dev(dev->ctrl.opal_dev);
		dev->ctrl.opal_dev = NULL;
	}

	if (dev->ctrl.oacs & NVME_CTRL_OACS_DBBUF_SUPP) {
		result = nvme_dbbuf_dma_alloc(dev);
		if (result)
			dev_warn(dev->dev,
				 "unable to allocate dma for dbbuf\n");
	}

	if (dev->ctrl.hmpre) {
		result = nvme_setup_host_mem(dev);
		if (result < 0)
			goto out;
	}

	result = nvme_setup_io_queues(dev);
	if (result)
		goto out;

	/*
	 * Keep the controller around but remove all namespaces if we don't have
	 * any working I/O queue.
	 */
	if (dev->online_queues < 2) {
		dev_warn(dev->ctrl.device, "IO queues not created\n");
		nvme_kill_queues(&dev->ctrl);
		nvme_remove_namespaces(&dev->ctrl);
		new_state = NVME_CTRL_ADMIN_ONLY;
	} else {
		nvme_start_queues(&dev->ctrl);
		nvme_wait_freeze(&dev->ctrl);
		/* hit this only when allocate tagset fails */
		if (nvme_dev_add(dev))
			new_state = NVME_CTRL_ADMIN_ONLY;
		nvme_unfreeze(&dev->ctrl);
	}

	/*
	 * If only admin queue live, keep it to do further investigation or
	 * recovery.
	 */
	if (!nvme_change_ctrl_state(&dev->ctrl, new_state)) {
		dev_warn(dev->ctrl.device,
			"failed to mark controller state %d\n", new_state);
		result = -ENODEV;
		goto out;
	}

	nvme_start_ctrl(&dev->ctrl);
	return;

 out_unlock:
	mutex_unlock(&dev->shutdown_lock);
 out:
	if (result)
		dev_warn(dev->ctrl.device,
			 "Removing after probe failure status: %d\n", result);
	nvme_remove_dead_ctrl(dev);
}

static void nvme_remove_dead_ctrl_work(struct work_struct *work)
{
	struct nvme_dev *dev = container_of(work, struct nvme_dev, remove_work);
	struct pci_dev *pdev = to_pci_dev(dev->dev);

	if (pci_get_drvdata(pdev))
		device_release_driver(&pdev->dev);
	nvme_put_ctrl(&dev->ctrl);
}

static int nvme_pci_reg_read32(struct nvme_ctrl *ctrl, u32 off, u32 *val)
{
	*val = readl(to_nvme_dev(ctrl)->bar + off);
	return 0;
}

static int nvme_pci_reg_write32(struct nvme_ctrl *ctrl, u32 off, u32 val)
{
	writel(val, to_nvme_dev(ctrl)->bar + off);
	return 0;
}

static int nvme_pci_reg_read64(struct nvme_ctrl *ctrl, u32 off, u64 *val)
{
	*val = readq(to_nvme_dev(ctrl)->bar + off);
	return 0;
}

static int nvme_pci_get_address(struct nvme_ctrl *ctrl, char *buf, int size)
{
	struct pci_dev *pdev = to_pci_dev(to_nvme_dev(ctrl)->dev);

	return snprintf(buf, size, "%s", dev_name(&pdev->dev));
}

static const struct nvme_ctrl_ops nvme_pci_ctrl_ops = {
	.name			= "pcie",
	.module			= THIS_MODULE,
	.flags			= NVME_F_METADATA_SUPPORTED |
				  NVME_F_PCI_P2PDMA,
	.reg_read32		= nvme_pci_reg_read32,
	.reg_write32		= nvme_pci_reg_write32,
	.reg_read64		= nvme_pci_reg_read64,
	.free_ctrl		= nvme_pci_free_ctrl,
	.submit_async_event	= nvme_pci_submit_async_event,
	.get_address		= nvme_pci_get_address,
};

static int nvme_dev_map(struct nvme_dev *dev)
{
	struct pci_dev *pdev = to_pci_dev(dev->dev);

	if (pci_request_mem_regions(pdev, "nvme"))
		return -ENODEV;

	if (nvme_remap_bar(dev, NVME_REG_DBS + 4096))
		goto release;

	return 0;
  release:
	pci_release_mem_regions(pdev);
	return -ENODEV;
}

static unsigned long check_vendor_combination_bug(struct pci_dev *pdev)
{
	if (pdev->vendor == 0x144d && pdev->device == 0xa802) {
		/*
		 * Several Samsung devices seem to drop off the PCIe bus
		 * randomly when APST is on and uses the deepest sleep state.
		 * This has been observed on a Samsung "SM951 NVMe SAMSUNG
		 * 256GB", a "PM951 NVMe SAMSUNG 512GB", and a "Samsung SSD
		 * 950 PRO 256GB", but it seems to be restricted to two Dell
		 * laptops.
		 */
		if (dmi_match(DMI_SYS_VENDOR, "Dell Inc.") &&
		    (dmi_match(DMI_PRODUCT_NAME, "XPS 15 9550") ||
		     dmi_match(DMI_PRODUCT_NAME, "Precision 5510")))
			return NVME_QUIRK_NO_DEEPEST_PS;
	} else if (pdev->vendor == 0x144d && pdev->device == 0xa804) {
		/*
		 * Samsung SSD 960 EVO drops off the PCIe bus after system
		 * suspend on a Ryzen board, ASUS PRIME B350M-A, as well as
		 * within few minutes after bootup on a Coffee Lake board -
		 * ASUS PRIME Z370-A
		 */
		if (dmi_match(DMI_BOARD_VENDOR, "ASUSTeK COMPUTER INC.") &&
		    (dmi_match(DMI_BOARD_NAME, "PRIME B350M-A") ||
		     dmi_match(DMI_BOARD_NAME, "PRIME Z370-A")))
			return NVME_QUIRK_NO_APST;
	}

	return 0;
}

static void nvme_async_probe(void *data, async_cookie_t cookie)
{
	struct nvme_dev *dev = data;

	flush_work(&dev->ctrl.reset_work);
	flush_work(&dev->ctrl.scan_work);
	nvme_put_ctrl(&dev->ctrl);
}

static int nvme_probe(struct pci_dev *pdev, const struct pci_device_id *id)
{
	int node, result = -ENOMEM;
	struct nvme_dev *dev;
	unsigned long quirks = id->driver_data;
	size_t alloc_size;

	node = dev_to_node(&pdev->dev);
	if (node == NUMA_NO_NODE)
		set_dev_node(&pdev->dev, first_memory_node);

	dev = kzalloc_node(sizeof(*dev), GFP_KERNEL, node);
	if (!dev)
		return -ENOMEM;

	dev->queues = kcalloc_node(max_queue_count(), sizeof(struct nvme_queue),
					GFP_KERNEL, node);
	if (!dev->queues)
		goto free;

	dev->dev = get_device(&pdev->dev);
	pci_set_drvdata(pdev, dev);

	result = nvme_dev_map(dev);
	if (result)
		goto put_pci;

	INIT_WORK(&dev->ctrl.reset_work, nvme_reset_work);
	INIT_WORK(&dev->remove_work, nvme_remove_dead_ctrl_work);
	mutex_init(&dev->shutdown_lock);

	result = nvme_setup_prp_pools(dev);
	if (result)
		goto unmap;

	quirks |= check_vendor_combination_bug(pdev);

	/*
	 * Double check that our mempool alloc size will cover the biggest
	 * command we support.
	 */
	alloc_size = nvme_pci_iod_alloc_size(dev, NVME_MAX_KB_SZ,
						NVME_MAX_SEGS, true);
	WARN_ON_ONCE(alloc_size > PAGE_SIZE);

	dev->iod_mempool = mempool_create_node(1, mempool_kmalloc,
						mempool_kfree,
						(void *) alloc_size,
						GFP_KERNEL, node);
	if (!dev->iod_mempool) {
		result = -ENOMEM;
		goto release_pools;
	}

	result = nvme_init_ctrl(&dev->ctrl, &pdev->dev, &nvme_pci_ctrl_ops,
			quirks);
	if (result)
		goto release_mempool;

	dev_info(dev->ctrl.device, "pci function %s\n", dev_name(&pdev->dev));

	nvme_reset_ctrl(&dev->ctrl);
	nvme_get_ctrl(&dev->ctrl);
	async_schedule(nvme_async_probe, dev);

	return 0;

 release_mempool:
	mempool_destroy(dev->iod_mempool);
 release_pools:
	nvme_release_prp_pools(dev);
 unmap:
	nvme_dev_unmap(dev);
 put_pci:
	put_device(dev->dev);
 free:
	kfree(dev->queues);
	kfree(dev);
	return result;
}

static void nvme_reset_prepare(struct pci_dev *pdev)
{
	struct nvme_dev *dev = pci_get_drvdata(pdev);
	nvme_dev_disable(dev, false);
}

static void nvme_reset_done(struct pci_dev *pdev)
{
	struct nvme_dev *dev = pci_get_drvdata(pdev);
	nvme_reset_ctrl_sync(&dev->ctrl);
}

static void nvme_shutdown(struct pci_dev *pdev)
{
	struct nvme_dev *dev = pci_get_drvdata(pdev);
	nvme_dev_disable(dev, true);
}

/*
 * The driver's remove may be called on a device in a partially initialized
 * state. This function must not have any dependencies on the device state in
 * order to proceed.
 */
static void nvme_remove(struct pci_dev *pdev)
{
	struct nvme_dev *dev = pci_get_drvdata(pdev);

	nvme_change_ctrl_state(&dev->ctrl, NVME_CTRL_DELETING);
	pci_set_drvdata(pdev, NULL);

	if (!pci_device_is_present(pdev)) {
		nvme_change_ctrl_state(&dev->ctrl, NVME_CTRL_DEAD);
		nvme_dev_disable(dev, true);
		nvme_dev_remove_admin(dev);
	}

	flush_work(&dev->ctrl.reset_work);
	nvme_stop_ctrl(&dev->ctrl);
	nvme_remove_namespaces(&dev->ctrl);
	nvme_dev_disable(dev, true);
	nvme_release_cmb(dev);
	nvme_free_host_mem(dev);
	nvme_dev_remove_admin(dev);
	nvme_free_queues(dev, 0);
	nvme_uninit_ctrl(&dev->ctrl);
	nvme_release_prp_pools(dev);
	nvme_dev_unmap(dev);
	nvme_put_ctrl(&dev->ctrl);
}

#ifdef CONFIG_PM_SLEEP
static int nvme_get_power_state(struct nvme_ctrl *ctrl, u32 *ps)
{
	return nvme_get_features(ctrl, NVME_FEAT_POWER_MGMT, 0, NULL, 0, ps);
}

static int nvme_set_power_state(struct nvme_ctrl *ctrl, u32 ps)
{
	return nvme_set_features(ctrl, NVME_FEAT_POWER_MGMT, ps, NULL, 0, NULL);
}

static int nvme_resume(struct device *dev)
{
	struct nvme_dev *ndev = pci_get_drvdata(to_pci_dev(dev));
	struct nvme_ctrl *ctrl = &ndev->ctrl;

	if (ndev->last_ps == U32_MAX ||
	    nvme_set_power_state(ctrl, ndev->last_ps) != 0)
		nvme_reset_ctrl(ctrl);
	return 0;
}

static int nvme_suspend(struct device *dev)
{
	struct pci_dev *pdev = to_pci_dev(dev);
	struct nvme_dev *ndev = pci_get_drvdata(pdev);
	struct nvme_ctrl *ctrl = &ndev->ctrl;
	int ret = -EBUSY;

	ndev->last_ps = U32_MAX;

	/*
	 * The platform does not remove power for a kernel managed suspend so
	 * use host managed nvme power settings for lowest idle power if
	 * possible. This should have quicker resume latency than a full device
	 * shutdown.  But if the firmware is involved after the suspend or the
	 * device does not support any non-default power states, shut down the
	 * device fully.
	 *
	 * If ASPM is not enabled for the device, shut down the device and allow
	 * the PCI bus layer to put it into D3 in order to take the PCIe link
	 * down, so as to allow the platform to achieve its minimum low-power
	 * state (which may not be possible if the link is up).
	 */
	if (pm_suspend_via_firmware() || !ctrl->npss ||
<<<<<<< HEAD
	    !pcie_aspm_enabled(pdev)) {
=======
	    !pcie_aspm_enabled(pdev) ||
	    (ndev->ctrl.quirks & NVME_QUIRK_SIMPLE_SUSPEND)) {
>>>>>>> ca8dd993
		nvme_dev_disable(ndev, true);
		return 0;
	}

	nvme_start_freeze(ctrl);
	nvme_wait_freeze(ctrl);
	nvme_sync_queues(ctrl);

	if (ctrl->state != NVME_CTRL_LIVE &&
	    ctrl->state != NVME_CTRL_ADMIN_ONLY)
		goto unfreeze;

	ret = nvme_get_power_state(ctrl, &ndev->last_ps);
	if (ret < 0)
		goto unfreeze;

	ret = nvme_set_power_state(ctrl, ctrl->npss);
	if (ret < 0)
		goto unfreeze;

	if (ret) {
		/*
		 * Clearing npss forces a controller reset on resume. The
		 * correct value will be resdicovered then.
		 */
		nvme_dev_disable(ndev, true);
		ctrl->npss = 0;
		ret = 0;
		goto unfreeze;
	}
	/*
	 * A saved state prevents pci pm from generically controlling the
	 * device's power. If we're using protocol specific settings, we don't
	 * want pci interfering.
	 */
	pci_save_state(pdev);
unfreeze:
	nvme_unfreeze(ctrl);
	return ret;
}

static int nvme_simple_suspend(struct device *dev)
{
	struct nvme_dev *ndev = pci_get_drvdata(to_pci_dev(dev));

	nvme_dev_disable(ndev, true);
	return 0;
}

static int nvme_simple_resume(struct device *dev)
{
	struct pci_dev *pdev = to_pci_dev(dev);
	struct nvme_dev *ndev = pci_get_drvdata(pdev);

	nvme_reset_ctrl(&ndev->ctrl);
	return 0;
}

static const struct dev_pm_ops nvme_dev_pm_ops = {
	.suspend	= nvme_suspend,
	.resume		= nvme_resume,
	.freeze		= nvme_simple_suspend,
	.thaw		= nvme_simple_resume,
	.poweroff	= nvme_simple_suspend,
	.restore	= nvme_simple_resume,
};
#endif /* CONFIG_PM_SLEEP */

static pci_ers_result_t nvme_error_detected(struct pci_dev *pdev,
						pci_channel_state_t state)
{
	struct nvme_dev *dev = pci_get_drvdata(pdev);

	/*
	 * A frozen channel requires a reset. When detected, this method will
	 * shutdown the controller to quiesce. The controller will be restarted
	 * after the slot reset through driver's slot_reset callback.
	 */
	switch (state) {
	case pci_channel_io_normal:
		return PCI_ERS_RESULT_CAN_RECOVER;
	case pci_channel_io_frozen:
		dev_warn(dev->ctrl.device,
			"frozen state error detected, reset controller\n");
		nvme_dev_disable(dev, false);
		return PCI_ERS_RESULT_NEED_RESET;
	case pci_channel_io_perm_failure:
		dev_warn(dev->ctrl.device,
			"failure state error detected, request disconnect\n");
		return PCI_ERS_RESULT_DISCONNECT;
	}
	return PCI_ERS_RESULT_NEED_RESET;
}

static pci_ers_result_t nvme_slot_reset(struct pci_dev *pdev)
{
	struct nvme_dev *dev = pci_get_drvdata(pdev);

	dev_info(dev->ctrl.device, "restart after slot reset\n");
	pci_restore_state(pdev);
	nvme_reset_ctrl(&dev->ctrl);
	return PCI_ERS_RESULT_RECOVERED;
}

static void nvme_error_resume(struct pci_dev *pdev)
{
	struct nvme_dev *dev = pci_get_drvdata(pdev);

	flush_work(&dev->ctrl.reset_work);
}

static const struct pci_error_handlers nvme_err_handler = {
	.error_detected	= nvme_error_detected,
	.slot_reset	= nvme_slot_reset,
	.resume		= nvme_error_resume,
	.reset_prepare	= nvme_reset_prepare,
	.reset_done	= nvme_reset_done,
};

static const struct pci_device_id nvme_id_table[] = {
	{ PCI_VDEVICE(INTEL, 0x0953),
		.driver_data = NVME_QUIRK_STRIPE_SIZE |
				NVME_QUIRK_DEALLOCATE_ZEROES, },
	{ PCI_VDEVICE(INTEL, 0x0a53),
		.driver_data = NVME_QUIRK_STRIPE_SIZE |
				NVME_QUIRK_DEALLOCATE_ZEROES, },
	{ PCI_VDEVICE(INTEL, 0x0a54),
		.driver_data = NVME_QUIRK_STRIPE_SIZE |
				NVME_QUIRK_DEALLOCATE_ZEROES, },
	{ PCI_VDEVICE(INTEL, 0x0a55),
		.driver_data = NVME_QUIRK_STRIPE_SIZE |
				NVME_QUIRK_DEALLOCATE_ZEROES, },
	{ PCI_VDEVICE(INTEL, 0xf1a5),	/* Intel 600P/P3100 */
		.driver_data = NVME_QUIRK_NO_DEEPEST_PS |
				NVME_QUIRK_MEDIUM_PRIO_SQ },
	{ PCI_VDEVICE(INTEL, 0xf1a6),	/* Intel 760p/Pro 7600p */
		.driver_data = NVME_QUIRK_IGNORE_DEV_SUBNQN, },
	{ PCI_VDEVICE(INTEL, 0x5845),	/* Qemu emulated controller */
		.driver_data = NVME_QUIRK_IDENTIFY_CNS |
				NVME_QUIRK_DISABLE_WRITE_ZEROES, },
	{ PCI_DEVICE(0x1bb1, 0x0100),   /* Seagate Nytro Flash Storage */
		.driver_data = NVME_QUIRK_DELAY_BEFORE_CHK_RDY, },
	{ PCI_DEVICE(0x1c58, 0x0003),	/* HGST adapter */
		.driver_data = NVME_QUIRK_DELAY_BEFORE_CHK_RDY, },
	{ PCI_DEVICE(0x1c58, 0x0023),	/* WDC SN200 adapter */
		.driver_data = NVME_QUIRK_DELAY_BEFORE_CHK_RDY, },
	{ PCI_DEVICE(0x1c5f, 0x0540),	/* Memblaze Pblaze4 adapter */
		.driver_data = NVME_QUIRK_DELAY_BEFORE_CHK_RDY, },
	{ PCI_DEVICE(0x144d, 0xa821),   /* Samsung PM1725 */
		.driver_data = NVME_QUIRK_DELAY_BEFORE_CHK_RDY, },
	{ PCI_DEVICE(0x144d, 0xa822),   /* Samsung PM1725a */
		.driver_data = NVME_QUIRK_DELAY_BEFORE_CHK_RDY, },
	{ PCI_DEVICE(0x1d1d, 0x1f1f),	/* LighNVM qemu device */
		.driver_data = NVME_QUIRK_LIGHTNVM, },
	{ PCI_DEVICE(0x1d1d, 0x2807),	/* CNEX WL */
		.driver_data = NVME_QUIRK_LIGHTNVM, },
	{ PCI_DEVICE(0x1d1d, 0x2601),	/* CNEX Granby */
		.driver_data = NVME_QUIRK_LIGHTNVM, },
	{ PCI_DEVICE(0x10ec, 0x5762),   /* ADATA SX6000LNP */
		.driver_data = NVME_QUIRK_IGNORE_DEV_SUBNQN, },
	{ PCI_DEVICE_CLASS(PCI_CLASS_STORAGE_EXPRESS, 0xffffff) },
	{ PCI_DEVICE(PCI_VENDOR_ID_APPLE, 0x2001) },
	{ PCI_DEVICE(PCI_VENDOR_ID_APPLE, 0x2003) },
	{ 0, }
};
MODULE_DEVICE_TABLE(pci, nvme_id_table);

static struct pci_driver nvme_driver = {
	.name		= "nvme",
	.id_table	= nvme_id_table,
	.probe		= nvme_probe,
	.remove		= nvme_remove,
	.shutdown	= nvme_shutdown,
#ifdef CONFIG_PM_SLEEP
	.driver		= {
		.pm	= &nvme_dev_pm_ops,
	},
#endif
	.sriov_configure = pci_sriov_configure_simple,
	.err_handler	= &nvme_err_handler,
};

static int __init nvme_init(void)
{
	BUILD_BUG_ON(sizeof(struct nvme_create_cq) != 64);
	BUILD_BUG_ON(sizeof(struct nvme_create_sq) != 64);
	BUILD_BUG_ON(sizeof(struct nvme_delete_queue) != 64);
	BUILD_BUG_ON(IRQ_AFFINITY_MAX_SETS < 2);
	return pci_register_driver(&nvme_driver);
}

static void __exit nvme_exit(void)
{
	pci_unregister_driver(&nvme_driver);
	flush_workqueue(nvme_wq);
}

MODULE_AUTHOR("Matthew Wilcox <willy@linux.intel.com>");
MODULE_LICENSE("GPL");
MODULE_VERSION("1.0");
module_init(nvme_init);
module_exit(nvme_exit);<|MERGE_RESOLUTION|>--- conflicted
+++ resolved
@@ -2876,12 +2876,8 @@
 	 * state (which may not be possible if the link is up).
 	 */
 	if (pm_suspend_via_firmware() || !ctrl->npss ||
-<<<<<<< HEAD
-	    !pcie_aspm_enabled(pdev)) {
-=======
 	    !pcie_aspm_enabled(pdev) ||
 	    (ndev->ctrl.quirks & NVME_QUIRK_SIMPLE_SUSPEND)) {
->>>>>>> ca8dd993
 		nvme_dev_disable(ndev, true);
 		return 0;
 	}
