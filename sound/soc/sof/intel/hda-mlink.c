// SPDX-License-Identifier: (GPL-2.0-only OR BSD-3-Clause)
//
// This file is provided under a dual BSD/GPLv2 license.  When using or
// redistributing this file, you may do so under either license.
//
// Copyright(c) 2022 Intel Corporation. All rights reserved.
//

/*
 * Management of HDaudio multi-link (capabilities, power, coupling)
 */

#include <sound/hdaudio_ext.h>
#include <sound/hda_register.h>
#include <sound/hda-mlink.h>

#include <linux/bitfield.h>
#include <linux/module.h>

#if IS_ENABLED(CONFIG_SND_SOC_SOF_HDA_MLINK)

/**
 * struct hdac_ext2_link - HDAudio extended+alternate link
 *
 * @hext_link:		hdac_ext_link
 * @alt:		flag set for alternate extended links
 * @intc:		boolean for interrupt capable
 * @ofls:		boolean for offload support
 * @lss:		boolean for link synchronization capabilities
 * @slcount:		sublink count
 * @elid:		extended link ID (AZX_REG_ML_LEPTR_ID_ defines)
 * @elver:		extended link version
 * @leptr:		extended link pointer
 * @eml_lock:		mutual exclusion to access shared registers e.g. CPA/SPA bits
 * in LCTL register
 * @base_ptr:		pointer to shim/ip/shim_vs space
 * @instance_offset:	offset between each of @slcount instances managed by link
 * @shim_offset:	offset to SHIM register base
 * @ip_offset:		offset to IP register base
 * @shim_vs_offset:	offset to vendor-specific (VS) SHIM base
 */
struct hdac_ext2_link {
	struct hdac_ext_link hext_link;

	/* read directly from LCAP register */
	bool alt;
	bool intc;
	bool ofls;
	bool lss;
	int slcount;
	int elid;
	int elver;
	u32 leptr;

	struct mutex eml_lock; /* prevent concurrent access to e.g. CPA/SPA */

	/* internal values computed from LCAP contents */
	void __iomem *base_ptr;
	u32 instance_offset;
	u32 shim_offset;
	u32 ip_offset;
	u32 shim_vs_offset;
};

#define hdac_ext_link_to_ext2(h) container_of(h, struct hdac_ext2_link, hext_link)

#define AZX_REG_SDW_INSTANCE_OFFSET			0x8000
#define AZX_REG_SDW_SHIM_OFFSET				0x0
#define AZX_REG_SDW_IP_OFFSET				0x100
#define AZX_REG_SDW_VS_SHIM_OFFSET			0x6000

/* only one instance supported */
#define AZX_REG_INTEL_DMIC_SHIM_OFFSET			0x0
#define AZX_REG_INTEL_DMIC_IP_OFFSET			0x100
#define AZX_REG_INTEL_DMIC_VS_SHIM_OFFSET		0x6000

#define AZX_REG_INTEL_SSP_INSTANCE_OFFSET		0x1000
#define AZX_REG_INTEL_SSP_SHIM_OFFSET			0x0
#define AZX_REG_INTEL_SSP_IP_OFFSET			0x100
#define AZX_REG_INTEL_SSP_VS_SHIM_OFFSET		0xC00

/* only one instance supported */
#define AZX_REG_INTEL_UAOL_SHIM_OFFSET			0x0
#define AZX_REG_INTEL_UAOL_IP_OFFSET			0x100
#define AZX_REG_INTEL_UAOL_VS_SHIM_OFFSET		0xC00

/* HDAML section - this part follows sequences in the hardware specification,
 * including naming conventions and the use of the hdaml_ prefix.
 * The code is intentionally minimal with limited dependencies on frameworks or
 * helpers. Locking and scanning lists is handled at a higher level
 */

static int hdaml_lnk_enum(struct device *dev, struct hdac_ext2_link *h2link,
			  void __iomem *ml_addr, int link_idx)
{
	struct hdac_ext_link *hlink = &h2link->hext_link;
	u32 base_offset;

	hlink->lcaps  = readl(ml_addr + AZX_REG_ML_LCAP);

	h2link->alt = FIELD_GET(AZX_ML_HDA_LCAP_ALT, hlink->lcaps);

	/* handle alternate extensions */
	if (!h2link->alt) {
		h2link->slcount = 1;

		/*
		 * LSDIID is initialized by hardware for HDaudio link,
		 * it needs to be setup by software for alternate links
		 */
		hlink->lsdiid = readw(ml_addr + AZX_REG_ML_LSDIID);

		dev_dbg(dev, "Link %d: HDAudio - lsdiid=%d\n",
			link_idx, hlink->lsdiid);

		return 0;
	}

	h2link->intc = FIELD_GET(AZX_ML_HDA_LCAP_INTC, hlink->lcaps);
	h2link->ofls = FIELD_GET(AZX_ML_HDA_LCAP_OFLS, hlink->lcaps);
	h2link->lss = FIELD_GET(AZX_ML_HDA_LCAP_LSS, hlink->lcaps);

	/* read slcount (increment due to zero-based hardware representation */
	h2link->slcount = FIELD_GET(AZX_ML_HDA_LCAP_SLCOUNT, hlink->lcaps) + 1;
	dev_dbg(dev, "Link %d: HDAudio extended - sublink count %d\n",
		link_idx, h2link->slcount);

	/* find IP ID and offsets */
	h2link->leptr = readl(hlink->ml_addr + AZX_REG_ML_LEPTR);

	h2link->elid = FIELD_GET(AZX_REG_ML_LEPTR_ID, h2link->leptr);

	base_offset = FIELD_GET(AZX_REG_ML_LEPTR_PTR, h2link->leptr);
	h2link->base_ptr = hlink->ml_addr + base_offset;

	switch (h2link->elid) {
	case AZX_REG_ML_LEPTR_ID_SDW:
		h2link->shim_offset = AZX_REG_SDW_SHIM_OFFSET;
		h2link->ip_offset = AZX_REG_SDW_IP_OFFSET;
		h2link->shim_vs_offset = AZX_REG_SDW_VS_SHIM_OFFSET;
		dev_dbg(dev, "Link %d: HDAudio extended - SoundWire alternate link, leptr.ptr %#x\n",
			link_idx, base_offset);
		break;
	case AZX_REG_ML_LEPTR_ID_INTEL_DMIC:
		h2link->shim_offset = AZX_REG_INTEL_DMIC_SHIM_OFFSET;
		h2link->ip_offset = AZX_REG_INTEL_DMIC_IP_OFFSET;
		h2link->shim_vs_offset = AZX_REG_INTEL_DMIC_VS_SHIM_OFFSET;
		dev_dbg(dev, "Link %d: HDAudio extended - INTEL DMIC alternate link, leptr.ptr %#x\n",
			link_idx, base_offset);
		break;
	case AZX_REG_ML_LEPTR_ID_INTEL_SSP:
		h2link->shim_offset = AZX_REG_INTEL_SSP_SHIM_OFFSET;
		h2link->ip_offset = AZX_REG_INTEL_SSP_IP_OFFSET;
		h2link->shim_vs_offset = AZX_REG_INTEL_SSP_VS_SHIM_OFFSET;
		dev_dbg(dev, "Link %d: HDAudio extended - INTEL SSP alternate link, leptr.ptr %#x\n",
			link_idx, base_offset);
		break;
	case AZX_REG_ML_LEPTR_ID_INTEL_UAOL:
		h2link->shim_offset = AZX_REG_INTEL_UAOL_SHIM_OFFSET;
		h2link->ip_offset = AZX_REG_INTEL_UAOL_IP_OFFSET;
		h2link->shim_vs_offset = AZX_REG_INTEL_UAOL_VS_SHIM_OFFSET;
		dev_dbg(dev, "Link %d: HDAudio extended - INTEL UAOL alternate link, leptr.ptr %#x\n",
			link_idx, base_offset);
		break;
	default:
		dev_err(dev, "Link %d: HDAudio extended - Unsupported alternate link, leptr.id=%#02x value\n",
			link_idx, h2link->elid);
		return -EINVAL;
	}
	return 0;
}

/*
 * Hardware recommendations are to wait ~10us before checking any hardware transition
 * reported by bits changing status.
 * This value does not need to be super-precise, a slack of 5us is perfectly acceptable.
 * The worst-case is about 1ms before reporting an issue
 */
#define HDAML_POLL_DELAY_MIN_US 10
#define HDAML_POLL_DELAY_SLACK_US 5
#define HDAML_POLL_DELAY_RETRY  100

<<<<<<< HEAD
static int check_power_active(u32 __iomem *lctl, int sublink, bool enable)
=======
static int check_sublink_power(u32 __iomem *lctl, int sublink, bool enabled)
>>>>>>> 2b5e8ed8
{
	int mask = BIT(sublink) << AZX_ML_LCTL_CPA_SHIFT;
	int retry = HDAML_POLL_DELAY_RETRY;
	u32 val;

	usleep_range(HDAML_POLL_DELAY_MIN_US,
		     HDAML_POLL_DELAY_MIN_US + HDAML_POLL_DELAY_SLACK_US);
	do {
		val = readl(lctl);
<<<<<<< HEAD
		if (enable) {
=======
		if (enabled) {
>>>>>>> 2b5e8ed8
			if (val & mask)
				return 0;
		} else {
			if (!(val & mask))
				return 0;
		}
		usleep_range(HDAML_POLL_DELAY_MIN_US,
			     HDAML_POLL_DELAY_MIN_US + HDAML_POLL_DELAY_SLACK_US);

	} while (--retry);

	return -EIO;
}

static int hdaml_link_init(u32 __iomem *lctl, int sublink)
{
	u32 val;
	u32 mask = BIT(sublink) << AZX_ML_LCTL_SPA_SHIFT;

	val = readl(lctl);
	val |= mask;

	writel(val, lctl);

<<<<<<< HEAD
	return check_power_active(lctl, sublink, true);
=======
	return check_sublink_power(lctl, sublink, true);
>>>>>>> 2b5e8ed8
}

static int hdaml_link_shutdown(u32 __iomem *lctl, int sublink)
{
	u32 val;
	u32 mask;

	val = readl(lctl);
	mask = BIT(sublink) << AZX_ML_LCTL_SPA_SHIFT;
	val &= ~mask;

	writel(val, lctl);

<<<<<<< HEAD
	return check_power_active(lctl, sublink, false);
=======
	return check_sublink_power(lctl, sublink, false);
>>>>>>> 2b5e8ed8
}

static void hdaml_link_enable_interrupt(u32 __iomem *lctl, bool enable)
{
	u32 val;

	val = readl(lctl);
	if (enable)
		val |= AZX_ML_LCTL_INTEN;
	else
		val &= ~AZX_ML_LCTL_INTEN;

	writel(val, lctl);
}

static bool hdaml_link_check_interrupt(u32 __iomem *lctl)
{
	u32 val;

	val = readl(lctl);

	return val & AZX_ML_LCTL_INTSTS;
}

static int hdaml_wait_bit(void __iomem *base, int offset, u32 mask, u32 target)
{
	int timeout = HDAML_POLL_DELAY_RETRY;
	u32 reg_read;

	do {
		reg_read = readl(base + offset);
		if ((reg_read & mask) == target)
			return 0;

		timeout--;
		usleep_range(HDAML_POLL_DELAY_MIN_US,
			     HDAML_POLL_DELAY_MIN_US + HDAML_POLL_DELAY_SLACK_US);
	} while (timeout != 0);

	return -EAGAIN;
}

static void hdaml_link_set_syncprd(u32 __iomem *lsync, u32 syncprd)
{
	u32 val;

	val = readl(lsync);
	val &= ~AZX_REG_ML_LSYNC_SYNCPRD;
	val |= (syncprd & AZX_REG_ML_LSYNC_SYNCPRD);

	/*
	 * set SYNCPU but do not wait. The bit is cleared by hardware when
	 * the link becomes active.
	 */
	val |= AZX_REG_ML_LSYNC_SYNCPU;

	writel(val, lsync);
}

static int hdaml_link_wait_syncpu(u32 __iomem *lsync)
{
	return hdaml_wait_bit(lsync, 0, AZX_REG_ML_LSYNC_SYNCPU, 0);
}

static void hdaml_link_sync_arm(u32 __iomem *lsync, int sublink)
{
	u32 val;

	val = readl(lsync);
	val |= (AZX_REG_ML_LSYNC_CMDSYNC << sublink);

	writel(val, lsync);
}

static void hdaml_link_sync_go(u32 __iomem *lsync)
{
	u32 val;

	val = readl(lsync);
	val |= AZX_REG_ML_LSYNC_SYNCGO;

	writel(val, lsync);
}

static bool hdaml_link_check_cmdsync(u32 __iomem *lsync, u32 cmdsync_mask)
{
	u32 val;

	val = readl(lsync);

	return !!(val & cmdsync_mask);
}

static void hdaml_link_set_lsdiid(u32 __iomem *lsdiid, int dev_num)
{
	u32 val;

	val = readl(lsdiid);
	val |= BIT(dev_num);

	writel(val, lsdiid);
}

static void hdaml_lctl_offload_enable(u32 __iomem *lctl, bool enable)
{
	u32 val = readl(lctl);

	if (enable)
		val |=  AZX_ML_LCTL_OFLEN;
	else
		val &=  ~AZX_ML_LCTL_OFLEN;

	writel(val, lctl);
}

/* END HDAML section */

static int hda_ml_alloc_h2link(struct hdac_bus *bus, int index)
{
	struct hdac_ext2_link *h2link;
	struct hdac_ext_link *hlink;
	int ret;

	h2link  = kzalloc(sizeof(*h2link), GFP_KERNEL);
	if (!h2link)
		return -ENOMEM;

	/* basic initialization */
	hlink = &h2link->hext_link;

	hlink->index = index;
	hlink->bus = bus;
	hlink->ml_addr = bus->mlcap + AZX_ML_BASE + (AZX_ML_INTERVAL * index);

	ret = hdaml_lnk_enum(bus->dev, h2link, hlink->ml_addr, index);
	if (ret < 0) {
		kfree(h2link);
		return ret;
	}

	mutex_init(&h2link->eml_lock);

	list_add_tail(&hlink->list, &bus->hlink_list);

	/*
	 * HDaudio regular links are powered-on by default, the
	 * refcount needs to be initialized.
	 */
	if (!h2link->alt)
		hlink->ref_count = 1;

	return 0;
}

<<<<<<< HEAD
int hda_bus_ml_get_capabilities(struct hdac_bus *bus)
=======
int hda_bus_ml_init(struct hdac_bus *bus)
>>>>>>> 2b5e8ed8
{
	u32 link_count;
	int ret;
	int i;

	if (!bus->mlcap)
		return 0;

	link_count = readl(bus->mlcap + AZX_REG_ML_MLCD) + 1;

	dev_dbg(bus->dev, "HDAudio Multi-Link count: %d\n", link_count);

	for (i = 0; i < link_count; i++) {
		ret = hda_ml_alloc_h2link(bus, i);
		if (ret < 0) {
			hda_bus_ml_free(bus);
			return ret;
		}
	}
	return 0;
}
<<<<<<< HEAD
EXPORT_SYMBOL_NS(hda_bus_ml_get_capabilities, SND_SOC_SOF_HDA_MLINK);
=======
EXPORT_SYMBOL_NS(hda_bus_ml_init, SND_SOC_SOF_HDA_MLINK);
>>>>>>> 2b5e8ed8

void hda_bus_ml_free(struct hdac_bus *bus)
{
	struct hdac_ext_link *hlink, *_h;
	struct hdac_ext2_link *h2link;

	if (!bus->mlcap)
		return;

	list_for_each_entry_safe(hlink, _h, &bus->hlink_list, list) {
		list_del(&hlink->list);
		h2link = hdac_ext_link_to_ext2(hlink);

		mutex_destroy(&h2link->eml_lock);
		kfree(h2link);
	}
}
EXPORT_SYMBOL_NS(hda_bus_ml_free, SND_SOC_SOF_HDA_MLINK);

static struct hdac_ext2_link *
find_ext2_link(struct hdac_bus *bus, bool alt, int elid)
{
	struct hdac_ext_link *hlink;

	list_for_each_entry(hlink, &bus->hlink_list, list) {
		struct hdac_ext2_link *h2link = hdac_ext_link_to_ext2(hlink);

		if (h2link->alt == alt && h2link->elid == elid)
			return h2link;
	}

	return NULL;
}

int hdac_bus_eml_get_count(struct hdac_bus *bus, bool alt, int elid)
{
	struct hdac_ext2_link *h2link;

	h2link = find_ext2_link(bus, alt, elid);
	if (!h2link)
		return 0;

	return h2link->slcount;
}
EXPORT_SYMBOL_NS(hdac_bus_eml_get_count, SND_SOC_SOF_HDA_MLINK);

void hdac_bus_eml_enable_interrupt(struct hdac_bus *bus, bool alt, int elid, bool enable)
{
	struct hdac_ext2_link *h2link;
	struct hdac_ext_link *hlink;

	h2link = find_ext2_link(bus, alt, elid);
	if (!h2link)
		return;

	if (!h2link->intc)
		return;

	hlink = &h2link->hext_link;

	mutex_lock(&h2link->eml_lock);

	hdaml_link_enable_interrupt(hlink->ml_addr + AZX_REG_ML_LCTL, enable);

	mutex_unlock(&h2link->eml_lock);
}
EXPORT_SYMBOL_NS(hdac_bus_eml_enable_interrupt, SND_SOC_SOF_HDA_MLINK);

bool hdac_bus_eml_check_interrupt(struct hdac_bus *bus, bool alt, int elid)
{
	struct hdac_ext2_link *h2link;
	struct hdac_ext_link *hlink;

	h2link = find_ext2_link(bus, alt, elid);
	if (!h2link)
		return false;

	if (!h2link->intc)
		return false;

	hlink = &h2link->hext_link;

	return hdaml_link_check_interrupt(hlink->ml_addr + AZX_REG_ML_LCTL);
}
EXPORT_SYMBOL_NS(hdac_bus_eml_check_interrupt, SND_SOC_SOF_HDA_MLINK);

int hdac_bus_eml_set_syncprd_unlocked(struct hdac_bus *bus, bool alt, int elid, u32 syncprd)
{
	struct hdac_ext2_link *h2link;
	struct hdac_ext_link *hlink;

	h2link = find_ext2_link(bus, alt, elid);
	if (!h2link)
		return 0;

	if (!h2link->lss)
		return 0;

	hlink = &h2link->hext_link;

	hdaml_link_set_syncprd(hlink->ml_addr + AZX_REG_ML_LSYNC, syncprd);

	return 0;
}
EXPORT_SYMBOL_NS(hdac_bus_eml_set_syncprd_unlocked, SND_SOC_SOF_HDA_MLINK);

int hdac_bus_eml_sdw_set_syncprd_unlocked(struct hdac_bus *bus, u32 syncprd)
{
	return hdac_bus_eml_set_syncprd_unlocked(bus, true, AZX_REG_ML_LEPTR_ID_SDW, syncprd);
}
EXPORT_SYMBOL_NS(hdac_bus_eml_sdw_set_syncprd_unlocked, SND_SOC_SOF_HDA_MLINK);

int hdac_bus_eml_wait_syncpu_unlocked(struct hdac_bus *bus, bool alt, int elid)
{
	struct hdac_ext2_link *h2link;
	struct hdac_ext_link *hlink;

	h2link = find_ext2_link(bus, alt, elid);
	if (!h2link)
		return 0;

	if (!h2link->lss)
		return 0;

	hlink = &h2link->hext_link;

	return hdaml_link_wait_syncpu(hlink->ml_addr + AZX_REG_ML_LSYNC);
}
EXPORT_SYMBOL_NS(hdac_bus_eml_wait_syncpu_unlocked, SND_SOC_SOF_HDA_MLINK);

int hdac_bus_eml_sdw_wait_syncpu_unlocked(struct hdac_bus *bus)
{
	return hdac_bus_eml_wait_syncpu_unlocked(bus, true, AZX_REG_ML_LEPTR_ID_SDW);
}
EXPORT_SYMBOL_NS(hdac_bus_eml_sdw_wait_syncpu_unlocked, SND_SOC_SOF_HDA_MLINK);

void hdac_bus_eml_sync_arm_unlocked(struct hdac_bus *bus, bool alt, int elid, int sublink)
{
	struct hdac_ext2_link *h2link;
	struct hdac_ext_link *hlink;

	h2link = find_ext2_link(bus, alt, elid);
	if (!h2link)
		return;

	if (!h2link->lss)
		return;

	hlink = &h2link->hext_link;

	hdaml_link_sync_arm(hlink->ml_addr + AZX_REG_ML_LSYNC, sublink);
}
EXPORT_SYMBOL_NS(hdac_bus_eml_sync_arm_unlocked, SND_SOC_SOF_HDA_MLINK);

void hdac_bus_eml_sdw_sync_arm_unlocked(struct hdac_bus *bus, int sublink)
{
	hdac_bus_eml_sync_arm_unlocked(bus, true, AZX_REG_ML_LEPTR_ID_SDW, sublink);
}
EXPORT_SYMBOL_NS(hdac_bus_eml_sdw_sync_arm_unlocked, SND_SOC_SOF_HDA_MLINK);

int hdac_bus_eml_sync_go_unlocked(struct hdac_bus *bus, bool alt, int elid)
{
	struct hdac_ext2_link *h2link;
	struct hdac_ext_link *hlink;

	h2link = find_ext2_link(bus, alt, elid);
	if (!h2link)
		return 0;

	if (!h2link->lss)
		return 0;

	hlink = &h2link->hext_link;

	hdaml_link_sync_go(hlink->ml_addr + AZX_REG_ML_LSYNC);

	return 0;
}
EXPORT_SYMBOL_NS(hdac_bus_eml_sync_go_unlocked, SND_SOC_SOF_HDA_MLINK);

int hdac_bus_eml_sdw_sync_go_unlocked(struct hdac_bus *bus)
{
	return hdac_bus_eml_sync_go_unlocked(bus, true, AZX_REG_ML_LEPTR_ID_SDW);
}
EXPORT_SYMBOL_NS(hdac_bus_eml_sdw_sync_go_unlocked, SND_SOC_SOF_HDA_MLINK);

bool hdac_bus_eml_check_cmdsync_unlocked(struct hdac_bus *bus, bool alt, int elid)
{
	struct hdac_ext2_link *h2link;
	struct hdac_ext_link *hlink;
	u32 cmdsync_mask;

	h2link = find_ext2_link(bus, alt, elid);
	if (!h2link)
		return 0;

	if (!h2link->lss)
		return 0;

	hlink = &h2link->hext_link;

	cmdsync_mask = GENMASK(AZX_REG_ML_LSYNC_CMDSYNC_SHIFT + h2link->slcount - 1,
			       AZX_REG_ML_LSYNC_CMDSYNC_SHIFT);

	return hdaml_link_check_cmdsync(hlink->ml_addr + AZX_REG_ML_LSYNC,
					cmdsync_mask);
}
EXPORT_SYMBOL_NS(hdac_bus_eml_check_cmdsync_unlocked, SND_SOC_SOF_HDA_MLINK);

bool hdac_bus_eml_sdw_check_cmdsync_unlocked(struct hdac_bus *bus)
{
	return hdac_bus_eml_check_cmdsync_unlocked(bus, true, AZX_REG_ML_LEPTR_ID_SDW);
}
EXPORT_SYMBOL_NS(hdac_bus_eml_sdw_check_cmdsync_unlocked, SND_SOC_SOF_HDA_MLINK);

static int hdac_bus_eml_power_up_base(struct hdac_bus *bus, bool alt, int elid, int sublink,
				      bool eml_lock)
{
	struct hdac_ext2_link *h2link;
	struct hdac_ext_link *hlink;
	int ret = 0;

	h2link = find_ext2_link(bus, alt, elid);
	if (!h2link)
		return -ENODEV;

	if (sublink >= h2link->slcount)
		return -EINVAL;

	hlink = &h2link->hext_link;

	if (eml_lock)
		mutex_lock(&h2link->eml_lock);

	if (++hlink->ref_count > 1)
		goto skip_init;

	ret = hdaml_link_init(hlink->ml_addr + AZX_REG_ML_LCTL, sublink);

skip_init:
	if (eml_lock)
		mutex_unlock(&h2link->eml_lock);

	return ret;
}

int hdac_bus_eml_power_up(struct hdac_bus *bus, bool alt, int elid, int sublink)
{
	return hdac_bus_eml_power_up_base(bus, alt, elid, sublink, true);
}
EXPORT_SYMBOL_NS(hdac_bus_eml_power_up, SND_SOC_SOF_HDA_MLINK);

int hdac_bus_eml_power_up_unlocked(struct hdac_bus *bus, bool alt, int elid, int sublink)
{
	return hdac_bus_eml_power_up_base(bus, alt, elid, sublink, false);
}
EXPORT_SYMBOL_NS(hdac_bus_eml_power_up_unlocked, SND_SOC_SOF_HDA_MLINK);

static int hdac_bus_eml_power_down_base(struct hdac_bus *bus, bool alt, int elid, int sublink,
					bool eml_lock)
{
	struct hdac_ext2_link *h2link;
	struct hdac_ext_link *hlink;
	int ret = 0;

	h2link = find_ext2_link(bus, alt, elid);
	if (!h2link)
		return -ENODEV;

	if (sublink >= h2link->slcount)
		return -EINVAL;

	hlink = &h2link->hext_link;

	if (eml_lock)
		mutex_lock(&h2link->eml_lock);

	if (--hlink->ref_count > 0)
		goto skip_shutdown;

	ret = hdaml_link_shutdown(hlink->ml_addr + AZX_REG_ML_LCTL, sublink);

skip_shutdown:
	if (eml_lock)
		mutex_unlock(&h2link->eml_lock);

	return ret;
}

int hdac_bus_eml_power_down(struct hdac_bus *bus, bool alt, int elid, int sublink)
{
	return hdac_bus_eml_power_down_base(bus, alt, elid, sublink, true);
}
EXPORT_SYMBOL_NS(hdac_bus_eml_power_down, SND_SOC_SOF_HDA_MLINK);

int hdac_bus_eml_power_down_unlocked(struct hdac_bus *bus, bool alt, int elid, int sublink)
{
	return hdac_bus_eml_power_down_base(bus, alt, elid, sublink, false);
}
EXPORT_SYMBOL_NS(hdac_bus_eml_power_down_unlocked, SND_SOC_SOF_HDA_MLINK);

int hdac_bus_eml_sdw_power_up_unlocked(struct hdac_bus *bus, int sublink)
{
	return hdac_bus_eml_power_up_unlocked(bus, true, AZX_REG_ML_LEPTR_ID_SDW, sublink);
}
EXPORT_SYMBOL_NS(hdac_bus_eml_sdw_power_up_unlocked, SND_SOC_SOF_HDA_MLINK);

int hdac_bus_eml_sdw_power_down_unlocked(struct hdac_bus *bus, int sublink)
{
	return hdac_bus_eml_power_down_unlocked(bus, true, AZX_REG_ML_LEPTR_ID_SDW, sublink);
}
EXPORT_SYMBOL_NS(hdac_bus_eml_sdw_power_down_unlocked, SND_SOC_SOF_HDA_MLINK);

int hdac_bus_eml_sdw_set_lsdiid(struct hdac_bus *bus, int sublink, int dev_num)
{
	struct hdac_ext2_link *h2link;
	struct hdac_ext_link *hlink;

	h2link = find_ext2_link(bus, true, AZX_REG_ML_LEPTR_ID_SDW);
	if (!h2link)
		return -ENODEV;

	hlink = &h2link->hext_link;

	mutex_lock(&h2link->eml_lock);

	hdaml_link_set_lsdiid(hlink->ml_addr + AZX_REG_ML_LSDIID_OFFSET(sublink), dev_num);

	mutex_unlock(&h2link->eml_lock);

	return 0;
} EXPORT_SYMBOL_NS(hdac_bus_eml_sdw_set_lsdiid, SND_SOC_SOF_HDA_MLINK);

void hda_bus_ml_put_all(struct hdac_bus *bus)
{
	struct hdac_ext_link *hlink;

	list_for_each_entry(hlink, &bus->hlink_list, list) {
		struct hdac_ext2_link *h2link = hdac_ext_link_to_ext2(hlink);

		if (!h2link->alt)
			snd_hdac_ext_bus_link_put(bus, hlink);
	}
}
EXPORT_SYMBOL_NS(hda_bus_ml_put_all, SND_SOC_SOF_HDA_MLINK);

void hda_bus_ml_reset_losidv(struct hdac_bus *bus)
{
	struct hdac_ext_link *hlink;

	/* Reset stream-to-link mapping */
	list_for_each_entry(hlink, &bus->hlink_list, list)
		writel(0, hlink->ml_addr + AZX_REG_ML_LOSIDV);
}
EXPORT_SYMBOL_NS(hda_bus_ml_reset_losidv, SND_SOC_SOF_HDA_MLINK);

int hda_bus_ml_resume(struct hdac_bus *bus)
{
	struct hdac_ext_link *hlink;
	int ret;

	/* power up links that were active before suspend */
	list_for_each_entry(hlink, &bus->hlink_list, list) {
		struct hdac_ext2_link *h2link = hdac_ext_link_to_ext2(hlink);

		if (!h2link->alt && hlink->ref_count) {
			ret = snd_hdac_ext_bus_link_power_up(hlink);
			if (ret < 0)
				return ret;
		}
	}
	return 0;
}
EXPORT_SYMBOL_NS(hda_bus_ml_resume, SND_SOC_SOF_HDA_MLINK);

int hda_bus_ml_suspend(struct hdac_bus *bus)
{
	struct hdac_ext_link *hlink;
	int ret;

	list_for_each_entry(hlink, &bus->hlink_list, list) {
		struct hdac_ext2_link *h2link = hdac_ext_link_to_ext2(hlink);

		if (!h2link->alt) {
			ret = snd_hdac_ext_bus_link_power_down(hlink);
			if (ret < 0)
				return ret;
		}
	}
	return 0;
}
EXPORT_SYMBOL_NS(hda_bus_ml_suspend, SND_SOC_SOF_HDA_MLINK);

struct mutex *hdac_bus_eml_get_mutex(struct hdac_bus *bus, bool alt, int elid)
{
	struct hdac_ext2_link *h2link;

	h2link = find_ext2_link(bus, alt, elid);
	if (!h2link)
		return NULL;

	return &h2link->eml_lock;
}
EXPORT_SYMBOL_NS(hdac_bus_eml_get_mutex, SND_SOC_SOF_HDA_MLINK);

struct hdac_ext_link *hdac_bus_eml_ssp_get_hlink(struct hdac_bus *bus)
{
	struct hdac_ext2_link *h2link;

	h2link = find_ext2_link(bus, true, AZX_REG_ML_LEPTR_ID_INTEL_SSP);
	if (!h2link)
		return NULL;

	return &h2link->hext_link;
}
EXPORT_SYMBOL_NS(hdac_bus_eml_ssp_get_hlink, SND_SOC_SOF_HDA_MLINK);

struct hdac_ext_link *hdac_bus_eml_dmic_get_hlink(struct hdac_bus *bus)
{
	struct hdac_ext2_link *h2link;

	h2link = find_ext2_link(bus, true, AZX_REG_ML_LEPTR_ID_INTEL_DMIC);
	if (!h2link)
		return NULL;

	return &h2link->hext_link;
}
EXPORT_SYMBOL_NS(hdac_bus_eml_dmic_get_hlink, SND_SOC_SOF_HDA_MLINK);

int hdac_bus_eml_enable_offload(struct hdac_bus *bus, bool alt, int elid, bool enable)
{
	struct hdac_ext2_link *h2link;
	struct hdac_ext_link *hlink;

	h2link = find_ext2_link(bus, alt, elid);
	if (!h2link)
		return -ENODEV;

	if (!h2link->ofls)
		return 0;

	hlink = &h2link->hext_link;

	mutex_lock(&h2link->eml_lock);

	hdaml_lctl_offload_enable(hlink->ml_addr + AZX_REG_ML_LCTL, enable);

	mutex_unlock(&h2link->eml_lock);

	return 0;
}
EXPORT_SYMBOL_NS(hdac_bus_eml_enable_offload, SND_SOC_SOF_HDA_MLINK);

#endif

MODULE_LICENSE("Dual BSD/GPL");<|MERGE_RESOLUTION|>--- conflicted
+++ resolved
@@ -180,11 +180,7 @@
 #define HDAML_POLL_DELAY_SLACK_US 5
 #define HDAML_POLL_DELAY_RETRY  100
 
-<<<<<<< HEAD
-static int check_power_active(u32 __iomem *lctl, int sublink, bool enable)
-=======
 static int check_sublink_power(u32 __iomem *lctl, int sublink, bool enabled)
->>>>>>> 2b5e8ed8
 {
 	int mask = BIT(sublink) << AZX_ML_LCTL_CPA_SHIFT;
 	int retry = HDAML_POLL_DELAY_RETRY;
@@ -194,11 +190,7 @@
 		     HDAML_POLL_DELAY_MIN_US + HDAML_POLL_DELAY_SLACK_US);
 	do {
 		val = readl(lctl);
-<<<<<<< HEAD
-		if (enable) {
-=======
 		if (enabled) {
->>>>>>> 2b5e8ed8
 			if (val & mask)
 				return 0;
 		} else {
@@ -223,11 +215,7 @@
 
 	writel(val, lctl);
 
-<<<<<<< HEAD
-	return check_power_active(lctl, sublink, true);
-=======
 	return check_sublink_power(lctl, sublink, true);
->>>>>>> 2b5e8ed8
 }
 
 static int hdaml_link_shutdown(u32 __iomem *lctl, int sublink)
@@ -241,11 +229,7 @@
 
 	writel(val, lctl);
 
-<<<<<<< HEAD
-	return check_power_active(lctl, sublink, false);
-=======
 	return check_sublink_power(lctl, sublink, false);
->>>>>>> 2b5e8ed8
 }
 
 static void hdaml_link_enable_interrupt(u32 __iomem *lctl, bool enable)
@@ -400,11 +384,7 @@
 	return 0;
 }
 
-<<<<<<< HEAD
-int hda_bus_ml_get_capabilities(struct hdac_bus *bus)
-=======
 int hda_bus_ml_init(struct hdac_bus *bus)
->>>>>>> 2b5e8ed8
 {
 	u32 link_count;
 	int ret;
@@ -426,11 +406,7 @@
 	}
 	return 0;
 }
-<<<<<<< HEAD
-EXPORT_SYMBOL_NS(hda_bus_ml_get_capabilities, SND_SOC_SOF_HDA_MLINK);
-=======
 EXPORT_SYMBOL_NS(hda_bus_ml_init, SND_SOC_SOF_HDA_MLINK);
->>>>>>> 2b5e8ed8
 
 void hda_bus_ml_free(struct hdac_bus *bus)
 {
