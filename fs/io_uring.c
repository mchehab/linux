// SPDX-License-Identifier: GPL-2.0
/*
 * Shared application/kernel submission and completion ring pairs, for
 * supporting fast/efficient IO.
 *
 * A note on the read/write ordering memory barriers that are matched between
 * the application and kernel side.
 *
 * After the application reads the CQ ring tail, it must use an
 * appropriate smp_rmb() to pair with the smp_wmb() the kernel uses
 * before writing the tail (using smp_load_acquire to read the tail will
 * do). It also needs a smp_mb() before updating CQ head (ordering the
 * entry load(s) with the head store), pairing with an implicit barrier
 * through a control-dependency in io_get_cqring (smp_store_release to
 * store head will do). Failure to do so could lead to reading invalid
 * CQ entries.
 *
 * Likewise, the application must use an appropriate smp_wmb() before
 * writing the SQ tail (ordering SQ entry stores with the tail store),
 * which pairs with smp_load_acquire in io_get_sqring (smp_store_release
 * to store the tail will do). And it needs a barrier ordering the SQ
 * head load before writing new SQ entries (smp_load_acquire to read
 * head will do).
 *
 * When using the SQ poll thread (IORING_SETUP_SQPOLL), the application
 * needs to check the SQ flags for IORING_SQ_NEED_WAKEUP *after*
 * updating the SQ tail; a full memory barrier smp_mb() is needed
 * between.
 *
 * Also see the examples in the liburing library:
 *
 *	git://git.kernel.dk/liburing
 *
 * io_uring also uses READ/WRITE_ONCE() for _any_ store or load that happens
 * from data shared between the kernel and application. This is done both
 * for ordering purposes, but also to ensure that once a value is loaded from
 * data that the application could potentially modify, it remains stable.
 *
 * Copyright (C) 2018-2019 Jens Axboe
 * Copyright (c) 2018-2019 Christoph Hellwig
 */
#include <linux/kernel.h>
#include <linux/init.h>
#include <linux/errno.h>
#include <linux/syscalls.h>
#include <linux/compat.h>
#include <net/compat.h>
#include <linux/refcount.h>
#include <linux/uio.h>
#include <linux/bits.h>

#include <linux/sched/signal.h>
#include <linux/fs.h>
#include <linux/file.h>
#include <linux/fdtable.h>
#include <linux/mm.h>
#include <linux/mman.h>
#include <linux/percpu.h>
#include <linux/slab.h>
#include <linux/kthread.h>
#include <linux/blkdev.h>
#include <linux/bvec.h>
#include <linux/net.h>
#include <net/sock.h>
#include <net/af_unix.h>
#include <net/scm.h>
#include <linux/anon_inodes.h>
#include <linux/sched/mm.h>
#include <linux/uaccess.h>
#include <linux/nospec.h>
#include <linux/sizes.h>
#include <linux/hugetlb.h>
#include <linux/highmem.h>
#include <linux/namei.h>
#include <linux/fsnotify.h>
#include <linux/fadvise.h>
#include <linux/eventpoll.h>
#include <linux/fs_struct.h>
#include <linux/splice.h>
#include <linux/task_work.h>
#include <linux/pagemap.h>

#define CREATE_TRACE_POINTS
#include <trace/events/io_uring.h>

#include <uapi/linux/io_uring.h>

#include "internal.h"
#include "io-wq.h"

#define IORING_MAX_ENTRIES	32768
#define IORING_MAX_CQ_ENTRIES	(2 * IORING_MAX_ENTRIES)

/*
 * Shift of 9 is 512 entries, or exactly one page on 64-bit archs
 */
#define IORING_FILE_TABLE_SHIFT	9
#define IORING_MAX_FILES_TABLE	(1U << IORING_FILE_TABLE_SHIFT)
#define IORING_FILE_TABLE_MASK	(IORING_MAX_FILES_TABLE - 1)
#define IORING_MAX_FIXED_FILES	(64 * IORING_MAX_FILES_TABLE)

struct io_uring {
	u32 head ____cacheline_aligned_in_smp;
	u32 tail ____cacheline_aligned_in_smp;
};

/*
 * This data is shared with the application through the mmap at offsets
 * IORING_OFF_SQ_RING and IORING_OFF_CQ_RING.
 *
 * The offsets to the member fields are published through struct
 * io_sqring_offsets when calling io_uring_setup.
 */
struct io_rings {
	/*
	 * Head and tail offsets into the ring; the offsets need to be
	 * masked to get valid indices.
	 *
	 * The kernel controls head of the sq ring and the tail of the cq ring,
	 * and the application controls tail of the sq ring and the head of the
	 * cq ring.
	 */
	struct io_uring		sq, cq;
	/*
	 * Bitmasks to apply to head and tail offsets (constant, equals
	 * ring_entries - 1)
	 */
	u32			sq_ring_mask, cq_ring_mask;
	/* Ring sizes (constant, power of 2) */
	u32			sq_ring_entries, cq_ring_entries;
	/*
	 * Number of invalid entries dropped by the kernel due to
	 * invalid index stored in array
	 *
	 * Written by the kernel, shouldn't be modified by the
	 * application (i.e. get number of "new events" by comparing to
	 * cached value).
	 *
	 * After a new SQ head value was read by the application this
	 * counter includes all submissions that were dropped reaching
	 * the new SQ head (and possibly more).
	 */
	u32			sq_dropped;
	/*
	 * Runtime SQ flags
	 *
	 * Written by the kernel, shouldn't be modified by the
	 * application.
	 *
	 * The application needs a full memory barrier before checking
	 * for IORING_SQ_NEED_WAKEUP after updating the sq tail.
	 */
	u32			sq_flags;
	/*
	 * Runtime CQ flags
	 *
	 * Written by the application, shouldn't be modified by the
	 * kernel.
	 */
	u32                     cq_flags;
	/*
	 * Number of completion events lost because the queue was full;
	 * this should be avoided by the application by making sure
	 * there are not more requests pending than there is space in
	 * the completion queue.
	 *
	 * Written by the kernel, shouldn't be modified by the
	 * application (i.e. get number of "new events" by comparing to
	 * cached value).
	 *
	 * As completion events come in out of order this counter is not
	 * ordered with any other data.
	 */
	u32			cq_overflow;
	/*
	 * Ring buffer of completion events.
	 *
	 * The kernel writes completion events fresh every time they are
	 * produced, so the application is allowed to modify pending
	 * entries.
	 */
	struct io_uring_cqe	cqes[] ____cacheline_aligned_in_smp;
};

struct io_mapped_ubuf {
	u64		ubuf;
	size_t		len;
	struct		bio_vec *bvec;
	unsigned int	nr_bvecs;
};

struct fixed_file_table {
	struct file		**files;
};

struct fixed_file_ref_node {
	struct percpu_ref		refs;
	struct list_head		node;
	struct list_head		file_list;
	struct fixed_file_data		*file_data;
	struct llist_node		llist;
};

struct fixed_file_data {
	struct fixed_file_table		*table;
	struct io_ring_ctx		*ctx;

	struct percpu_ref		*cur_refs;
	struct percpu_ref		refs;
	struct completion		done;
	struct list_head		ref_list;
	spinlock_t			lock;
};

struct io_buffer {
	struct list_head list;
	__u64 addr;
	__s32 len;
	__u16 bid;
};

struct io_ring_ctx {
	struct {
		struct percpu_ref	refs;
	} ____cacheline_aligned_in_smp;

	struct {
		unsigned int		flags;
		unsigned int		compat: 1;
		unsigned int		limit_mem: 1;
		unsigned int		cq_overflow_flushed: 1;
		unsigned int		drain_next: 1;
		unsigned int		eventfd_async: 1;

		/*
		 * Ring buffer of indices into array of io_uring_sqe, which is
		 * mmapped by the application using the IORING_OFF_SQES offset.
		 *
		 * This indirection could e.g. be used to assign fixed
		 * io_uring_sqe entries to operations and only submit them to
		 * the queue when needed.
		 *
		 * The kernel modifies neither the indices array nor the entries
		 * array.
		 */
		u32			*sq_array;
		unsigned		cached_sq_head;
		unsigned		sq_entries;
		unsigned		sq_mask;
		unsigned		sq_thread_idle;
		unsigned		cached_sq_dropped;
		atomic_t		cached_cq_overflow;
		unsigned long		sq_check_overflow;

		struct list_head	defer_list;
		struct list_head	timeout_list;
		struct list_head	cq_overflow_list;

		wait_queue_head_t	inflight_wait;
		struct io_uring_sqe	*sq_sqes;
	} ____cacheline_aligned_in_smp;

	struct io_rings	*rings;

	/* IO offload */
	struct io_wq		*io_wq;
	struct task_struct	*sqo_thread;	/* if using sq thread polling */
	struct mm_struct	*sqo_mm;
	wait_queue_head_t	sqo_wait;

	/*
	 * If used, fixed file set. Writers must ensure that ->refs is dead,
	 * readers must ensure that ->refs is alive as long as the file* is
	 * used. Only updated through io_uring_register(2).
	 */
	struct fixed_file_data	*file_data;
	unsigned		nr_user_files;
	int 			ring_fd;
	struct file 		*ring_file;

	/* if used, fixed mapped user buffers */
	unsigned		nr_user_bufs;
	struct io_mapped_ubuf	*user_bufs;

	struct user_struct	*user;

	const struct cred	*creds;

	struct completion	ref_comp;
	struct completion	sq_thread_comp;

	/* if all else fails... */
	struct io_kiocb		*fallback_req;

#if defined(CONFIG_UNIX)
	struct socket		*ring_sock;
#endif

	struct idr		io_buffer_idr;

	struct idr		personality_idr;

	struct {
		unsigned		cached_cq_tail;
		unsigned		cq_entries;
		unsigned		cq_mask;
		atomic_t		cq_timeouts;
		unsigned long		cq_check_overflow;
		struct wait_queue_head	cq_wait;
		struct fasync_struct	*cq_fasync;
		struct eventfd_ctx	*cq_ev_fd;
	} ____cacheline_aligned_in_smp;

	struct {
		struct mutex		uring_lock;
		wait_queue_head_t	wait;
	} ____cacheline_aligned_in_smp;

	struct {
		spinlock_t		completion_lock;

		/*
		 * ->iopoll_list is protected by the ctx->uring_lock for
		 * io_uring instances that don't use IORING_SETUP_SQPOLL.
		 * For SQPOLL, only the single threaded io_sq_thread() will
		 * manipulate the list, hence no extra locking is needed there.
		 */
		struct list_head	iopoll_list;
		struct hlist_head	*cancel_hash;
		unsigned		cancel_hash_bits;
		bool			poll_multi_file;

		spinlock_t		inflight_lock;
		struct list_head	inflight_list;
	} ____cacheline_aligned_in_smp;

	struct delayed_work		file_put_work;
	struct llist_head		file_put_llist;

	struct work_struct		exit_work;
};

/*
 * First field must be the file pointer in all the
 * iocb unions! See also 'struct kiocb' in <linux/fs.h>
 */
struct io_poll_iocb {
	struct file			*file;
	union {
		struct wait_queue_head	*head;
		u64			addr;
	};
	__poll_t			events;
	bool				done;
	bool				canceled;
	struct wait_queue_entry		wait;
};

struct io_close {
	struct file			*file;
	struct file			*put_file;
	int				fd;
};

struct io_timeout_data {
	struct io_kiocb			*req;
	struct hrtimer			timer;
	struct timespec64		ts;
	enum hrtimer_mode		mode;
};

struct io_accept {
	struct file			*file;
	struct sockaddr __user		*addr;
	int __user			*addr_len;
	int				flags;
	unsigned long			nofile;
};

struct io_sync {
	struct file			*file;
	loff_t				len;
	loff_t				off;
	int				flags;
	int				mode;
};

struct io_cancel {
	struct file			*file;
	u64				addr;
};

struct io_timeout {
	struct file			*file;
	u64				addr;
	int				flags;
	u32				off;
	u32				target_seq;
	struct list_head		list;
};

struct io_rw {
	/* NOTE: kiocb has the file as the first member, so don't do it here */
	struct kiocb			kiocb;
	u64				addr;
	u64				len;
};

struct io_connect {
	struct file			*file;
	struct sockaddr __user		*addr;
	int				addr_len;
};

struct io_sr_msg {
	struct file			*file;
	union {
		struct user_msghdr __user *umsg;
		void __user		*buf;
	};
	int				msg_flags;
	int				bgid;
	size_t				len;
	struct io_buffer		*kbuf;
};

struct io_open {
	struct file			*file;
	int				dfd;
	struct filename			*filename;
	struct open_how			how;
	unsigned long			nofile;
};

struct io_files_update {
	struct file			*file;
	u64				arg;
	u32				nr_args;
	u32				offset;
};

struct io_fadvise {
	struct file			*file;
	u64				offset;
	u32				len;
	u32				advice;
};

struct io_madvise {
	struct file			*file;
	u64				addr;
	u32				len;
	u32				advice;
};

struct io_epoll {
	struct file			*file;
	int				epfd;
	int				op;
	int				fd;
	struct epoll_event		event;
};

struct io_splice {
	struct file			*file_out;
	struct file			*file_in;
	loff_t				off_out;
	loff_t				off_in;
	u64				len;
	unsigned int			flags;
};

struct io_provide_buf {
	struct file			*file;
	__u64				addr;
	__s32				len;
	__u32				bgid;
	__u16				nbufs;
	__u16				bid;
};

struct io_statx {
	struct file			*file;
	int				dfd;
	unsigned int			mask;
	unsigned int			flags;
	const char __user		*filename;
	struct statx __user		*buffer;
};

struct io_completion {
	struct file			*file;
	struct list_head		list;
	int				cflags;
};

struct io_async_connect {
	struct sockaddr_storage		address;
};

struct io_async_msghdr {
	struct iovec			fast_iov[UIO_FASTIOV];
	struct iovec			*iov;
	struct sockaddr __user		*uaddr;
	struct msghdr			msg;
	struct sockaddr_storage		addr;
};

struct io_async_rw {
	struct iovec			fast_iov[UIO_FASTIOV];
	const struct iovec		*free_iovec;
	struct iov_iter			iter;
	size_t				bytes_done;
	struct wait_page_queue		wpq;
};

struct io_async_ctx {
	union {
		struct io_async_rw	rw;
		struct io_async_msghdr	msg;
		struct io_async_connect	connect;
		struct io_timeout_data	timeout;
	};
};

enum {
	REQ_F_FIXED_FILE_BIT	= IOSQE_FIXED_FILE_BIT,
	REQ_F_IO_DRAIN_BIT	= IOSQE_IO_DRAIN_BIT,
	REQ_F_LINK_BIT		= IOSQE_IO_LINK_BIT,
	REQ_F_HARDLINK_BIT	= IOSQE_IO_HARDLINK_BIT,
	REQ_F_FORCE_ASYNC_BIT	= IOSQE_ASYNC_BIT,
	REQ_F_BUFFER_SELECT_BIT	= IOSQE_BUFFER_SELECT_BIT,

	REQ_F_LINK_HEAD_BIT,
	REQ_F_FAIL_LINK_BIT,
	REQ_F_INFLIGHT_BIT,
	REQ_F_CUR_POS_BIT,
	REQ_F_NOWAIT_BIT,
	REQ_F_LINK_TIMEOUT_BIT,
	REQ_F_ISREG_BIT,
	REQ_F_COMP_LOCKED_BIT,
	REQ_F_NEED_CLEANUP_BIT,
	REQ_F_POLLED_BIT,
	REQ_F_BUFFER_SELECTED_BIT,
	REQ_F_NO_FILE_TABLE_BIT,
	REQ_F_WORK_INITIALIZED_BIT,
	REQ_F_TASK_PINNED_BIT,

	/* not a real bit, just to check we're not overflowing the space */
	__REQ_F_LAST_BIT,
};

enum {
	/* ctx owns file */
	REQ_F_FIXED_FILE	= BIT(REQ_F_FIXED_FILE_BIT),
	/* drain existing IO first */
	REQ_F_IO_DRAIN		= BIT(REQ_F_IO_DRAIN_BIT),
	/* linked sqes */
	REQ_F_LINK		= BIT(REQ_F_LINK_BIT),
	/* doesn't sever on completion < 0 */
	REQ_F_HARDLINK		= BIT(REQ_F_HARDLINK_BIT),
	/* IOSQE_ASYNC */
	REQ_F_FORCE_ASYNC	= BIT(REQ_F_FORCE_ASYNC_BIT),
	/* IOSQE_BUFFER_SELECT */
	REQ_F_BUFFER_SELECT	= BIT(REQ_F_BUFFER_SELECT_BIT),

	/* head of a link */
	REQ_F_LINK_HEAD		= BIT(REQ_F_LINK_HEAD_BIT),
	/* fail rest of links */
	REQ_F_FAIL_LINK		= BIT(REQ_F_FAIL_LINK_BIT),
	/* on inflight list */
	REQ_F_INFLIGHT		= BIT(REQ_F_INFLIGHT_BIT),
	/* read/write uses file position */
	REQ_F_CUR_POS		= BIT(REQ_F_CUR_POS_BIT),
	/* must not punt to workers */
	REQ_F_NOWAIT		= BIT(REQ_F_NOWAIT_BIT),
	/* has linked timeout */
	REQ_F_LINK_TIMEOUT	= BIT(REQ_F_LINK_TIMEOUT_BIT),
	/* regular file */
	REQ_F_ISREG		= BIT(REQ_F_ISREG_BIT),
	/* completion under lock */
	REQ_F_COMP_LOCKED	= BIT(REQ_F_COMP_LOCKED_BIT),
	/* needs cleanup */
	REQ_F_NEED_CLEANUP	= BIT(REQ_F_NEED_CLEANUP_BIT),
	/* already went through poll handler */
	REQ_F_POLLED		= BIT(REQ_F_POLLED_BIT),
	/* buffer already selected */
	REQ_F_BUFFER_SELECTED	= BIT(REQ_F_BUFFER_SELECTED_BIT),
	/* doesn't need file table for this request */
	REQ_F_NO_FILE_TABLE	= BIT(REQ_F_NO_FILE_TABLE_BIT),
	/* io_wq_work is initialized */
	REQ_F_WORK_INITIALIZED	= BIT(REQ_F_WORK_INITIALIZED_BIT),
	/* req->task is refcounted */
	REQ_F_TASK_PINNED	= BIT(REQ_F_TASK_PINNED_BIT),
};

struct async_poll {
	struct io_poll_iocb	poll;
	struct io_poll_iocb	*double_poll;
};

/*
 * NOTE! Each of the iocb union members has the file pointer
 * as the first entry in their struct definition. So you can
 * access the file pointer through any of the sub-structs,
 * or directly as just 'ki_filp' in this struct.
 */
struct io_kiocb {
	union {
		struct file		*file;
		struct io_rw		rw;
		struct io_poll_iocb	poll;
		struct io_accept	accept;
		struct io_sync		sync;
		struct io_cancel	cancel;
		struct io_timeout	timeout;
		struct io_connect	connect;
		struct io_sr_msg	sr_msg;
		struct io_open		open;
		struct io_close		close;
		struct io_files_update	files_update;
		struct io_fadvise	fadvise;
		struct io_madvise	madvise;
		struct io_epoll		epoll;
		struct io_splice	splice;
		struct io_provide_buf	pbuf;
		struct io_statx		statx;
		/* use only after cleaning per-op data, see io_clean_op() */
		struct io_completion	compl;
	};

	struct io_async_ctx		*io;
	u8				opcode;
	/* polled IO has completed */
	u8				iopoll_completed;

	u16				buf_index;
	u32				result;

	struct io_ring_ctx		*ctx;
	unsigned int			flags;
	refcount_t			refs;
	struct task_struct		*task;
	u64				user_data;

	struct list_head		link_list;

	/*
	 * 1. used with ctx->iopoll_list with reads/writes
	 * 2. to track reqs with ->files (see io_op_def::file_table)
	 */
	struct list_head		inflight_entry;

	struct percpu_ref		*fixed_file_refs;
	struct callback_head		task_work;
	/* for polled requests, i.e. IORING_OP_POLL_ADD and async armed poll */
	struct hlist_node		hash_node;
	struct async_poll		*apoll;
	struct io_wq_work		work;
};

struct io_defer_entry {
	struct list_head	list;
	struct io_kiocb		*req;
	u32			seq;
};

#define IO_IOPOLL_BATCH			8

struct io_comp_state {
	unsigned int		nr;
	struct list_head	list;
	struct io_ring_ctx	*ctx;
};

struct io_submit_state {
	struct blk_plug		plug;

	/*
	 * io_kiocb alloc cache
	 */
	void			*reqs[IO_IOPOLL_BATCH];
	unsigned int		free_reqs;

	/*
	 * Batch completion logic
	 */
	struct io_comp_state	comp;

	/*
	 * File reference cache
	 */
	struct file		*file;
	unsigned int		fd;
	unsigned int		has_refs;
	unsigned int		ios_left;
};

struct io_op_def {
	/* needs req->io allocated for deferral/async */
	unsigned		async_ctx : 1;
	/* needs current->mm setup, does mm access */
	unsigned		needs_mm : 1;
	/* needs req->file assigned */
	unsigned		needs_file : 1;
	/* don't fail if file grab fails */
	unsigned		needs_file_no_error : 1;
	/* hash wq insertion if file is a regular file */
	unsigned		hash_reg_file : 1;
	/* unbound wq insertion if file is a non-regular file */
	unsigned		unbound_nonreg_file : 1;
	/* opcode is not supported by this kernel */
	unsigned		not_supported : 1;
	/* needs file table */
	unsigned		file_table : 1;
	/* needs ->fs */
	unsigned		needs_fs : 1;
	/* set if opcode supports polled "wait" */
	unsigned		pollin : 1;
	unsigned		pollout : 1;
	/* op supports buffer selection */
	unsigned		buffer_select : 1;
	unsigned		needs_fsize : 1;
};

static const struct io_op_def io_op_defs[] = {
	[IORING_OP_NOP] = {},
	[IORING_OP_READV] = {
		.async_ctx		= 1,
		.needs_mm		= 1,
		.needs_file		= 1,
		.unbound_nonreg_file	= 1,
		.pollin			= 1,
		.buffer_select		= 1,
	},
	[IORING_OP_WRITEV] = {
		.async_ctx		= 1,
		.needs_mm		= 1,
		.needs_file		= 1,
		.hash_reg_file		= 1,
		.unbound_nonreg_file	= 1,
		.pollout		= 1,
		.needs_fsize		= 1,
	},
	[IORING_OP_FSYNC] = {
		.needs_file		= 1,
	},
	[IORING_OP_READ_FIXED] = {
		.needs_file		= 1,
		.unbound_nonreg_file	= 1,
		.pollin			= 1,
	},
	[IORING_OP_WRITE_FIXED] = {
		.needs_file		= 1,
		.hash_reg_file		= 1,
		.unbound_nonreg_file	= 1,
		.pollout		= 1,
		.needs_fsize		= 1,
	},
	[IORING_OP_POLL_ADD] = {
		.needs_file		= 1,
		.unbound_nonreg_file	= 1,
	},
	[IORING_OP_POLL_REMOVE] = {},
	[IORING_OP_SYNC_FILE_RANGE] = {
		.needs_file		= 1,
	},
	[IORING_OP_SENDMSG] = {
		.async_ctx		= 1,
		.needs_mm		= 1,
		.needs_file		= 1,
		.unbound_nonreg_file	= 1,
		.needs_fs		= 1,
		.pollout		= 1,
	},
	[IORING_OP_RECVMSG] = {
		.async_ctx		= 1,
		.needs_mm		= 1,
		.needs_file		= 1,
		.unbound_nonreg_file	= 1,
		.needs_fs		= 1,
		.pollin			= 1,
		.buffer_select		= 1,
	},
	[IORING_OP_TIMEOUT] = {
		.async_ctx		= 1,
		.needs_mm		= 1,
	},
	[IORING_OP_TIMEOUT_REMOVE] = {},
	[IORING_OP_ACCEPT] = {
		.needs_mm		= 1,
		.needs_file		= 1,
		.unbound_nonreg_file	= 1,
		.file_table		= 1,
		.pollin			= 1,
	},
	[IORING_OP_ASYNC_CANCEL] = {},
	[IORING_OP_LINK_TIMEOUT] = {
		.async_ctx		= 1,
		.needs_mm		= 1,
	},
	[IORING_OP_CONNECT] = {
		.async_ctx		= 1,
		.needs_mm		= 1,
		.needs_file		= 1,
		.unbound_nonreg_file	= 1,
		.pollout		= 1,
	},
	[IORING_OP_FALLOCATE] = {
		.needs_file		= 1,
		.needs_fsize		= 1,
	},
	[IORING_OP_OPENAT] = {
		.file_table		= 1,
		.needs_fs		= 1,
	},
	[IORING_OP_CLOSE] = {
		.needs_file		= 1,
		.needs_file_no_error	= 1,
		.file_table		= 1,
	},
	[IORING_OP_FILES_UPDATE] = {
		.needs_mm		= 1,
		.file_table		= 1,
	},
	[IORING_OP_STATX] = {
		.needs_mm		= 1,
		.needs_fs		= 1,
		.file_table		= 1,
	},
	[IORING_OP_READ] = {
		.needs_mm		= 1,
		.needs_file		= 1,
		.unbound_nonreg_file	= 1,
		.pollin			= 1,
		.buffer_select		= 1,
	},
	[IORING_OP_WRITE] = {
		.needs_mm		= 1,
		.needs_file		= 1,
		.unbound_nonreg_file	= 1,
		.pollout		= 1,
		.needs_fsize		= 1,
	},
	[IORING_OP_FADVISE] = {
		.needs_file		= 1,
	},
	[IORING_OP_MADVISE] = {
		.needs_mm		= 1,
	},
	[IORING_OP_SEND] = {
		.needs_mm		= 1,
		.needs_file		= 1,
		.unbound_nonreg_file	= 1,
		.pollout		= 1,
	},
	[IORING_OP_RECV] = {
		.needs_mm		= 1,
		.needs_file		= 1,
		.unbound_nonreg_file	= 1,
		.pollin			= 1,
		.buffer_select		= 1,
	},
	[IORING_OP_OPENAT2] = {
		.file_table		= 1,
		.needs_fs		= 1,
	},
	[IORING_OP_EPOLL_CTL] = {
		.unbound_nonreg_file	= 1,
		.file_table		= 1,
	},
	[IORING_OP_SPLICE] = {
		.needs_file		= 1,
		.hash_reg_file		= 1,
		.unbound_nonreg_file	= 1,
	},
	[IORING_OP_PROVIDE_BUFFERS] = {},
	[IORING_OP_REMOVE_BUFFERS] = {},
	[IORING_OP_TEE] = {
		.needs_file		= 1,
		.hash_reg_file		= 1,
		.unbound_nonreg_file	= 1,
	},
};

enum io_mem_account {
	ACCT_LOCKED,
	ACCT_PINNED,
};

static void __io_complete_rw(struct io_kiocb *req, long res, long res2,
			     struct io_comp_state *cs);
static void io_cqring_fill_event(struct io_kiocb *req, long res);
static void io_put_req(struct io_kiocb *req);
static void io_double_put_req(struct io_kiocb *req);
static void __io_double_put_req(struct io_kiocb *req);
static struct io_kiocb *io_prep_linked_timeout(struct io_kiocb *req);
static void __io_queue_linked_timeout(struct io_kiocb *req);
static void io_queue_linked_timeout(struct io_kiocb *req);
static int __io_sqe_files_update(struct io_ring_ctx *ctx,
				 struct io_uring_files_update *ip,
				 unsigned nr_args);
static int io_prep_work_files(struct io_kiocb *req);
static void __io_clean_op(struct io_kiocb *req);
static int io_file_get(struct io_submit_state *state, struct io_kiocb *req,
		       int fd, struct file **out_file, bool fixed);
static void __io_queue_sqe(struct io_kiocb *req,
			   const struct io_uring_sqe *sqe,
			   struct io_comp_state *cs);
static void io_file_put_work(struct work_struct *work);

static ssize_t io_import_iovec(int rw, struct io_kiocb *req,
			       struct iovec **iovec, struct iov_iter *iter,
			       bool needs_lock);
static int io_setup_async_rw(struct io_kiocb *req, const struct iovec *iovec,
			     const struct iovec *fast_iov,
			     struct iov_iter *iter, bool force);

static struct kmem_cache *req_cachep;

static const struct file_operations io_uring_fops;

struct sock *io_uring_get_socket(struct file *file)
{
#if defined(CONFIG_UNIX)
	if (file->f_op == &io_uring_fops) {
		struct io_ring_ctx *ctx = file->private_data;

		return ctx->ring_sock->sk;
	}
#endif
	return NULL;
}
EXPORT_SYMBOL(io_uring_get_socket);

static void io_get_req_task(struct io_kiocb *req)
{
	if (req->flags & REQ_F_TASK_PINNED)
		return;
	get_task_struct(req->task);
	req->flags |= REQ_F_TASK_PINNED;
}

static inline void io_clean_op(struct io_kiocb *req)
{
	if (req->flags & (REQ_F_NEED_CLEANUP | REQ_F_BUFFER_SELECTED |
			  REQ_F_INFLIGHT))
		__io_clean_op(req);
}

/* not idempotent -- it doesn't clear REQ_F_TASK_PINNED */
static void __io_put_req_task(struct io_kiocb *req)
{
	if (req->flags & REQ_F_TASK_PINNED)
		put_task_struct(req->task);
}

static void io_sq_thread_drop_mm(void)
{
	struct mm_struct *mm = current->mm;

	if (mm) {
		kthread_unuse_mm(mm);
		mmput(mm);
	}
}

static int __io_sq_thread_acquire_mm(struct io_ring_ctx *ctx)
{
	if (!current->mm) {
		if (unlikely(!(ctx->flags & IORING_SETUP_SQPOLL) ||
			     !mmget_not_zero(ctx->sqo_mm)))
			return -EFAULT;
		kthread_use_mm(ctx->sqo_mm);
	}

	return 0;
}

static int io_sq_thread_acquire_mm(struct io_ring_ctx *ctx,
				   struct io_kiocb *req)
{
	if (!io_op_defs[req->opcode].needs_mm)
		return 0;
	return __io_sq_thread_acquire_mm(ctx);
}

static inline void req_set_fail_links(struct io_kiocb *req)
{
	if ((req->flags & (REQ_F_LINK | REQ_F_HARDLINK)) == REQ_F_LINK)
		req->flags |= REQ_F_FAIL_LINK;
}

/*
 * Note: must call io_req_init_async() for the first time you
 * touch any members of io_wq_work.
 */
static inline void io_req_init_async(struct io_kiocb *req)
{
	if (req->flags & REQ_F_WORK_INITIALIZED)
		return;

	memset(&req->work, 0, sizeof(req->work));
	req->flags |= REQ_F_WORK_INITIALIZED;
}

static inline bool io_async_submit(struct io_ring_ctx *ctx)
{
	return ctx->flags & IORING_SETUP_SQPOLL;
}

static void io_ring_ctx_ref_free(struct percpu_ref *ref)
{
	struct io_ring_ctx *ctx = container_of(ref, struct io_ring_ctx, refs);

	complete(&ctx->ref_comp);
}

static inline bool io_is_timeout_noseq(struct io_kiocb *req)
{
	return !req->timeout.off;
}

static struct io_ring_ctx *io_ring_ctx_alloc(struct io_uring_params *p)
{
	struct io_ring_ctx *ctx;
	int hash_bits;

	ctx = kzalloc(sizeof(*ctx), GFP_KERNEL);
	if (!ctx)
		return NULL;

	ctx->fallback_req = kmem_cache_alloc(req_cachep, GFP_KERNEL);
	if (!ctx->fallback_req)
		goto err;

	/*
	 * Use 5 bits less than the max cq entries, that should give us around
	 * 32 entries per hash list if totally full and uniformly spread.
	 */
	hash_bits = ilog2(p->cq_entries);
	hash_bits -= 5;
	if (hash_bits <= 0)
		hash_bits = 1;
	ctx->cancel_hash_bits = hash_bits;
	ctx->cancel_hash = kmalloc((1U << hash_bits) * sizeof(struct hlist_head),
					GFP_KERNEL);
	if (!ctx->cancel_hash)
		goto err;
	__hash_init(ctx->cancel_hash, 1U << hash_bits);

	if (percpu_ref_init(&ctx->refs, io_ring_ctx_ref_free,
			    PERCPU_REF_ALLOW_REINIT, GFP_KERNEL))
		goto err;

	ctx->flags = p->flags;
	init_waitqueue_head(&ctx->sqo_wait);
	init_waitqueue_head(&ctx->cq_wait);
	INIT_LIST_HEAD(&ctx->cq_overflow_list);
	init_completion(&ctx->ref_comp);
	init_completion(&ctx->sq_thread_comp);
	idr_init(&ctx->io_buffer_idr);
	idr_init(&ctx->personality_idr);
	mutex_init(&ctx->uring_lock);
	init_waitqueue_head(&ctx->wait);
	spin_lock_init(&ctx->completion_lock);
	INIT_LIST_HEAD(&ctx->iopoll_list);
	INIT_LIST_HEAD(&ctx->defer_list);
	INIT_LIST_HEAD(&ctx->timeout_list);
	init_waitqueue_head(&ctx->inflight_wait);
	spin_lock_init(&ctx->inflight_lock);
	INIT_LIST_HEAD(&ctx->inflight_list);
	INIT_DELAYED_WORK(&ctx->file_put_work, io_file_put_work);
	init_llist_head(&ctx->file_put_llist);
	return ctx;
err:
	if (ctx->fallback_req)
		kmem_cache_free(req_cachep, ctx->fallback_req);
	kfree(ctx->cancel_hash);
	kfree(ctx);
	return NULL;
}

static bool req_need_defer(struct io_kiocb *req, u32 seq)
{
	if (unlikely(req->flags & REQ_F_IO_DRAIN)) {
		struct io_ring_ctx *ctx = req->ctx;

		return seq != ctx->cached_cq_tail
				+ atomic_read(&ctx->cached_cq_overflow);
	}

	return false;
}

static void __io_commit_cqring(struct io_ring_ctx *ctx)
{
	struct io_rings *rings = ctx->rings;

	/* order cqe stores with ring update */
	smp_store_release(&rings->cq.tail, ctx->cached_cq_tail);

	if (wq_has_sleeper(&ctx->cq_wait)) {
		wake_up_interruptible(&ctx->cq_wait);
		kill_fasync(&ctx->cq_fasync, SIGIO, POLL_IN);
	}
}

/*
 * Returns true if we need to defer file table putting. This can only happen
 * from the error path with REQ_F_COMP_LOCKED set.
 */
static bool io_req_clean_work(struct io_kiocb *req)
{
	if (!(req->flags & REQ_F_WORK_INITIALIZED))
		return false;

	req->flags &= ~REQ_F_WORK_INITIALIZED;

	if (req->work.mm) {
		mmdrop(req->work.mm);
		req->work.mm = NULL;
	}
	if (req->work.creds) {
		put_cred(req->work.creds);
		req->work.creds = NULL;
	}
	if (req->work.fs) {
		struct fs_struct *fs = req->work.fs;

		if (req->flags & REQ_F_COMP_LOCKED)
			return true;

		spin_lock(&req->work.fs->lock);
		if (--fs->users)
			fs = NULL;
		spin_unlock(&req->work.fs->lock);
		if (fs)
			free_fs_struct(fs);
		req->work.fs = NULL;
	}

	return false;
}

static void io_prep_async_work(struct io_kiocb *req)
{
	const struct io_op_def *def = &io_op_defs[req->opcode];

	io_req_init_async(req);

	if (req->flags & REQ_F_ISREG) {
		if (def->hash_reg_file || (req->ctx->flags & IORING_SETUP_IOPOLL))
			io_wq_hash_work(&req->work, file_inode(req->file));
	} else {
		if (def->unbound_nonreg_file)
			req->work.flags |= IO_WQ_WORK_UNBOUND;
	}
	if (!req->work.mm && def->needs_mm) {
		mmgrab(current->mm);
		req->work.mm = current->mm;
	}
	if (!req->work.creds)
		req->work.creds = get_current_cred();
	if (!req->work.fs && def->needs_fs) {
		spin_lock(&current->fs->lock);
		if (!current->fs->in_exec) {
			req->work.fs = current->fs;
			req->work.fs->users++;
		} else {
			req->work.flags |= IO_WQ_WORK_CANCEL;
		}
		spin_unlock(&current->fs->lock);
	}
	if (def->needs_fsize)
		req->work.fsize = rlimit(RLIMIT_FSIZE);
	else
		req->work.fsize = RLIM_INFINITY;
}

static void io_prep_async_link(struct io_kiocb *req)
{
	struct io_kiocb *cur;

	io_prep_async_work(req);
	if (req->flags & REQ_F_LINK_HEAD)
		list_for_each_entry(cur, &req->link_list, link_list)
			io_prep_async_work(cur);
}

static struct io_kiocb *__io_queue_async_work(struct io_kiocb *req)
{
	struct io_ring_ctx *ctx = req->ctx;
	struct io_kiocb *link = io_prep_linked_timeout(req);

	trace_io_uring_queue_async_work(ctx, io_wq_is_hashed(&req->work), req,
					&req->work, req->flags);
	io_wq_enqueue(ctx->io_wq, &req->work);
	return link;
}

static void io_queue_async_work(struct io_kiocb *req)
{
	struct io_kiocb *link;

	/* init ->work of the whole link before punting */
	io_prep_async_link(req);
	link = __io_queue_async_work(req);

	if (link)
		io_queue_linked_timeout(link);
}

static void io_kill_timeout(struct io_kiocb *req)
{
	int ret;

	ret = hrtimer_try_to_cancel(&req->io->timeout.timer);
	if (ret != -1) {
		atomic_set(&req->ctx->cq_timeouts,
			atomic_read(&req->ctx->cq_timeouts) + 1);
		list_del_init(&req->timeout.list);
		req->flags |= REQ_F_COMP_LOCKED;
		io_cqring_fill_event(req, 0);
		io_put_req(req);
	}
}

static void io_kill_timeouts(struct io_ring_ctx *ctx)
{
	struct io_kiocb *req, *tmp;

	spin_lock_irq(&ctx->completion_lock);
	list_for_each_entry_safe(req, tmp, &ctx->timeout_list, timeout.list)
		io_kill_timeout(req);
	spin_unlock_irq(&ctx->completion_lock);
}

static void __io_queue_deferred(struct io_ring_ctx *ctx)
{
	do {
		struct io_defer_entry *de = list_first_entry(&ctx->defer_list,
						struct io_defer_entry, list);
		struct io_kiocb *link;

		if (req_need_defer(de->req, de->seq))
			break;
		list_del_init(&de->list);
		/* punt-init is done before queueing for defer */
		link = __io_queue_async_work(de->req);
		if (link) {
			__io_queue_linked_timeout(link);
			/* drop submission reference */
			link->flags |= REQ_F_COMP_LOCKED;
			io_put_req(link);
		}
		kfree(de);
	} while (!list_empty(&ctx->defer_list));
}

static void io_flush_timeouts(struct io_ring_ctx *ctx)
{
	while (!list_empty(&ctx->timeout_list)) {
		struct io_kiocb *req = list_first_entry(&ctx->timeout_list,
						struct io_kiocb, timeout.list);

		if (io_is_timeout_noseq(req))
			break;
		if (req->timeout.target_seq != ctx->cached_cq_tail
					- atomic_read(&ctx->cq_timeouts))
			break;

		list_del_init(&req->timeout.list);
		io_kill_timeout(req);
	}
}

static void io_commit_cqring(struct io_ring_ctx *ctx)
{
	io_flush_timeouts(ctx);
	__io_commit_cqring(ctx);

	if (unlikely(!list_empty(&ctx->defer_list)))
		__io_queue_deferred(ctx);
}

static struct io_uring_cqe *io_get_cqring(struct io_ring_ctx *ctx)
{
	struct io_rings *rings = ctx->rings;
	unsigned tail;

	tail = ctx->cached_cq_tail;
	/*
	 * writes to the cq entry need to come after reading head; the
	 * control dependency is enough as we're using WRITE_ONCE to
	 * fill the cq entry
	 */
	if (tail - READ_ONCE(rings->cq.head) == rings->cq_ring_entries)
		return NULL;

	ctx->cached_cq_tail++;
	return &rings->cqes[tail & ctx->cq_mask];
}

static inline bool io_should_trigger_evfd(struct io_ring_ctx *ctx)
{
	if (!ctx->cq_ev_fd)
		return false;
	if (READ_ONCE(ctx->rings->cq_flags) & IORING_CQ_EVENTFD_DISABLED)
		return false;
	if (!ctx->eventfd_async)
		return true;
	return io_wq_current_is_worker();
}

static void io_cqring_ev_posted(struct io_ring_ctx *ctx)
{
	if (waitqueue_active(&ctx->wait))
		wake_up(&ctx->wait);
	if (waitqueue_active(&ctx->sqo_wait))
		wake_up(&ctx->sqo_wait);
	if (io_should_trigger_evfd(ctx))
		eventfd_signal(ctx->cq_ev_fd, 1);
}

static void io_cqring_mark_overflow(struct io_ring_ctx *ctx)
{
	if (list_empty(&ctx->cq_overflow_list)) {
		clear_bit(0, &ctx->sq_check_overflow);
		clear_bit(0, &ctx->cq_check_overflow);
		ctx->rings->sq_flags &= ~IORING_SQ_CQ_OVERFLOW;
	}
}

/* Returns true if there are no backlogged entries after the flush */
static bool io_cqring_overflow_flush(struct io_ring_ctx *ctx, bool force)
{
	struct io_rings *rings = ctx->rings;
	struct io_uring_cqe *cqe;
	struct io_kiocb *req;
	unsigned long flags;
	LIST_HEAD(list);

	if (!force) {
		if (list_empty_careful(&ctx->cq_overflow_list))
			return true;
		if ((ctx->cached_cq_tail - READ_ONCE(rings->cq.head) ==
		    rings->cq_ring_entries))
			return false;
	}

	spin_lock_irqsave(&ctx->completion_lock, flags);

	/* if force is set, the ring is going away. always drop after that */
	if (force)
		ctx->cq_overflow_flushed = 1;

	cqe = NULL;
	while (!list_empty(&ctx->cq_overflow_list)) {
		cqe = io_get_cqring(ctx);
		if (!cqe && !force)
			break;

		req = list_first_entry(&ctx->cq_overflow_list, struct io_kiocb,
						compl.list);
		list_move(&req->compl.list, &list);
		if (cqe) {
			WRITE_ONCE(cqe->user_data, req->user_data);
			WRITE_ONCE(cqe->res, req->result);
			WRITE_ONCE(cqe->flags, req->compl.cflags);
		} else {
			WRITE_ONCE(ctx->rings->cq_overflow,
				atomic_inc_return(&ctx->cached_cq_overflow));
		}
	}

	io_commit_cqring(ctx);
	io_cqring_mark_overflow(ctx);

	spin_unlock_irqrestore(&ctx->completion_lock, flags);
	io_cqring_ev_posted(ctx);

	while (!list_empty(&list)) {
		req = list_first_entry(&list, struct io_kiocb, compl.list);
		list_del(&req->compl.list);
		io_put_req(req);
	}

	return cqe != NULL;
}

static void __io_cqring_fill_event(struct io_kiocb *req, long res, long cflags)
{
	struct io_ring_ctx *ctx = req->ctx;
	struct io_uring_cqe *cqe;

	trace_io_uring_complete(ctx, req->user_data, res);

	/*
	 * If we can't get a cq entry, userspace overflowed the
	 * submission (by quite a lot). Increment the overflow count in
	 * the ring.
	 */
	cqe = io_get_cqring(ctx);
	if (likely(cqe)) {
		WRITE_ONCE(cqe->user_data, req->user_data);
		WRITE_ONCE(cqe->res, res);
		WRITE_ONCE(cqe->flags, cflags);
	} else if (ctx->cq_overflow_flushed) {
		WRITE_ONCE(ctx->rings->cq_overflow,
				atomic_inc_return(&ctx->cached_cq_overflow));
	} else {
		if (list_empty(&ctx->cq_overflow_list)) {
			set_bit(0, &ctx->sq_check_overflow);
			set_bit(0, &ctx->cq_check_overflow);
			ctx->rings->sq_flags |= IORING_SQ_CQ_OVERFLOW;
		}
		io_clean_op(req);
		req->result = res;
		req->compl.cflags = cflags;
		refcount_inc(&req->refs);
		list_add_tail(&req->compl.list, &ctx->cq_overflow_list);
	}
}

static void io_cqring_fill_event(struct io_kiocb *req, long res)
{
	__io_cqring_fill_event(req, res, 0);
}

static void io_cqring_add_event(struct io_kiocb *req, long res, long cflags)
{
	struct io_ring_ctx *ctx = req->ctx;
	unsigned long flags;

	spin_lock_irqsave(&ctx->completion_lock, flags);
	__io_cqring_fill_event(req, res, cflags);
	io_commit_cqring(ctx);
	spin_unlock_irqrestore(&ctx->completion_lock, flags);

	io_cqring_ev_posted(ctx);
}

static void io_submit_flush_completions(struct io_comp_state *cs)
{
	struct io_ring_ctx *ctx = cs->ctx;

	spin_lock_irq(&ctx->completion_lock);
	while (!list_empty(&cs->list)) {
		struct io_kiocb *req;

		req = list_first_entry(&cs->list, struct io_kiocb, compl.list);
		list_del(&req->compl.list);
		__io_cqring_fill_event(req, req->result, req->compl.cflags);
		if (!(req->flags & REQ_F_LINK_HEAD)) {
			req->flags |= REQ_F_COMP_LOCKED;
			io_put_req(req);
		} else {
			spin_unlock_irq(&ctx->completion_lock);
			io_put_req(req);
			spin_lock_irq(&ctx->completion_lock);
		}
	}
	io_commit_cqring(ctx);
	spin_unlock_irq(&ctx->completion_lock);

	io_cqring_ev_posted(ctx);
	cs->nr = 0;
}

static void __io_req_complete(struct io_kiocb *req, long res, unsigned cflags,
			      struct io_comp_state *cs)
{
	if (!cs) {
		io_cqring_add_event(req, res, cflags);
		io_put_req(req);
	} else {
		io_clean_op(req);
		req->result = res;
		req->compl.cflags = cflags;
		list_add_tail(&req->compl.list, &cs->list);
		if (++cs->nr >= 32)
			io_submit_flush_completions(cs);
	}
}

static void io_req_complete(struct io_kiocb *req, long res)
{
	__io_req_complete(req, res, 0, NULL);
}

static inline bool io_is_fallback_req(struct io_kiocb *req)
{
	return req == (struct io_kiocb *)
			((unsigned long) req->ctx->fallback_req & ~1UL);
}

static struct io_kiocb *io_get_fallback_req(struct io_ring_ctx *ctx)
{
	struct io_kiocb *req;

	req = ctx->fallback_req;
	if (!test_and_set_bit_lock(0, (unsigned long *) &ctx->fallback_req))
		return req;

	return NULL;
}

static struct io_kiocb *io_alloc_req(struct io_ring_ctx *ctx,
				     struct io_submit_state *state)
{
	gfp_t gfp = GFP_KERNEL | __GFP_NOWARN;
	struct io_kiocb *req;

	if (!state->free_reqs) {
		size_t sz;
		int ret;

		sz = min_t(size_t, state->ios_left, ARRAY_SIZE(state->reqs));
		ret = kmem_cache_alloc_bulk(req_cachep, gfp, sz, state->reqs);

		/*
		 * Bulk alloc is all-or-nothing. If we fail to get a batch,
		 * retry single alloc to be on the safe side.
		 */
		if (unlikely(ret <= 0)) {
			state->reqs[0] = kmem_cache_alloc(req_cachep, gfp);
			if (!state->reqs[0])
				goto fallback;
			ret = 1;
		}
		state->free_reqs = ret - 1;
		req = state->reqs[ret - 1];
	} else {
		state->free_reqs--;
		req = state->reqs[state->free_reqs];
	}

	return req;
fallback:
	return io_get_fallback_req(ctx);
}

static inline void io_put_file(struct io_kiocb *req, struct file *file,
			  bool fixed)
{
	if (fixed)
		percpu_ref_put(req->fixed_file_refs);
	else
		fput(file);
}

static bool io_dismantle_req(struct io_kiocb *req)
{
	io_clean_op(req);

	if (req->io)
		kfree(req->io);
	if (req->file)
		io_put_file(req, req->file, (req->flags & REQ_F_FIXED_FILE));

	return io_req_clean_work(req);
}

static void __io_free_req_finish(struct io_kiocb *req)
{
	struct io_ring_ctx *ctx = req->ctx;

	__io_put_req_task(req);
	if (likely(!io_is_fallback_req(req)))
		kmem_cache_free(req_cachep, req);
	else
		clear_bit_unlock(0, (unsigned long *) &ctx->fallback_req);
	percpu_ref_put(&ctx->refs);
}

static void io_req_task_file_table_put(struct callback_head *cb)
{
	struct io_kiocb *req = container_of(cb, struct io_kiocb, task_work);
	struct fs_struct *fs = req->work.fs;

	spin_lock(&req->work.fs->lock);
	if (--fs->users)
		fs = NULL;
	spin_unlock(&req->work.fs->lock);
	if (fs)
		free_fs_struct(fs);
	req->work.fs = NULL;
	__io_free_req_finish(req);
}

static void __io_free_req(struct io_kiocb *req)
{
	if (!io_dismantle_req(req)) {
		__io_free_req_finish(req);
	} else {
		int ret;

		init_task_work(&req->task_work, io_req_task_file_table_put);
		ret = task_work_add(req->task, &req->task_work, TWA_RESUME);
		if (unlikely(ret)) {
			struct task_struct *tsk;

			tsk = io_wq_get_task(req->ctx->io_wq);
			task_work_add(tsk, &req->task_work, 0);
		}
	}
}

static bool io_link_cancel_timeout(struct io_kiocb *req)
{
	struct io_ring_ctx *ctx = req->ctx;
	int ret;

	ret = hrtimer_try_to_cancel(&req->io->timeout.timer);
	if (ret != -1) {
		io_cqring_fill_event(req, -ECANCELED);
		io_commit_cqring(ctx);
		req->flags &= ~REQ_F_LINK_HEAD;
		io_put_req(req);
		return true;
	}

	return false;
}

static bool __io_kill_linked_timeout(struct io_kiocb *req)
{
	struct io_kiocb *link;
	bool wake_ev;

	if (list_empty(&req->link_list))
		return false;
	link = list_first_entry(&req->link_list, struct io_kiocb, link_list);
	if (link->opcode != IORING_OP_LINK_TIMEOUT)
		return false;

	list_del_init(&link->link_list);
	link->flags |= REQ_F_COMP_LOCKED;
	wake_ev = io_link_cancel_timeout(link);
	req->flags &= ~REQ_F_LINK_TIMEOUT;
	return wake_ev;
}

static void io_kill_linked_timeout(struct io_kiocb *req)
{
	struct io_ring_ctx *ctx = req->ctx;
	bool wake_ev;

	if (!(req->flags & REQ_F_COMP_LOCKED)) {
		unsigned long flags;

		spin_lock_irqsave(&ctx->completion_lock, flags);
		wake_ev = __io_kill_linked_timeout(req);
		spin_unlock_irqrestore(&ctx->completion_lock, flags);
	} else {
		wake_ev = __io_kill_linked_timeout(req);
	}

	if (wake_ev)
		io_cqring_ev_posted(ctx);
}

static struct io_kiocb *io_req_link_next(struct io_kiocb *req)
{
	struct io_kiocb *nxt;

	/*
	 * The list should never be empty when we are called here. But could
	 * potentially happen if the chain is messed up, check to be on the
	 * safe side.
	 */
	if (unlikely(list_empty(&req->link_list)))
		return NULL;

	nxt = list_first_entry(&req->link_list, struct io_kiocb, link_list);
	list_del_init(&req->link_list);
	if (!list_empty(&nxt->link_list))
		nxt->flags |= REQ_F_LINK_HEAD;
	return nxt;
}

/*
 * Called if REQ_F_LINK_HEAD is set, and we fail the head request
 */
static void __io_fail_links(struct io_kiocb *req)
{
	struct io_ring_ctx *ctx = req->ctx;

	while (!list_empty(&req->link_list)) {
		struct io_kiocb *link = list_first_entry(&req->link_list,
						struct io_kiocb, link_list);

		list_del_init(&link->link_list);
		trace_io_uring_fail_link(req, link);

		io_cqring_fill_event(link, -ECANCELED);
		link->flags |= REQ_F_COMP_LOCKED;
		__io_double_put_req(link);
		req->flags &= ~REQ_F_LINK_TIMEOUT;
	}

	io_commit_cqring(ctx);
	io_cqring_ev_posted(ctx);
}

static void io_fail_links(struct io_kiocb *req)
{
	struct io_ring_ctx *ctx = req->ctx;

	if (!(req->flags & REQ_F_COMP_LOCKED)) {
		unsigned long flags;

		spin_lock_irqsave(&ctx->completion_lock, flags);
		__io_fail_links(req);
		spin_unlock_irqrestore(&ctx->completion_lock, flags);
	} else {
		__io_fail_links(req);
	}

	io_cqring_ev_posted(ctx);
}

static struct io_kiocb *__io_req_find_next(struct io_kiocb *req)
{
	req->flags &= ~REQ_F_LINK_HEAD;
	if (req->flags & REQ_F_LINK_TIMEOUT)
		io_kill_linked_timeout(req);

	/*
	 * If LINK is set, we have dependent requests in this chain. If we
	 * didn't fail this request, queue the first one up, moving any other
	 * dependencies to the next request. In case of failure, fail the rest
	 * of the chain.
	 */
	if (likely(!(req->flags & REQ_F_FAIL_LINK)))
		return io_req_link_next(req);
	io_fail_links(req);
	return NULL;
}

static struct io_kiocb *io_req_find_next(struct io_kiocb *req)
{
	if (likely(!(req->flags & REQ_F_LINK_HEAD)))
		return NULL;
	return __io_req_find_next(req);
}

static int io_req_task_work_add(struct io_kiocb *req, struct callback_head *cb,
				bool twa_signal_ok)
{
	struct task_struct *tsk = req->task;
	struct io_ring_ctx *ctx = req->ctx;
	int ret, notify;

	if (tsk->flags & PF_EXITING)
		return -ESRCH;

	/*
	 * SQPOLL kernel thread doesn't need notification, just a wakeup. For
	 * all other cases, use TWA_SIGNAL unconditionally to ensure we're
	 * processing task_work. There's no reliable way to tell if TWA_RESUME
	 * will do the job.
	 */
	notify = 0;
	if (!(ctx->flags & IORING_SETUP_SQPOLL) && twa_signal_ok)
		notify = TWA_SIGNAL;

	ret = task_work_add(tsk, cb, notify);
	if (!ret)
		wake_up_process(tsk);

	return ret;
}

static void __io_req_task_cancel(struct io_kiocb *req, int error)
{
	struct io_ring_ctx *ctx = req->ctx;

	spin_lock_irq(&ctx->completion_lock);
	io_cqring_fill_event(req, error);
	io_commit_cqring(ctx);
	spin_unlock_irq(&ctx->completion_lock);

	io_cqring_ev_posted(ctx);
	req_set_fail_links(req);
	io_double_put_req(req);
}

static void io_req_task_cancel(struct callback_head *cb)
{
	struct io_kiocb *req = container_of(cb, struct io_kiocb, task_work);
	struct io_ring_ctx *ctx = req->ctx;

	__io_req_task_cancel(req, -ECANCELED);
	percpu_ref_put(&ctx->refs);
}

static void __io_req_task_submit(struct io_kiocb *req)
{
	struct io_ring_ctx *ctx = req->ctx;

	if (!__io_sq_thread_acquire_mm(ctx)) {
		mutex_lock(&ctx->uring_lock);
		__io_queue_sqe(req, NULL, NULL);
		mutex_unlock(&ctx->uring_lock);
	} else {
		__io_req_task_cancel(req, -EFAULT);
	}
}

static void io_req_task_submit(struct callback_head *cb)
{
	struct io_kiocb *req = container_of(cb, struct io_kiocb, task_work);
	struct io_ring_ctx *ctx = req->ctx;

	__io_req_task_submit(req);
	percpu_ref_put(&ctx->refs);
}

static void io_req_task_queue(struct io_kiocb *req)
{
	int ret;

	init_task_work(&req->task_work, io_req_task_submit);
	percpu_ref_get(&req->ctx->refs);

	ret = io_req_task_work_add(req, &req->task_work, true);
	if (unlikely(ret)) {
		struct task_struct *tsk;

		init_task_work(&req->task_work, io_req_task_cancel);
		tsk = io_wq_get_task(req->ctx->io_wq);
		task_work_add(tsk, &req->task_work, 0);
		wake_up_process(tsk);
	}
}

static void io_queue_next(struct io_kiocb *req)
{
	struct io_kiocb *nxt = io_req_find_next(req);

	if (nxt)
		io_req_task_queue(nxt);
}

static void io_free_req(struct io_kiocb *req)
{
	io_queue_next(req);
	__io_free_req(req);
}

struct req_batch {
	void *reqs[IO_IOPOLL_BATCH];
	int to_free;

	struct task_struct	*task;
	int			task_refs;
};

static inline void io_init_req_batch(struct req_batch *rb)
{
	rb->to_free = 0;
	rb->task_refs = 0;
	rb->task = NULL;
}

static void __io_req_free_batch_flush(struct io_ring_ctx *ctx,
				      struct req_batch *rb)
{
	kmem_cache_free_bulk(req_cachep, rb->to_free, rb->reqs);
	percpu_ref_put_many(&ctx->refs, rb->to_free);
	rb->to_free = 0;
}

static void io_req_free_batch_finish(struct io_ring_ctx *ctx,
				     struct req_batch *rb)
{
	if (rb->to_free)
		__io_req_free_batch_flush(ctx, rb);
	if (rb->task) {
		put_task_struct_many(rb->task, rb->task_refs);
		rb->task = NULL;
	}
}

static void io_req_free_batch(struct req_batch *rb, struct io_kiocb *req)
{
	if (unlikely(io_is_fallback_req(req))) {
		io_free_req(req);
		return;
	}
	if (req->flags & REQ_F_LINK_HEAD)
		io_queue_next(req);

	if (req->flags & REQ_F_TASK_PINNED) {
		if (req->task != rb->task) {
			if (rb->task)
				put_task_struct_many(rb->task, rb->task_refs);
			rb->task = req->task;
			rb->task_refs = 0;
		}
		rb->task_refs++;
		req->flags &= ~REQ_F_TASK_PINNED;
	}

	WARN_ON_ONCE(io_dismantle_req(req));
	rb->reqs[rb->to_free++] = req;
	if (unlikely(rb->to_free == ARRAY_SIZE(rb->reqs)))
		__io_req_free_batch_flush(req->ctx, rb);
}

/*
 * Drop reference to request, return next in chain (if there is one) if this
 * was the last reference to this request.
 */
static struct io_kiocb *io_put_req_find_next(struct io_kiocb *req)
{
	struct io_kiocb *nxt = NULL;

	if (refcount_dec_and_test(&req->refs)) {
		nxt = io_req_find_next(req);
		__io_free_req(req);
	}
	return nxt;
}

static void io_put_req(struct io_kiocb *req)
{
	if (refcount_dec_and_test(&req->refs))
		io_free_req(req);
}

static struct io_wq_work *io_steal_work(struct io_kiocb *req)
{
	struct io_kiocb *nxt;

	/*
	 * A ref is owned by io-wq in which context we're. So, if that's the
	 * last one, it's safe to steal next work. False negatives are Ok,
	 * it just will be re-punted async in io_put_work()
	 */
	if (refcount_read(&req->refs) != 1)
		return NULL;

	nxt = io_req_find_next(req);
	return nxt ? &nxt->work : NULL;
}

/*
 * Must only be used if we don't need to care about links, usually from
 * within the completion handling itself.
 */
static void __io_double_put_req(struct io_kiocb *req)
{
	/* drop both submit and complete references */
	if (refcount_sub_and_test(2, &req->refs))
		__io_free_req(req);
}

static void io_double_put_req(struct io_kiocb *req)
{
	/* drop both submit and complete references */
	if (refcount_sub_and_test(2, &req->refs))
		io_free_req(req);
}

static unsigned io_cqring_events(struct io_ring_ctx *ctx, bool noflush)
{
	struct io_rings *rings = ctx->rings;

	if (test_bit(0, &ctx->cq_check_overflow)) {
		/*
		 * noflush == true is from the waitqueue handler, just ensure
		 * we wake up the task, and the next invocation will flush the
		 * entries. We cannot safely to it from here.
		 */
		if (noflush && !list_empty(&ctx->cq_overflow_list))
			return -1U;

		io_cqring_overflow_flush(ctx, false);
	}

	/* See comment at the top of this file */
	smp_rmb();
	return ctx->cached_cq_tail - READ_ONCE(rings->cq.head);
}

static inline unsigned int io_sqring_entries(struct io_ring_ctx *ctx)
{
	struct io_rings *rings = ctx->rings;

	/* make sure SQ entry isn't read before tail */
	return smp_load_acquire(&rings->sq.tail) - ctx->cached_sq_head;
}

static unsigned int io_put_kbuf(struct io_kiocb *req, struct io_buffer *kbuf)
{
	unsigned int cflags;

	cflags = kbuf->bid << IORING_CQE_BUFFER_SHIFT;
	cflags |= IORING_CQE_F_BUFFER;
	req->flags &= ~REQ_F_BUFFER_SELECTED;
	kfree(kbuf);
	return cflags;
}

static inline unsigned int io_put_rw_kbuf(struct io_kiocb *req)
{
	struct io_buffer *kbuf;

	kbuf = (struct io_buffer *) (unsigned long) req->rw.addr;
	return io_put_kbuf(req, kbuf);
}

static inline bool io_run_task_work(void)
{
	/*
	 * Not safe to run on exiting task, and the task_work handling will
	 * not add work to such a task.
	 */
	if (unlikely(current->flags & PF_EXITING))
		return false;
	if (current->task_works) {
		__set_current_state(TASK_RUNNING);
		task_work_run();
		return true;
	}

	return false;
}

static void io_iopoll_queue(struct list_head *again)
{
	struct io_kiocb *req;

	do {
		req = list_first_entry(again, struct io_kiocb, inflight_entry);
		list_del(&req->inflight_entry);
		__io_complete_rw(req, -EAGAIN, 0, NULL);
	} while (!list_empty(again));
}

/*
 * Find and free completed poll iocbs
 */
static void io_iopoll_complete(struct io_ring_ctx *ctx, unsigned int *nr_events,
			       struct list_head *done)
{
	struct req_batch rb;
	struct io_kiocb *req;
	LIST_HEAD(again);

	/* order with ->result store in io_complete_rw_iopoll() */
	smp_rmb();

	io_init_req_batch(&rb);
	while (!list_empty(done)) {
		int cflags = 0;

		req = list_first_entry(done, struct io_kiocb, inflight_entry);
		if (READ_ONCE(req->result) == -EAGAIN) {
			req->result = 0;
			req->iopoll_completed = 0;
			list_move_tail(&req->inflight_entry, &again);
			continue;
		}
		list_del(&req->inflight_entry);

		if (req->flags & REQ_F_BUFFER_SELECTED)
			cflags = io_put_rw_kbuf(req);

		__io_cqring_fill_event(req, req->result, cflags);
		(*nr_events)++;

		if (refcount_dec_and_test(&req->refs))
			io_req_free_batch(&rb, req);
	}

	io_commit_cqring(ctx);
	if (ctx->flags & IORING_SETUP_SQPOLL)
		io_cqring_ev_posted(ctx);
	io_req_free_batch_finish(ctx, &rb);

	if (!list_empty(&again))
		io_iopoll_queue(&again);
}

static int io_do_iopoll(struct io_ring_ctx *ctx, unsigned int *nr_events,
			long min)
{
	struct io_kiocb *req, *tmp;
	LIST_HEAD(done);
	bool spin;
	int ret;

	/*
	 * Only spin for completions if we don't have multiple devices hanging
	 * off our complete list, and we're under the requested amount.
	 */
	spin = !ctx->poll_multi_file && *nr_events < min;

	ret = 0;
	list_for_each_entry_safe(req, tmp, &ctx->iopoll_list, inflight_entry) {
		struct kiocb *kiocb = &req->rw.kiocb;

		/*
		 * Move completed and retryable entries to our local lists.
		 * If we find a request that requires polling, break out
		 * and complete those lists first, if we have entries there.
		 */
		if (READ_ONCE(req->iopoll_completed)) {
			list_move_tail(&req->inflight_entry, &done);
			continue;
		}
		if (!list_empty(&done))
			break;

		ret = kiocb->ki_filp->f_op->iopoll(kiocb, spin);
		if (ret < 0)
			break;

		/* iopoll may have completed current req */
		if (READ_ONCE(req->iopoll_completed))
			list_move_tail(&req->inflight_entry, &done);

		if (ret && spin)
			spin = false;
		ret = 0;
	}

	if (!list_empty(&done))
		io_iopoll_complete(ctx, nr_events, &done);

	return ret;
}

/*
 * Poll for a minimum of 'min' events. Note that if min == 0 we consider that a
 * non-spinning poll check - we'll still enter the driver poll loop, but only
 * as a non-spinning completion check.
 */
static int io_iopoll_getevents(struct io_ring_ctx *ctx, unsigned int *nr_events,
				long min)
{
	while (!list_empty(&ctx->iopoll_list) && !need_resched()) {
		int ret;

		ret = io_do_iopoll(ctx, nr_events, min);
		if (ret < 0)
			return ret;
		if (*nr_events >= min)
			return 0;
	}

	return 1;
}

/*
 * We can't just wait for polled events to come to us, we have to actively
 * find and complete them.
 */
static void io_iopoll_try_reap_events(struct io_ring_ctx *ctx)
{
	if (!(ctx->flags & IORING_SETUP_IOPOLL))
		return;

	mutex_lock(&ctx->uring_lock);
	while (!list_empty(&ctx->iopoll_list)) {
		unsigned int nr_events = 0;

		io_do_iopoll(ctx, &nr_events, 0);

		/* let it sleep and repeat later if can't complete a request */
		if (nr_events == 0)
			break;
		/*
		 * Ensure we allow local-to-the-cpu processing to take place,
		 * in this case we need to ensure that we reap all events.
		 * Also let task_work, etc. to progress by releasing the mutex
		 */
		if (need_resched()) {
			mutex_unlock(&ctx->uring_lock);
			cond_resched();
			mutex_lock(&ctx->uring_lock);
		}
	}
	mutex_unlock(&ctx->uring_lock);
}

static int io_iopoll_check(struct io_ring_ctx *ctx, long min)
{
	unsigned int nr_events = 0;
	int iters = 0, ret = 0;

	/*
	 * We disallow the app entering submit/complete with polling, but we
	 * still need to lock the ring to prevent racing with polled issue
	 * that got punted to a workqueue.
	 */
	mutex_lock(&ctx->uring_lock);
	do {
		/*
		 * Don't enter poll loop if we already have events pending.
		 * If we do, we can potentially be spinning for commands that
		 * already triggered a CQE (eg in error).
		 */
		if (io_cqring_events(ctx, false))
			break;

		/*
		 * If a submit got punted to a workqueue, we can have the
		 * application entering polling for a command before it gets
		 * issued. That app will hold the uring_lock for the duration
		 * of the poll right here, so we need to take a breather every
		 * now and then to ensure that the issue has a chance to add
		 * the poll to the issued list. Otherwise we can spin here
		 * forever, while the workqueue is stuck trying to acquire the
		 * very same mutex.
		 */
		if (!(++iters & 7)) {
			mutex_unlock(&ctx->uring_lock);
			io_run_task_work();
			mutex_lock(&ctx->uring_lock);
		}

		ret = io_iopoll_getevents(ctx, &nr_events, min);
		if (ret <= 0)
			break;
		ret = 0;
	} while (min && !nr_events && !need_resched());

	mutex_unlock(&ctx->uring_lock);
	return ret;
}

static void kiocb_end_write(struct io_kiocb *req)
{
	/*
	 * Tell lockdep we inherited freeze protection from submission
	 * thread.
	 */
	if (req->flags & REQ_F_ISREG) {
		struct inode *inode = file_inode(req->file);

		__sb_writers_acquired(inode->i_sb, SB_FREEZE_WRITE);
	}
	file_end_write(req->file);
}

static void io_complete_rw_common(struct kiocb *kiocb, long res,
				  struct io_comp_state *cs)
{
	struct io_kiocb *req = container_of(kiocb, struct io_kiocb, rw.kiocb);
	int cflags = 0;

	if (kiocb->ki_flags & IOCB_WRITE)
		kiocb_end_write(req);

	if (res != req->result)
		req_set_fail_links(req);
	if (req->flags & REQ_F_BUFFER_SELECTED)
		cflags = io_put_rw_kbuf(req);
	__io_req_complete(req, res, cflags, cs);
}

#ifdef CONFIG_BLOCK
static bool io_resubmit_prep(struct io_kiocb *req, int error)
{
	struct iovec inline_vecs[UIO_FASTIOV], *iovec = inline_vecs;
	ssize_t ret = -ECANCELED;
	struct iov_iter iter;
	int rw;

	if (error) {
		ret = error;
		goto end_req;
	}

	switch (req->opcode) {
	case IORING_OP_READV:
	case IORING_OP_READ_FIXED:
	case IORING_OP_READ:
		rw = READ;
		break;
	case IORING_OP_WRITEV:
	case IORING_OP_WRITE_FIXED:
	case IORING_OP_WRITE:
		rw = WRITE;
		break;
	default:
		printk_once(KERN_WARNING "io_uring: bad opcode in resubmit %d\n",
				req->opcode);
		goto end_req;
	}

	if (!req->io) {
		ret = io_import_iovec(rw, req, &iovec, &iter, false);
		if (ret < 0)
			goto end_req;
		ret = io_setup_async_rw(req, iovec, inline_vecs, &iter, false);
		if (!ret)
			return true;
		kfree(iovec);
	} else {
		return true;
	}
end_req:
	req_set_fail_links(req);
	io_req_complete(req, ret);
	return false;
}
#endif

static bool io_rw_reissue(struct io_kiocb *req, long res)
{
#ifdef CONFIG_BLOCK
	umode_t mode = file_inode(req->file)->i_mode;
	int ret;

	if (!S_ISBLK(mode) && !S_ISREG(mode))
		return false;
	if ((res != -EAGAIN && res != -EOPNOTSUPP) || io_wq_current_is_worker())
		return false;

	ret = io_sq_thread_acquire_mm(req->ctx, req);

	if (io_resubmit_prep(req, ret)) {
		refcount_inc(&req->refs);
		io_queue_async_work(req);
		return true;
	}

#endif
	return false;
}

static void __io_complete_rw(struct io_kiocb *req, long res, long res2,
			     struct io_comp_state *cs)
{
	if (!io_rw_reissue(req, res))
		io_complete_rw_common(&req->rw.kiocb, res, cs);
}

static void io_complete_rw(struct kiocb *kiocb, long res, long res2)
{
	struct io_kiocb *req = container_of(kiocb, struct io_kiocb, rw.kiocb);

	__io_complete_rw(req, res, res2, NULL);
}

static void io_complete_rw_iopoll(struct kiocb *kiocb, long res, long res2)
{
	struct io_kiocb *req = container_of(kiocb, struct io_kiocb, rw.kiocb);

	if (kiocb->ki_flags & IOCB_WRITE)
		kiocb_end_write(req);

	if (res != -EAGAIN && res != req->result)
		req_set_fail_links(req);

	WRITE_ONCE(req->result, res);
	/* order with io_poll_complete() checking ->result */
	smp_wmb();
	WRITE_ONCE(req->iopoll_completed, 1);
}

/*
 * After the iocb has been issued, it's safe to be found on the poll list.
 * Adding the kiocb to the list AFTER submission ensures that we don't
 * find it from a io_iopoll_getevents() thread before the issuer is done
 * accessing the kiocb cookie.
 */
static void io_iopoll_req_issued(struct io_kiocb *req)
{
	struct io_ring_ctx *ctx = req->ctx;

	/*
	 * Track whether we have multiple files in our lists. This will impact
	 * how we do polling eventually, not spinning if we're on potentially
	 * different devices.
	 */
	if (list_empty(&ctx->iopoll_list)) {
		ctx->poll_multi_file = false;
	} else if (!ctx->poll_multi_file) {
		struct io_kiocb *list_req;

		list_req = list_first_entry(&ctx->iopoll_list, struct io_kiocb,
						inflight_entry);
		if (list_req->file != req->file)
			ctx->poll_multi_file = true;
	}

	/*
	 * For fast devices, IO may have already completed. If it has, add
	 * it to the front so we find it first.
	 */
	if (READ_ONCE(req->iopoll_completed))
		list_add(&req->inflight_entry, &ctx->iopoll_list);
	else
		list_add_tail(&req->inflight_entry, &ctx->iopoll_list);

	if ((ctx->flags & IORING_SETUP_SQPOLL) &&
	    wq_has_sleeper(&ctx->sqo_wait))
		wake_up(&ctx->sqo_wait);
}

static void __io_state_file_put(struct io_submit_state *state)
{
	if (state->has_refs)
		fput_many(state->file, state->has_refs);
	state->file = NULL;
}

static inline void io_state_file_put(struct io_submit_state *state)
{
	if (state->file)
		__io_state_file_put(state);
}

/*
 * Get as many references to a file as we have IOs left in this submission,
 * assuming most submissions are for one file, or at least that each file
 * has more than one submission.
 */
static struct file *__io_file_get(struct io_submit_state *state, int fd)
{
	if (!state)
		return fget(fd);

	if (state->file) {
		if (state->fd == fd) {
			state->has_refs--;
			state->ios_left--;
			return state->file;
		}
		__io_state_file_put(state);
	}
	state->file = fget_many(fd, state->ios_left);
	if (!state->file)
		return NULL;

	state->fd = fd;
	state->ios_left--;
	state->has_refs = state->ios_left;
	return state->file;
}

static bool io_bdev_nowait(struct block_device *bdev)
{
#ifdef CONFIG_BLOCK
	return !bdev || queue_is_mq(bdev_get_queue(bdev));
#else
	return true;
#endif
}

/*
 * If we tracked the file through the SCM inflight mechanism, we could support
 * any file. For now, just ensure that anything potentially problematic is done
 * inline.
 */
static bool io_file_supports_async(struct file *file, int rw)
{
	umode_t mode = file_inode(file)->i_mode;

	if (S_ISBLK(mode)) {
		if (io_bdev_nowait(file->f_inode->i_bdev))
			return true;
		return false;
	}
	if (S_ISCHR(mode) || S_ISSOCK(mode))
		return true;
	if (S_ISREG(mode)) {
		if (io_bdev_nowait(file->f_inode->i_sb->s_bdev) &&
		    file->f_op != &io_uring_fops)
			return true;
		return false;
	}

	/* any ->read/write should understand O_NONBLOCK */
	if (file->f_flags & O_NONBLOCK)
		return true;

	if (!(file->f_mode & FMODE_NOWAIT))
		return false;

	if (rw == READ)
		return file->f_op->read_iter != NULL;

	return file->f_op->write_iter != NULL;
}

static int io_prep_rw(struct io_kiocb *req, const struct io_uring_sqe *sqe,
		      bool force_nonblock)
{
	struct io_ring_ctx *ctx = req->ctx;
	struct kiocb *kiocb = &req->rw.kiocb;
	unsigned ioprio;
	int ret;

	if (S_ISREG(file_inode(req->file)->i_mode))
		req->flags |= REQ_F_ISREG;

	kiocb->ki_pos = READ_ONCE(sqe->off);
	if (kiocb->ki_pos == -1 && !(req->file->f_mode & FMODE_STREAM)) {
		req->flags |= REQ_F_CUR_POS;
		kiocb->ki_pos = req->file->f_pos;
	}
	kiocb->ki_hint = ki_hint_validate(file_write_hint(kiocb->ki_filp));
	kiocb->ki_flags = iocb_flags(kiocb->ki_filp);
	ret = kiocb_set_rw_flags(kiocb, READ_ONCE(sqe->rw_flags));
	if (unlikely(ret))
		return ret;

	ioprio = READ_ONCE(sqe->ioprio);
	if (ioprio) {
		ret = ioprio_check_cap(ioprio);
		if (ret)
			return ret;

		kiocb->ki_ioprio = ioprio;
	} else
		kiocb->ki_ioprio = get_current_ioprio();

	/* don't allow async punt if RWF_NOWAIT was requested */
	if (kiocb->ki_flags & IOCB_NOWAIT)
		req->flags |= REQ_F_NOWAIT;

	if (kiocb->ki_flags & IOCB_DIRECT)
		io_get_req_task(req);

	if (force_nonblock)
		kiocb->ki_flags |= IOCB_NOWAIT;

	if (ctx->flags & IORING_SETUP_IOPOLL) {
		if (!(kiocb->ki_flags & IOCB_DIRECT) ||
		    !kiocb->ki_filp->f_op->iopoll)
			return -EOPNOTSUPP;

		kiocb->ki_flags |= IOCB_HIPRI;
		kiocb->ki_complete = io_complete_rw_iopoll;
		req->iopoll_completed = 0;
		io_get_req_task(req);
	} else {
		if (kiocb->ki_flags & IOCB_HIPRI)
			return -EINVAL;
		kiocb->ki_complete = io_complete_rw;
	}

	req->rw.addr = READ_ONCE(sqe->addr);
	req->rw.len = READ_ONCE(sqe->len);
	req->buf_index = READ_ONCE(sqe->buf_index);
	return 0;
}

static inline void io_rw_done(struct kiocb *kiocb, ssize_t ret)
{
	switch (ret) {
	case -EIOCBQUEUED:
		break;
	case -ERESTARTSYS:
	case -ERESTARTNOINTR:
	case -ERESTARTNOHAND:
	case -ERESTART_RESTARTBLOCK:
		/*
		 * We can't just restart the syscall, since previously
		 * submitted sqes may already be in progress. Just fail this
		 * IO with EINTR.
		 */
		ret = -EINTR;
		fallthrough;
	default:
		kiocb->ki_complete(kiocb, ret, 0);
	}
}

static void kiocb_done(struct kiocb *kiocb, ssize_t ret,
		       struct io_comp_state *cs)
{
	struct io_kiocb *req = container_of(kiocb, struct io_kiocb, rw.kiocb);

	/* add previously done IO, if any */
	if (req->io && req->io->rw.bytes_done > 0) {
		if (ret < 0)
			ret = req->io->rw.bytes_done;
		else
			ret += req->io->rw.bytes_done;
	}

	if (req->flags & REQ_F_CUR_POS)
		req->file->f_pos = kiocb->ki_pos;
	if (ret >= 0 && kiocb->ki_complete == io_complete_rw)
		__io_complete_rw(req, ret, 0, cs);
	else
		io_rw_done(kiocb, ret);
}

static ssize_t io_import_fixed(struct io_kiocb *req, int rw,
			       struct iov_iter *iter)
{
	struct io_ring_ctx *ctx = req->ctx;
	size_t len = req->rw.len;
	struct io_mapped_ubuf *imu;
	u16 index, buf_index;
	size_t offset;
	u64 buf_addr;

	/* attempt to use fixed buffers without having provided iovecs */
	if (unlikely(!ctx->user_bufs))
		return -EFAULT;

	buf_index = req->buf_index;
	if (unlikely(buf_index >= ctx->nr_user_bufs))
		return -EFAULT;

	index = array_index_nospec(buf_index, ctx->nr_user_bufs);
	imu = &ctx->user_bufs[index];
	buf_addr = req->rw.addr;

	/* overflow */
	if (buf_addr + len < buf_addr)
		return -EFAULT;
	/* not inside the mapped region */
	if (buf_addr < imu->ubuf || buf_addr + len > imu->ubuf + imu->len)
		return -EFAULT;

	/*
	 * May not be a start of buffer, set size appropriately
	 * and advance us to the beginning.
	 */
	offset = buf_addr - imu->ubuf;
	iov_iter_bvec(iter, rw, imu->bvec, imu->nr_bvecs, offset + len);

	if (offset) {
		/*
		 * Don't use iov_iter_advance() here, as it's really slow for
		 * using the latter parts of a big fixed buffer - it iterates
		 * over each segment manually. We can cheat a bit here, because
		 * we know that:
		 *
		 * 1) it's a BVEC iter, we set it up
		 * 2) all bvecs are PAGE_SIZE in size, except potentially the
		 *    first and last bvec
		 *
		 * So just find our index, and adjust the iterator afterwards.
		 * If the offset is within the first bvec (or the whole first
		 * bvec, just use iov_iter_advance(). This makes it easier
		 * since we can just skip the first segment, which may not
		 * be PAGE_SIZE aligned.
		 */
		const struct bio_vec *bvec = imu->bvec;

		if (offset <= bvec->bv_len) {
			iov_iter_advance(iter, offset);
		} else {
			unsigned long seg_skip;

			/* skip first vec */
			offset -= bvec->bv_len;
			seg_skip = 1 + (offset >> PAGE_SHIFT);

			iter->bvec = bvec + seg_skip;
			iter->nr_segs -= seg_skip;
			iter->count -= bvec->bv_len + offset;
			iter->iov_offset = offset & ~PAGE_MASK;
		}
	}

	return len;
}

static void io_ring_submit_unlock(struct io_ring_ctx *ctx, bool needs_lock)
{
	if (needs_lock)
		mutex_unlock(&ctx->uring_lock);
}

static void io_ring_submit_lock(struct io_ring_ctx *ctx, bool needs_lock)
{
	/*
	 * "Normal" inline submissions always hold the uring_lock, since we
	 * grab it from the system call. Same is true for the SQPOLL offload.
	 * The only exception is when we've detached the request and issue it
	 * from an async worker thread, grab the lock for that case.
	 */
	if (needs_lock)
		mutex_lock(&ctx->uring_lock);
}

static struct io_buffer *io_buffer_select(struct io_kiocb *req, size_t *len,
					  int bgid, struct io_buffer *kbuf,
					  bool needs_lock)
{
	struct io_buffer *head;

	if (req->flags & REQ_F_BUFFER_SELECTED)
		return kbuf;

	io_ring_submit_lock(req->ctx, needs_lock);

	lockdep_assert_held(&req->ctx->uring_lock);

	head = idr_find(&req->ctx->io_buffer_idr, bgid);
	if (head) {
		if (!list_empty(&head->list)) {
			kbuf = list_last_entry(&head->list, struct io_buffer,
							list);
			list_del(&kbuf->list);
		} else {
			kbuf = head;
			idr_remove(&req->ctx->io_buffer_idr, bgid);
		}
		if (*len > kbuf->len)
			*len = kbuf->len;
	} else {
		kbuf = ERR_PTR(-ENOBUFS);
	}

	io_ring_submit_unlock(req->ctx, needs_lock);

	return kbuf;
}

static void __user *io_rw_buffer_select(struct io_kiocb *req, size_t *len,
					bool needs_lock)
{
	struct io_buffer *kbuf;
	u16 bgid;

	kbuf = (struct io_buffer *) (unsigned long) req->rw.addr;
	bgid = req->buf_index;
	kbuf = io_buffer_select(req, len, bgid, kbuf, needs_lock);
	if (IS_ERR(kbuf))
		return kbuf;
	req->rw.addr = (u64) (unsigned long) kbuf;
	req->flags |= REQ_F_BUFFER_SELECTED;
	return u64_to_user_ptr(kbuf->addr);
}

#ifdef CONFIG_COMPAT
static ssize_t io_compat_import(struct io_kiocb *req, struct iovec *iov,
				bool needs_lock)
{
	struct compat_iovec __user *uiov;
	compat_ssize_t clen;
	void __user *buf;
	ssize_t len;

	uiov = u64_to_user_ptr(req->rw.addr);
	if (!access_ok(uiov, sizeof(*uiov)))
		return -EFAULT;
	if (__get_user(clen, &uiov->iov_len))
		return -EFAULT;
	if (clen < 0)
		return -EINVAL;

	len = clen;
	buf = io_rw_buffer_select(req, &len, needs_lock);
	if (IS_ERR(buf))
		return PTR_ERR(buf);
	iov[0].iov_base = buf;
	iov[0].iov_len = (compat_size_t) len;
	return 0;
}
#endif

static ssize_t __io_iov_buffer_select(struct io_kiocb *req, struct iovec *iov,
				      bool needs_lock)
{
	struct iovec __user *uiov = u64_to_user_ptr(req->rw.addr);
	void __user *buf;
	ssize_t len;

	if (copy_from_user(iov, uiov, sizeof(*uiov)))
		return -EFAULT;

	len = iov[0].iov_len;
	if (len < 0)
		return -EINVAL;
	buf = io_rw_buffer_select(req, &len, needs_lock);
	if (IS_ERR(buf))
		return PTR_ERR(buf);
	iov[0].iov_base = buf;
	iov[0].iov_len = len;
	return 0;
}

static ssize_t io_iov_buffer_select(struct io_kiocb *req, struct iovec *iov,
				    bool needs_lock)
{
	if (req->flags & REQ_F_BUFFER_SELECTED) {
		struct io_buffer *kbuf;

		kbuf = (struct io_buffer *) (unsigned long) req->rw.addr;
		iov[0].iov_base = u64_to_user_ptr(kbuf->addr);
		iov[0].iov_len = kbuf->len;
		return 0;
	}
	if (!req->rw.len)
		return 0;
	else if (req->rw.len > 1)
		return -EINVAL;

#ifdef CONFIG_COMPAT
	if (req->ctx->compat)
		return io_compat_import(req, iov, needs_lock);
#endif

	return __io_iov_buffer_select(req, iov, needs_lock);
}

static ssize_t __io_import_iovec(int rw, struct io_kiocb *req,
				 struct iovec **iovec, struct iov_iter *iter,
				 bool needs_lock)
{
	void __user *buf = u64_to_user_ptr(req->rw.addr);
	size_t sqe_len = req->rw.len;
	ssize_t ret;
	u8 opcode;

	opcode = req->opcode;
	if (opcode == IORING_OP_READ_FIXED || opcode == IORING_OP_WRITE_FIXED) {
		*iovec = NULL;
		return io_import_fixed(req, rw, iter);
	}

	/* buffer index only valid with fixed read/write, or buffer select  */
	if (req->buf_index && !(req->flags & REQ_F_BUFFER_SELECT))
		return -EINVAL;

	if (opcode == IORING_OP_READ || opcode == IORING_OP_WRITE) {
		if (req->flags & REQ_F_BUFFER_SELECT) {
			buf = io_rw_buffer_select(req, &sqe_len, needs_lock);
			if (IS_ERR(buf))
				return PTR_ERR(buf);
			req->rw.len = sqe_len;
		}

		ret = import_single_range(rw, buf, sqe_len, *iovec, iter);
		*iovec = NULL;
		return ret < 0 ? ret : sqe_len;
	}

	if (req->flags & REQ_F_BUFFER_SELECT) {
		ret = io_iov_buffer_select(req, *iovec, needs_lock);
		if (!ret) {
			ret = (*iovec)->iov_len;
			iov_iter_init(iter, rw, *iovec, 1, ret);
		}
		*iovec = NULL;
		return ret;
	}

#ifdef CONFIG_COMPAT
	if (req->ctx->compat)
		return compat_import_iovec(rw, buf, sqe_len, UIO_FASTIOV,
						iovec, iter);
#endif

	return import_iovec(rw, buf, sqe_len, UIO_FASTIOV, iovec, iter);
}

static ssize_t io_import_iovec(int rw, struct io_kiocb *req,
			       struct iovec **iovec, struct iov_iter *iter,
			       bool needs_lock)
{
	if (!req->io)
		return __io_import_iovec(rw, req, iovec, iter, needs_lock);
	*iovec = NULL;
	return iov_iter_count(&req->io->rw.iter);
}

static inline loff_t *io_kiocb_ppos(struct kiocb *kiocb)
{
	return kiocb->ki_filp->f_mode & FMODE_STREAM ? NULL : &kiocb->ki_pos;
}

/*
 * For files that don't have ->read_iter() and ->write_iter(), handle them
 * by looping over ->read() or ->write() manually.
 */
static ssize_t loop_rw_iter(int rw, struct file *file, struct kiocb *kiocb,
			   struct iov_iter *iter)
{
	ssize_t ret = 0;

	/*
	 * Don't support polled IO through this interface, and we can't
	 * support non-blocking either. For the latter, this just causes
	 * the kiocb to be handled from an async context.
	 */
	if (kiocb->ki_flags & IOCB_HIPRI)
		return -EOPNOTSUPP;
	if (kiocb->ki_flags & IOCB_NOWAIT)
		return -EAGAIN;

	while (iov_iter_count(iter)) {
		struct iovec iovec;
		ssize_t nr;

		if (!iov_iter_is_bvec(iter)) {
			iovec = iov_iter_iovec(iter);
		} else {
			/* fixed buffers import bvec */
			iovec.iov_base = kmap(iter->bvec->bv_page)
						+ iter->iov_offset;
			iovec.iov_len = min(iter->count,
					iter->bvec->bv_len - iter->iov_offset);
		}

		if (rw == READ) {
			nr = file->f_op->read(file, iovec.iov_base,
					      iovec.iov_len, io_kiocb_ppos(kiocb));
		} else {
			nr = file->f_op->write(file, iovec.iov_base,
					       iovec.iov_len, io_kiocb_ppos(kiocb));
		}

		if (iov_iter_is_bvec(iter))
			kunmap(iter->bvec->bv_page);

		if (nr < 0) {
			if (!ret)
				ret = nr;
			break;
		}
		ret += nr;
		if (nr != iovec.iov_len)
			break;
		iov_iter_advance(iter, nr);
	}

	return ret;
}

static void io_req_map_rw(struct io_kiocb *req, const struct iovec *iovec,
			  const struct iovec *fast_iov, struct iov_iter *iter)
{
	struct io_async_rw *rw = &req->io->rw;

	memcpy(&rw->iter, iter, sizeof(*iter));
	rw->free_iovec = NULL;
	rw->bytes_done = 0;
	/* can only be fixed buffers, no need to do anything */
	if (iter->type == ITER_BVEC)
		return;
	if (!iovec) {
		unsigned iov_off = 0;

		rw->iter.iov = rw->fast_iov;
		if (iter->iov != fast_iov) {
			iov_off = iter->iov - fast_iov;
			rw->iter.iov += iov_off;
		}
		if (rw->fast_iov != fast_iov)
			memcpy(rw->fast_iov + iov_off, fast_iov + iov_off,
			       sizeof(struct iovec) * iter->nr_segs);
	} else {
		rw->free_iovec = iovec;
		req->flags |= REQ_F_NEED_CLEANUP;
	}
}

static inline int __io_alloc_async_ctx(struct io_kiocb *req)
{
	req->io = kmalloc(sizeof(*req->io), GFP_KERNEL);
	return req->io == NULL;
}

static int io_alloc_async_ctx(struct io_kiocb *req)
{
	if (!io_op_defs[req->opcode].async_ctx)
		return 0;

	return  __io_alloc_async_ctx(req);
}

static int io_setup_async_rw(struct io_kiocb *req, const struct iovec *iovec,
			     const struct iovec *fast_iov,
			     struct iov_iter *iter, bool force)
{
	if (!force && !io_op_defs[req->opcode].async_ctx)
		return 0;
	if (!req->io) {
		if (__io_alloc_async_ctx(req))
			return -ENOMEM;

		io_req_map_rw(req, iovec, fast_iov, iter);
	}
	return 0;
}

static inline int io_rw_prep_async(struct io_kiocb *req, int rw,
				   bool force_nonblock)
{
	struct io_async_rw *iorw = &req->io->rw;
	struct iovec *iov;
	ssize_t ret;

	iorw->iter.iov = iov = iorw->fast_iov;
	ret = __io_import_iovec(rw, req, &iov, &iorw->iter, !force_nonblock);
	if (unlikely(ret < 0))
		return ret;

	iorw->iter.iov = iov;
	io_req_map_rw(req, iorw->iter.iov, iorw->fast_iov, &iorw->iter);
	return 0;
}

static int io_read_prep(struct io_kiocb *req, const struct io_uring_sqe *sqe,
			bool force_nonblock)
{
	ssize_t ret;

	ret = io_prep_rw(req, sqe, force_nonblock);
	if (ret)
		return ret;

	if (unlikely(!(req->file->f_mode & FMODE_READ)))
		return -EBADF;

	/* either don't need iovec imported or already have it */
	if (!req->io || req->flags & REQ_F_NEED_CLEANUP)
		return 0;
	return io_rw_prep_async(req, READ, force_nonblock);
}

/*
 * This is our waitqueue callback handler, registered through lock_page_async()
 * when we initially tried to do the IO with the iocb armed our waitqueue.
 * This gets called when the page is unlocked, and we generally expect that to
 * happen when the page IO is completed and the page is now uptodate. This will
 * queue a task_work based retry of the operation, attempting to copy the data
 * again. If the latter fails because the page was NOT uptodate, then we will
 * do a thread based blocking retry of the operation. That's the unexpected
 * slow path.
 */
static int io_async_buf_func(struct wait_queue_entry *wait, unsigned mode,
			     int sync, void *arg)
{
	struct wait_page_queue *wpq;
	struct io_kiocb *req = wait->private;
	struct wait_page_key *key = arg;
	int ret;

	wpq = container_of(wait, struct wait_page_queue, wait);

	if (!wake_page_match(wpq, key))
		return 0;

	list_del_init(&wait->entry);

	init_task_work(&req->task_work, io_req_task_submit);
	percpu_ref_get(&req->ctx->refs);

	/* submit ref gets dropped, acquire a new one */
	refcount_inc(&req->refs);
	ret = io_req_task_work_add(req, &req->task_work, true);
	if (unlikely(ret)) {
		struct task_struct *tsk;

		/* queue just for cancelation */
		init_task_work(&req->task_work, io_req_task_cancel);
		tsk = io_wq_get_task(req->ctx->io_wq);
		task_work_add(tsk, &req->task_work, 0);
		wake_up_process(tsk);
	}
	return 1;
}

/*
 * This controls whether a given IO request should be armed for async page
 * based retry. If we return false here, the request is handed to the async
 * worker threads for retry. If we're doing buffered reads on a regular file,
 * we prepare a private wait_page_queue entry and retry the operation. This
 * will either succeed because the page is now uptodate and unlocked, or it
 * will register a callback when the page is unlocked at IO completion. Through
 * that callback, io_uring uses task_work to setup a retry of the operation.
 * That retry will attempt the buffered read again. The retry will generally
 * succeed, or in rare cases where it fails, we then fall back to using the
 * async worker threads for a blocking retry.
 */
static bool io_rw_should_retry(struct io_kiocb *req)
{
	struct wait_page_queue *wait = &req->io->rw.wpq;
	struct kiocb *kiocb = &req->rw.kiocb;

	/* never retry for NOWAIT, we just complete with -EAGAIN */
	if (req->flags & REQ_F_NOWAIT)
		return false;

	/* Only for buffered IO */
	if (kiocb->ki_flags & (IOCB_DIRECT | IOCB_HIPRI))
		return false;

	/*
	 * just use poll if we can, and don't attempt if the fs doesn't
	 * support callback based unlocks
	 */
	if (file_can_poll(req->file) || !(req->file->f_mode & FMODE_BUF_RASYNC))
		return false;

	wait->wait.func = io_async_buf_func;
	wait->wait.private = req;
	wait->wait.flags = 0;
	INIT_LIST_HEAD(&wait->wait.entry);
	kiocb->ki_flags |= IOCB_WAITQ;
	kiocb->ki_waitq = wait;

	io_get_req_task(req);
	return true;
}

static int io_iter_do_read(struct io_kiocb *req, struct iov_iter *iter)
{
	if (req->file->f_op->read_iter)
		return call_read_iter(req->file, &req->rw.kiocb, iter);
	else if (req->file->f_op->read)
		return loop_rw_iter(READ, req->file, &req->rw.kiocb, iter);
	else
		return -EINVAL;
}

static int io_read(struct io_kiocb *req, bool force_nonblock,
		   struct io_comp_state *cs)
{
	struct iovec inline_vecs[UIO_FASTIOV], *iovec = inline_vecs;
	struct kiocb *kiocb = &req->rw.kiocb;
	struct iov_iter __iter, *iter = &__iter;
	ssize_t io_size, ret, ret2;
	size_t iov_count;
	bool no_async;

	if (req->io)
		iter = &req->io->rw.iter;

	ret = io_import_iovec(READ, req, &iovec, iter, !force_nonblock);
	if (ret < 0)
		return ret;
	iov_count = iov_iter_count(iter);
	io_size = ret;
	req->result = io_size;
	ret = 0;

	/* Ensure we clear previously set non-block flag */
	if (!force_nonblock)
		kiocb->ki_flags &= ~IOCB_NOWAIT;

	/* If the file doesn't support async, just async punt */
	no_async = force_nonblock && !io_file_supports_async(req->file, READ);
	if (no_async)
		goto copy_iov;

	ret = rw_verify_area(READ, req->file, io_kiocb_ppos(kiocb), iov_count);
	if (unlikely(ret))
		goto out_free;

	ret = io_iter_do_read(req, iter);

	if (!ret) {
		goto done;
	} else if (ret == -EIOCBQUEUED) {
		ret = 0;
		goto out_free;
	} else if (ret == -EAGAIN) {
		/* IOPOLL retry should happen for io-wq threads */
		if (!force_nonblock && !(req->ctx->flags & IORING_SETUP_IOPOLL))
<<<<<<< HEAD
			goto done;
		/* no retry on NONBLOCK marked file */
		if (req->file->f_flags & O_NONBLOCK)
			goto done;
		/* some cases will consume bytes even on error returns */
		iov_iter_revert(iter, iov_count - iov_iter_count(iter));
		ret = io_setup_async_rw(req, iovec, inline_vecs, iter, false);
		if (ret)
			goto out_free;
		return -EAGAIN;
=======
			goto done;
		/* no retry on NONBLOCK marked file */
		if (req->file->f_flags & O_NONBLOCK)
			goto done;
		/* some cases will consume bytes even on error returns */
		iov_iter_revert(iter, iov_count - iov_iter_count(iter));
		ret = 0;
		goto copy_iov;
>>>>>>> a596569c
	} else if (ret < 0) {
		/* make sure -ERESTARTSYS -> -EINTR is done */
		goto done;
	}

	/* read it all, or we did blocking attempt. no retry. */
	if (!iov_iter_count(iter) || !force_nonblock ||
	    (req->file->f_flags & O_NONBLOCK))
		goto done;

	io_size -= ret;
copy_iov:
	ret2 = io_setup_async_rw(req, iovec, inline_vecs, iter, true);
	if (ret2) {
		ret = ret2;
		goto out_free;
	}
	if (no_async)
		return -EAGAIN;
	/* it's copied and will be cleaned with ->io */
	iovec = NULL;
	/* now use our persistent iterator, if we aren't already */
	iter = &req->io->rw.iter;
retry:
	req->io->rw.bytes_done += ret;
	/* if we can retry, do so with the callbacks armed */
	if (!io_rw_should_retry(req)) {
		kiocb->ki_flags &= ~IOCB_WAITQ;
		return -EAGAIN;
	}

	/*
	 * Now retry read with the IOCB_WAITQ parts set in the iocb. If we
	 * get -EIOCBQUEUED, then we'll get a notification when the desired
	 * page gets unlocked. We can also get a partial read here, and if we
	 * do, then just retry at the new offset.
	 */
	ret = io_iter_do_read(req, iter);
	if (ret == -EIOCBQUEUED) {
		ret = 0;
		goto out_free;
	} else if (ret > 0 && ret < io_size) {
		/* we got some bytes, but not all. retry. */
		goto retry;
	}
done:
	kiocb_done(kiocb, ret, cs);
	ret = 0;
out_free:
	/* it's reportedly faster than delegating the null check to kfree() */
	if (iovec)
		kfree(iovec);
	return ret;
}

static int io_write_prep(struct io_kiocb *req, const struct io_uring_sqe *sqe,
			 bool force_nonblock)
{
	ssize_t ret;

	ret = io_prep_rw(req, sqe, force_nonblock);
	if (ret)
		return ret;

	if (unlikely(!(req->file->f_mode & FMODE_WRITE)))
		return -EBADF;

	/* either don't need iovec imported or already have it */
	if (!req->io || req->flags & REQ_F_NEED_CLEANUP)
		return 0;
	return io_rw_prep_async(req, WRITE, force_nonblock);
}

static int io_write(struct io_kiocb *req, bool force_nonblock,
		    struct io_comp_state *cs)
{
	struct iovec inline_vecs[UIO_FASTIOV], *iovec = inline_vecs;
	struct kiocb *kiocb = &req->rw.kiocb;
	struct iov_iter __iter, *iter = &__iter;
	size_t iov_count;
	ssize_t ret, ret2, io_size;

	if (req->io)
		iter = &req->io->rw.iter;

	ret = io_import_iovec(WRITE, req, &iovec, iter, !force_nonblock);
	if (ret < 0)
		return ret;
	iov_count = iov_iter_count(iter);
	io_size = ret;
	req->result = io_size;

	/* Ensure we clear previously set non-block flag */
	if (!force_nonblock)
		req->rw.kiocb.ki_flags &= ~IOCB_NOWAIT;

	/* If the file doesn't support async, just async punt */
	if (force_nonblock && !io_file_supports_async(req->file, WRITE))
		goto copy_iov;

	/* file path doesn't support NOWAIT for non-direct_IO */
	if (force_nonblock && !(kiocb->ki_flags & IOCB_DIRECT) &&
	    (req->flags & REQ_F_ISREG))
		goto copy_iov;

	ret = rw_verify_area(WRITE, req->file, io_kiocb_ppos(kiocb), iov_count);
	if (unlikely(ret))
		goto out_free;

	/*
	 * Open-code file_start_write here to grab freeze protection,
	 * which will be released by another thread in
	 * io_complete_rw().  Fool lockdep by telling it the lock got
	 * released so that it doesn't complain about the held lock when
	 * we return to userspace.
	 */
	if (req->flags & REQ_F_ISREG) {
		__sb_start_write(file_inode(req->file)->i_sb,
					SB_FREEZE_WRITE, true);
		__sb_writers_release(file_inode(req->file)->i_sb,
					SB_FREEZE_WRITE);
	}
	kiocb->ki_flags |= IOCB_WRITE;

	if (req->file->f_op->write_iter)
		ret2 = call_write_iter(req->file, kiocb, iter);
	else if (req->file->f_op->write)
		ret2 = loop_rw_iter(WRITE, req->file, kiocb, iter);
	else
		ret2 = -EINVAL;

	/*
	 * Raw bdev writes will return -EOPNOTSUPP for IOCB_NOWAIT. Just
	 * retry them without IOCB_NOWAIT.
	 */
	if (ret2 == -EOPNOTSUPP && (kiocb->ki_flags & IOCB_NOWAIT))
		ret2 = -EAGAIN;
	/* no retry on NONBLOCK marked file */
	if (ret2 == -EAGAIN && (req->file->f_flags & O_NONBLOCK))
		goto done;
	if (!force_nonblock || ret2 != -EAGAIN) {
		/* IOPOLL retry should happen for io-wq threads */
		if ((req->ctx->flags & IORING_SETUP_IOPOLL) && ret2 == -EAGAIN)
			goto copy_iov;
done:
		kiocb_done(kiocb, ret2, cs);
	} else {
copy_iov:
		/* some cases will consume bytes even on error returns */
		iov_iter_revert(iter, iov_count - iov_iter_count(iter));
		ret = io_setup_async_rw(req, iovec, inline_vecs, iter, false);
		if (!ret)
			return -EAGAIN;
	}
out_free:
	/* it's reportedly faster than delegating the null check to kfree() */
	if (iovec)
		kfree(iovec);
	return ret;
}

static int __io_splice_prep(struct io_kiocb *req,
			    const struct io_uring_sqe *sqe)
{
	struct io_splice* sp = &req->splice;
	unsigned int valid_flags = SPLICE_F_FD_IN_FIXED | SPLICE_F_ALL;
	int ret;

	if (req->flags & REQ_F_NEED_CLEANUP)
		return 0;
	if (unlikely(req->ctx->flags & IORING_SETUP_IOPOLL))
		return -EINVAL;

	sp->file_in = NULL;
	sp->len = READ_ONCE(sqe->len);
	sp->flags = READ_ONCE(sqe->splice_flags);

	if (unlikely(sp->flags & ~valid_flags))
		return -EINVAL;

	ret = io_file_get(NULL, req, READ_ONCE(sqe->splice_fd_in), &sp->file_in,
			  (sp->flags & SPLICE_F_FD_IN_FIXED));
	if (ret)
		return ret;
	req->flags |= REQ_F_NEED_CLEANUP;

	if (!S_ISREG(file_inode(sp->file_in)->i_mode)) {
		/*
		 * Splice operation will be punted aync, and here need to
		 * modify io_wq_work.flags, so initialize io_wq_work firstly.
		 */
		io_req_init_async(req);
		req->work.flags |= IO_WQ_WORK_UNBOUND;
	}

	return 0;
}

static int io_tee_prep(struct io_kiocb *req,
		       const struct io_uring_sqe *sqe)
{
	if (READ_ONCE(sqe->splice_off_in) || READ_ONCE(sqe->off))
		return -EINVAL;
	return __io_splice_prep(req, sqe);
}

static int io_tee(struct io_kiocb *req, bool force_nonblock)
{
	struct io_splice *sp = &req->splice;
	struct file *in = sp->file_in;
	struct file *out = sp->file_out;
	unsigned int flags = sp->flags & ~SPLICE_F_FD_IN_FIXED;
	long ret = 0;

	if (force_nonblock)
		return -EAGAIN;
	if (sp->len)
		ret = do_tee(in, out, sp->len, flags);

	io_put_file(req, in, (sp->flags & SPLICE_F_FD_IN_FIXED));
	req->flags &= ~REQ_F_NEED_CLEANUP;

	if (ret != sp->len)
		req_set_fail_links(req);
	io_req_complete(req, ret);
	return 0;
}

static int io_splice_prep(struct io_kiocb *req, const struct io_uring_sqe *sqe)
{
	struct io_splice* sp = &req->splice;

	sp->off_in = READ_ONCE(sqe->splice_off_in);
	sp->off_out = READ_ONCE(sqe->off);
	return __io_splice_prep(req, sqe);
}

static int io_splice(struct io_kiocb *req, bool force_nonblock)
{
	struct io_splice *sp = &req->splice;
	struct file *in = sp->file_in;
	struct file *out = sp->file_out;
	unsigned int flags = sp->flags & ~SPLICE_F_FD_IN_FIXED;
	loff_t *poff_in, *poff_out;
	long ret = 0;

	if (force_nonblock)
		return -EAGAIN;

	poff_in = (sp->off_in == -1) ? NULL : &sp->off_in;
	poff_out = (sp->off_out == -1) ? NULL : &sp->off_out;

	if (sp->len)
		ret = do_splice(in, poff_in, out, poff_out, sp->len, flags);

	io_put_file(req, in, (sp->flags & SPLICE_F_FD_IN_FIXED));
	req->flags &= ~REQ_F_NEED_CLEANUP;

	if (ret != sp->len)
		req_set_fail_links(req);
	io_req_complete(req, ret);
	return 0;
}

/*
 * IORING_OP_NOP just posts a completion event, nothing else.
 */
static int io_nop(struct io_kiocb *req, struct io_comp_state *cs)
{
	struct io_ring_ctx *ctx = req->ctx;

	if (unlikely(ctx->flags & IORING_SETUP_IOPOLL))
		return -EINVAL;

	__io_req_complete(req, 0, 0, cs);
	return 0;
}

static int io_prep_fsync(struct io_kiocb *req, const struct io_uring_sqe *sqe)
{
	struct io_ring_ctx *ctx = req->ctx;

	if (!req->file)
		return -EBADF;

	if (unlikely(ctx->flags & IORING_SETUP_IOPOLL))
		return -EINVAL;
	if (unlikely(sqe->addr || sqe->ioprio || sqe->buf_index))
		return -EINVAL;

	req->sync.flags = READ_ONCE(sqe->fsync_flags);
	if (unlikely(req->sync.flags & ~IORING_FSYNC_DATASYNC))
		return -EINVAL;

	req->sync.off = READ_ONCE(sqe->off);
	req->sync.len = READ_ONCE(sqe->len);
	return 0;
}

static int io_fsync(struct io_kiocb *req, bool force_nonblock)
{
	loff_t end = req->sync.off + req->sync.len;
	int ret;

	/* fsync always requires a blocking context */
	if (force_nonblock)
		return -EAGAIN;

	ret = vfs_fsync_range(req->file, req->sync.off,
				end > 0 ? end : LLONG_MAX,
				req->sync.flags & IORING_FSYNC_DATASYNC);
	if (ret < 0)
		req_set_fail_links(req);
	io_req_complete(req, ret);
	return 0;
}

static int io_fallocate_prep(struct io_kiocb *req,
			     const struct io_uring_sqe *sqe)
{
	if (sqe->ioprio || sqe->buf_index || sqe->rw_flags)
		return -EINVAL;
	if (unlikely(req->ctx->flags & IORING_SETUP_IOPOLL))
		return -EINVAL;

	req->sync.off = READ_ONCE(sqe->off);
	req->sync.len = READ_ONCE(sqe->addr);
	req->sync.mode = READ_ONCE(sqe->len);
	return 0;
}

static int io_fallocate(struct io_kiocb *req, bool force_nonblock)
{
	int ret;

	/* fallocate always requiring blocking context */
	if (force_nonblock)
		return -EAGAIN;
	ret = vfs_fallocate(req->file, req->sync.mode, req->sync.off,
				req->sync.len);
	if (ret < 0)
		req_set_fail_links(req);
	io_req_complete(req, ret);
	return 0;
}

static int __io_openat_prep(struct io_kiocb *req, const struct io_uring_sqe *sqe)
{
	const char __user *fname;
	int ret;

	if (unlikely(sqe->ioprio || sqe->buf_index))
		return -EINVAL;
	if (unlikely(req->flags & REQ_F_FIXED_FILE))
		return -EBADF;

	/* open.how should be already initialised */
	if (!(req->open.how.flags & O_PATH) && force_o_largefile())
		req->open.how.flags |= O_LARGEFILE;

	req->open.dfd = READ_ONCE(sqe->fd);
	fname = u64_to_user_ptr(READ_ONCE(sqe->addr));
	req->open.filename = getname(fname);
	if (IS_ERR(req->open.filename)) {
		ret = PTR_ERR(req->open.filename);
		req->open.filename = NULL;
		return ret;
	}
	req->open.nofile = rlimit(RLIMIT_NOFILE);
	req->flags |= REQ_F_NEED_CLEANUP;
	return 0;
}

static int io_openat_prep(struct io_kiocb *req, const struct io_uring_sqe *sqe)
{
	u64 flags, mode;

	if (unlikely(req->ctx->flags & (IORING_SETUP_IOPOLL|IORING_SETUP_SQPOLL)))
		return -EINVAL;
	if (req->flags & REQ_F_NEED_CLEANUP)
		return 0;
	mode = READ_ONCE(sqe->len);
	flags = READ_ONCE(sqe->open_flags);
	req->open.how = build_open_how(flags, mode);
	return __io_openat_prep(req, sqe);
}

static int io_openat2_prep(struct io_kiocb *req, const struct io_uring_sqe *sqe)
{
	struct open_how __user *how;
	size_t len;
	int ret;

	if (unlikely(req->ctx->flags & (IORING_SETUP_IOPOLL|IORING_SETUP_SQPOLL)))
		return -EINVAL;
	if (req->flags & REQ_F_NEED_CLEANUP)
		return 0;
	how = u64_to_user_ptr(READ_ONCE(sqe->addr2));
	len = READ_ONCE(sqe->len);
	if (len < OPEN_HOW_SIZE_VER0)
		return -EINVAL;

	ret = copy_struct_from_user(&req->open.how, sizeof(req->open.how), how,
					len);
	if (ret)
		return ret;

	return __io_openat_prep(req, sqe);
}

static int io_openat2(struct io_kiocb *req, bool force_nonblock)
{
	struct open_flags op;
	struct file *file;
	int ret;

	if (force_nonblock)
		return -EAGAIN;

	ret = build_open_flags(&req->open.how, &op);
	if (ret)
		goto err;

	ret = __get_unused_fd_flags(req->open.how.flags, req->open.nofile);
	if (ret < 0)
		goto err;

	file = do_filp_open(req->open.dfd, req->open.filename, &op);
	if (IS_ERR(file)) {
		put_unused_fd(ret);
		ret = PTR_ERR(file);
	} else {
		fsnotify_open(file);
		fd_install(ret, file);
	}
err:
	putname(req->open.filename);
	req->flags &= ~REQ_F_NEED_CLEANUP;
	if (ret < 0)
		req_set_fail_links(req);
	io_req_complete(req, ret);
	return 0;
}

static int io_openat(struct io_kiocb *req, bool force_nonblock)
{
	return io_openat2(req, force_nonblock);
}

static int io_remove_buffers_prep(struct io_kiocb *req,
				  const struct io_uring_sqe *sqe)
{
	struct io_provide_buf *p = &req->pbuf;
	u64 tmp;

	if (sqe->ioprio || sqe->rw_flags || sqe->addr || sqe->len || sqe->off)
		return -EINVAL;

	tmp = READ_ONCE(sqe->fd);
	if (!tmp || tmp > USHRT_MAX)
		return -EINVAL;

	memset(p, 0, sizeof(*p));
	p->nbufs = tmp;
	p->bgid = READ_ONCE(sqe->buf_group);
	return 0;
}

static int __io_remove_buffers(struct io_ring_ctx *ctx, struct io_buffer *buf,
			       int bgid, unsigned nbufs)
{
	unsigned i = 0;

	/* shouldn't happen */
	if (!nbufs)
		return 0;

	/* the head kbuf is the list itself */
	while (!list_empty(&buf->list)) {
		struct io_buffer *nxt;

		nxt = list_first_entry(&buf->list, struct io_buffer, list);
		list_del(&nxt->list);
		kfree(nxt);
		if (++i == nbufs)
			return i;
	}
	i++;
	kfree(buf);
	idr_remove(&ctx->io_buffer_idr, bgid);

	return i;
}

static int io_remove_buffers(struct io_kiocb *req, bool force_nonblock,
			     struct io_comp_state *cs)
{
	struct io_provide_buf *p = &req->pbuf;
	struct io_ring_ctx *ctx = req->ctx;
	struct io_buffer *head;
	int ret = 0;

	io_ring_submit_lock(ctx, !force_nonblock);

	lockdep_assert_held(&ctx->uring_lock);

	ret = -ENOENT;
	head = idr_find(&ctx->io_buffer_idr, p->bgid);
	if (head)
		ret = __io_remove_buffers(ctx, head, p->bgid, p->nbufs);

	io_ring_submit_lock(ctx, !force_nonblock);
	if (ret < 0)
		req_set_fail_links(req);
	__io_req_complete(req, ret, 0, cs);
	return 0;
}

static int io_provide_buffers_prep(struct io_kiocb *req,
				   const struct io_uring_sqe *sqe)
{
	struct io_provide_buf *p = &req->pbuf;
	u64 tmp;

	if (sqe->ioprio || sqe->rw_flags)
		return -EINVAL;

	tmp = READ_ONCE(sqe->fd);
	if (!tmp || tmp > USHRT_MAX)
		return -E2BIG;
	p->nbufs = tmp;
	p->addr = READ_ONCE(sqe->addr);
	p->len = READ_ONCE(sqe->len);

	if (!access_ok(u64_to_user_ptr(p->addr), (p->len * p->nbufs)))
		return -EFAULT;

	p->bgid = READ_ONCE(sqe->buf_group);
	tmp = READ_ONCE(sqe->off);
	if (tmp > USHRT_MAX)
		return -E2BIG;
	p->bid = tmp;
	return 0;
}

static int io_add_buffers(struct io_provide_buf *pbuf, struct io_buffer **head)
{
	struct io_buffer *buf;
	u64 addr = pbuf->addr;
	int i, bid = pbuf->bid;

	for (i = 0; i < pbuf->nbufs; i++) {
		buf = kmalloc(sizeof(*buf), GFP_KERNEL);
		if (!buf)
			break;

		buf->addr = addr;
		buf->len = pbuf->len;
		buf->bid = bid;
		addr += pbuf->len;
		bid++;
		if (!*head) {
			INIT_LIST_HEAD(&buf->list);
			*head = buf;
		} else {
			list_add_tail(&buf->list, &(*head)->list);
		}
	}

	return i ? i : -ENOMEM;
}

static int io_provide_buffers(struct io_kiocb *req, bool force_nonblock,
			      struct io_comp_state *cs)
{
	struct io_provide_buf *p = &req->pbuf;
	struct io_ring_ctx *ctx = req->ctx;
	struct io_buffer *head, *list;
	int ret = 0;

	io_ring_submit_lock(ctx, !force_nonblock);

	lockdep_assert_held(&ctx->uring_lock);

	list = head = idr_find(&ctx->io_buffer_idr, p->bgid);

	ret = io_add_buffers(p, &head);
	if (ret < 0)
		goto out;

	if (!list) {
		ret = idr_alloc(&ctx->io_buffer_idr, head, p->bgid, p->bgid + 1,
					GFP_KERNEL);
		if (ret < 0) {
			__io_remove_buffers(ctx, head, p->bgid, -1U);
			goto out;
		}
	}
out:
	io_ring_submit_unlock(ctx, !force_nonblock);
	if (ret < 0)
		req_set_fail_links(req);
	__io_req_complete(req, ret, 0, cs);
	return 0;
}

static int io_epoll_ctl_prep(struct io_kiocb *req,
			     const struct io_uring_sqe *sqe)
{
#if defined(CONFIG_EPOLL)
	if (sqe->ioprio || sqe->buf_index)
		return -EINVAL;
	if (unlikely(req->ctx->flags & (IORING_SETUP_IOPOLL | IORING_SETUP_SQPOLL)))
		return -EINVAL;

	req->epoll.epfd = READ_ONCE(sqe->fd);
	req->epoll.op = READ_ONCE(sqe->len);
	req->epoll.fd = READ_ONCE(sqe->off);

	if (ep_op_has_event(req->epoll.op)) {
		struct epoll_event __user *ev;

		ev = u64_to_user_ptr(READ_ONCE(sqe->addr));
		if (copy_from_user(&req->epoll.event, ev, sizeof(*ev)))
			return -EFAULT;
	}

	return 0;
#else
	return -EOPNOTSUPP;
#endif
}

static int io_epoll_ctl(struct io_kiocb *req, bool force_nonblock,
			struct io_comp_state *cs)
{
#if defined(CONFIG_EPOLL)
	struct io_epoll *ie = &req->epoll;
	int ret;

	ret = do_epoll_ctl(ie->epfd, ie->op, ie->fd, &ie->event, force_nonblock);
	if (force_nonblock && ret == -EAGAIN)
		return -EAGAIN;

	if (ret < 0)
		req_set_fail_links(req);
	__io_req_complete(req, ret, 0, cs);
	return 0;
#else
	return -EOPNOTSUPP;
#endif
}

static int io_madvise_prep(struct io_kiocb *req, const struct io_uring_sqe *sqe)
{
#if defined(CONFIG_ADVISE_SYSCALLS) && defined(CONFIG_MMU)
	if (sqe->ioprio || sqe->buf_index || sqe->off)
		return -EINVAL;
	if (unlikely(req->ctx->flags & IORING_SETUP_IOPOLL))
		return -EINVAL;

	req->madvise.addr = READ_ONCE(sqe->addr);
	req->madvise.len = READ_ONCE(sqe->len);
	req->madvise.advice = READ_ONCE(sqe->fadvise_advice);
	return 0;
#else
	return -EOPNOTSUPP;
#endif
}

static int io_madvise(struct io_kiocb *req, bool force_nonblock)
{
#if defined(CONFIG_ADVISE_SYSCALLS) && defined(CONFIG_MMU)
	struct io_madvise *ma = &req->madvise;
	int ret;

	if (force_nonblock)
		return -EAGAIN;

	ret = do_madvise(ma->addr, ma->len, ma->advice);
	if (ret < 0)
		req_set_fail_links(req);
	io_req_complete(req, ret);
	return 0;
#else
	return -EOPNOTSUPP;
#endif
}

static int io_fadvise_prep(struct io_kiocb *req, const struct io_uring_sqe *sqe)
{
	if (sqe->ioprio || sqe->buf_index || sqe->addr)
		return -EINVAL;
	if (unlikely(req->ctx->flags & IORING_SETUP_IOPOLL))
		return -EINVAL;

	req->fadvise.offset = READ_ONCE(sqe->off);
	req->fadvise.len = READ_ONCE(sqe->len);
	req->fadvise.advice = READ_ONCE(sqe->fadvise_advice);
	return 0;
}

static int io_fadvise(struct io_kiocb *req, bool force_nonblock)
{
	struct io_fadvise *fa = &req->fadvise;
	int ret;

	if (force_nonblock) {
		switch (fa->advice) {
		case POSIX_FADV_NORMAL:
		case POSIX_FADV_RANDOM:
		case POSIX_FADV_SEQUENTIAL:
			break;
		default:
			return -EAGAIN;
		}
	}

	ret = vfs_fadvise(req->file, fa->offset, fa->len, fa->advice);
	if (ret < 0)
		req_set_fail_links(req);
	io_req_complete(req, ret);
	return 0;
}

static int io_statx_prep(struct io_kiocb *req, const struct io_uring_sqe *sqe)
{
	if (unlikely(req->ctx->flags & (IORING_SETUP_IOPOLL | IORING_SETUP_SQPOLL)))
		return -EINVAL;
	if (sqe->ioprio || sqe->buf_index)
		return -EINVAL;
	if (req->flags & REQ_F_FIXED_FILE)
		return -EBADF;

	req->statx.dfd = READ_ONCE(sqe->fd);
	req->statx.mask = READ_ONCE(sqe->len);
	req->statx.filename = u64_to_user_ptr(READ_ONCE(sqe->addr));
	req->statx.buffer = u64_to_user_ptr(READ_ONCE(sqe->addr2));
	req->statx.flags = READ_ONCE(sqe->statx_flags);

	return 0;
}

static int io_statx(struct io_kiocb *req, bool force_nonblock)
{
	struct io_statx *ctx = &req->statx;
	int ret;

	if (force_nonblock) {
		/* only need file table for an actual valid fd */
		if (ctx->dfd == -1 || ctx->dfd == AT_FDCWD)
			req->flags |= REQ_F_NO_FILE_TABLE;
		return -EAGAIN;
	}

	ret = do_statx(ctx->dfd, ctx->filename, ctx->flags, ctx->mask,
		       ctx->buffer);

	if (ret < 0)
		req_set_fail_links(req);
	io_req_complete(req, ret);
	return 0;
}

static int io_close_prep(struct io_kiocb *req, const struct io_uring_sqe *sqe)
{
	/*
	 * If we queue this for async, it must not be cancellable. That would
	 * leave the 'file' in an undeterminate state, and here need to modify
	 * io_wq_work.flags, so initialize io_wq_work firstly.
	 */
	io_req_init_async(req);
	req->work.flags |= IO_WQ_WORK_NO_CANCEL;

	if (unlikely(req->ctx->flags & (IORING_SETUP_IOPOLL|IORING_SETUP_SQPOLL)))
		return -EINVAL;
	if (sqe->ioprio || sqe->off || sqe->addr || sqe->len ||
	    sqe->rw_flags || sqe->buf_index)
		return -EINVAL;
	if (req->flags & REQ_F_FIXED_FILE)
		return -EBADF;

	req->close.fd = READ_ONCE(sqe->fd);
	if ((req->file && req->file->f_op == &io_uring_fops) ||
	    req->close.fd == req->ctx->ring_fd)
		return -EBADF;

	req->close.put_file = NULL;
	return 0;
}

static int io_close(struct io_kiocb *req, bool force_nonblock,
		    struct io_comp_state *cs)
{
	struct io_close *close = &req->close;
	int ret;

	/* might be already done during nonblock submission */
	if (!close->put_file) {
		ret = __close_fd_get_file(close->fd, &close->put_file);
		if (ret < 0)
			return (ret == -ENOENT) ? -EBADF : ret;
	}

	/* if the file has a flush method, be safe and punt to async */
	if (close->put_file->f_op->flush && force_nonblock) {
		/* was never set, but play safe */
		req->flags &= ~REQ_F_NOWAIT;
		/* avoid grabbing files - we don't need the files */
		req->flags |= REQ_F_NO_FILE_TABLE;
		return -EAGAIN;
	}

	/* No ->flush() or already async, safely close from here */
	ret = filp_close(close->put_file, req->work.files);
	if (ret < 0)
		req_set_fail_links(req);
	fput(close->put_file);
	close->put_file = NULL;
	__io_req_complete(req, ret, 0, cs);
	return 0;
}

static int io_prep_sfr(struct io_kiocb *req, const struct io_uring_sqe *sqe)
{
	struct io_ring_ctx *ctx = req->ctx;

	if (!req->file)
		return -EBADF;

	if (unlikely(ctx->flags & IORING_SETUP_IOPOLL))
		return -EINVAL;
	if (unlikely(sqe->addr || sqe->ioprio || sqe->buf_index))
		return -EINVAL;

	req->sync.off = READ_ONCE(sqe->off);
	req->sync.len = READ_ONCE(sqe->len);
	req->sync.flags = READ_ONCE(sqe->sync_range_flags);
	return 0;
}

static int io_sync_file_range(struct io_kiocb *req, bool force_nonblock)
{
	int ret;

	/* sync_file_range always requires a blocking context */
	if (force_nonblock)
		return -EAGAIN;

	ret = sync_file_range(req->file, req->sync.off, req->sync.len,
				req->sync.flags);
	if (ret < 0)
		req_set_fail_links(req);
	io_req_complete(req, ret);
	return 0;
}

#if defined(CONFIG_NET)
static int io_setup_async_msg(struct io_kiocb *req,
			      struct io_async_msghdr *kmsg)
{
	if (req->io)
		return -EAGAIN;
	if (io_alloc_async_ctx(req)) {
		if (kmsg->iov != kmsg->fast_iov)
			kfree(kmsg->iov);
		return -ENOMEM;
	}
	req->flags |= REQ_F_NEED_CLEANUP;
	memcpy(&req->io->msg, kmsg, sizeof(*kmsg));
	return -EAGAIN;
}

static int io_sendmsg_copy_hdr(struct io_kiocb *req,
			       struct io_async_msghdr *iomsg)
{
	iomsg->iov = iomsg->fast_iov;
	iomsg->msg.msg_name = &iomsg->addr;
	return sendmsg_copy_msghdr(&iomsg->msg, req->sr_msg.umsg,
				   req->sr_msg.msg_flags, &iomsg->iov);
}

static int io_sendmsg_prep(struct io_kiocb *req, const struct io_uring_sqe *sqe)
{
	struct io_sr_msg *sr = &req->sr_msg;
	struct io_async_ctx *io = req->io;
	int ret;

	if (unlikely(req->ctx->flags & IORING_SETUP_IOPOLL))
		return -EINVAL;

	sr->msg_flags = READ_ONCE(sqe->msg_flags);
	sr->umsg = u64_to_user_ptr(READ_ONCE(sqe->addr));
	sr->len = READ_ONCE(sqe->len);

#ifdef CONFIG_COMPAT
	if (req->ctx->compat)
		sr->msg_flags |= MSG_CMSG_COMPAT;
#endif

	if (!io || req->opcode == IORING_OP_SEND)
		return 0;
	/* iovec is already imported */
	if (req->flags & REQ_F_NEED_CLEANUP)
		return 0;

	ret = io_sendmsg_copy_hdr(req, &io->msg);
	if (!ret)
		req->flags |= REQ_F_NEED_CLEANUP;
	return ret;
}

static int io_sendmsg(struct io_kiocb *req, bool force_nonblock,
		      struct io_comp_state *cs)
{
	struct io_async_msghdr iomsg, *kmsg;
	struct socket *sock;
	unsigned flags;
	int ret;

	sock = sock_from_file(req->file, &ret);
	if (unlikely(!sock))
		return ret;

	if (req->io) {
		kmsg = &req->io->msg;
		kmsg->msg.msg_name = &req->io->msg.addr;
		/* if iov is set, it's allocated already */
		if (!kmsg->iov)
			kmsg->iov = kmsg->fast_iov;
		kmsg->msg.msg_iter.iov = kmsg->iov;
	} else {
		ret = io_sendmsg_copy_hdr(req, &iomsg);
		if (ret)
			return ret;
		kmsg = &iomsg;
	}

	flags = req->sr_msg.msg_flags;
	if (flags & MSG_DONTWAIT)
		req->flags |= REQ_F_NOWAIT;
	else if (force_nonblock)
		flags |= MSG_DONTWAIT;

	ret = __sys_sendmsg_sock(sock, &kmsg->msg, flags);
	if (force_nonblock && ret == -EAGAIN)
		return io_setup_async_msg(req, kmsg);
	if (ret == -ERESTARTSYS)
		ret = -EINTR;

	if (kmsg->iov != kmsg->fast_iov)
		kfree(kmsg->iov);
	req->flags &= ~REQ_F_NEED_CLEANUP;
	if (ret < 0)
		req_set_fail_links(req);
	__io_req_complete(req, ret, 0, cs);
	return 0;
}

static int io_send(struct io_kiocb *req, bool force_nonblock,
		   struct io_comp_state *cs)
{
	struct io_sr_msg *sr = &req->sr_msg;
	struct msghdr msg;
	struct iovec iov;
	struct socket *sock;
	unsigned flags;
	int ret;

	sock = sock_from_file(req->file, &ret);
	if (unlikely(!sock))
		return ret;

	ret = import_single_range(WRITE, sr->buf, sr->len, &iov, &msg.msg_iter);
	if (unlikely(ret))
		return ret;;

	msg.msg_name = NULL;
	msg.msg_control = NULL;
	msg.msg_controllen = 0;
	msg.msg_namelen = 0;

	flags = req->sr_msg.msg_flags;
	if (flags & MSG_DONTWAIT)
		req->flags |= REQ_F_NOWAIT;
	else if (force_nonblock)
		flags |= MSG_DONTWAIT;

	msg.msg_flags = flags;
	ret = sock_sendmsg(sock, &msg);
	if (force_nonblock && ret == -EAGAIN)
		return -EAGAIN;
	if (ret == -ERESTARTSYS)
		ret = -EINTR;

	if (ret < 0)
		req_set_fail_links(req);
	__io_req_complete(req, ret, 0, cs);
	return 0;
}

static int __io_recvmsg_copy_hdr(struct io_kiocb *req,
				 struct io_async_msghdr *iomsg)
{
	struct io_sr_msg *sr = &req->sr_msg;
	struct iovec __user *uiov;
	size_t iov_len;
	int ret;

	ret = __copy_msghdr_from_user(&iomsg->msg, sr->umsg,
					&iomsg->uaddr, &uiov, &iov_len);
	if (ret)
		return ret;

	if (req->flags & REQ_F_BUFFER_SELECT) {
		if (iov_len > 1)
			return -EINVAL;
		if (copy_from_user(iomsg->iov, uiov, sizeof(*uiov)))
			return -EFAULT;
		sr->len = iomsg->iov[0].iov_len;
		iov_iter_init(&iomsg->msg.msg_iter, READ, iomsg->iov, 1,
				sr->len);
		iomsg->iov = NULL;
	} else {
		ret = import_iovec(READ, uiov, iov_len, UIO_FASTIOV,
					&iomsg->iov, &iomsg->msg.msg_iter);
		if (ret > 0)
			ret = 0;
	}

	return ret;
}

#ifdef CONFIG_COMPAT
static int __io_compat_recvmsg_copy_hdr(struct io_kiocb *req,
					struct io_async_msghdr *iomsg)
{
	struct compat_msghdr __user *msg_compat;
	struct io_sr_msg *sr = &req->sr_msg;
	struct compat_iovec __user *uiov;
	compat_uptr_t ptr;
	compat_size_t len;
	int ret;

	msg_compat = (struct compat_msghdr __user *) sr->umsg;
	ret = __get_compat_msghdr(&iomsg->msg, msg_compat, &iomsg->uaddr,
					&ptr, &len);
	if (ret)
		return ret;

	uiov = compat_ptr(ptr);
	if (req->flags & REQ_F_BUFFER_SELECT) {
		compat_ssize_t clen;

		if (len > 1)
			return -EINVAL;
		if (!access_ok(uiov, sizeof(*uiov)))
			return -EFAULT;
		if (__get_user(clen, &uiov->iov_len))
			return -EFAULT;
		if (clen < 0)
			return -EINVAL;
		sr->len = iomsg->iov[0].iov_len;
		iomsg->iov = NULL;
	} else {
		ret = compat_import_iovec(READ, uiov, len, UIO_FASTIOV,
						&iomsg->iov,
						&iomsg->msg.msg_iter);
		if (ret < 0)
			return ret;
	}

	return 0;
}
#endif

static int io_recvmsg_copy_hdr(struct io_kiocb *req,
			       struct io_async_msghdr *iomsg)
{
	iomsg->msg.msg_name = &iomsg->addr;
	iomsg->iov = iomsg->fast_iov;

#ifdef CONFIG_COMPAT
	if (req->ctx->compat)
		return __io_compat_recvmsg_copy_hdr(req, iomsg);
#endif

	return __io_recvmsg_copy_hdr(req, iomsg);
}

static struct io_buffer *io_recv_buffer_select(struct io_kiocb *req,
					       bool needs_lock)
{
	struct io_sr_msg *sr = &req->sr_msg;
	struct io_buffer *kbuf;

	kbuf = io_buffer_select(req, &sr->len, sr->bgid, sr->kbuf, needs_lock);
	if (IS_ERR(kbuf))
		return kbuf;

	sr->kbuf = kbuf;
	req->flags |= REQ_F_BUFFER_SELECTED;
	return kbuf;
}

static inline unsigned int io_put_recv_kbuf(struct io_kiocb *req)
{
	return io_put_kbuf(req, req->sr_msg.kbuf);
}

static int io_recvmsg_prep(struct io_kiocb *req,
			   const struct io_uring_sqe *sqe)
{
	struct io_sr_msg *sr = &req->sr_msg;
	struct io_async_ctx *io = req->io;
	int ret;

	if (unlikely(req->ctx->flags & IORING_SETUP_IOPOLL))
		return -EINVAL;

	sr->msg_flags = READ_ONCE(sqe->msg_flags);
	sr->umsg = u64_to_user_ptr(READ_ONCE(sqe->addr));
	sr->len = READ_ONCE(sqe->len);
	sr->bgid = READ_ONCE(sqe->buf_group);

#ifdef CONFIG_COMPAT
	if (req->ctx->compat)
		sr->msg_flags |= MSG_CMSG_COMPAT;
#endif

	if (!io || req->opcode == IORING_OP_RECV)
		return 0;
	/* iovec is already imported */
	if (req->flags & REQ_F_NEED_CLEANUP)
		return 0;

	ret = io_recvmsg_copy_hdr(req, &io->msg);
	if (!ret)
		req->flags |= REQ_F_NEED_CLEANUP;
	return ret;
}

static int io_recvmsg(struct io_kiocb *req, bool force_nonblock,
		      struct io_comp_state *cs)
{
	struct io_async_msghdr iomsg, *kmsg;
	struct socket *sock;
	struct io_buffer *kbuf;
	unsigned flags;
	int ret, cflags = 0;

	sock = sock_from_file(req->file, &ret);
	if (unlikely(!sock))
		return ret;

	if (req->io) {
		kmsg = &req->io->msg;
		kmsg->msg.msg_name = &req->io->msg.addr;
		/* if iov is set, it's allocated already */
		if (!kmsg->iov)
			kmsg->iov = kmsg->fast_iov;
		kmsg->msg.msg_iter.iov = kmsg->iov;
	} else {
		ret = io_recvmsg_copy_hdr(req, &iomsg);
		if (ret)
			return ret;
		kmsg = &iomsg;
	}

	if (req->flags & REQ_F_BUFFER_SELECT) {
		kbuf = io_recv_buffer_select(req, !force_nonblock);
		if (IS_ERR(kbuf))
			return PTR_ERR(kbuf);
		kmsg->fast_iov[0].iov_base = u64_to_user_ptr(kbuf->addr);
		iov_iter_init(&kmsg->msg.msg_iter, READ, kmsg->iov,
				1, req->sr_msg.len);
	}

	flags = req->sr_msg.msg_flags;
	if (flags & MSG_DONTWAIT)
		req->flags |= REQ_F_NOWAIT;
	else if (force_nonblock)
		flags |= MSG_DONTWAIT;

	ret = __sys_recvmsg_sock(sock, &kmsg->msg, req->sr_msg.umsg,
					kmsg->uaddr, flags);
	if (force_nonblock && ret == -EAGAIN)
		return io_setup_async_msg(req, kmsg);
	if (ret == -ERESTARTSYS)
		ret = -EINTR;

	if (req->flags & REQ_F_BUFFER_SELECTED)
		cflags = io_put_recv_kbuf(req);
	if (kmsg->iov != kmsg->fast_iov)
		kfree(kmsg->iov);
	req->flags &= ~REQ_F_NEED_CLEANUP;
	if (ret < 0)
		req_set_fail_links(req);
	__io_req_complete(req, ret, cflags, cs);
	return 0;
}

static int io_recv(struct io_kiocb *req, bool force_nonblock,
		   struct io_comp_state *cs)
{
	struct io_buffer *kbuf;
	struct io_sr_msg *sr = &req->sr_msg;
	struct msghdr msg;
	void __user *buf = sr->buf;
	struct socket *sock;
	struct iovec iov;
	unsigned flags;
	int ret, cflags = 0;

	sock = sock_from_file(req->file, &ret);
	if (unlikely(!sock))
		return ret;

	if (req->flags & REQ_F_BUFFER_SELECT) {
		kbuf = io_recv_buffer_select(req, !force_nonblock);
		if (IS_ERR(kbuf))
			return PTR_ERR(kbuf);
		buf = u64_to_user_ptr(kbuf->addr);
	}

	ret = import_single_range(READ, buf, sr->len, &iov, &msg.msg_iter);
	if (unlikely(ret))
		goto out_free;

	msg.msg_name = NULL;
	msg.msg_control = NULL;
	msg.msg_controllen = 0;
	msg.msg_namelen = 0;
	msg.msg_iocb = NULL;
	msg.msg_flags = 0;

	flags = req->sr_msg.msg_flags;
	if (flags & MSG_DONTWAIT)
		req->flags |= REQ_F_NOWAIT;
	else if (force_nonblock)
		flags |= MSG_DONTWAIT;

	ret = sock_recvmsg(sock, &msg, flags);
	if (force_nonblock && ret == -EAGAIN)
		return -EAGAIN;
	if (ret == -ERESTARTSYS)
		ret = -EINTR;
out_free:
	if (req->flags & REQ_F_BUFFER_SELECTED)
		cflags = io_put_recv_kbuf(req);
	if (ret < 0)
		req_set_fail_links(req);
	__io_req_complete(req, ret, cflags, cs);
	return 0;
}

static int io_accept_prep(struct io_kiocb *req, const struct io_uring_sqe *sqe)
{
	struct io_accept *accept = &req->accept;

	if (unlikely(req->ctx->flags & (IORING_SETUP_IOPOLL|IORING_SETUP_SQPOLL)))
		return -EINVAL;
	if (sqe->ioprio || sqe->len || sqe->buf_index)
		return -EINVAL;

	accept->addr = u64_to_user_ptr(READ_ONCE(sqe->addr));
	accept->addr_len = u64_to_user_ptr(READ_ONCE(sqe->addr2));
	accept->flags = READ_ONCE(sqe->accept_flags);
	accept->nofile = rlimit(RLIMIT_NOFILE);
	return 0;
}

static int io_accept(struct io_kiocb *req, bool force_nonblock,
		     struct io_comp_state *cs)
{
	struct io_accept *accept = &req->accept;
	unsigned int file_flags = force_nonblock ? O_NONBLOCK : 0;
	int ret;

	if (req->file->f_flags & O_NONBLOCK)
		req->flags |= REQ_F_NOWAIT;

	ret = __sys_accept4_file(req->file, file_flags, accept->addr,
					accept->addr_len, accept->flags,
					accept->nofile);
	if (ret == -EAGAIN && force_nonblock)
		return -EAGAIN;
	if (ret < 0) {
		if (ret == -ERESTARTSYS)
			ret = -EINTR;
		req_set_fail_links(req);
	}
	__io_req_complete(req, ret, 0, cs);
	return 0;
}

static int io_connect_prep(struct io_kiocb *req, const struct io_uring_sqe *sqe)
{
	struct io_connect *conn = &req->connect;
	struct io_async_ctx *io = req->io;

	if (unlikely(req->ctx->flags & (IORING_SETUP_IOPOLL|IORING_SETUP_SQPOLL)))
		return -EINVAL;
	if (sqe->ioprio || sqe->len || sqe->buf_index || sqe->rw_flags)
		return -EINVAL;

	conn->addr = u64_to_user_ptr(READ_ONCE(sqe->addr));
	conn->addr_len =  READ_ONCE(sqe->addr2);

	if (!io)
		return 0;

	return move_addr_to_kernel(conn->addr, conn->addr_len,
					&io->connect.address);
}

static int io_connect(struct io_kiocb *req, bool force_nonblock,
		      struct io_comp_state *cs)
{
	struct io_async_ctx __io, *io;
	unsigned file_flags;
	int ret;

	if (req->io) {
		io = req->io;
	} else {
		ret = move_addr_to_kernel(req->connect.addr,
						req->connect.addr_len,
						&__io.connect.address);
		if (ret)
			goto out;
		io = &__io;
	}

	file_flags = force_nonblock ? O_NONBLOCK : 0;

	ret = __sys_connect_file(req->file, &io->connect.address,
					req->connect.addr_len, file_flags);
	if ((ret == -EAGAIN || ret == -EINPROGRESS) && force_nonblock) {
		if (req->io)
			return -EAGAIN;
		if (io_alloc_async_ctx(req)) {
			ret = -ENOMEM;
			goto out;
		}
		memcpy(&req->io->connect, &__io.connect, sizeof(__io.connect));
		return -EAGAIN;
	}
	if (ret == -ERESTARTSYS)
		ret = -EINTR;
out:
	if (ret < 0)
		req_set_fail_links(req);
	__io_req_complete(req, ret, 0, cs);
	return 0;
}
#else /* !CONFIG_NET */
static int io_sendmsg_prep(struct io_kiocb *req, const struct io_uring_sqe *sqe)
{
	return -EOPNOTSUPP;
}

static int io_sendmsg(struct io_kiocb *req, bool force_nonblock,
		      struct io_comp_state *cs)
{
	return -EOPNOTSUPP;
}

static int io_send(struct io_kiocb *req, bool force_nonblock,
		   struct io_comp_state *cs)
{
	return -EOPNOTSUPP;
}

static int io_recvmsg_prep(struct io_kiocb *req,
			   const struct io_uring_sqe *sqe)
{
	return -EOPNOTSUPP;
}

static int io_recvmsg(struct io_kiocb *req, bool force_nonblock,
		      struct io_comp_state *cs)
{
	return -EOPNOTSUPP;
}

static int io_recv(struct io_kiocb *req, bool force_nonblock,
		   struct io_comp_state *cs)
{
	return -EOPNOTSUPP;
}

static int io_accept_prep(struct io_kiocb *req, const struct io_uring_sqe *sqe)
{
	return -EOPNOTSUPP;
}

static int io_accept(struct io_kiocb *req, bool force_nonblock,
		     struct io_comp_state *cs)
{
	return -EOPNOTSUPP;
}

static int io_connect_prep(struct io_kiocb *req, const struct io_uring_sqe *sqe)
{
	return -EOPNOTSUPP;
}

static int io_connect(struct io_kiocb *req, bool force_nonblock,
		      struct io_comp_state *cs)
{
	return -EOPNOTSUPP;
}
#endif /* CONFIG_NET */

struct io_poll_table {
	struct poll_table_struct pt;
	struct io_kiocb *req;
	int error;
};

static int __io_async_wake(struct io_kiocb *req, struct io_poll_iocb *poll,
			   __poll_t mask, task_work_func_t func)
{
	bool twa_signal_ok;
	int ret;

	/* for instances that support it check for an event match first: */
	if (mask && !(mask & poll->events))
		return 0;

	trace_io_uring_task_add(req->ctx, req->opcode, req->user_data, mask);

	list_del_init(&poll->wait.entry);

	req->result = mask;
	init_task_work(&req->task_work, func);
	percpu_ref_get(&req->ctx->refs);

	/*
	 * If we using the signalfd wait_queue_head for this wakeup, then
	 * it's not safe to use TWA_SIGNAL as we could be recursing on the
	 * tsk->sighand->siglock on doing the wakeup. Should not be needed
	 * either, as the normal wakeup will suffice.
	 */
	twa_signal_ok = (poll->head != &req->task->sighand->signalfd_wqh);

	/*
	 * If this fails, then the task is exiting. When a task exits, the
	 * work gets canceled, so just cancel this request as well instead
	 * of executing it. We can't safely execute it anyway, as we may not
	 * have the needed state needed for it anyway.
	 */
	ret = io_req_task_work_add(req, &req->task_work, twa_signal_ok);
	if (unlikely(ret)) {
		struct task_struct *tsk;

		WRITE_ONCE(poll->canceled, true);
		tsk = io_wq_get_task(req->ctx->io_wq);
		task_work_add(tsk, &req->task_work, 0);
		wake_up_process(tsk);
	}
	return 1;
}

static bool io_poll_rewait(struct io_kiocb *req, struct io_poll_iocb *poll)
	__acquires(&req->ctx->completion_lock)
{
	struct io_ring_ctx *ctx = req->ctx;

	if (!req->result && !READ_ONCE(poll->canceled)) {
		struct poll_table_struct pt = { ._key = poll->events };

		req->result = vfs_poll(req->file, &pt) & poll->events;
	}

	spin_lock_irq(&ctx->completion_lock);
	if (!req->result && !READ_ONCE(poll->canceled)) {
		add_wait_queue(poll->head, &poll->wait);
		return true;
	}

	return false;
}

static struct io_poll_iocb *io_poll_get_double(struct io_kiocb *req)
{
	/* pure poll stashes this in ->io, poll driven retry elsewhere */
	if (req->opcode == IORING_OP_POLL_ADD)
		return (struct io_poll_iocb *) req->io;
	return req->apoll->double_poll;
}

static struct io_poll_iocb *io_poll_get_single(struct io_kiocb *req)
{
	if (req->opcode == IORING_OP_POLL_ADD)
		return &req->poll;
	return &req->apoll->poll;
}

static void io_poll_remove_double(struct io_kiocb *req)
{
	struct io_poll_iocb *poll = io_poll_get_double(req);

	lockdep_assert_held(&req->ctx->completion_lock);

	if (poll && poll->head) {
		struct wait_queue_head *head = poll->head;

		spin_lock(&head->lock);
		list_del_init(&poll->wait.entry);
		if (poll->wait.private)
			refcount_dec(&req->refs);
		poll->head = NULL;
		spin_unlock(&head->lock);
	}
}

static void io_poll_complete(struct io_kiocb *req, __poll_t mask, int error)
{
	struct io_ring_ctx *ctx = req->ctx;

	io_poll_remove_double(req);
	req->poll.done = true;
	io_cqring_fill_event(req, error ? error : mangle_poll(mask));
	io_commit_cqring(ctx);
}

static void io_poll_task_handler(struct io_kiocb *req, struct io_kiocb **nxt)
{
	struct io_ring_ctx *ctx = req->ctx;

	if (io_poll_rewait(req, &req->poll)) {
		spin_unlock_irq(&ctx->completion_lock);
		return;
	}

	hash_del(&req->hash_node);
	io_poll_complete(req, req->result, 0);
	req->flags |= REQ_F_COMP_LOCKED;
	*nxt = io_put_req_find_next(req);
	spin_unlock_irq(&ctx->completion_lock);

	io_cqring_ev_posted(ctx);
}

static void io_poll_task_func(struct callback_head *cb)
{
	struct io_kiocb *req = container_of(cb, struct io_kiocb, task_work);
	struct io_ring_ctx *ctx = req->ctx;
	struct io_kiocb *nxt = NULL;

	io_poll_task_handler(req, &nxt);
	if (nxt)
		__io_req_task_submit(nxt);
	percpu_ref_put(&ctx->refs);
}

static int io_poll_double_wake(struct wait_queue_entry *wait, unsigned mode,
			       int sync, void *key)
{
	struct io_kiocb *req = wait->private;
	struct io_poll_iocb *poll = io_poll_get_single(req);
	__poll_t mask = key_to_poll(key);

	/* for instances that support it check for an event match first: */
	if (mask && !(mask & poll->events))
		return 0;

	if (poll && poll->head) {
		bool done;

		spin_lock(&poll->head->lock);
		done = list_empty(&poll->wait.entry);
		if (!done)
			list_del_init(&poll->wait.entry);
		/* make sure double remove sees this as being gone */
		wait->private = NULL;
		spin_unlock(&poll->head->lock);
		if (!done)
			__io_async_wake(req, poll, mask, io_poll_task_func);
	}
	refcount_dec(&req->refs);
	return 1;
}

static void io_init_poll_iocb(struct io_poll_iocb *poll, __poll_t events,
			      wait_queue_func_t wake_func)
{
	poll->head = NULL;
	poll->done = false;
	poll->canceled = false;
	poll->events = events;
	INIT_LIST_HEAD(&poll->wait.entry);
	init_waitqueue_func_entry(&poll->wait, wake_func);
}

static void __io_queue_proc(struct io_poll_iocb *poll, struct io_poll_table *pt,
			    struct wait_queue_head *head,
			    struct io_poll_iocb **poll_ptr)
{
	struct io_kiocb *req = pt->req;

	/*
	 * If poll->head is already set, it's because the file being polled
	 * uses multiple waitqueues for poll handling (eg one for read, one
	 * for write). Setup a separate io_poll_iocb if this happens.
	 */
	if (unlikely(poll->head)) {
		/* already have a 2nd entry, fail a third attempt */
		if (*poll_ptr) {
			pt->error = -EINVAL;
			return;
		}
		poll = kmalloc(sizeof(*poll), GFP_ATOMIC);
		if (!poll) {
			pt->error = -ENOMEM;
			return;
		}
		io_init_poll_iocb(poll, req->poll.events, io_poll_double_wake);
		refcount_inc(&req->refs);
		poll->wait.private = req;
		*poll_ptr = poll;
	}

	pt->error = 0;
	poll->head = head;

	if (poll->events & EPOLLEXCLUSIVE)
		add_wait_queue_exclusive(head, &poll->wait);
	else
		add_wait_queue(head, &poll->wait);
}

static void io_async_queue_proc(struct file *file, struct wait_queue_head *head,
			       struct poll_table_struct *p)
{
	struct io_poll_table *pt = container_of(p, struct io_poll_table, pt);
	struct async_poll *apoll = pt->req->apoll;

	__io_queue_proc(&apoll->poll, pt, head, &apoll->double_poll);
}

static void io_async_task_func(struct callback_head *cb)
{
	struct io_kiocb *req = container_of(cb, struct io_kiocb, task_work);
	struct async_poll *apoll = req->apoll;
	struct io_ring_ctx *ctx = req->ctx;

	trace_io_uring_task_run(req->ctx, req->opcode, req->user_data);

	if (io_poll_rewait(req, &apoll->poll)) {
		spin_unlock_irq(&ctx->completion_lock);
		percpu_ref_put(&ctx->refs);
		return;
	}

	/* If req is still hashed, it cannot have been canceled. Don't check. */
	if (hash_hashed(&req->hash_node))
		hash_del(&req->hash_node);

	io_poll_remove_double(req);
	spin_unlock_irq(&ctx->completion_lock);

	if (!READ_ONCE(apoll->poll.canceled))
		__io_req_task_submit(req);
	else
		__io_req_task_cancel(req, -ECANCELED);

	percpu_ref_put(&ctx->refs);
	kfree(apoll->double_poll);
	kfree(apoll);
}

static int io_async_wake(struct wait_queue_entry *wait, unsigned mode, int sync,
			void *key)
{
	struct io_kiocb *req = wait->private;
	struct io_poll_iocb *poll = &req->apoll->poll;

	trace_io_uring_poll_wake(req->ctx, req->opcode, req->user_data,
					key_to_poll(key));

	return __io_async_wake(req, poll, key_to_poll(key), io_async_task_func);
}

static void io_poll_req_insert(struct io_kiocb *req)
{
	struct io_ring_ctx *ctx = req->ctx;
	struct hlist_head *list;

	list = &ctx->cancel_hash[hash_long(req->user_data, ctx->cancel_hash_bits)];
	hlist_add_head(&req->hash_node, list);
}

static __poll_t __io_arm_poll_handler(struct io_kiocb *req,
				      struct io_poll_iocb *poll,
				      struct io_poll_table *ipt, __poll_t mask,
				      wait_queue_func_t wake_func)
	__acquires(&ctx->completion_lock)
{
	struct io_ring_ctx *ctx = req->ctx;
	bool cancel = false;

	io_init_poll_iocb(poll, mask, wake_func);
	poll->file = req->file;
	poll->wait.private = req;

	ipt->pt._key = mask;
	ipt->req = req;
	ipt->error = -EINVAL;

	mask = vfs_poll(req->file, &ipt->pt) & poll->events;

	spin_lock_irq(&ctx->completion_lock);
	if (likely(poll->head)) {
		spin_lock(&poll->head->lock);
		if (unlikely(list_empty(&poll->wait.entry))) {
			if (ipt->error)
				cancel = true;
			ipt->error = 0;
			mask = 0;
		}
		if (mask || ipt->error)
			list_del_init(&poll->wait.entry);
		else if (cancel)
			WRITE_ONCE(poll->canceled, true);
		else if (!poll->done) /* actually waiting for an event */
			io_poll_req_insert(req);
		spin_unlock(&poll->head->lock);
	}

	return mask;
}

static bool io_arm_poll_handler(struct io_kiocb *req)
{
	const struct io_op_def *def = &io_op_defs[req->opcode];
	struct io_ring_ctx *ctx = req->ctx;
	struct async_poll *apoll;
	struct io_poll_table ipt;
	__poll_t mask, ret;
	int rw;

	if (!req->file || !file_can_poll(req->file))
		return false;
	if (req->flags & REQ_F_POLLED)
		return false;
	if (def->pollin)
		rw = READ;
	else if (def->pollout)
		rw = WRITE;
	else
		return false;
	/* if we can't nonblock try, then no point in arming a poll handler */
	if (!io_file_supports_async(req->file, rw))
		return false;

	apoll = kmalloc(sizeof(*apoll), GFP_ATOMIC);
	if (unlikely(!apoll))
		return false;
	apoll->double_poll = NULL;

	req->flags |= REQ_F_POLLED;
	io_get_req_task(req);
	req->apoll = apoll;
	INIT_HLIST_NODE(&req->hash_node);

	mask = 0;
	if (def->pollin)
		mask |= POLLIN | POLLRDNORM;
	if (def->pollout)
		mask |= POLLOUT | POLLWRNORM;
	mask |= POLLERR | POLLPRI;

	ipt.pt._qproc = io_async_queue_proc;

	ret = __io_arm_poll_handler(req, &apoll->poll, &ipt, mask,
					io_async_wake);
	if (ret || ipt.error) {
		io_poll_remove_double(req);
		spin_unlock_irq(&ctx->completion_lock);
		kfree(apoll->double_poll);
		kfree(apoll);
		return false;
	}
	spin_unlock_irq(&ctx->completion_lock);
	trace_io_uring_poll_arm(ctx, req->opcode, req->user_data, mask,
					apoll->poll.events);
	return true;
}

static bool __io_poll_remove_one(struct io_kiocb *req,
				 struct io_poll_iocb *poll)
{
	bool do_complete = false;

	spin_lock(&poll->head->lock);
	WRITE_ONCE(poll->canceled, true);
	if (!list_empty(&poll->wait.entry)) {
		list_del_init(&poll->wait.entry);
		do_complete = true;
	}
	spin_unlock(&poll->head->lock);
	hash_del(&req->hash_node);
	return do_complete;
}

static bool io_poll_remove_one(struct io_kiocb *req)
{
	bool do_complete;

	io_poll_remove_double(req);

	if (req->opcode == IORING_OP_POLL_ADD) {
		do_complete = __io_poll_remove_one(req, &req->poll);
	} else {
		struct async_poll *apoll = req->apoll;

		/* non-poll requests have submit ref still */
		do_complete = __io_poll_remove_one(req, &apoll->poll);
		if (do_complete) {
			io_put_req(req);
			kfree(apoll->double_poll);
			kfree(apoll);
		}
	}

	if (do_complete) {
		io_cqring_fill_event(req, -ECANCELED);
		io_commit_cqring(req->ctx);
		req->flags |= REQ_F_COMP_LOCKED;
		req_set_fail_links(req);
		io_put_req(req);
	}

	return do_complete;
}

static void io_poll_remove_all(struct io_ring_ctx *ctx)
{
	struct hlist_node *tmp;
	struct io_kiocb *req;
	int posted = 0, i;

	spin_lock_irq(&ctx->completion_lock);
	for (i = 0; i < (1U << ctx->cancel_hash_bits); i++) {
		struct hlist_head *list;

		list = &ctx->cancel_hash[i];
		hlist_for_each_entry_safe(req, tmp, list, hash_node)
			posted += io_poll_remove_one(req);
	}
	spin_unlock_irq(&ctx->completion_lock);

	if (posted)
		io_cqring_ev_posted(ctx);
}

static int io_poll_cancel(struct io_ring_ctx *ctx, __u64 sqe_addr)
{
	struct hlist_head *list;
	struct io_kiocb *req;

	list = &ctx->cancel_hash[hash_long(sqe_addr, ctx->cancel_hash_bits)];
	hlist_for_each_entry(req, list, hash_node) {
		if (sqe_addr != req->user_data)
			continue;
		if (io_poll_remove_one(req))
			return 0;
		return -EALREADY;
	}

	return -ENOENT;
}

static int io_poll_remove_prep(struct io_kiocb *req,
			       const struct io_uring_sqe *sqe)
{
	if (unlikely(req->ctx->flags & IORING_SETUP_IOPOLL))
		return -EINVAL;
	if (sqe->ioprio || sqe->off || sqe->len || sqe->buf_index ||
	    sqe->poll_events)
		return -EINVAL;

	req->poll.addr = READ_ONCE(sqe->addr);
	return 0;
}

/*
 * Find a running poll command that matches one specified in sqe->addr,
 * and remove it if found.
 */
static int io_poll_remove(struct io_kiocb *req)
{
	struct io_ring_ctx *ctx = req->ctx;
	u64 addr;
	int ret;

	addr = req->poll.addr;
	spin_lock_irq(&ctx->completion_lock);
	ret = io_poll_cancel(ctx, addr);
	spin_unlock_irq(&ctx->completion_lock);

	if (ret < 0)
		req_set_fail_links(req);
	io_req_complete(req, ret);
	return 0;
}

static int io_poll_wake(struct wait_queue_entry *wait, unsigned mode, int sync,
			void *key)
{
	struct io_kiocb *req = wait->private;
	struct io_poll_iocb *poll = &req->poll;

	return __io_async_wake(req, poll, key_to_poll(key), io_poll_task_func);
}

static void io_poll_queue_proc(struct file *file, struct wait_queue_head *head,
			       struct poll_table_struct *p)
{
	struct io_poll_table *pt = container_of(p, struct io_poll_table, pt);

	__io_queue_proc(&pt->req->poll, pt, head, (struct io_poll_iocb **) &pt->req->io);
}

static int io_poll_add_prep(struct io_kiocb *req, const struct io_uring_sqe *sqe)
{
	struct io_poll_iocb *poll = &req->poll;
	u32 events;

	if (unlikely(req->ctx->flags & IORING_SETUP_IOPOLL))
		return -EINVAL;
	if (sqe->addr || sqe->ioprio || sqe->off || sqe->len || sqe->buf_index)
		return -EINVAL;
	if (!poll->file)
		return -EBADF;

	events = READ_ONCE(sqe->poll32_events);
#ifdef __BIG_ENDIAN
	events = swahw32(events);
#endif
	poll->events = demangle_poll(events) | EPOLLERR | EPOLLHUP |
		       (events & EPOLLEXCLUSIVE);

	io_get_req_task(req);
	return 0;
}

static int io_poll_add(struct io_kiocb *req)
{
	struct io_poll_iocb *poll = &req->poll;
	struct io_ring_ctx *ctx = req->ctx;
	struct io_poll_table ipt;
	__poll_t mask;

	INIT_HLIST_NODE(&req->hash_node);
	ipt.pt._qproc = io_poll_queue_proc;

	mask = __io_arm_poll_handler(req, &req->poll, &ipt, poll->events,
					io_poll_wake);

	if (mask) { /* no async, we'd stolen it */
		ipt.error = 0;
		io_poll_complete(req, mask, 0);
	}
	spin_unlock_irq(&ctx->completion_lock);

	if (mask) {
		io_cqring_ev_posted(ctx);
		io_put_req(req);
	}
	return ipt.error;
}

static enum hrtimer_restart io_timeout_fn(struct hrtimer *timer)
{
	struct io_timeout_data *data = container_of(timer,
						struct io_timeout_data, timer);
	struct io_kiocb *req = data->req;
	struct io_ring_ctx *ctx = req->ctx;
	unsigned long flags;

	spin_lock_irqsave(&ctx->completion_lock, flags);
	atomic_set(&req->ctx->cq_timeouts,
		atomic_read(&req->ctx->cq_timeouts) + 1);

	/*
	 * We could be racing with timeout deletion. If the list is empty,
	 * then timeout lookup already found it and will be handling it.
	 */
	if (!list_empty(&req->timeout.list))
		list_del_init(&req->timeout.list);

	io_cqring_fill_event(req, -ETIME);
	io_commit_cqring(ctx);
	spin_unlock_irqrestore(&ctx->completion_lock, flags);

	io_cqring_ev_posted(ctx);
	req_set_fail_links(req);
	io_put_req(req);
	return HRTIMER_NORESTART;
}

static int __io_timeout_cancel(struct io_kiocb *req)
{
	int ret;

	list_del_init(&req->timeout.list);

	ret = hrtimer_try_to_cancel(&req->io->timeout.timer);
	if (ret == -1)
		return -EALREADY;

	req_set_fail_links(req);
	req->flags |= REQ_F_COMP_LOCKED;
	io_cqring_fill_event(req, -ECANCELED);
	io_put_req(req);
	return 0;
}

static int io_timeout_cancel(struct io_ring_ctx *ctx, __u64 user_data)
{
	struct io_kiocb *req;
	int ret = -ENOENT;

	list_for_each_entry(req, &ctx->timeout_list, timeout.list) {
		if (user_data == req->user_data) {
			ret = 0;
			break;
		}
	}

	if (ret == -ENOENT)
		return ret;

	return __io_timeout_cancel(req);
}

static int io_timeout_remove_prep(struct io_kiocb *req,
				  const struct io_uring_sqe *sqe)
{
	if (unlikely(req->ctx->flags & IORING_SETUP_IOPOLL))
		return -EINVAL;
	if (unlikely(req->flags & (REQ_F_FIXED_FILE | REQ_F_BUFFER_SELECT)))
		return -EINVAL;
	if (sqe->ioprio || sqe->buf_index || sqe->len)
		return -EINVAL;

	req->timeout.addr = READ_ONCE(sqe->addr);
	req->timeout.flags = READ_ONCE(sqe->timeout_flags);
	if (req->timeout.flags)
		return -EINVAL;

	return 0;
}

/*
 * Remove or update an existing timeout command
 */
static int io_timeout_remove(struct io_kiocb *req)
{
	struct io_ring_ctx *ctx = req->ctx;
	int ret;

	spin_lock_irq(&ctx->completion_lock);
	ret = io_timeout_cancel(ctx, req->timeout.addr);

	io_cqring_fill_event(req, ret);
	io_commit_cqring(ctx);
	spin_unlock_irq(&ctx->completion_lock);
	io_cqring_ev_posted(ctx);
	if (ret < 0)
		req_set_fail_links(req);
	io_put_req(req);
	return 0;
}

static int io_timeout_prep(struct io_kiocb *req, const struct io_uring_sqe *sqe,
			   bool is_timeout_link)
{
	struct io_timeout_data *data;
	unsigned flags;
	u32 off = READ_ONCE(sqe->off);

	if (unlikely(req->ctx->flags & IORING_SETUP_IOPOLL))
		return -EINVAL;
	if (sqe->ioprio || sqe->buf_index || sqe->len != 1)
		return -EINVAL;
	if (off && is_timeout_link)
		return -EINVAL;
	flags = READ_ONCE(sqe->timeout_flags);
	if (flags & ~IORING_TIMEOUT_ABS)
		return -EINVAL;

	req->timeout.off = off;

	if (!req->io && io_alloc_async_ctx(req))
		return -ENOMEM;

	data = &req->io->timeout;
	data->req = req;

	if (get_timespec64(&data->ts, u64_to_user_ptr(sqe->addr)))
		return -EFAULT;

	if (flags & IORING_TIMEOUT_ABS)
		data->mode = HRTIMER_MODE_ABS;
	else
		data->mode = HRTIMER_MODE_REL;

	hrtimer_init(&data->timer, CLOCK_MONOTONIC, data->mode);
	return 0;
}

static int io_timeout(struct io_kiocb *req)
{
	struct io_ring_ctx *ctx = req->ctx;
	struct io_timeout_data *data = &req->io->timeout;
	struct list_head *entry;
	u32 tail, off = req->timeout.off;

	spin_lock_irq(&ctx->completion_lock);

	/*
	 * sqe->off holds how many events that need to occur for this
	 * timeout event to be satisfied. If it isn't set, then this is
	 * a pure timeout request, sequence isn't used.
	 */
	if (io_is_timeout_noseq(req)) {
		entry = ctx->timeout_list.prev;
		goto add;
	}

	tail = ctx->cached_cq_tail - atomic_read(&ctx->cq_timeouts);
	req->timeout.target_seq = tail + off;

	/*
	 * Insertion sort, ensuring the first entry in the list is always
	 * the one we need first.
	 */
	list_for_each_prev(entry, &ctx->timeout_list) {
		struct io_kiocb *nxt = list_entry(entry, struct io_kiocb,
						  timeout.list);

		if (io_is_timeout_noseq(nxt))
			continue;
		/* nxt.seq is behind @tail, otherwise would've been completed */
		if (off >= nxt->timeout.target_seq - tail)
			break;
	}
add:
	list_add(&req->timeout.list, entry);
	data->timer.function = io_timeout_fn;
	hrtimer_start(&data->timer, timespec64_to_ktime(data->ts), data->mode);
	spin_unlock_irq(&ctx->completion_lock);
	return 0;
}

static bool io_cancel_cb(struct io_wq_work *work, void *data)
{
	struct io_kiocb *req = container_of(work, struct io_kiocb, work);

	return req->user_data == (unsigned long) data;
}

static int io_async_cancel_one(struct io_ring_ctx *ctx, void *sqe_addr)
{
	enum io_wq_cancel cancel_ret;
	int ret = 0;

	cancel_ret = io_wq_cancel_cb(ctx->io_wq, io_cancel_cb, sqe_addr, false);
	switch (cancel_ret) {
	case IO_WQ_CANCEL_OK:
		ret = 0;
		break;
	case IO_WQ_CANCEL_RUNNING:
		ret = -EALREADY;
		break;
	case IO_WQ_CANCEL_NOTFOUND:
		ret = -ENOENT;
		break;
	}

	return ret;
}

static void io_async_find_and_cancel(struct io_ring_ctx *ctx,
				     struct io_kiocb *req, __u64 sqe_addr,
				     int success_ret)
{
	unsigned long flags;
	int ret;

	ret = io_async_cancel_one(ctx, (void *) (unsigned long) sqe_addr);
	if (ret != -ENOENT) {
		spin_lock_irqsave(&ctx->completion_lock, flags);
		goto done;
	}

	spin_lock_irqsave(&ctx->completion_lock, flags);
	ret = io_timeout_cancel(ctx, sqe_addr);
	if (ret != -ENOENT)
		goto done;
	ret = io_poll_cancel(ctx, sqe_addr);
done:
	if (!ret)
		ret = success_ret;
	io_cqring_fill_event(req, ret);
	io_commit_cqring(ctx);
	spin_unlock_irqrestore(&ctx->completion_lock, flags);
	io_cqring_ev_posted(ctx);

	if (ret < 0)
		req_set_fail_links(req);
	io_put_req(req);
}

static int io_async_cancel_prep(struct io_kiocb *req,
				const struct io_uring_sqe *sqe)
{
	if (unlikely(req->ctx->flags & IORING_SETUP_IOPOLL))
		return -EINVAL;
	if (unlikely(req->flags & (REQ_F_FIXED_FILE | REQ_F_BUFFER_SELECT)))
		return -EINVAL;
	if (sqe->ioprio || sqe->off || sqe->len || sqe->cancel_flags)
		return -EINVAL;

	req->cancel.addr = READ_ONCE(sqe->addr);
	return 0;
}

static int io_async_cancel(struct io_kiocb *req)
{
	struct io_ring_ctx *ctx = req->ctx;

	io_async_find_and_cancel(ctx, req, req->cancel.addr, 0);
	return 0;
}

static int io_files_update_prep(struct io_kiocb *req,
				const struct io_uring_sqe *sqe)
{
	if (unlikely(req->ctx->flags & IORING_SETUP_SQPOLL))
		return -EINVAL;
	if (unlikely(req->flags & (REQ_F_FIXED_FILE | REQ_F_BUFFER_SELECT)))
		return -EINVAL;
	if (sqe->ioprio || sqe->rw_flags)
		return -EINVAL;

	req->files_update.offset = READ_ONCE(sqe->off);
	req->files_update.nr_args = READ_ONCE(sqe->len);
	if (!req->files_update.nr_args)
		return -EINVAL;
	req->files_update.arg = READ_ONCE(sqe->addr);
	return 0;
}

static int io_files_update(struct io_kiocb *req, bool force_nonblock,
			   struct io_comp_state *cs)
{
	struct io_ring_ctx *ctx = req->ctx;
	struct io_uring_files_update up;
	int ret;

	if (force_nonblock)
		return -EAGAIN;

	up.offset = req->files_update.offset;
	up.fds = req->files_update.arg;

	mutex_lock(&ctx->uring_lock);
	ret = __io_sqe_files_update(ctx, &up, req->files_update.nr_args);
	mutex_unlock(&ctx->uring_lock);

	if (ret < 0)
		req_set_fail_links(req);
	__io_req_complete(req, ret, 0, cs);
	return 0;
}

static int io_req_defer_prep(struct io_kiocb *req,
			     const struct io_uring_sqe *sqe)
{
	ssize_t ret = 0;

	if (!sqe)
		return 0;

	if (io_alloc_async_ctx(req))
		return -EAGAIN;
	ret = io_prep_work_files(req);
	if (unlikely(ret))
		return ret;

	io_prep_async_work(req);

	switch (req->opcode) {
	case IORING_OP_NOP:
		break;
	case IORING_OP_READV:
	case IORING_OP_READ_FIXED:
	case IORING_OP_READ:
		ret = io_read_prep(req, sqe, true);
		break;
	case IORING_OP_WRITEV:
	case IORING_OP_WRITE_FIXED:
	case IORING_OP_WRITE:
		ret = io_write_prep(req, sqe, true);
		break;
	case IORING_OP_POLL_ADD:
		ret = io_poll_add_prep(req, sqe);
		break;
	case IORING_OP_POLL_REMOVE:
		ret = io_poll_remove_prep(req, sqe);
		break;
	case IORING_OP_FSYNC:
		ret = io_prep_fsync(req, sqe);
		break;
	case IORING_OP_SYNC_FILE_RANGE:
		ret = io_prep_sfr(req, sqe);
		break;
	case IORING_OP_SENDMSG:
	case IORING_OP_SEND:
		ret = io_sendmsg_prep(req, sqe);
		break;
	case IORING_OP_RECVMSG:
	case IORING_OP_RECV:
		ret = io_recvmsg_prep(req, sqe);
		break;
	case IORING_OP_CONNECT:
		ret = io_connect_prep(req, sqe);
		break;
	case IORING_OP_TIMEOUT:
		ret = io_timeout_prep(req, sqe, false);
		break;
	case IORING_OP_TIMEOUT_REMOVE:
		ret = io_timeout_remove_prep(req, sqe);
		break;
	case IORING_OP_ASYNC_CANCEL:
		ret = io_async_cancel_prep(req, sqe);
		break;
	case IORING_OP_LINK_TIMEOUT:
		ret = io_timeout_prep(req, sqe, true);
		break;
	case IORING_OP_ACCEPT:
		ret = io_accept_prep(req, sqe);
		break;
	case IORING_OP_FALLOCATE:
		ret = io_fallocate_prep(req, sqe);
		break;
	case IORING_OP_OPENAT:
		ret = io_openat_prep(req, sqe);
		break;
	case IORING_OP_CLOSE:
		ret = io_close_prep(req, sqe);
		break;
	case IORING_OP_FILES_UPDATE:
		ret = io_files_update_prep(req, sqe);
		break;
	case IORING_OP_STATX:
		ret = io_statx_prep(req, sqe);
		break;
	case IORING_OP_FADVISE:
		ret = io_fadvise_prep(req, sqe);
		break;
	case IORING_OP_MADVISE:
		ret = io_madvise_prep(req, sqe);
		break;
	case IORING_OP_OPENAT2:
		ret = io_openat2_prep(req, sqe);
		break;
	case IORING_OP_EPOLL_CTL:
		ret = io_epoll_ctl_prep(req, sqe);
		break;
	case IORING_OP_SPLICE:
		ret = io_splice_prep(req, sqe);
		break;
	case IORING_OP_PROVIDE_BUFFERS:
		ret = io_provide_buffers_prep(req, sqe);
		break;
	case IORING_OP_REMOVE_BUFFERS:
		ret = io_remove_buffers_prep(req, sqe);
		break;
	case IORING_OP_TEE:
		ret = io_tee_prep(req, sqe);
		break;
	default:
		printk_once(KERN_WARNING "io_uring: unhandled opcode %d\n",
				req->opcode);
		ret = -EINVAL;
		break;
	}

	return ret;
}

static u32 io_get_sequence(struct io_kiocb *req)
{
	struct io_kiocb *pos;
	struct io_ring_ctx *ctx = req->ctx;
	u32 total_submitted, nr_reqs = 1;

	if (req->flags & REQ_F_LINK_HEAD)
		list_for_each_entry(pos, &req->link_list, link_list)
			nr_reqs++;

	total_submitted = ctx->cached_sq_head - ctx->cached_sq_dropped;
	return total_submitted - nr_reqs;
}

static int io_req_defer(struct io_kiocb *req, const struct io_uring_sqe *sqe)
{
	struct io_ring_ctx *ctx = req->ctx;
	struct io_defer_entry *de;
	int ret;
	u32 seq;

	/* Still need defer if there is pending req in defer list. */
	if (likely(list_empty_careful(&ctx->defer_list) &&
		!(req->flags & REQ_F_IO_DRAIN)))
		return 0;

	seq = io_get_sequence(req);
	/* Still a chance to pass the sequence check */
	if (!req_need_defer(req, seq) && list_empty_careful(&ctx->defer_list))
		return 0;

	if (!req->io) {
		ret = io_req_defer_prep(req, sqe);
		if (ret)
			return ret;
	}
	io_prep_async_link(req);
	de = kmalloc(sizeof(*de), GFP_KERNEL);
	if (!de)
		return -ENOMEM;

	spin_lock_irq(&ctx->completion_lock);
	if (!req_need_defer(req, seq) && list_empty(&ctx->defer_list)) {
		spin_unlock_irq(&ctx->completion_lock);
		kfree(de);
		io_queue_async_work(req);
		return -EIOCBQUEUED;
	}

	trace_io_uring_defer(ctx, req, req->user_data);
	de->req = req;
	de->seq = seq;
	list_add_tail(&de->list, &ctx->defer_list);
	spin_unlock_irq(&ctx->completion_lock);
	return -EIOCBQUEUED;
}

static void __io_clean_op(struct io_kiocb *req)
{
	struct io_async_ctx *io = req->io;

	if (req->flags & REQ_F_BUFFER_SELECTED) {
		switch (req->opcode) {
		case IORING_OP_READV:
		case IORING_OP_READ_FIXED:
		case IORING_OP_READ:
			kfree((void *)(unsigned long)req->rw.addr);
			break;
		case IORING_OP_RECVMSG:
		case IORING_OP_RECV:
			kfree(req->sr_msg.kbuf);
			break;
		}
		req->flags &= ~REQ_F_BUFFER_SELECTED;
	}

	if (req->flags & REQ_F_NEED_CLEANUP) {
		switch (req->opcode) {
		case IORING_OP_READV:
		case IORING_OP_READ_FIXED:
		case IORING_OP_READ:
		case IORING_OP_WRITEV:
		case IORING_OP_WRITE_FIXED:
		case IORING_OP_WRITE:
			if (io->rw.free_iovec)
				kfree(io->rw.free_iovec);
			break;
		case IORING_OP_RECVMSG:
		case IORING_OP_SENDMSG:
			if (io->msg.iov != io->msg.fast_iov)
				kfree(io->msg.iov);
			break;
		case IORING_OP_SPLICE:
		case IORING_OP_TEE:
			io_put_file(req, req->splice.file_in,
				    (req->splice.flags & SPLICE_F_FD_IN_FIXED));
			break;
		case IORING_OP_OPENAT:
		case IORING_OP_OPENAT2:
			if (req->open.filename)
				putname(req->open.filename);
			break;
		}
		req->flags &= ~REQ_F_NEED_CLEANUP;
	}

	if (req->flags & REQ_F_INFLIGHT) {
		struct io_ring_ctx *ctx = req->ctx;
		unsigned long flags;

		spin_lock_irqsave(&ctx->inflight_lock, flags);
		list_del(&req->inflight_entry);
		if (waitqueue_active(&ctx->inflight_wait))
			wake_up(&ctx->inflight_wait);
		spin_unlock_irqrestore(&ctx->inflight_lock, flags);
		req->flags &= ~REQ_F_INFLIGHT;
	}
}

static int io_issue_sqe(struct io_kiocb *req, const struct io_uring_sqe *sqe,
			bool force_nonblock, struct io_comp_state *cs)
{
	struct io_ring_ctx *ctx = req->ctx;
	int ret;

	switch (req->opcode) {
	case IORING_OP_NOP:
		ret = io_nop(req, cs);
		break;
	case IORING_OP_READV:
	case IORING_OP_READ_FIXED:
	case IORING_OP_READ:
		if (sqe) {
			ret = io_read_prep(req, sqe, force_nonblock);
			if (ret < 0)
				break;
		}
		ret = io_read(req, force_nonblock, cs);
		break;
	case IORING_OP_WRITEV:
	case IORING_OP_WRITE_FIXED:
	case IORING_OP_WRITE:
		if (sqe) {
			ret = io_write_prep(req, sqe, force_nonblock);
			if (ret < 0)
				break;
		}
		ret = io_write(req, force_nonblock, cs);
		break;
	case IORING_OP_FSYNC:
		if (sqe) {
			ret = io_prep_fsync(req, sqe);
			if (ret < 0)
				break;
		}
		ret = io_fsync(req, force_nonblock);
		break;
	case IORING_OP_POLL_ADD:
		if (sqe) {
			ret = io_poll_add_prep(req, sqe);
			if (ret)
				break;
		}
		ret = io_poll_add(req);
		break;
	case IORING_OP_POLL_REMOVE:
		if (sqe) {
			ret = io_poll_remove_prep(req, sqe);
			if (ret < 0)
				break;
		}
		ret = io_poll_remove(req);
		break;
	case IORING_OP_SYNC_FILE_RANGE:
		if (sqe) {
			ret = io_prep_sfr(req, sqe);
			if (ret < 0)
				break;
		}
		ret = io_sync_file_range(req, force_nonblock);
		break;
	case IORING_OP_SENDMSG:
	case IORING_OP_SEND:
		if (sqe) {
			ret = io_sendmsg_prep(req, sqe);
			if (ret < 0)
				break;
		}
		if (req->opcode == IORING_OP_SENDMSG)
			ret = io_sendmsg(req, force_nonblock, cs);
		else
			ret = io_send(req, force_nonblock, cs);
		break;
	case IORING_OP_RECVMSG:
	case IORING_OP_RECV:
		if (sqe) {
			ret = io_recvmsg_prep(req, sqe);
			if (ret)
				break;
		}
		if (req->opcode == IORING_OP_RECVMSG)
			ret = io_recvmsg(req, force_nonblock, cs);
		else
			ret = io_recv(req, force_nonblock, cs);
		break;
	case IORING_OP_TIMEOUT:
		if (sqe) {
			ret = io_timeout_prep(req, sqe, false);
			if (ret)
				break;
		}
		ret = io_timeout(req);
		break;
	case IORING_OP_TIMEOUT_REMOVE:
		if (sqe) {
			ret = io_timeout_remove_prep(req, sqe);
			if (ret)
				break;
		}
		ret = io_timeout_remove(req);
		break;
	case IORING_OP_ACCEPT:
		if (sqe) {
			ret = io_accept_prep(req, sqe);
			if (ret)
				break;
		}
		ret = io_accept(req, force_nonblock, cs);
		break;
	case IORING_OP_CONNECT:
		if (sqe) {
			ret = io_connect_prep(req, sqe);
			if (ret)
				break;
		}
		ret = io_connect(req, force_nonblock, cs);
		break;
	case IORING_OP_ASYNC_CANCEL:
		if (sqe) {
			ret = io_async_cancel_prep(req, sqe);
			if (ret)
				break;
		}
		ret = io_async_cancel(req);
		break;
	case IORING_OP_FALLOCATE:
		if (sqe) {
			ret = io_fallocate_prep(req, sqe);
			if (ret)
				break;
		}
		ret = io_fallocate(req, force_nonblock);
		break;
	case IORING_OP_OPENAT:
		if (sqe) {
			ret = io_openat_prep(req, sqe);
			if (ret)
				break;
		}
		ret = io_openat(req, force_nonblock);
		break;
	case IORING_OP_CLOSE:
		if (sqe) {
			ret = io_close_prep(req, sqe);
			if (ret)
				break;
		}
		ret = io_close(req, force_nonblock, cs);
		break;
	case IORING_OP_FILES_UPDATE:
		if (sqe) {
			ret = io_files_update_prep(req, sqe);
			if (ret)
				break;
		}
		ret = io_files_update(req, force_nonblock, cs);
		break;
	case IORING_OP_STATX:
		if (sqe) {
			ret = io_statx_prep(req, sqe);
			if (ret)
				break;
		}
		ret = io_statx(req, force_nonblock);
		break;
	case IORING_OP_FADVISE:
		if (sqe) {
			ret = io_fadvise_prep(req, sqe);
			if (ret)
				break;
		}
		ret = io_fadvise(req, force_nonblock);
		break;
	case IORING_OP_MADVISE:
		if (sqe) {
			ret = io_madvise_prep(req, sqe);
			if (ret)
				break;
		}
		ret = io_madvise(req, force_nonblock);
		break;
	case IORING_OP_OPENAT2:
		if (sqe) {
			ret = io_openat2_prep(req, sqe);
			if (ret)
				break;
		}
		ret = io_openat2(req, force_nonblock);
		break;
	case IORING_OP_EPOLL_CTL:
		if (sqe) {
			ret = io_epoll_ctl_prep(req, sqe);
			if (ret)
				break;
		}
		ret = io_epoll_ctl(req, force_nonblock, cs);
		break;
	case IORING_OP_SPLICE:
		if (sqe) {
			ret = io_splice_prep(req, sqe);
			if (ret < 0)
				break;
		}
		ret = io_splice(req, force_nonblock);
		break;
	case IORING_OP_PROVIDE_BUFFERS:
		if (sqe) {
			ret = io_provide_buffers_prep(req, sqe);
			if (ret)
				break;
		}
		ret = io_provide_buffers(req, force_nonblock, cs);
		break;
	case IORING_OP_REMOVE_BUFFERS:
		if (sqe) {
			ret = io_remove_buffers_prep(req, sqe);
			if (ret)
				break;
		}
		ret = io_remove_buffers(req, force_nonblock, cs);
		break;
	case IORING_OP_TEE:
		if (sqe) {
			ret = io_tee_prep(req, sqe);
			if (ret < 0)
				break;
		}
		ret = io_tee(req, force_nonblock);
		break;
	default:
		ret = -EINVAL;
		break;
	}

	if (ret)
		return ret;

	/* If the op doesn't have a file, we're not polling for it */
	if ((ctx->flags & IORING_SETUP_IOPOLL) && req->file) {
		const bool in_async = io_wq_current_is_worker();

		/* workqueue context doesn't hold uring_lock, grab it now */
		if (in_async)
			mutex_lock(&ctx->uring_lock);

		io_iopoll_req_issued(req);

		if (in_async)
			mutex_unlock(&ctx->uring_lock);
	}

	return 0;
}

static struct io_wq_work *io_wq_submit_work(struct io_wq_work *work)
{
	struct io_kiocb *req = container_of(work, struct io_kiocb, work);
	struct io_kiocb *timeout;
	int ret = 0;

	timeout = io_prep_linked_timeout(req);
	if (timeout)
		io_queue_linked_timeout(timeout);

	/* if NO_CANCEL is set, we must still run the work */
	if ((work->flags & (IO_WQ_WORK_CANCEL|IO_WQ_WORK_NO_CANCEL)) ==
				IO_WQ_WORK_CANCEL) {
		ret = -ECANCELED;
	}

	if (!ret) {
		do {
			ret = io_issue_sqe(req, NULL, false, NULL);
			/*
			 * We can get EAGAIN for polled IO even though we're
			 * forcing a sync submission from here, since we can't
			 * wait for request slots on the block side.
			 */
			if (ret != -EAGAIN)
				break;
			cond_resched();
		} while (1);
	}

	if (ret) {
		req_set_fail_links(req);
		io_req_complete(req, ret);
	}

	return io_steal_work(req);
}

static inline struct file *io_file_from_index(struct io_ring_ctx *ctx,
					      int index)
{
	struct fixed_file_table *table;

	table = &ctx->file_data->table[index >> IORING_FILE_TABLE_SHIFT];
	return table->files[index & IORING_FILE_TABLE_MASK];
}

static int io_file_get(struct io_submit_state *state, struct io_kiocb *req,
			int fd, struct file **out_file, bool fixed)
{
	struct io_ring_ctx *ctx = req->ctx;
	struct file *file;

	if (fixed) {
		if (unlikely(!ctx->file_data ||
		    (unsigned) fd >= ctx->nr_user_files))
			return -EBADF;
		fd = array_index_nospec(fd, ctx->nr_user_files);
		file = io_file_from_index(ctx, fd);
		if (file) {
			req->fixed_file_refs = ctx->file_data->cur_refs;
			percpu_ref_get(req->fixed_file_refs);
		}
	} else {
		trace_io_uring_file_get(ctx, fd);
		file = __io_file_get(state, fd);
	}

	if (file || io_op_defs[req->opcode].needs_file_no_error) {
		*out_file = file;
		return 0;
	}
	return -EBADF;
}

static int io_req_set_file(struct io_submit_state *state, struct io_kiocb *req,
			   int fd)
{
	bool fixed;

	fixed = (req->flags & REQ_F_FIXED_FILE) != 0;
	if (unlikely(!fixed && io_async_submit(req->ctx)))
		return -EBADF;

	return io_file_get(state, req, fd, &req->file, fixed);
}

static int io_grab_files(struct io_kiocb *req)
{
	int ret = -EBADF;
	struct io_ring_ctx *ctx = req->ctx;

	io_req_init_async(req);

	if (req->work.files || (req->flags & REQ_F_NO_FILE_TABLE))
		return 0;
	if (!ctx->ring_file)
		return -EBADF;

	rcu_read_lock();
	spin_lock_irq(&ctx->inflight_lock);
	/*
	 * We use the f_ops->flush() handler to ensure that we can flush
	 * out work accessing these files if the fd is closed. Check if
	 * the fd has changed since we started down this path, and disallow
	 * this operation if it has.
	 */
	if (fcheck(ctx->ring_fd) == ctx->ring_file) {
		list_add(&req->inflight_entry, &ctx->inflight_list);
		req->flags |= REQ_F_INFLIGHT;
		req->work.files = current->files;
		ret = 0;
	}
	spin_unlock_irq(&ctx->inflight_lock);
	rcu_read_unlock();

	return ret;
}

static inline int io_prep_work_files(struct io_kiocb *req)
{
	if (!io_op_defs[req->opcode].file_table)
		return 0;
	return io_grab_files(req);
}

static enum hrtimer_restart io_link_timeout_fn(struct hrtimer *timer)
{
	struct io_timeout_data *data = container_of(timer,
						struct io_timeout_data, timer);
	struct io_kiocb *req = data->req;
	struct io_ring_ctx *ctx = req->ctx;
	struct io_kiocb *prev = NULL;
	unsigned long flags;

	spin_lock_irqsave(&ctx->completion_lock, flags);

	/*
	 * We don't expect the list to be empty, that will only happen if we
	 * race with the completion of the linked work.
	 */
	if (!list_empty(&req->link_list)) {
		prev = list_entry(req->link_list.prev, struct io_kiocb,
				  link_list);
		if (refcount_inc_not_zero(&prev->refs)) {
			list_del_init(&req->link_list);
			prev->flags &= ~REQ_F_LINK_TIMEOUT;
		} else
			prev = NULL;
	}

	spin_unlock_irqrestore(&ctx->completion_lock, flags);

	if (prev) {
		req_set_fail_links(prev);
		io_async_find_and_cancel(ctx, req, prev->user_data, -ETIME);
		io_put_req(prev);
	} else {
		io_req_complete(req, -ETIME);
	}
	return HRTIMER_NORESTART;
}

static void __io_queue_linked_timeout(struct io_kiocb *req)
{
	/*
	 * If the list is now empty, then our linked request finished before
	 * we got a chance to setup the timer
	 */
	if (!list_empty(&req->link_list)) {
		struct io_timeout_data *data = &req->io->timeout;

		data->timer.function = io_link_timeout_fn;
		hrtimer_start(&data->timer, timespec64_to_ktime(data->ts),
				data->mode);
	}
}

static void io_queue_linked_timeout(struct io_kiocb *req)
{
	struct io_ring_ctx *ctx = req->ctx;

	spin_lock_irq(&ctx->completion_lock);
	__io_queue_linked_timeout(req);
	spin_unlock_irq(&ctx->completion_lock);

	/* drop submission reference */
	io_put_req(req);
}

static struct io_kiocb *io_prep_linked_timeout(struct io_kiocb *req)
{
	struct io_kiocb *nxt;

	if (!(req->flags & REQ_F_LINK_HEAD))
		return NULL;
	if (req->flags & REQ_F_LINK_TIMEOUT)
		return NULL;

	nxt = list_first_entry_or_null(&req->link_list, struct io_kiocb,
					link_list);
	if (!nxt || nxt->opcode != IORING_OP_LINK_TIMEOUT)
		return NULL;

	req->flags |= REQ_F_LINK_TIMEOUT;
	return nxt;
}

static void __io_queue_sqe(struct io_kiocb *req, const struct io_uring_sqe *sqe,
			   struct io_comp_state *cs)
{
	struct io_kiocb *linked_timeout;
	struct io_kiocb *nxt;
	const struct cred *old_creds = NULL;
	int ret;

again:
	linked_timeout = io_prep_linked_timeout(req);

	if ((req->flags & REQ_F_WORK_INITIALIZED) && req->work.creds &&
	    req->work.creds != current_cred()) {
		if (old_creds)
			revert_creds(old_creds);
		if (old_creds == req->work.creds)
			old_creds = NULL; /* restored original creds */
		else
			old_creds = override_creds(req->work.creds);
	}

	ret = io_issue_sqe(req, sqe, true, cs);

	/*
	 * We async punt it if the file wasn't marked NOWAIT, or if the file
	 * doesn't support non-blocking read/write attempts
	 */
	if (ret == -EAGAIN && !(req->flags & REQ_F_NOWAIT)) {
		if (!io_arm_poll_handler(req)) {
punt:
			ret = io_prep_work_files(req);
			if (unlikely(ret))
				goto err;
			/*
			 * Queued up for async execution, worker will release
			 * submit reference when the iocb is actually submitted.
			 */
			io_queue_async_work(req);
		}

		if (linked_timeout)
			io_queue_linked_timeout(linked_timeout);
		goto exit;
	}

	if (unlikely(ret)) {
err:
		/* un-prep timeout, so it'll be killed as any other linked */
		req->flags &= ~REQ_F_LINK_TIMEOUT;
		req_set_fail_links(req);
		io_put_req(req);
		io_req_complete(req, ret);
		goto exit;
	}

	/* drop submission reference */
	nxt = io_put_req_find_next(req);
	if (linked_timeout)
		io_queue_linked_timeout(linked_timeout);

	if (nxt) {
		req = nxt;

		if (req->flags & REQ_F_FORCE_ASYNC)
			goto punt;
		goto again;
	}
exit:
	if (old_creds)
		revert_creds(old_creds);
}

static void io_queue_sqe(struct io_kiocb *req, const struct io_uring_sqe *sqe,
			 struct io_comp_state *cs)
{
	int ret;

	ret = io_req_defer(req, sqe);
	if (ret) {
		if (ret != -EIOCBQUEUED) {
fail_req:
			req_set_fail_links(req);
			io_put_req(req);
			io_req_complete(req, ret);
		}
	} else if (req->flags & REQ_F_FORCE_ASYNC) {
		if (!req->io) {
			ret = io_req_defer_prep(req, sqe);
			if (unlikely(ret))
				goto fail_req;
		}

		/*
		 * Never try inline submit of IOSQE_ASYNC is set, go straight
		 * to async execution.
		 */
		io_req_init_async(req);
		req->work.flags |= IO_WQ_WORK_CONCURRENT;
		io_queue_async_work(req);
	} else {
		__io_queue_sqe(req, sqe, cs);
	}
}

static inline void io_queue_link_head(struct io_kiocb *req,
				      struct io_comp_state *cs)
{
	if (unlikely(req->flags & REQ_F_FAIL_LINK)) {
		io_put_req(req);
		io_req_complete(req, -ECANCELED);
	} else
		io_queue_sqe(req, NULL, cs);
}

static int io_submit_sqe(struct io_kiocb *req, const struct io_uring_sqe *sqe,
			 struct io_kiocb **link, struct io_comp_state *cs)
{
	struct io_ring_ctx *ctx = req->ctx;
	int ret;

	/*
	 * If we already have a head request, queue this one for async
	 * submittal once the head completes. If we don't have a head but
	 * IOSQE_IO_LINK is set in the sqe, start a new head. This one will be
	 * submitted sync once the chain is complete. If none of those
	 * conditions are true (normal request), then just queue it.
	 */
	if (*link) {
		struct io_kiocb *head = *link;

		/*
		 * Taking sequential execution of a link, draining both sides
		 * of the link also fullfils IOSQE_IO_DRAIN semantics for all
		 * requests in the link. So, it drains the head and the
		 * next after the link request. The last one is done via
		 * drain_next flag to persist the effect across calls.
		 */
		if (req->flags & REQ_F_IO_DRAIN) {
			head->flags |= REQ_F_IO_DRAIN;
			ctx->drain_next = 1;
		}
		ret = io_req_defer_prep(req, sqe);
		if (unlikely(ret)) {
			/* fail even hard links since we don't submit */
			head->flags |= REQ_F_FAIL_LINK;
			return ret;
		}
		trace_io_uring_link(ctx, req, head);
		io_get_req_task(req);
		list_add_tail(&req->link_list, &head->link_list);

		/* last request of a link, enqueue the link */
		if (!(req->flags & (REQ_F_LINK | REQ_F_HARDLINK))) {
			io_queue_link_head(head, cs);
			*link = NULL;
		}
	} else {
		if (unlikely(ctx->drain_next)) {
			req->flags |= REQ_F_IO_DRAIN;
			ctx->drain_next = 0;
		}
		if (req->flags & (REQ_F_LINK | REQ_F_HARDLINK)) {
			req->flags |= REQ_F_LINK_HEAD;
			INIT_LIST_HEAD(&req->link_list);

			ret = io_req_defer_prep(req, sqe);
			if (unlikely(ret))
				req->flags |= REQ_F_FAIL_LINK;
			*link = req;
		} else {
			io_queue_sqe(req, sqe, cs);
		}
	}

	return 0;
}

/*
 * Batched submission is done, ensure local IO is flushed out.
 */
static void io_submit_state_end(struct io_submit_state *state)
{
	if (!list_empty(&state->comp.list))
		io_submit_flush_completions(&state->comp);
	blk_finish_plug(&state->plug);
	io_state_file_put(state);
	if (state->free_reqs)
		kmem_cache_free_bulk(req_cachep, state->free_reqs, state->reqs);
}

/*
 * Start submission side cache.
 */
static void io_submit_state_start(struct io_submit_state *state,
				  struct io_ring_ctx *ctx, unsigned int max_ios)
{
	blk_start_plug(&state->plug);
	state->comp.nr = 0;
	INIT_LIST_HEAD(&state->comp.list);
	state->comp.ctx = ctx;
	state->free_reqs = 0;
	state->file = NULL;
	state->ios_left = max_ios;
}

static void io_commit_sqring(struct io_ring_ctx *ctx)
{
	struct io_rings *rings = ctx->rings;

	/*
	 * Ensure any loads from the SQEs are done at this point,
	 * since once we write the new head, the application could
	 * write new data to them.
	 */
	smp_store_release(&rings->sq.head, ctx->cached_sq_head);
}

/*
 * Fetch an sqe, if one is available. Note that sqe_ptr will point to memory
 * that is mapped by userspace. This means that care needs to be taken to
 * ensure that reads are stable, as we cannot rely on userspace always
 * being a good citizen. If members of the sqe are validated and then later
 * used, it's important that those reads are done through READ_ONCE() to
 * prevent a re-load down the line.
 */
static const struct io_uring_sqe *io_get_sqe(struct io_ring_ctx *ctx)
{
	u32 *sq_array = ctx->sq_array;
	unsigned head;

	/*
	 * The cached sq head (or cq tail) serves two purposes:
	 *
	 * 1) allows us to batch the cost of updating the user visible
	 *    head updates.
	 * 2) allows the kernel side to track the head on its own, even
	 *    though the application is the one updating it.
	 */
	head = READ_ONCE(sq_array[ctx->cached_sq_head & ctx->sq_mask]);
	if (likely(head < ctx->sq_entries))
		return &ctx->sq_sqes[head];

	/* drop invalid entries */
	ctx->cached_sq_dropped++;
	WRITE_ONCE(ctx->rings->sq_dropped, ctx->cached_sq_dropped);
	return NULL;
}

static inline void io_consume_sqe(struct io_ring_ctx *ctx)
{
	ctx->cached_sq_head++;
}

#define SQE_VALID_FLAGS	(IOSQE_FIXED_FILE|IOSQE_IO_DRAIN|IOSQE_IO_LINK|	\
				IOSQE_IO_HARDLINK | IOSQE_ASYNC | \
				IOSQE_BUFFER_SELECT)

static int io_init_req(struct io_ring_ctx *ctx, struct io_kiocb *req,
		       const struct io_uring_sqe *sqe,
		       struct io_submit_state *state)
{
	unsigned int sqe_flags;
	int id;

	req->opcode = READ_ONCE(sqe->opcode);
	req->user_data = READ_ONCE(sqe->user_data);
	req->io = NULL;
	req->file = NULL;
	req->ctx = ctx;
	req->flags = 0;
	/* one is dropped after submission, the other at completion */
	refcount_set(&req->refs, 2);
	req->task = current;
	req->result = 0;

	if (unlikely(req->opcode >= IORING_OP_LAST))
		return -EINVAL;

	if (unlikely(io_sq_thread_acquire_mm(ctx, req)))
		return -EFAULT;

	sqe_flags = READ_ONCE(sqe->flags);
	/* enforce forwards compatibility on users */
	if (unlikely(sqe_flags & ~SQE_VALID_FLAGS))
		return -EINVAL;

	if ((sqe_flags & IOSQE_BUFFER_SELECT) &&
	    !io_op_defs[req->opcode].buffer_select)
		return -EOPNOTSUPP;

	id = READ_ONCE(sqe->personality);
	if (id) {
		io_req_init_async(req);
		req->work.creds = idr_find(&ctx->personality_idr, id);
		if (unlikely(!req->work.creds))
			return -EINVAL;
		get_cred(req->work.creds);
	}

	/* same numerical values with corresponding REQ_F_*, safe to copy */
	req->flags |= sqe_flags;

	if (!io_op_defs[req->opcode].needs_file)
		return 0;

	return io_req_set_file(state, req, READ_ONCE(sqe->fd));
}

static int io_submit_sqes(struct io_ring_ctx *ctx, unsigned int nr,
			  struct file *ring_file, int ring_fd)
{
	struct io_submit_state state;
	struct io_kiocb *link = NULL;
	int i, submitted = 0;

	/* if we have a backlog and couldn't flush it all, return BUSY */
	if (test_bit(0, &ctx->sq_check_overflow)) {
		if (!list_empty(&ctx->cq_overflow_list) &&
		    !io_cqring_overflow_flush(ctx, false))
			return -EBUSY;
	}

	/* make sure SQ entry isn't read before tail */
	nr = min3(nr, ctx->sq_entries, io_sqring_entries(ctx));

	if (!percpu_ref_tryget_many(&ctx->refs, nr))
		return -EAGAIN;

	io_submit_state_start(&state, ctx, nr);

	ctx->ring_fd = ring_fd;
	ctx->ring_file = ring_file;

	for (i = 0; i < nr; i++) {
		const struct io_uring_sqe *sqe;
		struct io_kiocb *req;
		int err;

		sqe = io_get_sqe(ctx);
		if (unlikely(!sqe)) {
			io_consume_sqe(ctx);
			break;
		}
		req = io_alloc_req(ctx, &state);
		if (unlikely(!req)) {
			if (!submitted)
				submitted = -EAGAIN;
			break;
		}

		err = io_init_req(ctx, req, sqe, &state);
		io_consume_sqe(ctx);
		/* will complete beyond this point, count as submitted */
		submitted++;

		if (unlikely(err)) {
fail_req:
			io_put_req(req);
			io_req_complete(req, err);
			break;
		}

		trace_io_uring_submit_sqe(ctx, req->opcode, req->user_data,
						true, io_async_submit(ctx));
		err = io_submit_sqe(req, sqe, &link, &state.comp);
		if (err)
			goto fail_req;
	}

	if (unlikely(submitted != nr)) {
		int ref_used = (submitted == -EAGAIN) ? 0 : submitted;

		percpu_ref_put_many(&ctx->refs, nr - ref_used);
	}
	if (link)
		io_queue_link_head(link, &state.comp);
	io_submit_state_end(&state);

	 /* Commit SQ ring head once we've consumed and submitted all SQEs */
	io_commit_sqring(ctx);

	return submitted;
}

static inline void io_ring_set_wakeup_flag(struct io_ring_ctx *ctx)
{
	/* Tell userspace we may need a wakeup call */
	spin_lock_irq(&ctx->completion_lock);
	ctx->rings->sq_flags |= IORING_SQ_NEED_WAKEUP;
	spin_unlock_irq(&ctx->completion_lock);
}

static inline void io_ring_clear_wakeup_flag(struct io_ring_ctx *ctx)
{
	spin_lock_irq(&ctx->completion_lock);
	ctx->rings->sq_flags &= ~IORING_SQ_NEED_WAKEUP;
	spin_unlock_irq(&ctx->completion_lock);
}

static int io_sq_thread(void *data)
{
	struct io_ring_ctx *ctx = data;
	const struct cred *old_cred;
	DEFINE_WAIT(wait);
	unsigned long timeout;
	int ret = 0;

	complete(&ctx->sq_thread_comp);

	old_cred = override_creds(ctx->creds);

	timeout = jiffies + ctx->sq_thread_idle;
	while (!kthread_should_park()) {
		unsigned int to_submit;

		if (!list_empty(&ctx->iopoll_list)) {
			unsigned nr_events = 0;

			mutex_lock(&ctx->uring_lock);
			if (!list_empty(&ctx->iopoll_list) && !need_resched())
				io_do_iopoll(ctx, &nr_events, 0);
			else
				timeout = jiffies + ctx->sq_thread_idle;
			mutex_unlock(&ctx->uring_lock);
		}

		to_submit = io_sqring_entries(ctx);

		/*
		 * If submit got -EBUSY, flag us as needing the application
		 * to enter the kernel to reap and flush events.
		 */
		if (!to_submit || ret == -EBUSY || need_resched()) {
			/*
			 * Drop cur_mm before scheduling, we can't hold it for
			 * long periods (or over schedule()). Do this before
			 * adding ourselves to the waitqueue, as the unuse/drop
			 * may sleep.
			 */
			io_sq_thread_drop_mm();

			/*
			 * We're polling. If we're within the defined idle
			 * period, then let us spin without work before going
			 * to sleep. The exception is if we got EBUSY doing
			 * more IO, we should wait for the application to
			 * reap events and wake us up.
			 */
			if (!list_empty(&ctx->iopoll_list) || need_resched() ||
			    (!time_after(jiffies, timeout) && ret != -EBUSY &&
			    !percpu_ref_is_dying(&ctx->refs))) {
				io_run_task_work();
				cond_resched();
				continue;
			}

			prepare_to_wait(&ctx->sqo_wait, &wait,
						TASK_INTERRUPTIBLE);

			/*
			 * While doing polled IO, before going to sleep, we need
			 * to check if there are new reqs added to iopoll_list,
			 * it is because reqs may have been punted to io worker
			 * and will be added to iopoll_list later, hence check
			 * the iopoll_list again.
			 */
			if ((ctx->flags & IORING_SETUP_IOPOLL) &&
			    !list_empty_careful(&ctx->iopoll_list)) {
				finish_wait(&ctx->sqo_wait, &wait);
				continue;
			}

			io_ring_set_wakeup_flag(ctx);

			to_submit = io_sqring_entries(ctx);
			if (!to_submit || ret == -EBUSY) {
				if (kthread_should_park()) {
					finish_wait(&ctx->sqo_wait, &wait);
					break;
				}
				if (io_run_task_work()) {
					finish_wait(&ctx->sqo_wait, &wait);
					io_ring_clear_wakeup_flag(ctx);
					continue;
				}
				if (signal_pending(current))
					flush_signals(current);
				schedule();
				finish_wait(&ctx->sqo_wait, &wait);

				io_ring_clear_wakeup_flag(ctx);
				ret = 0;
				continue;
			}
			finish_wait(&ctx->sqo_wait, &wait);

			io_ring_clear_wakeup_flag(ctx);
		}

		mutex_lock(&ctx->uring_lock);
		if (likely(!percpu_ref_is_dying(&ctx->refs)))
			ret = io_submit_sqes(ctx, to_submit, NULL, -1);
		mutex_unlock(&ctx->uring_lock);
		timeout = jiffies + ctx->sq_thread_idle;
	}

	io_run_task_work();

	io_sq_thread_drop_mm();
	revert_creds(old_cred);

	kthread_parkme();

	return 0;
}

struct io_wait_queue {
	struct wait_queue_entry wq;
	struct io_ring_ctx *ctx;
	unsigned to_wait;
	unsigned nr_timeouts;
};

static inline bool io_should_wake(struct io_wait_queue *iowq, bool noflush)
{
	struct io_ring_ctx *ctx = iowq->ctx;

	/*
	 * Wake up if we have enough events, or if a timeout occurred since we
	 * started waiting. For timeouts, we always want to return to userspace,
	 * regardless of event count.
	 */
	return io_cqring_events(ctx, noflush) >= iowq->to_wait ||
			atomic_read(&ctx->cq_timeouts) != iowq->nr_timeouts;
}

static int io_wake_function(struct wait_queue_entry *curr, unsigned int mode,
			    int wake_flags, void *key)
{
	struct io_wait_queue *iowq = container_of(curr, struct io_wait_queue,
							wq);

	/* use noflush == true, as we can't safely rely on locking context */
	if (!io_should_wake(iowq, true))
		return -1;

	return autoremove_wake_function(curr, mode, wake_flags, key);
}

/*
 * Wait until events become available, if we don't already have some. The
 * application must reap them itself, as they reside on the shared cq ring.
 */
static int io_cqring_wait(struct io_ring_ctx *ctx, int min_events,
			  const sigset_t __user *sig, size_t sigsz)
{
	struct io_wait_queue iowq = {
		.wq = {
			.private	= current,
			.func		= io_wake_function,
			.entry		= LIST_HEAD_INIT(iowq.wq.entry),
		},
		.ctx		= ctx,
		.to_wait	= min_events,
	};
	struct io_rings *rings = ctx->rings;
	int ret = 0;

	do {
		if (io_cqring_events(ctx, false) >= min_events)
			return 0;
		if (!io_run_task_work())
			break;
	} while (1);

	if (sig) {
#ifdef CONFIG_COMPAT
		if (in_compat_syscall())
			ret = set_compat_user_sigmask((const compat_sigset_t __user *)sig,
						      sigsz);
		else
#endif
			ret = set_user_sigmask(sig, sigsz);

		if (ret)
			return ret;
	}

	iowq.nr_timeouts = atomic_read(&ctx->cq_timeouts);
	trace_io_uring_cqring_wait(ctx, min_events);
	do {
		prepare_to_wait_exclusive(&ctx->wait, &iowq.wq,
						TASK_INTERRUPTIBLE);
		/* make sure we run task_work before checking for signals */
		if (io_run_task_work())
			continue;
		if (signal_pending(current)) {
			if (current->jobctl & JOBCTL_TASK_WORK) {
				spin_lock_irq(&current->sighand->siglock);
				current->jobctl &= ~JOBCTL_TASK_WORK;
				recalc_sigpending();
				spin_unlock_irq(&current->sighand->siglock);
				continue;
			}
			ret = -EINTR;
			break;
		}
		if (io_should_wake(&iowq, false))
			break;
		schedule();
	} while (1);
	finish_wait(&ctx->wait, &iowq.wq);

	restore_saved_sigmask_unless(ret == -EINTR);

	return READ_ONCE(rings->cq.head) == READ_ONCE(rings->cq.tail) ? ret : 0;
}

static void __io_sqe_files_unregister(struct io_ring_ctx *ctx)
{
#if defined(CONFIG_UNIX)
	if (ctx->ring_sock) {
		struct sock *sock = ctx->ring_sock->sk;
		struct sk_buff *skb;

		while ((skb = skb_dequeue(&sock->sk_receive_queue)) != NULL)
			kfree_skb(skb);
	}
#else
	int i;

	for (i = 0; i < ctx->nr_user_files; i++) {
		struct file *file;

		file = io_file_from_index(ctx, i);
		if (file)
			fput(file);
	}
#endif
}

static void io_file_ref_kill(struct percpu_ref *ref)
{
	struct fixed_file_data *data;

	data = container_of(ref, struct fixed_file_data, refs);
	complete(&data->done);
}

static int io_sqe_files_unregister(struct io_ring_ctx *ctx)
{
	struct fixed_file_data *data = ctx->file_data;
	struct fixed_file_ref_node *ref_node = NULL;
	unsigned nr_tables, i;

	if (!data)
		return -ENXIO;

	spin_lock(&data->lock);
	if (!list_empty(&data->ref_list))
		ref_node = list_first_entry(&data->ref_list,
				struct fixed_file_ref_node, node);
	spin_unlock(&data->lock);
	if (ref_node)
		percpu_ref_kill(&ref_node->refs);

	percpu_ref_kill(&data->refs);

	/* wait for all refs nodes to complete */
	flush_delayed_work(&ctx->file_put_work);
	wait_for_completion(&data->done);

	__io_sqe_files_unregister(ctx);
	nr_tables = DIV_ROUND_UP(ctx->nr_user_files, IORING_MAX_FILES_TABLE);
	for (i = 0; i < nr_tables; i++)
		kfree(data->table[i].files);
	kfree(data->table);
	percpu_ref_exit(&data->refs);
	kfree(data);
	ctx->file_data = NULL;
	ctx->nr_user_files = 0;
	return 0;
}

static void io_sq_thread_stop(struct io_ring_ctx *ctx)
{
	if (ctx->sqo_thread) {
		wait_for_completion(&ctx->sq_thread_comp);
		/*
		 * The park is a bit of a work-around, without it we get
		 * warning spews on shutdown with SQPOLL set and affinity
		 * set to a single CPU.
		 */
		kthread_park(ctx->sqo_thread);
		kthread_stop(ctx->sqo_thread);
		ctx->sqo_thread = NULL;
	}
}

static void io_finish_async(struct io_ring_ctx *ctx)
{
	io_sq_thread_stop(ctx);

	if (ctx->io_wq) {
		io_wq_destroy(ctx->io_wq);
		ctx->io_wq = NULL;
	}
}

#if defined(CONFIG_UNIX)
/*
 * Ensure the UNIX gc is aware of our file set, so we are certain that
 * the io_uring can be safely unregistered on process exit, even if we have
 * loops in the file referencing.
 */
static int __io_sqe_files_scm(struct io_ring_ctx *ctx, int nr, int offset)
{
	struct sock *sk = ctx->ring_sock->sk;
	struct scm_fp_list *fpl;
	struct sk_buff *skb;
	int i, nr_files;

	fpl = kzalloc(sizeof(*fpl), GFP_KERNEL);
	if (!fpl)
		return -ENOMEM;

	skb = alloc_skb(0, GFP_KERNEL);
	if (!skb) {
		kfree(fpl);
		return -ENOMEM;
	}

	skb->sk = sk;

	nr_files = 0;
	fpl->user = get_uid(ctx->user);
	for (i = 0; i < nr; i++) {
		struct file *file = io_file_from_index(ctx, i + offset);

		if (!file)
			continue;
		fpl->fp[nr_files] = get_file(file);
		unix_inflight(fpl->user, fpl->fp[nr_files]);
		nr_files++;
	}

	if (nr_files) {
		fpl->max = SCM_MAX_FD;
		fpl->count = nr_files;
		UNIXCB(skb).fp = fpl;
		skb->destructor = unix_destruct_scm;
		refcount_add(skb->truesize, &sk->sk_wmem_alloc);
		skb_queue_head(&sk->sk_receive_queue, skb);

		for (i = 0; i < nr_files; i++)
			fput(fpl->fp[i]);
	} else {
		kfree_skb(skb);
		kfree(fpl);
	}

	return 0;
}

/*
 * If UNIX sockets are enabled, fd passing can cause a reference cycle which
 * causes regular reference counting to break down. We rely on the UNIX
 * garbage collection to take care of this problem for us.
 */
static int io_sqe_files_scm(struct io_ring_ctx *ctx)
{
	unsigned left, total;
	int ret = 0;

	total = 0;
	left = ctx->nr_user_files;
	while (left) {
		unsigned this_files = min_t(unsigned, left, SCM_MAX_FD);

		ret = __io_sqe_files_scm(ctx, this_files, total);
		if (ret)
			break;
		left -= this_files;
		total += this_files;
	}

	if (!ret)
		return 0;

	while (total < ctx->nr_user_files) {
		struct file *file = io_file_from_index(ctx, total);

		if (file)
			fput(file);
		total++;
	}

	return ret;
}
#else
static int io_sqe_files_scm(struct io_ring_ctx *ctx)
{
	return 0;
}
#endif

static int io_sqe_alloc_file_tables(struct io_ring_ctx *ctx, unsigned nr_tables,
				    unsigned nr_files)
{
	int i;

	for (i = 0; i < nr_tables; i++) {
		struct fixed_file_table *table = &ctx->file_data->table[i];
		unsigned this_files;

		this_files = min(nr_files, IORING_MAX_FILES_TABLE);
		table->files = kcalloc(this_files, sizeof(struct file *),
					GFP_KERNEL);
		if (!table->files)
			break;
		nr_files -= this_files;
	}

	if (i == nr_tables)
		return 0;

	for (i = 0; i < nr_tables; i++) {
		struct fixed_file_table *table = &ctx->file_data->table[i];
		kfree(table->files);
	}
	return 1;
}

static void io_ring_file_put(struct io_ring_ctx *ctx, struct file *file)
{
#if defined(CONFIG_UNIX)
	struct sock *sock = ctx->ring_sock->sk;
	struct sk_buff_head list, *head = &sock->sk_receive_queue;
	struct sk_buff *skb;
	int i;

	__skb_queue_head_init(&list);

	/*
	 * Find the skb that holds this file in its SCM_RIGHTS. When found,
	 * remove this entry and rearrange the file array.
	 */
	skb = skb_dequeue(head);
	while (skb) {
		struct scm_fp_list *fp;

		fp = UNIXCB(skb).fp;
		for (i = 0; i < fp->count; i++) {
			int left;

			if (fp->fp[i] != file)
				continue;

			unix_notinflight(fp->user, fp->fp[i]);
			left = fp->count - 1 - i;
			if (left) {
				memmove(&fp->fp[i], &fp->fp[i + 1],
						left * sizeof(struct file *));
			}
			fp->count--;
			if (!fp->count) {
				kfree_skb(skb);
				skb = NULL;
			} else {
				__skb_queue_tail(&list, skb);
			}
			fput(file);
			file = NULL;
			break;
		}

		if (!file)
			break;

		__skb_queue_tail(&list, skb);

		skb = skb_dequeue(head);
	}

	if (skb_peek(&list)) {
		spin_lock_irq(&head->lock);
		while ((skb = __skb_dequeue(&list)) != NULL)
			__skb_queue_tail(head, skb);
		spin_unlock_irq(&head->lock);
	}
#else
	fput(file);
#endif
}

struct io_file_put {
	struct list_head list;
	struct file *file;
};

static void __io_file_put_work(struct fixed_file_ref_node *ref_node)
{
	struct fixed_file_data *file_data = ref_node->file_data;
	struct io_ring_ctx *ctx = file_data->ctx;
	struct io_file_put *pfile, *tmp;

	list_for_each_entry_safe(pfile, tmp, &ref_node->file_list, list) {
		list_del(&pfile->list);
		io_ring_file_put(ctx, pfile->file);
		kfree(pfile);
	}

	spin_lock(&file_data->lock);
	list_del(&ref_node->node);
	spin_unlock(&file_data->lock);

	percpu_ref_exit(&ref_node->refs);
	kfree(ref_node);
	percpu_ref_put(&file_data->refs);
}

static void io_file_put_work(struct work_struct *work)
{
	struct io_ring_ctx *ctx;
	struct llist_node *node;

	ctx = container_of(work, struct io_ring_ctx, file_put_work.work);
	node = llist_del_all(&ctx->file_put_llist);

	while (node) {
		struct fixed_file_ref_node *ref_node;
		struct llist_node *next = node->next;

		ref_node = llist_entry(node, struct fixed_file_ref_node, llist);
		__io_file_put_work(ref_node);
		node = next;
	}
}

static void io_file_data_ref_zero(struct percpu_ref *ref)
{
	struct fixed_file_ref_node *ref_node;
	struct io_ring_ctx *ctx;
	bool first_add;
	int delay = HZ;

	ref_node = container_of(ref, struct fixed_file_ref_node, refs);
	ctx = ref_node->file_data->ctx;

	if (percpu_ref_is_dying(&ctx->file_data->refs))
		delay = 0;

	first_add = llist_add(&ref_node->llist, &ctx->file_put_llist);
	if (!delay)
		mod_delayed_work(system_wq, &ctx->file_put_work, 0);
	else if (first_add)
		queue_delayed_work(system_wq, &ctx->file_put_work, delay);
}

static struct fixed_file_ref_node *alloc_fixed_file_ref_node(
			struct io_ring_ctx *ctx)
{
	struct fixed_file_ref_node *ref_node;

	ref_node = kzalloc(sizeof(*ref_node), GFP_KERNEL);
	if (!ref_node)
		return ERR_PTR(-ENOMEM);

	if (percpu_ref_init(&ref_node->refs, io_file_data_ref_zero,
			    0, GFP_KERNEL)) {
		kfree(ref_node);
		return ERR_PTR(-ENOMEM);
	}
	INIT_LIST_HEAD(&ref_node->node);
	INIT_LIST_HEAD(&ref_node->file_list);
	ref_node->file_data = ctx->file_data;
	return ref_node;
}

static void destroy_fixed_file_ref_node(struct fixed_file_ref_node *ref_node)
{
	percpu_ref_exit(&ref_node->refs);
	kfree(ref_node);
}

static int io_sqe_files_register(struct io_ring_ctx *ctx, void __user *arg,
				 unsigned nr_args)
{
	__s32 __user *fds = (__s32 __user *) arg;
	unsigned nr_tables;
	struct file *file;
	int fd, ret = 0;
	unsigned i;
	struct fixed_file_ref_node *ref_node;

	if (ctx->file_data)
		return -EBUSY;
	if (!nr_args)
		return -EINVAL;
	if (nr_args > IORING_MAX_FIXED_FILES)
		return -EMFILE;

	ctx->file_data = kzalloc(sizeof(*ctx->file_data), GFP_KERNEL);
	if (!ctx->file_data)
		return -ENOMEM;
	ctx->file_data->ctx = ctx;
	init_completion(&ctx->file_data->done);
	INIT_LIST_HEAD(&ctx->file_data->ref_list);
	spin_lock_init(&ctx->file_data->lock);

	nr_tables = DIV_ROUND_UP(nr_args, IORING_MAX_FILES_TABLE);
	ctx->file_data->table = kcalloc(nr_tables,
					sizeof(struct fixed_file_table),
					GFP_KERNEL);
	if (!ctx->file_data->table) {
		kfree(ctx->file_data);
		ctx->file_data = NULL;
		return -ENOMEM;
	}

	if (percpu_ref_init(&ctx->file_data->refs, io_file_ref_kill,
				PERCPU_REF_ALLOW_REINIT, GFP_KERNEL)) {
		kfree(ctx->file_data->table);
		kfree(ctx->file_data);
		ctx->file_data = NULL;
		return -ENOMEM;
	}

	if (io_sqe_alloc_file_tables(ctx, nr_tables, nr_args)) {
		percpu_ref_exit(&ctx->file_data->refs);
		kfree(ctx->file_data->table);
		kfree(ctx->file_data);
		ctx->file_data = NULL;
		return -ENOMEM;
	}

	for (i = 0; i < nr_args; i++, ctx->nr_user_files++) {
		struct fixed_file_table *table;
		unsigned index;

		ret = -EFAULT;
		if (copy_from_user(&fd, &fds[i], sizeof(fd)))
			break;
		/* allow sparse sets */
		if (fd == -1) {
			ret = 0;
			continue;
		}

		table = &ctx->file_data->table[i >> IORING_FILE_TABLE_SHIFT];
		index = i & IORING_FILE_TABLE_MASK;
		file = fget(fd);

		ret = -EBADF;
		if (!file)
			break;

		/*
		 * Don't allow io_uring instances to be registered. If UNIX
		 * isn't enabled, then this causes a reference cycle and this
		 * instance can never get freed. If UNIX is enabled we'll
		 * handle it just fine, but there's still no point in allowing
		 * a ring fd as it doesn't support regular read/write anyway.
		 */
		if (file->f_op == &io_uring_fops) {
			fput(file);
			break;
		}
		ret = 0;
		table->files[index] = file;
	}

	if (ret) {
		for (i = 0; i < ctx->nr_user_files; i++) {
			file = io_file_from_index(ctx, i);
			if (file)
				fput(file);
		}
		for (i = 0; i < nr_tables; i++)
			kfree(ctx->file_data->table[i].files);

		percpu_ref_exit(&ctx->file_data->refs);
		kfree(ctx->file_data->table);
		kfree(ctx->file_data);
		ctx->file_data = NULL;
		ctx->nr_user_files = 0;
		return ret;
	}

	ret = io_sqe_files_scm(ctx);
	if (ret) {
		io_sqe_files_unregister(ctx);
		return ret;
	}

	ref_node = alloc_fixed_file_ref_node(ctx);
	if (IS_ERR(ref_node)) {
		io_sqe_files_unregister(ctx);
		return PTR_ERR(ref_node);
	}

	ctx->file_data->cur_refs = &ref_node->refs;
	spin_lock(&ctx->file_data->lock);
	list_add(&ref_node->node, &ctx->file_data->ref_list);
	spin_unlock(&ctx->file_data->lock);
	percpu_ref_get(&ctx->file_data->refs);
	return ret;
}

static int io_sqe_file_register(struct io_ring_ctx *ctx, struct file *file,
				int index)
{
#if defined(CONFIG_UNIX)
	struct sock *sock = ctx->ring_sock->sk;
	struct sk_buff_head *head = &sock->sk_receive_queue;
	struct sk_buff *skb;

	/*
	 * See if we can merge this file into an existing skb SCM_RIGHTS
	 * file set. If there's no room, fall back to allocating a new skb
	 * and filling it in.
	 */
	spin_lock_irq(&head->lock);
	skb = skb_peek(head);
	if (skb) {
		struct scm_fp_list *fpl = UNIXCB(skb).fp;

		if (fpl->count < SCM_MAX_FD) {
			__skb_unlink(skb, head);
			spin_unlock_irq(&head->lock);
			fpl->fp[fpl->count] = get_file(file);
			unix_inflight(fpl->user, fpl->fp[fpl->count]);
			fpl->count++;
			spin_lock_irq(&head->lock);
			__skb_queue_head(head, skb);
		} else {
			skb = NULL;
		}
	}
	spin_unlock_irq(&head->lock);

	if (skb) {
		fput(file);
		return 0;
	}

	return __io_sqe_files_scm(ctx, 1, index);
#else
	return 0;
#endif
}

static int io_queue_file_removal(struct fixed_file_data *data,
				 struct file *file)
{
	struct io_file_put *pfile;
	struct percpu_ref *refs = data->cur_refs;
	struct fixed_file_ref_node *ref_node;

	pfile = kzalloc(sizeof(*pfile), GFP_KERNEL);
	if (!pfile)
		return -ENOMEM;

	ref_node = container_of(refs, struct fixed_file_ref_node, refs);
	pfile->file = file;
	list_add(&pfile->list, &ref_node->file_list);

	return 0;
}

static int __io_sqe_files_update(struct io_ring_ctx *ctx,
				 struct io_uring_files_update *up,
				 unsigned nr_args)
{
	struct fixed_file_data *data = ctx->file_data;
	struct fixed_file_ref_node *ref_node;
	struct file *file;
	__s32 __user *fds;
	int fd, i, err;
	__u32 done;
	bool needs_switch = false;

	if (check_add_overflow(up->offset, nr_args, &done))
		return -EOVERFLOW;
	if (done > ctx->nr_user_files)
		return -EINVAL;

	ref_node = alloc_fixed_file_ref_node(ctx);
	if (IS_ERR(ref_node))
		return PTR_ERR(ref_node);

	done = 0;
	fds = u64_to_user_ptr(up->fds);
	while (nr_args) {
		struct fixed_file_table *table;
		unsigned index;

		err = 0;
		if (copy_from_user(&fd, &fds[done], sizeof(fd))) {
			err = -EFAULT;
			break;
		}
		i = array_index_nospec(up->offset, ctx->nr_user_files);
		table = &ctx->file_data->table[i >> IORING_FILE_TABLE_SHIFT];
		index = i & IORING_FILE_TABLE_MASK;
		if (table->files[index]) {
			file = table->files[index];
			err = io_queue_file_removal(data, file);
			if (err)
				break;
			table->files[index] = NULL;
			needs_switch = true;
		}
		if (fd != -1) {
			file = fget(fd);
			if (!file) {
				err = -EBADF;
				break;
			}
			/*
			 * Don't allow io_uring instances to be registered. If
			 * UNIX isn't enabled, then this causes a reference
			 * cycle and this instance can never get freed. If UNIX
			 * is enabled we'll handle it just fine, but there's
			 * still no point in allowing a ring fd as it doesn't
			 * support regular read/write anyway.
			 */
			if (file->f_op == &io_uring_fops) {
				fput(file);
				err = -EBADF;
				break;
			}
			table->files[index] = file;
			err = io_sqe_file_register(ctx, file, i);
			if (err) {
				table->files[index] = NULL;
				fput(file);
				break;
			}
		}
		nr_args--;
		done++;
		up->offset++;
	}

	if (needs_switch) {
		percpu_ref_kill(data->cur_refs);
		spin_lock(&data->lock);
		list_add(&ref_node->node, &data->ref_list);
		data->cur_refs = &ref_node->refs;
		spin_unlock(&data->lock);
		percpu_ref_get(&ctx->file_data->refs);
	} else
		destroy_fixed_file_ref_node(ref_node);

	return done ? done : err;
}

static int io_sqe_files_update(struct io_ring_ctx *ctx, void __user *arg,
			       unsigned nr_args)
{
	struct io_uring_files_update up;

	if (!ctx->file_data)
		return -ENXIO;
	if (!nr_args)
		return -EINVAL;
	if (copy_from_user(&up, arg, sizeof(up)))
		return -EFAULT;
	if (up.resv)
		return -EINVAL;

	return __io_sqe_files_update(ctx, &up, nr_args);
}

static void io_free_work(struct io_wq_work *work)
{
	struct io_kiocb *req = container_of(work, struct io_kiocb, work);

	/* Consider that io_steal_work() relies on this ref */
	io_put_req(req);
}

static int io_init_wq_offload(struct io_ring_ctx *ctx,
			      struct io_uring_params *p)
{
	struct io_wq_data data;
	struct fd f;
	struct io_ring_ctx *ctx_attach;
	unsigned int concurrency;
	int ret = 0;

	data.user = ctx->user;
	data.free_work = io_free_work;
	data.do_work = io_wq_submit_work;

	if (!(p->flags & IORING_SETUP_ATTACH_WQ)) {
		/* Do QD, or 4 * CPUS, whatever is smallest */
		concurrency = min(ctx->sq_entries, 4 * num_online_cpus());

		ctx->io_wq = io_wq_create(concurrency, &data);
		if (IS_ERR(ctx->io_wq)) {
			ret = PTR_ERR(ctx->io_wq);
			ctx->io_wq = NULL;
		}
		return ret;
	}

	f = fdget(p->wq_fd);
	if (!f.file)
		return -EBADF;

	if (f.file->f_op != &io_uring_fops) {
		ret = -EINVAL;
		goto out_fput;
	}

	ctx_attach = f.file->private_data;
	/* @io_wq is protected by holding the fd */
	if (!io_wq_get(ctx_attach->io_wq, &data)) {
		ret = -EINVAL;
		goto out_fput;
	}

	ctx->io_wq = ctx_attach->io_wq;
out_fput:
	fdput(f);
	return ret;
}

static int io_sq_offload_start(struct io_ring_ctx *ctx,
			       struct io_uring_params *p)
{
	int ret;

	if (ctx->flags & IORING_SETUP_SQPOLL) {
		ret = -EPERM;
		if (!capable(CAP_SYS_ADMIN))
			goto err;

		ctx->sq_thread_idle = msecs_to_jiffies(p->sq_thread_idle);
		if (!ctx->sq_thread_idle)
			ctx->sq_thread_idle = HZ;

		if (p->flags & IORING_SETUP_SQ_AFF) {
			int cpu = p->sq_thread_cpu;

			ret = -EINVAL;
			if (cpu >= nr_cpu_ids)
				goto err;
			if (!cpu_online(cpu))
				goto err;

			ctx->sqo_thread = kthread_create_on_cpu(io_sq_thread,
							ctx, cpu,
							"io_uring-sq");
		} else {
			ctx->sqo_thread = kthread_create(io_sq_thread, ctx,
							"io_uring-sq");
		}
		if (IS_ERR(ctx->sqo_thread)) {
			ret = PTR_ERR(ctx->sqo_thread);
			ctx->sqo_thread = NULL;
			goto err;
		}
		wake_up_process(ctx->sqo_thread);
	} else if (p->flags & IORING_SETUP_SQ_AFF) {
		/* Can't have SQ_AFF without SQPOLL */
		ret = -EINVAL;
		goto err;
	}

	ret = io_init_wq_offload(ctx, p);
	if (ret)
		goto err;

	return 0;
err:
	io_finish_async(ctx);
	return ret;
}

static inline void __io_unaccount_mem(struct user_struct *user,
				      unsigned long nr_pages)
{
	atomic_long_sub(nr_pages, &user->locked_vm);
}

static inline int __io_account_mem(struct user_struct *user,
				   unsigned long nr_pages)
{
	unsigned long page_limit, cur_pages, new_pages;

	/* Don't allow more pages than we can safely lock */
	page_limit = rlimit(RLIMIT_MEMLOCK) >> PAGE_SHIFT;

	do {
		cur_pages = atomic_long_read(&user->locked_vm);
		new_pages = cur_pages + nr_pages;
		if (new_pages > page_limit)
			return -ENOMEM;
	} while (atomic_long_cmpxchg(&user->locked_vm, cur_pages,
					new_pages) != cur_pages);

	return 0;
}

static void io_unaccount_mem(struct io_ring_ctx *ctx, unsigned long nr_pages,
			     enum io_mem_account acct)
{
	if (ctx->limit_mem)
		__io_unaccount_mem(ctx->user, nr_pages);

	if (ctx->sqo_mm) {
		if (acct == ACCT_LOCKED)
			ctx->sqo_mm->locked_vm -= nr_pages;
		else if (acct == ACCT_PINNED)
			atomic64_sub(nr_pages, &ctx->sqo_mm->pinned_vm);
	}
}

static int io_account_mem(struct io_ring_ctx *ctx, unsigned long nr_pages,
			  enum io_mem_account acct)
{
	int ret;

	if (ctx->limit_mem) {
		ret = __io_account_mem(ctx->user, nr_pages);
		if (ret)
			return ret;
	}

	if (ctx->sqo_mm) {
		if (acct == ACCT_LOCKED)
			ctx->sqo_mm->locked_vm += nr_pages;
		else if (acct == ACCT_PINNED)
			atomic64_add(nr_pages, &ctx->sqo_mm->pinned_vm);
	}

	return 0;
}

static void io_mem_free(void *ptr)
{
	struct page *page;

	if (!ptr)
		return;

	page = virt_to_head_page(ptr);
	if (put_page_testzero(page))
		free_compound_page(page);
}

static void *io_mem_alloc(size_t size)
{
	gfp_t gfp_flags = GFP_KERNEL | __GFP_ZERO | __GFP_NOWARN | __GFP_COMP |
				__GFP_NORETRY;

	return (void *) __get_free_pages(gfp_flags, get_order(size));
}

static unsigned long rings_size(unsigned sq_entries, unsigned cq_entries,
				size_t *sq_offset)
{
	struct io_rings *rings;
	size_t off, sq_array_size;

	off = struct_size(rings, cqes, cq_entries);
	if (off == SIZE_MAX)
		return SIZE_MAX;

#ifdef CONFIG_SMP
	off = ALIGN(off, SMP_CACHE_BYTES);
	if (off == 0)
		return SIZE_MAX;
#endif

	if (sq_offset)
		*sq_offset = off;

	sq_array_size = array_size(sizeof(u32), sq_entries);
	if (sq_array_size == SIZE_MAX)
		return SIZE_MAX;

	if (check_add_overflow(off, sq_array_size, &off))
		return SIZE_MAX;

	return off;
}

static unsigned long ring_pages(unsigned sq_entries, unsigned cq_entries)
{
	size_t pages;

	pages = (size_t)1 << get_order(
		rings_size(sq_entries, cq_entries, NULL));
	pages += (size_t)1 << get_order(
		array_size(sizeof(struct io_uring_sqe), sq_entries));

	return pages;
}

static int io_sqe_buffer_unregister(struct io_ring_ctx *ctx)
{
	int i, j;

	if (!ctx->user_bufs)
		return -ENXIO;

	for (i = 0; i < ctx->nr_user_bufs; i++) {
		struct io_mapped_ubuf *imu = &ctx->user_bufs[i];

		for (j = 0; j < imu->nr_bvecs; j++)
			unpin_user_page(imu->bvec[j].bv_page);

		io_unaccount_mem(ctx, imu->nr_bvecs, ACCT_PINNED);
		kvfree(imu->bvec);
		imu->nr_bvecs = 0;
	}

	kfree(ctx->user_bufs);
	ctx->user_bufs = NULL;
	ctx->nr_user_bufs = 0;
	return 0;
}

static int io_copy_iov(struct io_ring_ctx *ctx, struct iovec *dst,
		       void __user *arg, unsigned index)
{
	struct iovec __user *src;

#ifdef CONFIG_COMPAT
	if (ctx->compat) {
		struct compat_iovec __user *ciovs;
		struct compat_iovec ciov;

		ciovs = (struct compat_iovec __user *) arg;
		if (copy_from_user(&ciov, &ciovs[index], sizeof(ciov)))
			return -EFAULT;

		dst->iov_base = u64_to_user_ptr((u64)ciov.iov_base);
		dst->iov_len = ciov.iov_len;
		return 0;
	}
#endif
	src = (struct iovec __user *) arg;
	if (copy_from_user(dst, &src[index], sizeof(*dst)))
		return -EFAULT;
	return 0;
}

static int io_sqe_buffer_register(struct io_ring_ctx *ctx, void __user *arg,
				  unsigned nr_args)
{
	struct vm_area_struct **vmas = NULL;
	struct page **pages = NULL;
	int i, j, got_pages = 0;
	int ret = -EINVAL;

	if (ctx->user_bufs)
		return -EBUSY;
	if (!nr_args || nr_args > UIO_MAXIOV)
		return -EINVAL;

	ctx->user_bufs = kcalloc(nr_args, sizeof(struct io_mapped_ubuf),
					GFP_KERNEL);
	if (!ctx->user_bufs)
		return -ENOMEM;

	for (i = 0; i < nr_args; i++) {
		struct io_mapped_ubuf *imu = &ctx->user_bufs[i];
		unsigned long off, start, end, ubuf;
		int pret, nr_pages;
		struct iovec iov;
		size_t size;

		ret = io_copy_iov(ctx, &iov, arg, i);
		if (ret)
			goto err;

		/*
		 * Don't impose further limits on the size and buffer
		 * constraints here, we'll -EINVAL later when IO is
		 * submitted if they are wrong.
		 */
		ret = -EFAULT;
		if (!iov.iov_base || !iov.iov_len)
			goto err;

		/* arbitrary limit, but we need something */
		if (iov.iov_len > SZ_1G)
			goto err;

		ubuf = (unsigned long) iov.iov_base;
		end = (ubuf + iov.iov_len + PAGE_SIZE - 1) >> PAGE_SHIFT;
		start = ubuf >> PAGE_SHIFT;
		nr_pages = end - start;

		ret = io_account_mem(ctx, nr_pages, ACCT_PINNED);
		if (ret)
			goto err;

		ret = 0;
		if (!pages || nr_pages > got_pages) {
			kvfree(vmas);
			kvfree(pages);
			pages = kvmalloc_array(nr_pages, sizeof(struct page *),
						GFP_KERNEL);
			vmas = kvmalloc_array(nr_pages,
					sizeof(struct vm_area_struct *),
					GFP_KERNEL);
			if (!pages || !vmas) {
				ret = -ENOMEM;
				io_unaccount_mem(ctx, nr_pages, ACCT_PINNED);
				goto err;
			}
			got_pages = nr_pages;
		}

		imu->bvec = kvmalloc_array(nr_pages, sizeof(struct bio_vec),
						GFP_KERNEL);
		ret = -ENOMEM;
		if (!imu->bvec) {
			io_unaccount_mem(ctx, nr_pages, ACCT_PINNED);
			goto err;
		}

		ret = 0;
		mmap_read_lock(current->mm);
		pret = pin_user_pages(ubuf, nr_pages,
				      FOLL_WRITE | FOLL_LONGTERM,
				      pages, vmas);
		if (pret == nr_pages) {
			/* don't support file backed memory */
			for (j = 0; j < nr_pages; j++) {
				struct vm_area_struct *vma = vmas[j];

				if (vma->vm_file &&
				    !is_file_hugepages(vma->vm_file)) {
					ret = -EOPNOTSUPP;
					break;
				}
			}
		} else {
			ret = pret < 0 ? pret : -EFAULT;
		}
		mmap_read_unlock(current->mm);
		if (ret) {
			/*
			 * if we did partial map, or found file backed vmas,
			 * release any pages we did get
			 */
			if (pret > 0)
				unpin_user_pages(pages, pret);
			io_unaccount_mem(ctx, nr_pages, ACCT_PINNED);
			kvfree(imu->bvec);
			goto err;
		}

		off = ubuf & ~PAGE_MASK;
		size = iov.iov_len;
		for (j = 0; j < nr_pages; j++) {
			size_t vec_len;

			vec_len = min_t(size_t, size, PAGE_SIZE - off);
			imu->bvec[j].bv_page = pages[j];
			imu->bvec[j].bv_len = vec_len;
			imu->bvec[j].bv_offset = off;
			off = 0;
			size -= vec_len;
		}
		/* store original address for later verification */
		imu->ubuf = ubuf;
		imu->len = iov.iov_len;
		imu->nr_bvecs = nr_pages;

		ctx->nr_user_bufs++;
	}
	kvfree(pages);
	kvfree(vmas);
	return 0;
err:
	kvfree(pages);
	kvfree(vmas);
	io_sqe_buffer_unregister(ctx);
	return ret;
}

static int io_eventfd_register(struct io_ring_ctx *ctx, void __user *arg)
{
	__s32 __user *fds = arg;
	int fd;

	if (ctx->cq_ev_fd)
		return -EBUSY;

	if (copy_from_user(&fd, fds, sizeof(*fds)))
		return -EFAULT;

	ctx->cq_ev_fd = eventfd_ctx_fdget(fd);
	if (IS_ERR(ctx->cq_ev_fd)) {
		int ret = PTR_ERR(ctx->cq_ev_fd);
		ctx->cq_ev_fd = NULL;
		return ret;
	}

	return 0;
}

static int io_eventfd_unregister(struct io_ring_ctx *ctx)
{
	if (ctx->cq_ev_fd) {
		eventfd_ctx_put(ctx->cq_ev_fd);
		ctx->cq_ev_fd = NULL;
		return 0;
	}

	return -ENXIO;
}

static int __io_destroy_buffers(int id, void *p, void *data)
{
	struct io_ring_ctx *ctx = data;
	struct io_buffer *buf = p;

	__io_remove_buffers(ctx, buf, id, -1U);
	return 0;
}

static void io_destroy_buffers(struct io_ring_ctx *ctx)
{
	idr_for_each(&ctx->io_buffer_idr, __io_destroy_buffers, ctx);
	idr_destroy(&ctx->io_buffer_idr);
}

static void io_ring_ctx_free(struct io_ring_ctx *ctx)
{
	io_finish_async(ctx);
	io_sqe_buffer_unregister(ctx);
	if (ctx->sqo_mm) {
		mmdrop(ctx->sqo_mm);
		ctx->sqo_mm = NULL;
	}

	io_sqe_files_unregister(ctx);
	io_eventfd_unregister(ctx);
	io_destroy_buffers(ctx);
	idr_destroy(&ctx->personality_idr);

#if defined(CONFIG_UNIX)
	if (ctx->ring_sock) {
		ctx->ring_sock->file = NULL; /* so that iput() is called */
		sock_release(ctx->ring_sock);
	}
#endif

	io_mem_free(ctx->rings);
	io_mem_free(ctx->sq_sqes);

	percpu_ref_exit(&ctx->refs);
	free_uid(ctx->user);
	put_cred(ctx->creds);
	kfree(ctx->cancel_hash);
	kmem_cache_free(req_cachep, ctx->fallback_req);
	kfree(ctx);
}

static __poll_t io_uring_poll(struct file *file, poll_table *wait)
{
	struct io_ring_ctx *ctx = file->private_data;
	__poll_t mask = 0;

	poll_wait(file, &ctx->cq_wait, wait);
	/*
	 * synchronizes with barrier from wq_has_sleeper call in
	 * io_commit_cqring
	 */
	smp_rmb();
	if (READ_ONCE(ctx->rings->sq.tail) - ctx->cached_sq_head !=
	    ctx->rings->sq_ring_entries)
		mask |= EPOLLOUT | EPOLLWRNORM;
	if (io_cqring_events(ctx, false))
		mask |= EPOLLIN | EPOLLRDNORM;

	return mask;
}

static int io_uring_fasync(int fd, struct file *file, int on)
{
	struct io_ring_ctx *ctx = file->private_data;

	return fasync_helper(fd, file, on, &ctx->cq_fasync);
}

static int io_remove_personalities(int id, void *p, void *data)
{
	struct io_ring_ctx *ctx = data;
	const struct cred *cred;

	cred = idr_remove(&ctx->personality_idr, id);
	if (cred)
		put_cred(cred);
	return 0;
}

static void io_ring_exit_work(struct work_struct *work)
{
	struct io_ring_ctx *ctx = container_of(work, struct io_ring_ctx,
					       exit_work);

	/*
	 * If we're doing polled IO and end up having requests being
	 * submitted async (out-of-line), then completions can come in while
	 * we're waiting for refs to drop. We need to reap these manually,
	 * as nobody else will be looking for them.
	 */
	do {
		if (ctx->rings)
			io_cqring_overflow_flush(ctx, true);
		io_iopoll_try_reap_events(ctx);
	} while (!wait_for_completion_timeout(&ctx->ref_comp, HZ/20));
	io_ring_ctx_free(ctx);
}

static void io_ring_ctx_wait_and_kill(struct io_ring_ctx *ctx)
{
	mutex_lock(&ctx->uring_lock);
	percpu_ref_kill(&ctx->refs);
	mutex_unlock(&ctx->uring_lock);

	io_kill_timeouts(ctx);
	io_poll_remove_all(ctx);

	if (ctx->io_wq)
		io_wq_cancel_all(ctx->io_wq);

	/* if we failed setting up the ctx, we might not have any rings */
	if (ctx->rings)
		io_cqring_overflow_flush(ctx, true);
	io_iopoll_try_reap_events(ctx);
	idr_for_each(&ctx->personality_idr, io_remove_personalities, ctx);

	/*
	 * Do this upfront, so we won't have a grace period where the ring
	 * is closed but resources aren't reaped yet. This can cause
	 * spurious failure in setting up a new ring.
	 */
	io_unaccount_mem(ctx, ring_pages(ctx->sq_entries, ctx->cq_entries),
			 ACCT_LOCKED);

	INIT_WORK(&ctx->exit_work, io_ring_exit_work);
	/*
	 * Use system_unbound_wq to avoid spawning tons of event kworkers
	 * if we're exiting a ton of rings at the same time. It just adds
	 * noise and overhead, there's no discernable change in runtime
	 * over using system_wq.
	 */
	queue_work(system_unbound_wq, &ctx->exit_work);
}

static int io_uring_release(struct inode *inode, struct file *file)
{
	struct io_ring_ctx *ctx = file->private_data;

	file->private_data = NULL;
	io_ring_ctx_wait_and_kill(ctx);
	return 0;
}

static bool io_wq_files_match(struct io_wq_work *work, void *data)
{
	struct files_struct *files = data;

	return work->files == files;
}

/*
 * Returns true if 'preq' is the link parent of 'req'
 */
static bool io_match_link(struct io_kiocb *preq, struct io_kiocb *req)
{
	struct io_kiocb *link;

	if (!(preq->flags & REQ_F_LINK_HEAD))
		return false;

	list_for_each_entry(link, &preq->link_list, link_list) {
		if (link == req)
			return true;
	}

	return false;
}

static inline bool io_match_files(struct io_kiocb *req,
				       struct files_struct *files)
{
	return (req->flags & REQ_F_WORK_INITIALIZED) && req->work.files == files;
}

static bool io_match_link_files(struct io_kiocb *req,
				struct files_struct *files)
{
	struct io_kiocb *link;

	if (io_match_files(req, files))
		return true;
	if (req->flags & REQ_F_LINK_HEAD) {
		list_for_each_entry(link, &req->link_list, link_list) {
			if (io_match_files(link, files))
				return true;
		}
	}
	return false;
}

/*
 * We're looking to cancel 'req' because it's holding on to our files, but
 * 'req' could be a link to another request. See if it is, and cancel that
 * parent request if so.
 */
static bool io_poll_remove_link(struct io_ring_ctx *ctx, struct io_kiocb *req)
{
	struct hlist_node *tmp;
	struct io_kiocb *preq;
	bool found = false;
	int i;

	spin_lock_irq(&ctx->completion_lock);
	for (i = 0; i < (1U << ctx->cancel_hash_bits); i++) {
		struct hlist_head *list;

		list = &ctx->cancel_hash[i];
		hlist_for_each_entry_safe(preq, tmp, list, hash_node) {
			found = io_match_link(preq, req);
			if (found) {
				io_poll_remove_one(preq);
				break;
			}
		}
	}
	spin_unlock_irq(&ctx->completion_lock);
	return found;
}

static bool io_timeout_remove_link(struct io_ring_ctx *ctx,
				   struct io_kiocb *req)
{
	struct io_kiocb *preq;
	bool found = false;

	spin_lock_irq(&ctx->completion_lock);
	list_for_each_entry(preq, &ctx->timeout_list, timeout.list) {
		found = io_match_link(preq, req);
		if (found) {
			__io_timeout_cancel(preq);
			break;
		}
	}
	spin_unlock_irq(&ctx->completion_lock);
	return found;
}

static bool io_cancel_link_cb(struct io_wq_work *work, void *data)
{
	return io_match_link(container_of(work, struct io_kiocb, work), data);
}

static void io_attempt_cancel(struct io_ring_ctx *ctx, struct io_kiocb *req)
{
	enum io_wq_cancel cret;

	/* cancel this particular work, if it's running */
	cret = io_wq_cancel_work(ctx->io_wq, &req->work);
	if (cret != IO_WQ_CANCEL_NOTFOUND)
		return;

	/* find links that hold this pending, cancel those */
	cret = io_wq_cancel_cb(ctx->io_wq, io_cancel_link_cb, req, true);
	if (cret != IO_WQ_CANCEL_NOTFOUND)
		return;

	/* if we have a poll link holding this pending, cancel that */
	if (io_poll_remove_link(ctx, req))
		return;

	/* final option, timeout link is holding this req pending */
	io_timeout_remove_link(ctx, req);
}

static void io_cancel_defer_files(struct io_ring_ctx *ctx,
				  struct files_struct *files)
{
	struct io_defer_entry *de = NULL;
	LIST_HEAD(list);

	spin_lock_irq(&ctx->completion_lock);
	list_for_each_entry_reverse(de, &ctx->defer_list, list) {
		if (io_match_link_files(de->req, files)) {
			list_cut_position(&list, &ctx->defer_list, &de->list);
			break;
		}
	}
	spin_unlock_irq(&ctx->completion_lock);

	while (!list_empty(&list)) {
		de = list_first_entry(&list, struct io_defer_entry, list);
		list_del_init(&de->list);
		req_set_fail_links(de->req);
		io_put_req(de->req);
		io_req_complete(de->req, -ECANCELED);
		kfree(de);
	}
}

static void io_uring_cancel_files(struct io_ring_ctx *ctx,
				  struct files_struct *files)
{
	if (list_empty_careful(&ctx->inflight_list))
		return;

	io_cancel_defer_files(ctx, files);
	/* cancel all at once, should be faster than doing it one by one*/
	io_wq_cancel_cb(ctx->io_wq, io_wq_files_match, files, true);

	while (!list_empty_careful(&ctx->inflight_list)) {
		struct io_kiocb *cancel_req = NULL, *req;
		DEFINE_WAIT(wait);

		spin_lock_irq(&ctx->inflight_lock);
		list_for_each_entry(req, &ctx->inflight_list, inflight_entry) {
			if (req->work.files != files)
				continue;
			/* req is being completed, ignore */
			if (!refcount_inc_not_zero(&req->refs))
				continue;
			cancel_req = req;
			break;
		}
		if (cancel_req)
			prepare_to_wait(&ctx->inflight_wait, &wait,
						TASK_UNINTERRUPTIBLE);
		spin_unlock_irq(&ctx->inflight_lock);

		/* We need to keep going until we don't find a matching req */
		if (!cancel_req)
			break;
		/* cancel this request, or head link requests */
		io_attempt_cancel(ctx, cancel_req);
		io_put_req(cancel_req);
		/* cancellations _may_ trigger task work */
		io_run_task_work();
		schedule();
		finish_wait(&ctx->inflight_wait, &wait);
	}
}

static bool io_cancel_task_cb(struct io_wq_work *work, void *data)
{
	struct io_kiocb *req = container_of(work, struct io_kiocb, work);
	struct task_struct *task = data;

	return req->task == task;
}

static int io_uring_flush(struct file *file, void *data)
{
	struct io_ring_ctx *ctx = file->private_data;

	io_uring_cancel_files(ctx, data);

	/*
	 * If the task is going away, cancel work it may have pending
	 */
	if (fatal_signal_pending(current) || (current->flags & PF_EXITING))
		io_wq_cancel_cb(ctx->io_wq, io_cancel_task_cb, current, true);

	return 0;
}

static void *io_uring_validate_mmap_request(struct file *file,
					    loff_t pgoff, size_t sz)
{
	struct io_ring_ctx *ctx = file->private_data;
	loff_t offset = pgoff << PAGE_SHIFT;
	struct page *page;
	void *ptr;

	switch (offset) {
	case IORING_OFF_SQ_RING:
	case IORING_OFF_CQ_RING:
		ptr = ctx->rings;
		break;
	case IORING_OFF_SQES:
		ptr = ctx->sq_sqes;
		break;
	default:
		return ERR_PTR(-EINVAL);
	}

	page = virt_to_head_page(ptr);
	if (sz > page_size(page))
		return ERR_PTR(-EINVAL);

	return ptr;
}

#ifdef CONFIG_MMU

static int io_uring_mmap(struct file *file, struct vm_area_struct *vma)
{
	size_t sz = vma->vm_end - vma->vm_start;
	unsigned long pfn;
	void *ptr;

	ptr = io_uring_validate_mmap_request(file, vma->vm_pgoff, sz);
	if (IS_ERR(ptr))
		return PTR_ERR(ptr);

	pfn = virt_to_phys(ptr) >> PAGE_SHIFT;
	return remap_pfn_range(vma, vma->vm_start, pfn, sz, vma->vm_page_prot);
}

#else /* !CONFIG_MMU */

static int io_uring_mmap(struct file *file, struct vm_area_struct *vma)
{
	return vma->vm_flags & (VM_SHARED | VM_MAYSHARE) ? 0 : -EINVAL;
}

static unsigned int io_uring_nommu_mmap_capabilities(struct file *file)
{
	return NOMMU_MAP_DIRECT | NOMMU_MAP_READ | NOMMU_MAP_WRITE;
}

static unsigned long io_uring_nommu_get_unmapped_area(struct file *file,
	unsigned long addr, unsigned long len,
	unsigned long pgoff, unsigned long flags)
{
	void *ptr;

	ptr = io_uring_validate_mmap_request(file, pgoff, len);
	if (IS_ERR(ptr))
		return PTR_ERR(ptr);

	return (unsigned long) ptr;
}

#endif /* !CONFIG_MMU */

SYSCALL_DEFINE6(io_uring_enter, unsigned int, fd, u32, to_submit,
		u32, min_complete, u32, flags, const sigset_t __user *, sig,
		size_t, sigsz)
{
	struct io_ring_ctx *ctx;
	long ret = -EBADF;
	int submitted = 0;
	struct fd f;

	io_run_task_work();

	if (flags & ~(IORING_ENTER_GETEVENTS | IORING_ENTER_SQ_WAKEUP))
		return -EINVAL;

	f = fdget(fd);
	if (!f.file)
		return -EBADF;

	ret = -EOPNOTSUPP;
	if (f.file->f_op != &io_uring_fops)
		goto out_fput;

	ret = -ENXIO;
	ctx = f.file->private_data;
	if (!percpu_ref_tryget(&ctx->refs))
		goto out_fput;

	/*
	 * For SQ polling, the thread will do all submissions and completions.
	 * Just return the requested submit count, and wake the thread if
	 * we were asked to.
	 */
	ret = 0;
	if (ctx->flags & IORING_SETUP_SQPOLL) {
		if (!list_empty_careful(&ctx->cq_overflow_list))
			io_cqring_overflow_flush(ctx, false);
		if (flags & IORING_ENTER_SQ_WAKEUP)
			wake_up(&ctx->sqo_wait);
		submitted = to_submit;
	} else if (to_submit) {
		mutex_lock(&ctx->uring_lock);
		submitted = io_submit_sqes(ctx, to_submit, f.file, fd);
		mutex_unlock(&ctx->uring_lock);

		if (submitted != to_submit)
			goto out;
	}
	if (flags & IORING_ENTER_GETEVENTS) {
		min_complete = min(min_complete, ctx->cq_entries);

		/*
		 * When SETUP_IOPOLL and SETUP_SQPOLL are both enabled, user
		 * space applications don't need to do io completion events
		 * polling again, they can rely on io_sq_thread to do polling
		 * work, which can reduce cpu usage and uring_lock contention.
		 */
		if (ctx->flags & IORING_SETUP_IOPOLL &&
		    !(ctx->flags & IORING_SETUP_SQPOLL)) {
			ret = io_iopoll_check(ctx, min_complete);
		} else {
			ret = io_cqring_wait(ctx, min_complete, sig, sigsz);
		}
	}

out:
	percpu_ref_put(&ctx->refs);
out_fput:
	fdput(f);
	return submitted ? submitted : ret;
}

#ifdef CONFIG_PROC_FS
static int io_uring_show_cred(int id, void *p, void *data)
{
	const struct cred *cred = p;
	struct seq_file *m = data;
	struct user_namespace *uns = seq_user_ns(m);
	struct group_info *gi;
	kernel_cap_t cap;
	unsigned __capi;
	int g;

	seq_printf(m, "%5d\n", id);
	seq_put_decimal_ull(m, "\tUid:\t", from_kuid_munged(uns, cred->uid));
	seq_put_decimal_ull(m, "\t\t", from_kuid_munged(uns, cred->euid));
	seq_put_decimal_ull(m, "\t\t", from_kuid_munged(uns, cred->suid));
	seq_put_decimal_ull(m, "\t\t", from_kuid_munged(uns, cred->fsuid));
	seq_put_decimal_ull(m, "\n\tGid:\t", from_kgid_munged(uns, cred->gid));
	seq_put_decimal_ull(m, "\t\t", from_kgid_munged(uns, cred->egid));
	seq_put_decimal_ull(m, "\t\t", from_kgid_munged(uns, cred->sgid));
	seq_put_decimal_ull(m, "\t\t", from_kgid_munged(uns, cred->fsgid));
	seq_puts(m, "\n\tGroups:\t");
	gi = cred->group_info;
	for (g = 0; g < gi->ngroups; g++) {
		seq_put_decimal_ull(m, g ? " " : "",
					from_kgid_munged(uns, gi->gid[g]));
	}
	seq_puts(m, "\n\tCapEff:\t");
	cap = cred->cap_effective;
	CAP_FOR_EACH_U32(__capi)
		seq_put_hex_ll(m, NULL, cap.cap[CAP_LAST_U32 - __capi], 8);
	seq_putc(m, '\n');
	return 0;
}

static void __io_uring_show_fdinfo(struct io_ring_ctx *ctx, struct seq_file *m)
{
	int i;

	mutex_lock(&ctx->uring_lock);
	seq_printf(m, "UserFiles:\t%u\n", ctx->nr_user_files);
	for (i = 0; i < ctx->nr_user_files; i++) {
		struct fixed_file_table *table;
		struct file *f;

		table = &ctx->file_data->table[i >> IORING_FILE_TABLE_SHIFT];
		f = table->files[i & IORING_FILE_TABLE_MASK];
		if (f)
			seq_printf(m, "%5u: %s\n", i, file_dentry(f)->d_iname);
		else
			seq_printf(m, "%5u: <none>\n", i);
	}
	seq_printf(m, "UserBufs:\t%u\n", ctx->nr_user_bufs);
	for (i = 0; i < ctx->nr_user_bufs; i++) {
		struct io_mapped_ubuf *buf = &ctx->user_bufs[i];

		seq_printf(m, "%5u: 0x%llx/%u\n", i, buf->ubuf,
						(unsigned int) buf->len);
	}
	if (!idr_is_empty(&ctx->personality_idr)) {
		seq_printf(m, "Personalities:\n");
		idr_for_each(&ctx->personality_idr, io_uring_show_cred, m);
	}
	seq_printf(m, "PollList:\n");
	spin_lock_irq(&ctx->completion_lock);
	for (i = 0; i < (1U << ctx->cancel_hash_bits); i++) {
		struct hlist_head *list = &ctx->cancel_hash[i];
		struct io_kiocb *req;

		hlist_for_each_entry(req, list, hash_node)
			seq_printf(m, "  op=%d, task_works=%d\n", req->opcode,
					req->task->task_works != NULL);
	}
	spin_unlock_irq(&ctx->completion_lock);
	mutex_unlock(&ctx->uring_lock);
}

static void io_uring_show_fdinfo(struct seq_file *m, struct file *f)
{
	struct io_ring_ctx *ctx = f->private_data;

	if (percpu_ref_tryget(&ctx->refs)) {
		__io_uring_show_fdinfo(ctx, m);
		percpu_ref_put(&ctx->refs);
	}
}
#endif

static const struct file_operations io_uring_fops = {
	.release	= io_uring_release,
	.flush		= io_uring_flush,
	.mmap		= io_uring_mmap,
#ifndef CONFIG_MMU
	.get_unmapped_area = io_uring_nommu_get_unmapped_area,
	.mmap_capabilities = io_uring_nommu_mmap_capabilities,
#endif
	.poll		= io_uring_poll,
	.fasync		= io_uring_fasync,
#ifdef CONFIG_PROC_FS
	.show_fdinfo	= io_uring_show_fdinfo,
#endif
};

static int io_allocate_scq_urings(struct io_ring_ctx *ctx,
				  struct io_uring_params *p)
{
	struct io_rings *rings;
	size_t size, sq_array_offset;

	/* make sure these are sane, as we already accounted them */
	ctx->sq_entries = p->sq_entries;
	ctx->cq_entries = p->cq_entries;

	size = rings_size(p->sq_entries, p->cq_entries, &sq_array_offset);
	if (size == SIZE_MAX)
		return -EOVERFLOW;

	rings = io_mem_alloc(size);
	if (!rings)
		return -ENOMEM;

	ctx->rings = rings;
	ctx->sq_array = (u32 *)((char *)rings + sq_array_offset);
	rings->sq_ring_mask = p->sq_entries - 1;
	rings->cq_ring_mask = p->cq_entries - 1;
	rings->sq_ring_entries = p->sq_entries;
	rings->cq_ring_entries = p->cq_entries;
	ctx->sq_mask = rings->sq_ring_mask;
	ctx->cq_mask = rings->cq_ring_mask;

	size = array_size(sizeof(struct io_uring_sqe), p->sq_entries);
	if (size == SIZE_MAX) {
		io_mem_free(ctx->rings);
		ctx->rings = NULL;
		return -EOVERFLOW;
	}

	ctx->sq_sqes = io_mem_alloc(size);
	if (!ctx->sq_sqes) {
		io_mem_free(ctx->rings);
		ctx->rings = NULL;
		return -ENOMEM;
	}

	return 0;
}

/*
 * Allocate an anonymous fd, this is what constitutes the application
 * visible backing of an io_uring instance. The application mmaps this
 * fd to gain access to the SQ/CQ ring details. If UNIX sockets are enabled,
 * we have to tie this fd to a socket for file garbage collection purposes.
 */
static int io_uring_get_fd(struct io_ring_ctx *ctx)
{
	struct file *file;
	int ret;

#if defined(CONFIG_UNIX)
	ret = sock_create_kern(&init_net, PF_UNIX, SOCK_RAW, IPPROTO_IP,
				&ctx->ring_sock);
	if (ret)
		return ret;
#endif

	ret = get_unused_fd_flags(O_RDWR | O_CLOEXEC);
	if (ret < 0)
		goto err;

	file = anon_inode_getfile("[io_uring]", &io_uring_fops, ctx,
					O_RDWR | O_CLOEXEC);
	if (IS_ERR(file)) {
		put_unused_fd(ret);
		ret = PTR_ERR(file);
		goto err;
	}

#if defined(CONFIG_UNIX)
	ctx->ring_sock->file = file;
#endif
	fd_install(ret, file);
	return ret;
err:
#if defined(CONFIG_UNIX)
	sock_release(ctx->ring_sock);
	ctx->ring_sock = NULL;
#endif
	return ret;
}

static int io_uring_create(unsigned entries, struct io_uring_params *p,
			   struct io_uring_params __user *params)
{
	struct user_struct *user = NULL;
	struct io_ring_ctx *ctx;
	bool limit_mem;
	int ret;

	if (!entries)
		return -EINVAL;
	if (entries > IORING_MAX_ENTRIES) {
		if (!(p->flags & IORING_SETUP_CLAMP))
			return -EINVAL;
		entries = IORING_MAX_ENTRIES;
	}

	/*
	 * Use twice as many entries for the CQ ring. It's possible for the
	 * application to drive a higher depth than the size of the SQ ring,
	 * since the sqes are only used at submission time. This allows for
	 * some flexibility in overcommitting a bit. If the application has
	 * set IORING_SETUP_CQSIZE, it will have passed in the desired number
	 * of CQ ring entries manually.
	 */
	p->sq_entries = roundup_pow_of_two(entries);
	if (p->flags & IORING_SETUP_CQSIZE) {
		/*
		 * If IORING_SETUP_CQSIZE is set, we do the same roundup
		 * to a power-of-two, if it isn't already. We do NOT impose
		 * any cq vs sq ring sizing.
		 */
		if (p->cq_entries < p->sq_entries)
			return -EINVAL;
		if (p->cq_entries > IORING_MAX_CQ_ENTRIES) {
			if (!(p->flags & IORING_SETUP_CLAMP))
				return -EINVAL;
			p->cq_entries = IORING_MAX_CQ_ENTRIES;
		}
		p->cq_entries = roundup_pow_of_two(p->cq_entries);
	} else {
		p->cq_entries = 2 * p->sq_entries;
	}

	user = get_uid(current_user());
	limit_mem = !capable(CAP_IPC_LOCK);

	if (limit_mem) {
		ret = __io_account_mem(user,
				ring_pages(p->sq_entries, p->cq_entries));
		if (ret) {
			free_uid(user);
			return ret;
		}
	}

	ctx = io_ring_ctx_alloc(p);
	if (!ctx) {
		if (limit_mem)
			__io_unaccount_mem(user, ring_pages(p->sq_entries,
								p->cq_entries));
		free_uid(user);
		return -ENOMEM;
	}
	ctx->compat = in_compat_syscall();
	ctx->user = user;
	ctx->creds = get_current_cred();

	mmgrab(current->mm);
	ctx->sqo_mm = current->mm;

	/*
	 * Account memory _before_ installing the file descriptor. Once
	 * the descriptor is installed, it can get closed at any time. Also
	 * do this before hitting the general error path, as ring freeing
	 * will un-account as well.
	 */
	io_account_mem(ctx, ring_pages(p->sq_entries, p->cq_entries),
		       ACCT_LOCKED);
	ctx->limit_mem = limit_mem;

	ret = io_allocate_scq_urings(ctx, p);
	if (ret)
		goto err;

	ret = io_sq_offload_start(ctx, p);
	if (ret)
		goto err;

	memset(&p->sq_off, 0, sizeof(p->sq_off));
	p->sq_off.head = offsetof(struct io_rings, sq.head);
	p->sq_off.tail = offsetof(struct io_rings, sq.tail);
	p->sq_off.ring_mask = offsetof(struct io_rings, sq_ring_mask);
	p->sq_off.ring_entries = offsetof(struct io_rings, sq_ring_entries);
	p->sq_off.flags = offsetof(struct io_rings, sq_flags);
	p->sq_off.dropped = offsetof(struct io_rings, sq_dropped);
	p->sq_off.array = (char *)ctx->sq_array - (char *)ctx->rings;

	memset(&p->cq_off, 0, sizeof(p->cq_off));
	p->cq_off.head = offsetof(struct io_rings, cq.head);
	p->cq_off.tail = offsetof(struct io_rings, cq.tail);
	p->cq_off.ring_mask = offsetof(struct io_rings, cq_ring_mask);
	p->cq_off.ring_entries = offsetof(struct io_rings, cq_ring_entries);
	p->cq_off.overflow = offsetof(struct io_rings, cq_overflow);
	p->cq_off.cqes = offsetof(struct io_rings, cqes);
	p->cq_off.flags = offsetof(struct io_rings, cq_flags);

	p->features = IORING_FEAT_SINGLE_MMAP | IORING_FEAT_NODROP |
			IORING_FEAT_SUBMIT_STABLE | IORING_FEAT_RW_CUR_POS |
			IORING_FEAT_CUR_PERSONALITY | IORING_FEAT_FAST_POLL |
			IORING_FEAT_POLL_32BITS;

	if (copy_to_user(params, p, sizeof(*p))) {
		ret = -EFAULT;
		goto err;
	}

	/*
	 * Install ring fd as the very last thing, so we don't risk someone
	 * having closed it before we finish setup
	 */
	ret = io_uring_get_fd(ctx);
	if (ret < 0)
		goto err;

	trace_io_uring_create(ret, ctx, p->sq_entries, p->cq_entries, p->flags);
	return ret;
err:
	io_ring_ctx_wait_and_kill(ctx);
	return ret;
}

/*
 * Sets up an aio uring context, and returns the fd. Applications asks for a
 * ring size, we return the actual sq/cq ring sizes (among other things) in the
 * params structure passed in.
 */
static long io_uring_setup(u32 entries, struct io_uring_params __user *params)
{
	struct io_uring_params p;
	int i;

	if (copy_from_user(&p, params, sizeof(p)))
		return -EFAULT;
	for (i = 0; i < ARRAY_SIZE(p.resv); i++) {
		if (p.resv[i])
			return -EINVAL;
	}

	if (p.flags & ~(IORING_SETUP_IOPOLL | IORING_SETUP_SQPOLL |
			IORING_SETUP_SQ_AFF | IORING_SETUP_CQSIZE |
			IORING_SETUP_CLAMP | IORING_SETUP_ATTACH_WQ))
		return -EINVAL;

	return  io_uring_create(entries, &p, params);
}

SYSCALL_DEFINE2(io_uring_setup, u32, entries,
		struct io_uring_params __user *, params)
{
	return io_uring_setup(entries, params);
}

static int io_probe(struct io_ring_ctx *ctx, void __user *arg, unsigned nr_args)
{
	struct io_uring_probe *p;
	size_t size;
	int i, ret;

	size = struct_size(p, ops, nr_args);
	if (size == SIZE_MAX)
		return -EOVERFLOW;
	p = kzalloc(size, GFP_KERNEL);
	if (!p)
		return -ENOMEM;

	ret = -EFAULT;
	if (copy_from_user(p, arg, size))
		goto out;
	ret = -EINVAL;
	if (memchr_inv(p, 0, size))
		goto out;

	p->last_op = IORING_OP_LAST - 1;
	if (nr_args > IORING_OP_LAST)
		nr_args = IORING_OP_LAST;

	for (i = 0; i < nr_args; i++) {
		p->ops[i].op = i;
		if (!io_op_defs[i].not_supported)
			p->ops[i].flags = IO_URING_OP_SUPPORTED;
	}
	p->ops_len = i;

	ret = 0;
	if (copy_to_user(arg, p, size))
		ret = -EFAULT;
out:
	kfree(p);
	return ret;
}

static int io_register_personality(struct io_ring_ctx *ctx)
{
	const struct cred *creds = get_current_cred();
	int id;

	id = idr_alloc_cyclic(&ctx->personality_idr, (void *) creds, 1,
				USHRT_MAX, GFP_KERNEL);
	if (id < 0)
		put_cred(creds);
	return id;
}

static int io_unregister_personality(struct io_ring_ctx *ctx, unsigned id)
{
	const struct cred *old_creds;

	old_creds = idr_remove(&ctx->personality_idr, id);
	if (old_creds) {
		put_cred(old_creds);
		return 0;
	}

	return -EINVAL;
}

static bool io_register_op_must_quiesce(int op)
{
	switch (op) {
	case IORING_UNREGISTER_FILES:
	case IORING_REGISTER_FILES_UPDATE:
	case IORING_REGISTER_PROBE:
	case IORING_REGISTER_PERSONALITY:
	case IORING_UNREGISTER_PERSONALITY:
		return false;
	default:
		return true;
	}
}

static int __io_uring_register(struct io_ring_ctx *ctx, unsigned opcode,
			       void __user *arg, unsigned nr_args)
	__releases(ctx->uring_lock)
	__acquires(ctx->uring_lock)
{
	int ret;

	/*
	 * We're inside the ring mutex, if the ref is already dying, then
	 * someone else killed the ctx or is already going through
	 * io_uring_register().
	 */
	if (percpu_ref_is_dying(&ctx->refs))
		return -ENXIO;

	if (io_register_op_must_quiesce(opcode)) {
		percpu_ref_kill(&ctx->refs);

		/*
		 * Drop uring mutex before waiting for references to exit. If
		 * another thread is currently inside io_uring_enter() it might
		 * need to grab the uring_lock to make progress. If we hold it
		 * here across the drain wait, then we can deadlock. It's safe
		 * to drop the mutex here, since no new references will come in
		 * after we've killed the percpu ref.
		 */
		mutex_unlock(&ctx->uring_lock);
		ret = wait_for_completion_interruptible(&ctx->ref_comp);
		mutex_lock(&ctx->uring_lock);
		if (ret) {
			percpu_ref_resurrect(&ctx->refs);
			ret = -EINTR;
			goto out;
		}
	}

	switch (opcode) {
	case IORING_REGISTER_BUFFERS:
		ret = io_sqe_buffer_register(ctx, arg, nr_args);
		break;
	case IORING_UNREGISTER_BUFFERS:
		ret = -EINVAL;
		if (arg || nr_args)
			break;
		ret = io_sqe_buffer_unregister(ctx);
		break;
	case IORING_REGISTER_FILES:
		ret = io_sqe_files_register(ctx, arg, nr_args);
		break;
	case IORING_UNREGISTER_FILES:
		ret = -EINVAL;
		if (arg || nr_args)
			break;
		ret = io_sqe_files_unregister(ctx);
		break;
	case IORING_REGISTER_FILES_UPDATE:
		ret = io_sqe_files_update(ctx, arg, nr_args);
		break;
	case IORING_REGISTER_EVENTFD:
	case IORING_REGISTER_EVENTFD_ASYNC:
		ret = -EINVAL;
		if (nr_args != 1)
			break;
		ret = io_eventfd_register(ctx, arg);
		if (ret)
			break;
		if (opcode == IORING_REGISTER_EVENTFD_ASYNC)
			ctx->eventfd_async = 1;
		else
			ctx->eventfd_async = 0;
		break;
	case IORING_UNREGISTER_EVENTFD:
		ret = -EINVAL;
		if (arg || nr_args)
			break;
		ret = io_eventfd_unregister(ctx);
		break;
	case IORING_REGISTER_PROBE:
		ret = -EINVAL;
		if (!arg || nr_args > 256)
			break;
		ret = io_probe(ctx, arg, nr_args);
		break;
	case IORING_REGISTER_PERSONALITY:
		ret = -EINVAL;
		if (arg || nr_args)
			break;
		ret = io_register_personality(ctx);
		break;
	case IORING_UNREGISTER_PERSONALITY:
		ret = -EINVAL;
		if (arg)
			break;
		ret = io_unregister_personality(ctx, nr_args);
		break;
	default:
		ret = -EINVAL;
		break;
	}

	if (io_register_op_must_quiesce(opcode)) {
		/* bring the ctx back to life */
		percpu_ref_reinit(&ctx->refs);
out:
		reinit_completion(&ctx->ref_comp);
	}
	return ret;
}

SYSCALL_DEFINE4(io_uring_register, unsigned int, fd, unsigned int, opcode,
		void __user *, arg, unsigned int, nr_args)
{
	struct io_ring_ctx *ctx;
	long ret = -EBADF;
	struct fd f;

	f = fdget(fd);
	if (!f.file)
		return -EBADF;

	ret = -EOPNOTSUPP;
	if (f.file->f_op != &io_uring_fops)
		goto out_fput;

	ctx = f.file->private_data;

	mutex_lock(&ctx->uring_lock);
	ret = __io_uring_register(ctx, opcode, arg, nr_args);
	mutex_unlock(&ctx->uring_lock);
	trace_io_uring_register(ctx, opcode, ctx->nr_user_files, ctx->nr_user_bufs,
							ctx->cq_ev_fd != NULL, ret);
out_fput:
	fdput(f);
	return ret;
}

static int __init io_uring_init(void)
{
#define __BUILD_BUG_VERIFY_ELEMENT(stype, eoffset, etype, ename) do { \
	BUILD_BUG_ON(offsetof(stype, ename) != eoffset); \
	BUILD_BUG_ON(sizeof(etype) != sizeof_field(stype, ename)); \
} while (0)

#define BUILD_BUG_SQE_ELEM(eoffset, etype, ename) \
	__BUILD_BUG_VERIFY_ELEMENT(struct io_uring_sqe, eoffset, etype, ename)
	BUILD_BUG_ON(sizeof(struct io_uring_sqe) != 64);
	BUILD_BUG_SQE_ELEM(0,  __u8,   opcode);
	BUILD_BUG_SQE_ELEM(1,  __u8,   flags);
	BUILD_BUG_SQE_ELEM(2,  __u16,  ioprio);
	BUILD_BUG_SQE_ELEM(4,  __s32,  fd);
	BUILD_BUG_SQE_ELEM(8,  __u64,  off);
	BUILD_BUG_SQE_ELEM(8,  __u64,  addr2);
	BUILD_BUG_SQE_ELEM(16, __u64,  addr);
	BUILD_BUG_SQE_ELEM(16, __u64,  splice_off_in);
	BUILD_BUG_SQE_ELEM(24, __u32,  len);
	BUILD_BUG_SQE_ELEM(28,     __kernel_rwf_t, rw_flags);
	BUILD_BUG_SQE_ELEM(28, /* compat */   int, rw_flags);
	BUILD_BUG_SQE_ELEM(28, /* compat */ __u32, rw_flags);
	BUILD_BUG_SQE_ELEM(28, __u32,  fsync_flags);
	BUILD_BUG_SQE_ELEM(28, /* compat */ __u16,  poll_events);
	BUILD_BUG_SQE_ELEM(28, __u32,  poll32_events);
	BUILD_BUG_SQE_ELEM(28, __u32,  sync_range_flags);
	BUILD_BUG_SQE_ELEM(28, __u32,  msg_flags);
	BUILD_BUG_SQE_ELEM(28, __u32,  timeout_flags);
	BUILD_BUG_SQE_ELEM(28, __u32,  accept_flags);
	BUILD_BUG_SQE_ELEM(28, __u32,  cancel_flags);
	BUILD_BUG_SQE_ELEM(28, __u32,  open_flags);
	BUILD_BUG_SQE_ELEM(28, __u32,  statx_flags);
	BUILD_BUG_SQE_ELEM(28, __u32,  fadvise_advice);
	BUILD_BUG_SQE_ELEM(28, __u32,  splice_flags);
	BUILD_BUG_SQE_ELEM(32, __u64,  user_data);
	BUILD_BUG_SQE_ELEM(40, __u16,  buf_index);
	BUILD_BUG_SQE_ELEM(42, __u16,  personality);
	BUILD_BUG_SQE_ELEM(44, __s32,  splice_fd_in);

	BUILD_BUG_ON(ARRAY_SIZE(io_op_defs) != IORING_OP_LAST);
	BUILD_BUG_ON(__REQ_F_LAST_BIT >= 8 * sizeof(int));
	req_cachep = KMEM_CACHE(io_kiocb, SLAB_HWCACHE_ALIGN | SLAB_PANIC);
	return 0;
};
__initcall(io_uring_init);<|MERGE_RESOLUTION|>--- conflicted
+++ resolved
@@ -3166,18 +3166,6 @@
 	} else if (ret == -EAGAIN) {
 		/* IOPOLL retry should happen for io-wq threads */
 		if (!force_nonblock && !(req->ctx->flags & IORING_SETUP_IOPOLL))
-<<<<<<< HEAD
-			goto done;
-		/* no retry on NONBLOCK marked file */
-		if (req->file->f_flags & O_NONBLOCK)
-			goto done;
-		/* some cases will consume bytes even on error returns */
-		iov_iter_revert(iter, iov_count - iov_iter_count(iter));
-		ret = io_setup_async_rw(req, iovec, inline_vecs, iter, false);
-		if (ret)
-			goto out_free;
-		return -EAGAIN;
-=======
 			goto done;
 		/* no retry on NONBLOCK marked file */
 		if (req->file->f_flags & O_NONBLOCK)
@@ -3186,7 +3174,6 @@
 		iov_iter_revert(iter, iov_count - iov_iter_count(iter));
 		ret = 0;
 		goto copy_iov;
->>>>>>> a596569c
 	} else if (ret < 0) {
 		/* make sure -ERESTARTSYS -> -EINTR is done */
 		goto done;
