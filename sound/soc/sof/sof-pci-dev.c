// SPDX-License-Identifier: (GPL-2.0-only OR BSD-3-Clause)
//
// This file is provided under a dual BSD/GPLv2 license.  When using or
// redistributing this file, you may do so under either license.
//
// Copyright(c) 2018 Intel Corporation. All rights reserved.
//
// Author: Liam Girdwood <liam.r.girdwood@linux.intel.com>
//

#include <linux/firmware.h>
#include <linux/dmi.h>
#include <linux/module.h>
#include <linux/pci.h>
#include <linux/platform_data/x86/soc.h>
#include <linux/pm_runtime.h>
#include <sound/soc-acpi.h>
#include <sound/soc-acpi-intel-match.h>
#include <sound/sof.h>
#include "ops.h"
#include "sof-pci-dev.h"

static char *fw_path;
module_param(fw_path, charp, 0444);
MODULE_PARM_DESC(fw_path, "alternate path for SOF firmware.");

static char *fw_filename;
module_param(fw_filename, charp, 0444);
MODULE_PARM_DESC(fw_filename, "alternate filename for SOF firmware.");

static char *tplg_path;
module_param(tplg_path, charp, 0444);
MODULE_PARM_DESC(tplg_path, "alternate path for SOF topology.");

static char *tplg_filename;
module_param(tplg_filename, charp, 0444);
MODULE_PARM_DESC(tplg_filename, "alternate filename for SOF topology.");

static int sof_pci_debug;
module_param_named(sof_pci_debug, sof_pci_debug, int, 0444);
MODULE_PARM_DESC(sof_pci_debug, "SOF PCI debug options (0x0 all off)");

static int sof_pci_ipc_type = -1;
module_param_named(ipc_type, sof_pci_ipc_type, int, 0444);
MODULE_PARM_DESC(ipc_type, "SOF IPC type (0): SOF, (1) Intel CAVS");

static const char *sof_dmi_override_tplg_name;
static bool sof_dmi_use_community_key;

#define SOF_PCI_DISABLE_PM_RUNTIME BIT(0)

static int sof_tplg_cb(const struct dmi_system_id *id)
{
	sof_dmi_override_tplg_name = id->driver_data;
	return 1;
}

static const struct dmi_system_id sof_tplg_table[] = {
	{
		.callback = sof_tplg_cb,
		.matches = {
			DMI_MATCH(DMI_PRODUCT_FAMILY, "Google_Volteer"),
			DMI_MATCH(DMI_OEM_STRING, "AUDIO-MAX98373_ALC5682I_I2S_UP4"),
		},
		.driver_data = "sof-tgl-rt5682-ssp0-max98373-ssp2.tplg",
	},
	{
		.callback = sof_tplg_cb,
		.matches = {
			DMI_MATCH(DMI_SYS_VENDOR, "Intel Corporation"),
			DMI_MATCH(DMI_PRODUCT_NAME, "Alder Lake Client Platform"),
			DMI_MATCH(DMI_OEM_STRING, "AUDIO-ADL_MAX98373_ALC5682I_I2S"),
		},
		.driver_data = "sof-adl-rt5682-ssp0-max98373-ssp2.tplg",
	},
	{
		.callback = sof_tplg_cb,
		.matches = {
			DMI_MATCH(DMI_PRODUCT_FAMILY, "Google_Brya"),
			DMI_MATCH(DMI_OEM_STRING, "AUDIO-MAX98390_ALC5682I_I2S"),
		},
		.driver_data = "sof-adl-max98390-ssp2-rt5682-ssp0.tplg",
	},
	{
		.callback = sof_tplg_cb,
		.matches = {
			DMI_MATCH(DMI_PRODUCT_FAMILY, "Google_Brya"),
			DMI_MATCH(DMI_OEM_STRING, "AUDIO_AMP-MAX98360_ALC5682VS_I2S_2WAY"),
		},
		.driver_data = "sof-adl-max98360a-rt5682-2way.tplg",
	},
	{
		.callback = sof_tplg_cb,
		.matches = {
			DMI_MATCH(DMI_PRODUCT_FAMILY, "Google_Brya"),
			DMI_MATCH(DMI_OEM_STRING, "AUDIO-AUDIO_MAX98357_ALC5682I_I2S_2WAY"),
		},
		.driver_data = "sof-adl-max98357a-rt5682-2way.tplg",
	},
	{
		.callback = sof_tplg_cb,
		.matches = {
			DMI_MATCH(DMI_PRODUCT_FAMILY, "Google_Brya"),
			DMI_MATCH(DMI_OEM_STRING, "AUDIO-MAX98360_ALC5682I_I2S_AMP_SSP2"),
		},
		.driver_data = "sof-adl-max98357a-rt5682.tplg",
	},
	{}
};

/* all Up boards use the community key */
static int up_use_community_key(const struct dmi_system_id *id)
{
	sof_dmi_use_community_key = true;
	return 1;
}

/*
 * For ApolloLake Chromebooks we want to force the use of the Intel production key.
 * All newer platforms use the community key
 */
static int chromebook_use_community_key(const struct dmi_system_id *id)
{
	if (!soc_intel_is_apl())
		sof_dmi_use_community_key = true;
	return 1;
}

static const struct dmi_system_id community_key_platforms[] = {
	{
		.ident = "Up boards",
		.callback = up_use_community_key,
		.matches = {
			DMI_MATCH(DMI_SYS_VENDOR, "AAEON"),
		}
	},
	{
		.ident = "Google Chromebooks",
		.callback = chromebook_use_community_key,
		.matches = {
			DMI_MATCH(DMI_SYS_VENDOR, "Google"),
		}
	},
	{},
};

const struct dev_pm_ops sof_pci_pm = {
	.prepare = snd_sof_prepare,
	.complete = snd_sof_complete,
	SET_SYSTEM_SLEEP_PM_OPS(snd_sof_suspend, snd_sof_resume)
	SET_RUNTIME_PM_OPS(snd_sof_runtime_suspend, snd_sof_runtime_resume,
			   snd_sof_runtime_idle)
};
EXPORT_SYMBOL_NS(sof_pci_pm, SND_SOC_SOF_PCI_DEV);

static void sof_pci_probe_complete(struct device *dev)
{
	dev_dbg(dev, "Completing SOF PCI probe");

	if (sof_pci_debug & SOF_PCI_DISABLE_PM_RUNTIME)
		return;

	/* allow runtime_pm */
	pm_runtime_set_autosuspend_delay(dev, SND_SOF_SUSPEND_DELAY_MS);
	pm_runtime_use_autosuspend(dev);

	/*
	 * runtime pm for pci device is "forbidden" by default.
	 * so call pm_runtime_allow() to enable it.
	 */
	pm_runtime_allow(dev);

	/* mark last_busy for pm_runtime to make sure not suspend immediately */
	pm_runtime_mark_last_busy(dev);

	/* follow recommendation in pci-driver.c to decrement usage counter */
	pm_runtime_put_noidle(dev);
}

int sof_pci_probe(struct pci_dev *pci, const struct pci_device_id *pci_id)
{
	struct device *dev = &pci->dev;
	const struct sof_dev_desc *desc =
		(const struct sof_dev_desc *)pci_id->driver_data;
	struct snd_sof_pdata *sof_pdata;
	int ret;

	dev_dbg(&pci->dev, "PCI DSP detected");

	if (!desc) {
		dev_err(dev, "error: no matching PCI descriptor\n");
		return -ENODEV;
	}

	if (!desc->ops) {
		dev_err(dev, "error: no matching PCI descriptor ops\n");
		return -ENODEV;
	}

	sof_pdata = devm_kzalloc(dev, sizeof(*sof_pdata), GFP_KERNEL);
	if (!sof_pdata)
		return -ENOMEM;

	ret = pcim_enable_device(pci);
	if (ret < 0)
		return ret;

	ret = pci_request_regions(pci, "Audio DSP");
	if (ret < 0)
		return ret;

	sof_pdata->name = pci_name(pci);
	sof_pdata->desc = desc;
	sof_pdata->dev = dev;

	sof_pdata->ipc_type = desc->ipc_default;

	if (sof_pci_ipc_type < 0) {
		sof_pdata->ipc_type = desc->ipc_default;
	} else {
		dev_info(dev, "overriding default IPC %d to requested %d\n",
			 desc->ipc_default, sof_pci_ipc_type);
		if (sof_pci_ipc_type >= SOF_IPC_TYPE_COUNT) {
			dev_err(dev, "invalid request value %d\n", sof_pci_ipc_type);
<<<<<<< HEAD
			return -EINVAL;
=======
			ret = -EINVAL;
			goto out;
>>>>>>> bfe5761d
		}
		if (!(BIT(sof_pci_ipc_type) & desc->ipc_supported_mask)) {
			dev_err(dev, "invalid request value %d, supported mask is %#x\n",
				sof_pci_ipc_type, desc->ipc_supported_mask);
<<<<<<< HEAD
			return -EINVAL;
=======
			ret = -EINVAL;
			goto out;
>>>>>>> bfe5761d
		}
		sof_pdata->ipc_type = sof_pci_ipc_type;
	}

	if (fw_filename) {
		sof_pdata->fw_filename = fw_filename;

		dev_dbg(dev, "Module parameter used, changed fw filename to %s\n",
			sof_pdata->fw_filename);
	} else {
		sof_pdata->fw_filename = desc->default_fw_filename[sof_pdata->ipc_type];
	}

	/*
	 * for platforms using the SOF community key, change the
	 * default path automatically to pick the right files from the
	 * linux-firmware tree. This can be overridden with the
	 * fw_path kernel parameter, e.g. for developers.
	 */

	/* alternate fw and tplg filenames ? */
	if (fw_path) {
		sof_pdata->fw_filename_prefix = fw_path;

		dev_dbg(dev,
			"Module parameter used, changed fw path to %s\n",
			sof_pdata->fw_filename_prefix);

	} else if (dmi_check_system(community_key_platforms) && sof_dmi_use_community_key) {
		sof_pdata->fw_filename_prefix =
			devm_kasprintf(dev, GFP_KERNEL, "%s/%s",
				       sof_pdata->desc->default_fw_path[sof_pdata->ipc_type],
				       "community");

		dev_dbg(dev,
			"Platform uses community key, changed fw path to %s\n",
			sof_pdata->fw_filename_prefix);
	} else {
		sof_pdata->fw_filename_prefix =
			sof_pdata->desc->default_fw_path[sof_pdata->ipc_type];
	}

	if (tplg_path)
		sof_pdata->tplg_filename_prefix = tplg_path;
	else
		sof_pdata->tplg_filename_prefix =
			sof_pdata->desc->default_tplg_path[sof_pdata->ipc_type];

	/*
	 * the topology filename will be provided in the machine descriptor, unless
	 * it is overridden by a module parameter or DMI quirk.
	 */
	if (tplg_filename) {
		sof_pdata->tplg_filename = tplg_filename;

		dev_dbg(dev, "Module parameter used, changed tplg filename to %s\n",
			sof_pdata->tplg_filename);
	} else {
		dmi_check_system(sof_tplg_table);
		if (sof_dmi_override_tplg_name)
			sof_pdata->tplg_filename = sof_dmi_override_tplg_name;
	}

	/* set callback to be called on successful device probe to enable runtime_pm */
	sof_pdata->sof_probe_complete = sof_pci_probe_complete;

	/* call sof helper for DSP hardware probe */
	ret = snd_sof_device_probe(dev, sof_pdata);

out:
	if (ret)
		pci_release_regions(pci);

	return ret;
}
EXPORT_SYMBOL_NS(sof_pci_probe, SND_SOC_SOF_PCI_DEV);

void sof_pci_remove(struct pci_dev *pci)
{
	/* call sof helper for DSP hardware remove */
	snd_sof_device_remove(&pci->dev);

	/* follow recommendation in pci-driver.c to increment usage counter */
	if (snd_sof_device_probe_completed(&pci->dev) &&
	    !(sof_pci_debug & SOF_PCI_DISABLE_PM_RUNTIME))
		pm_runtime_get_noresume(&pci->dev);

	/* release pci regions and disable device */
	pci_release_regions(pci);
}
EXPORT_SYMBOL_NS(sof_pci_remove, SND_SOC_SOF_PCI_DEV);

void sof_pci_shutdown(struct pci_dev *pci)
{
	snd_sof_device_shutdown(&pci->dev);
}
EXPORT_SYMBOL_NS(sof_pci_shutdown, SND_SOC_SOF_PCI_DEV);

MODULE_LICENSE("Dual BSD/GPL");<|MERGE_RESOLUTION|>--- conflicted
+++ resolved
@@ -222,22 +222,14 @@
 			 desc->ipc_default, sof_pci_ipc_type);
 		if (sof_pci_ipc_type >= SOF_IPC_TYPE_COUNT) {
 			dev_err(dev, "invalid request value %d\n", sof_pci_ipc_type);
-<<<<<<< HEAD
-			return -EINVAL;
-=======
 			ret = -EINVAL;
 			goto out;
->>>>>>> bfe5761d
 		}
 		if (!(BIT(sof_pci_ipc_type) & desc->ipc_supported_mask)) {
 			dev_err(dev, "invalid request value %d, supported mask is %#x\n",
 				sof_pci_ipc_type, desc->ipc_supported_mask);
-<<<<<<< HEAD
-			return -EINVAL;
-=======
 			ret = -EINVAL;
 			goto out;
->>>>>>> bfe5761d
 		}
 		sof_pdata->ipc_type = sof_pci_ipc_type;
 	}
