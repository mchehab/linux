// SPDX-License-Identifier: GPL-2.0-only
/* bpf/cpumap.c
 *
 * Copyright (c) 2017 Jesper Dangaard Brouer, Red Hat Inc.
 */

/**
 * DOC: cpu map
 * The 'cpumap' is primarily used as a backend map for XDP BPF helper
 * call bpf_redirect_map() and XDP_REDIRECT action, like 'devmap'.
 *
 * Unlike devmap which redirects XDP frames out to another NIC device,
 * this map type redirects raw XDP frames to another CPU.  The remote
 * CPU will do SKB-allocation and call the normal network stack.
 */
/*
 * This is a scalability and isolation mechanism, that allow
 * separating the early driver network XDP layer, from the rest of the
 * netstack, and assigning dedicated CPUs for this stage.  This
 * basically allows for 10G wirespeed pre-filtering via bpf.
 */
#include <linux/bitops.h>
#include <linux/bpf.h>
#include <linux/filter.h>
#include <linux/ptr_ring.h>
#include <net/xdp.h>

#include <linux/sched.h>
#include <linux/workqueue.h>
#include <linux/kthread.h>
#include <linux/completion.h>
#include <trace/events/xdp.h>
#include <linux/btf_ids.h>

#include <linux/netdevice.h>   /* netif_receive_skb_list */
#include <linux/etherdevice.h> /* eth_type_trans */

/* General idea: XDP packets getting XDP redirected to another CPU,
 * will maximum be stored/queued for one driver ->poll() call.  It is
 * guaranteed that queueing the frame and the flush operation happen on
 * same CPU.  Thus, cpu_map_flush operation can deduct via this_cpu_ptr()
 * which queue in bpf_cpu_map_entry contains packets.
 */

#define CPU_MAP_BULK_SIZE 8  /* 8 == one cacheline on 64-bit archs */
struct bpf_cpu_map_entry;
struct bpf_cpu_map;

struct xdp_bulk_queue {
	void *q[CPU_MAP_BULK_SIZE];
	struct list_head flush_node;
	struct bpf_cpu_map_entry *obj;
	unsigned int count;
};

/* Struct for every remote "destination" CPU in map */
struct bpf_cpu_map_entry {
	u32 cpu;    /* kthread CPU and map index */
	int map_id; /* Back reference to map */

	/* XDP can run multiple RX-ring queues, need __percpu enqueue store */
	struct xdp_bulk_queue __percpu *bulkq;

	/* Queue with potential multi-producers, and single-consumer kthread */
	struct ptr_ring *queue;
	struct task_struct *kthread;

	struct bpf_cpumap_val value;
	struct bpf_prog *prog;

<<<<<<< HEAD
	atomic_t refcnt; /* Control when this struct can be free'ed */
	struct rcu_head rcu;

	struct work_struct kthread_stop_wq;
	struct completion kthread_running;
=======
	struct completion kthread_running;
	struct rcu_work free_work;
>>>>>>> aad2c2fb
};

struct bpf_cpu_map {
	struct bpf_map map;
	/* Below members specific for map type */
	struct bpf_cpu_map_entry __rcu **cpu_map;
};

static DEFINE_PER_CPU(struct list_head, cpu_map_flush_list);

static struct bpf_map *cpu_map_alloc(union bpf_attr *attr)
{
	u32 value_size = attr->value_size;
	struct bpf_cpu_map *cmap;

	/* check sanity of attributes */
	if (attr->max_entries == 0 || attr->key_size != 4 ||
	    (value_size != offsetofend(struct bpf_cpumap_val, qsize) &&
	     value_size != offsetofend(struct bpf_cpumap_val, bpf_prog.fd)) ||
	    attr->map_flags & ~BPF_F_NUMA_NODE)
		return ERR_PTR(-EINVAL);

	/* Pre-limit array size based on NR_CPUS, not final CPU check */
	if (attr->max_entries > NR_CPUS)
		return ERR_PTR(-E2BIG);

	cmap = bpf_map_area_alloc(sizeof(*cmap), NUMA_NO_NODE);
	if (!cmap)
		return ERR_PTR(-ENOMEM);

	bpf_map_init_from_attr(&cmap->map, attr);

	/* Alloc array for possible remote "destination" CPUs */
	cmap->cpu_map = bpf_map_area_alloc(cmap->map.max_entries *
					   sizeof(struct bpf_cpu_map_entry *),
					   cmap->map.numa_node);
	if (!cmap->cpu_map) {
		bpf_map_area_free(cmap);
		return ERR_PTR(-ENOMEM);
	}

	return &cmap->map;
}

static void __cpu_map_ring_cleanup(struct ptr_ring *ring)
{
	/* The tear-down procedure should have made sure that queue is
	 * empty.  See __cpu_map_entry_replace() and work-queue
	 * invoked cpu_map_kthread_stop(). Catch any broken behaviour
	 * gracefully and warn once.
	 */
	void *ptr;
<<<<<<< HEAD

	while ((ptr = ptr_ring_consume(ring))) {
		WARN_ON_ONCE(1);
		if (unlikely(__ptr_test_bit(0, &ptr))) {
			__ptr_clear_bit(0, &ptr);
			kfree_skb(ptr);
			continue;
		}
		xdp_return_frame(ptr);
	}
}

static void put_cpu_map_entry(struct bpf_cpu_map_entry *rcpu)
{
	if (atomic_dec_and_test(&rcpu->refcnt)) {
		if (rcpu->prog)
			bpf_prog_put(rcpu->prog);
		/* The queue should be empty at this point */
		__cpu_map_ring_cleanup(rcpu->queue);
		ptr_ring_cleanup(rcpu->queue, NULL);
		kfree(rcpu->queue);
		kfree(rcpu);
	}
}

/* called from workqueue, to workaround syscall using preempt_disable */
static void cpu_map_kthread_stop(struct work_struct *work)
{
	struct bpf_cpu_map_entry *rcpu;

	rcpu = container_of(work, struct bpf_cpu_map_entry, kthread_stop_wq);

	/* Wait for flush in __cpu_map_entry_free(), via full RCU barrier,
	 * as it waits until all in-flight call_rcu() callbacks complete.
	 */
	rcu_barrier();

	/* kthread_stop will wake_up_process and wait for it to complete */
	kthread_stop(rcpu->kthread);
=======

	while ((ptr = ptr_ring_consume(ring))) {
		WARN_ON_ONCE(1);
		if (unlikely(__ptr_test_bit(0, &ptr))) {
			__ptr_clear_bit(0, &ptr);
			kfree_skb(ptr);
			continue;
		}
		xdp_return_frame(ptr);
	}
>>>>>>> aad2c2fb
}

static void cpu_map_bpf_prog_run_skb(struct bpf_cpu_map_entry *rcpu,
				     struct list_head *listp,
				     struct xdp_cpumap_stats *stats)
{
	struct sk_buff *skb, *tmp;
	struct xdp_buff xdp;
	u32 act;
	int err;

	list_for_each_entry_safe(skb, tmp, listp, list) {
		act = bpf_prog_run_generic_xdp(skb, &xdp, rcpu->prog);
		switch (act) {
		case XDP_PASS:
			break;
		case XDP_REDIRECT:
			skb_list_del_init(skb);
			err = xdp_do_generic_redirect(skb->dev, skb, &xdp,
						      rcpu->prog);
			if (unlikely(err)) {
				kfree_skb(skb);
				stats->drop++;
			} else {
				stats->redirect++;
			}
			return;
		default:
			bpf_warn_invalid_xdp_action(NULL, rcpu->prog, act);
			fallthrough;
		case XDP_ABORTED:
			trace_xdp_exception(skb->dev, rcpu->prog, act);
			fallthrough;
		case XDP_DROP:
			skb_list_del_init(skb);
			kfree_skb(skb);
			stats->drop++;
			return;
		}
	}
}

static int cpu_map_bpf_prog_run_xdp(struct bpf_cpu_map_entry *rcpu,
				    void **frames, int n,
				    struct xdp_cpumap_stats *stats)
{
	struct xdp_rxq_info rxq;
	struct xdp_buff xdp;
	int i, nframes = 0;

	xdp_set_return_frame_no_direct();
	xdp.rxq = &rxq;

	for (i = 0; i < n; i++) {
		struct xdp_frame *xdpf = frames[i];
		u32 act;
		int err;

		rxq.dev = xdpf->dev_rx;
		rxq.mem = xdpf->mem;
		/* TODO: report queue_index to xdp_rxq_info */

		xdp_convert_frame_to_buff(xdpf, &xdp);

		act = bpf_prog_run_xdp(rcpu->prog, &xdp);
		switch (act) {
		case XDP_PASS:
			err = xdp_update_frame_from_buff(&xdp, xdpf);
			if (err < 0) {
				xdp_return_frame(xdpf);
				stats->drop++;
			} else {
				frames[nframes++] = xdpf;
				stats->pass++;
			}
			break;
		case XDP_REDIRECT:
			err = xdp_do_redirect(xdpf->dev_rx, &xdp,
					      rcpu->prog);
			if (unlikely(err)) {
				xdp_return_frame(xdpf);
				stats->drop++;
			} else {
				stats->redirect++;
			}
			break;
		default:
			bpf_warn_invalid_xdp_action(NULL, rcpu->prog, act);
			fallthrough;
		case XDP_DROP:
			xdp_return_frame(xdpf);
			stats->drop++;
			break;
		}
	}

	xdp_clear_return_frame_no_direct();

	return nframes;
}

#define CPUMAP_BATCH 8

static int cpu_map_bpf_prog_run(struct bpf_cpu_map_entry *rcpu, void **frames,
				int xdp_n, struct xdp_cpumap_stats *stats,
				struct list_head *list)
{
	int nframes;

	if (!rcpu->prog)
		return xdp_n;

	rcu_read_lock_bh();

	nframes = cpu_map_bpf_prog_run_xdp(rcpu, frames, xdp_n, stats);

	if (stats->redirect)
		xdp_do_flush();

	if (unlikely(!list_empty(list)))
		cpu_map_bpf_prog_run_skb(rcpu, list, stats);

	rcu_read_unlock_bh(); /* resched point, may call do_softirq() */

	return nframes;
}

static int cpu_map_kthread_run(void *data)
{
	struct bpf_cpu_map_entry *rcpu = data;

	complete(&rcpu->kthread_running);
	set_current_state(TASK_INTERRUPTIBLE);

	/* When kthread gives stop order, then rcpu have been disconnected
	 * from map, thus no new packets can enter. Remaining in-flight
	 * per CPU stored packets are flushed to this queue.  Wait honoring
	 * kthread_stop signal until queue is empty.
	 */
	while (!kthread_should_stop() || !__ptr_ring_empty(rcpu->queue)) {
		struct xdp_cpumap_stats stats = {}; /* zero stats */
		unsigned int kmem_alloc_drops = 0, sched = 0;
		gfp_t gfp = __GFP_ZERO | GFP_ATOMIC;
		int i, n, m, nframes, xdp_n;
		void *frames[CPUMAP_BATCH];
		void *skbs[CPUMAP_BATCH];
		LIST_HEAD(list);

		/* Release CPU reschedule checks */
		if (__ptr_ring_empty(rcpu->queue)) {
			set_current_state(TASK_INTERRUPTIBLE);
			/* Recheck to avoid lost wake-up */
			if (__ptr_ring_empty(rcpu->queue)) {
				schedule();
				sched = 1;
			} else {
				__set_current_state(TASK_RUNNING);
			}
		} else {
			sched = cond_resched();
		}

		/*
		 * The bpf_cpu_map_entry is single consumer, with this
		 * kthread CPU pinned. Lockless access to ptr_ring
		 * consume side valid as no-resize allowed of queue.
		 */
		n = __ptr_ring_consume_batched(rcpu->queue, frames,
					       CPUMAP_BATCH);
		for (i = 0, xdp_n = 0; i < n; i++) {
			void *f = frames[i];
			struct page *page;

			if (unlikely(__ptr_test_bit(0, &f))) {
				struct sk_buff *skb = f;

				__ptr_clear_bit(0, &skb);
				list_add_tail(&skb->list, &list);
				continue;
			}

			frames[xdp_n++] = f;
			page = virt_to_page(f);

			/* Bring struct page memory area to curr CPU. Read by
			 * build_skb_around via page_is_pfmemalloc(), and when
			 * freed written by page_frag_free call.
			 */
			prefetchw(page);
		}

		/* Support running another XDP prog on this CPU */
		nframes = cpu_map_bpf_prog_run(rcpu, frames, xdp_n, &stats, &list);
		if (nframes) {
			m = kmem_cache_alloc_bulk(skbuff_cache, gfp, nframes, skbs);
			if (unlikely(m == 0)) {
				for (i = 0; i < nframes; i++)
					skbs[i] = NULL; /* effect: xdp_return_frame */
				kmem_alloc_drops += nframes;
			}
		}

		local_bh_disable();
		for (i = 0; i < nframes; i++) {
			struct xdp_frame *xdpf = frames[i];
			struct sk_buff *skb = skbs[i];

			skb = __xdp_build_skb_from_frame(xdpf, skb,
							 xdpf->dev_rx);
			if (!skb) {
				xdp_return_frame(xdpf);
				continue;
			}

			list_add_tail(&skb->list, &list);
		}
		netif_receive_skb_list(&list);

		/* Feedback loop via tracepoint */
		trace_xdp_cpumap_kthread(rcpu->map_id, n, kmem_alloc_drops,
					 sched, &stats);

		local_bh_enable(); /* resched point, may call do_softirq() */
	}
	__set_current_state(TASK_RUNNING);

	return 0;
}

static int __cpu_map_load_bpf_program(struct bpf_cpu_map_entry *rcpu,
				      struct bpf_map *map, int fd)
{
	struct bpf_prog *prog;

	prog = bpf_prog_get_type(fd, BPF_PROG_TYPE_XDP);
	if (IS_ERR(prog))
		return PTR_ERR(prog);

	if (prog->expected_attach_type != BPF_XDP_CPUMAP ||
	    !bpf_prog_map_compatible(map, prog)) {
		bpf_prog_put(prog);
		return -EINVAL;
	}

	rcpu->value.bpf_prog.id = prog->aux->id;
	rcpu->prog = prog;

	return 0;
}

static struct bpf_cpu_map_entry *
__cpu_map_entry_alloc(struct bpf_map *map, struct bpf_cpumap_val *value,
		      u32 cpu)
{
	int numa, err, i, fd = value->bpf_prog.fd;
	gfp_t gfp = GFP_KERNEL | __GFP_NOWARN;
	struct bpf_cpu_map_entry *rcpu;
	struct xdp_bulk_queue *bq;

	/* Have map->numa_node, but choose node of redirect target CPU */
	numa = cpu_to_node(cpu);

	rcpu = bpf_map_kmalloc_node(map, sizeof(*rcpu), gfp | __GFP_ZERO, numa);
	if (!rcpu)
		return NULL;

	/* Alloc percpu bulkq */
	rcpu->bulkq = bpf_map_alloc_percpu(map, sizeof(*rcpu->bulkq),
					   sizeof(void *), gfp);
	if (!rcpu->bulkq)
		goto free_rcu;

	for_each_possible_cpu(i) {
		bq = per_cpu_ptr(rcpu->bulkq, i);
		bq->obj = rcpu;
	}

	/* Alloc queue */
	rcpu->queue = bpf_map_kmalloc_node(map, sizeof(*rcpu->queue), gfp,
					   numa);
	if (!rcpu->queue)
		goto free_bulkq;

	err = ptr_ring_init(rcpu->queue, value->qsize, gfp);
	if (err)
		goto free_queue;

	rcpu->cpu    = cpu;
	rcpu->map_id = map->id;
	rcpu->value.qsize  = value->qsize;

	if (fd > 0 && __cpu_map_load_bpf_program(rcpu, map, fd))
		goto free_ptr_ring;

	/* Setup kthread */
	init_completion(&rcpu->kthread_running);
	rcpu->kthread = kthread_create_on_node(cpu_map_kthread_run, rcpu, numa,
					       "cpumap/%d/map:%d", cpu,
					       map->id);
	if (IS_ERR(rcpu->kthread))
		goto free_prog;

	/* Make sure kthread runs on a single CPU */
	kthread_bind(rcpu->kthread, cpu);
	wake_up_process(rcpu->kthread);

	/* Make sure kthread has been running, so kthread_stop() will not
	 * stop the kthread prematurely and all pending frames or skbs
	 * will be handled by the kthread before kthread_stop() returns.
	 */
	wait_for_completion(&rcpu->kthread_running);

	return rcpu;

free_prog:
	if (rcpu->prog)
		bpf_prog_put(rcpu->prog);
free_ptr_ring:
	ptr_ring_cleanup(rcpu->queue, NULL);
free_queue:
	kfree(rcpu->queue);
free_bulkq:
	free_percpu(rcpu->bulkq);
free_rcu:
	kfree(rcpu);
	return NULL;
}

static void __cpu_map_entry_free(struct work_struct *work)
{
	struct bpf_cpu_map_entry *rcpu;

	/* This cpu_map_entry have been disconnected from map and one
	 * RCU grace-period have elapsed. Thus, XDP cannot queue any
	 * new packets and cannot change/set flush_needed that can
	 * find this entry.
	 */
	rcpu = container_of(to_rcu_work(work), struct bpf_cpu_map_entry, free_work);

	/* kthread_stop will wake_up_process and wait for it to complete.
	 * cpu_map_kthread_run() makes sure the pointer ring is empty
	 * before exiting.
	 */
	kthread_stop(rcpu->kthread);

	if (rcpu->prog)
		bpf_prog_put(rcpu->prog);
	/* The queue should be empty at this point */
	__cpu_map_ring_cleanup(rcpu->queue);
	ptr_ring_cleanup(rcpu->queue, NULL);
	kfree(rcpu->queue);
	free_percpu(rcpu->bulkq);
	kfree(rcpu);
}

/* After the xchg of the bpf_cpu_map_entry pointer, we need to make sure the old
 * entry is no longer in use before freeing. We use queue_rcu_work() to call
 * __cpu_map_entry_free() in a separate workqueue after waiting for an RCU grace
 * period. This means that (a) all pending enqueue and flush operations have
 * completed (because of the RCU callback), and (b) we are in a workqueue
 * context where we can stop the kthread and wait for it to exit before freeing
 * everything.
 */
static void __cpu_map_entry_replace(struct bpf_cpu_map *cmap,
				    u32 key_cpu, struct bpf_cpu_map_entry *rcpu)
{
	struct bpf_cpu_map_entry *old_rcpu;

	old_rcpu = unrcu_pointer(xchg(&cmap->cpu_map[key_cpu], RCU_INITIALIZER(rcpu)));
	if (old_rcpu) {
		INIT_RCU_WORK(&old_rcpu->free_work, __cpu_map_entry_free);
		queue_rcu_work(system_wq, &old_rcpu->free_work);
	}
}

static long cpu_map_delete_elem(struct bpf_map *map, void *key)
{
	struct bpf_cpu_map *cmap = container_of(map, struct bpf_cpu_map, map);
	u32 key_cpu = *(u32 *)key;

	if (key_cpu >= map->max_entries)
		return -EINVAL;

	/* notice caller map_delete_elem() uses rcu_read_lock() */
	__cpu_map_entry_replace(cmap, key_cpu, NULL);
	return 0;
}

static long cpu_map_update_elem(struct bpf_map *map, void *key, void *value,
				u64 map_flags)
{
	struct bpf_cpu_map *cmap = container_of(map, struct bpf_cpu_map, map);
	struct bpf_cpumap_val cpumap_value = {};
	struct bpf_cpu_map_entry *rcpu;
	/* Array index key correspond to CPU number */
	u32 key_cpu = *(u32 *)key;

	memcpy(&cpumap_value, value, map->value_size);

	if (unlikely(map_flags > BPF_EXIST))
		return -EINVAL;
	if (unlikely(key_cpu >= cmap->map.max_entries))
		return -E2BIG;
	if (unlikely(map_flags == BPF_NOEXIST))
		return -EEXIST;
	if (unlikely(cpumap_value.qsize > 16384)) /* sanity limit on qsize */
		return -EOVERFLOW;

	/* Make sure CPU is a valid possible cpu */
	if (key_cpu >= nr_cpumask_bits || !cpu_possible(key_cpu))
		return -ENODEV;

	if (cpumap_value.qsize == 0) {
		rcpu = NULL; /* Same as deleting */
	} else {
		/* Updating qsize cause re-allocation of bpf_cpu_map_entry */
		rcpu = __cpu_map_entry_alloc(map, &cpumap_value, key_cpu);
		if (!rcpu)
			return -ENOMEM;
	}
	rcu_read_lock();
	__cpu_map_entry_replace(cmap, key_cpu, rcpu);
	rcu_read_unlock();
	return 0;
}

static void cpu_map_free(struct bpf_map *map)
{
	struct bpf_cpu_map *cmap = container_of(map, struct bpf_cpu_map, map);
	u32 i;

	/* At this point bpf_prog->aux->refcnt == 0 and this map->refcnt == 0,
	 * so the bpf programs (can be more than one that used this map) were
	 * disconnected from events. Wait for outstanding critical sections in
	 * these programs to complete. synchronize_rcu() below not only
	 * guarantees no further "XDP/bpf-side" reads against
	 * bpf_cpu_map->cpu_map, but also ensure pending flush operations
	 * (if any) are completed.
	 */
	synchronize_rcu();

	/* The only possible user of bpf_cpu_map_entry is
	 * cpu_map_kthread_run().
	 */
	for (i = 0; i < cmap->map.max_entries; i++) {
		struct bpf_cpu_map_entry *rcpu;

		rcpu = rcu_dereference_raw(cmap->cpu_map[i]);
		if (!rcpu)
			continue;

		/* Stop kthread and cleanup entry directly */
		__cpu_map_entry_free(&rcpu->free_work.work);
	}
	bpf_map_area_free(cmap->cpu_map);
	bpf_map_area_free(cmap);
}

/* Elements are kept alive by RCU; either by rcu_read_lock() (from syscall) or
 * by local_bh_disable() (from XDP calls inside NAPI). The
 * rcu_read_lock_bh_held() below makes lockdep accept both.
 */
static void *__cpu_map_lookup_elem(struct bpf_map *map, u32 key)
{
	struct bpf_cpu_map *cmap = container_of(map, struct bpf_cpu_map, map);
	struct bpf_cpu_map_entry *rcpu;

	if (key >= map->max_entries)
		return NULL;

	rcpu = rcu_dereference_check(cmap->cpu_map[key],
				     rcu_read_lock_bh_held());
	return rcpu;
}

static void *cpu_map_lookup_elem(struct bpf_map *map, void *key)
{
	struct bpf_cpu_map_entry *rcpu =
		__cpu_map_lookup_elem(map, *(u32 *)key);

	return rcpu ? &rcpu->value : NULL;
}

static int cpu_map_get_next_key(struct bpf_map *map, void *key, void *next_key)
{
	struct bpf_cpu_map *cmap = container_of(map, struct bpf_cpu_map, map);
	u32 index = key ? *(u32 *)key : U32_MAX;
	u32 *next = next_key;

	if (index >= cmap->map.max_entries) {
		*next = 0;
		return 0;
	}

	if (index == cmap->map.max_entries - 1)
		return -ENOENT;
	*next = index + 1;
	return 0;
}

static long cpu_map_redirect(struct bpf_map *map, u64 index, u64 flags)
{
	return __bpf_xdp_redirect_map(map, index, flags, 0,
				      __cpu_map_lookup_elem);
}

static u64 cpu_map_mem_usage(const struct bpf_map *map)
{
	u64 usage = sizeof(struct bpf_cpu_map);

	/* Currently the dynamically allocated elements are not counted */
	usage += (u64)map->max_entries * sizeof(struct bpf_cpu_map_entry *);
	return usage;
}

BTF_ID_LIST_SINGLE(cpu_map_btf_ids, struct, bpf_cpu_map)
const struct bpf_map_ops cpu_map_ops = {
	.map_meta_equal		= bpf_map_meta_equal,
	.map_alloc		= cpu_map_alloc,
	.map_free		= cpu_map_free,
	.map_delete_elem	= cpu_map_delete_elem,
	.map_update_elem	= cpu_map_update_elem,
	.map_lookup_elem	= cpu_map_lookup_elem,
	.map_get_next_key	= cpu_map_get_next_key,
	.map_check_btf		= map_check_no_btf,
	.map_mem_usage		= cpu_map_mem_usage,
	.map_btf_id		= &cpu_map_btf_ids[0],
	.map_redirect		= cpu_map_redirect,
};

static void bq_flush_to_queue(struct xdp_bulk_queue *bq)
{
	struct bpf_cpu_map_entry *rcpu = bq->obj;
	unsigned int processed = 0, drops = 0;
	const int to_cpu = rcpu->cpu;
	struct ptr_ring *q;
	int i;

	if (unlikely(!bq->count))
		return;

	q = rcpu->queue;
	spin_lock(&q->producer_lock);

	for (i = 0; i < bq->count; i++) {
		struct xdp_frame *xdpf = bq->q[i];
		int err;

		err = __ptr_ring_produce(q, xdpf);
		if (err) {
			drops++;
			xdp_return_frame_rx_napi(xdpf);
		}
		processed++;
	}
	bq->count = 0;
	spin_unlock(&q->producer_lock);

	__list_del_clearprev(&bq->flush_node);

	/* Feedback loop via tracepoints */
	trace_xdp_cpumap_enqueue(rcpu->map_id, processed, drops, to_cpu);
}

/* Runs under RCU-read-side, plus in softirq under NAPI protection.
 * Thus, safe percpu variable access.
 */
static void bq_enqueue(struct bpf_cpu_map_entry *rcpu, struct xdp_frame *xdpf)
{
	struct list_head *flush_list = this_cpu_ptr(&cpu_map_flush_list);
	struct xdp_bulk_queue *bq = this_cpu_ptr(rcpu->bulkq);

	if (unlikely(bq->count == CPU_MAP_BULK_SIZE))
		bq_flush_to_queue(bq);

	/* Notice, xdp_buff/page MUST be queued here, long enough for
	 * driver to code invoking us to finished, due to driver
	 * (e.g. ixgbe) recycle tricks based on page-refcnt.
	 *
	 * Thus, incoming xdp_frame is always queued here (else we race
	 * with another CPU on page-refcnt and remaining driver code).
	 * Queue time is very short, as driver will invoke flush
	 * operation, when completing napi->poll call.
	 */
	bq->q[bq->count++] = xdpf;

	if (!bq->flush_node.prev)
		list_add(&bq->flush_node, flush_list);
}

int cpu_map_enqueue(struct bpf_cpu_map_entry *rcpu, struct xdp_frame *xdpf,
		    struct net_device *dev_rx)
{
	/* Info needed when constructing SKB on remote CPU */
	xdpf->dev_rx = dev_rx;

	bq_enqueue(rcpu, xdpf);
	return 0;
}

int cpu_map_generic_redirect(struct bpf_cpu_map_entry *rcpu,
			     struct sk_buff *skb)
{
	int ret;

	__skb_pull(skb, skb->mac_len);
	skb_set_redirected(skb, false);
	__ptr_set_bit(0, &skb);

	ret = ptr_ring_produce(rcpu->queue, skb);
	if (ret < 0)
		goto trace;

	wake_up_process(rcpu->kthread);
trace:
	trace_xdp_cpumap_enqueue(rcpu->map_id, !ret, !!ret, rcpu->cpu);
	return ret;
}

void __cpu_map_flush(void)
{
	struct list_head *flush_list = this_cpu_ptr(&cpu_map_flush_list);
	struct xdp_bulk_queue *bq, *tmp;

	list_for_each_entry_safe(bq, tmp, flush_list, flush_node) {
		bq_flush_to_queue(bq);

		/* If already running, costs spin_lock_irqsave + smb_mb */
		wake_up_process(bq->obj->kthread);
	}
}

static int __init cpu_map_init(void)
{
	int cpu;

	for_each_possible_cpu(cpu)
		INIT_LIST_HEAD(&per_cpu(cpu_map_flush_list, cpu));
	return 0;
}

subsys_initcall(cpu_map_init);<|MERGE_RESOLUTION|>--- conflicted
+++ resolved
@@ -68,16 +68,8 @@
 	struct bpf_cpumap_val value;
 	struct bpf_prog *prog;
 
-<<<<<<< HEAD
-	atomic_t refcnt; /* Control when this struct can be free'ed */
-	struct rcu_head rcu;
-
-	struct work_struct kthread_stop_wq;
-	struct completion kthread_running;
-=======
 	struct completion kthread_running;
 	struct rcu_work free_work;
->>>>>>> aad2c2fb
 };
 
 struct bpf_cpu_map {
@@ -130,7 +122,6 @@
 	 * gracefully and warn once.
 	 */
 	void *ptr;
-<<<<<<< HEAD
 
 	while ((ptr = ptr_ring_consume(ring))) {
 		WARN_ON_ONCE(1);
@@ -141,47 +132,6 @@
 		}
 		xdp_return_frame(ptr);
 	}
-}
-
-static void put_cpu_map_entry(struct bpf_cpu_map_entry *rcpu)
-{
-	if (atomic_dec_and_test(&rcpu->refcnt)) {
-		if (rcpu->prog)
-			bpf_prog_put(rcpu->prog);
-		/* The queue should be empty at this point */
-		__cpu_map_ring_cleanup(rcpu->queue);
-		ptr_ring_cleanup(rcpu->queue, NULL);
-		kfree(rcpu->queue);
-		kfree(rcpu);
-	}
-}
-
-/* called from workqueue, to workaround syscall using preempt_disable */
-static void cpu_map_kthread_stop(struct work_struct *work)
-{
-	struct bpf_cpu_map_entry *rcpu;
-
-	rcpu = container_of(work, struct bpf_cpu_map_entry, kthread_stop_wq);
-
-	/* Wait for flush in __cpu_map_entry_free(), via full RCU barrier,
-	 * as it waits until all in-flight call_rcu() callbacks complete.
-	 */
-	rcu_barrier();
-
-	/* kthread_stop will wake_up_process and wait for it to complete */
-	kthread_stop(rcpu->kthread);
-=======
-
-	while ((ptr = ptr_ring_consume(ring))) {
-		WARN_ON_ONCE(1);
-		if (unlikely(__ptr_test_bit(0, &ptr))) {
-			__ptr_clear_bit(0, &ptr);
-			kfree_skb(ptr);
-			continue;
-		}
-		xdp_return_frame(ptr);
-	}
->>>>>>> aad2c2fb
 }
 
 static void cpu_map_bpf_prog_run_skb(struct bpf_cpu_map_entry *rcpu,
