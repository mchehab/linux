--- conflicted
+++ resolved
@@ -85,11 +85,7 @@
 	depends on I2C
 	depends on REGMAP_I2C
 	help
-<<<<<<< HEAD
-	  This driver provides support for the Nvidia SN2201 platfom.
-=======
 	  This driver provides support for the Nvidia SN2201 platform.
->>>>>>> f777316e
 	  The SN2201 is a highly integrated for one rack unit system with
 	  L3 management switches. It has 48 x 1Gbps RJ45 + 4 x 100G QSFP28
 	  ports in a compact 1RU form factor. The system also including a
