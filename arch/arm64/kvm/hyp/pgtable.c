// SPDX-License-Identifier: GPL-2.0-only
/*
 * Stand-alone page-table allocator for hyp stage-1 and guest stage-2.
 * No bombay mix was harmed in the writing of this file.
 *
 * Copyright (C) 2020 Google LLC
 * Author: Will Deacon <will@kernel.org>
 */

#include <linux/bitfield.h>
#include <asm/kvm_pgtable.h>
#include <asm/stage2_pgtable.h>


#define KVM_PTE_TYPE			BIT(1)
#define KVM_PTE_TYPE_BLOCK		0
#define KVM_PTE_TYPE_PAGE		1
#define KVM_PTE_TYPE_TABLE		1

#define KVM_PTE_LEAF_ATTR_LO		GENMASK(11, 2)

#define KVM_PTE_LEAF_ATTR_LO_S1_ATTRIDX	GENMASK(4, 2)
#define KVM_PTE_LEAF_ATTR_LO_S1_AP	GENMASK(7, 6)
#define KVM_PTE_LEAF_ATTR_LO_S1_AP_RO		\
	({ cpus_have_final_cap(ARM64_KVM_HVHE) ? 2 : 3; })
#define KVM_PTE_LEAF_ATTR_LO_S1_AP_RW		\
	({ cpus_have_final_cap(ARM64_KVM_HVHE) ? 0 : 1; })
#define KVM_PTE_LEAF_ATTR_LO_S1_SH	GENMASK(9, 8)
#define KVM_PTE_LEAF_ATTR_LO_S1_SH_IS	3
#define KVM_PTE_LEAF_ATTR_LO_S1_AF	BIT(10)

#define KVM_PTE_LEAF_ATTR_LO_S2_MEMATTR	GENMASK(5, 2)
#define KVM_PTE_LEAF_ATTR_LO_S2_S2AP_R	BIT(6)
#define KVM_PTE_LEAF_ATTR_LO_S2_S2AP_W	BIT(7)
#define KVM_PTE_LEAF_ATTR_LO_S2_SH	GENMASK(9, 8)
#define KVM_PTE_LEAF_ATTR_LO_S2_SH_IS	3
#define KVM_PTE_LEAF_ATTR_LO_S2_AF	BIT(10)

#define KVM_PTE_LEAF_ATTR_HI		GENMASK(63, 50)

#define KVM_PTE_LEAF_ATTR_HI_SW		GENMASK(58, 55)

#define KVM_PTE_LEAF_ATTR_HI_S1_XN	BIT(54)

#define KVM_PTE_LEAF_ATTR_HI_S2_XN	BIT(54)

#define KVM_PTE_LEAF_ATTR_HI_S1_GP	BIT(50)

#define KVM_PTE_LEAF_ATTR_S2_PERMS	(KVM_PTE_LEAF_ATTR_LO_S2_S2AP_R | \
					 KVM_PTE_LEAF_ATTR_LO_S2_S2AP_W | \
					 KVM_PTE_LEAF_ATTR_HI_S2_XN)

#define KVM_INVALID_PTE_OWNER_MASK	GENMASK(9, 2)
#define KVM_MAX_OWNER_ID		1

/*
 * Used to indicate a pte for which a 'break-before-make' sequence is in
 * progress.
 */
#define KVM_INVALID_PTE_LOCKED		BIT(10)

struct kvm_pgtable_walk_data {
	struct kvm_pgtable_walker	*walker;

	const u64			start;
	u64				addr;
	const u64			end;
};

static bool kvm_pgtable_walk_skip_bbm_tlbi(const struct kvm_pgtable_visit_ctx *ctx)
{
	return unlikely(ctx->flags & KVM_PGTABLE_WALK_SKIP_BBM_TLBI);
}

static bool kvm_pgtable_walk_skip_cmo(const struct kvm_pgtable_visit_ctx *ctx)
{
	return unlikely(ctx->flags & KVM_PGTABLE_WALK_SKIP_CMO);
}

static bool kvm_phys_is_valid(u64 phys)
{
	u64 parange_max = kvm_get_parange_max();
	u8 shift = id_aa64mmfr0_parange_to_phys_shift(parange_max);

	return phys < BIT(shift);
}

static bool kvm_block_mapping_supported(const struct kvm_pgtable_visit_ctx *ctx, u64 phys)
{
	u64 granule = kvm_granule_size(ctx->level);

	if (!kvm_level_supports_block_mapping(ctx->level))
		return false;

	if (granule > (ctx->end - ctx->addr))
		return false;

	if (kvm_phys_is_valid(phys) && !IS_ALIGNED(phys, granule))
		return false;

	return IS_ALIGNED(ctx->addr, granule);
}

static u32 kvm_pgtable_idx(struct kvm_pgtable_walk_data *data, s8 level)
{
	u64 shift = kvm_granule_shift(level);
	u64 mask = BIT(PAGE_SHIFT - 3) - 1;

	return (data->addr >> shift) & mask;
}

static u32 kvm_pgd_page_idx(struct kvm_pgtable *pgt, u64 addr)
{
	u64 shift = kvm_granule_shift(pgt->start_level - 1); /* May underflow */
	u64 mask = BIT(pgt->ia_bits) - 1;

	return (addr & mask) >> shift;
}

static u32 kvm_pgd_pages(u32 ia_bits, s8 start_level)
{
	struct kvm_pgtable pgt = {
		.ia_bits	= ia_bits,
		.start_level	= start_level,
	};

	return kvm_pgd_page_idx(&pgt, -1ULL) + 1;
}

static bool kvm_pte_table(kvm_pte_t pte, s8 level)
{
	if (level == KVM_PGTABLE_LAST_LEVEL)
		return false;

	if (!kvm_pte_valid(pte))
		return false;

	return FIELD_GET(KVM_PTE_TYPE, pte) == KVM_PTE_TYPE_TABLE;
}

static kvm_pte_t *kvm_pte_follow(kvm_pte_t pte, struct kvm_pgtable_mm_ops *mm_ops)
{
	return mm_ops->phys_to_virt(kvm_pte_to_phys(pte));
}

static void kvm_clear_pte(kvm_pte_t *ptep)
{
	WRITE_ONCE(*ptep, 0);
}

static kvm_pte_t kvm_init_table_pte(kvm_pte_t *childp, struct kvm_pgtable_mm_ops *mm_ops)
{
	kvm_pte_t pte = kvm_phys_to_pte(mm_ops->virt_to_phys(childp));

	pte |= FIELD_PREP(KVM_PTE_TYPE, KVM_PTE_TYPE_TABLE);
	pte |= KVM_PTE_VALID;
	return pte;
}

static kvm_pte_t kvm_init_valid_leaf_pte(u64 pa, kvm_pte_t attr, s8 level)
{
	kvm_pte_t pte = kvm_phys_to_pte(pa);
	u64 type = (level == KVM_PGTABLE_LAST_LEVEL) ? KVM_PTE_TYPE_PAGE :
						       KVM_PTE_TYPE_BLOCK;

	pte |= attr & (KVM_PTE_LEAF_ATTR_LO | KVM_PTE_LEAF_ATTR_HI);
	pte |= FIELD_PREP(KVM_PTE_TYPE, type);
	pte |= KVM_PTE_VALID;

	return pte;
}

static kvm_pte_t kvm_init_invalid_leaf_owner(u8 owner_id)
{
	return FIELD_PREP(KVM_INVALID_PTE_OWNER_MASK, owner_id);
}

static int kvm_pgtable_visitor_cb(struct kvm_pgtable_walk_data *data,
				  const struct kvm_pgtable_visit_ctx *ctx,
				  enum kvm_pgtable_walk_flags visit)
{
	struct kvm_pgtable_walker *walker = data->walker;

	/* Ensure the appropriate lock is held (e.g. RCU lock for stage-2 MMU) */
	WARN_ON_ONCE(kvm_pgtable_walk_shared(ctx) && !kvm_pgtable_walk_lock_held());
	return walker->cb(ctx, visit);
}

static bool kvm_pgtable_walk_continue(const struct kvm_pgtable_walker *walker,
				      int r)
{
	/*
	 * Visitor callbacks return EAGAIN when the conditions that led to a
	 * fault are no longer reflected in the page tables due to a race to
	 * update a PTE. In the context of a fault handler this is interpreted
	 * as a signal to retry guest execution.
	 *
	 * Ignore the return code altogether for walkers outside a fault handler
	 * (e.g. write protecting a range of memory) and chug along with the
	 * page table walk.
	 */
	if (r == -EAGAIN)
		return !(walker->flags & KVM_PGTABLE_WALK_HANDLE_FAULT);

	return !r;
}

static int __kvm_pgtable_walk(struct kvm_pgtable_walk_data *data,
			      struct kvm_pgtable_mm_ops *mm_ops, kvm_pteref_t pgtable, s8 level);

static inline int __kvm_pgtable_visit(struct kvm_pgtable_walk_data *data,
				      struct kvm_pgtable_mm_ops *mm_ops,
				      kvm_pteref_t pteref, s8 level)
{
	enum kvm_pgtable_walk_flags flags = data->walker->flags;
	kvm_pte_t *ptep = kvm_dereference_pteref(data->walker, pteref);
	struct kvm_pgtable_visit_ctx ctx = {
		.ptep	= ptep,
		.old	= READ_ONCE(*ptep),
		.arg	= data->walker->arg,
		.mm_ops	= mm_ops,
		.start	= data->start,
		.addr	= data->addr,
		.end	= data->end,
		.level	= level,
		.flags	= flags,
	};
	int ret = 0;
	bool reload = false;
	kvm_pteref_t childp;
	bool table = kvm_pte_table(ctx.old, level);

	if (table && (ctx.flags & KVM_PGTABLE_WALK_TABLE_PRE)) {
		ret = kvm_pgtable_visitor_cb(data, &ctx, KVM_PGTABLE_WALK_TABLE_PRE);
		reload = true;
	}

	if (!table && (ctx.flags & KVM_PGTABLE_WALK_LEAF)) {
		ret = kvm_pgtable_visitor_cb(data, &ctx, KVM_PGTABLE_WALK_LEAF);
		reload = true;
	}

	/*
	 * Reload the page table after invoking the walker callback for leaf
	 * entries or after pre-order traversal, to allow the walker to descend
	 * into a newly installed or replaced table.
	 */
	if (reload) {
		ctx.old = READ_ONCE(*ptep);
		table = kvm_pte_table(ctx.old, level);
	}

	if (!kvm_pgtable_walk_continue(data->walker, ret))
		goto out;

	if (!table) {
		data->addr = ALIGN_DOWN(data->addr, kvm_granule_size(level));
		data->addr += kvm_granule_size(level);
		goto out;
	}

	childp = (kvm_pteref_t)kvm_pte_follow(ctx.old, mm_ops);
	ret = __kvm_pgtable_walk(data, mm_ops, childp, level + 1);
	if (!kvm_pgtable_walk_continue(data->walker, ret))
		goto out;

	if (ctx.flags & KVM_PGTABLE_WALK_TABLE_POST)
		ret = kvm_pgtable_visitor_cb(data, &ctx, KVM_PGTABLE_WALK_TABLE_POST);

out:
	if (kvm_pgtable_walk_continue(data->walker, ret))
		return 0;

	return ret;
}

static int __kvm_pgtable_walk(struct kvm_pgtable_walk_data *data,
			      struct kvm_pgtable_mm_ops *mm_ops, kvm_pteref_t pgtable, s8 level)
{
	u32 idx;
	int ret = 0;

	if (WARN_ON_ONCE(level < KVM_PGTABLE_FIRST_LEVEL ||
			 level > KVM_PGTABLE_LAST_LEVEL))
		return -EINVAL;

	for (idx = kvm_pgtable_idx(data, level); idx < PTRS_PER_PTE; ++idx) {
		kvm_pteref_t pteref = &pgtable[idx];

		if (data->addr >= data->end)
			break;

		ret = __kvm_pgtable_visit(data, mm_ops, pteref, level);
		if (ret)
			break;
	}

	return ret;
}

static int _kvm_pgtable_walk(struct kvm_pgtable *pgt, struct kvm_pgtable_walk_data *data)
{
	u32 idx;
	int ret = 0;
	u64 limit = BIT(pgt->ia_bits);

	if (data->addr > limit || data->end > limit)
		return -ERANGE;

	if (!pgt->pgd)
		return -EINVAL;

	for (idx = kvm_pgd_page_idx(pgt, data->addr); data->addr < data->end; ++idx) {
		kvm_pteref_t pteref = &pgt->pgd[idx * PTRS_PER_PTE];

		ret = __kvm_pgtable_walk(data, pgt->mm_ops, pteref, pgt->start_level);
		if (ret)
			break;
	}

	return ret;
}

int kvm_pgtable_walk(struct kvm_pgtable *pgt, u64 addr, u64 size,
		     struct kvm_pgtable_walker *walker)
{
	struct kvm_pgtable_walk_data walk_data = {
		.start	= ALIGN_DOWN(addr, PAGE_SIZE),
		.addr	= ALIGN_DOWN(addr, PAGE_SIZE),
		.end	= PAGE_ALIGN(walk_data.addr + size),
		.walker	= walker,
	};
	int r;

	r = kvm_pgtable_walk_begin(walker);
	if (r)
		return r;

	r = _kvm_pgtable_walk(pgt, &walk_data);
	kvm_pgtable_walk_end(walker);

	return r;
}

struct leaf_walk_data {
	kvm_pte_t	pte;
	s8		level;
};

static int leaf_walker(const struct kvm_pgtable_visit_ctx *ctx,
		       enum kvm_pgtable_walk_flags visit)
{
	struct leaf_walk_data *data = ctx->arg;

	data->pte   = ctx->old;
	data->level = ctx->level;

	return 0;
}

int kvm_pgtable_get_leaf(struct kvm_pgtable *pgt, u64 addr,
			 kvm_pte_t *ptep, s8 *level)
{
	struct leaf_walk_data data;
	struct kvm_pgtable_walker walker = {
		.cb	= leaf_walker,
		.flags	= KVM_PGTABLE_WALK_LEAF,
		.arg	= &data,
	};
	int ret;

	ret = kvm_pgtable_walk(pgt, ALIGN_DOWN(addr, PAGE_SIZE),
			       PAGE_SIZE, &walker);
	if (!ret) {
		if (ptep)
			*ptep  = data.pte;
		if (level)
			*level = data.level;
	}

	return ret;
}

struct hyp_map_data {
	const u64			phys;
	kvm_pte_t			attr;
};

static int hyp_set_prot_attr(enum kvm_pgtable_prot prot, kvm_pte_t *ptep)
{
	bool device = prot & KVM_PGTABLE_PROT_DEVICE;
	u32 mtype = device ? MT_DEVICE_nGnRE : MT_NORMAL;
	kvm_pte_t attr = FIELD_PREP(KVM_PTE_LEAF_ATTR_LO_S1_ATTRIDX, mtype);
	u32 sh = KVM_PTE_LEAF_ATTR_LO_S1_SH_IS;
	u32 ap = (prot & KVM_PGTABLE_PROT_W) ? KVM_PTE_LEAF_ATTR_LO_S1_AP_RW :
					       KVM_PTE_LEAF_ATTR_LO_S1_AP_RO;

	if (!(prot & KVM_PGTABLE_PROT_R))
		return -EINVAL;

	if (prot & KVM_PGTABLE_PROT_X) {
		if (prot & KVM_PGTABLE_PROT_W)
			return -EINVAL;

		if (device)
			return -EINVAL;

		if (system_supports_bti_kernel())
			attr |= KVM_PTE_LEAF_ATTR_HI_S1_GP;
	} else {
		attr |= KVM_PTE_LEAF_ATTR_HI_S1_XN;
	}

	attr |= FIELD_PREP(KVM_PTE_LEAF_ATTR_LO_S1_AP, ap);
	if (!kvm_lpa2_is_enabled())
		attr |= FIELD_PREP(KVM_PTE_LEAF_ATTR_LO_S1_SH, sh);
	attr |= KVM_PTE_LEAF_ATTR_LO_S1_AF;
	attr |= prot & KVM_PTE_LEAF_ATTR_HI_SW;
	*ptep = attr;

	return 0;
}

enum kvm_pgtable_prot kvm_pgtable_hyp_pte_prot(kvm_pte_t pte)
{
	enum kvm_pgtable_prot prot = pte & KVM_PTE_LEAF_ATTR_HI_SW;
	u32 ap;

	if (!kvm_pte_valid(pte))
		return prot;

	if (!(pte & KVM_PTE_LEAF_ATTR_HI_S1_XN))
		prot |= KVM_PGTABLE_PROT_X;

	ap = FIELD_GET(KVM_PTE_LEAF_ATTR_LO_S1_AP, pte);
	if (ap == KVM_PTE_LEAF_ATTR_LO_S1_AP_RO)
		prot |= KVM_PGTABLE_PROT_R;
	else if (ap == KVM_PTE_LEAF_ATTR_LO_S1_AP_RW)
		prot |= KVM_PGTABLE_PROT_RW;

	return prot;
}

static bool hyp_map_walker_try_leaf(const struct kvm_pgtable_visit_ctx *ctx,
				    struct hyp_map_data *data)
{
	u64 phys = data->phys + (ctx->addr - ctx->start);
	kvm_pte_t new;

	if (!kvm_block_mapping_supported(ctx, phys))
		return false;

	new = kvm_init_valid_leaf_pte(phys, data->attr, ctx->level);
	if (ctx->old == new)
		return true;
	if (!kvm_pte_valid(ctx->old))
		ctx->mm_ops->get_page(ctx->ptep);
	else if (WARN_ON((ctx->old ^ new) & ~KVM_PTE_LEAF_ATTR_HI_SW))
		return false;

	smp_store_release(ctx->ptep, new);
	return true;
}

static int hyp_map_walker(const struct kvm_pgtable_visit_ctx *ctx,
			  enum kvm_pgtable_walk_flags visit)
{
	kvm_pte_t *childp, new;
	struct hyp_map_data *data = ctx->arg;
	struct kvm_pgtable_mm_ops *mm_ops = ctx->mm_ops;

	if (hyp_map_walker_try_leaf(ctx, data))
		return 0;

	if (WARN_ON(ctx->level == KVM_PGTABLE_LAST_LEVEL))
		return -EINVAL;

	childp = (kvm_pte_t *)mm_ops->zalloc_page(NULL);
	if (!childp)
		return -ENOMEM;

	new = kvm_init_table_pte(childp, mm_ops);
	mm_ops->get_page(ctx->ptep);
	smp_store_release(ctx->ptep, new);

	return 0;
}

int kvm_pgtable_hyp_map(struct kvm_pgtable *pgt, u64 addr, u64 size, u64 phys,
			enum kvm_pgtable_prot prot)
{
	int ret;
	struct hyp_map_data map_data = {
		.phys	= ALIGN_DOWN(phys, PAGE_SIZE),
	};
	struct kvm_pgtable_walker walker = {
		.cb	= hyp_map_walker,
		.flags	= KVM_PGTABLE_WALK_LEAF,
		.arg	= &map_data,
	};

	ret = hyp_set_prot_attr(prot, &map_data.attr);
	if (ret)
		return ret;

	ret = kvm_pgtable_walk(pgt, addr, size, &walker);
	dsb(ishst);
	isb();
	return ret;
}

static int hyp_unmap_walker(const struct kvm_pgtable_visit_ctx *ctx,
			    enum kvm_pgtable_walk_flags visit)
{
	kvm_pte_t *childp = NULL;
	u64 granule = kvm_granule_size(ctx->level);
	u64 *unmapped = ctx->arg;
	struct kvm_pgtable_mm_ops *mm_ops = ctx->mm_ops;

	if (!kvm_pte_valid(ctx->old))
		return -EINVAL;

	if (kvm_pte_table(ctx->old, ctx->level)) {
		childp = kvm_pte_follow(ctx->old, mm_ops);

		if (mm_ops->page_count(childp) != 1)
			return 0;

		kvm_clear_pte(ctx->ptep);
		dsb(ishst);
		__tlbi_level(vae2is, __TLBI_VADDR(ctx->addr, 0), TLBI_TTL_UNKNOWN);
	} else {
		if (ctx->end - ctx->addr < granule)
			return -EINVAL;

		kvm_clear_pte(ctx->ptep);
		dsb(ishst);
		__tlbi_level(vale2is, __TLBI_VADDR(ctx->addr, 0), ctx->level);
		*unmapped += granule;
	}

	dsb(ish);
	isb();
	mm_ops->put_page(ctx->ptep);

	if (childp)
		mm_ops->put_page(childp);

	return 0;
}

u64 kvm_pgtable_hyp_unmap(struct kvm_pgtable *pgt, u64 addr, u64 size)
{
	u64 unmapped = 0;
	struct kvm_pgtable_walker walker = {
		.cb	= hyp_unmap_walker,
		.arg	= &unmapped,
		.flags	= KVM_PGTABLE_WALK_LEAF | KVM_PGTABLE_WALK_TABLE_POST,
	};

	if (!pgt->mm_ops->page_count)
		return 0;

	kvm_pgtable_walk(pgt, addr, size, &walker);
	return unmapped;
}

int kvm_pgtable_hyp_init(struct kvm_pgtable *pgt, u32 va_bits,
			 struct kvm_pgtable_mm_ops *mm_ops)
{
	s8 start_level = KVM_PGTABLE_LAST_LEVEL + 1 -
			 ARM64_HW_PGTABLE_LEVELS(va_bits);

	if (start_level < KVM_PGTABLE_FIRST_LEVEL ||
	    start_level > KVM_PGTABLE_LAST_LEVEL)
		return -EINVAL;

	pgt->pgd = (kvm_pteref_t)mm_ops->zalloc_page(NULL);
	if (!pgt->pgd)
		return -ENOMEM;

	pgt->ia_bits		= va_bits;
	pgt->start_level	= start_level;
	pgt->mm_ops		= mm_ops;
	pgt->mmu		= NULL;
	pgt->force_pte_cb	= NULL;

	return 0;
}

static int hyp_free_walker(const struct kvm_pgtable_visit_ctx *ctx,
			   enum kvm_pgtable_walk_flags visit)
{
	struct kvm_pgtable_mm_ops *mm_ops = ctx->mm_ops;

	if (!kvm_pte_valid(ctx->old))
		return 0;

	mm_ops->put_page(ctx->ptep);

	if (kvm_pte_table(ctx->old, ctx->level))
		mm_ops->put_page(kvm_pte_follow(ctx->old, mm_ops));

	return 0;
}

void kvm_pgtable_hyp_destroy(struct kvm_pgtable *pgt)
{
	struct kvm_pgtable_walker walker = {
		.cb	= hyp_free_walker,
		.flags	= KVM_PGTABLE_WALK_LEAF | KVM_PGTABLE_WALK_TABLE_POST,
	};

	WARN_ON(kvm_pgtable_walk(pgt, 0, BIT(pgt->ia_bits), &walker));
	pgt->mm_ops->put_page(kvm_dereference_pteref(&walker, pgt->pgd));
	pgt->pgd = NULL;
}

struct stage2_map_data {
	const u64			phys;
	kvm_pte_t			attr;
	u8				owner_id;

	kvm_pte_t			*anchor;
	kvm_pte_t			*childp;

	struct kvm_s2_mmu		*mmu;
	void				*memcache;

	/* Force mappings to page granularity */
	bool				force_pte;
};

u64 kvm_get_vtcr(u64 mmfr0, u64 mmfr1, u32 phys_shift)
{
	u64 vtcr = VTCR_EL2_FLAGS;
	s8 lvls;

	vtcr |= kvm_get_parange(mmfr0) << VTCR_EL2_PS_SHIFT;
	vtcr |= VTCR_EL2_T0SZ(phys_shift);
	/*
	 * Use a minimum 2 level page table to prevent splitting
	 * host PMD huge pages at stage2.
	 */
	lvls = stage2_pgtable_levels(phys_shift);
	if (lvls < 2)
		lvls = 2;

	/*
	 * When LPA2 is enabled, the HW supports an extra level of translation
	 * (for 5 in total) when using 4K pages. It also introduces VTCR_EL2.SL2
	 * to as an addition to SL0 to enable encoding this extra start level.
	 * However, since we always use concatenated pages for the first level
	 * lookup, we will never need this extra level and therefore do not need
	 * to touch SL2.
	 */
	vtcr |= VTCR_EL2_LVLS_TO_SL0(lvls);

#ifdef CONFIG_ARM64_HW_AFDBM
	/*
	 * Enable the Hardware Access Flag management, unconditionally
	 * on all CPUs. In systems that have asymmetric support for the feature
	 * this allows KVM to leverage hardware support on the subset of cores
	 * that implement the feature.
	 *
	 * The architecture requires VTCR_EL2.HA to be RES0 (thus ignored by
	 * hardware) on implementations that do not advertise support for the
	 * feature. As such, setting HA unconditionally is safe, unless you
	 * happen to be running on a design that has unadvertised support for
	 * HAFDBS. Here be dragons.
	 */
	if (!cpus_have_final_cap(ARM64_WORKAROUND_AMPERE_AC03_CPU_38))
		vtcr |= VTCR_EL2_HA;
#endif /* CONFIG_ARM64_HW_AFDBM */

	if (kvm_lpa2_is_enabled())
		vtcr |= VTCR_EL2_DS;

	/* Set the vmid bits */
	vtcr |= (get_vmid_bits(mmfr1) == 16) ?
		VTCR_EL2_VS_16BIT :
		VTCR_EL2_VS_8BIT;

	return vtcr;
}

static bool stage2_has_fwb(struct kvm_pgtable *pgt)
{
	if (!cpus_have_final_cap(ARM64_HAS_STAGE2_FWB))
		return false;

	return !(pgt->flags & KVM_PGTABLE_S2_NOFWB);
}

void kvm_tlb_flush_vmid_range(struct kvm_s2_mmu *mmu,
				phys_addr_t addr, size_t size)
{
	unsigned long pages, inval_pages;

	if (!system_supports_tlb_range()) {
		kvm_call_hyp(__kvm_tlb_flush_vmid, mmu);
		return;
	}

	pages = size >> PAGE_SHIFT;
	while (pages > 0) {
		inval_pages = min(pages, MAX_TLBI_RANGE_PAGES);
		kvm_call_hyp(__kvm_tlb_flush_vmid_range, mmu, addr, inval_pages);

		addr += inval_pages << PAGE_SHIFT;
		pages -= inval_pages;
	}
}

#define KVM_S2_MEMATTR(pgt, attr) PAGE_S2_MEMATTR(attr, stage2_has_fwb(pgt))

static int stage2_set_prot_attr(struct kvm_pgtable *pgt, enum kvm_pgtable_prot prot,
				kvm_pte_t *ptep)
{
	kvm_pte_t attr;
	u32 sh = KVM_PTE_LEAF_ATTR_LO_S2_SH_IS;

	switch (prot & (KVM_PGTABLE_PROT_DEVICE |
			KVM_PGTABLE_PROT_NORMAL_NC)) {
	case KVM_PGTABLE_PROT_DEVICE | KVM_PGTABLE_PROT_NORMAL_NC:
		return -EINVAL;
	case KVM_PGTABLE_PROT_DEVICE:
		if (prot & KVM_PGTABLE_PROT_X)
			return -EINVAL;
		attr = KVM_S2_MEMATTR(pgt, DEVICE_nGnRE);
		break;
	case KVM_PGTABLE_PROT_NORMAL_NC:
		if (prot & KVM_PGTABLE_PROT_X)
			return -EINVAL;
		attr = KVM_S2_MEMATTR(pgt, NORMAL_NC);
		break;
	default:
		attr = KVM_S2_MEMATTR(pgt, NORMAL);
	}

	if (!(prot & KVM_PGTABLE_PROT_X))
		attr |= KVM_PTE_LEAF_ATTR_HI_S2_XN;

	if (prot & KVM_PGTABLE_PROT_R)
		attr |= KVM_PTE_LEAF_ATTR_LO_S2_S2AP_R;

	if (prot & KVM_PGTABLE_PROT_W)
		attr |= KVM_PTE_LEAF_ATTR_LO_S2_S2AP_W;

	if (!kvm_lpa2_is_enabled())
		attr |= FIELD_PREP(KVM_PTE_LEAF_ATTR_LO_S2_SH, sh);

	attr |= KVM_PTE_LEAF_ATTR_LO_S2_AF;
	attr |= prot & KVM_PTE_LEAF_ATTR_HI_SW;
	*ptep = attr;

	return 0;
}

enum kvm_pgtable_prot kvm_pgtable_stage2_pte_prot(kvm_pte_t pte)
{
	enum kvm_pgtable_prot prot = pte & KVM_PTE_LEAF_ATTR_HI_SW;

	if (!kvm_pte_valid(pte))
		return prot;

	if (pte & KVM_PTE_LEAF_ATTR_LO_S2_S2AP_R)
		prot |= KVM_PGTABLE_PROT_R;
	if (pte & KVM_PTE_LEAF_ATTR_LO_S2_S2AP_W)
		prot |= KVM_PGTABLE_PROT_W;
	if (!(pte & KVM_PTE_LEAF_ATTR_HI_S2_XN))
		prot |= KVM_PGTABLE_PROT_X;

	return prot;
}

static bool stage2_pte_needs_update(kvm_pte_t old, kvm_pte_t new)
{
	if (!kvm_pte_valid(old) || !kvm_pte_valid(new))
		return true;

	return ((old ^ new) & (~KVM_PTE_LEAF_ATTR_S2_PERMS));
}

static bool stage2_pte_is_counted(kvm_pte_t pte)
{
	/*
	 * The refcount tracks valid entries as well as invalid entries if they
	 * encode ownership of a page to another entity than the page-table
	 * owner, whose id is 0.
	 */
	return !!pte;
}

static bool stage2_pte_is_locked(kvm_pte_t pte)
{
	return !kvm_pte_valid(pte) && (pte & KVM_INVALID_PTE_LOCKED);
}

static bool stage2_try_set_pte(const struct kvm_pgtable_visit_ctx *ctx, kvm_pte_t new)
{
	if (!kvm_pgtable_walk_shared(ctx)) {
		WRITE_ONCE(*ctx->ptep, new);
		return true;
	}

	return cmpxchg(ctx->ptep, ctx->old, new) == ctx->old;
}

/**
 * stage2_try_break_pte() - Invalidates a pte according to the
 *			    'break-before-make' requirements of the
 *			    architecture.
 *
 * @ctx: context of the visited pte.
 * @mmu: stage-2 mmu
 *
 * Returns: true if the pte was successfully broken.
 *
 * If the removed pte was valid, performs the necessary serialization and TLB
 * invalidation for the old value. For counted ptes, drops the reference count
 * on the containing table page.
 */
static bool stage2_try_break_pte(const struct kvm_pgtable_visit_ctx *ctx,
				 struct kvm_s2_mmu *mmu)
{
	struct kvm_pgtable_mm_ops *mm_ops = ctx->mm_ops;

	if (stage2_pte_is_locked(ctx->old)) {
		/*
		 * Should never occur if this walker has exclusive access to the
		 * page tables.
		 */
		WARN_ON(!kvm_pgtable_walk_shared(ctx));
		return false;
	}

	if (!stage2_try_set_pte(ctx, KVM_INVALID_PTE_LOCKED))
		return false;

	if (!kvm_pgtable_walk_skip_bbm_tlbi(ctx)) {
		/*
		 * Perform the appropriate TLB invalidation based on the
		 * evicted pte value (if any).
		 */
		if (kvm_pte_table(ctx->old, ctx->level)) {
			u64 size = kvm_granule_size(ctx->level);
			u64 addr = ALIGN_DOWN(ctx->addr, size);

			kvm_tlb_flush_vmid_range(mmu, addr, size);
		} else if (kvm_pte_valid(ctx->old)) {
			kvm_call_hyp(__kvm_tlb_flush_vmid_ipa, mmu,
				     ctx->addr, ctx->level);
		}
	}

	if (stage2_pte_is_counted(ctx->old))
		mm_ops->put_page(ctx->ptep);

	return true;
}

static void stage2_make_pte(const struct kvm_pgtable_visit_ctx *ctx, kvm_pte_t new)
{
	struct kvm_pgtable_mm_ops *mm_ops = ctx->mm_ops;

	WARN_ON(!stage2_pte_is_locked(*ctx->ptep));

	if (stage2_pte_is_counted(new))
		mm_ops->get_page(ctx->ptep);

	smp_store_release(ctx->ptep, new);
}

static bool stage2_unmap_defer_tlb_flush(struct kvm_pgtable *pgt)
<<<<<<< HEAD
=======
{
	/*
	 * If FEAT_TLBIRANGE is implemented, defer the individual
	 * TLB invalidations until the entire walk is finished, and
	 * then use the range-based TLBI instructions to do the
	 * invalidations. Condition deferred TLB invalidation on the
	 * system supporting FWB as the optimization is entirely
	 * pointless when the unmap walker needs to perform CMOs.
	 */
	return system_supports_tlb_range() && stage2_has_fwb(pgt);
}

static void stage2_unmap_put_pte(const struct kvm_pgtable_visit_ctx *ctx,
				struct kvm_s2_mmu *mmu,
				struct kvm_pgtable_mm_ops *mm_ops)
>>>>>>> 0c383648
{
	struct kvm_pgtable *pgt = ctx->arg;

	/*
<<<<<<< HEAD
	 * If FEAT_TLBIRANGE is implemented, defer the individual
	 * TLB invalidations until the entire walk is finished, and
	 * then use the range-based TLBI instructions to do the
	 * invalidations. Condition deferred TLB invalidation on the
	 * system supporting FWB as the optimization is entirely
	 * pointless when the unmap walker needs to perform CMOs.
	 */
	return system_supports_tlb_range() && stage2_has_fwb(pgt);
}

static void stage2_unmap_put_pte(const struct kvm_pgtable_visit_ctx *ctx,
				struct kvm_s2_mmu *mmu,
				struct kvm_pgtable_mm_ops *mm_ops)
{
	struct kvm_pgtable *pgt = ctx->arg;

	/*
=======
>>>>>>> 0c383648
	 * Clear the existing PTE, and perform break-before-make if it was
	 * valid. Depending on the system support, defer the TLB maintenance
	 * for the same until the entire unmap walk is completed.
	 */
	if (kvm_pte_valid(ctx->old)) {
		kvm_clear_pte(ctx->ptep);

		if (kvm_pte_table(ctx->old, ctx->level)) {
			kvm_call_hyp(__kvm_tlb_flush_vmid_ipa, mmu, ctx->addr,
				     TLBI_TTL_UNKNOWN);
		} else if (!stage2_unmap_defer_tlb_flush(pgt)) {
			kvm_call_hyp(__kvm_tlb_flush_vmid_ipa, mmu, ctx->addr,
				     ctx->level);
		}
	}

	mm_ops->put_page(ctx->ptep);
}

static bool stage2_pte_cacheable(struct kvm_pgtable *pgt, kvm_pte_t pte)
{
	u64 memattr = pte & KVM_PTE_LEAF_ATTR_LO_S2_MEMATTR;
	return kvm_pte_valid(pte) && memattr == KVM_S2_MEMATTR(pgt, NORMAL);
}

static bool stage2_pte_executable(kvm_pte_t pte)
{
	return kvm_pte_valid(pte) && !(pte & KVM_PTE_LEAF_ATTR_HI_S2_XN);
}

static u64 stage2_map_walker_phys_addr(const struct kvm_pgtable_visit_ctx *ctx,
				       const struct stage2_map_data *data)
{
	u64 phys = data->phys;

	/*
	 * Stage-2 walks to update ownership data are communicated to the map
	 * walker using an invalid PA. Avoid offsetting an already invalid PA,
	 * which could overflow and make the address valid again.
	 */
	if (!kvm_phys_is_valid(phys))
		return phys;

	/*
	 * Otherwise, work out the correct PA based on how far the walk has
	 * gotten.
	 */
	return phys + (ctx->addr - ctx->start);
}

static bool stage2_leaf_mapping_allowed(const struct kvm_pgtable_visit_ctx *ctx,
					struct stage2_map_data *data)
{
	u64 phys = stage2_map_walker_phys_addr(ctx, data);

	if (data->force_pte && ctx->level < KVM_PGTABLE_LAST_LEVEL)
		return false;

	return kvm_block_mapping_supported(ctx, phys);
}

static int stage2_map_walker_try_leaf(const struct kvm_pgtable_visit_ctx *ctx,
				      struct stage2_map_data *data)
{
	kvm_pte_t new;
	u64 phys = stage2_map_walker_phys_addr(ctx, data);
	u64 granule = kvm_granule_size(ctx->level);
	struct kvm_pgtable *pgt = data->mmu->pgt;
	struct kvm_pgtable_mm_ops *mm_ops = ctx->mm_ops;

	if (!stage2_leaf_mapping_allowed(ctx, data))
		return -E2BIG;

	if (kvm_phys_is_valid(phys))
		new = kvm_init_valid_leaf_pte(phys, data->attr, ctx->level);
	else
		new = kvm_init_invalid_leaf_owner(data->owner_id);

	/*
	 * Skip updating the PTE if we are trying to recreate the exact
	 * same mapping or only change the access permissions. Instead,
	 * the vCPU will exit one more time from guest if still needed
	 * and then go through the path of relaxing permissions.
	 */
	if (!stage2_pte_needs_update(ctx->old, new))
		return -EAGAIN;

	/* If we're only changing software bits, then store them and go! */
	if (!kvm_pgtable_walk_shared(ctx) &&
	    !((ctx->old ^ new) & ~KVM_PTE_LEAF_ATTR_HI_SW)) {
		bool old_is_counted = stage2_pte_is_counted(ctx->old);

		if (old_is_counted != stage2_pte_is_counted(new)) {
			if (old_is_counted)
				mm_ops->put_page(ctx->ptep);
			else
				mm_ops->get_page(ctx->ptep);
		}
		WARN_ON_ONCE(!stage2_try_set_pte(ctx, new));
		return 0;
	}

	if (!stage2_try_break_pte(ctx, data->mmu))
		return -EAGAIN;

	/* Perform CMOs before installation of the guest stage-2 PTE */
	if (!kvm_pgtable_walk_skip_cmo(ctx) && mm_ops->dcache_clean_inval_poc &&
	    stage2_pte_cacheable(pgt, new))
		mm_ops->dcache_clean_inval_poc(kvm_pte_follow(new, mm_ops),
					       granule);

	if (!kvm_pgtable_walk_skip_cmo(ctx) && mm_ops->icache_inval_pou &&
	    stage2_pte_executable(new))
		mm_ops->icache_inval_pou(kvm_pte_follow(new, mm_ops), granule);

	stage2_make_pte(ctx, new);

	return 0;
}

static int stage2_map_walk_table_pre(const struct kvm_pgtable_visit_ctx *ctx,
				     struct stage2_map_data *data)
{
	struct kvm_pgtable_mm_ops *mm_ops = ctx->mm_ops;
	kvm_pte_t *childp = kvm_pte_follow(ctx->old, mm_ops);
	int ret;

	if (!stage2_leaf_mapping_allowed(ctx, data))
		return 0;

	ret = stage2_map_walker_try_leaf(ctx, data);
	if (ret)
		return ret;

	mm_ops->free_unlinked_table(childp, ctx->level);
	return 0;
}

static int stage2_map_walk_leaf(const struct kvm_pgtable_visit_ctx *ctx,
				struct stage2_map_data *data)
{
	struct kvm_pgtable_mm_ops *mm_ops = ctx->mm_ops;
	kvm_pte_t *childp, new;
	int ret;

	ret = stage2_map_walker_try_leaf(ctx, data);
	if (ret != -E2BIG)
		return ret;

	if (WARN_ON(ctx->level == KVM_PGTABLE_LAST_LEVEL))
		return -EINVAL;

	if (!data->memcache)
		return -ENOMEM;

	childp = mm_ops->zalloc_page(data->memcache);
	if (!childp)
		return -ENOMEM;

	if (!stage2_try_break_pte(ctx, data->mmu)) {
		mm_ops->put_page(childp);
		return -EAGAIN;
	}

	/*
	 * If we've run into an existing block mapping then replace it with
	 * a table. Accesses beyond 'end' that fall within the new table
	 * will be mapped lazily.
	 */
	new = kvm_init_table_pte(childp, mm_ops);
	stage2_make_pte(ctx, new);

	return 0;
}

/*
 * The TABLE_PRE callback runs for table entries on the way down, looking
 * for table entries which we could conceivably replace with a block entry
 * for this mapping. If it finds one it replaces the entry and calls
 * kvm_pgtable_mm_ops::free_unlinked_table() to tear down the detached table.
 *
 * Otherwise, the LEAF callback performs the mapping at the existing leaves
 * instead.
 */
static int stage2_map_walker(const struct kvm_pgtable_visit_ctx *ctx,
			     enum kvm_pgtable_walk_flags visit)
{
	struct stage2_map_data *data = ctx->arg;

	switch (visit) {
	case KVM_PGTABLE_WALK_TABLE_PRE:
		return stage2_map_walk_table_pre(ctx, data);
	case KVM_PGTABLE_WALK_LEAF:
		return stage2_map_walk_leaf(ctx, data);
	default:
		return -EINVAL;
	}
}

int kvm_pgtable_stage2_map(struct kvm_pgtable *pgt, u64 addr, u64 size,
			   u64 phys, enum kvm_pgtable_prot prot,
			   void *mc, enum kvm_pgtable_walk_flags flags)
{
	int ret;
	struct stage2_map_data map_data = {
		.phys		= ALIGN_DOWN(phys, PAGE_SIZE),
		.mmu		= pgt->mmu,
		.memcache	= mc,
		.force_pte	= pgt->force_pte_cb && pgt->force_pte_cb(addr, addr + size, prot),
	};
	struct kvm_pgtable_walker walker = {
		.cb		= stage2_map_walker,
		.flags		= flags |
				  KVM_PGTABLE_WALK_TABLE_PRE |
				  KVM_PGTABLE_WALK_LEAF,
		.arg		= &map_data,
	};

	if (WARN_ON((pgt->flags & KVM_PGTABLE_S2_IDMAP) && (addr != phys)))
		return -EINVAL;

	ret = stage2_set_prot_attr(pgt, prot, &map_data.attr);
	if (ret)
		return ret;

	ret = kvm_pgtable_walk(pgt, addr, size, &walker);
	dsb(ishst);
	return ret;
}

int kvm_pgtable_stage2_set_owner(struct kvm_pgtable *pgt, u64 addr, u64 size,
				 void *mc, u8 owner_id)
{
	int ret;
	struct stage2_map_data map_data = {
		.phys		= KVM_PHYS_INVALID,
		.mmu		= pgt->mmu,
		.memcache	= mc,
		.owner_id	= owner_id,
		.force_pte	= true,
	};
	struct kvm_pgtable_walker walker = {
		.cb		= stage2_map_walker,
		.flags		= KVM_PGTABLE_WALK_TABLE_PRE |
				  KVM_PGTABLE_WALK_LEAF,
		.arg		= &map_data,
	};

	if (owner_id > KVM_MAX_OWNER_ID)
		return -EINVAL;

	ret = kvm_pgtable_walk(pgt, addr, size, &walker);
	return ret;
}

static int stage2_unmap_walker(const struct kvm_pgtable_visit_ctx *ctx,
			       enum kvm_pgtable_walk_flags visit)
{
	struct kvm_pgtable *pgt = ctx->arg;
	struct kvm_s2_mmu *mmu = pgt->mmu;
	struct kvm_pgtable_mm_ops *mm_ops = ctx->mm_ops;
	kvm_pte_t *childp = NULL;
	bool need_flush = false;

	if (!kvm_pte_valid(ctx->old)) {
		if (stage2_pte_is_counted(ctx->old)) {
			kvm_clear_pte(ctx->ptep);
			mm_ops->put_page(ctx->ptep);
		}
		return 0;
	}

	if (kvm_pte_table(ctx->old, ctx->level)) {
		childp = kvm_pte_follow(ctx->old, mm_ops);

		if (mm_ops->page_count(childp) != 1)
			return 0;
	} else if (stage2_pte_cacheable(pgt, ctx->old)) {
		need_flush = !stage2_has_fwb(pgt);
	}

	/*
	 * This is similar to the map() path in that we unmap the entire
	 * block entry and rely on the remaining portions being faulted
	 * back lazily.
	 */
	stage2_unmap_put_pte(ctx, mmu, mm_ops);

	if (need_flush && mm_ops->dcache_clean_inval_poc)
		mm_ops->dcache_clean_inval_poc(kvm_pte_follow(ctx->old, mm_ops),
					       kvm_granule_size(ctx->level));

	if (childp)
		mm_ops->put_page(childp);

	return 0;
}

int kvm_pgtable_stage2_unmap(struct kvm_pgtable *pgt, u64 addr, u64 size)
{
	int ret;
	struct kvm_pgtable_walker walker = {
		.cb	= stage2_unmap_walker,
		.arg	= pgt,
		.flags	= KVM_PGTABLE_WALK_LEAF | KVM_PGTABLE_WALK_TABLE_POST,
	};

	ret = kvm_pgtable_walk(pgt, addr, size, &walker);
	if (stage2_unmap_defer_tlb_flush(pgt))
		/* Perform the deferred TLB invalidations */
		kvm_tlb_flush_vmid_range(pgt->mmu, addr, size);

	return ret;
}

struct stage2_attr_data {
	kvm_pte_t			attr_set;
	kvm_pte_t			attr_clr;
	kvm_pte_t			pte;
	s8				level;
};

static int stage2_attr_walker(const struct kvm_pgtable_visit_ctx *ctx,
			      enum kvm_pgtable_walk_flags visit)
{
	kvm_pte_t pte = ctx->old;
	struct stage2_attr_data *data = ctx->arg;
	struct kvm_pgtable_mm_ops *mm_ops = ctx->mm_ops;

	if (!kvm_pte_valid(ctx->old))
		return -EAGAIN;

	data->level = ctx->level;
	data->pte = pte;
	pte &= ~data->attr_clr;
	pte |= data->attr_set;

	/*
	 * We may race with the CPU trying to set the access flag here,
	 * but worst-case the access flag update gets lost and will be
	 * set on the next access instead.
	 */
	if (data->pte != pte) {
		/*
		 * Invalidate instruction cache before updating the guest
		 * stage-2 PTE if we are going to add executable permission.
		 */
		if (mm_ops->icache_inval_pou &&
		    stage2_pte_executable(pte) && !stage2_pte_executable(ctx->old))
			mm_ops->icache_inval_pou(kvm_pte_follow(pte, mm_ops),
						  kvm_granule_size(ctx->level));

		if (!stage2_try_set_pte(ctx, pte))
			return -EAGAIN;
	}

	return 0;
}

static int stage2_update_leaf_attrs(struct kvm_pgtable *pgt, u64 addr,
				    u64 size, kvm_pte_t attr_set,
				    kvm_pte_t attr_clr, kvm_pte_t *orig_pte,
				    s8 *level, enum kvm_pgtable_walk_flags flags)
{
	int ret;
	kvm_pte_t attr_mask = KVM_PTE_LEAF_ATTR_LO | KVM_PTE_LEAF_ATTR_HI;
	struct stage2_attr_data data = {
		.attr_set	= attr_set & attr_mask,
		.attr_clr	= attr_clr & attr_mask,
	};
	struct kvm_pgtable_walker walker = {
		.cb		= stage2_attr_walker,
		.arg		= &data,
		.flags		= flags | KVM_PGTABLE_WALK_LEAF,
	};

	ret = kvm_pgtable_walk(pgt, addr, size, &walker);
	if (ret)
		return ret;

	if (orig_pte)
		*orig_pte = data.pte;

	if (level)
		*level = data.level;
	return 0;
}

int kvm_pgtable_stage2_wrprotect(struct kvm_pgtable *pgt, u64 addr, u64 size)
{
	return stage2_update_leaf_attrs(pgt, addr, size, 0,
					KVM_PTE_LEAF_ATTR_LO_S2_S2AP_W,
					NULL, NULL, 0);
}

kvm_pte_t kvm_pgtable_stage2_mkyoung(struct kvm_pgtable *pgt, u64 addr)
{
	kvm_pte_t pte = 0;
	int ret;

	ret = stage2_update_leaf_attrs(pgt, addr, 1, KVM_PTE_LEAF_ATTR_LO_S2_AF, 0,
				       &pte, NULL,
				       KVM_PGTABLE_WALK_HANDLE_FAULT |
				       KVM_PGTABLE_WALK_SHARED);
	if (!ret)
		dsb(ishst);

	return pte;
}

struct stage2_age_data {
	bool	mkold;
	bool	young;
};

static int stage2_age_walker(const struct kvm_pgtable_visit_ctx *ctx,
			     enum kvm_pgtable_walk_flags visit)
{
	kvm_pte_t new = ctx->old & ~KVM_PTE_LEAF_ATTR_LO_S2_AF;
	struct stage2_age_data *data = ctx->arg;

	if (!kvm_pte_valid(ctx->old) || new == ctx->old)
		return 0;

	data->young = true;

	/*
	 * stage2_age_walker() is always called while holding the MMU lock for
	 * write, so this will always succeed. Nonetheless, this deliberately
	 * follows the race detection pattern of the other stage-2 walkers in
	 * case the locking mechanics of the MMU notifiers is ever changed.
	 */
	if (data->mkold && !stage2_try_set_pte(ctx, new))
		return -EAGAIN;

	/*
	 * "But where's the TLBI?!", you scream.
	 * "Over in the core code", I sigh.
	 *
	 * See the '->clear_flush_young()' callback on the KVM mmu notifier.
	 */
	return 0;
}

bool kvm_pgtable_stage2_test_clear_young(struct kvm_pgtable *pgt, u64 addr,
					 u64 size, bool mkold)
{
	struct stage2_age_data data = {
		.mkold		= mkold,
	};
	struct kvm_pgtable_walker walker = {
		.cb		= stage2_age_walker,
		.arg		= &data,
		.flags		= KVM_PGTABLE_WALK_LEAF,
	};

	WARN_ON(kvm_pgtable_walk(pgt, addr, size, &walker));
	return data.young;
}

int kvm_pgtable_stage2_relax_perms(struct kvm_pgtable *pgt, u64 addr,
				   enum kvm_pgtable_prot prot)
{
	int ret;
	s8 level;
	kvm_pte_t set = 0, clr = 0;

	if (prot & KVM_PTE_LEAF_ATTR_HI_SW)
		return -EINVAL;

	if (prot & KVM_PGTABLE_PROT_R)
		set |= KVM_PTE_LEAF_ATTR_LO_S2_S2AP_R;

	if (prot & KVM_PGTABLE_PROT_W)
		set |= KVM_PTE_LEAF_ATTR_LO_S2_S2AP_W;

	if (prot & KVM_PGTABLE_PROT_X)
		clr |= KVM_PTE_LEAF_ATTR_HI_S2_XN;

	ret = stage2_update_leaf_attrs(pgt, addr, 1, set, clr, NULL, &level,
				       KVM_PGTABLE_WALK_HANDLE_FAULT |
				       KVM_PGTABLE_WALK_SHARED);
	if (!ret || ret == -EAGAIN)
		kvm_call_hyp(__kvm_tlb_flush_vmid_ipa_nsh, pgt->mmu, addr, level);
	return ret;
}

static int stage2_flush_walker(const struct kvm_pgtable_visit_ctx *ctx,
			       enum kvm_pgtable_walk_flags visit)
{
	struct kvm_pgtable *pgt = ctx->arg;
	struct kvm_pgtable_mm_ops *mm_ops = pgt->mm_ops;

	if (!stage2_pte_cacheable(pgt, ctx->old))
		return 0;

	if (mm_ops->dcache_clean_inval_poc)
		mm_ops->dcache_clean_inval_poc(kvm_pte_follow(ctx->old, mm_ops),
					       kvm_granule_size(ctx->level));
	return 0;
}

int kvm_pgtable_stage2_flush(struct kvm_pgtable *pgt, u64 addr, u64 size)
{
	struct kvm_pgtable_walker walker = {
		.cb	= stage2_flush_walker,
		.flags	= KVM_PGTABLE_WALK_LEAF,
		.arg	= pgt,
	};

	if (stage2_has_fwb(pgt))
		return 0;

	return kvm_pgtable_walk(pgt, addr, size, &walker);
}

kvm_pte_t *kvm_pgtable_stage2_create_unlinked(struct kvm_pgtable *pgt,
					      u64 phys, s8 level,
					      enum kvm_pgtable_prot prot,
					      void *mc, bool force_pte)
{
	struct stage2_map_data map_data = {
		.phys		= phys,
		.mmu		= pgt->mmu,
		.memcache	= mc,
		.force_pte	= force_pte,
	};
	struct kvm_pgtable_walker walker = {
		.cb		= stage2_map_walker,
		.flags		= KVM_PGTABLE_WALK_LEAF |
				  KVM_PGTABLE_WALK_SKIP_BBM_TLBI |
				  KVM_PGTABLE_WALK_SKIP_CMO,
		.arg		= &map_data,
	};
	/*
	 * The input address (.addr) is irrelevant for walking an
	 * unlinked table. Construct an ambiguous IA range to map
	 * kvm_granule_size(level) worth of memory.
	 */
	struct kvm_pgtable_walk_data data = {
		.walker	= &walker,
		.addr	= 0,
		.end	= kvm_granule_size(level),
	};
	struct kvm_pgtable_mm_ops *mm_ops = pgt->mm_ops;
	kvm_pte_t *pgtable;
	int ret;

	if (!IS_ALIGNED(phys, kvm_granule_size(level)))
		return ERR_PTR(-EINVAL);

	ret = stage2_set_prot_attr(pgt, prot, &map_data.attr);
	if (ret)
		return ERR_PTR(ret);

	pgtable = mm_ops->zalloc_page(mc);
	if (!pgtable)
		return ERR_PTR(-ENOMEM);

	ret = __kvm_pgtable_walk(&data, mm_ops, (kvm_pteref_t)pgtable,
				 level + 1);
	if (ret) {
		kvm_pgtable_stage2_free_unlinked(mm_ops, pgtable, level);
		return ERR_PTR(ret);
	}

	return pgtable;
}

/*
 * Get the number of page-tables needed to replace a block with a
 * fully populated tree up to the PTE entries. Note that @level is
 * interpreted as in "level @level entry".
 */
static int stage2_block_get_nr_page_tables(s8 level)
{
	switch (level) {
	case 1:
		return PTRS_PER_PTE + 1;
	case 2:
		return 1;
	case 3:
		return 0;
	default:
		WARN_ON_ONCE(level < KVM_PGTABLE_MIN_BLOCK_LEVEL ||
			     level > KVM_PGTABLE_LAST_LEVEL);
		return -EINVAL;
	};
}

static int stage2_split_walker(const struct kvm_pgtable_visit_ctx *ctx,
			       enum kvm_pgtable_walk_flags visit)
{
	struct kvm_pgtable_mm_ops *mm_ops = ctx->mm_ops;
	struct kvm_mmu_memory_cache *mc = ctx->arg;
	struct kvm_s2_mmu *mmu;
	kvm_pte_t pte = ctx->old, new, *childp;
	enum kvm_pgtable_prot prot;
	s8 level = ctx->level;
	bool force_pte;
	int nr_pages;
	u64 phys;

	/* No huge-pages exist at the last level */
	if (level == KVM_PGTABLE_LAST_LEVEL)
		return 0;

	/* We only split valid block mappings */
	if (!kvm_pte_valid(pte))
		return 0;

	nr_pages = stage2_block_get_nr_page_tables(level);
	if (nr_pages < 0)
		return nr_pages;

	if (mc->nobjs >= nr_pages) {
		/* Build a tree mapped down to the PTE granularity. */
		force_pte = true;
	} else {
		/*
		 * Don't force PTEs, so create_unlinked() below does
		 * not populate the tree up to the PTE level. The
		 * consequence is that the call will require a single
		 * page of level 2 entries at level 1, or a single
		 * page of PTEs at level 2. If we are at level 1, the
		 * PTEs will be created recursively.
		 */
		force_pte = false;
		nr_pages = 1;
	}

	if (mc->nobjs < nr_pages)
		return -ENOMEM;

	mmu = container_of(mc, struct kvm_s2_mmu, split_page_cache);
	phys = kvm_pte_to_phys(pte);
	prot = kvm_pgtable_stage2_pte_prot(pte);

	childp = kvm_pgtable_stage2_create_unlinked(mmu->pgt, phys,
						    level, prot, mc, force_pte);
	if (IS_ERR(childp))
		return PTR_ERR(childp);

	if (!stage2_try_break_pte(ctx, mmu)) {
		kvm_pgtable_stage2_free_unlinked(mm_ops, childp, level);
		return -EAGAIN;
	}

	/*
	 * Note, the contents of the page table are guaranteed to be made
	 * visible before the new PTE is assigned because stage2_make_pte()
	 * writes the PTE using smp_store_release().
	 */
	new = kvm_init_table_pte(childp, mm_ops);
	stage2_make_pte(ctx, new);
	dsb(ishst);
	return 0;
}

int kvm_pgtable_stage2_split(struct kvm_pgtable *pgt, u64 addr, u64 size,
			     struct kvm_mmu_memory_cache *mc)
{
	struct kvm_pgtable_walker walker = {
		.cb	= stage2_split_walker,
		.flags	= KVM_PGTABLE_WALK_LEAF,
		.arg	= mc,
	};

	return kvm_pgtable_walk(pgt, addr, size, &walker);
}

int __kvm_pgtable_stage2_init(struct kvm_pgtable *pgt, struct kvm_s2_mmu *mmu,
			      struct kvm_pgtable_mm_ops *mm_ops,
			      enum kvm_pgtable_stage2_flags flags,
			      kvm_pgtable_force_pte_cb_t force_pte_cb)
{
	size_t pgd_sz;
	u64 vtcr = mmu->vtcr;
	u32 ia_bits = VTCR_EL2_IPA(vtcr);
	u32 sl0 = FIELD_GET(VTCR_EL2_SL0_MASK, vtcr);
	s8 start_level = VTCR_EL2_TGRAN_SL0_BASE - sl0;

	pgd_sz = kvm_pgd_pages(ia_bits, start_level) * PAGE_SIZE;
	pgt->pgd = (kvm_pteref_t)mm_ops->zalloc_pages_exact(pgd_sz);
	if (!pgt->pgd)
		return -ENOMEM;

	pgt->ia_bits		= ia_bits;
	pgt->start_level	= start_level;
	pgt->mm_ops		= mm_ops;
	pgt->mmu		= mmu;
	pgt->flags		= flags;
	pgt->force_pte_cb	= force_pte_cb;

	/* Ensure zeroed PGD pages are visible to the hardware walker */
	dsb(ishst);
	return 0;
}

size_t kvm_pgtable_stage2_pgd_size(u64 vtcr)
{
	u32 ia_bits = VTCR_EL2_IPA(vtcr);
	u32 sl0 = FIELD_GET(VTCR_EL2_SL0_MASK, vtcr);
	s8 start_level = VTCR_EL2_TGRAN_SL0_BASE - sl0;

	return kvm_pgd_pages(ia_bits, start_level) * PAGE_SIZE;
}

static int stage2_free_walker(const struct kvm_pgtable_visit_ctx *ctx,
			      enum kvm_pgtable_walk_flags visit)
{
	struct kvm_pgtable_mm_ops *mm_ops = ctx->mm_ops;

	if (!stage2_pte_is_counted(ctx->old))
		return 0;

	mm_ops->put_page(ctx->ptep);

	if (kvm_pte_table(ctx->old, ctx->level))
		mm_ops->put_page(kvm_pte_follow(ctx->old, mm_ops));

	return 0;
}

void kvm_pgtable_stage2_destroy(struct kvm_pgtable *pgt)
{
	size_t pgd_sz;
	struct kvm_pgtable_walker walker = {
		.cb	= stage2_free_walker,
		.flags	= KVM_PGTABLE_WALK_LEAF |
			  KVM_PGTABLE_WALK_TABLE_POST,
	};

	WARN_ON(kvm_pgtable_walk(pgt, 0, BIT(pgt->ia_bits), &walker));
	pgd_sz = kvm_pgd_pages(pgt->ia_bits, pgt->start_level) * PAGE_SIZE;
	pgt->mm_ops->free_pages_exact(kvm_dereference_pteref(&walker, pgt->pgd), pgd_sz);
	pgt->pgd = NULL;
}

void kvm_pgtable_stage2_free_unlinked(struct kvm_pgtable_mm_ops *mm_ops, void *pgtable, s8 level)
{
	kvm_pteref_t ptep = (kvm_pteref_t)pgtable;
	struct kvm_pgtable_walker walker = {
		.cb	= stage2_free_walker,
		.flags	= KVM_PGTABLE_WALK_LEAF |
			  KVM_PGTABLE_WALK_TABLE_POST,
	};
	struct kvm_pgtable_walk_data data = {
		.walker	= &walker,

		/*
		 * At this point the IPA really doesn't matter, as the page
		 * table being traversed has already been removed from the stage
		 * 2. Set an appropriate range to cover the entire page table.
		 */
		.addr	= 0,
		.end	= kvm_granule_size(level),
	};

	WARN_ON(__kvm_pgtable_walk(&data, mm_ops, ptep, level + 1));

	WARN_ON(mm_ops->page_count(pgtable) != 1);
	mm_ops->put_page(pgtable);
}<|MERGE_RESOLUTION|>--- conflicted
+++ resolved
@@ -873,8 +873,6 @@
 }
 
 static bool stage2_unmap_defer_tlb_flush(struct kvm_pgtable *pgt)
-<<<<<<< HEAD
-=======
 {
 	/*
 	 * If FEAT_TLBIRANGE is implemented, defer the individual
@@ -890,31 +888,10 @@
 static void stage2_unmap_put_pte(const struct kvm_pgtable_visit_ctx *ctx,
 				struct kvm_s2_mmu *mmu,
 				struct kvm_pgtable_mm_ops *mm_ops)
->>>>>>> 0c383648
 {
 	struct kvm_pgtable *pgt = ctx->arg;
 
 	/*
-<<<<<<< HEAD
-	 * If FEAT_TLBIRANGE is implemented, defer the individual
-	 * TLB invalidations until the entire walk is finished, and
-	 * then use the range-based TLBI instructions to do the
-	 * invalidations. Condition deferred TLB invalidation on the
-	 * system supporting FWB as the optimization is entirely
-	 * pointless when the unmap walker needs to perform CMOs.
-	 */
-	return system_supports_tlb_range() && stage2_has_fwb(pgt);
-}
-
-static void stage2_unmap_put_pte(const struct kvm_pgtable_visit_ctx *ctx,
-				struct kvm_s2_mmu *mmu,
-				struct kvm_pgtable_mm_ops *mm_ops)
-{
-	struct kvm_pgtable *pgt = ctx->arg;
-
-	/*
-=======
->>>>>>> 0c383648
 	 * Clear the existing PTE, and perform break-before-make if it was
 	 * valid. Depending on the system support, defer the TLB maintenance
 	 * for the same until the entire unmap walk is completed.
