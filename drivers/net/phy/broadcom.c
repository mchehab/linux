--- conflicted
+++ resolved
@@ -229,12 +229,8 @@
 		val |= BCM54XX_SHD_SCR3_DLLAPD_DIS;
 
 	if (phydev->dev_flags & PHY_BRCM_DIS_TXCRXC_NOENRGY) {
-<<<<<<< HEAD
-		if (BRCM_PHY_MODEL(phydev) == PHY_ID_BCM54810)
-=======
 		if (BRCM_PHY_MODEL(phydev) == PHY_ID_BCM54810 ||
 		    BRCM_PHY_MODEL(phydev) == PHY_ID_BCM54811)
->>>>>>> 4775cbe7
 			val |= BCM54810_SHD_SCR3_TRDDAPD;
 		else
 			val |= BCM54XX_SHD_SCR3_TRDDAPD;
