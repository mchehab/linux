// SPDX-License-Identifier: GPL-2.0
/* Copyright(c) 2013 - 2018 Intel Corporation. */

#include <linux/prefetch.h>
#include <linux/bpf_trace.h>
#include <net/xdp.h>
#include "i40e.h"
#include "i40e_trace.h"
#include "i40e_prototype.h"
#include "i40e_txrx_common.h"
#include "i40e_xsk.h"

#define I40E_TXD_CMD (I40E_TX_DESC_CMD_EOP | I40E_TX_DESC_CMD_RS)
/**
 * i40e_fdir - Generate a Flow Director descriptor based on fdata
 * @tx_ring: Tx ring to send buffer on
 * @fdata: Flow director filter data
 * @add: Indicate if we are adding a rule or deleting one
 *
 **/
static void i40e_fdir(struct i40e_ring *tx_ring,
		      struct i40e_fdir_filter *fdata, bool add)
{
	struct i40e_filter_program_desc *fdir_desc;
	struct i40e_pf *pf = tx_ring->vsi->back;
	u32 flex_ptype, dtype_cmd;
	u16 i;

	/* grab the next descriptor */
	i = tx_ring->next_to_use;
	fdir_desc = I40E_TX_FDIRDESC(tx_ring, i);

	i++;
	tx_ring->next_to_use = (i < tx_ring->count) ? i : 0;

	flex_ptype = I40E_TXD_FLTR_QW0_QINDEX_MASK &
		     (fdata->q_index << I40E_TXD_FLTR_QW0_QINDEX_SHIFT);

	flex_ptype |= I40E_TXD_FLTR_QW0_FLEXOFF_MASK &
		      (fdata->flex_off << I40E_TXD_FLTR_QW0_FLEXOFF_SHIFT);

	flex_ptype |= I40E_TXD_FLTR_QW0_PCTYPE_MASK &
		      (fdata->pctype << I40E_TXD_FLTR_QW0_PCTYPE_SHIFT);

	/* Use LAN VSI Id if not programmed by user */
	flex_ptype |= I40E_TXD_FLTR_QW0_DEST_VSI_MASK &
		      ((u32)(fdata->dest_vsi ? : pf->vsi[pf->lan_vsi]->id) <<
		       I40E_TXD_FLTR_QW0_DEST_VSI_SHIFT);

	dtype_cmd = I40E_TX_DESC_DTYPE_FILTER_PROG;

	dtype_cmd |= add ?
		     I40E_FILTER_PROGRAM_DESC_PCMD_ADD_UPDATE <<
		     I40E_TXD_FLTR_QW1_PCMD_SHIFT :
		     I40E_FILTER_PROGRAM_DESC_PCMD_REMOVE <<
		     I40E_TXD_FLTR_QW1_PCMD_SHIFT;

	dtype_cmd |= I40E_TXD_FLTR_QW1_DEST_MASK &
		     (fdata->dest_ctl << I40E_TXD_FLTR_QW1_DEST_SHIFT);

	dtype_cmd |= I40E_TXD_FLTR_QW1_FD_STATUS_MASK &
		     (fdata->fd_status << I40E_TXD_FLTR_QW1_FD_STATUS_SHIFT);

	if (fdata->cnt_index) {
		dtype_cmd |= I40E_TXD_FLTR_QW1_CNT_ENA_MASK;
		dtype_cmd |= I40E_TXD_FLTR_QW1_CNTINDEX_MASK &
			     ((u32)fdata->cnt_index <<
			      I40E_TXD_FLTR_QW1_CNTINDEX_SHIFT);
	}

	fdir_desc->qindex_flex_ptype_vsi = cpu_to_le32(flex_ptype);
	fdir_desc->rsvd = cpu_to_le32(0);
	fdir_desc->dtype_cmd_cntindex = cpu_to_le32(dtype_cmd);
	fdir_desc->fd_id = cpu_to_le32(fdata->fd_id);
}

#define I40E_FD_CLEAN_DELAY 10
/**
 * i40e_program_fdir_filter - Program a Flow Director filter
 * @fdir_data: Packet data that will be filter parameters
 * @raw_packet: the pre-allocated packet buffer for FDir
 * @pf: The PF pointer
 * @add: True for add/update, False for remove
 **/
static int i40e_program_fdir_filter(struct i40e_fdir_filter *fdir_data,
				    u8 *raw_packet, struct i40e_pf *pf,
				    bool add)
{
	struct i40e_tx_buffer *tx_buf, *first;
	struct i40e_tx_desc *tx_desc;
	struct i40e_ring *tx_ring;
	struct i40e_vsi *vsi;
	struct device *dev;
	dma_addr_t dma;
	u32 td_cmd = 0;
	u16 i;

	/* find existing FDIR VSI */
	vsi = i40e_find_vsi_by_type(pf, I40E_VSI_FDIR);
	if (!vsi)
		return -ENOENT;

	tx_ring = vsi->tx_rings[0];
	dev = tx_ring->dev;

	/* we need two descriptors to add/del a filter and we can wait */
	for (i = I40E_FD_CLEAN_DELAY; I40E_DESC_UNUSED(tx_ring) < 2; i--) {
		if (!i)
			return -EAGAIN;
		msleep_interruptible(1);
	}

	dma = dma_map_single(dev, raw_packet,
			     I40E_FDIR_MAX_RAW_PACKET_SIZE, DMA_TO_DEVICE);
	if (dma_mapping_error(dev, dma))
		goto dma_fail;

	/* grab the next descriptor */
	i = tx_ring->next_to_use;
	first = &tx_ring->tx_bi[i];
	i40e_fdir(tx_ring, fdir_data, add);

	/* Now program a dummy descriptor */
	i = tx_ring->next_to_use;
	tx_desc = I40E_TX_DESC(tx_ring, i);
	tx_buf = &tx_ring->tx_bi[i];

	tx_ring->next_to_use = ((i + 1) < tx_ring->count) ? i + 1 : 0;

	memset(tx_buf, 0, sizeof(struct i40e_tx_buffer));

	/* record length, and DMA address */
	dma_unmap_len_set(tx_buf, len, I40E_FDIR_MAX_RAW_PACKET_SIZE);
	dma_unmap_addr_set(tx_buf, dma, dma);

	tx_desc->buffer_addr = cpu_to_le64(dma);
	td_cmd = I40E_TXD_CMD | I40E_TX_DESC_CMD_DUMMY;

	tx_buf->tx_flags = I40E_TX_FLAGS_FD_SB;
	tx_buf->raw_buf = (void *)raw_packet;

	tx_desc->cmd_type_offset_bsz =
		build_ctob(td_cmd, 0, I40E_FDIR_MAX_RAW_PACKET_SIZE, 0);

	/* Force memory writes to complete before letting h/w
	 * know there are new descriptors to fetch.
	 */
	wmb();

	/* Mark the data descriptor to be watched */
	first->next_to_watch = tx_desc;

	writel(tx_ring->next_to_use, tx_ring->tail);
	return 0;

dma_fail:
	return -1;
}

/**
 * i40e_create_dummy_packet - Constructs dummy packet for HW
 * @dummy_packet: preallocated space for dummy packet
 * @ipv4: is layer 3 packet of version 4 or 6
 * @l4proto: next level protocol used in data portion of l3
 * @data: filter data
 *
 * Returns address of layer 4 protocol dummy packet.
 **/
static char *i40e_create_dummy_packet(u8 *dummy_packet, bool ipv4, u8 l4proto,
				      struct i40e_fdir_filter *data)
{
	bool is_vlan = !!data->vlan_tag;
	struct vlan_hdr vlan;
	struct ipv6hdr ipv6;
	struct ethhdr eth;
	struct iphdr ip;
	u8 *tmp;

	if (ipv4) {
		eth.h_proto = cpu_to_be16(ETH_P_IP);
		ip.protocol = l4proto;
		ip.version = 0x4;
		ip.ihl = 0x5;

		ip.daddr = data->dst_ip;
		ip.saddr = data->src_ip;
	} else {
		eth.h_proto = cpu_to_be16(ETH_P_IPV6);
		ipv6.nexthdr = l4proto;
		ipv6.version = 0x6;

		memcpy(&ipv6.saddr.in6_u.u6_addr32, data->src_ip6,
		       sizeof(__be32) * 4);
		memcpy(&ipv6.daddr.in6_u.u6_addr32, data->dst_ip6,
		       sizeof(__be32) * 4);
	}

	if (is_vlan) {
		vlan.h_vlan_TCI = data->vlan_tag;
		vlan.h_vlan_encapsulated_proto = eth.h_proto;
		eth.h_proto = data->vlan_etype;
	}

	tmp = dummy_packet;
	memcpy(tmp, &eth, sizeof(eth));
	tmp += sizeof(eth);

	if (is_vlan) {
		memcpy(tmp, &vlan, sizeof(vlan));
		tmp += sizeof(vlan);
	}

	if (ipv4) {
		memcpy(tmp, &ip, sizeof(ip));
		tmp += sizeof(ip);
	} else {
		memcpy(tmp, &ipv6, sizeof(ipv6));
		tmp += sizeof(ipv6);
	}

	return tmp;
}

/**
 * i40e_create_dummy_udp_packet - helper function to create UDP packet
 * @raw_packet: preallocated space for dummy packet
 * @ipv4: is layer 3 packet of version 4 or 6
 * @l4proto: next level protocol used in data portion of l3
 * @data: filter data
 *
 * Helper function to populate udp fields.
 **/
static void i40e_create_dummy_udp_packet(u8 *raw_packet, bool ipv4, u8 l4proto,
					 struct i40e_fdir_filter *data)
{
	struct udphdr *udp;
	u8 *tmp;

	tmp = i40e_create_dummy_packet(raw_packet, ipv4, IPPROTO_UDP, data);
	udp = (struct udphdr *)(tmp);
	udp->dest = data->dst_port;
	udp->source = data->src_port;
}

/**
 * i40e_create_dummy_tcp_packet - helper function to create TCP packet
 * @raw_packet: preallocated space for dummy packet
 * @ipv4: is layer 3 packet of version 4 or 6
 * @l4proto: next level protocol used in data portion of l3
 * @data: filter data
 *
 * Helper function to populate tcp fields.
 **/
static void i40e_create_dummy_tcp_packet(u8 *raw_packet, bool ipv4, u8 l4proto,
					 struct i40e_fdir_filter *data)
{
	struct tcphdr *tcp;
	u8 *tmp;
	/* Dummy tcp packet */
	static const char tcp_packet[] = {0, 0, 0, 0, 0, 0, 0, 0, 0, 0, 0, 0,
		0x50, 0x11, 0x0, 0x72, 0, 0, 0, 0};

	tmp = i40e_create_dummy_packet(raw_packet, ipv4, IPPROTO_TCP, data);

	tcp = (struct tcphdr *)tmp;
	memcpy(tcp, tcp_packet, sizeof(tcp_packet));
	tcp->dest = data->dst_port;
	tcp->source = data->src_port;
}

/**
 * i40e_create_dummy_sctp_packet - helper function to create SCTP packet
 * @raw_packet: preallocated space for dummy packet
 * @ipv4: is layer 3 packet of version 4 or 6
 * @l4proto: next level protocol used in data portion of l3
 * @data: filter data
 *
 * Helper function to populate sctp fields.
 **/
static void i40e_create_dummy_sctp_packet(u8 *raw_packet, bool ipv4,
					  u8 l4proto,
					  struct i40e_fdir_filter *data)
{
	struct sctphdr *sctp;
	u8 *tmp;

	tmp = i40e_create_dummy_packet(raw_packet, ipv4, IPPROTO_SCTP, data);

	sctp = (struct sctphdr *)tmp;
	sctp->dest = data->dst_port;
	sctp->source = data->src_port;
}

/**
 * i40e_prepare_fdir_filter - Prepare and program fdir filter
 * @pf: physical function to attach filter to
 * @fd_data: filter data
 * @add: add or delete filter
 * @packet_addr: address of dummy packet, used in filtering
 * @payload_offset: offset from dummy packet address to user defined data
 * @pctype: Packet type for which filter is used
 *
 * Helper function to offset data of dummy packet, program it and
 * handle errors.
 **/
static int i40e_prepare_fdir_filter(struct i40e_pf *pf,
				    struct i40e_fdir_filter *fd_data,
				    bool add, char *packet_addr,
				    int payload_offset, u8 pctype)
{
	int ret;

	if (fd_data->flex_filter) {
		u8 *payload;
		__be16 pattern = fd_data->flex_word;
		u16 off = fd_data->flex_offset;

		payload = packet_addr + payload_offset;

		/* If user provided vlan, offset payload by vlan header length */
		if (!!fd_data->vlan_tag)
			payload += VLAN_HLEN;

		*((__force __be16 *)(payload + off)) = pattern;
	}

	fd_data->pctype = pctype;
	ret = i40e_program_fdir_filter(fd_data, packet_addr, pf, add);
	if (ret) {
		dev_info(&pf->pdev->dev,
			 "PCTYPE:%d, Filter command send failed for fd_id:%d (ret = %d)\n",
			 fd_data->pctype, fd_data->fd_id, ret);
		/* Free the packet buffer since it wasn't added to the ring */
		return -EOPNOTSUPP;
	} else if (I40E_DEBUG_FD & pf->hw.debug_mask) {
		if (add)
			dev_info(&pf->pdev->dev,
				 "Filter OK for PCTYPE %d loc = %d\n",
				 fd_data->pctype, fd_data->fd_id);
		else
			dev_info(&pf->pdev->dev,
				 "Filter deleted for PCTYPE %d loc = %d\n",
				 fd_data->pctype, fd_data->fd_id);
	}

	return ret;
}

/**
 * i40e_change_filter_num - Prepare and program fdir filter
 * @ipv4: is layer 3 packet of version 4 or 6
 * @add: add or delete filter
 * @ipv4_filter_num: field to update
 * @ipv6_filter_num: field to update
 *
 * Update filter number field for pf.
 **/
static void i40e_change_filter_num(bool ipv4, bool add, u16 *ipv4_filter_num,
				   u16 *ipv6_filter_num)
{
	if (add) {
		if (ipv4)
			(*ipv4_filter_num)++;
		else
			(*ipv6_filter_num)++;
	} else {
		if (ipv4)
			(*ipv4_filter_num)--;
		else
			(*ipv6_filter_num)--;
	}
}

#define IP_HEADER_OFFSET		14
#define I40E_UDPIP_DUMMY_PACKET_LEN	42
#define I40E_UDPIP6_DUMMY_PACKET_LEN	62
/**
 * i40e_add_del_fdir_udp - Add/Remove UDP filters
 * @vsi: pointer to the targeted VSI
 * @fd_data: the flow director data required for the FDir descriptor
 * @add: true adds a filter, false removes it
 * @ipv4: true is v4, false is v6
 *
 * Returns 0 if the filters were successfully added or removed
 **/
static int i40e_add_del_fdir_udp(struct i40e_vsi *vsi,
				 struct i40e_fdir_filter *fd_data,
				 bool add,
				 bool ipv4)
{
	struct i40e_pf *pf = vsi->back;
	u8 *raw_packet;
	int ret;

	raw_packet = kzalloc(I40E_FDIR_MAX_RAW_PACKET_SIZE, GFP_KERNEL);
	if (!raw_packet)
		return -ENOMEM;

	i40e_create_dummy_udp_packet(raw_packet, ipv4, IPPROTO_UDP, fd_data);

	if (ipv4)
		ret = i40e_prepare_fdir_filter
			(pf, fd_data, add, raw_packet,
			 I40E_UDPIP_DUMMY_PACKET_LEN,
			 I40E_FILTER_PCTYPE_NONF_IPV4_UDP);
	else
		ret = i40e_prepare_fdir_filter
			(pf, fd_data, add, raw_packet,
			 I40E_UDPIP6_DUMMY_PACKET_LEN,
			 I40E_FILTER_PCTYPE_NONF_IPV6_UDP);

	if (ret) {
		kfree(raw_packet);
		return ret;
	}

	i40e_change_filter_num(ipv4, add, &pf->fd_udp4_filter_cnt,
			       &pf->fd_udp6_filter_cnt);

	return 0;
}

#define I40E_TCPIP_DUMMY_PACKET_LEN	54
#define I40E_TCPIP6_DUMMY_PACKET_LEN	74
/**
 * i40e_add_del_fdir_tcp - Add/Remove TCPv4 filters
 * @vsi: pointer to the targeted VSI
 * @fd_data: the flow director data required for the FDir descriptor
 * @add: true adds a filter, false removes it
 * @ipv4: true is v4, false is v6
 *
 * Returns 0 if the filters were successfully added or removed
 **/
static int i40e_add_del_fdir_tcp(struct i40e_vsi *vsi,
				 struct i40e_fdir_filter *fd_data,
				 bool add,
				 bool ipv4)
{
	struct i40e_pf *pf = vsi->back;
	u8 *raw_packet;
	int ret;

	raw_packet = kzalloc(I40E_FDIR_MAX_RAW_PACKET_SIZE, GFP_KERNEL);
	if (!raw_packet)
		return -ENOMEM;

	i40e_create_dummy_tcp_packet(raw_packet, ipv4, IPPROTO_TCP, fd_data);
	if (ipv4)
		ret = i40e_prepare_fdir_filter
			(pf, fd_data, add, raw_packet,
			 I40E_TCPIP_DUMMY_PACKET_LEN,
			 I40E_FILTER_PCTYPE_NONF_IPV4_TCP);
	else
		ret = i40e_prepare_fdir_filter
			(pf, fd_data, add, raw_packet,
			 I40E_TCPIP6_DUMMY_PACKET_LEN,
			 I40E_FILTER_PCTYPE_NONF_IPV6_TCP);

	if (ret) {
		kfree(raw_packet);
		return ret;
	}

	i40e_change_filter_num(ipv4, add, &pf->fd_tcp4_filter_cnt,
			       &pf->fd_tcp6_filter_cnt);

	if (add) {
		if ((pf->flags & I40E_FLAG_FD_ATR_ENABLED) &&
		    I40E_DEBUG_FD & pf->hw.debug_mask)
			dev_info(&pf->pdev->dev, "Forcing ATR off, sideband rules for TCP/IPv4 flow being applied\n");
		set_bit(__I40E_FD_ATR_AUTO_DISABLED, pf->state);
	}
	return 0;
}

#define I40E_SCTPIP_DUMMY_PACKET_LEN	46
#define I40E_SCTPIP6_DUMMY_PACKET_LEN	66
/**
 * i40e_add_del_fdir_sctp - Add/Remove SCTPv4 Flow Director filters for
 * a specific flow spec
 * @vsi: pointer to the targeted VSI
 * @fd_data: the flow director data required for the FDir descriptor
 * @add: true adds a filter, false removes it
 * @ipv4: true is v4, false is v6
 *
 * Returns 0 if the filters were successfully added or removed
 **/
static int i40e_add_del_fdir_sctp(struct i40e_vsi *vsi,
				  struct i40e_fdir_filter *fd_data,
				  bool add,
				  bool ipv4)
{
	struct i40e_pf *pf = vsi->back;
	u8 *raw_packet;
	int ret;

	raw_packet = kzalloc(I40E_FDIR_MAX_RAW_PACKET_SIZE, GFP_KERNEL);
	if (!raw_packet)
		return -ENOMEM;

	i40e_create_dummy_sctp_packet(raw_packet, ipv4, IPPROTO_SCTP, fd_data);

	if (ipv4)
		ret = i40e_prepare_fdir_filter
			(pf, fd_data, add, raw_packet,
			 I40E_SCTPIP_DUMMY_PACKET_LEN,
			 I40E_FILTER_PCTYPE_NONF_IPV4_SCTP);
	else
		ret = i40e_prepare_fdir_filter
			(pf, fd_data, add, raw_packet,
			 I40E_SCTPIP6_DUMMY_PACKET_LEN,
			 I40E_FILTER_PCTYPE_NONF_IPV6_SCTP);

	if (ret) {
		kfree(raw_packet);
		return ret;
	}

	i40e_change_filter_num(ipv4, add, &pf->fd_sctp4_filter_cnt,
			       &pf->fd_sctp6_filter_cnt);

	return 0;
}

#define I40E_IP_DUMMY_PACKET_LEN	34
#define I40E_IP6_DUMMY_PACKET_LEN	54
/**
 * i40e_add_del_fdir_ip - Add/Remove IPv4 Flow Director filters for
 * a specific flow spec
 * @vsi: pointer to the targeted VSI
 * @fd_data: the flow director data required for the FDir descriptor
 * @add: true adds a filter, false removes it
 * @ipv4: true is v4, false is v6
 *
 * Returns 0 if the filters were successfully added or removed
 **/
static int i40e_add_del_fdir_ip(struct i40e_vsi *vsi,
				struct i40e_fdir_filter *fd_data,
				bool add,
				bool ipv4)
{
	struct i40e_pf *pf = vsi->back;
	int payload_offset;
	u8 *raw_packet;
	int iter_start;
	int iter_end;
	int ret;
	int i;

	if (ipv4) {
		iter_start = I40E_FILTER_PCTYPE_NONF_IPV4_OTHER;
		iter_end = I40E_FILTER_PCTYPE_FRAG_IPV4;
	} else {
		iter_start = I40E_FILTER_PCTYPE_NONF_IPV6_OTHER;
		iter_end = I40E_FILTER_PCTYPE_FRAG_IPV6;
	}

	for (i = iter_start; i <= iter_end; i++) {
		raw_packet = kzalloc(I40E_FDIR_MAX_RAW_PACKET_SIZE, GFP_KERNEL);
		if (!raw_packet)
			return -ENOMEM;

		/* IPv6 no header option differs from IPv4 */
		(void)i40e_create_dummy_packet
			(raw_packet, ipv4, (ipv4) ? IPPROTO_IP : IPPROTO_NONE,
			 fd_data);

		payload_offset = (ipv4) ? I40E_IP_DUMMY_PACKET_LEN :
			I40E_IP6_DUMMY_PACKET_LEN;
		ret = i40e_prepare_fdir_filter(pf, fd_data, add, raw_packet,
					       payload_offset, i);
		if (ret)
			goto err;
	}

	i40e_change_filter_num(ipv4, add, &pf->fd_ip4_filter_cnt,
			       &pf->fd_ip6_filter_cnt);

	return 0;
err:
	kfree(raw_packet);
	return ret;
}

/**
 * i40e_add_del_fdir - Build raw packets to add/del fdir filter
 * @vsi: pointer to the targeted VSI
 * @input: filter to add or delete
 * @add: true adds a filter, false removes it
 *
 **/
int i40e_add_del_fdir(struct i40e_vsi *vsi,
		      struct i40e_fdir_filter *input, bool add)
{
	enum ip_ver { ipv6 = 0, ipv4 = 1 };
	struct i40e_pf *pf = vsi->back;
	int ret;

	switch (input->flow_type & ~FLOW_EXT) {
	case TCP_V4_FLOW:
		ret = i40e_add_del_fdir_tcp(vsi, input, add, ipv4);
		break;
	case UDP_V4_FLOW:
		ret = i40e_add_del_fdir_udp(vsi, input, add, ipv4);
		break;
	case SCTP_V4_FLOW:
		ret = i40e_add_del_fdir_sctp(vsi, input, add, ipv4);
		break;
	case TCP_V6_FLOW:
		ret = i40e_add_del_fdir_tcp(vsi, input, add, ipv6);
		break;
	case UDP_V6_FLOW:
		ret = i40e_add_del_fdir_udp(vsi, input, add, ipv6);
		break;
	case SCTP_V6_FLOW:
		ret = i40e_add_del_fdir_sctp(vsi, input, add, ipv6);
		break;
	case IP_USER_FLOW:
		switch (input->ipl4_proto) {
		case IPPROTO_TCP:
			ret = i40e_add_del_fdir_tcp(vsi, input, add, ipv4);
			break;
		case IPPROTO_UDP:
			ret = i40e_add_del_fdir_udp(vsi, input, add, ipv4);
			break;
		case IPPROTO_SCTP:
			ret = i40e_add_del_fdir_sctp(vsi, input, add, ipv4);
			break;
		case IPPROTO_IP:
			ret = i40e_add_del_fdir_ip(vsi, input, add, ipv4);
			break;
		default:
			/* We cannot support masking based on protocol */
			dev_info(&pf->pdev->dev, "Unsupported IPv4 protocol 0x%02x\n",
				 input->ipl4_proto);
			return -EINVAL;
		}
		break;
	case IPV6_USER_FLOW:
		switch (input->ipl4_proto) {
		case IPPROTO_TCP:
			ret = i40e_add_del_fdir_tcp(vsi, input, add, ipv6);
			break;
		case IPPROTO_UDP:
			ret = i40e_add_del_fdir_udp(vsi, input, add, ipv6);
			break;
		case IPPROTO_SCTP:
			ret = i40e_add_del_fdir_sctp(vsi, input, add, ipv6);
			break;
		case IPPROTO_IP:
			ret = i40e_add_del_fdir_ip(vsi, input, add, ipv6);
			break;
		default:
			/* We cannot support masking based on protocol */
			dev_info(&pf->pdev->dev, "Unsupported IPv6 protocol 0x%02x\n",
				 input->ipl4_proto);
			return -EINVAL;
		}
		break;
	default:
		dev_info(&pf->pdev->dev, "Unsupported flow type 0x%02x\n",
			 input->flow_type);
		return -EINVAL;
	}

	/* The buffer allocated here will be normally be freed by
	 * i40e_clean_fdir_tx_irq() as it reclaims resources after transmit
	 * completion. In the event of an error adding the buffer to the FDIR
	 * ring, it will immediately be freed. It may also be freed by
	 * i40e_clean_tx_ring() when closing the VSI.
	 */
	return ret;
}

/**
 * i40e_fd_handle_status - check the Programming Status for FD
 * @rx_ring: the Rx ring for this descriptor
 * @qword0_raw: qword0
 * @qword1: qword1 after le_to_cpu
 * @prog_id: the id originally used for programming
 *
 * This is used to verify if the FD programming or invalidation
 * requested by SW to the HW is successful or not and take actions accordingly.
 **/
static void i40e_fd_handle_status(struct i40e_ring *rx_ring, u64 qword0_raw,
				  u64 qword1, u8 prog_id)
{
	struct i40e_pf *pf = rx_ring->vsi->back;
	struct pci_dev *pdev = pf->pdev;
	struct i40e_16b_rx_wb_qw0 *qw0;
	u32 fcnt_prog, fcnt_avail;
	u32 error;

	qw0 = (struct i40e_16b_rx_wb_qw0 *)&qword0_raw;
	error = (qword1 & I40E_RX_PROG_STATUS_DESC_QW1_ERROR_MASK) >>
		I40E_RX_PROG_STATUS_DESC_QW1_ERROR_SHIFT;

	if (error == BIT(I40E_RX_PROG_STATUS_DESC_FD_TBL_FULL_SHIFT)) {
		pf->fd_inv = le32_to_cpu(qw0->hi_dword.fd_id);
		if (qw0->hi_dword.fd_id != 0 ||
		    (I40E_DEBUG_FD & pf->hw.debug_mask))
			dev_warn(&pdev->dev, "ntuple filter loc = %d, could not be added\n",
				 pf->fd_inv);

		/* Check if the programming error is for ATR.
		 * If so, auto disable ATR and set a state for
		 * flush in progress. Next time we come here if flush is in
		 * progress do nothing, once flush is complete the state will
		 * be cleared.
		 */
		if (test_bit(__I40E_FD_FLUSH_REQUESTED, pf->state))
			return;

		pf->fd_add_err++;
		/* store the current atr filter count */
		pf->fd_atr_cnt = i40e_get_current_atr_cnt(pf);

		if (qw0->hi_dword.fd_id == 0 &&
		    test_bit(__I40E_FD_SB_AUTO_DISABLED, pf->state)) {
			/* These set_bit() calls aren't atomic with the
			 * test_bit() here, but worse case we potentially
			 * disable ATR and queue a flush right after SB
			 * support is re-enabled. That shouldn't cause an
			 * issue in practice
			 */
			set_bit(__I40E_FD_ATR_AUTO_DISABLED, pf->state);
			set_bit(__I40E_FD_FLUSH_REQUESTED, pf->state);
		}

		/* filter programming failed most likely due to table full */
		fcnt_prog = i40e_get_global_fd_count(pf);
		fcnt_avail = pf->fdir_pf_filter_count;
		/* If ATR is running fcnt_prog can quickly change,
		 * if we are very close to full, it makes sense to disable
		 * FD ATR/SB and then re-enable it when there is room.
		 */
		if (fcnt_prog >= (fcnt_avail - I40E_FDIR_BUFFER_FULL_MARGIN)) {
			if ((pf->flags & I40E_FLAG_FD_SB_ENABLED) &&
			    !test_and_set_bit(__I40E_FD_SB_AUTO_DISABLED,
					      pf->state))
				if (I40E_DEBUG_FD & pf->hw.debug_mask)
					dev_warn(&pdev->dev, "FD filter space full, new ntuple rules will not be added\n");
		}
	} else if (error == BIT(I40E_RX_PROG_STATUS_DESC_NO_FD_ENTRY_SHIFT)) {
		if (I40E_DEBUG_FD & pf->hw.debug_mask)
			dev_info(&pdev->dev, "ntuple filter fd_id = %d, could not be removed\n",
				 qw0->hi_dword.fd_id);
	}
}

/**
 * i40e_unmap_and_free_tx_resource - Release a Tx buffer
 * @ring:      the ring that owns the buffer
 * @tx_buffer: the buffer to free
 **/
static void i40e_unmap_and_free_tx_resource(struct i40e_ring *ring,
					    struct i40e_tx_buffer *tx_buffer)
{
	if (tx_buffer->skb) {
		if (tx_buffer->tx_flags & I40E_TX_FLAGS_FD_SB)
			kfree(tx_buffer->raw_buf);
		else if (ring_is_xdp(ring))
			xdp_return_frame(tx_buffer->xdpf);
		else
			dev_kfree_skb_any(tx_buffer->skb);
		if (dma_unmap_len(tx_buffer, len))
			dma_unmap_single(ring->dev,
					 dma_unmap_addr(tx_buffer, dma),
					 dma_unmap_len(tx_buffer, len),
					 DMA_TO_DEVICE);
	} else if (dma_unmap_len(tx_buffer, len)) {
		dma_unmap_page(ring->dev,
			       dma_unmap_addr(tx_buffer, dma),
			       dma_unmap_len(tx_buffer, len),
			       DMA_TO_DEVICE);
	}

	tx_buffer->next_to_watch = NULL;
	tx_buffer->skb = NULL;
	dma_unmap_len_set(tx_buffer, len, 0);
	/* tx_buffer must be completely set up in the transmit path */
}

/**
 * i40e_clean_tx_ring - Free any empty Tx buffers
 * @tx_ring: ring to be cleaned
 **/
void i40e_clean_tx_ring(struct i40e_ring *tx_ring)
{
	unsigned long bi_size;
	u16 i;

	if (ring_is_xdp(tx_ring) && tx_ring->xsk_pool) {
		i40e_xsk_clean_tx_ring(tx_ring);
	} else {
		/* ring already cleared, nothing to do */
		if (!tx_ring->tx_bi)
			return;

		/* Free all the Tx ring sk_buffs */
		for (i = 0; i < tx_ring->count; i++)
			i40e_unmap_and_free_tx_resource(tx_ring,
							&tx_ring->tx_bi[i]);
	}

	bi_size = sizeof(struct i40e_tx_buffer) * tx_ring->count;
	memset(tx_ring->tx_bi, 0, bi_size);

	/* Zero out the descriptor ring */
	memset(tx_ring->desc, 0, tx_ring->size);

	tx_ring->next_to_use = 0;
	tx_ring->next_to_clean = 0;

	if (!tx_ring->netdev)
		return;

	/* cleanup Tx queue statistics */
	netdev_tx_reset_queue(txring_txq(tx_ring));
}

/**
 * i40e_free_tx_resources - Free Tx resources per queue
 * @tx_ring: Tx descriptor ring for a specific queue
 *
 * Free all transmit software resources
 **/
void i40e_free_tx_resources(struct i40e_ring *tx_ring)
{
	i40e_clean_tx_ring(tx_ring);
	kfree(tx_ring->tx_bi);
	tx_ring->tx_bi = NULL;
	kfree(tx_ring->xsk_descs);
	tx_ring->xsk_descs = NULL;

	if (tx_ring->desc) {
		dma_free_coherent(tx_ring->dev, tx_ring->size,
				  tx_ring->desc, tx_ring->dma);
		tx_ring->desc = NULL;
	}
}

/**
 * i40e_get_tx_pending - how many tx descriptors not processed
 * @ring: the ring of descriptors
 * @in_sw: use SW variables
 *
 * Since there is no access to the ring head register
 * in XL710, we need to use our local copies
 **/
u32 i40e_get_tx_pending(struct i40e_ring *ring, bool in_sw)
{
	u32 head, tail;

	if (!in_sw) {
		head = i40e_get_head(ring);
		tail = readl(ring->tail);
	} else {
		head = ring->next_to_clean;
		tail = ring->next_to_use;
	}

	if (head != tail)
		return (head < tail) ?
			tail - head : (tail + ring->count - head);

	return 0;
}

/**
 * i40e_detect_recover_hung - Function to detect and recover hung_queues
 * @vsi:  pointer to vsi struct with tx queues
 *
 * VSI has netdev and netdev has TX queues. This function is to check each of
 * those TX queues if they are hung, trigger recovery by issuing SW interrupt.
 **/
void i40e_detect_recover_hung(struct i40e_vsi *vsi)
{
	struct i40e_ring *tx_ring = NULL;
	struct net_device *netdev;
	unsigned int i;
	int packets;

	if (!vsi)
		return;

	if (test_bit(__I40E_VSI_DOWN, vsi->state))
		return;

	netdev = vsi->netdev;
	if (!netdev)
		return;

	if (!netif_carrier_ok(netdev))
		return;

	for (i = 0; i < vsi->num_queue_pairs; i++) {
		tx_ring = vsi->tx_rings[i];
		if (tx_ring && tx_ring->desc) {
			/* If packet counter has not changed the queue is
			 * likely stalled, so force an interrupt for this
			 * queue.
			 *
			 * prev_pkt_ctr would be negative if there was no
			 * pending work.
			 */
			packets = tx_ring->stats.packets & INT_MAX;
			if (tx_ring->tx_stats.prev_pkt_ctr == packets) {
				i40e_force_wb(vsi, tx_ring->q_vector);
				continue;
			}

			/* Memory barrier between read of packet count and call
			 * to i40e_get_tx_pending()
			 */
			smp_rmb();
			tx_ring->tx_stats.prev_pkt_ctr =
			    i40e_get_tx_pending(tx_ring, true) ? packets : -1;
		}
	}
}

/**
 * i40e_clean_tx_irq - Reclaim resources after transmit completes
 * @vsi: the VSI we care about
 * @tx_ring: Tx ring to clean
 * @napi_budget: Used to determine if we are in netpoll
 *
 * Returns true if there's any budget left (e.g. the clean is finished)
 **/
static bool i40e_clean_tx_irq(struct i40e_vsi *vsi,
			      struct i40e_ring *tx_ring, int napi_budget)
{
	int i = tx_ring->next_to_clean;
	struct i40e_tx_buffer *tx_buf;
	struct i40e_tx_desc *tx_head;
	struct i40e_tx_desc *tx_desc;
	unsigned int total_bytes = 0, total_packets = 0;
	unsigned int budget = vsi->work_limit;

	tx_buf = &tx_ring->tx_bi[i];
	tx_desc = I40E_TX_DESC(tx_ring, i);
	i -= tx_ring->count;

	tx_head = I40E_TX_DESC(tx_ring, i40e_get_head(tx_ring));

	do {
		struct i40e_tx_desc *eop_desc = tx_buf->next_to_watch;

		/* if next_to_watch is not set then there is no work pending */
		if (!eop_desc)
			break;

		/* prevent any other reads prior to eop_desc */
		smp_rmb();

		i40e_trace(clean_tx_irq, tx_ring, tx_desc, tx_buf);
		/* we have caught up to head, no work left to do */
		if (tx_head == tx_desc)
			break;

		/* clear next_to_watch to prevent false hangs */
		tx_buf->next_to_watch = NULL;

		/* update the statistics for this packet */
		total_bytes += tx_buf->bytecount;
		total_packets += tx_buf->gso_segs;

		/* free the skb/XDP data */
		if (ring_is_xdp(tx_ring))
			xdp_return_frame(tx_buf->xdpf);
		else
			napi_consume_skb(tx_buf->skb, napi_budget);

		/* unmap skb header data */
		dma_unmap_single(tx_ring->dev,
				 dma_unmap_addr(tx_buf, dma),
				 dma_unmap_len(tx_buf, len),
				 DMA_TO_DEVICE);

		/* clear tx_buffer data */
		tx_buf->skb = NULL;
		dma_unmap_len_set(tx_buf, len, 0);

		/* unmap remaining buffers */
		while (tx_desc != eop_desc) {
			i40e_trace(clean_tx_irq_unmap,
				   tx_ring, tx_desc, tx_buf);

			tx_buf++;
			tx_desc++;
			i++;
			if (unlikely(!i)) {
				i -= tx_ring->count;
				tx_buf = tx_ring->tx_bi;
				tx_desc = I40E_TX_DESC(tx_ring, 0);
			}

			/* unmap any remaining paged data */
			if (dma_unmap_len(tx_buf, len)) {
				dma_unmap_page(tx_ring->dev,
					       dma_unmap_addr(tx_buf, dma),
					       dma_unmap_len(tx_buf, len),
					       DMA_TO_DEVICE);
				dma_unmap_len_set(tx_buf, len, 0);
			}
		}

		/* move us one more past the eop_desc for start of next pkt */
		tx_buf++;
		tx_desc++;
		i++;
		if (unlikely(!i)) {
			i -= tx_ring->count;
			tx_buf = tx_ring->tx_bi;
			tx_desc = I40E_TX_DESC(tx_ring, 0);
		}

		prefetch(tx_desc);

		/* update budget accounting */
		budget--;
	} while (likely(budget));

	i += tx_ring->count;
	tx_ring->next_to_clean = i;
	i40e_update_tx_stats(tx_ring, total_packets, total_bytes);
	i40e_arm_wb(tx_ring, vsi, budget);

	if (ring_is_xdp(tx_ring))
		return !!budget;

	/* notify netdev of completed buffers */
	netdev_tx_completed_queue(txring_txq(tx_ring),
				  total_packets, total_bytes);

#define TX_WAKE_THRESHOLD ((s16)(DESC_NEEDED * 2))
	if (unlikely(total_packets && netif_carrier_ok(tx_ring->netdev) &&
		     (I40E_DESC_UNUSED(tx_ring) >= TX_WAKE_THRESHOLD))) {
		/* Make sure that anybody stopping the queue after this
		 * sees the new next_to_clean.
		 */
		smp_mb();
		if (__netif_subqueue_stopped(tx_ring->netdev,
					     tx_ring->queue_index) &&
		   !test_bit(__I40E_VSI_DOWN, vsi->state)) {
			netif_wake_subqueue(tx_ring->netdev,
					    tx_ring->queue_index);
			++tx_ring->tx_stats.restart_queue;
		}
	}

	return !!budget;
}

/**
 * i40e_enable_wb_on_itr - Arm hardware to do a wb, interrupts are not enabled
 * @vsi: the VSI we care about
 * @q_vector: the vector on which to enable writeback
 *
 **/
static void i40e_enable_wb_on_itr(struct i40e_vsi *vsi,
				  struct i40e_q_vector *q_vector)
{
	u16 flags = q_vector->tx.ring[0].flags;
	u32 val;

	if (!(flags & I40E_TXR_FLAGS_WB_ON_ITR))
		return;

	if (q_vector->arm_wb_state)
		return;

	if (vsi->back->flags & I40E_FLAG_MSIX_ENABLED) {
		val = I40E_PFINT_DYN_CTLN_WB_ON_ITR_MASK |
		      I40E_PFINT_DYN_CTLN_ITR_INDX_MASK; /* set noitr */

		wr32(&vsi->back->hw,
		     I40E_PFINT_DYN_CTLN(q_vector->reg_idx),
		     val);
	} else {
		val = I40E_PFINT_DYN_CTL0_WB_ON_ITR_MASK |
		      I40E_PFINT_DYN_CTL0_ITR_INDX_MASK; /* set noitr */

		wr32(&vsi->back->hw, I40E_PFINT_DYN_CTL0, val);
	}
	q_vector->arm_wb_state = true;
}

/**
 * i40e_force_wb - Issue SW Interrupt so HW does a wb
 * @vsi: the VSI we care about
 * @q_vector: the vector  on which to force writeback
 *
 **/
void i40e_force_wb(struct i40e_vsi *vsi, struct i40e_q_vector *q_vector)
{
	if (vsi->back->flags & I40E_FLAG_MSIX_ENABLED) {
		u32 val = I40E_PFINT_DYN_CTLN_INTENA_MASK |
			  I40E_PFINT_DYN_CTLN_ITR_INDX_MASK | /* set noitr */
			  I40E_PFINT_DYN_CTLN_SWINT_TRIG_MASK |
			  I40E_PFINT_DYN_CTLN_SW_ITR_INDX_ENA_MASK;
			  /* allow 00 to be written to the index */

		wr32(&vsi->back->hw,
		     I40E_PFINT_DYN_CTLN(q_vector->reg_idx), val);
	} else {
		u32 val = I40E_PFINT_DYN_CTL0_INTENA_MASK |
			  I40E_PFINT_DYN_CTL0_ITR_INDX_MASK | /* set noitr */
			  I40E_PFINT_DYN_CTL0_SWINT_TRIG_MASK |
			  I40E_PFINT_DYN_CTL0_SW_ITR_INDX_ENA_MASK;
			/* allow 00 to be written to the index */

		wr32(&vsi->back->hw, I40E_PFINT_DYN_CTL0, val);
	}
}

static inline bool i40e_container_is_rx(struct i40e_q_vector *q_vector,
					struct i40e_ring_container *rc)
{
	return &q_vector->rx == rc;
}

static inline unsigned int i40e_itr_divisor(struct i40e_q_vector *q_vector)
{
	unsigned int divisor;

	switch (q_vector->vsi->back->hw.phy.link_info.link_speed) {
	case I40E_LINK_SPEED_40GB:
		divisor = I40E_ITR_ADAPTIVE_MIN_INC * 1024;
		break;
	case I40E_LINK_SPEED_25GB:
	case I40E_LINK_SPEED_20GB:
		divisor = I40E_ITR_ADAPTIVE_MIN_INC * 512;
		break;
	default:
	case I40E_LINK_SPEED_10GB:
		divisor = I40E_ITR_ADAPTIVE_MIN_INC * 256;
		break;
	case I40E_LINK_SPEED_1GB:
	case I40E_LINK_SPEED_100MB:
		divisor = I40E_ITR_ADAPTIVE_MIN_INC * 32;
		break;
	}

	return divisor;
}

/**
 * i40e_update_itr - update the dynamic ITR value based on statistics
 * @q_vector: structure containing interrupt and ring information
 * @rc: structure containing ring performance data
 *
 * Stores a new ITR value based on packets and byte
 * counts during the last interrupt.  The advantage of per interrupt
 * computation is faster updates and more accurate ITR for the current
 * traffic pattern.  Constants in this function were computed
 * based on theoretical maximum wire speed and thresholds were set based
 * on testing data as well as attempting to minimize response time
 * while increasing bulk throughput.
 **/
static void i40e_update_itr(struct i40e_q_vector *q_vector,
			    struct i40e_ring_container *rc)
{
	unsigned int avg_wire_size, packets, bytes, itr;
	unsigned long next_update = jiffies;

	/* If we don't have any rings just leave ourselves set for maximum
	 * possible latency so we take ourselves out of the equation.
	 */
	if (!rc->ring || !ITR_IS_DYNAMIC(rc->ring->itr_setting))
		return;

	/* For Rx we want to push the delay up and default to low latency.
	 * for Tx we want to pull the delay down and default to high latency.
	 */
	itr = i40e_container_is_rx(q_vector, rc) ?
	      I40E_ITR_ADAPTIVE_MIN_USECS | I40E_ITR_ADAPTIVE_LATENCY :
	      I40E_ITR_ADAPTIVE_MAX_USECS | I40E_ITR_ADAPTIVE_LATENCY;

	/* If we didn't update within up to 1 - 2 jiffies we can assume
	 * that either packets are coming in so slow there hasn't been
	 * any work, or that there is so much work that NAPI is dealing
	 * with interrupt moderation and we don't need to do anything.
	 */
	if (time_after(next_update, rc->next_update))
		goto clear_counts;

	/* If itr_countdown is set it means we programmed an ITR within
	 * the last 4 interrupt cycles. This has a side effect of us
	 * potentially firing an early interrupt. In order to work around
	 * this we need to throw out any data received for a few
	 * interrupts following the update.
	 */
	if (q_vector->itr_countdown) {
		itr = rc->target_itr;
		goto clear_counts;
	}

	packets = rc->total_packets;
	bytes = rc->total_bytes;

	if (i40e_container_is_rx(q_vector, rc)) {
		/* If Rx there are 1 to 4 packets and bytes are less than
		 * 9000 assume insufficient data to use bulk rate limiting
		 * approach unless Tx is already in bulk rate limiting. We
		 * are likely latency driven.
		 */
		if (packets && packets < 4 && bytes < 9000 &&
		    (q_vector->tx.target_itr & I40E_ITR_ADAPTIVE_LATENCY)) {
			itr = I40E_ITR_ADAPTIVE_LATENCY;
			goto adjust_by_size;
		}
	} else if (packets < 4) {
		/* If we have Tx and Rx ITR maxed and Tx ITR is running in
		 * bulk mode and we are receiving 4 or fewer packets just
		 * reset the ITR_ADAPTIVE_LATENCY bit for latency mode so
		 * that the Rx can relax.
		 */
		if (rc->target_itr == I40E_ITR_ADAPTIVE_MAX_USECS &&
		    (q_vector->rx.target_itr & I40E_ITR_MASK) ==
		     I40E_ITR_ADAPTIVE_MAX_USECS)
			goto clear_counts;
	} else if (packets > 32) {
		/* If we have processed over 32 packets in a single interrupt
		 * for Tx assume we need to switch over to "bulk" mode.
		 */
		rc->target_itr &= ~I40E_ITR_ADAPTIVE_LATENCY;
	}

	/* We have no packets to actually measure against. This means
	 * either one of the other queues on this vector is active or
	 * we are a Tx queue doing TSO with too high of an interrupt rate.
	 *
	 * Between 4 and 56 we can assume that our current interrupt delay
	 * is only slightly too low. As such we should increase it by a small
	 * fixed amount.
	 */
	if (packets < 56) {
		itr = rc->target_itr + I40E_ITR_ADAPTIVE_MIN_INC;
		if ((itr & I40E_ITR_MASK) > I40E_ITR_ADAPTIVE_MAX_USECS) {
			itr &= I40E_ITR_ADAPTIVE_LATENCY;
			itr += I40E_ITR_ADAPTIVE_MAX_USECS;
		}
		goto clear_counts;
	}

	if (packets <= 256) {
		itr = min(q_vector->tx.current_itr, q_vector->rx.current_itr);
		itr &= I40E_ITR_MASK;

		/* Between 56 and 112 is our "goldilocks" zone where we are
		 * working out "just right". Just report that our current
		 * ITR is good for us.
		 */
		if (packets <= 112)
			goto clear_counts;

		/* If packet count is 128 or greater we are likely looking
		 * at a slight overrun of the delay we want. Try halving
		 * our delay to see if that will cut the number of packets
		 * in half per interrupt.
		 */
		itr /= 2;
		itr &= I40E_ITR_MASK;
		if (itr < I40E_ITR_ADAPTIVE_MIN_USECS)
			itr = I40E_ITR_ADAPTIVE_MIN_USECS;

		goto clear_counts;
	}

	/* The paths below assume we are dealing with a bulk ITR since
	 * number of packets is greater than 256. We are just going to have
	 * to compute a value and try to bring the count under control,
	 * though for smaller packet sizes there isn't much we can do as
	 * NAPI polling will likely be kicking in sooner rather than later.
	 */
	itr = I40E_ITR_ADAPTIVE_BULK;

adjust_by_size:
	/* If packet counts are 256 or greater we can assume we have a gross
	 * overestimation of what the rate should be. Instead of trying to fine
	 * tune it just use the formula below to try and dial in an exact value
	 * give the current packet size of the frame.
	 */
	avg_wire_size = bytes / packets;

	/* The following is a crude approximation of:
	 *  wmem_default / (size + overhead) = desired_pkts_per_int
	 *  rate / bits_per_byte / (size + ethernet overhead) = pkt_rate
	 *  (desired_pkt_rate / pkt_rate) * usecs_per_sec = ITR value
	 *
	 * Assuming wmem_default is 212992 and overhead is 640 bytes per
	 * packet, (256 skb, 64 headroom, 320 shared info), we can reduce the
	 * formula down to
	 *
	 *  (170 * (size + 24)) / (size + 640) = ITR
	 *
	 * We first do some math on the packet size and then finally bitshift
	 * by 8 after rounding up. We also have to account for PCIe link speed
	 * difference as ITR scales based on this.
	 */
	if (avg_wire_size <= 60) {
		/* Start at 250k ints/sec */
		avg_wire_size = 4096;
	} else if (avg_wire_size <= 380) {
		/* 250K ints/sec to 60K ints/sec */
		avg_wire_size *= 40;
		avg_wire_size += 1696;
	} else if (avg_wire_size <= 1084) {
		/* 60K ints/sec to 36K ints/sec */
		avg_wire_size *= 15;
		avg_wire_size += 11452;
	} else if (avg_wire_size <= 1980) {
		/* 36K ints/sec to 30K ints/sec */
		avg_wire_size *= 5;
		avg_wire_size += 22420;
	} else {
		/* plateau at a limit of 30K ints/sec */
		avg_wire_size = 32256;
	}

	/* If we are in low latency mode halve our delay which doubles the
	 * rate to somewhere between 100K to 16K ints/sec
	 */
	if (itr & I40E_ITR_ADAPTIVE_LATENCY)
		avg_wire_size /= 2;

	/* Resultant value is 256 times larger than it needs to be. This
	 * gives us room to adjust the value as needed to either increase
	 * or decrease the value based on link speeds of 10G, 2.5G, 1G, etc.
	 *
	 * Use addition as we have already recorded the new latency flag
	 * for the ITR value.
	 */
	itr += DIV_ROUND_UP(avg_wire_size, i40e_itr_divisor(q_vector)) *
	       I40E_ITR_ADAPTIVE_MIN_INC;

	if ((itr & I40E_ITR_MASK) > I40E_ITR_ADAPTIVE_MAX_USECS) {
		itr &= I40E_ITR_ADAPTIVE_LATENCY;
		itr += I40E_ITR_ADAPTIVE_MAX_USECS;
	}

clear_counts:
	/* write back value */
	rc->target_itr = itr;

	/* next update should occur within next jiffy */
	rc->next_update = next_update + 1;

	rc->total_bytes = 0;
	rc->total_packets = 0;
}

static struct i40e_rx_buffer *i40e_rx_bi(struct i40e_ring *rx_ring, u32 idx)
{
	return &rx_ring->rx_bi[idx];
}

/**
 * i40e_reuse_rx_page - page flip buffer and store it back on the ring
 * @rx_ring: rx descriptor ring to store buffers on
 * @old_buff: donor buffer to have page reused
 *
 * Synchronizes page for reuse by the adapter
 **/
static void i40e_reuse_rx_page(struct i40e_ring *rx_ring,
			       struct i40e_rx_buffer *old_buff)
{
	struct i40e_rx_buffer *new_buff;
	u16 nta = rx_ring->next_to_alloc;

	new_buff = i40e_rx_bi(rx_ring, nta);

	/* update, and store next to alloc */
	nta++;
	rx_ring->next_to_alloc = (nta < rx_ring->count) ? nta : 0;

	/* transfer page from old buffer to new buffer */
	new_buff->dma		= old_buff->dma;
	new_buff->page		= old_buff->page;
	new_buff->page_offset	= old_buff->page_offset;
	new_buff->pagecnt_bias	= old_buff->pagecnt_bias;

	rx_ring->rx_stats.page_reuse_count++;

	/* clear contents of buffer_info */
	old_buff->page = NULL;
}

/**
 * i40e_clean_programming_status - clean the programming status descriptor
 * @rx_ring: the rx ring that has this descriptor
 * @qword0_raw: qword0
 * @qword1: qword1 representing status_error_len in CPU ordering
 *
 * Flow director should handle FD_FILTER_STATUS to check its filter programming
 * status being successful or not and take actions accordingly. FCoE should
 * handle its context/filter programming/invalidation status and take actions.
 *
 * Returns an i40e_rx_buffer to reuse if the cleanup occurred, otherwise NULL.
 **/
void i40e_clean_programming_status(struct i40e_ring *rx_ring, u64 qword0_raw,
				   u64 qword1)
{
	u8 id;

	id = (qword1 & I40E_RX_PROG_STATUS_DESC_QW1_PROGID_MASK) >>
		  I40E_RX_PROG_STATUS_DESC_QW1_PROGID_SHIFT;

	if (id == I40E_RX_PROG_STATUS_DESC_FD_FILTER_STATUS)
		i40e_fd_handle_status(rx_ring, qword0_raw, qword1, id);
}

/**
 * i40e_setup_tx_descriptors - Allocate the Tx descriptors
 * @tx_ring: the tx ring to set up
 *
 * Return 0 on success, negative on error
 **/
int i40e_setup_tx_descriptors(struct i40e_ring *tx_ring)
{
	struct device *dev = tx_ring->dev;
	int bi_size;

	if (!dev)
		return -ENOMEM;

	/* warn if we are about to overwrite the pointer */
	WARN_ON(tx_ring->tx_bi);
	bi_size = sizeof(struct i40e_tx_buffer) * tx_ring->count;
	tx_ring->tx_bi = kzalloc(bi_size, GFP_KERNEL);
	if (!tx_ring->tx_bi)
		goto err;

	if (ring_is_xdp(tx_ring)) {
		tx_ring->xsk_descs = kcalloc(I40E_MAX_NUM_DESCRIPTORS, sizeof(*tx_ring->xsk_descs),
					     GFP_KERNEL);
		if (!tx_ring->xsk_descs)
			goto err;
	}

	u64_stats_init(&tx_ring->syncp);

	/* round up to nearest 4K */
	tx_ring->size = tx_ring->count * sizeof(struct i40e_tx_desc);
	/* add u32 for head writeback, align after this takes care of
	 * guaranteeing this is at least one cache line in size
	 */
	tx_ring->size += sizeof(u32);
	tx_ring->size = ALIGN(tx_ring->size, 4096);
	tx_ring->desc = dma_alloc_coherent(dev, tx_ring->size,
					   &tx_ring->dma, GFP_KERNEL);
	if (!tx_ring->desc) {
		dev_info(dev, "Unable to allocate memory for the Tx descriptor ring, size=%d\n",
			 tx_ring->size);
		goto err;
	}

	tx_ring->next_to_use = 0;
	tx_ring->next_to_clean = 0;
	tx_ring->tx_stats.prev_pkt_ctr = -1;
	return 0;

err:
	kfree(tx_ring->xsk_descs);
	tx_ring->xsk_descs = NULL;
	kfree(tx_ring->tx_bi);
	tx_ring->tx_bi = NULL;
	return -ENOMEM;
}

int i40e_alloc_rx_bi(struct i40e_ring *rx_ring)
{
	unsigned long sz = sizeof(*rx_ring->rx_bi) * rx_ring->count;

	rx_ring->rx_bi = kzalloc(sz, GFP_KERNEL);
	return rx_ring->rx_bi ? 0 : -ENOMEM;
}

static void i40e_clear_rx_bi(struct i40e_ring *rx_ring)
{
	memset(rx_ring->rx_bi, 0, sizeof(*rx_ring->rx_bi) * rx_ring->count);
}

/**
 * i40e_clean_rx_ring - Free Rx buffers
 * @rx_ring: ring to be cleaned
 **/
void i40e_clean_rx_ring(struct i40e_ring *rx_ring)
{
	u16 i;

	/* ring already cleared, nothing to do */
	if (!rx_ring->rx_bi)
		return;

	if (rx_ring->skb) {
		dev_kfree_skb(rx_ring->skb);
		rx_ring->skb = NULL;
	}

	if (rx_ring->xsk_pool) {
		i40e_xsk_clean_rx_ring(rx_ring);
		goto skip_free;
	}

	/* Free all the Rx ring sk_buffs */
	for (i = 0; i < rx_ring->count; i++) {
		struct i40e_rx_buffer *rx_bi = i40e_rx_bi(rx_ring, i);

		if (!rx_bi->page)
			continue;

		/* Invalidate cache lines that may have been written to by
		 * device so that we avoid corrupting memory.
		 */
		dma_sync_single_range_for_cpu(rx_ring->dev,
					      rx_bi->dma,
					      rx_bi->page_offset,
					      rx_ring->rx_buf_len,
					      DMA_FROM_DEVICE);

		/* free resources associated with mapping */
		dma_unmap_page_attrs(rx_ring->dev, rx_bi->dma,
				     i40e_rx_pg_size(rx_ring),
				     DMA_FROM_DEVICE,
				     I40E_RX_DMA_ATTR);

		__page_frag_cache_drain(rx_bi->page, rx_bi->pagecnt_bias);

		rx_bi->page = NULL;
		rx_bi->page_offset = 0;
	}

skip_free:
	if (rx_ring->xsk_pool)
		i40e_clear_rx_bi_zc(rx_ring);
	else
		i40e_clear_rx_bi(rx_ring);

	/* Zero out the descriptor ring */
	memset(rx_ring->desc, 0, rx_ring->size);

	rx_ring->next_to_alloc = 0;
	rx_ring->next_to_clean = 0;
	rx_ring->next_to_use = 0;
}

/**
 * i40e_free_rx_resources - Free Rx resources
 * @rx_ring: ring to clean the resources from
 *
 * Free all receive software resources
 **/
void i40e_free_rx_resources(struct i40e_ring *rx_ring)
{
	i40e_clean_rx_ring(rx_ring);
	if (rx_ring->vsi->type == I40E_VSI_MAIN)
		xdp_rxq_info_unreg(&rx_ring->xdp_rxq);
	rx_ring->xdp_prog = NULL;
	kfree(rx_ring->rx_bi);
	rx_ring->rx_bi = NULL;

	if (rx_ring->desc) {
		dma_free_coherent(rx_ring->dev, rx_ring->size,
				  rx_ring->desc, rx_ring->dma);
		rx_ring->desc = NULL;
	}
}

/**
 * i40e_setup_rx_descriptors - Allocate Rx descriptors
 * @rx_ring: Rx descriptor ring (for a specific queue) to setup
 *
 * Returns 0 on success, negative on failure
 **/
int i40e_setup_rx_descriptors(struct i40e_ring *rx_ring)
{
	struct device *dev = rx_ring->dev;
	int err;

	u64_stats_init(&rx_ring->syncp);

	/* Round up to nearest 4K */
	rx_ring->size = rx_ring->count * sizeof(union i40e_rx_desc);
	rx_ring->size = ALIGN(rx_ring->size, 4096);
	rx_ring->desc = dma_alloc_coherent(dev, rx_ring->size,
					   &rx_ring->dma, GFP_KERNEL);

	if (!rx_ring->desc) {
		dev_info(dev, "Unable to allocate memory for the Rx descriptor ring, size=%d\n",
			 rx_ring->size);
		return -ENOMEM;
	}

	rx_ring->next_to_alloc = 0;
	rx_ring->next_to_clean = 0;
	rx_ring->next_to_use = 0;

	/* XDP RX-queue info only needed for RX rings exposed to XDP */
	if (rx_ring->vsi->type == I40E_VSI_MAIN) {
		err = xdp_rxq_info_reg(&rx_ring->xdp_rxq, rx_ring->netdev,
				       rx_ring->queue_index, rx_ring->q_vector->napi.napi_id);
		if (err < 0)
			return err;
	}

	rx_ring->xdp_prog = rx_ring->vsi->xdp_prog;

	return 0;
}

/**
 * i40e_release_rx_desc - Store the new tail and head values
 * @rx_ring: ring to bump
 * @val: new head index
 **/
void i40e_release_rx_desc(struct i40e_ring *rx_ring, u32 val)
{
	rx_ring->next_to_use = val;

	/* update next to alloc since we have filled the ring */
	rx_ring->next_to_alloc = val;

	/* Force memory writes to complete before letting h/w
	 * know there are new descriptors to fetch.  (Only
	 * applicable for weak-ordered memory model archs,
	 * such as IA-64).
	 */
	wmb();
	writel(val, rx_ring->tail);
}

static unsigned int i40e_rx_frame_truesize(struct i40e_ring *rx_ring,
					   unsigned int size)
{
	unsigned int truesize;

#if (PAGE_SIZE < 8192)
	truesize = i40e_rx_pg_size(rx_ring) / 2; /* Must be power-of-2 */
#else
	truesize = rx_ring->rx_offset ?
		SKB_DATA_ALIGN(size + rx_ring->rx_offset) +
		SKB_DATA_ALIGN(sizeof(struct skb_shared_info)) :
		SKB_DATA_ALIGN(size);
#endif
	return truesize;
}

/**
 * i40e_alloc_mapped_page - recycle or make a new page
 * @rx_ring: ring to use
 * @bi: rx_buffer struct to modify
 *
 * Returns true if the page was successfully allocated or
 * reused.
 **/
static bool i40e_alloc_mapped_page(struct i40e_ring *rx_ring,
				   struct i40e_rx_buffer *bi)
{
	struct page *page = bi->page;
	dma_addr_t dma;

	/* since we are recycling buffers we should seldom need to alloc */
	if (likely(page)) {
		rx_ring->rx_stats.page_reuse_count++;
		return true;
	}

	/* alloc new page for storage */
	page = dev_alloc_pages(i40e_rx_pg_order(rx_ring));
	if (unlikely(!page)) {
		rx_ring->rx_stats.alloc_page_failed++;
		return false;
	}

	/* map page for use */
	dma = dma_map_page_attrs(rx_ring->dev, page, 0,
				 i40e_rx_pg_size(rx_ring),
				 DMA_FROM_DEVICE,
				 I40E_RX_DMA_ATTR);

	/* if mapping failed free memory back to system since
	 * there isn't much point in holding memory we can't use
	 */
	if (dma_mapping_error(rx_ring->dev, dma)) {
		__free_pages(page, i40e_rx_pg_order(rx_ring));
		rx_ring->rx_stats.alloc_page_failed++;
		return false;
	}

	bi->dma = dma;
	bi->page = page;
	bi->page_offset = rx_ring->rx_offset;
	page_ref_add(page, USHRT_MAX - 1);
	bi->pagecnt_bias = USHRT_MAX;

	return true;
}

/**
 * i40e_alloc_rx_buffers - Replace used receive buffers
 * @rx_ring: ring to place buffers on
 * @cleaned_count: number of buffers to replace
 *
 * Returns false if all allocations were successful, true if any fail
 **/
bool i40e_alloc_rx_buffers(struct i40e_ring *rx_ring, u16 cleaned_count)
{
	u16 ntu = rx_ring->next_to_use;
	union i40e_rx_desc *rx_desc;
	struct i40e_rx_buffer *bi;

	/* do nothing if no valid netdev defined */
	if (!rx_ring->netdev || !cleaned_count)
		return false;

	rx_desc = I40E_RX_DESC(rx_ring, ntu);
	bi = i40e_rx_bi(rx_ring, ntu);

	do {
		if (!i40e_alloc_mapped_page(rx_ring, bi))
			goto no_buffers;

		/* sync the buffer for use by the device */
		dma_sync_single_range_for_device(rx_ring->dev, bi->dma,
						 bi->page_offset,
						 rx_ring->rx_buf_len,
						 DMA_FROM_DEVICE);

		/* Refresh the desc even if buffer_addrs didn't change
		 * because each write-back erases this info.
		 */
		rx_desc->read.pkt_addr = cpu_to_le64(bi->dma + bi->page_offset);

		rx_desc++;
		bi++;
		ntu++;
		if (unlikely(ntu == rx_ring->count)) {
			rx_desc = I40E_RX_DESC(rx_ring, 0);
			bi = i40e_rx_bi(rx_ring, 0);
			ntu = 0;
		}

		/* clear the status bits for the next_to_use descriptor */
		rx_desc->wb.qword1.status_error_len = 0;

		cleaned_count--;
	} while (cleaned_count);

	if (rx_ring->next_to_use != ntu)
		i40e_release_rx_desc(rx_ring, ntu);

	return false;

no_buffers:
	if (rx_ring->next_to_use != ntu)
		i40e_release_rx_desc(rx_ring, ntu);

	/* make sure to come back via polling to try again after
	 * allocation failure
	 */
	return true;
}

/**
 * i40e_rx_checksum - Indicate in skb if hw indicated a good cksum
 * @vsi: the VSI we care about
 * @skb: skb currently being received and modified
 * @rx_desc: the receive descriptor
 **/
static inline void i40e_rx_checksum(struct i40e_vsi *vsi,
				    struct sk_buff *skb,
				    union i40e_rx_desc *rx_desc)
{
	struct i40e_rx_ptype_decoded decoded;
	u32 rx_error, rx_status;
	bool ipv4, ipv6;
	u8 ptype;
	u64 qword;

	qword = le64_to_cpu(rx_desc->wb.qword1.status_error_len);
	ptype = (qword & I40E_RXD_QW1_PTYPE_MASK) >> I40E_RXD_QW1_PTYPE_SHIFT;
	rx_error = (qword & I40E_RXD_QW1_ERROR_MASK) >>
		   I40E_RXD_QW1_ERROR_SHIFT;
	rx_status = (qword & I40E_RXD_QW1_STATUS_MASK) >>
		    I40E_RXD_QW1_STATUS_SHIFT;
	decoded = decode_rx_desc_ptype(ptype);

	skb->ip_summed = CHECKSUM_NONE;

	skb_checksum_none_assert(skb);

	/* Rx csum enabled and ip headers found? */
	if (!(vsi->netdev->features & NETIF_F_RXCSUM))
		return;

	/* did the hardware decode the packet and checksum? */
	if (!(rx_status & BIT(I40E_RX_DESC_STATUS_L3L4P_SHIFT)))
		return;

	/* both known and outer_ip must be set for the below code to work */
	if (!(decoded.known && decoded.outer_ip))
		return;

	ipv4 = (decoded.outer_ip == I40E_RX_PTYPE_OUTER_IP) &&
	       (decoded.outer_ip_ver == I40E_RX_PTYPE_OUTER_IPV4);
	ipv6 = (decoded.outer_ip == I40E_RX_PTYPE_OUTER_IP) &&
	       (decoded.outer_ip_ver == I40E_RX_PTYPE_OUTER_IPV6);

	if (ipv4 &&
	    (rx_error & (BIT(I40E_RX_DESC_ERROR_IPE_SHIFT) |
			 BIT(I40E_RX_DESC_ERROR_EIPE_SHIFT))))
		goto checksum_fail;

	/* likely incorrect csum if alternate IP extension headers found */
	if (ipv6 &&
	    rx_status & BIT(I40E_RX_DESC_STATUS_IPV6EXADD_SHIFT))
		/* don't increment checksum err here, non-fatal err */
		return;

	/* there was some L4 error, count error and punt packet to the stack */
	if (rx_error & BIT(I40E_RX_DESC_ERROR_L4E_SHIFT))
		goto checksum_fail;

	/* handle packets that were not able to be checksummed due
	 * to arrival speed, in this case the stack can compute
	 * the csum.
	 */
	if (rx_error & BIT(I40E_RX_DESC_ERROR_PPRS_SHIFT))
		return;

	/* If there is an outer header present that might contain a checksum
	 * we need to bump the checksum level by 1 to reflect the fact that
	 * we are indicating we validated the inner checksum.
	 */
	if (decoded.tunnel_type >= I40E_RX_PTYPE_TUNNEL_IP_GRENAT)
		skb->csum_level = 1;

	/* Only report checksum unnecessary for TCP, UDP, or SCTP */
	switch (decoded.inner_prot) {
	case I40E_RX_PTYPE_INNER_PROT_TCP:
	case I40E_RX_PTYPE_INNER_PROT_UDP:
	case I40E_RX_PTYPE_INNER_PROT_SCTP:
		skb->ip_summed = CHECKSUM_UNNECESSARY;
		fallthrough;
	default:
		break;
	}

	return;

checksum_fail:
	vsi->back->hw_csum_rx_error++;
}

/**
 * i40e_ptype_to_htype - get a hash type
 * @ptype: the ptype value from the descriptor
 *
 * Returns a hash type to be used by skb_set_hash
 **/
static inline int i40e_ptype_to_htype(u8 ptype)
{
	struct i40e_rx_ptype_decoded decoded = decode_rx_desc_ptype(ptype);

	if (!decoded.known)
		return PKT_HASH_TYPE_NONE;

	if (decoded.outer_ip == I40E_RX_PTYPE_OUTER_IP &&
	    decoded.payload_layer == I40E_RX_PTYPE_PAYLOAD_LAYER_PAY4)
		return PKT_HASH_TYPE_L4;
	else if (decoded.outer_ip == I40E_RX_PTYPE_OUTER_IP &&
		 decoded.payload_layer == I40E_RX_PTYPE_PAYLOAD_LAYER_PAY3)
		return PKT_HASH_TYPE_L3;
	else
		return PKT_HASH_TYPE_L2;
}

/**
 * i40e_rx_hash - set the hash value in the skb
 * @ring: descriptor ring
 * @rx_desc: specific descriptor
 * @skb: skb currently being received and modified
 * @rx_ptype: Rx packet type
 **/
static inline void i40e_rx_hash(struct i40e_ring *ring,
				union i40e_rx_desc *rx_desc,
				struct sk_buff *skb,
				u8 rx_ptype)
{
	u32 hash;
	const __le64 rss_mask =
		cpu_to_le64((u64)I40E_RX_DESC_FLTSTAT_RSS_HASH <<
			    I40E_RX_DESC_STATUS_FLTSTAT_SHIFT);

	if (!(ring->netdev->features & NETIF_F_RXHASH))
		return;

	if ((rx_desc->wb.qword1.status_error_len & rss_mask) == rss_mask) {
		hash = le32_to_cpu(rx_desc->wb.qword0.hi_dword.rss);
		skb_set_hash(skb, hash, i40e_ptype_to_htype(rx_ptype));
	}
}

/**
 * i40e_process_skb_fields - Populate skb header fields from Rx descriptor
 * @rx_ring: rx descriptor ring packet is being transacted on
 * @rx_desc: pointer to the EOP Rx descriptor
 * @skb: pointer to current skb being populated
 *
 * This function checks the ring, descriptor, and packet information in
 * order to populate the hash, checksum, VLAN, protocol, and
 * other fields within the skb.
 **/
void i40e_process_skb_fields(struct i40e_ring *rx_ring,
			     union i40e_rx_desc *rx_desc, struct sk_buff *skb)
{
	u64 qword = le64_to_cpu(rx_desc->wb.qword1.status_error_len);
	u32 rx_status = (qword & I40E_RXD_QW1_STATUS_MASK) >>
			I40E_RXD_QW1_STATUS_SHIFT;
	u32 tsynvalid = rx_status & I40E_RXD_QW1_STATUS_TSYNVALID_MASK;
	u32 tsyn = (rx_status & I40E_RXD_QW1_STATUS_TSYNINDX_MASK) >>
		   I40E_RXD_QW1_STATUS_TSYNINDX_SHIFT;
	u8 rx_ptype = (qword & I40E_RXD_QW1_PTYPE_MASK) >>
		      I40E_RXD_QW1_PTYPE_SHIFT;

	if (unlikely(tsynvalid))
		i40e_ptp_rx_hwtstamp(rx_ring->vsi->back, skb, tsyn);

	i40e_rx_hash(rx_ring, rx_desc, skb, rx_ptype);

	i40e_rx_checksum(rx_ring->vsi, skb, rx_desc);

	skb_record_rx_queue(skb, rx_ring->queue_index);

	if (qword & BIT(I40E_RX_DESC_STATUS_L2TAG1P_SHIFT)) {
		__le16 vlan_tag = rx_desc->wb.qword0.lo_dword.l2tag1;

		__vlan_hwaccel_put_tag(skb, htons(ETH_P_8021Q),
				       le16_to_cpu(vlan_tag));
	}

	/* modifies the skb - consumes the enet header */
	skb->protocol = eth_type_trans(skb, rx_ring->netdev);
}

/**
 * i40e_cleanup_headers - Correct empty headers
 * @rx_ring: rx descriptor ring packet is being transacted on
 * @skb: pointer to current skb being fixed
 * @rx_desc: pointer to the EOP Rx descriptor
 *
 * In addition if skb is not at least 60 bytes we need to pad it so that
 * it is large enough to qualify as a valid Ethernet frame.
 *
 * Returns true if an error was encountered and skb was freed.
 **/
static bool i40e_cleanup_headers(struct i40e_ring *rx_ring, struct sk_buff *skb,
				 union i40e_rx_desc *rx_desc)

{
	/* ERR_MASK will only have valid bits if EOP set, and
	 * what we are doing here is actually checking
	 * I40E_RX_DESC_ERROR_RXE_SHIFT, since it is the zeroth bit in
	 * the error field
	 */
	if (unlikely(i40e_test_staterr(rx_desc,
				       BIT(I40E_RXD_QW1_ERROR_SHIFT)))) {
		dev_kfree_skb_any(skb);
		return true;
	}

	/* if eth_skb_pad returns an error the skb was freed */
	if (eth_skb_pad(skb))
		return true;

	return false;
}

/**
 * i40e_can_reuse_rx_page - Determine if page can be reused for another Rx
 * @rx_buffer: buffer containing the page
 * @rx_buffer_pgcnt: buffer page refcount pre xdp_do_redirect() call
 *
 * If page is reusable, we have a green light for calling i40e_reuse_rx_page,
 * which will assign the current buffer to the buffer that next_to_alloc is
 * pointing to; otherwise, the DMA mapping needs to be destroyed and
 * page freed
 */
static bool i40e_can_reuse_rx_page(struct i40e_rx_buffer *rx_buffer,
				   int rx_buffer_pgcnt)
{
	unsigned int pagecnt_bias = rx_buffer->pagecnt_bias;
	struct page *page = rx_buffer->page;

	/* Is any reuse possible? */
	if (!dev_page_is_reusable(page))
		return false;

#if (PAGE_SIZE < 8192)
	/* if we are only owner of page we can reuse it */
	if (unlikely((rx_buffer_pgcnt - pagecnt_bias) > 1))
		return false;
#else
#define I40E_LAST_OFFSET \
	(SKB_WITH_OVERHEAD(PAGE_SIZE) - I40E_RXBUFFER_2048)
	if (rx_buffer->page_offset > I40E_LAST_OFFSET)
		return false;
#endif

	/* If we have drained the page fragment pool we need to update
	 * the pagecnt_bias and page count so that we fully restock the
	 * number of references the driver holds.
	 */
	if (unlikely(pagecnt_bias == 1)) {
		page_ref_add(page, USHRT_MAX - 1);
		rx_buffer->pagecnt_bias = USHRT_MAX;
	}

	return true;
}

/**
 * i40e_add_rx_frag - Add contents of Rx buffer to sk_buff
 * @rx_ring: rx descriptor ring to transact packets on
 * @rx_buffer: buffer containing page to add
 * @skb: sk_buff to place the data into
 * @size: packet length from rx_desc
 *
 * This function will add the data contained in rx_buffer->page to the skb.
 * It will just attach the page as a frag to the skb.
 *
 * The function will then update the page offset.
 **/
static void i40e_add_rx_frag(struct i40e_ring *rx_ring,
			     struct i40e_rx_buffer *rx_buffer,
			     struct sk_buff *skb,
			     unsigned int size)
{
#if (PAGE_SIZE < 8192)
	unsigned int truesize = i40e_rx_pg_size(rx_ring) / 2;
#else
	unsigned int truesize = SKB_DATA_ALIGN(size + rx_ring->rx_offset);
#endif

	skb_add_rx_frag(skb, skb_shinfo(skb)->nr_frags, rx_buffer->page,
			rx_buffer->page_offset, size, truesize);

	/* page is being used so we must update the page offset */
#if (PAGE_SIZE < 8192)
	rx_buffer->page_offset ^= truesize;
#else
	rx_buffer->page_offset += truesize;
#endif
}

/**
 * i40e_get_rx_buffer - Fetch Rx buffer and synchronize data for use
 * @rx_ring: rx descriptor ring to transact packets on
 * @size: size of buffer to add to skb
 * @rx_buffer_pgcnt: buffer page refcount
 *
 * This function will pull an Rx buffer from the ring and synchronize it
 * for use by the CPU.
 */
static struct i40e_rx_buffer *i40e_get_rx_buffer(struct i40e_ring *rx_ring,
						 const unsigned int size,
						 int *rx_buffer_pgcnt)
{
	struct i40e_rx_buffer *rx_buffer;

	rx_buffer = i40e_rx_bi(rx_ring, rx_ring->next_to_clean);
	*rx_buffer_pgcnt =
#if (PAGE_SIZE < 8192)
		page_count(rx_buffer->page);
#else
		0;
#endif
	prefetch_page_address(rx_buffer->page);

	/* we are reusing so sync this buffer for CPU use */
	dma_sync_single_range_for_cpu(rx_ring->dev,
				      rx_buffer->dma,
				      rx_buffer->page_offset,
				      size,
				      DMA_FROM_DEVICE);

	/* We have pulled a buffer for use, so decrement pagecnt_bias */
	rx_buffer->pagecnt_bias--;

	return rx_buffer;
}

/**
 * i40e_construct_skb - Allocate skb and populate it
 * @rx_ring: rx descriptor ring to transact packets on
 * @rx_buffer: rx buffer to pull data from
 * @xdp: xdp_buff pointing to the data
 *
 * This function allocates an skb.  It then populates it with the page
 * data from the current receive descriptor, taking care to set up the
 * skb correctly.
 */
static struct sk_buff *i40e_construct_skb(struct i40e_ring *rx_ring,
					  struct i40e_rx_buffer *rx_buffer,
					  struct xdp_buff *xdp)
{
	unsigned int size = xdp->data_end - xdp->data;
#if (PAGE_SIZE < 8192)
	unsigned int truesize = i40e_rx_pg_size(rx_ring) / 2;
#else
	unsigned int truesize = SKB_DATA_ALIGN(size);
#endif
	unsigned int headlen;
	struct sk_buff *skb;

	/* prefetch first cache line of first page */
	net_prefetch(xdp->data);

	/* Note, we get here by enabling legacy-rx via:
	 *
	 *    ethtool --set-priv-flags <dev> legacy-rx on
	 *
	 * In this mode, we currently get 0 extra XDP headroom as
	 * opposed to having legacy-rx off, where we process XDP
	 * packets going to stack via i40e_build_skb(). The latter
	 * provides us currently with 192 bytes of headroom.
	 *
	 * For i40e_construct_skb() mode it means that the
	 * xdp->data_meta will always point to xdp->data, since
	 * the helper cannot expand the head. Should this ever
	 * change in future for legacy-rx mode on, then lets also
	 * add xdp->data_meta handling here.
	 */

	/* allocate a skb to store the frags */
	skb = __napi_alloc_skb(&rx_ring->q_vector->napi,
			       I40E_RX_HDR_SIZE,
			       GFP_ATOMIC | __GFP_NOWARN);
	if (unlikely(!skb))
		return NULL;

	/* Determine available headroom for copy */
	headlen = size;
	if (headlen > I40E_RX_HDR_SIZE)
		headlen = eth_get_headlen(skb->dev, xdp->data,
					  I40E_RX_HDR_SIZE);

	/* align pull length to size of long to optimize memcpy performance */
	memcpy(__skb_put(skb, headlen), xdp->data,
	       ALIGN(headlen, sizeof(long)));

	/* update all of the pointers */
	size -= headlen;
	if (size) {
		skb_add_rx_frag(skb, 0, rx_buffer->page,
				rx_buffer->page_offset + headlen,
				size, truesize);

		/* buffer is used by skb, update page_offset */
#if (PAGE_SIZE < 8192)
		rx_buffer->page_offset ^= truesize;
#else
		rx_buffer->page_offset += truesize;
#endif
	} else {
		/* buffer is unused, reset bias back to rx_buffer */
		rx_buffer->pagecnt_bias++;
	}

	return skb;
}

/**
 * i40e_build_skb - Build skb around an existing buffer
 * @rx_ring: Rx descriptor ring to transact packets on
 * @rx_buffer: Rx buffer to pull data from
 * @xdp: xdp_buff pointing to the data
 *
 * This function builds an skb around an existing Rx buffer, taking care
 * to set up the skb correctly and avoid any memcpy overhead.
 */
static struct sk_buff *i40e_build_skb(struct i40e_ring *rx_ring,
				      struct i40e_rx_buffer *rx_buffer,
				      struct xdp_buff *xdp)
{
	unsigned int metasize = xdp->data - xdp->data_meta;
#if (PAGE_SIZE < 8192)
	unsigned int truesize = i40e_rx_pg_size(rx_ring) / 2;
#else
	unsigned int truesize = SKB_DATA_ALIGN(sizeof(struct skb_shared_info)) +
				SKB_DATA_ALIGN(xdp->data_end -
					       xdp->data_hard_start);
#endif
	struct sk_buff *skb;

	/* Prefetch first cache line of first page. If xdp->data_meta
	 * is unused, this points exactly as xdp->data, otherwise we
	 * likely have a consumer accessing first few bytes of meta
	 * data, and then actual data.
	 */
	net_prefetch(xdp->data_meta);

	/* build an skb around the page buffer */
	skb = build_skb(xdp->data_hard_start, truesize);
	if (unlikely(!skb))
		return NULL;

	/* update pointers within the skb to store the data */
	skb_reserve(skb, xdp->data - xdp->data_hard_start);
	__skb_put(skb, xdp->data_end - xdp->data);
	if (metasize)
		skb_metadata_set(skb, metasize);

	/* buffer is used by skb, update page_offset */
#if (PAGE_SIZE < 8192)
	rx_buffer->page_offset ^= truesize;
#else
	rx_buffer->page_offset += truesize;
#endif

	return skb;
}

/**
 * i40e_put_rx_buffer - Clean up used buffer and either recycle or free
 * @rx_ring: rx descriptor ring to transact packets on
 * @rx_buffer: rx buffer to pull data from
 * @rx_buffer_pgcnt: rx buffer page refcount pre xdp_do_redirect() call
 *
 * This function will clean up the contents of the rx_buffer.  It will
 * either recycle the buffer or unmap it and free the associated resources.
 */
static void i40e_put_rx_buffer(struct i40e_ring *rx_ring,
			       struct i40e_rx_buffer *rx_buffer,
			       int rx_buffer_pgcnt)
{
	if (i40e_can_reuse_rx_page(rx_buffer, rx_buffer_pgcnt)) {
		/* hand second half of page back to the ring */
		i40e_reuse_rx_page(rx_ring, rx_buffer);
	} else {
		/* we are not reusing the buffer so unmap it */
		dma_unmap_page_attrs(rx_ring->dev, rx_buffer->dma,
				     i40e_rx_pg_size(rx_ring),
				     DMA_FROM_DEVICE, I40E_RX_DMA_ATTR);
		__page_frag_cache_drain(rx_buffer->page,
					rx_buffer->pagecnt_bias);
		/* clear contents of buffer_info */
		rx_buffer->page = NULL;
	}
}

/**
 * i40e_is_non_eop - process handling of non-EOP buffers
 * @rx_ring: Rx ring being processed
 * @rx_desc: Rx descriptor for current buffer
 *
 * If the buffer is an EOP buffer, this function exits returning false,
 * otherwise return true indicating that this is in fact a non-EOP buffer.
 */
static bool i40e_is_non_eop(struct i40e_ring *rx_ring,
			    union i40e_rx_desc *rx_desc)
{
	/* if we are the last buffer then there is nothing else to do */
#define I40E_RXD_EOF BIT(I40E_RX_DESC_STATUS_EOF_SHIFT)
	if (likely(i40e_test_staterr(rx_desc, I40E_RXD_EOF)))
		return false;

	rx_ring->rx_stats.non_eop_descs++;

	return true;
}

static int i40e_xmit_xdp_ring(struct xdp_frame *xdpf,
			      struct i40e_ring *xdp_ring);

int i40e_xmit_xdp_tx_ring(struct xdp_buff *xdp, struct i40e_ring *xdp_ring)
{
	struct xdp_frame *xdpf = xdp_convert_buff_to_frame(xdp);

	if (unlikely(!xdpf))
		return I40E_XDP_CONSUMED;

	return i40e_xmit_xdp_ring(xdpf, xdp_ring);
}

/**
 * i40e_run_xdp - run an XDP program
 * @rx_ring: Rx ring being processed
 * @xdp: XDP buffer containing the frame
 **/
static int i40e_run_xdp(struct i40e_ring *rx_ring, struct xdp_buff *xdp)
{
	int err, result = I40E_XDP_PASS;
	struct i40e_ring *xdp_ring;
	struct bpf_prog *xdp_prog;
	u32 act;

	xdp_prog = READ_ONCE(rx_ring->xdp_prog);

	if (!xdp_prog)
		goto xdp_out;

	prefetchw(xdp->data_hard_start); /* xdp_frame write */

	act = bpf_prog_run_xdp(xdp_prog, xdp);
	switch (act) {
	case XDP_PASS:
		break;
	case XDP_TX:
		xdp_ring = rx_ring->vsi->xdp_rings[rx_ring->queue_index];
		result = i40e_xmit_xdp_tx_ring(xdp, xdp_ring);
		if (result == I40E_XDP_CONSUMED)
			goto out_failure;
		break;
	case XDP_REDIRECT:
		err = xdp_do_redirect(rx_ring->netdev, xdp, xdp_prog);
		if (err)
			goto out_failure;
		result = I40E_XDP_REDIR;
		break;
	default:
		bpf_warn_invalid_xdp_action(act);
		fallthrough;
	case XDP_ABORTED:
out_failure:
		trace_xdp_exception(rx_ring->netdev, xdp_prog, act);
		fallthrough; /* handle aborts by dropping packet */
	case XDP_DROP:
		result = I40E_XDP_CONSUMED;
		break;
	}
xdp_out:
	return result;
}

/**
 * i40e_rx_buffer_flip - adjusted rx_buffer to point to an unused region
 * @rx_ring: Rx ring
 * @rx_buffer: Rx buffer to adjust
 * @size: Size of adjustment
 **/
static void i40e_rx_buffer_flip(struct i40e_ring *rx_ring,
				struct i40e_rx_buffer *rx_buffer,
				unsigned int size)
{
	unsigned int truesize = i40e_rx_frame_truesize(rx_ring, size);

#if (PAGE_SIZE < 8192)
	rx_buffer->page_offset ^= truesize;
#else
	rx_buffer->page_offset += truesize;
#endif
}

/**
 * i40e_xdp_ring_update_tail - Updates the XDP Tx ring tail register
 * @xdp_ring: XDP Tx ring
 *
 * This function updates the XDP Tx ring tail register.
 **/
void i40e_xdp_ring_update_tail(struct i40e_ring *xdp_ring)
{
	/* Force memory writes to complete before letting h/w
	 * know there are new descriptors to fetch.
	 */
	wmb();
	writel_relaxed(xdp_ring->next_to_use, xdp_ring->tail);
}

/**
 * i40e_update_rx_stats - Update Rx ring statistics
 * @rx_ring: rx descriptor ring
 * @total_rx_bytes: number of bytes received
 * @total_rx_packets: number of packets received
 *
 * This function updates the Rx ring statistics.
 **/
void i40e_update_rx_stats(struct i40e_ring *rx_ring,
			  unsigned int total_rx_bytes,
			  unsigned int total_rx_packets)
{
	u64_stats_update_begin(&rx_ring->syncp);
	rx_ring->stats.packets += total_rx_packets;
	rx_ring->stats.bytes += total_rx_bytes;
	u64_stats_update_end(&rx_ring->syncp);
	rx_ring->q_vector->rx.total_packets += total_rx_packets;
	rx_ring->q_vector->rx.total_bytes += total_rx_bytes;
}

/**
 * i40e_finalize_xdp_rx - Bump XDP Tx tail and/or flush redirect map
 * @rx_ring: Rx ring
 * @xdp_res: Result of the receive batch
 *
 * This function bumps XDP Tx tail and/or flush redirect map, and
 * should be called when a batch of packets has been processed in the
 * napi loop.
 **/
void i40e_finalize_xdp_rx(struct i40e_ring *rx_ring, unsigned int xdp_res)
{
	if (xdp_res & I40E_XDP_REDIR)
		xdp_do_flush_map();

	if (xdp_res & I40E_XDP_TX) {
		struct i40e_ring *xdp_ring =
			rx_ring->vsi->xdp_rings[rx_ring->queue_index];

		i40e_xdp_ring_update_tail(xdp_ring);
	}
}

/**
 * i40e_inc_ntc: Advance the next_to_clean index
 * @rx_ring: Rx ring
 **/
static void i40e_inc_ntc(struct i40e_ring *rx_ring)
{
	u32 ntc = rx_ring->next_to_clean + 1;

	ntc = (ntc < rx_ring->count) ? ntc : 0;
	rx_ring->next_to_clean = ntc;
	prefetch(I40E_RX_DESC(rx_ring, ntc));
}

/**
 * i40e_clean_rx_irq - Clean completed descriptors from Rx ring - bounce buf
 * @rx_ring: rx descriptor ring to transact packets on
 * @budget: Total limit on number of packets to process
 *
 * This function provides a "bounce buffer" approach to Rx interrupt
 * processing.  The advantage to this is that on systems that have
 * expensive overhead for IOMMU access this provides a means of avoiding
 * it by maintaining the mapping of the page to the system.
 *
 * Returns amount of work completed
 **/
static int i40e_clean_rx_irq(struct i40e_ring *rx_ring, int budget)
{
	unsigned int total_rx_bytes = 0, total_rx_packets = 0, frame_sz = 0;
	u16 cleaned_count = I40E_DESC_UNUSED(rx_ring);
	unsigned int offset = rx_ring->rx_offset;
	struct sk_buff *skb = rx_ring->skb;
	unsigned int xdp_xmit = 0;
	bool failure = false;
	struct xdp_buff xdp;
	int xdp_res = 0;

#if (PAGE_SIZE < 8192)
	frame_sz = i40e_rx_frame_truesize(rx_ring, 0);
#endif
	xdp_init_buff(&xdp, frame_sz, &rx_ring->xdp_rxq);

	while (likely(total_rx_packets < (unsigned int)budget)) {
		struct i40e_rx_buffer *rx_buffer;
		union i40e_rx_desc *rx_desc;
		int rx_buffer_pgcnt;
		unsigned int size;
		u64 qword;

		/* return some buffers to hardware, one at a time is too slow */
		if (cleaned_count >= I40E_RX_BUFFER_WRITE) {
			failure = failure ||
				  i40e_alloc_rx_buffers(rx_ring, cleaned_count);
			cleaned_count = 0;
		}

		rx_desc = I40E_RX_DESC(rx_ring, rx_ring->next_to_clean);

		/* status_error_len will always be zero for unused descriptors
		 * because it's cleared in cleanup, and overlaps with hdr_addr
		 * which is always zero because packet split isn't used, if the
		 * hardware wrote DD then the length will be non-zero
		 */
		qword = le64_to_cpu(rx_desc->wb.qword1.status_error_len);

		/* This memory barrier is needed to keep us from reading
		 * any other fields out of the rx_desc until we have
		 * verified the descriptor has been written back.
		 */
		dma_rmb();

		if (i40e_rx_is_programming_status(qword)) {
			i40e_clean_programming_status(rx_ring,
						      rx_desc->raw.qword[0],
						      qword);
			rx_buffer = i40e_rx_bi(rx_ring, rx_ring->next_to_clean);
			i40e_inc_ntc(rx_ring);
			i40e_reuse_rx_page(rx_ring, rx_buffer);
			cleaned_count++;
			continue;
		}

		size = (qword & I40E_RXD_QW1_LENGTH_PBUF_MASK) >>
		       I40E_RXD_QW1_LENGTH_PBUF_SHIFT;
		if (!size)
			break;

		i40e_trace(clean_rx_irq, rx_ring, rx_desc, skb);
		rx_buffer = i40e_get_rx_buffer(rx_ring, size, &rx_buffer_pgcnt);

		/* retrieve a buffer from the ring */
		if (!skb) {
			unsigned char *hard_start;

			hard_start = page_address(rx_buffer->page) +
				     rx_buffer->page_offset - offset;
			xdp_prepare_buff(&xdp, hard_start, offset, size, true);
#if (PAGE_SIZE > 4096)
			/* At larger PAGE_SIZE, frame_sz depend on len size */
			xdp.frame_sz = i40e_rx_frame_truesize(rx_ring, size);
#endif
			xdp_res = i40e_run_xdp(rx_ring, &xdp);
		}

		if (xdp_res) {
			if (xdp_res & (I40E_XDP_TX | I40E_XDP_REDIR)) {
				xdp_xmit |= xdp_res;
				i40e_rx_buffer_flip(rx_ring, rx_buffer, size);
			} else {
				rx_buffer->pagecnt_bias++;
			}
			total_rx_bytes += size;
			total_rx_packets++;
		} else if (skb) {
			i40e_add_rx_frag(rx_ring, rx_buffer, skb, size);
		} else if (ring_uses_build_skb(rx_ring)) {
			skb = i40e_build_skb(rx_ring, rx_buffer, &xdp);
		} else {
			skb = i40e_construct_skb(rx_ring, rx_buffer, &xdp);
		}

		/* exit if we failed to retrieve a buffer */
		if (!xdp_res && !skb) {
			rx_ring->rx_stats.alloc_buff_failed++;
			rx_buffer->pagecnt_bias++;
			break;
		}

		i40e_put_rx_buffer(rx_ring, rx_buffer, rx_buffer_pgcnt);
		cleaned_count++;

		i40e_inc_ntc(rx_ring);
		if (i40e_is_non_eop(rx_ring, rx_desc))
			continue;

		if (xdp_res || i40e_cleanup_headers(rx_ring, skb, rx_desc)) {
			skb = NULL;
			continue;
		}

		/* probably a little skewed due to removing CRC */
		total_rx_bytes += skb->len;

		/* populate checksum, VLAN, and protocol */
		i40e_process_skb_fields(rx_ring, rx_desc, skb);

		i40e_trace(clean_rx_irq_rx, rx_ring, rx_desc, skb);
		napi_gro_receive(&rx_ring->q_vector->napi, skb);
		skb = NULL;

		/* update budget accounting */
		total_rx_packets++;
	}

	i40e_finalize_xdp_rx(rx_ring, xdp_xmit);
	rx_ring->skb = skb;

	i40e_update_rx_stats(rx_ring, total_rx_bytes, total_rx_packets);

	/* guarantee a trip back through this routine if there was a failure */
	return failure ? budget : (int)total_rx_packets;
}

static inline u32 i40e_buildreg_itr(const int type, u16 itr)
{
	u32 val;

	/* We don't bother with setting the CLEARPBA bit as the data sheet
	 * points out doing so is "meaningless since it was already
	 * auto-cleared". The auto-clearing happens when the interrupt is
	 * asserted.
	 *
	 * Hardware errata 28 for also indicates that writing to a
	 * xxINT_DYN_CTLx CSR with INTENA_MSK (bit 31) set to 0 will clear
	 * an event in the PBA anyway so we need to rely on the automask
	 * to hold pending events for us until the interrupt is re-enabled
	 *
	 * The itr value is reported in microseconds, and the register
	 * value is recorded in 2 microsecond units. For this reason we
	 * only need to shift by the interval shift - 1 instead of the
	 * full value.
	 */
	itr &= I40E_ITR_MASK;

	val = I40E_PFINT_DYN_CTLN_INTENA_MASK |
	      (type << I40E_PFINT_DYN_CTLN_ITR_INDX_SHIFT) |
	      (itr << (I40E_PFINT_DYN_CTLN_INTERVAL_SHIFT - 1));

	return val;
}

/* a small macro to shorten up some long lines */
#define INTREG I40E_PFINT_DYN_CTLN

/* The act of updating the ITR will cause it to immediately trigger. In order
 * to prevent this from throwing off adaptive update statistics we defer the
 * update so that it can only happen so often. So after either Tx or Rx are
 * updated we make the adaptive scheme wait until either the ITR completely
 * expires via the next_update expiration or we have been through at least
 * 3 interrupts.
 */
#define ITR_COUNTDOWN_START 3

/**
 * i40e_update_enable_itr - Update itr and re-enable MSIX interrupt
 * @vsi: the VSI we care about
 * @q_vector: q_vector for which itr is being updated and interrupt enabled
 *
 **/
static inline void i40e_update_enable_itr(struct i40e_vsi *vsi,
					  struct i40e_q_vector *q_vector)
{
	struct i40e_hw *hw = &vsi->back->hw;
	u32 intval;

	/* If we don't have MSIX, then we only need to re-enable icr0 */
	if (!(vsi->back->flags & I40E_FLAG_MSIX_ENABLED)) {
		i40e_irq_dynamic_enable_icr0(vsi->back);
		return;
	}

	/* These will do nothing if dynamic updates are not enabled */
	i40e_update_itr(q_vector, &q_vector->tx);
	i40e_update_itr(q_vector, &q_vector->rx);

	/* This block of logic allows us to get away with only updating
	 * one ITR value with each interrupt. The idea is to perform a
	 * pseudo-lazy update with the following criteria.
	 *
	 * 1. Rx is given higher priority than Tx if both are in same state
	 * 2. If we must reduce an ITR that is given highest priority.
	 * 3. We then give priority to increasing ITR based on amount.
	 */
	if (q_vector->rx.target_itr < q_vector->rx.current_itr) {
		/* Rx ITR needs to be reduced, this is highest priority */
		intval = i40e_buildreg_itr(I40E_RX_ITR,
					   q_vector->rx.target_itr);
		q_vector->rx.current_itr = q_vector->rx.target_itr;
		q_vector->itr_countdown = ITR_COUNTDOWN_START;
	} else if ((q_vector->tx.target_itr < q_vector->tx.current_itr) ||
		   ((q_vector->rx.target_itr - q_vector->rx.current_itr) <
		    (q_vector->tx.target_itr - q_vector->tx.current_itr))) {
		/* Tx ITR needs to be reduced, this is second priority
		 * Tx ITR needs to be increased more than Rx, fourth priority
		 */
		intval = i40e_buildreg_itr(I40E_TX_ITR,
					   q_vector->tx.target_itr);
		q_vector->tx.current_itr = q_vector->tx.target_itr;
		q_vector->itr_countdown = ITR_COUNTDOWN_START;
	} else if (q_vector->rx.current_itr != q_vector->rx.target_itr) {
		/* Rx ITR needs to be increased, third priority */
		intval = i40e_buildreg_itr(I40E_RX_ITR,
					   q_vector->rx.target_itr);
		q_vector->rx.current_itr = q_vector->rx.target_itr;
		q_vector->itr_countdown = ITR_COUNTDOWN_START;
	} else {
		/* No ITR update, lowest priority */
		intval = i40e_buildreg_itr(I40E_ITR_NONE, 0);
		if (q_vector->itr_countdown)
			q_vector->itr_countdown--;
	}

	if (!test_bit(__I40E_VSI_DOWN, vsi->state))
		wr32(hw, INTREG(q_vector->reg_idx), intval);
}

/**
 * i40e_napi_poll - NAPI polling Rx/Tx cleanup routine
 * @napi: napi struct with our devices info in it
 * @budget: amount of work driver is allowed to do this pass, in packets
 *
 * This function will clean all queues associated with a q_vector.
 *
 * Returns the amount of work done
 **/
int i40e_napi_poll(struct napi_struct *napi, int budget)
{
	struct i40e_q_vector *q_vector =
			       container_of(napi, struct i40e_q_vector, napi);
	struct i40e_vsi *vsi = q_vector->vsi;
	struct i40e_ring *ring;
	bool clean_complete = true;
	bool arm_wb = false;
	int budget_per_ring;
	int work_done = 0;

	if (test_bit(__I40E_VSI_DOWN, vsi->state)) {
		napi_complete(napi);
		return 0;
	}

	/* Since the actual Tx work is minimal, we can give the Tx a larger
	 * budget and be more aggressive about cleaning up the Tx descriptors.
	 */
	i40e_for_each_ring(ring, q_vector->tx) {
		bool wd = ring->xsk_pool ?
			  i40e_clean_xdp_tx_irq(vsi, ring) :
			  i40e_clean_tx_irq(vsi, ring, budget);

		if (!wd) {
			clean_complete = false;
			continue;
		}
		arm_wb |= ring->arm_wb;
		ring->arm_wb = false;
	}

	/* Handle case where we are called by netpoll with a budget of 0 */
	if (budget <= 0)
		goto tx_only;

	/* normally we have 1 Rx ring per q_vector */
	if (unlikely(q_vector->num_ringpairs > 1))
		/* We attempt to distribute budget to each Rx queue fairly, but
		 * don't allow the budget to go below 1 because that would exit
		 * polling early.
		 */
		budget_per_ring = max_t(int, budget / q_vector->num_ringpairs, 1);
	else
		/* Max of 1 Rx ring in this q_vector so give it the budget */
		budget_per_ring = budget;

	i40e_for_each_ring(ring, q_vector->rx) {
		int cleaned = ring->xsk_pool ?
			      i40e_clean_rx_irq_zc(ring, budget_per_ring) :
			      i40e_clean_rx_irq(ring, budget_per_ring);

		work_done += cleaned;
		/* if we clean as many as budgeted, we must not be done */
		if (cleaned >= budget_per_ring)
			clean_complete = false;
	}

	/* If work not completed, return budget and polling will return */
	if (!clean_complete) {
		int cpu_id = smp_processor_id();

		/* It is possible that the interrupt affinity has changed but,
		 * if the cpu is pegged at 100%, polling will never exit while
		 * traffic continues and the interrupt will be stuck on this
		 * cpu.  We check to make sure affinity is correct before we
		 * continue to poll, otherwise we must stop polling so the
		 * interrupt can move to the correct cpu.
		 */
		if (!cpumask_test_cpu(cpu_id, &q_vector->affinity_mask)) {
			/* Tell napi that we are done polling */
			napi_complete_done(napi, work_done);

			/* Force an interrupt */
			i40e_force_wb(vsi, q_vector);

			/* Return budget-1 so that polling stops */
			return budget - 1;
		}
tx_only:
		if (arm_wb) {
			q_vector->tx.ring[0].tx_stats.tx_force_wb++;
			i40e_enable_wb_on_itr(vsi, q_vector);
		}
		return budget;
	}

	if (vsi->back->flags & I40E_TXR_FLAGS_WB_ON_ITR)
		q_vector->arm_wb_state = false;

	/* Exit the polling mode, but don't re-enable interrupts if stack might
	 * poll us due to busy-polling
	 */
	if (likely(napi_complete_done(napi, work_done)))
		i40e_update_enable_itr(vsi, q_vector);

	return min(work_done, budget - 1);
}

/**
 * i40e_atr - Add a Flow Director ATR filter
 * @tx_ring:  ring to add programming descriptor to
 * @skb:      send buffer
 * @tx_flags: send tx flags
 **/
static void i40e_atr(struct i40e_ring *tx_ring, struct sk_buff *skb,
		     u32 tx_flags)
{
	struct i40e_filter_program_desc *fdir_desc;
	struct i40e_pf *pf = tx_ring->vsi->back;
	union {
		unsigned char *network;
		struct iphdr *ipv4;
		struct ipv6hdr *ipv6;
	} hdr;
	struct tcphdr *th;
	unsigned int hlen;
	u32 flex_ptype, dtype_cmd;
	int l4_proto;
	u16 i;

	/* make sure ATR is enabled */
	if (!(pf->flags & I40E_FLAG_FD_ATR_ENABLED))
		return;

	if (test_bit(__I40E_FD_ATR_AUTO_DISABLED, pf->state))
		return;

	/* if sampling is disabled do nothing */
	if (!tx_ring->atr_sample_rate)
		return;

	/* Currently only IPv4/IPv6 with TCP is supported */
	if (!(tx_flags & (I40E_TX_FLAGS_IPV4 | I40E_TX_FLAGS_IPV6)))
		return;

	/* snag network header to get L4 type and address */
	hdr.network = (tx_flags & I40E_TX_FLAGS_UDP_TUNNEL) ?
		      skb_inner_network_header(skb) : skb_network_header(skb);

	/* Note: tx_flags gets modified to reflect inner protocols in
	 * tx_enable_csum function if encap is enabled.
	 */
	if (tx_flags & I40E_TX_FLAGS_IPV4) {
		/* access ihl as u8 to avoid unaligned access on ia64 */
		hlen = (hdr.network[0] & 0x0F) << 2;
		l4_proto = hdr.ipv4->protocol;
	} else {
		/* find the start of the innermost ipv6 header */
		unsigned int inner_hlen = hdr.network - skb->data;
		unsigned int h_offset = inner_hlen;

		/* this function updates h_offset to the end of the header */
		l4_proto =
		  ipv6_find_hdr(skb, &h_offset, IPPROTO_TCP, NULL, NULL);
		/* hlen will contain our best estimate of the tcp header */
		hlen = h_offset - inner_hlen;
	}

	if (l4_proto != IPPROTO_TCP)
		return;

	th = (struct tcphdr *)(hdr.network + hlen);

	/* Due to lack of space, no more new filters can be programmed */
	if (th->syn && test_bit(__I40E_FD_ATR_AUTO_DISABLED, pf->state))
		return;
	if (pf->flags & I40E_FLAG_HW_ATR_EVICT_ENABLED) {
		/* HW ATR eviction will take care of removing filters on FIN
		 * and RST packets.
		 */
		if (th->fin || th->rst)
			return;
	}

	tx_ring->atr_count++;

	/* sample on all syn/fin/rst packets or once every atr sample rate */
	if (!th->fin &&
	    !th->syn &&
	    !th->rst &&
	    (tx_ring->atr_count < tx_ring->atr_sample_rate))
		return;

	tx_ring->atr_count = 0;

	/* grab the next descriptor */
	i = tx_ring->next_to_use;
	fdir_desc = I40E_TX_FDIRDESC(tx_ring, i);

	i++;
	tx_ring->next_to_use = (i < tx_ring->count) ? i : 0;

	flex_ptype = (tx_ring->queue_index << I40E_TXD_FLTR_QW0_QINDEX_SHIFT) &
		      I40E_TXD_FLTR_QW0_QINDEX_MASK;
	flex_ptype |= (tx_flags & I40E_TX_FLAGS_IPV4) ?
		      (I40E_FILTER_PCTYPE_NONF_IPV4_TCP <<
		       I40E_TXD_FLTR_QW0_PCTYPE_SHIFT) :
		      (I40E_FILTER_PCTYPE_NONF_IPV6_TCP <<
		       I40E_TXD_FLTR_QW0_PCTYPE_SHIFT);

	flex_ptype |= tx_ring->vsi->id << I40E_TXD_FLTR_QW0_DEST_VSI_SHIFT;

	dtype_cmd = I40E_TX_DESC_DTYPE_FILTER_PROG;

	dtype_cmd |= (th->fin || th->rst) ?
		     (I40E_FILTER_PROGRAM_DESC_PCMD_REMOVE <<
		      I40E_TXD_FLTR_QW1_PCMD_SHIFT) :
		     (I40E_FILTER_PROGRAM_DESC_PCMD_ADD_UPDATE <<
		      I40E_TXD_FLTR_QW1_PCMD_SHIFT);

	dtype_cmd |= I40E_FILTER_PROGRAM_DESC_DEST_DIRECT_PACKET_QINDEX <<
		     I40E_TXD_FLTR_QW1_DEST_SHIFT;

	dtype_cmd |= I40E_FILTER_PROGRAM_DESC_FD_STATUS_FD_ID <<
		     I40E_TXD_FLTR_QW1_FD_STATUS_SHIFT;

	dtype_cmd |= I40E_TXD_FLTR_QW1_CNT_ENA_MASK;
	if (!(tx_flags & I40E_TX_FLAGS_UDP_TUNNEL))
		dtype_cmd |=
			((u32)I40E_FD_ATR_STAT_IDX(pf->hw.pf_id) <<
			I40E_TXD_FLTR_QW1_CNTINDEX_SHIFT) &
			I40E_TXD_FLTR_QW1_CNTINDEX_MASK;
	else
		dtype_cmd |=
			((u32)I40E_FD_ATR_TUNNEL_STAT_IDX(pf->hw.pf_id) <<
			I40E_TXD_FLTR_QW1_CNTINDEX_SHIFT) &
			I40E_TXD_FLTR_QW1_CNTINDEX_MASK;

	if (pf->flags & I40E_FLAG_HW_ATR_EVICT_ENABLED)
		dtype_cmd |= I40E_TXD_FLTR_QW1_ATR_MASK;

	fdir_desc->qindex_flex_ptype_vsi = cpu_to_le32(flex_ptype);
	fdir_desc->rsvd = cpu_to_le32(0);
	fdir_desc->dtype_cmd_cntindex = cpu_to_le32(dtype_cmd);
	fdir_desc->fd_id = cpu_to_le32(0);
}

/**
 * i40e_tx_prepare_vlan_flags - prepare generic TX VLAN tagging flags for HW
 * @skb:     send buffer
 * @tx_ring: ring to send buffer on
 * @flags:   the tx flags to be set
 *
 * Checks the skb and set up correspondingly several generic transmit flags
 * related to VLAN tagging for the HW, such as VLAN, DCB, etc.
 *
 * Returns error code indicate the frame should be dropped upon error and the
 * otherwise  returns 0 to indicate the flags has been set properly.
 **/
static inline int i40e_tx_prepare_vlan_flags(struct sk_buff *skb,
					     struct i40e_ring *tx_ring,
					     u32 *flags)
{
	__be16 protocol = skb->protocol;
	u32  tx_flags = 0;

	if (protocol == htons(ETH_P_8021Q) &&
	    !(tx_ring->netdev->features & NETIF_F_HW_VLAN_CTAG_TX)) {
		/* When HW VLAN acceleration is turned off by the user the
		 * stack sets the protocol to 8021q so that the driver
		 * can take any steps required to support the SW only
		 * VLAN handling.  In our case the driver doesn't need
		 * to take any further steps so just set the protocol
		 * to the encapsulated ethertype.
		 */
		skb->protocol = vlan_get_protocol(skb);
		goto out;
	}

	/* if we have a HW VLAN tag being added, default to the HW one */
	if (skb_vlan_tag_present(skb)) {
		tx_flags |= skb_vlan_tag_get(skb) << I40E_TX_FLAGS_VLAN_SHIFT;
		tx_flags |= I40E_TX_FLAGS_HW_VLAN;
	/* else if it is a SW VLAN, check the next protocol and store the tag */
	} else if (protocol == htons(ETH_P_8021Q)) {
		struct vlan_hdr *vhdr, _vhdr;

		vhdr = skb_header_pointer(skb, ETH_HLEN, sizeof(_vhdr), &_vhdr);
		if (!vhdr)
			return -EINVAL;

		protocol = vhdr->h_vlan_encapsulated_proto;
		tx_flags |= ntohs(vhdr->h_vlan_TCI) << I40E_TX_FLAGS_VLAN_SHIFT;
		tx_flags |= I40E_TX_FLAGS_SW_VLAN;
	}

	if (!(tx_ring->vsi->back->flags & I40E_FLAG_DCB_ENABLED))
		goto out;

	/* Insert 802.1p priority into VLAN header */
	if ((tx_flags & (I40E_TX_FLAGS_HW_VLAN | I40E_TX_FLAGS_SW_VLAN)) ||
	    (skb->priority != TC_PRIO_CONTROL)) {
		tx_flags &= ~I40E_TX_FLAGS_VLAN_PRIO_MASK;
		tx_flags |= (skb->priority & 0x7) <<
				I40E_TX_FLAGS_VLAN_PRIO_SHIFT;
		if (tx_flags & I40E_TX_FLAGS_SW_VLAN) {
			struct vlan_ethhdr *vhdr;
			int rc;

			rc = skb_cow_head(skb, 0);
			if (rc < 0)
				return rc;
			vhdr = (struct vlan_ethhdr *)skb->data;
			vhdr->h_vlan_TCI = htons(tx_flags >>
						 I40E_TX_FLAGS_VLAN_SHIFT);
		} else {
			tx_flags |= I40E_TX_FLAGS_HW_VLAN;
		}
	}

out:
	*flags = tx_flags;
	return 0;
}

/**
 * i40e_tso - set up the tso context descriptor
 * @first:    pointer to first Tx buffer for xmit
 * @hdr_len:  ptr to the size of the packet header
 * @cd_type_cmd_tso_mss: Quad Word 1
 *
 * Returns 0 if no TSO can happen, 1 if tso is going, or error
 **/
static int i40e_tso(struct i40e_tx_buffer *first, u8 *hdr_len,
		    u64 *cd_type_cmd_tso_mss)
{
	struct sk_buff *skb = first->skb;
	u64 cd_cmd, cd_tso_len, cd_mss;
	union {
		struct iphdr *v4;
		struct ipv6hdr *v6;
		unsigned char *hdr;
	} ip;
	union {
		struct tcphdr *tcp;
		struct udphdr *udp;
		unsigned char *hdr;
	} l4;
	u32 paylen, l4_offset;
	u16 gso_segs, gso_size;
	int err;

	if (skb->ip_summed != CHECKSUM_PARTIAL)
		return 0;

	if (!skb_is_gso(skb))
		return 0;

	err = skb_cow_head(skb, 0);
	if (err < 0)
		return err;

	ip.hdr = skb_network_header(skb);
	l4.hdr = skb_transport_header(skb);

	/* initialize outer IP header fields */
	if (ip.v4->version == 4) {
		ip.v4->tot_len = 0;
		ip.v4->check = 0;
	} else {
		ip.v6->payload_len = 0;
	}

	if (skb_shinfo(skb)->gso_type & (SKB_GSO_GRE |
					 SKB_GSO_GRE_CSUM |
					 SKB_GSO_IPXIP4 |
					 SKB_GSO_IPXIP6 |
					 SKB_GSO_UDP_TUNNEL |
					 SKB_GSO_UDP_TUNNEL_CSUM)) {
		if (!(skb_shinfo(skb)->gso_type & SKB_GSO_PARTIAL) &&
		    (skb_shinfo(skb)->gso_type & SKB_GSO_UDP_TUNNEL_CSUM)) {
			l4.udp->len = 0;

			/* determine offset of outer transport header */
			l4_offset = l4.hdr - skb->data;

			/* remove payload length from outer checksum */
			paylen = skb->len - l4_offset;
			csum_replace_by_diff(&l4.udp->check,
					     (__force __wsum)htonl(paylen));
		}

		/* reset pointers to inner headers */
		ip.hdr = skb_inner_network_header(skb);
		l4.hdr = skb_inner_transport_header(skb);

		/* initialize inner IP header fields */
		if (ip.v4->version == 4) {
			ip.v4->tot_len = 0;
			ip.v4->check = 0;
		} else {
			ip.v6->payload_len = 0;
		}
	}

	/* determine offset of inner transport header */
	l4_offset = l4.hdr - skb->data;

	/* remove payload length from inner checksum */
	paylen = skb->len - l4_offset;

	if (skb_shinfo(skb)->gso_type & SKB_GSO_UDP_L4) {
		csum_replace_by_diff(&l4.udp->check, (__force __wsum)htonl(paylen));
		/* compute length of segmentation header */
		*hdr_len = sizeof(*l4.udp) + l4_offset;
	} else {
		csum_replace_by_diff(&l4.tcp->check, (__force __wsum)htonl(paylen));
		/* compute length of segmentation header */
		*hdr_len = (l4.tcp->doff * 4) + l4_offset;
	}

	/* pull values out of skb_shinfo */
	gso_size = skb_shinfo(skb)->gso_size;
	gso_segs = skb_shinfo(skb)->gso_segs;

	/* update GSO size and bytecount with header size */
	first->gso_segs = gso_segs;
	first->bytecount += (first->gso_segs - 1) * *hdr_len;

	/* find the field values */
	cd_cmd = I40E_TX_CTX_DESC_TSO;
	cd_tso_len = skb->len - *hdr_len;
	cd_mss = gso_size;
	*cd_type_cmd_tso_mss |= (cd_cmd << I40E_TXD_CTX_QW1_CMD_SHIFT) |
				(cd_tso_len << I40E_TXD_CTX_QW1_TSO_LEN_SHIFT) |
				(cd_mss << I40E_TXD_CTX_QW1_MSS_SHIFT);
	return 1;
}

/**
 * i40e_tsyn - set up the tsyn context descriptor
 * @tx_ring:  ptr to the ring to send
 * @skb:      ptr to the skb we're sending
 * @tx_flags: the collected send information
 * @cd_type_cmd_tso_mss: Quad Word 1
 *
 * Returns 0 if no Tx timestamp can happen and 1 if the timestamp will happen
 **/
static int i40e_tsyn(struct i40e_ring *tx_ring, struct sk_buff *skb,
		     u32 tx_flags, u64 *cd_type_cmd_tso_mss)
{
	struct i40e_pf *pf;

	if (likely(!(skb_shinfo(skb)->tx_flags & SKBTX_HW_TSTAMP)))
		return 0;

	/* Tx timestamps cannot be sampled when doing TSO */
	if (tx_flags & I40E_TX_FLAGS_TSO)
		return 0;

	/* only timestamp the outbound packet if the user has requested it and
	 * we are not already transmitting a packet to be timestamped
	 */
	pf = i40e_netdev_to_pf(tx_ring->netdev);
	if (!(pf->flags & I40E_FLAG_PTP))
		return 0;

	if (pf->ptp_tx &&
	    !test_and_set_bit_lock(__I40E_PTP_TX_IN_PROGRESS, pf->state)) {
		skb_shinfo(skb)->tx_flags |= SKBTX_IN_PROGRESS;
		pf->ptp_tx_start = jiffies;
		pf->ptp_tx_skb = skb_get(skb);
	} else {
		pf->tx_hwtstamp_skipped++;
		return 0;
	}

	*cd_type_cmd_tso_mss |= (u64)I40E_TX_CTX_DESC_TSYN <<
				I40E_TXD_CTX_QW1_CMD_SHIFT;

	return 1;
}

/**
 * i40e_tx_enable_csum - Enable Tx checksum offloads
 * @skb: send buffer
 * @tx_flags: pointer to Tx flags currently set
 * @td_cmd: Tx descriptor command bits to set
 * @td_offset: Tx descriptor header offsets to set
 * @tx_ring: Tx descriptor ring
 * @cd_tunneling: ptr to context desc bits
 **/
static int i40e_tx_enable_csum(struct sk_buff *skb, u32 *tx_flags,
			       u32 *td_cmd, u32 *td_offset,
			       struct i40e_ring *tx_ring,
			       u32 *cd_tunneling)
{
	union {
		struct iphdr *v4;
		struct ipv6hdr *v6;
		unsigned char *hdr;
	} ip;
	union {
		struct tcphdr *tcp;
		struct udphdr *udp;
		unsigned char *hdr;
	} l4;
	unsigned char *exthdr;
	u32 offset, cmd = 0;
	__be16 frag_off;
	u8 l4_proto = 0;

	if (skb->ip_summed != CHECKSUM_PARTIAL)
		return 0;

	ip.hdr = skb_network_header(skb);
	l4.hdr = skb_transport_header(skb);

	/* compute outer L2 header size */
	offset = ((ip.hdr - skb->data) / 2) << I40E_TX_DESC_LENGTH_MACLEN_SHIFT;

	if (skb->encapsulation) {
		u32 tunnel = 0;
		/* define outer network header type */
		if (*tx_flags & I40E_TX_FLAGS_IPV4) {
			tunnel |= (*tx_flags & I40E_TX_FLAGS_TSO) ?
				  I40E_TX_CTX_EXT_IP_IPV4 :
				  I40E_TX_CTX_EXT_IP_IPV4_NO_CSUM;

			l4_proto = ip.v4->protocol;
		} else if (*tx_flags & I40E_TX_FLAGS_IPV6) {
			int ret;

			tunnel |= I40E_TX_CTX_EXT_IP_IPV6;

			exthdr = ip.hdr + sizeof(*ip.v6);
			l4_proto = ip.v6->nexthdr;
			ret = ipv6_skip_exthdr(skb, exthdr - skb->data,
					       &l4_proto, &frag_off);
			if (ret < 0)
				return -1;
		}

		/* define outer transport */
		switch (l4_proto) {
		case IPPROTO_UDP:
			tunnel |= I40E_TXD_CTX_UDP_TUNNELING;
			*tx_flags |= I40E_TX_FLAGS_UDP_TUNNEL;
			break;
		case IPPROTO_GRE:
			tunnel |= I40E_TXD_CTX_GRE_TUNNELING;
			*tx_flags |= I40E_TX_FLAGS_UDP_TUNNEL;
			break;
		case IPPROTO_IPIP:
		case IPPROTO_IPV6:
			*tx_flags |= I40E_TX_FLAGS_UDP_TUNNEL;
			l4.hdr = skb_inner_network_header(skb);
			break;
		default:
			if (*tx_flags & I40E_TX_FLAGS_TSO)
				return -1;

			skb_checksum_help(skb);
			return 0;
		}

		/* compute outer L3 header size */
		tunnel |= ((l4.hdr - ip.hdr) / 4) <<
			  I40E_TXD_CTX_QW0_EXT_IPLEN_SHIFT;

		/* switch IP header pointer from outer to inner header */
		ip.hdr = skb_inner_network_header(skb);

		/* compute tunnel header size */
		tunnel |= ((ip.hdr - l4.hdr) / 2) <<
			  I40E_TXD_CTX_QW0_NATLEN_SHIFT;

		/* indicate if we need to offload outer UDP header */
		if ((*tx_flags & I40E_TX_FLAGS_TSO) &&
		    !(skb_shinfo(skb)->gso_type & SKB_GSO_PARTIAL) &&
		    (skb_shinfo(skb)->gso_type & SKB_GSO_UDP_TUNNEL_CSUM))
			tunnel |= I40E_TXD_CTX_QW0_L4T_CS_MASK;

		/* record tunnel offload values */
		*cd_tunneling |= tunnel;

		/* switch L4 header pointer from outer to inner */
		l4.hdr = skb_inner_transport_header(skb);
		l4_proto = 0;

		/* reset type as we transition from outer to inner headers */
		*tx_flags &= ~(I40E_TX_FLAGS_IPV4 | I40E_TX_FLAGS_IPV6);
		if (ip.v4->version == 4)
			*tx_flags |= I40E_TX_FLAGS_IPV4;
		if (ip.v6->version == 6)
			*tx_flags |= I40E_TX_FLAGS_IPV6;
	}

	/* Enable IP checksum offloads */
	if (*tx_flags & I40E_TX_FLAGS_IPV4) {
		l4_proto = ip.v4->protocol;
		/* the stack computes the IP header already, the only time we
		 * need the hardware to recompute it is in the case of TSO.
		 */
		cmd |= (*tx_flags & I40E_TX_FLAGS_TSO) ?
		       I40E_TX_DESC_CMD_IIPT_IPV4_CSUM :
		       I40E_TX_DESC_CMD_IIPT_IPV4;
	} else if (*tx_flags & I40E_TX_FLAGS_IPV6) {
		cmd |= I40E_TX_DESC_CMD_IIPT_IPV6;

		exthdr = ip.hdr + sizeof(*ip.v6);
		l4_proto = ip.v6->nexthdr;
		if (l4.hdr != exthdr)
			ipv6_skip_exthdr(skb, exthdr - skb->data,
					 &l4_proto, &frag_off);
	}

	/* compute inner L3 header size */
	offset |= ((l4.hdr - ip.hdr) / 4) << I40E_TX_DESC_LENGTH_IPLEN_SHIFT;

	/* Enable L4 checksum offloads */
	switch (l4_proto) {
	case IPPROTO_TCP:
		/* enable checksum offloads */
		cmd |= I40E_TX_DESC_CMD_L4T_EOFT_TCP;
		offset |= l4.tcp->doff << I40E_TX_DESC_LENGTH_L4_FC_LEN_SHIFT;
		break;
	case IPPROTO_SCTP:
		/* enable SCTP checksum offload */
		cmd |= I40E_TX_DESC_CMD_L4T_EOFT_SCTP;
		offset |= (sizeof(struct sctphdr) >> 2) <<
			  I40E_TX_DESC_LENGTH_L4_FC_LEN_SHIFT;
		break;
	case IPPROTO_UDP:
		/* enable UDP checksum offload */
		cmd |= I40E_TX_DESC_CMD_L4T_EOFT_UDP;
		offset |= (sizeof(struct udphdr) >> 2) <<
			  I40E_TX_DESC_LENGTH_L4_FC_LEN_SHIFT;
		break;
	default:
		if (*tx_flags & I40E_TX_FLAGS_TSO)
			return -1;
		skb_checksum_help(skb);
		return 0;
	}

	*td_cmd |= cmd;
	*td_offset |= offset;

	return 1;
}

/**
 * i40e_create_tx_ctx - Build the Tx context descriptor
 * @tx_ring:  ring to create the descriptor on
 * @cd_type_cmd_tso_mss: Quad Word 1
 * @cd_tunneling: Quad Word 0 - bits 0-31
 * @cd_l2tag2: Quad Word 0 - bits 32-63
 **/
static void i40e_create_tx_ctx(struct i40e_ring *tx_ring,
			       const u64 cd_type_cmd_tso_mss,
			       const u32 cd_tunneling, const u32 cd_l2tag2)
{
	struct i40e_tx_context_desc *context_desc;
	int i = tx_ring->next_to_use;

	if ((cd_type_cmd_tso_mss == I40E_TX_DESC_DTYPE_CONTEXT) &&
	    !cd_tunneling && !cd_l2tag2)
		return;

	/* grab the next descriptor */
	context_desc = I40E_TX_CTXTDESC(tx_ring, i);

	i++;
	tx_ring->next_to_use = (i < tx_ring->count) ? i : 0;

	/* cpu_to_le32 and assign to struct fields */
	context_desc->tunneling_params = cpu_to_le32(cd_tunneling);
	context_desc->l2tag2 = cpu_to_le16(cd_l2tag2);
	context_desc->rsvd = cpu_to_le16(0);
	context_desc->type_cmd_tso_mss = cpu_to_le64(cd_type_cmd_tso_mss);
}

/**
 * __i40e_maybe_stop_tx - 2nd level check for tx stop conditions
 * @tx_ring: the ring to be checked
 * @size:    the size buffer we want to assure is available
 *
 * Returns -EBUSY if a stop is needed, else 0
 **/
int __i40e_maybe_stop_tx(struct i40e_ring *tx_ring, int size)
{
	netif_stop_subqueue(tx_ring->netdev, tx_ring->queue_index);
	/* Memory barrier before checking head and tail */
	smp_mb();

	/* Check again in a case another CPU has just made room available. */
	if (likely(I40E_DESC_UNUSED(tx_ring) < size))
		return -EBUSY;

	/* A reprieve! - use start_queue because it doesn't call schedule */
	netif_start_subqueue(tx_ring->netdev, tx_ring->queue_index);
	++tx_ring->tx_stats.restart_queue;
	return 0;
}

/**
 * __i40e_chk_linearize - Check if there are more than 8 buffers per packet
 * @skb:      send buffer
 *
 * Note: Our HW can't DMA more than 8 buffers to build a packet on the wire
 * and so we need to figure out the cases where we need to linearize the skb.
 *
 * For TSO we need to count the TSO header and segment payload separately.
 * As such we need to check cases where we have 7 fragments or more as we
 * can potentially require 9 DMA transactions, 1 for the TSO header, 1 for
 * the segment payload in the first descriptor, and another 7 for the
 * fragments.
 **/
bool __i40e_chk_linearize(struct sk_buff *skb)
{
	const skb_frag_t *frag, *stale;
	int nr_frags, sum;

	/* no need to check if number of frags is less than 7 */
	nr_frags = skb_shinfo(skb)->nr_frags;
	if (nr_frags < (I40E_MAX_BUFFER_TXD - 1))
		return false;

	/* We need to walk through the list and validate that each group
	 * of 6 fragments totals at least gso_size.
	 */
	nr_frags -= I40E_MAX_BUFFER_TXD - 2;
	frag = &skb_shinfo(skb)->frags[0];

	/* Initialize size to the negative value of gso_size minus 1.  We
	 * use this as the worst case scenerio in which the frag ahead
	 * of us only provides one byte which is why we are limited to 6
	 * descriptors for a single transmit as the header and previous
	 * fragment are already consuming 2 descriptors.
	 */
	sum = 1 - skb_shinfo(skb)->gso_size;

	/* Add size of frags 0 through 4 to create our initial sum */
	sum += skb_frag_size(frag++);
	sum += skb_frag_size(frag++);
	sum += skb_frag_size(frag++);
	sum += skb_frag_size(frag++);
	sum += skb_frag_size(frag++);

	/* Walk through fragments adding latest fragment, testing it, and
	 * then removing stale fragments from the sum.
	 */
	for (stale = &skb_shinfo(skb)->frags[0];; stale++) {
		int stale_size = skb_frag_size(stale);

		sum += skb_frag_size(frag++);

		/* The stale fragment may present us with a smaller
		 * descriptor than the actual fragment size. To account
		 * for that we need to remove all the data on the front and
		 * figure out what the remainder would be in the last
		 * descriptor associated with the fragment.
		 */
		if (stale_size > I40E_MAX_DATA_PER_TXD) {
			int align_pad = -(skb_frag_off(stale)) &
					(I40E_MAX_READ_REQ_SIZE - 1);

			sum -= align_pad;
			stale_size -= align_pad;

			do {
				sum -= I40E_MAX_DATA_PER_TXD_ALIGNED;
				stale_size -= I40E_MAX_DATA_PER_TXD_ALIGNED;
			} while (stale_size > I40E_MAX_DATA_PER_TXD);
		}

		/* if sum is negative we failed to make sufficient progress */
		if (sum < 0)
			return true;

		if (!nr_frags--)
			break;

		sum -= stale_size;
	}

	return false;
}

/**
 * i40e_tx_map - Build the Tx descriptor
 * @tx_ring:  ring to send buffer on
 * @skb:      send buffer
 * @first:    first buffer info buffer to use
 * @tx_flags: collected send information
 * @hdr_len:  size of the packet header
 * @td_cmd:   the command field in the descriptor
 * @td_offset: offset for checksum or crc
 *
 * Returns 0 on success, -1 on failure to DMA
 **/
static inline int i40e_tx_map(struct i40e_ring *tx_ring, struct sk_buff *skb,
			      struct i40e_tx_buffer *first, u32 tx_flags,
			      const u8 hdr_len, u32 td_cmd, u32 td_offset)
{
	unsigned int data_len = skb->data_len;
	unsigned int size = skb_headlen(skb);
	skb_frag_t *frag;
	struct i40e_tx_buffer *tx_bi;
	struct i40e_tx_desc *tx_desc;
	u16 i = tx_ring->next_to_use;
	u32 td_tag = 0;
	dma_addr_t dma;
	u16 desc_count = 1;

	if (tx_flags & I40E_TX_FLAGS_HW_VLAN) {
		td_cmd |= I40E_TX_DESC_CMD_IL2TAG1;
		td_tag = (tx_flags & I40E_TX_FLAGS_VLAN_MASK) >>
			 I40E_TX_FLAGS_VLAN_SHIFT;
	}

	first->tx_flags = tx_flags;

	dma = dma_map_single(tx_ring->dev, skb->data, size, DMA_TO_DEVICE);

	tx_desc = I40E_TX_DESC(tx_ring, i);
	tx_bi = first;

	for (frag = &skb_shinfo(skb)->frags[0];; frag++) {
		unsigned int max_data = I40E_MAX_DATA_PER_TXD_ALIGNED;

		if (dma_mapping_error(tx_ring->dev, dma))
			goto dma_error;

		/* record length, and DMA address */
		dma_unmap_len_set(tx_bi, len, size);
		dma_unmap_addr_set(tx_bi, dma, dma);

		/* align size to end of page */
		max_data += -dma & (I40E_MAX_READ_REQ_SIZE - 1);
		tx_desc->buffer_addr = cpu_to_le64(dma);

		while (unlikely(size > I40E_MAX_DATA_PER_TXD)) {
			tx_desc->cmd_type_offset_bsz =
				build_ctob(td_cmd, td_offset,
					   max_data, td_tag);

			tx_desc++;
			i++;
			desc_count++;

			if (i == tx_ring->count) {
				tx_desc = I40E_TX_DESC(tx_ring, 0);
				i = 0;
			}

			dma += max_data;
			size -= max_data;

			max_data = I40E_MAX_DATA_PER_TXD_ALIGNED;
			tx_desc->buffer_addr = cpu_to_le64(dma);
		}

		if (likely(!data_len))
			break;

		tx_desc->cmd_type_offset_bsz = build_ctob(td_cmd, td_offset,
							  size, td_tag);

		tx_desc++;
		i++;
		desc_count++;

		if (i == tx_ring->count) {
			tx_desc = I40E_TX_DESC(tx_ring, 0);
			i = 0;
		}

		size = skb_frag_size(frag);
		data_len -= size;

		dma = skb_frag_dma_map(tx_ring->dev, frag, 0, size,
				       DMA_TO_DEVICE);

		tx_bi = &tx_ring->tx_bi[i];
	}

	netdev_tx_sent_queue(txring_txq(tx_ring), first->bytecount);

	i++;
	if (i == tx_ring->count)
		i = 0;

	tx_ring->next_to_use = i;

	i40e_maybe_stop_tx(tx_ring, DESC_NEEDED);

	/* write last descriptor with EOP bit */
	td_cmd |= I40E_TX_DESC_CMD_EOP;

	/* We OR these values together to check both against 4 (WB_STRIDE)
	 * below. This is safe since we don't re-use desc_count afterwards.
	 */
	desc_count |= ++tx_ring->packet_stride;

	if (desc_count >= WB_STRIDE) {
		/* write last descriptor with RS bit set */
		td_cmd |= I40E_TX_DESC_CMD_RS;
		tx_ring->packet_stride = 0;
	}

	tx_desc->cmd_type_offset_bsz =
			build_ctob(td_cmd, td_offset, size, td_tag);

	skb_tx_timestamp(skb);

	/* Force memory writes to complete before letting h/w know there
	 * are new descriptors to fetch.
	 *
	 * We also use this memory barrier to make certain all of the
	 * status bits have been updated before next_to_watch is written.
	 */
	wmb();

	/* set next_to_watch value indicating a packet is present */
	first->next_to_watch = tx_desc;

	/* notify HW of packet */
	if (netif_xmit_stopped(txring_txq(tx_ring)) || !netdev_xmit_more()) {
		writel(i, tx_ring->tail);
	}

	return 0;

dma_error:
	dev_info(tx_ring->dev, "TX DMA map failed\n");

	/* clear dma mappings for failed tx_bi map */
	for (;;) {
		tx_bi = &tx_ring->tx_bi[i];
		i40e_unmap_and_free_tx_resource(tx_ring, tx_bi);
		if (tx_bi == first)
			break;
		if (i == 0)
			i = tx_ring->count;
		i--;
	}

	tx_ring->next_to_use = i;

	return -1;
}

static u16 i40e_swdcb_skb_tx_hash(struct net_device *dev,
				  const struct sk_buff *skb,
				  u16 num_tx_queues)
{
	u32 jhash_initval_salt = 0xd631614b;
	u32 hash;

	if (skb->sk && skb->sk->sk_hash)
		hash = skb->sk->sk_hash;
	else
		hash = (__force u16)skb->protocol ^ skb->hash;

	hash = jhash_1word(hash, jhash_initval_salt);

	return (u16)(((u64)hash * num_tx_queues) >> 32);
}

u16 i40e_lan_select_queue(struct net_device *netdev,
			  struct sk_buff *skb,
			  struct net_device __always_unused *sb_dev)
{
	struct i40e_netdev_priv *np = netdev_priv(netdev);
	struct i40e_vsi *vsi = np->vsi;
	struct i40e_hw *hw;
	u16 qoffset;
	u16 qcount;
	u8 tclass;
	u16 hash;
	u8 prio;

	/* is DCB enabled at all? */
	if (vsi->tc_config.numtc == 1)
<<<<<<< HEAD
		return i40e_swdcb_skb_tx_hash(netdev, skb,
					      netdev->real_num_tx_queues);
=======
		return netdev_pick_tx(netdev, skb, sb_dev);
>>>>>>> d2d1cefe

	prio = skb->priority;
	hw = &vsi->back->hw;
	tclass = hw->local_dcbx_config.etscfg.prioritytable[prio];
	/* sanity check */
	if (unlikely(!(vsi->tc_config.enabled_tc & BIT(tclass))))
		tclass = 0;

	/* select a queue assigned for the given TC */
	qcount = vsi->tc_config.tc_info[tclass].qcount;
	hash = i40e_swdcb_skb_tx_hash(netdev, skb, qcount);

	qoffset = vsi->tc_config.tc_info[tclass].qoffset;
	return qoffset + hash;
}

/**
 * i40e_xmit_xdp_ring - transmits an XDP buffer to an XDP Tx ring
 * @xdpf: data to transmit
 * @xdp_ring: XDP Tx ring
 **/
static int i40e_xmit_xdp_ring(struct xdp_frame *xdpf,
			      struct i40e_ring *xdp_ring)
{
	u16 i = xdp_ring->next_to_use;
	struct i40e_tx_buffer *tx_bi;
	struct i40e_tx_desc *tx_desc;
	void *data = xdpf->data;
	u32 size = xdpf->len;
	dma_addr_t dma;

	if (!unlikely(I40E_DESC_UNUSED(xdp_ring))) {
		xdp_ring->tx_stats.tx_busy++;
		return I40E_XDP_CONSUMED;
	}
	dma = dma_map_single(xdp_ring->dev, data, size, DMA_TO_DEVICE);
	if (dma_mapping_error(xdp_ring->dev, dma))
		return I40E_XDP_CONSUMED;

	tx_bi = &xdp_ring->tx_bi[i];
	tx_bi->bytecount = size;
	tx_bi->gso_segs = 1;
	tx_bi->xdpf = xdpf;

	/* record length, and DMA address */
	dma_unmap_len_set(tx_bi, len, size);
	dma_unmap_addr_set(tx_bi, dma, dma);

	tx_desc = I40E_TX_DESC(xdp_ring, i);
	tx_desc->buffer_addr = cpu_to_le64(dma);
	tx_desc->cmd_type_offset_bsz = build_ctob(I40E_TX_DESC_CMD_ICRC
						  | I40E_TXD_CMD,
						  0, size, 0);

	/* Make certain all of the status bits have been updated
	 * before next_to_watch is written.
	 */
	smp_wmb();

	xdp_ring->xdp_tx_active++;
	i++;
	if (i == xdp_ring->count)
		i = 0;

	tx_bi->next_to_watch = tx_desc;
	xdp_ring->next_to_use = i;

	return I40E_XDP_TX;
}

/**
 * i40e_xmit_frame_ring - Sends buffer on Tx ring
 * @skb:     send buffer
 * @tx_ring: ring to send buffer on
 *
 * Returns NETDEV_TX_OK if sent, else an error code
 **/
static netdev_tx_t i40e_xmit_frame_ring(struct sk_buff *skb,
					struct i40e_ring *tx_ring)
{
	u64 cd_type_cmd_tso_mss = I40E_TX_DESC_DTYPE_CONTEXT;
	u32 cd_tunneling = 0, cd_l2tag2 = 0;
	struct i40e_tx_buffer *first;
	u32 td_offset = 0;
	u32 tx_flags = 0;
	__be16 protocol;
	u32 td_cmd = 0;
	u8 hdr_len = 0;
	int tso, count;
	int tsyn;

	/* prefetch the data, we'll need it later */
	prefetch(skb->data);

	i40e_trace(xmit_frame_ring, skb, tx_ring);

	count = i40e_xmit_descriptor_count(skb);
	if (i40e_chk_linearize(skb, count)) {
		if (__skb_linearize(skb)) {
			dev_kfree_skb_any(skb);
			return NETDEV_TX_OK;
		}
		count = i40e_txd_use_count(skb->len);
		tx_ring->tx_stats.tx_linearize++;
	}

	/* need: 1 descriptor per page * PAGE_SIZE/I40E_MAX_DATA_PER_TXD,
	 *       + 1 desc for skb_head_len/I40E_MAX_DATA_PER_TXD,
	 *       + 4 desc gap to avoid the cache line where head is,
	 *       + 1 desc for context descriptor,
	 * otherwise try next time
	 */
	if (i40e_maybe_stop_tx(tx_ring, count + 4 + 1)) {
		tx_ring->tx_stats.tx_busy++;
		return NETDEV_TX_BUSY;
	}

	/* record the location of the first descriptor for this packet */
	first = &tx_ring->tx_bi[tx_ring->next_to_use];
	first->skb = skb;
	first->bytecount = skb->len;
	first->gso_segs = 1;

	/* prepare the xmit flags */
	if (i40e_tx_prepare_vlan_flags(skb, tx_ring, &tx_flags))
		goto out_drop;

	/* obtain protocol of skb */
	protocol = vlan_get_protocol(skb);

	/* setup IPv4/IPv6 offloads */
	if (protocol == htons(ETH_P_IP))
		tx_flags |= I40E_TX_FLAGS_IPV4;
	else if (protocol == htons(ETH_P_IPV6))
		tx_flags |= I40E_TX_FLAGS_IPV6;

	tso = i40e_tso(first, &hdr_len, &cd_type_cmd_tso_mss);

	if (tso < 0)
		goto out_drop;
	else if (tso)
		tx_flags |= I40E_TX_FLAGS_TSO;

	/* Always offload the checksum, since it's in the data descriptor */
	tso = i40e_tx_enable_csum(skb, &tx_flags, &td_cmd, &td_offset,
				  tx_ring, &cd_tunneling);
	if (tso < 0)
		goto out_drop;

	tsyn = i40e_tsyn(tx_ring, skb, tx_flags, &cd_type_cmd_tso_mss);

	if (tsyn)
		tx_flags |= I40E_TX_FLAGS_TSYN;

	/* always enable CRC insertion offload */
	td_cmd |= I40E_TX_DESC_CMD_ICRC;

	i40e_create_tx_ctx(tx_ring, cd_type_cmd_tso_mss,
			   cd_tunneling, cd_l2tag2);

	/* Add Flow Director ATR if it's enabled.
	 *
	 * NOTE: this must always be directly before the data descriptor.
	 */
	i40e_atr(tx_ring, skb, tx_flags);

	if (i40e_tx_map(tx_ring, skb, first, tx_flags, hdr_len,
			td_cmd, td_offset))
		goto cleanup_tx_tstamp;

	return NETDEV_TX_OK;

out_drop:
	i40e_trace(xmit_frame_ring_drop, first->skb, tx_ring);
	dev_kfree_skb_any(first->skb);
	first->skb = NULL;
cleanup_tx_tstamp:
	if (unlikely(tx_flags & I40E_TX_FLAGS_TSYN)) {
		struct i40e_pf *pf = i40e_netdev_to_pf(tx_ring->netdev);

		dev_kfree_skb_any(pf->ptp_tx_skb);
		pf->ptp_tx_skb = NULL;
		clear_bit_unlock(__I40E_PTP_TX_IN_PROGRESS, pf->state);
	}

	return NETDEV_TX_OK;
}

/**
 * i40e_lan_xmit_frame - Selects the correct VSI and Tx queue to send buffer
 * @skb:    send buffer
 * @netdev: network interface device structure
 *
 * Returns NETDEV_TX_OK if sent, else an error code
 **/
netdev_tx_t i40e_lan_xmit_frame(struct sk_buff *skb, struct net_device *netdev)
{
	struct i40e_netdev_priv *np = netdev_priv(netdev);
	struct i40e_vsi *vsi = np->vsi;
	struct i40e_ring *tx_ring = vsi->tx_rings[skb->queue_mapping];

	/* hardware can't handle really short frames, hardware padding works
	 * beyond this point
	 */
	if (skb_put_padto(skb, I40E_MIN_TX_LEN))
		return NETDEV_TX_OK;

	return i40e_xmit_frame_ring(skb, tx_ring);
}

/**
 * i40e_xdp_xmit - Implements ndo_xdp_xmit
 * @dev: netdev
 * @n: number of frames
 * @frames: array of XDP buffer pointers
 * @flags: XDP extra info
 *
 * Returns number of frames successfully sent. Failed frames
 * will be free'ed by XDP core.
 *
 * For error cases, a negative errno code is returned and no-frames
 * are transmitted (caller must handle freeing frames).
 **/
int i40e_xdp_xmit(struct net_device *dev, int n, struct xdp_frame **frames,
		  u32 flags)
{
	struct i40e_netdev_priv *np = netdev_priv(dev);
	unsigned int queue_index = smp_processor_id();
	struct i40e_vsi *vsi = np->vsi;
	struct i40e_pf *pf = vsi->back;
	struct i40e_ring *xdp_ring;
	int nxmit = 0;
	int i;

	if (test_bit(__I40E_VSI_DOWN, vsi->state))
		return -ENETDOWN;

	if (!i40e_enabled_xdp_vsi(vsi) || queue_index >= vsi->num_queue_pairs ||
	    test_bit(__I40E_CONFIG_BUSY, pf->state))
		return -ENXIO;

	if (unlikely(flags & ~XDP_XMIT_FLAGS_MASK))
		return -EINVAL;

	xdp_ring = vsi->xdp_rings[queue_index];

	for (i = 0; i < n; i++) {
		struct xdp_frame *xdpf = frames[i];
		int err;

		err = i40e_xmit_xdp_ring(xdpf, xdp_ring);
		if (err != I40E_XDP_TX)
			break;
		nxmit++;
	}

	if (unlikely(flags & XDP_XMIT_FLUSH))
		i40e_xdp_ring_update_tail(xdp_ring);

	return nxmit;
}<|MERGE_RESOLUTION|>--- conflicted
+++ resolved
@@ -3663,12 +3663,7 @@
 
 	/* is DCB enabled at all? */
 	if (vsi->tc_config.numtc == 1)
-<<<<<<< HEAD
-		return i40e_swdcb_skb_tx_hash(netdev, skb,
-					      netdev->real_num_tx_queues);
-=======
 		return netdev_pick_tx(netdev, skb, sb_dev);
->>>>>>> d2d1cefe
 
 	prio = skb->priority;
 	hw = &vsi->back->hw;
