// SPDX-License-Identifier: GPL-2.0
/* Copyright(c) 2017 - 2019 Pensando Systems, Inc */

#include <linux/printk.h>
#include <linux/dynamic_debug.h>
#include <linux/netdevice.h>
#include <linux/etherdevice.h>
#include <linux/rtnetlink.h>
#include <linux/interrupt.h>
#include <linux/pci.h>
#include <linux/cpumask.h>

#include "ionic.h"
#include "ionic_bus.h"
#include "ionic_lif.h"
#include "ionic_txrx.h"
#include "ionic_ethtool.h"
#include "ionic_debugfs.h"

static void ionic_lif_rx_mode(struct ionic_lif *lif, unsigned int rx_mode);
static int ionic_lif_addr_add(struct ionic_lif *lif, const u8 *addr);
static int ionic_lif_addr_del(struct ionic_lif *lif, const u8 *addr);
static void ionic_link_status_check(struct ionic_lif *lif);
static void ionic_lif_handle_fw_down(struct ionic_lif *lif);
static void ionic_lif_handle_fw_up(struct ionic_lif *lif);
static void ionic_lif_set_netdev_info(struct ionic_lif *lif);

static int ionic_start_queues(struct ionic_lif *lif);
static void ionic_stop_queues(struct ionic_lif *lif);

static void ionic_lif_deferred_work(struct work_struct *work)
{
	struct ionic_lif *lif = container_of(work, struct ionic_lif, deferred.work);
	struct ionic_deferred *def = &lif->deferred;
	struct ionic_deferred_work *w = NULL;

	spin_lock_bh(&def->lock);
	if (!list_empty(&def->list)) {
		w = list_first_entry(&def->list,
				     struct ionic_deferred_work, list);
		list_del(&w->list);
	}
	spin_unlock_bh(&def->lock);

	if (w) {
		switch (w->type) {
		case IONIC_DW_TYPE_RX_MODE:
			ionic_lif_rx_mode(lif, w->rx_mode);
			break;
		case IONIC_DW_TYPE_RX_ADDR_ADD:
			ionic_lif_addr_add(lif, w->addr);
			break;
		case IONIC_DW_TYPE_RX_ADDR_DEL:
			ionic_lif_addr_del(lif, w->addr);
			break;
		case IONIC_DW_TYPE_LINK_STATUS:
			ionic_link_status_check(lif);
			break;
		case IONIC_DW_TYPE_LIF_RESET:
			if (w->fw_status)
				ionic_lif_handle_fw_up(lif);
			else
				ionic_lif_handle_fw_down(lif);
			break;
		default:
			break;
		}
		kfree(w);
		schedule_work(&def->work);
	}
}

void ionic_lif_deferred_enqueue(struct ionic_deferred *def,
				struct ionic_deferred_work *work)
{
	spin_lock_bh(&def->lock);
	list_add_tail(&work->list, &def->list);
	spin_unlock_bh(&def->lock);
	schedule_work(&def->work);
}

static void ionic_link_status_check(struct ionic_lif *lif)
{
	struct net_device *netdev = lif->netdev;
	u16 link_status;
	bool link_up;

	if (!test_bit(IONIC_LIF_F_LINK_CHECK_REQUESTED, lif->state))
		return;

	if (lif->ionic->is_mgmt_nic)
		return;

	link_status = le16_to_cpu(lif->info->status.link_status);
	link_up = link_status == IONIC_PORT_OPER_STATUS_UP;

	if (link_up) {
		if (!netif_carrier_ok(netdev)) {
			u32 link_speed;

			ionic_port_identify(lif->ionic);
			link_speed = le32_to_cpu(lif->info->status.link_speed);
			netdev_info(netdev, "Link up - %d Gbps\n",
				    link_speed / 1000);
			netif_carrier_on(netdev);
		}

		if (netif_running(lif->netdev))
			ionic_start_queues(lif);
	} else {
		if (netif_carrier_ok(netdev)) {
			netdev_info(netdev, "Link down\n");
			netif_carrier_off(netdev);
		}

		if (netif_running(lif->netdev))
			ionic_stop_queues(lif);
	}

	clear_bit(IONIC_LIF_F_LINK_CHECK_REQUESTED, lif->state);
}

void ionic_link_status_check_request(struct ionic_lif *lif)
{
	struct ionic_deferred_work *work;

	/* we only need one request outstanding at a time */
	if (test_and_set_bit(IONIC_LIF_F_LINK_CHECK_REQUESTED, lif->state))
		return;

	if (in_interrupt()) {
		work = kzalloc(sizeof(*work), GFP_ATOMIC);
		if (!work)
			return;

		work->type = IONIC_DW_TYPE_LINK_STATUS;
		ionic_lif_deferred_enqueue(&lif->deferred, work);
	} else {
		ionic_link_status_check(lif);
	}
}

static irqreturn_t ionic_isr(int irq, void *data)
{
	struct napi_struct *napi = data;

	napi_schedule_irqoff(napi);

	return IRQ_HANDLED;
}

static int ionic_request_irq(struct ionic_lif *lif, struct ionic_qcq *qcq)
{
	struct ionic_intr_info *intr = &qcq->intr;
	struct device *dev = lif->ionic->dev;
	struct ionic_queue *q = &qcq->q;
	const char *name;

	if (lif->registered)
		name = lif->netdev->name;
	else
		name = dev_name(dev);

	snprintf(intr->name, sizeof(intr->name),
		 "%s-%s-%s", IONIC_DRV_NAME, name, q->name);

	return devm_request_irq(dev, intr->vector, ionic_isr,
				0, intr->name, &qcq->napi);
}

static int ionic_intr_alloc(struct ionic_lif *lif, struct ionic_intr_info *intr)
{
	struct ionic *ionic = lif->ionic;
	int index;

	index = find_first_zero_bit(ionic->intrs, ionic->nintrs);
	if (index == ionic->nintrs) {
		netdev_warn(lif->netdev, "%s: no intr, index=%d nintrs=%d\n",
			    __func__, index, ionic->nintrs);
		return -ENOSPC;
	}

	set_bit(index, ionic->intrs);
	ionic_intr_init(&ionic->idev, intr, index);

	return 0;
}

static void ionic_intr_free(struct ionic_lif *lif, int index)
{
	if (index != INTR_INDEX_NOT_ASSIGNED && index < lif->ionic->nintrs)
		clear_bit(index, lif->ionic->intrs);
}

static int ionic_qcq_enable(struct ionic_qcq *qcq)
{
	struct ionic_queue *q = &qcq->q;
	struct ionic_lif *lif = q->lif;
	struct ionic_dev *idev;
	struct device *dev;

	struct ionic_admin_ctx ctx = {
		.work = COMPLETION_INITIALIZER_ONSTACK(ctx.work),
		.cmd.q_control = {
			.opcode = IONIC_CMD_Q_CONTROL,
			.lif_index = cpu_to_le16(lif->index),
			.type = q->type,
			.index = cpu_to_le32(q->index),
			.oper = IONIC_Q_ENABLE,
		},
	};

	idev = &lif->ionic->idev;
	dev = lif->ionic->dev;

	dev_dbg(dev, "q_enable.index %d q_enable.qtype %d\n",
		ctx.cmd.q_control.index, ctx.cmd.q_control.type);

	if (qcq->flags & IONIC_QCQ_F_INTR) {
		irq_set_affinity_hint(qcq->intr.vector,
				      &qcq->intr.affinity_mask);
		napi_enable(&qcq->napi);
		ionic_intr_clean(idev->intr_ctrl, qcq->intr.index);
		ionic_intr_mask(idev->intr_ctrl, qcq->intr.index,
				IONIC_INTR_MASK_CLEAR);
	}

	return ionic_adminq_post_wait(lif, &ctx);
}

static int ionic_qcq_disable(struct ionic_qcq *qcq)
{
	struct ionic_queue *q = &qcq->q;
	struct ionic_lif *lif = q->lif;
	struct ionic_dev *idev;
	struct device *dev;

	struct ionic_admin_ctx ctx = {
		.work = COMPLETION_INITIALIZER_ONSTACK(ctx.work),
		.cmd.q_control = {
			.opcode = IONIC_CMD_Q_CONTROL,
			.lif_index = cpu_to_le16(lif->index),
			.type = q->type,
			.index = cpu_to_le32(q->index),
			.oper = IONIC_Q_DISABLE,
		},
	};

	idev = &lif->ionic->idev;
	dev = lif->ionic->dev;

	dev_dbg(dev, "q_disable.index %d q_disable.qtype %d\n",
		ctx.cmd.q_control.index, ctx.cmd.q_control.type);

	if (qcq->flags & IONIC_QCQ_F_INTR) {
		ionic_intr_mask(idev->intr_ctrl, qcq->intr.index,
				IONIC_INTR_MASK_SET);
		synchronize_irq(qcq->intr.vector);
		irq_set_affinity_hint(qcq->intr.vector, NULL);
		napi_disable(&qcq->napi);
	}

	return ionic_adminq_post_wait(lif, &ctx);
}

static void ionic_lif_qcq_deinit(struct ionic_lif *lif, struct ionic_qcq *qcq)
{
	struct ionic_dev *idev = &lif->ionic->idev;

	if (!qcq)
		return;

	if (!(qcq->flags & IONIC_QCQ_F_INITED))
		return;

	if (qcq->flags & IONIC_QCQ_F_INTR) {
		ionic_intr_mask(idev->intr_ctrl, qcq->intr.index,
				IONIC_INTR_MASK_SET);
		netif_napi_del(&qcq->napi);
	}

	qcq->flags &= ~IONIC_QCQ_F_INITED;
}

static void ionic_qcq_free(struct ionic_lif *lif, struct ionic_qcq *qcq)
{
	struct device *dev = lif->ionic->dev;

	if (!qcq)
		return;

	ionic_debugfs_del_qcq(qcq);

	dma_free_coherent(dev, qcq->total_size, qcq->base, qcq->base_pa);
	qcq->base = NULL;
	qcq->base_pa = 0;

	if (qcq->flags & IONIC_QCQ_F_INTR) {
		irq_set_affinity_hint(qcq->intr.vector, NULL);
		devm_free_irq(dev, qcq->intr.vector, &qcq->napi);
		qcq->intr.vector = 0;
		ionic_intr_free(lif, qcq->intr.index);
	}

	devm_kfree(dev, qcq->cq.info);
	qcq->cq.info = NULL;
	devm_kfree(dev, qcq->q.info);
	qcq->q.info = NULL;
	devm_kfree(dev, qcq);
}

static void ionic_qcqs_free(struct ionic_lif *lif)
{
	struct device *dev = lif->ionic->dev;
	unsigned int i;

	if (lif->notifyqcq) {
		ionic_qcq_free(lif, lif->notifyqcq);
		lif->notifyqcq = NULL;
	}

	if (lif->adminqcq) {
		ionic_qcq_free(lif, lif->adminqcq);
		lif->adminqcq = NULL;
	}

	if (lif->rxqcqs) {
		for (i = 0; i < lif->nxqs; i++)
			if (lif->rxqcqs[i].stats)
				devm_kfree(dev, lif->rxqcqs[i].stats);
		devm_kfree(dev, lif->rxqcqs);
		lif->rxqcqs = NULL;
	}

	if (lif->txqcqs) {
		for (i = 0; i < lif->nxqs; i++)
			if (lif->txqcqs[i].stats)
				devm_kfree(dev, lif->txqcqs[i].stats);
		devm_kfree(dev, lif->txqcqs);
		lif->txqcqs = NULL;
	}
}

static void ionic_link_qcq_interrupts(struct ionic_qcq *src_qcq,
				      struct ionic_qcq *n_qcq)
{
	if (WARN_ON(n_qcq->flags & IONIC_QCQ_F_INTR)) {
		ionic_intr_free(n_qcq->cq.lif, n_qcq->intr.index);
		n_qcq->flags &= ~IONIC_QCQ_F_INTR;
	}

	n_qcq->intr.vector = src_qcq->intr.vector;
	n_qcq->intr.index = src_qcq->intr.index;
}

static int ionic_qcq_alloc(struct ionic_lif *lif, unsigned int type,
			   unsigned int index,
			   const char *name, unsigned int flags,
			   unsigned int num_descs, unsigned int desc_size,
			   unsigned int cq_desc_size,
			   unsigned int sg_desc_size,
			   unsigned int pid, struct ionic_qcq **qcq)
{
	struct ionic_dev *idev = &lif->ionic->idev;
	u32 q_size, cq_size, sg_size, total_size;
	struct device *dev = lif->ionic->dev;
	void *q_base, *cq_base, *sg_base;
	dma_addr_t cq_base_pa = 0;
	dma_addr_t sg_base_pa = 0;
	dma_addr_t q_base_pa = 0;
	struct ionic_qcq *new;
	int err;

	*qcq = NULL;

	q_size  = num_descs * desc_size;
	cq_size = num_descs * cq_desc_size;
	sg_size = num_descs * sg_desc_size;

	total_size = ALIGN(q_size, PAGE_SIZE) + ALIGN(cq_size, PAGE_SIZE);
	/* Note: aligning q_size/cq_size is not enough due to cq_base
	 * address aligning as q_base could be not aligned to the page.
	 * Adding PAGE_SIZE.
	 */
	total_size += PAGE_SIZE;
	if (flags & IONIC_QCQ_F_SG) {
		total_size += ALIGN(sg_size, PAGE_SIZE);
		total_size += PAGE_SIZE;
	}

	new = devm_kzalloc(dev, sizeof(*new), GFP_KERNEL);
	if (!new) {
		netdev_err(lif->netdev, "Cannot allocate queue structure\n");
		err = -ENOMEM;
		goto err_out;
	}

	new->flags = flags;

	new->q.info = devm_kzalloc(dev, sizeof(*new->q.info) * num_descs,
				   GFP_KERNEL);
	if (!new->q.info) {
		netdev_err(lif->netdev, "Cannot allocate queue info\n");
		err = -ENOMEM;
		goto err_out;
	}

	new->q.type = type;

	err = ionic_q_init(lif, idev, &new->q, index, name, num_descs,
			   desc_size, sg_desc_size, pid);
	if (err) {
		netdev_err(lif->netdev, "Cannot initialize queue\n");
		goto err_out;
	}

	if (flags & IONIC_QCQ_F_INTR) {
		err = ionic_intr_alloc(lif, &new->intr);
		if (err) {
			netdev_warn(lif->netdev, "no intr for %s: %d\n",
				    name, err);
			goto err_out;
		}

		err = ionic_bus_get_irq(lif->ionic, new->intr.index);
		if (err < 0) {
			netdev_warn(lif->netdev, "no vector for %s: %d\n",
				    name, err);
			goto err_out_free_intr;
		}
		new->intr.vector = err;
		ionic_intr_mask_assert(idev->intr_ctrl, new->intr.index,
				       IONIC_INTR_MASK_SET);

		err = ionic_request_irq(lif, new);
		if (err) {
			netdev_warn(lif->netdev, "irq request failed %d\n", err);
			goto err_out_free_intr;
		}

		new->intr.cpu = cpumask_local_spread(new->intr.index,
						     dev_to_node(dev));
		if (new->intr.cpu != -1)
			cpumask_set_cpu(new->intr.cpu,
					&new->intr.affinity_mask);
	} else {
		new->intr.index = INTR_INDEX_NOT_ASSIGNED;
	}

	new->cq.info = devm_kzalloc(dev, sizeof(*new->cq.info) * num_descs,
				    GFP_KERNEL);
	if (!new->cq.info) {
		netdev_err(lif->netdev, "Cannot allocate completion queue info\n");
		err = -ENOMEM;
		goto err_out_free_irq;
	}

	err = ionic_cq_init(lif, &new->cq, &new->intr, num_descs, cq_desc_size);
	if (err) {
		netdev_err(lif->netdev, "Cannot initialize completion queue\n");
		goto err_out_free_irq;
	}

	new->base = dma_alloc_coherent(dev, total_size, &new->base_pa,
				       GFP_KERNEL);
	if (!new->base) {
		netdev_err(lif->netdev, "Cannot allocate queue DMA memory\n");
		err = -ENOMEM;
		goto err_out_free_irq;
	}

	new->total_size = total_size;

	q_base = new->base;
	q_base_pa = new->base_pa;

	cq_base = (void *)ALIGN((uintptr_t)q_base + q_size, PAGE_SIZE);
	cq_base_pa = ALIGN(q_base_pa + q_size, PAGE_SIZE);

	if (flags & IONIC_QCQ_F_SG) {
		sg_base = (void *)ALIGN((uintptr_t)cq_base + cq_size,
					PAGE_SIZE);
		sg_base_pa = ALIGN(cq_base_pa + cq_size, PAGE_SIZE);
		ionic_q_sg_map(&new->q, sg_base, sg_base_pa);
	}

	ionic_q_map(&new->q, q_base, q_base_pa);
	ionic_cq_map(&new->cq, cq_base, cq_base_pa);
	ionic_cq_bind(&new->cq, &new->q);

	*qcq = new;

	return 0;

err_out_free_irq:
	if (flags & IONIC_QCQ_F_INTR)
		devm_free_irq(dev, new->intr.vector, &new->napi);
err_out_free_intr:
	if (flags & IONIC_QCQ_F_INTR)
		ionic_intr_free(lif, new->intr.index);
err_out:
	dev_err(dev, "qcq alloc of %s%d failed %d\n", name, index, err);
	return err;
}

static int ionic_qcqs_alloc(struct ionic_lif *lif)
{
	struct device *dev = lif->ionic->dev;
	unsigned int q_list_size;
	unsigned int flags;
	int err;
	int i;

	flags = IONIC_QCQ_F_INTR;
	err = ionic_qcq_alloc(lif, IONIC_QTYPE_ADMINQ, 0, "admin", flags,
			      IONIC_ADMINQ_LENGTH,
			      sizeof(struct ionic_admin_cmd),
			      sizeof(struct ionic_admin_comp),
			      0, lif->kern_pid, &lif->adminqcq);
	if (err)
		return err;
	ionic_debugfs_add_qcq(lif, lif->adminqcq);

	if (lif->ionic->nnqs_per_lif) {
		flags = IONIC_QCQ_F_NOTIFYQ;
		err = ionic_qcq_alloc(lif, IONIC_QTYPE_NOTIFYQ, 0, "notifyq",
				      flags, IONIC_NOTIFYQ_LENGTH,
				      sizeof(struct ionic_notifyq_cmd),
				      sizeof(union ionic_notifyq_comp),
				      0, lif->kern_pid, &lif->notifyqcq);
		if (err)
			goto err_out_free_adminqcq;
		ionic_debugfs_add_qcq(lif, lif->notifyqcq);

		/* Let the notifyq ride on the adminq interrupt */
		ionic_link_qcq_interrupts(lif->adminqcq, lif->notifyqcq);
	}

	q_list_size = sizeof(*lif->txqcqs) * lif->nxqs;
	err = -ENOMEM;
	lif->txqcqs = devm_kzalloc(dev, q_list_size, GFP_KERNEL);
	if (!lif->txqcqs)
		goto err_out_free_notifyqcq;
	for (i = 0; i < lif->nxqs; i++) {
		lif->txqcqs[i].stats = devm_kzalloc(dev,
						    sizeof(struct ionic_q_stats),
						    GFP_KERNEL);
		if (!lif->txqcqs[i].stats)
			goto err_out_free_tx_stats;
	}

	lif->rxqcqs = devm_kzalloc(dev, q_list_size, GFP_KERNEL);
	if (!lif->rxqcqs)
		goto err_out_free_tx_stats;
	for (i = 0; i < lif->nxqs; i++) {
		lif->rxqcqs[i].stats = devm_kzalloc(dev,
						    sizeof(struct ionic_q_stats),
						    GFP_KERNEL);
		if (!lif->rxqcqs[i].stats)
			goto err_out_free_rx_stats;
	}

	return 0;

err_out_free_rx_stats:
	for (i = 0; i < lif->nxqs; i++)
		if (lif->rxqcqs[i].stats)
			devm_kfree(dev, lif->rxqcqs[i].stats);
	devm_kfree(dev, lif->rxqcqs);
	lif->rxqcqs = NULL;
err_out_free_tx_stats:
	for (i = 0; i < lif->nxqs; i++)
		if (lif->txqcqs[i].stats)
			devm_kfree(dev, lif->txqcqs[i].stats);
	devm_kfree(dev, lif->txqcqs);
	lif->txqcqs = NULL;
err_out_free_notifyqcq:
	if (lif->notifyqcq) {
		ionic_qcq_free(lif, lif->notifyqcq);
		lif->notifyqcq = NULL;
	}
err_out_free_adminqcq:
	ionic_qcq_free(lif, lif->adminqcq);
	lif->adminqcq = NULL;

	return err;
}

static int ionic_lif_txq_init(struct ionic_lif *lif, struct ionic_qcq *qcq)
{
	struct device *dev = lif->ionic->dev;
	struct ionic_queue *q = &qcq->q;
	struct ionic_cq *cq = &qcq->cq;
	struct ionic_admin_ctx ctx = {
		.work = COMPLETION_INITIALIZER_ONSTACK(ctx.work),
		.cmd.q_init = {
			.opcode = IONIC_CMD_Q_INIT,
			.lif_index = cpu_to_le16(lif->index),
			.type = q->type,
			.index = cpu_to_le32(q->index),
			.flags = cpu_to_le16(IONIC_QINIT_F_IRQ |
					     IONIC_QINIT_F_SG),
			.intr_index = cpu_to_le16(lif->rxqcqs[q->index].qcq->intr.index),
			.pid = cpu_to_le16(q->pid),
			.ring_size = ilog2(q->num_descs),
			.ring_base = cpu_to_le64(q->base_pa),
			.cq_ring_base = cpu_to_le64(cq->base_pa),
			.sg_ring_base = cpu_to_le64(q->sg_base_pa),
		},
	};
	int err;

	dev_dbg(dev, "txq_init.pid %d\n", ctx.cmd.q_init.pid);
	dev_dbg(dev, "txq_init.index %d\n", ctx.cmd.q_init.index);
	dev_dbg(dev, "txq_init.ring_base 0x%llx\n", ctx.cmd.q_init.ring_base);
	dev_dbg(dev, "txq_init.ring_size %d\n", ctx.cmd.q_init.ring_size);

	q->tail = q->info;
	q->head = q->tail;
	cq->tail = cq->info;

	err = ionic_adminq_post_wait(lif, &ctx);
	if (err)
		return err;

	q->hw_type = ctx.comp.q_init.hw_type;
	q->hw_index = le32_to_cpu(ctx.comp.q_init.hw_index);
	q->dbval = IONIC_DBELL_QID(q->hw_index);

	dev_dbg(dev, "txq->hw_type %d\n", q->hw_type);
	dev_dbg(dev, "txq->hw_index %d\n", q->hw_index);

	qcq->flags |= IONIC_QCQ_F_INITED;

	return 0;
}

static int ionic_lif_rxq_init(struct ionic_lif *lif, struct ionic_qcq *qcq)
{
	struct device *dev = lif->ionic->dev;
	struct ionic_queue *q = &qcq->q;
	struct ionic_cq *cq = &qcq->cq;
	struct ionic_admin_ctx ctx = {
		.work = COMPLETION_INITIALIZER_ONSTACK(ctx.work),
		.cmd.q_init = {
			.opcode = IONIC_CMD_Q_INIT,
			.lif_index = cpu_to_le16(lif->index),
			.type = q->type,
			.index = cpu_to_le32(q->index),
			.flags = cpu_to_le16(IONIC_QINIT_F_IRQ |
					     IONIC_QINIT_F_SG),
			.intr_index = cpu_to_le16(cq->bound_intr->index),
			.pid = cpu_to_le16(q->pid),
			.ring_size = ilog2(q->num_descs),
			.ring_base = cpu_to_le64(q->base_pa),
			.cq_ring_base = cpu_to_le64(cq->base_pa),
			.sg_ring_base = cpu_to_le64(q->sg_base_pa),
		},
	};
	int err;

	dev_dbg(dev, "rxq_init.pid %d\n", ctx.cmd.q_init.pid);
	dev_dbg(dev, "rxq_init.index %d\n", ctx.cmd.q_init.index);
	dev_dbg(dev, "rxq_init.ring_base 0x%llx\n", ctx.cmd.q_init.ring_base);
	dev_dbg(dev, "rxq_init.ring_size %d\n", ctx.cmd.q_init.ring_size);

	q->tail = q->info;
	q->head = q->tail;
	cq->tail = cq->info;

	err = ionic_adminq_post_wait(lif, &ctx);
	if (err)
		return err;

	q->hw_type = ctx.comp.q_init.hw_type;
	q->hw_index = le32_to_cpu(ctx.comp.q_init.hw_index);
	q->dbval = IONIC_DBELL_QID(q->hw_index);

	dev_dbg(dev, "rxq->hw_type %d\n", q->hw_type);
	dev_dbg(dev, "rxq->hw_index %d\n", q->hw_index);

	netif_napi_add(lif->netdev, &qcq->napi, ionic_rx_napi,
		       NAPI_POLL_WEIGHT);

	qcq->flags |= IONIC_QCQ_F_INITED;

	return 0;
}

static bool ionic_notifyq_service(struct ionic_cq *cq,
				  struct ionic_cq_info *cq_info)
{
	union ionic_notifyq_comp *comp = cq_info->cq_desc;
	struct ionic_deferred_work *work;
	struct net_device *netdev;
	struct ionic_queue *q;
	struct ionic_lif *lif;
	u64 eid;

	q = cq->bound_q;
	lif = q->info[0].cb_arg;
	netdev = lif->netdev;
	eid = le64_to_cpu(comp->event.eid);

	/* Have we run out of new completions to process? */
	if (eid <= lif->last_eid)
		return false;

	lif->last_eid = eid;

	dev_dbg(lif->ionic->dev, "notifyq event:\n");
	dynamic_hex_dump("event ", DUMP_PREFIX_OFFSET, 16, 1,
			 comp, sizeof(*comp), true);

	switch (le16_to_cpu(comp->event.ecode)) {
	case IONIC_EVENT_LINK_CHANGE:
		ionic_link_status_check_request(lif);
		break;
	case IONIC_EVENT_RESET:
		work = kzalloc(sizeof(*work), GFP_ATOMIC);
		if (!work) {
			netdev_err(lif->netdev, "%s OOM\n", __func__);
		} else {
			work->type = IONIC_DW_TYPE_LIF_RESET;
			ionic_lif_deferred_enqueue(&lif->deferred, work);
		}
		break;
	default:
		netdev_warn(netdev, "Notifyq unknown event ecode=%d eid=%lld\n",
			    comp->event.ecode, eid);
		break;
	}

	return true;
}

static int ionic_notifyq_clean(struct ionic_lif *lif, int budget)
{
	struct ionic_dev *idev = &lif->ionic->idev;
	struct ionic_cq *cq = &lif->notifyqcq->cq;
	u32 work_done;

	work_done = ionic_cq_service(cq, budget, ionic_notifyq_service,
				     NULL, NULL);
	if (work_done)
		ionic_intr_credits(idev->intr_ctrl, cq->bound_intr->index,
				   work_done, IONIC_INTR_CRED_RESET_COALESCE);

	return work_done;
}

static bool ionic_adminq_service(struct ionic_cq *cq,
				 struct ionic_cq_info *cq_info)
{
	struct ionic_admin_comp *comp = cq_info->cq_desc;

	if (!color_match(comp->color, cq->done_color))
		return false;

	ionic_q_service(cq->bound_q, cq_info, le16_to_cpu(comp->comp_index));

	return true;
}

static int ionic_adminq_napi(struct napi_struct *napi, int budget)
{
	struct ionic_lif *lif = napi_to_cq(napi)->lif;
	int n_work = 0;
	int a_work = 0;

	if (likely(lif->notifyqcq && lif->notifyqcq->flags & IONIC_QCQ_F_INITED))
		n_work = ionic_notifyq_clean(lif, budget);
	a_work = ionic_napi(napi, budget, ionic_adminq_service, NULL, NULL);

	return max(n_work, a_work);
}

static void ionic_get_stats64(struct net_device *netdev,
			      struct rtnl_link_stats64 *ns)
{
	struct ionic_lif *lif = netdev_priv(netdev);
	struct ionic_lif_stats *ls;

	memset(ns, 0, sizeof(*ns));
	ls = &lif->info->stats;

	ns->rx_packets = le64_to_cpu(ls->rx_ucast_packets) +
			 le64_to_cpu(ls->rx_mcast_packets) +
			 le64_to_cpu(ls->rx_bcast_packets);

	ns->tx_packets = le64_to_cpu(ls->tx_ucast_packets) +
			 le64_to_cpu(ls->tx_mcast_packets) +
			 le64_to_cpu(ls->tx_bcast_packets);

	ns->rx_bytes = le64_to_cpu(ls->rx_ucast_bytes) +
		       le64_to_cpu(ls->rx_mcast_bytes) +
		       le64_to_cpu(ls->rx_bcast_bytes);

	ns->tx_bytes = le64_to_cpu(ls->tx_ucast_bytes) +
		       le64_to_cpu(ls->tx_mcast_bytes) +
		       le64_to_cpu(ls->tx_bcast_bytes);

	ns->rx_dropped = le64_to_cpu(ls->rx_ucast_drop_packets) +
			 le64_to_cpu(ls->rx_mcast_drop_packets) +
			 le64_to_cpu(ls->rx_bcast_drop_packets);

	ns->tx_dropped = le64_to_cpu(ls->tx_ucast_drop_packets) +
			 le64_to_cpu(ls->tx_mcast_drop_packets) +
			 le64_to_cpu(ls->tx_bcast_drop_packets);

	ns->multicast = le64_to_cpu(ls->rx_mcast_packets);

	ns->rx_over_errors = le64_to_cpu(ls->rx_queue_empty);

	ns->rx_missed_errors = le64_to_cpu(ls->rx_dma_error) +
			       le64_to_cpu(ls->rx_queue_disabled) +
			       le64_to_cpu(ls->rx_desc_fetch_error) +
			       le64_to_cpu(ls->rx_desc_data_error);

	ns->tx_aborted_errors = le64_to_cpu(ls->tx_dma_error) +
				le64_to_cpu(ls->tx_queue_disabled) +
				le64_to_cpu(ls->tx_desc_fetch_error) +
				le64_to_cpu(ls->tx_desc_data_error);

	ns->rx_errors = ns->rx_over_errors +
			ns->rx_missed_errors;

	ns->tx_errors = ns->tx_aborted_errors;
}

static int ionic_lif_addr_add(struct ionic_lif *lif, const u8 *addr)
{
	struct ionic_admin_ctx ctx = {
		.work = COMPLETION_INITIALIZER_ONSTACK(ctx.work),
		.cmd.rx_filter_add = {
			.opcode = IONIC_CMD_RX_FILTER_ADD,
			.lif_index = cpu_to_le16(lif->index),
			.match = cpu_to_le16(IONIC_RX_FILTER_MATCH_MAC),
		},
	};
	struct ionic_rx_filter *f;
	int err;

	/* don't bother if we already have it */
	spin_lock_bh(&lif->rx_filters.lock);
	f = ionic_rx_filter_by_addr(lif, addr);
	spin_unlock_bh(&lif->rx_filters.lock);
	if (f)
		return 0;

	netdev_dbg(lif->netdev, "rx_filter add ADDR %pM (id %d)\n", addr,
		   ctx.comp.rx_filter_add.filter_id);

	memcpy(ctx.cmd.rx_filter_add.mac.addr, addr, ETH_ALEN);
	err = ionic_adminq_post_wait(lif, &ctx);
	if (err && err != -EEXIST)
		return err;

	return ionic_rx_filter_save(lif, 0, IONIC_RXQ_INDEX_ANY, 0, &ctx);
}

static int ionic_lif_addr_del(struct ionic_lif *lif, const u8 *addr)
{
	struct ionic_admin_ctx ctx = {
		.work = COMPLETION_INITIALIZER_ONSTACK(ctx.work),
		.cmd.rx_filter_del = {
			.opcode = IONIC_CMD_RX_FILTER_DEL,
			.lif_index = cpu_to_le16(lif->index),
		},
	};
	struct ionic_rx_filter *f;
	int err;

	spin_lock_bh(&lif->rx_filters.lock);
	f = ionic_rx_filter_by_addr(lif, addr);
	if (!f) {
		spin_unlock_bh(&lif->rx_filters.lock);
		return -ENOENT;
	}

	ctx.cmd.rx_filter_del.filter_id = cpu_to_le32(f->filter_id);
	ionic_rx_filter_free(lif, f);
	spin_unlock_bh(&lif->rx_filters.lock);

	err = ionic_adminq_post_wait(lif, &ctx);
	if (err && err != -EEXIST)
		return err;

	netdev_dbg(lif->netdev, "rx_filter del ADDR %pM (id %d)\n", addr,
		   ctx.cmd.rx_filter_del.filter_id);

	return 0;
}

static int ionic_lif_addr(struct ionic_lif *lif, const u8 *addr, bool add)
{
	struct ionic *ionic = lif->ionic;
	struct ionic_deferred_work *work;
	unsigned int nmfilters;
	unsigned int nufilters;

	if (add) {
		/* Do we have space for this filter?  We test the counters
		 * here before checking the need for deferral so that we
		 * can return an overflow error to the stack.
		 */
		nmfilters = le32_to_cpu(ionic->ident.lif.eth.max_mcast_filters);
		nufilters = le32_to_cpu(ionic->ident.lif.eth.max_ucast_filters);

		if ((is_multicast_ether_addr(addr) && lif->nmcast < nmfilters))
			lif->nmcast++;
		else if (!is_multicast_ether_addr(addr) &&
			 lif->nucast < nufilters)
			lif->nucast++;
		else
			return -ENOSPC;
	} else {
		if (is_multicast_ether_addr(addr) && lif->nmcast)
			lif->nmcast--;
		else if (!is_multicast_ether_addr(addr) && lif->nucast)
			lif->nucast--;
	}

	if (in_interrupt()) {
		work = kzalloc(sizeof(*work), GFP_ATOMIC);
		if (!work) {
			netdev_err(lif->netdev, "%s OOM\n", __func__);
			return -ENOMEM;
		}
		work->type = add ? IONIC_DW_TYPE_RX_ADDR_ADD :
				   IONIC_DW_TYPE_RX_ADDR_DEL;
		memcpy(work->addr, addr, ETH_ALEN);
		netdev_dbg(lif->netdev, "deferred: rx_filter %s %pM\n",
			   add ? "add" : "del", addr);
		ionic_lif_deferred_enqueue(&lif->deferred, work);
	} else {
		netdev_dbg(lif->netdev, "rx_filter %s %pM\n",
			   add ? "add" : "del", addr);
		if (add)
			return ionic_lif_addr_add(lif, addr);
		else
			return ionic_lif_addr_del(lif, addr);
	}

	return 0;
}

static int ionic_addr_add(struct net_device *netdev, const u8 *addr)
{
	return ionic_lif_addr(netdev_priv(netdev), addr, true);
}

static int ionic_addr_del(struct net_device *netdev, const u8 *addr)
{
	return ionic_lif_addr(netdev_priv(netdev), addr, false);
}

static void ionic_lif_rx_mode(struct ionic_lif *lif, unsigned int rx_mode)
{
	struct ionic_admin_ctx ctx = {
		.work = COMPLETION_INITIALIZER_ONSTACK(ctx.work),
		.cmd.rx_mode_set = {
			.opcode = IONIC_CMD_RX_MODE_SET,
			.lif_index = cpu_to_le16(lif->index),
			.rx_mode = cpu_to_le16(rx_mode),
		},
	};
	char buf[128];
	int err;
	int i;
#define REMAIN(__x) (sizeof(buf) - (__x))

	i = scnprintf(buf, sizeof(buf), "rx_mode 0x%04x -> 0x%04x:",
		      lif->rx_mode, rx_mode);
	if (rx_mode & IONIC_RX_MODE_F_UNICAST)
		i += scnprintf(&buf[i], REMAIN(i), " RX_MODE_F_UNICAST");
	if (rx_mode & IONIC_RX_MODE_F_MULTICAST)
		i += scnprintf(&buf[i], REMAIN(i), " RX_MODE_F_MULTICAST");
	if (rx_mode & IONIC_RX_MODE_F_BROADCAST)
		i += scnprintf(&buf[i], REMAIN(i), " RX_MODE_F_BROADCAST");
	if (rx_mode & IONIC_RX_MODE_F_PROMISC)
		i += scnprintf(&buf[i], REMAIN(i), " RX_MODE_F_PROMISC");
	if (rx_mode & IONIC_RX_MODE_F_ALLMULTI)
		i += scnprintf(&buf[i], REMAIN(i), " RX_MODE_F_ALLMULTI");
	netdev_dbg(lif->netdev, "lif%d %s\n", lif->index, buf);

	err = ionic_adminq_post_wait(lif, &ctx);
	if (err)
		netdev_warn(lif->netdev, "set rx_mode 0x%04x failed: %d\n",
			    rx_mode, err);
	else
		lif->rx_mode = rx_mode;
}

static void _ionic_lif_rx_mode(struct ionic_lif *lif, unsigned int rx_mode)
{
	struct ionic_deferred_work *work;

	if (in_interrupt()) {
		work = kzalloc(sizeof(*work), GFP_ATOMIC);
		if (!work) {
			netdev_err(lif->netdev, "%s OOM\n", __func__);
			return;
		}
		work->type = IONIC_DW_TYPE_RX_MODE;
		work->rx_mode = rx_mode;
		netdev_dbg(lif->netdev, "deferred: rx_mode\n");
		ionic_lif_deferred_enqueue(&lif->deferred, work);
	} else {
		ionic_lif_rx_mode(lif, rx_mode);
	}
}

static void ionic_set_rx_mode(struct net_device *netdev)
{
	struct ionic_lif *lif = netdev_priv(netdev);
	struct ionic_identity *ident;
	unsigned int nfilters;
	unsigned int rx_mode;

	ident = &lif->ionic->ident;

	rx_mode = IONIC_RX_MODE_F_UNICAST;
	rx_mode |= (netdev->flags & IFF_MULTICAST) ? IONIC_RX_MODE_F_MULTICAST : 0;
	rx_mode |= (netdev->flags & IFF_BROADCAST) ? IONIC_RX_MODE_F_BROADCAST : 0;
	rx_mode |= (netdev->flags & IFF_PROMISC) ? IONIC_RX_MODE_F_PROMISC : 0;
	rx_mode |= (netdev->flags & IFF_ALLMULTI) ? IONIC_RX_MODE_F_ALLMULTI : 0;

	/* sync unicast addresses
	 * next check to see if we're in an overflow state
	 *    if so, we track that we overflowed and enable NIC PROMISC
	 *    else if the overflow is set and not needed
	 *       we remove our overflow flag and check the netdev flags
	 *       to see if we can disable NIC PROMISC
	 */
	__dev_uc_sync(netdev, ionic_addr_add, ionic_addr_del);
	nfilters = le32_to_cpu(ident->lif.eth.max_ucast_filters);
	if (netdev_uc_count(netdev) + 1 > nfilters) {
		rx_mode |= IONIC_RX_MODE_F_PROMISC;
		lif->uc_overflow = true;
	} else if (lif->uc_overflow) {
		lif->uc_overflow = false;
		if (!(netdev->flags & IFF_PROMISC))
			rx_mode &= ~IONIC_RX_MODE_F_PROMISC;
	}

	/* same for multicast */
	__dev_mc_sync(netdev, ionic_addr_add, ionic_addr_del);
	nfilters = le32_to_cpu(ident->lif.eth.max_mcast_filters);
	if (netdev_mc_count(netdev) > nfilters) {
		rx_mode |= IONIC_RX_MODE_F_ALLMULTI;
		lif->mc_overflow = true;
	} else if (lif->mc_overflow) {
		lif->mc_overflow = false;
		if (!(netdev->flags & IFF_ALLMULTI))
			rx_mode &= ~IONIC_RX_MODE_F_ALLMULTI;
	}

	if (lif->rx_mode != rx_mode)
		_ionic_lif_rx_mode(lif, rx_mode);
}

static __le64 ionic_netdev_features_to_nic(netdev_features_t features)
{
	u64 wanted = 0;

	if (features & NETIF_F_HW_VLAN_CTAG_TX)
		wanted |= IONIC_ETH_HW_VLAN_TX_TAG;
	if (features & NETIF_F_HW_VLAN_CTAG_RX)
		wanted |= IONIC_ETH_HW_VLAN_RX_STRIP;
	if (features & NETIF_F_HW_VLAN_CTAG_FILTER)
		wanted |= IONIC_ETH_HW_VLAN_RX_FILTER;
	if (features & NETIF_F_RXHASH)
		wanted |= IONIC_ETH_HW_RX_HASH;
	if (features & NETIF_F_RXCSUM)
		wanted |= IONIC_ETH_HW_RX_CSUM;
	if (features & NETIF_F_SG)
		wanted |= IONIC_ETH_HW_TX_SG;
	if (features & NETIF_F_HW_CSUM)
		wanted |= IONIC_ETH_HW_TX_CSUM;
	if (features & NETIF_F_TSO)
		wanted |= IONIC_ETH_HW_TSO;
	if (features & NETIF_F_TSO6)
		wanted |= IONIC_ETH_HW_TSO_IPV6;
	if (features & NETIF_F_TSO_ECN)
		wanted |= IONIC_ETH_HW_TSO_ECN;
	if (features & NETIF_F_GSO_GRE)
		wanted |= IONIC_ETH_HW_TSO_GRE;
	if (features & NETIF_F_GSO_GRE_CSUM)
		wanted |= IONIC_ETH_HW_TSO_GRE_CSUM;
	if (features & NETIF_F_GSO_IPXIP4)
		wanted |= IONIC_ETH_HW_TSO_IPXIP4;
	if (features & NETIF_F_GSO_IPXIP6)
		wanted |= IONIC_ETH_HW_TSO_IPXIP6;
	if (features & NETIF_F_GSO_UDP_TUNNEL)
		wanted |= IONIC_ETH_HW_TSO_UDP;
	if (features & NETIF_F_GSO_UDP_TUNNEL_CSUM)
		wanted |= IONIC_ETH_HW_TSO_UDP_CSUM;

	return cpu_to_le64(wanted);
}

static int ionic_set_nic_features(struct ionic_lif *lif,
				  netdev_features_t features)
{
	struct device *dev = lif->ionic->dev;
	struct ionic_admin_ctx ctx = {
		.work = COMPLETION_INITIALIZER_ONSTACK(ctx.work),
		.cmd.lif_setattr = {
			.opcode = IONIC_CMD_LIF_SETATTR,
			.index = cpu_to_le16(lif->index),
			.attr = IONIC_LIF_ATTR_FEATURES,
		},
	};
	u64 vlan_flags = IONIC_ETH_HW_VLAN_TX_TAG |
			 IONIC_ETH_HW_VLAN_RX_STRIP |
			 IONIC_ETH_HW_VLAN_RX_FILTER;
	u64 old_hw_features;
	int err;

	ctx.cmd.lif_setattr.features = ionic_netdev_features_to_nic(features);
	err = ionic_adminq_post_wait(lif, &ctx);
	if (err)
		return err;

	old_hw_features = lif->hw_features;
	lif->hw_features = le64_to_cpu(ctx.cmd.lif_setattr.features &
				       ctx.comp.lif_setattr.features);

	if ((old_hw_features ^ lif->hw_features) & IONIC_ETH_HW_RX_HASH)
		ionic_lif_rss_config(lif, lif->rss_types, NULL, NULL);

	if ((vlan_flags & features) &&
	    !(vlan_flags & le64_to_cpu(ctx.comp.lif_setattr.features)))
		dev_info_once(lif->ionic->dev, "NIC is not supporting vlan offload, likely in SmartNIC mode\n");

	if (lif->hw_features & IONIC_ETH_HW_VLAN_TX_TAG)
		dev_dbg(dev, "feature ETH_HW_VLAN_TX_TAG\n");
	if (lif->hw_features & IONIC_ETH_HW_VLAN_RX_STRIP)
		dev_dbg(dev, "feature ETH_HW_VLAN_RX_STRIP\n");
	if (lif->hw_features & IONIC_ETH_HW_VLAN_RX_FILTER)
		dev_dbg(dev, "feature ETH_HW_VLAN_RX_FILTER\n");
	if (lif->hw_features & IONIC_ETH_HW_RX_HASH)
		dev_dbg(dev, "feature ETH_HW_RX_HASH\n");
	if (lif->hw_features & IONIC_ETH_HW_TX_SG)
		dev_dbg(dev, "feature ETH_HW_TX_SG\n");
	if (lif->hw_features & IONIC_ETH_HW_TX_CSUM)
		dev_dbg(dev, "feature ETH_HW_TX_CSUM\n");
	if (lif->hw_features & IONIC_ETH_HW_RX_CSUM)
		dev_dbg(dev, "feature ETH_HW_RX_CSUM\n");
	if (lif->hw_features & IONIC_ETH_HW_TSO)
		dev_dbg(dev, "feature ETH_HW_TSO\n");
	if (lif->hw_features & IONIC_ETH_HW_TSO_IPV6)
		dev_dbg(dev, "feature ETH_HW_TSO_IPV6\n");
	if (lif->hw_features & IONIC_ETH_HW_TSO_ECN)
		dev_dbg(dev, "feature ETH_HW_TSO_ECN\n");
	if (lif->hw_features & IONIC_ETH_HW_TSO_GRE)
		dev_dbg(dev, "feature ETH_HW_TSO_GRE\n");
	if (lif->hw_features & IONIC_ETH_HW_TSO_GRE_CSUM)
		dev_dbg(dev, "feature ETH_HW_TSO_GRE_CSUM\n");
	if (lif->hw_features & IONIC_ETH_HW_TSO_IPXIP4)
		dev_dbg(dev, "feature ETH_HW_TSO_IPXIP4\n");
	if (lif->hw_features & IONIC_ETH_HW_TSO_IPXIP6)
		dev_dbg(dev, "feature ETH_HW_TSO_IPXIP6\n");
	if (lif->hw_features & IONIC_ETH_HW_TSO_UDP)
		dev_dbg(dev, "feature ETH_HW_TSO_UDP\n");
	if (lif->hw_features & IONIC_ETH_HW_TSO_UDP_CSUM)
		dev_dbg(dev, "feature ETH_HW_TSO_UDP_CSUM\n");

	return 0;
}

static int ionic_init_nic_features(struct ionic_lif *lif)
{
	struct net_device *netdev = lif->netdev;
	netdev_features_t features;
	int err;

	/* no netdev features on the management device */
	if (lif->ionic->is_mgmt_nic)
		return 0;

	/* set up what we expect to support by default */
	features = NETIF_F_HW_VLAN_CTAG_TX |
		   NETIF_F_HW_VLAN_CTAG_RX |
		   NETIF_F_HW_VLAN_CTAG_FILTER |
		   NETIF_F_RXHASH |
		   NETIF_F_SG |
		   NETIF_F_HW_CSUM |
		   NETIF_F_RXCSUM |
		   NETIF_F_TSO |
		   NETIF_F_TSO6 |
		   NETIF_F_TSO_ECN;

	err = ionic_set_nic_features(lif, features);
	if (err)
		return err;

	/* tell the netdev what we actually can support */
	netdev->features |= NETIF_F_HIGHDMA;

	if (lif->hw_features & IONIC_ETH_HW_VLAN_TX_TAG)
		netdev->hw_features |= NETIF_F_HW_VLAN_CTAG_TX;
	if (lif->hw_features & IONIC_ETH_HW_VLAN_RX_STRIP)
		netdev->hw_features |= NETIF_F_HW_VLAN_CTAG_RX;
	if (lif->hw_features & IONIC_ETH_HW_VLAN_RX_FILTER)
		netdev->hw_features |= NETIF_F_HW_VLAN_CTAG_FILTER;
	if (lif->hw_features & IONIC_ETH_HW_RX_HASH)
		netdev->hw_features |= NETIF_F_RXHASH;
	if (lif->hw_features & IONIC_ETH_HW_TX_SG)
		netdev->hw_features |= NETIF_F_SG;

	if (lif->hw_features & IONIC_ETH_HW_TX_CSUM)
		netdev->hw_enc_features |= NETIF_F_HW_CSUM;
	if (lif->hw_features & IONIC_ETH_HW_RX_CSUM)
		netdev->hw_enc_features |= NETIF_F_RXCSUM;
	if (lif->hw_features & IONIC_ETH_HW_TSO)
		netdev->hw_enc_features |= NETIF_F_TSO;
	if (lif->hw_features & IONIC_ETH_HW_TSO_IPV6)
		netdev->hw_enc_features |= NETIF_F_TSO6;
	if (lif->hw_features & IONIC_ETH_HW_TSO_ECN)
		netdev->hw_enc_features |= NETIF_F_TSO_ECN;
	if (lif->hw_features & IONIC_ETH_HW_TSO_GRE)
		netdev->hw_enc_features |= NETIF_F_GSO_GRE;
	if (lif->hw_features & IONIC_ETH_HW_TSO_GRE_CSUM)
		netdev->hw_enc_features |= NETIF_F_GSO_GRE_CSUM;
	if (lif->hw_features & IONIC_ETH_HW_TSO_IPXIP4)
		netdev->hw_enc_features |= NETIF_F_GSO_IPXIP4;
	if (lif->hw_features & IONIC_ETH_HW_TSO_IPXIP6)
		netdev->hw_enc_features |= NETIF_F_GSO_IPXIP6;
	if (lif->hw_features & IONIC_ETH_HW_TSO_UDP)
		netdev->hw_enc_features |= NETIF_F_GSO_UDP_TUNNEL;
	if (lif->hw_features & IONIC_ETH_HW_TSO_UDP_CSUM)
		netdev->hw_enc_features |= NETIF_F_GSO_UDP_TUNNEL_CSUM;

	netdev->hw_features |= netdev->hw_enc_features;
	netdev->features |= netdev->hw_features;

	netdev->priv_flags |= IFF_UNICAST_FLT |
			      IFF_LIVE_ADDR_CHANGE;

	return 0;
}

static int ionic_set_features(struct net_device *netdev,
			      netdev_features_t features)
{
	struct ionic_lif *lif = netdev_priv(netdev);
	int err;

	netdev_dbg(netdev, "%s: lif->features=0x%08llx new_features=0x%08llx\n",
		   __func__, (u64)lif->netdev->features, (u64)features);

	err = ionic_set_nic_features(lif, features);

	return err;
}

static int ionic_set_mac_address(struct net_device *netdev, void *sa)
{
	struct sockaddr *addr = sa;
	u8 *mac;
	int err;

	mac = (u8 *)addr->sa_data;
	if (ether_addr_equal(netdev->dev_addr, mac))
		return 0;

	err = eth_prepare_mac_addr_change(netdev, addr);
	if (err)
		return err;

	if (!is_zero_ether_addr(netdev->dev_addr)) {
		netdev_info(netdev, "deleting mac addr %pM\n",
			    netdev->dev_addr);
		ionic_addr_del(netdev, netdev->dev_addr);
	}

	eth_commit_mac_addr_change(netdev, addr);
	netdev_info(netdev, "updating mac addr %pM\n", mac);

	return ionic_addr_add(netdev, mac);
}

static int ionic_change_mtu(struct net_device *netdev, int new_mtu)
{
	struct ionic_lif *lif = netdev_priv(netdev);
	struct ionic_admin_ctx ctx = {
		.work = COMPLETION_INITIALIZER_ONSTACK(ctx.work),
		.cmd.lif_setattr = {
			.opcode = IONIC_CMD_LIF_SETATTR,
			.index = cpu_to_le16(lif->index),
			.attr = IONIC_LIF_ATTR_MTU,
			.mtu = cpu_to_le32(new_mtu),
		},
	};
	int err;

	err = ionic_adminq_post_wait(lif, &ctx);
	if (err)
		return err;

	netdev->mtu = new_mtu;
	err = ionic_reset_queues(lif);

	return err;
}

static void ionic_tx_timeout_work(struct work_struct *ws)
{
	struct ionic_lif *lif = container_of(ws, struct ionic_lif, tx_timeout_work);

	netdev_info(lif->netdev, "Tx Timeout recovery\n");

	rtnl_lock();
	ionic_reset_queues(lif);
	rtnl_unlock();
}

static void ionic_tx_timeout(struct net_device *netdev, unsigned int txqueue)
{
	struct ionic_lif *lif = netdev_priv(netdev);

	schedule_work(&lif->tx_timeout_work);
}

static int ionic_vlan_rx_add_vid(struct net_device *netdev, __be16 proto,
				 u16 vid)
{
	struct ionic_lif *lif = netdev_priv(netdev);
	struct ionic_admin_ctx ctx = {
		.work = COMPLETION_INITIALIZER_ONSTACK(ctx.work),
		.cmd.rx_filter_add = {
			.opcode = IONIC_CMD_RX_FILTER_ADD,
			.lif_index = cpu_to_le16(lif->index),
			.match = cpu_to_le16(IONIC_RX_FILTER_MATCH_VLAN),
			.vlan.vlan = cpu_to_le16(vid),
		},
	};
	int err;

	err = ionic_adminq_post_wait(lif, &ctx);
	if (err)
		return err;

	netdev_dbg(netdev, "rx_filter add VLAN %d (id %d)\n", vid,
		   ctx.comp.rx_filter_add.filter_id);

	return ionic_rx_filter_save(lif, 0, IONIC_RXQ_INDEX_ANY, 0, &ctx);
}

static int ionic_vlan_rx_kill_vid(struct net_device *netdev, __be16 proto,
				  u16 vid)
{
	struct ionic_lif *lif = netdev_priv(netdev);
	struct ionic_admin_ctx ctx = {
		.work = COMPLETION_INITIALIZER_ONSTACK(ctx.work),
		.cmd.rx_filter_del = {
			.opcode = IONIC_CMD_RX_FILTER_DEL,
			.lif_index = cpu_to_le16(lif->index),
		},
	};
	struct ionic_rx_filter *f;

	spin_lock_bh(&lif->rx_filters.lock);

	f = ionic_rx_filter_by_vlan(lif, vid);
	if (!f) {
		spin_unlock_bh(&lif->rx_filters.lock);
		return -ENOENT;
	}

	netdev_dbg(netdev, "rx_filter del VLAN %d (id %d)\n", vid,
		   le32_to_cpu(ctx.cmd.rx_filter_del.filter_id));

	ctx.cmd.rx_filter_del.filter_id = cpu_to_le32(f->filter_id);
	ionic_rx_filter_free(lif, f);
	spin_unlock_bh(&lif->rx_filters.lock);

	return ionic_adminq_post_wait(lif, &ctx);
}

int ionic_lif_rss_config(struct ionic_lif *lif, const u16 types,
			 const u8 *key, const u32 *indir)
{
	struct ionic_admin_ctx ctx = {
		.work = COMPLETION_INITIALIZER_ONSTACK(ctx.work),
		.cmd.lif_setattr = {
			.opcode = IONIC_CMD_LIF_SETATTR,
			.attr = IONIC_LIF_ATTR_RSS,
			.rss.addr = cpu_to_le64(lif->rss_ind_tbl_pa),
		},
	};
	unsigned int i, tbl_sz;

	if (lif->hw_features & IONIC_ETH_HW_RX_HASH) {
		lif->rss_types = types;
		ctx.cmd.lif_setattr.rss.types = cpu_to_le16(types);
	}

	if (key)
		memcpy(lif->rss_hash_key, key, IONIC_RSS_HASH_KEY_SIZE);

	if (indir) {
		tbl_sz = le16_to_cpu(lif->ionic->ident.lif.eth.rss_ind_tbl_sz);
		for (i = 0; i < tbl_sz; i++)
			lif->rss_ind_tbl[i] = indir[i];
	}

	memcpy(ctx.cmd.lif_setattr.rss.key, lif->rss_hash_key,
	       IONIC_RSS_HASH_KEY_SIZE);

	return ionic_adminq_post_wait(lif, &ctx);
}

static int ionic_lif_rss_init(struct ionic_lif *lif)
{
	unsigned int tbl_sz;
	unsigned int i;

	lif->rss_types = IONIC_RSS_TYPE_IPV4     |
			 IONIC_RSS_TYPE_IPV4_TCP |
			 IONIC_RSS_TYPE_IPV4_UDP |
			 IONIC_RSS_TYPE_IPV6     |
			 IONIC_RSS_TYPE_IPV6_TCP |
			 IONIC_RSS_TYPE_IPV6_UDP;

	/* Fill indirection table with 'default' values */
	tbl_sz = le16_to_cpu(lif->ionic->ident.lif.eth.rss_ind_tbl_sz);
	for (i = 0; i < tbl_sz; i++)
		lif->rss_ind_tbl[i] = ethtool_rxfh_indir_default(i, lif->nxqs);

	return ionic_lif_rss_config(lif, lif->rss_types, NULL, NULL);
}

static void ionic_lif_rss_deinit(struct ionic_lif *lif)
{
	int tbl_sz;

	tbl_sz = le16_to_cpu(lif->ionic->ident.lif.eth.rss_ind_tbl_sz);
	memset(lif->rss_ind_tbl, 0, tbl_sz);
	memset(lif->rss_hash_key, 0, IONIC_RSS_HASH_KEY_SIZE);

	ionic_lif_rss_config(lif, 0x0, NULL, NULL);
}

static void ionic_txrx_disable(struct ionic_lif *lif)
{
	unsigned int i;
	int err;

	if (lif->txqcqs) {
		for (i = 0; i < lif->nxqs; i++) {
			err = ionic_qcq_disable(lif->txqcqs[i].qcq);
			if (err == -ETIMEDOUT)
				break;
		}
	}

	if (lif->rxqcqs) {
		for (i = 0; i < lif->nxqs; i++) {
			err = ionic_qcq_disable(lif->rxqcqs[i].qcq);
			if (err == -ETIMEDOUT)
				break;
		}
	}
}

static void ionic_txrx_deinit(struct ionic_lif *lif)
{
	unsigned int i;

	if (lif->txqcqs) {
		for (i = 0; i < lif->nxqs; i++) {
			ionic_lif_qcq_deinit(lif, lif->txqcqs[i].qcq);
			ionic_tx_flush(&lif->txqcqs[i].qcq->cq);
			ionic_tx_empty(&lif->txqcqs[i].qcq->q);
		}
	}

	if (lif->rxqcqs) {
		for (i = 0; i < lif->nxqs; i++) {
			ionic_lif_qcq_deinit(lif, lif->rxqcqs[i].qcq);
			ionic_rx_flush(&lif->rxqcqs[i].qcq->cq);
			ionic_rx_empty(&lif->rxqcqs[i].qcq->q);
		}
	}
	lif->rx_mode = 0;
}

static void ionic_txrx_free(struct ionic_lif *lif)
{
	unsigned int i;

	if (lif->txqcqs) {
		for (i = 0; i < lif->nxqs; i++) {
			ionic_qcq_free(lif, lif->txqcqs[i].qcq);
			lif->txqcqs[i].qcq = NULL;
		}
	}

	if (lif->rxqcqs) {
		for (i = 0; i < lif->nxqs; i++) {
			ionic_qcq_free(lif, lif->rxqcqs[i].qcq);
			lif->rxqcqs[i].qcq = NULL;
		}
	}
}

static int ionic_txrx_alloc(struct ionic_lif *lif)
{
	unsigned int flags;
	unsigned int i;
	int err = 0;

	flags = IONIC_QCQ_F_TX_STATS | IONIC_QCQ_F_SG;
	for (i = 0; i < lif->nxqs; i++) {
		err = ionic_qcq_alloc(lif, IONIC_QTYPE_TXQ, i, "tx", flags,
				      lif->ntxq_descs,
				      sizeof(struct ionic_txq_desc),
				      sizeof(struct ionic_txq_comp),
				      sizeof(struct ionic_txq_sg_desc),
				      lif->kern_pid, &lif->txqcqs[i].qcq);
		if (err)
			goto err_out;

		lif->txqcqs[i].qcq->stats = lif->txqcqs[i].stats;
		ionic_debugfs_add_qcq(lif, lif->txqcqs[i].qcq);
	}

	flags = IONIC_QCQ_F_RX_STATS | IONIC_QCQ_F_SG | IONIC_QCQ_F_INTR;
	for (i = 0; i < lif->nxqs; i++) {
		err = ionic_qcq_alloc(lif, IONIC_QTYPE_RXQ, i, "rx", flags,
				      lif->nrxq_descs,
				      sizeof(struct ionic_rxq_desc),
				      sizeof(struct ionic_rxq_comp),
				      sizeof(struct ionic_rxq_sg_desc),
				      lif->kern_pid, &lif->rxqcqs[i].qcq);
		if (err)
			goto err_out;

		lif->rxqcqs[i].qcq->stats = lif->rxqcqs[i].stats;

		ionic_intr_coal_init(lif->ionic->idev.intr_ctrl,
				     lif->rxqcqs[i].qcq->intr.index,
				     lif->rx_coalesce_hw);
		ionic_link_qcq_interrupts(lif->rxqcqs[i].qcq,
					  lif->txqcqs[i].qcq);
		ionic_debugfs_add_qcq(lif, lif->rxqcqs[i].qcq);
	}

	return 0;

err_out:
	ionic_txrx_free(lif);

	return err;
}

static int ionic_txrx_init(struct ionic_lif *lif)
{
	unsigned int i;
	int err;

	for (i = 0; i < lif->nxqs; i++) {
		err = ionic_lif_txq_init(lif, lif->txqcqs[i].qcq);
		if (err)
			goto err_out;

		err = ionic_lif_rxq_init(lif, lif->rxqcqs[i].qcq);
		if (err) {
			ionic_lif_qcq_deinit(lif, lif->txqcqs[i].qcq);
			goto err_out;
		}
	}

	if (lif->netdev->features & NETIF_F_RXHASH)
		ionic_lif_rss_init(lif);

	ionic_set_rx_mode(lif->netdev);

	return 0;

err_out:
	while (i--) {
		ionic_lif_qcq_deinit(lif, lif->txqcqs[i].qcq);
		ionic_lif_qcq_deinit(lif, lif->rxqcqs[i].qcq);
	}

	return err;
}

static int ionic_txrx_enable(struct ionic_lif *lif)
{
	int i, err;

	for (i = 0; i < lif->nxqs; i++) {
		ionic_rx_fill(&lif->rxqcqs[i].qcq->q);
		err = ionic_qcq_enable(lif->rxqcqs[i].qcq);
		if (err)
			goto err_out;

		err = ionic_qcq_enable(lif->txqcqs[i].qcq);
		if (err) {
			if (err != -ETIMEDOUT)
				ionic_qcq_disable(lif->rxqcqs[i].qcq);
			goto err_out;
		}
	}

	return 0;

err_out:
	while (i--) {
		err = ionic_qcq_disable(lif->txqcqs[i].qcq);
		if (err == -ETIMEDOUT)
			break;
		err = ionic_qcq_disable(lif->rxqcqs[i].qcq);
		if (err == -ETIMEDOUT)
			break;
	}

	return err;
}

static int ionic_start_queues(struct ionic_lif *lif)
{
	int err;

	if (test_and_set_bit(IONIC_LIF_F_UP, lif->state))
		return 0;

	err = ionic_txrx_enable(lif);
	if (err) {
		clear_bit(IONIC_LIF_F_UP, lif->state);
		return err;
	}
	netif_tx_wake_all_queues(lif->netdev);

	return 0;
}

int ionic_open(struct net_device *netdev)
{
	struct ionic_lif *lif = netdev_priv(netdev);
	int err;

	err = ionic_txrx_alloc(lif);
	if (err)
		return err;

	err = ionic_txrx_init(lif);
	if (err)
		goto err_out;

	/* don't start the queues until we have link */
	if (netif_carrier_ok(netdev)) {
		err = ionic_start_queues(lif);
		if (err)
			goto err_txrx_deinit;
	}

	return 0;

err_txrx_deinit:
	ionic_txrx_deinit(lif);
err_out:
	ionic_txrx_free(lif);
	return err;
}

static void ionic_stop_queues(struct ionic_lif *lif)
{
	if (!test_and_clear_bit(IONIC_LIF_F_UP, lif->state))
		return;

	ionic_txrx_disable(lif);
	netif_tx_disable(lif->netdev);
}

int ionic_stop(struct net_device *netdev)
{
	struct ionic_lif *lif = netdev_priv(netdev);

	if (test_bit(IONIC_LIF_F_FW_RESET, lif->state))
		return 0;

	ionic_stop_queues(lif);
	ionic_txrx_deinit(lif);
	ionic_txrx_free(lif);

	return 0;
}

static int ionic_get_vf_config(struct net_device *netdev,
			       int vf, struct ifla_vf_info *ivf)
{
	struct ionic_lif *lif = netdev_priv(netdev);
	struct ionic *ionic = lif->ionic;
	int ret = 0;

	down_read(&ionic->vf_op_lock);

	if (vf >= pci_num_vf(ionic->pdev) || !ionic->vfs) {
		ret = -EINVAL;
	} else {
		ivf->vf           = vf;
		ivf->vlan         = ionic->vfs[vf].vlanid;
		ivf->qos	  = 0;
		ivf->spoofchk     = ionic->vfs[vf].spoofchk;
		ivf->linkstate    = ionic->vfs[vf].linkstate;
		ivf->max_tx_rate  = ionic->vfs[vf].maxrate;
		ivf->trusted      = ionic->vfs[vf].trusted;
		ether_addr_copy(ivf->mac, ionic->vfs[vf].macaddr);
	}

	up_read(&ionic->vf_op_lock);
	return ret;
}

static int ionic_get_vf_stats(struct net_device *netdev, int vf,
			      struct ifla_vf_stats *vf_stats)
{
	struct ionic_lif *lif = netdev_priv(netdev);
	struct ionic *ionic = lif->ionic;
	struct ionic_lif_stats *vs;
	int ret = 0;

	down_read(&ionic->vf_op_lock);

	if (vf >= pci_num_vf(ionic->pdev) || !ionic->vfs) {
		ret = -EINVAL;
	} else {
		memset(vf_stats, 0, sizeof(*vf_stats));
		vs = &ionic->vfs[vf].stats;

		vf_stats->rx_packets = le64_to_cpu(vs->rx_ucast_packets);
		vf_stats->tx_packets = le64_to_cpu(vs->tx_ucast_packets);
		vf_stats->rx_bytes   = le64_to_cpu(vs->rx_ucast_bytes);
		vf_stats->tx_bytes   = le64_to_cpu(vs->tx_ucast_bytes);
		vf_stats->broadcast  = le64_to_cpu(vs->rx_bcast_packets);
		vf_stats->multicast  = le64_to_cpu(vs->rx_mcast_packets);
		vf_stats->rx_dropped = le64_to_cpu(vs->rx_ucast_drop_packets) +
				       le64_to_cpu(vs->rx_mcast_drop_packets) +
				       le64_to_cpu(vs->rx_bcast_drop_packets);
		vf_stats->tx_dropped = le64_to_cpu(vs->tx_ucast_drop_packets) +
				       le64_to_cpu(vs->tx_mcast_drop_packets) +
				       le64_to_cpu(vs->tx_bcast_drop_packets);
	}

	up_read(&ionic->vf_op_lock);
	return ret;
}

static int ionic_set_vf_mac(struct net_device *netdev, int vf, u8 *mac)
{
	struct ionic_lif *lif = netdev_priv(netdev);
	struct ionic *ionic = lif->ionic;
	int ret;

	if (!(is_zero_ether_addr(mac) || is_valid_ether_addr(mac)))
		return -EINVAL;

	down_write(&ionic->vf_op_lock);

	if (vf >= pci_num_vf(ionic->pdev) || !ionic->vfs) {
		ret = -EINVAL;
	} else {
		ret = ionic_set_vf_config(ionic, vf, IONIC_VF_ATTR_MAC, mac);
		if (!ret)
			ether_addr_copy(ionic->vfs[vf].macaddr, mac);
	}

	up_write(&ionic->vf_op_lock);
	return ret;
}

static int ionic_set_vf_vlan(struct net_device *netdev, int vf, u16 vlan,
			     u8 qos, __be16 proto)
{
	struct ionic_lif *lif = netdev_priv(netdev);
	struct ionic *ionic = lif->ionic;
	int ret;

	/* until someday when we support qos */
	if (qos)
		return -EINVAL;

	if (vlan > 4095)
		return -EINVAL;

	if (proto != htons(ETH_P_8021Q))
		return -EPROTONOSUPPORT;

	down_write(&ionic->vf_op_lock);

	if (vf >= pci_num_vf(ionic->pdev) || !ionic->vfs) {
		ret = -EINVAL;
	} else {
		ret = ionic_set_vf_config(ionic, vf,
					  IONIC_VF_ATTR_VLAN, (u8 *)&vlan);
		if (!ret)
			ionic->vfs[vf].vlanid = vlan;
	}

	up_write(&ionic->vf_op_lock);
	return ret;
}

static int ionic_set_vf_rate(struct net_device *netdev, int vf,
			     int tx_min, int tx_max)
{
	struct ionic_lif *lif = netdev_priv(netdev);
	struct ionic *ionic = lif->ionic;
	int ret;

	/* setting the min just seems silly */
	if (tx_min)
		return -EINVAL;

	down_write(&ionic->vf_op_lock);

	if (vf >= pci_num_vf(ionic->pdev) || !ionic->vfs) {
		ret = -EINVAL;
	} else {
		ret = ionic_set_vf_config(ionic, vf,
					  IONIC_VF_ATTR_RATE, (u8 *)&tx_max);
		if (!ret)
			lif->ionic->vfs[vf].maxrate = tx_max;
	}

	up_write(&ionic->vf_op_lock);
	return ret;
}

static int ionic_set_vf_spoofchk(struct net_device *netdev, int vf, bool set)
{
	struct ionic_lif *lif = netdev_priv(netdev);
	struct ionic *ionic = lif->ionic;
	u8 data = set;  /* convert to u8 for config */
	int ret;

	down_write(&ionic->vf_op_lock);

	if (vf >= pci_num_vf(ionic->pdev) || !ionic->vfs) {
		ret = -EINVAL;
	} else {
		ret = ionic_set_vf_config(ionic, vf,
					  IONIC_VF_ATTR_SPOOFCHK, &data);
		if (!ret)
			ionic->vfs[vf].spoofchk = data;
	}

	up_write(&ionic->vf_op_lock);
	return ret;
}

static int ionic_set_vf_trust(struct net_device *netdev, int vf, bool set)
{
	struct ionic_lif *lif = netdev_priv(netdev);
	struct ionic *ionic = lif->ionic;
	u8 data = set;  /* convert to u8 for config */
	int ret;

	down_write(&ionic->vf_op_lock);

	if (vf >= pci_num_vf(ionic->pdev) || !ionic->vfs) {
		ret = -EINVAL;
	} else {
		ret = ionic_set_vf_config(ionic, vf,
					  IONIC_VF_ATTR_TRUST, &data);
		if (!ret)
			ionic->vfs[vf].trusted = data;
	}

	up_write(&ionic->vf_op_lock);
	return ret;
}

static int ionic_set_vf_link_state(struct net_device *netdev, int vf, int set)
{
	struct ionic_lif *lif = netdev_priv(netdev);
	struct ionic *ionic = lif->ionic;
	u8 data;
	int ret;

	switch (set) {
	case IFLA_VF_LINK_STATE_ENABLE:
		data = IONIC_VF_LINK_STATUS_UP;
		break;
	case IFLA_VF_LINK_STATE_DISABLE:
		data = IONIC_VF_LINK_STATUS_DOWN;
		break;
	case IFLA_VF_LINK_STATE_AUTO:
		data = IONIC_VF_LINK_STATUS_AUTO;
		break;
	default:
		return -EINVAL;
	}

	down_write(&ionic->vf_op_lock);

	if (vf >= pci_num_vf(ionic->pdev) || !ionic->vfs) {
		ret = -EINVAL;
	} else {
		ret = ionic_set_vf_config(ionic, vf,
					  IONIC_VF_ATTR_LINKSTATE, &data);
		if (!ret)
			ionic->vfs[vf].linkstate = set;
	}

	up_write(&ionic->vf_op_lock);
	return ret;
}

static const struct net_device_ops ionic_netdev_ops = {
	.ndo_open               = ionic_open,
	.ndo_stop               = ionic_stop,
	.ndo_start_xmit		= ionic_start_xmit,
	.ndo_get_stats64	= ionic_get_stats64,
	.ndo_set_rx_mode	= ionic_set_rx_mode,
	.ndo_set_features	= ionic_set_features,
	.ndo_set_mac_address	= ionic_set_mac_address,
	.ndo_validate_addr	= eth_validate_addr,
	.ndo_tx_timeout         = ionic_tx_timeout,
	.ndo_change_mtu         = ionic_change_mtu,
	.ndo_vlan_rx_add_vid    = ionic_vlan_rx_add_vid,
	.ndo_vlan_rx_kill_vid   = ionic_vlan_rx_kill_vid,
	.ndo_set_vf_vlan	= ionic_set_vf_vlan,
	.ndo_set_vf_trust	= ionic_set_vf_trust,
	.ndo_set_vf_mac		= ionic_set_vf_mac,
	.ndo_set_vf_rate	= ionic_set_vf_rate,
	.ndo_set_vf_spoofchk	= ionic_set_vf_spoofchk,
	.ndo_get_vf_config	= ionic_get_vf_config,
	.ndo_set_vf_link_state	= ionic_set_vf_link_state,
	.ndo_get_vf_stats       = ionic_get_vf_stats,
};

int ionic_reset_queues(struct ionic_lif *lif)
{
	bool running;
	int err = 0;

	/* Put off the next watchdog timeout */
	netif_trans_update(lif->netdev);

	err = ionic_wait_for_bit(lif, IONIC_LIF_F_QUEUE_RESET);
	if (err)
		return err;

	running = netif_running(lif->netdev);
	if (running)
		err = ionic_stop(lif->netdev);
	if (!err && running)
		ionic_open(lif->netdev);

	clear_bit(IONIC_LIF_F_QUEUE_RESET, lif->state);

	return err;
}

static struct ionic_lif *ionic_lif_alloc(struct ionic *ionic, unsigned int index)
{
	struct device *dev = ionic->dev;
	struct net_device *netdev;
	struct ionic_lif *lif;
	int tbl_sz;
	int err;

	netdev = alloc_etherdev_mqs(sizeof(*lif),
				    ionic->ntxqs_per_lif, ionic->ntxqs_per_lif);
	if (!netdev) {
		dev_err(dev, "Cannot allocate netdev, aborting\n");
		return ERR_PTR(-ENOMEM);
	}

	SET_NETDEV_DEV(netdev, dev);

	lif = netdev_priv(netdev);
	lif->netdev = netdev;
	ionic->master_lif = lif;
	netdev->netdev_ops = &ionic_netdev_ops;
	ionic_ethtool_set_ops(netdev);

	netdev->watchdog_timeo = 2 * HZ;
	netif_carrier_off(netdev);

	netdev->min_mtu = IONIC_MIN_MTU;
	netdev->max_mtu = IONIC_MAX_MTU;

	lif->neqs = ionic->neqs_per_lif;
	lif->nxqs = ionic->ntxqs_per_lif;

	lif->ionic = ionic;
	lif->index = index;
	lif->ntxq_descs = IONIC_DEF_TXRX_DESC;
	lif->nrxq_descs = IONIC_DEF_TXRX_DESC;

	/* Convert the default coalesce value to actual hw resolution */
	lif->rx_coalesce_usecs = IONIC_ITR_COAL_USEC_DEFAULT;
	lif->rx_coalesce_hw = ionic_coal_usec_to_hw(lif->ionic,
						    lif->rx_coalesce_usecs);

	snprintf(lif->name, sizeof(lif->name), "lif%u", index);

	spin_lock_init(&lif->adminq_lock);

	spin_lock_init(&lif->deferred.lock);
	INIT_LIST_HEAD(&lif->deferred.list);
	INIT_WORK(&lif->deferred.work, ionic_lif_deferred_work);

	/* allocate lif info */
	lif->info_sz = ALIGN(sizeof(*lif->info), PAGE_SIZE);
	lif->info = dma_alloc_coherent(dev, lif->info_sz,
				       &lif->info_pa, GFP_KERNEL);
	if (!lif->info) {
		dev_err(dev, "Failed to allocate lif info, aborting\n");
		err = -ENOMEM;
		goto err_out_free_netdev;
	}

	ionic_debugfs_add_lif(lif);

	/* allocate queues */
	err = ionic_qcqs_alloc(lif);
	if (err)
		goto err_out_free_lif_info;

	/* allocate rss indirection table */
	tbl_sz = le16_to_cpu(lif->ionic->ident.lif.eth.rss_ind_tbl_sz);
	lif->rss_ind_tbl_sz = sizeof(*lif->rss_ind_tbl) * tbl_sz;
	lif->rss_ind_tbl = dma_alloc_coherent(dev, lif->rss_ind_tbl_sz,
					      &lif->rss_ind_tbl_pa,
					      GFP_KERNEL);

	if (!lif->rss_ind_tbl) {
		err = -ENOMEM;
		dev_err(dev, "Failed to allocate rss indirection table, aborting\n");
		goto err_out_free_qcqs;
	}
	netdev_rss_key_fill(lif->rss_hash_key, IONIC_RSS_HASH_KEY_SIZE);

	list_add_tail(&lif->list, &ionic->lifs);

	return lif;

err_out_free_qcqs:
	ionic_qcqs_free(lif);
err_out_free_lif_info:
	dma_free_coherent(dev, lif->info_sz, lif->info, lif->info_pa);
	lif->info = NULL;
	lif->info_pa = 0;
err_out_free_netdev:
	free_netdev(lif->netdev);
	lif = NULL;

	return ERR_PTR(err);
}

int ionic_lifs_alloc(struct ionic *ionic)
{
	struct ionic_lif *lif;

	INIT_LIST_HEAD(&ionic->lifs);

	/* only build the first lif, others are for later features */
	set_bit(0, ionic->lifbits);
	lif = ionic_lif_alloc(ionic, 0);

	return PTR_ERR_OR_ZERO(lif);
}

static void ionic_lif_reset(struct ionic_lif *lif)
{
	struct ionic_dev *idev = &lif->ionic->idev;

	mutex_lock(&lif->ionic->dev_cmd_lock);
	ionic_dev_cmd_lif_reset(idev, lif->index);
	ionic_dev_cmd_wait(lif->ionic, DEVCMD_TIMEOUT);
	mutex_unlock(&lif->ionic->dev_cmd_lock);
}

static void ionic_lif_handle_fw_down(struct ionic_lif *lif)
{
	struct ionic *ionic = lif->ionic;

	if (test_and_set_bit(IONIC_LIF_F_FW_RESET, lif->state))
		return;

	dev_info(ionic->dev, "FW Down: Stopping LIFs\n");

	netif_device_detach(lif->netdev);

	if (test_bit(IONIC_LIF_F_UP, lif->state)) {
		dev_info(ionic->dev, "Surprise FW stop, stopping queues\n");
		ionic_stop_queues(lif);
	}

	if (netif_running(lif->netdev)) {
		ionic_txrx_deinit(lif);
		ionic_txrx_free(lif);
	}
	ionic_lifs_deinit(ionic);
	ionic_qcqs_free(lif);

	dev_info(ionic->dev, "FW Down: LIFs stopped\n");
}

static void ionic_lif_handle_fw_up(struct ionic_lif *lif)
{
	struct ionic *ionic = lif->ionic;
	int err;

	if (!test_bit(IONIC_LIF_F_FW_RESET, lif->state))
		return;

	dev_info(ionic->dev, "FW Up: restarting LIFs\n");

	err = ionic_qcqs_alloc(lif);
	if (err)
		goto err_out;

	err = ionic_lifs_init(ionic);
	if (err)
		goto err_qcqs_free;

	if (lif->registered)
		ionic_lif_set_netdev_info(lif);

<<<<<<< HEAD
=======
	ionic_rx_filter_replay(lif);

>>>>>>> 0595b2d9
	if (netif_running(lif->netdev)) {
		err = ionic_txrx_alloc(lif);
		if (err)
			goto err_lifs_deinit;

		err = ionic_txrx_init(lif);
		if (err)
			goto err_txrx_free;
	}

	clear_bit(IONIC_LIF_F_FW_RESET, lif->state);
	ionic_link_status_check_request(lif);
	netif_device_attach(lif->netdev);
	dev_info(ionic->dev, "FW Up: LIFs restarted\n");

	return;

err_txrx_free:
	ionic_txrx_free(lif);
err_lifs_deinit:
	ionic_lifs_deinit(ionic);
err_qcqs_free:
	ionic_qcqs_free(lif);
err_out:
	dev_err(ionic->dev, "FW Up: LIFs restart failed - err %d\n", err);
}

static void ionic_lif_free(struct ionic_lif *lif)
{
	struct device *dev = lif->ionic->dev;

	/* free rss indirection table */
	dma_free_coherent(dev, lif->rss_ind_tbl_sz, lif->rss_ind_tbl,
			  lif->rss_ind_tbl_pa);
	lif->rss_ind_tbl = NULL;
	lif->rss_ind_tbl_pa = 0;

	/* free queues */
	ionic_qcqs_free(lif);
	if (!test_bit(IONIC_LIF_F_FW_RESET, lif->state))
		ionic_lif_reset(lif);

	/* free lif info */
	dma_free_coherent(dev, lif->info_sz, lif->info, lif->info_pa);
	lif->info = NULL;
	lif->info_pa = 0;

	/* unmap doorbell page */
	ionic_bus_unmap_dbpage(lif->ionic, lif->kern_dbpage);
	lif->kern_dbpage = NULL;
	kfree(lif->dbid_inuse);
	lif->dbid_inuse = NULL;

	/* free netdev & lif */
	ionic_debugfs_del_lif(lif);
	list_del(&lif->list);
	free_netdev(lif->netdev);
}

void ionic_lifs_free(struct ionic *ionic)
{
	struct list_head *cur, *tmp;
	struct ionic_lif *lif;

	list_for_each_safe(cur, tmp, &ionic->lifs) {
		lif = list_entry(cur, struct ionic_lif, list);

		ionic_lif_free(lif);
	}
}

static void ionic_lif_deinit(struct ionic_lif *lif)
{
	if (!test_and_clear_bit(IONIC_LIF_F_INITED, lif->state))
		return;

	if (!test_bit(IONIC_LIF_F_FW_RESET, lif->state)) {
		cancel_work_sync(&lif->deferred.work);
		cancel_work_sync(&lif->tx_timeout_work);
<<<<<<< HEAD
	}

	ionic_rx_filters_deinit(lif);
=======
		ionic_rx_filters_deinit(lif);
	}

>>>>>>> 0595b2d9
	if (lif->netdev->features & NETIF_F_RXHASH)
		ionic_lif_rss_deinit(lif);

	napi_disable(&lif->adminqcq->napi);
	ionic_lif_qcq_deinit(lif, lif->notifyqcq);
	ionic_lif_qcq_deinit(lif, lif->adminqcq);

	ionic_lif_reset(lif);
}

void ionic_lifs_deinit(struct ionic *ionic)
{
	struct list_head *cur, *tmp;
	struct ionic_lif *lif;

	list_for_each_safe(cur, tmp, &ionic->lifs) {
		lif = list_entry(cur, struct ionic_lif, list);
		ionic_lif_deinit(lif);
	}
}

static int ionic_lif_adminq_init(struct ionic_lif *lif)
{
	struct device *dev = lif->ionic->dev;
	struct ionic_q_init_comp comp;
	struct ionic_dev *idev;
	struct ionic_qcq *qcq;
	struct ionic_queue *q;
	int err;

	idev = &lif->ionic->idev;
	qcq = lif->adminqcq;
	q = &qcq->q;

	mutex_lock(&lif->ionic->dev_cmd_lock);
	ionic_dev_cmd_adminq_init(idev, qcq, lif->index, qcq->intr.index);
	err = ionic_dev_cmd_wait(lif->ionic, DEVCMD_TIMEOUT);
	ionic_dev_cmd_comp(idev, (union ionic_dev_cmd_comp *)&comp);
	mutex_unlock(&lif->ionic->dev_cmd_lock);
	if (err) {
		netdev_err(lif->netdev, "adminq init failed %d\n", err);
		return err;
	}

	q->hw_type = comp.hw_type;
	q->hw_index = le32_to_cpu(comp.hw_index);
	q->dbval = IONIC_DBELL_QID(q->hw_index);

	dev_dbg(dev, "adminq->hw_type %d\n", q->hw_type);
	dev_dbg(dev, "adminq->hw_index %d\n", q->hw_index);

	netif_napi_add(lif->netdev, &qcq->napi, ionic_adminq_napi,
		       NAPI_POLL_WEIGHT);

	napi_enable(&qcq->napi);

	if (qcq->flags & IONIC_QCQ_F_INTR)
		ionic_intr_mask(idev->intr_ctrl, qcq->intr.index,
				IONIC_INTR_MASK_CLEAR);

	qcq->flags |= IONIC_QCQ_F_INITED;

	return 0;
}

static int ionic_lif_notifyq_init(struct ionic_lif *lif)
{
	struct ionic_qcq *qcq = lif->notifyqcq;
	struct device *dev = lif->ionic->dev;
	struct ionic_queue *q = &qcq->q;
	int err;

	struct ionic_admin_ctx ctx = {
		.work = COMPLETION_INITIALIZER_ONSTACK(ctx.work),
		.cmd.q_init = {
			.opcode = IONIC_CMD_Q_INIT,
			.lif_index = cpu_to_le16(lif->index),
			.type = q->type,
			.index = cpu_to_le32(q->index),
			.flags = cpu_to_le16(IONIC_QINIT_F_IRQ |
					     IONIC_QINIT_F_ENA),
			.intr_index = cpu_to_le16(lif->adminqcq->intr.index),
			.pid = cpu_to_le16(q->pid),
			.ring_size = ilog2(q->num_descs),
			.ring_base = cpu_to_le64(q->base_pa),
		}
	};

	dev_dbg(dev, "notifyq_init.pid %d\n", ctx.cmd.q_init.pid);
	dev_dbg(dev, "notifyq_init.index %d\n", ctx.cmd.q_init.index);
	dev_dbg(dev, "notifyq_init.ring_base 0x%llx\n", ctx.cmd.q_init.ring_base);
	dev_dbg(dev, "notifyq_init.ring_size %d\n", ctx.cmd.q_init.ring_size);

	err = ionic_adminq_post_wait(lif, &ctx);
	if (err)
		return err;

	lif->last_eid = 0;
	q->hw_type = ctx.comp.q_init.hw_type;
	q->hw_index = le32_to_cpu(ctx.comp.q_init.hw_index);
	q->dbval = IONIC_DBELL_QID(q->hw_index);

	dev_dbg(dev, "notifyq->hw_type %d\n", q->hw_type);
	dev_dbg(dev, "notifyq->hw_index %d\n", q->hw_index);

	/* preset the callback info */
	q->info[0].cb_arg = lif;

	qcq->flags |= IONIC_QCQ_F_INITED;

	return 0;
}

static int ionic_station_set(struct ionic_lif *lif)
{
	struct net_device *netdev = lif->netdev;
	struct ionic_admin_ctx ctx = {
		.work = COMPLETION_INITIALIZER_ONSTACK(ctx.work),
		.cmd.lif_getattr = {
			.opcode = IONIC_CMD_LIF_GETATTR,
			.index = cpu_to_le16(lif->index),
			.attr = IONIC_LIF_ATTR_MAC,
		},
	};
	struct sockaddr addr;
	int err;

	err = ionic_adminq_post_wait(lif, &ctx);
	if (err)
		return err;
	netdev_dbg(lif->netdev, "found initial MAC addr %pM\n",
		   ctx.comp.lif_getattr.mac);
	if (is_zero_ether_addr(ctx.comp.lif_getattr.mac))
		return 0;

<<<<<<< HEAD
	memcpy(addr.sa_data, ctx.comp.lif_getattr.mac, netdev->addr_len);
	addr.sa_family = AF_INET;
	err = eth_prepare_mac_addr_change(netdev, &addr);
	if (err) {
		netdev_warn(lif->netdev, "ignoring bad MAC addr from NIC %pM - err %d\n",
			    addr.sa_data, err);
		return 0;
	}
=======
	if (!ether_addr_equal(ctx.comp.lif_getattr.mac, netdev->dev_addr)) {
		memcpy(addr.sa_data, ctx.comp.lif_getattr.mac, netdev->addr_len);
		addr.sa_family = AF_INET;
		err = eth_prepare_mac_addr_change(netdev, &addr);
		if (err) {
			netdev_warn(lif->netdev, "ignoring bad MAC addr from NIC %pM - err %d\n",
				    addr.sa_data, err);
			return 0;
		}
>>>>>>> 0595b2d9

		if (!is_zero_ether_addr(netdev->dev_addr)) {
			netdev_dbg(lif->netdev, "deleting station MAC addr %pM\n",
				   netdev->dev_addr);
			ionic_lif_addr(lif, netdev->dev_addr, false);
		}

		eth_commit_mac_addr_change(netdev, &addr);
	}

	netdev_dbg(lif->netdev, "adding station MAC addr %pM\n",
		   netdev->dev_addr);
	ionic_lif_addr(lif, netdev->dev_addr, true);

	return 0;
}

static int ionic_lif_init(struct ionic_lif *lif)
{
	struct ionic_dev *idev = &lif->ionic->idev;
	struct device *dev = lif->ionic->dev;
	struct ionic_lif_init_comp comp;
	int dbpage_num;
	int err;

	mutex_lock(&lif->ionic->dev_cmd_lock);
	ionic_dev_cmd_lif_init(idev, lif->index, lif->info_pa);
	err = ionic_dev_cmd_wait(lif->ionic, DEVCMD_TIMEOUT);
	ionic_dev_cmd_comp(idev, (union ionic_dev_cmd_comp *)&comp);
	mutex_unlock(&lif->ionic->dev_cmd_lock);
	if (err)
		return err;

	lif->hw_index = le16_to_cpu(comp.hw_index);

	/* now that we have the hw_index we can figure out our doorbell page */
	lif->dbid_count = le32_to_cpu(lif->ionic->ident.dev.ndbpgs_per_lif);
	if (!lif->dbid_count) {
		dev_err(dev, "No doorbell pages, aborting\n");
		return -EINVAL;
	}

	lif->dbid_inuse = bitmap_alloc(lif->dbid_count, GFP_KERNEL);
	if (!lif->dbid_inuse) {
		dev_err(dev, "Failed alloc doorbell id bitmap, aborting\n");
		return -ENOMEM;
	}

	/* first doorbell id reserved for kernel (dbid aka pid == zero) */
	set_bit(0, lif->dbid_inuse);
	lif->kern_pid = 0;

	dbpage_num = ionic_db_page_num(lif, lif->kern_pid);
	lif->kern_dbpage = ionic_bus_map_dbpage(lif->ionic, dbpage_num);
	if (!lif->kern_dbpage) {
		dev_err(dev, "Cannot map dbpage, aborting\n");
		err = -ENOMEM;
		goto err_out_free_dbid;
	}

	err = ionic_lif_adminq_init(lif);
	if (err)
		goto err_out_adminq_deinit;

	if (lif->ionic->nnqs_per_lif) {
		err = ionic_lif_notifyq_init(lif);
		if (err)
			goto err_out_notifyq_deinit;
	}

	err = ionic_init_nic_features(lif);
	if (err)
		goto err_out_notifyq_deinit;

	if (!test_bit(IONIC_LIF_F_FW_RESET, lif->state)) {
		err = ionic_rx_filters_init(lif);
		if (err)
			goto err_out_notifyq_deinit;
	}

	err = ionic_station_set(lif);
	if (err)
		goto err_out_notifyq_deinit;

	lif->rx_copybreak = IONIC_RX_COPYBREAK_DEFAULT;

	set_bit(IONIC_LIF_F_INITED, lif->state);

	INIT_WORK(&lif->tx_timeout_work, ionic_tx_timeout_work);

	return 0;

err_out_notifyq_deinit:
	ionic_lif_qcq_deinit(lif, lif->notifyqcq);
err_out_adminq_deinit:
	ionic_lif_qcq_deinit(lif, lif->adminqcq);
	ionic_lif_reset(lif);
	ionic_bus_unmap_dbpage(lif->ionic, lif->kern_dbpage);
	lif->kern_dbpage = NULL;
err_out_free_dbid:
	kfree(lif->dbid_inuse);
	lif->dbid_inuse = NULL;

	return err;
}

int ionic_lifs_init(struct ionic *ionic)
{
	struct list_head *cur, *tmp;
	struct ionic_lif *lif;
	int err;

	list_for_each_safe(cur, tmp, &ionic->lifs) {
		lif = list_entry(cur, struct ionic_lif, list);
		err = ionic_lif_init(lif);
		if (err)
			return err;
	}

	return 0;
}

static void ionic_lif_notify_work(struct work_struct *ws)
{
}

static void ionic_lif_set_netdev_info(struct ionic_lif *lif)
{
	struct ionic_admin_ctx ctx = {
		.work = COMPLETION_INITIALIZER_ONSTACK(ctx.work),
		.cmd.lif_setattr = {
			.opcode = IONIC_CMD_LIF_SETATTR,
			.index = cpu_to_le16(lif->index),
			.attr = IONIC_LIF_ATTR_NAME,
		},
	};

	strlcpy(ctx.cmd.lif_setattr.name, lif->netdev->name,
		sizeof(ctx.cmd.lif_setattr.name));

	ionic_adminq_post_wait(lif, &ctx);
}

static struct ionic_lif *ionic_netdev_lif(struct net_device *netdev)
{
	if (!netdev || netdev->netdev_ops->ndo_start_xmit != ionic_start_xmit)
		return NULL;

	return netdev_priv(netdev);
}

static int ionic_lif_notify(struct notifier_block *nb,
			    unsigned long event, void *info)
{
	struct net_device *ndev = netdev_notifier_info_to_dev(info);
	struct ionic *ionic = container_of(nb, struct ionic, nb);
	struct ionic_lif *lif = ionic_netdev_lif(ndev);

	if (!lif || lif->ionic != ionic)
		return NOTIFY_DONE;

	switch (event) {
	case NETDEV_CHANGENAME:
		ionic_lif_set_netdev_info(lif);
		break;
	}

	return NOTIFY_DONE;
}

int ionic_lifs_register(struct ionic *ionic)
{
	int err;

	/* the netdev is not registered on the management device, it is
	 * only used as a vehicle for napi operations on the adminq
	 */
	if (ionic->is_mgmt_nic)
		return 0;

	INIT_WORK(&ionic->nb_work, ionic_lif_notify_work);

	ionic->nb.notifier_call = ionic_lif_notify;

	err = register_netdevice_notifier(&ionic->nb);
	if (err)
		ionic->nb.notifier_call = NULL;

	/* only register LIF0 for now */
	err = register_netdev(ionic->master_lif->netdev);
	if (err) {
		dev_err(ionic->dev, "Cannot register net device, aborting\n");
		return err;
	}

	ionic_link_status_check_request(ionic->master_lif);
	ionic->master_lif->registered = true;

	return 0;
}

void ionic_lifs_unregister(struct ionic *ionic)
{
	if (ionic->nb.notifier_call) {
		unregister_netdevice_notifier(&ionic->nb);
		cancel_work_sync(&ionic->nb_work);
		ionic->nb.notifier_call = NULL;
	}

	/* There is only one lif ever registered in the
	 * current model, so don't bother searching the
	 * ionic->lif for candidates to unregister
	 */
	if (ionic->master_lif &&
	    ionic->master_lif->netdev->reg_state == NETREG_REGISTERED)
		unregister_netdev(ionic->master_lif->netdev);
}

int ionic_lif_identify(struct ionic *ionic, u8 lif_type,
		       union ionic_lif_identity *lid)
{
	struct ionic_dev *idev = &ionic->idev;
	size_t sz;
	int err;

	sz = min(sizeof(*lid), sizeof(idev->dev_cmd_regs->data));

	mutex_lock(&ionic->dev_cmd_lock);
	ionic_dev_cmd_lif_identify(idev, lif_type, IONIC_IDENTITY_VERSION_1);
	err = ionic_dev_cmd_wait(ionic, DEVCMD_TIMEOUT);
	memcpy_fromio(lid, &idev->dev_cmd_regs->data, sz);
	mutex_unlock(&ionic->dev_cmd_lock);
	if (err)
		return (err);

	dev_dbg(ionic->dev, "capabilities 0x%llx\n",
		le64_to_cpu(lid->capabilities));

	dev_dbg(ionic->dev, "eth.max_ucast_filters %d\n",
		le32_to_cpu(lid->eth.max_ucast_filters));
	dev_dbg(ionic->dev, "eth.max_mcast_filters %d\n",
		le32_to_cpu(lid->eth.max_mcast_filters));
	dev_dbg(ionic->dev, "eth.features 0x%llx\n",
		le64_to_cpu(lid->eth.config.features));
	dev_dbg(ionic->dev, "eth.queue_count[IONIC_QTYPE_ADMINQ] %d\n",
		le32_to_cpu(lid->eth.config.queue_count[IONIC_QTYPE_ADMINQ]));
	dev_dbg(ionic->dev, "eth.queue_count[IONIC_QTYPE_NOTIFYQ] %d\n",
		le32_to_cpu(lid->eth.config.queue_count[IONIC_QTYPE_NOTIFYQ]));
	dev_dbg(ionic->dev, "eth.queue_count[IONIC_QTYPE_RXQ] %d\n",
		le32_to_cpu(lid->eth.config.queue_count[IONIC_QTYPE_RXQ]));
	dev_dbg(ionic->dev, "eth.queue_count[IONIC_QTYPE_TXQ] %d\n",
		le32_to_cpu(lid->eth.config.queue_count[IONIC_QTYPE_TXQ]));
	dev_dbg(ionic->dev, "eth.config.name %s\n", lid->eth.config.name);
	dev_dbg(ionic->dev, "eth.config.mac %pM\n", lid->eth.config.mac);
	dev_dbg(ionic->dev, "eth.config.mtu %d\n",
		le32_to_cpu(lid->eth.config.mtu));

	return 0;
}

int ionic_lifs_size(struct ionic *ionic)
{
	struct ionic_identity *ident = &ionic->ident;
	unsigned int nintrs, dev_nintrs;
	union ionic_lif_config *lc;
	unsigned int ntxqs_per_lif;
	unsigned int nrxqs_per_lif;
	unsigned int neqs_per_lif;
	unsigned int nnqs_per_lif;
	unsigned int nxqs, neqs;
	unsigned int min_intrs;
	int err;

	lc = &ident->lif.eth.config;
	dev_nintrs = le32_to_cpu(ident->dev.nintrs);
	neqs_per_lif = le32_to_cpu(ident->lif.rdma.eq_qtype.qid_count);
	nnqs_per_lif = le32_to_cpu(lc->queue_count[IONIC_QTYPE_NOTIFYQ]);
	ntxqs_per_lif = le32_to_cpu(lc->queue_count[IONIC_QTYPE_TXQ]);
	nrxqs_per_lif = le32_to_cpu(lc->queue_count[IONIC_QTYPE_RXQ]);

	nxqs = min(ntxqs_per_lif, nrxqs_per_lif);
	nxqs = min(nxqs, num_online_cpus());
	neqs = min(neqs_per_lif, num_online_cpus());

try_again:
	/* interrupt usage:
	 *    1 for master lif adminq/notifyq
	 *    1 for each CPU for master lif TxRx queue pairs
	 *    whatever's left is for RDMA queues
	 */
	nintrs = 1 + nxqs + neqs;
	min_intrs = 2;  /* adminq + 1 TxRx queue pair */

	if (nintrs > dev_nintrs)
		goto try_fewer;

	err = ionic_bus_alloc_irq_vectors(ionic, nintrs);
	if (err < 0 && err != -ENOSPC) {
		dev_err(ionic->dev, "Can't get intrs from OS: %d\n", err);
		return err;
	}
	if (err == -ENOSPC)
		goto try_fewer;

	if (err != nintrs) {
		ionic_bus_free_irq_vectors(ionic);
		goto try_fewer;
	}

	ionic->nnqs_per_lif = nnqs_per_lif;
	ionic->neqs_per_lif = neqs;
	ionic->ntxqs_per_lif = nxqs;
	ionic->nrxqs_per_lif = nxqs;
	ionic->nintrs = nintrs;

	ionic_debugfs_add_sizes(ionic);

	return 0;

try_fewer:
	if (nnqs_per_lif > 1) {
		nnqs_per_lif >>= 1;
		goto try_again;
	}
	if (neqs > 1) {
		neqs >>= 1;
		goto try_again;
	}
	if (nxqs > 1) {
		nxqs >>= 1;
		goto try_again;
	}
	dev_err(ionic->dev, "Can't get minimum %d intrs from OS\n", min_intrs);
	return -ENOSPC;
}<|MERGE_RESOLUTION|>--- conflicted
+++ resolved
@@ -2127,11 +2127,8 @@
 	if (lif->registered)
 		ionic_lif_set_netdev_info(lif);
 
-<<<<<<< HEAD
-=======
 	ionic_rx_filter_replay(lif);
 
->>>>>>> 0595b2d9
 	if (netif_running(lif->netdev)) {
 		err = ionic_txrx_alloc(lif);
 		if (err)
@@ -2211,15 +2208,9 @@
 	if (!test_bit(IONIC_LIF_F_FW_RESET, lif->state)) {
 		cancel_work_sync(&lif->deferred.work);
 		cancel_work_sync(&lif->tx_timeout_work);
-<<<<<<< HEAD
-	}
-
-	ionic_rx_filters_deinit(lif);
-=======
 		ionic_rx_filters_deinit(lif);
 	}
 
->>>>>>> 0595b2d9
 	if (lif->netdev->features & NETIF_F_RXHASH)
 		ionic_lif_rss_deinit(lif);
 
@@ -2355,16 +2346,6 @@
 	if (is_zero_ether_addr(ctx.comp.lif_getattr.mac))
 		return 0;
 
-<<<<<<< HEAD
-	memcpy(addr.sa_data, ctx.comp.lif_getattr.mac, netdev->addr_len);
-	addr.sa_family = AF_INET;
-	err = eth_prepare_mac_addr_change(netdev, &addr);
-	if (err) {
-		netdev_warn(lif->netdev, "ignoring bad MAC addr from NIC %pM - err %d\n",
-			    addr.sa_data, err);
-		return 0;
-	}
-=======
 	if (!ether_addr_equal(ctx.comp.lif_getattr.mac, netdev->dev_addr)) {
 		memcpy(addr.sa_data, ctx.comp.lif_getattr.mac, netdev->addr_len);
 		addr.sa_family = AF_INET;
@@ -2374,7 +2355,6 @@
 				    addr.sa_data, err);
 			return 0;
 		}
->>>>>>> 0595b2d9
 
 		if (!is_zero_ether_addr(netdev->dev_addr)) {
 			netdev_dbg(lif->netdev, "deleting station MAC addr %pM\n",
