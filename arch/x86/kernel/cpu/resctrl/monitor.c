// SPDX-License-Identifier: GPL-2.0-only
/*
 * Resource Director Technology(RDT)
 * - Monitoring code
 *
 * Copyright (C) 2017 Intel Corporation
 *
 * Author:
 *    Vikas Shivappa <vikas.shivappa@intel.com>
 *
 * This replaces the cqm.c based on perf but we reuse a lot of
 * code and datastructures originally from Peter Zijlstra and Matt Fleming.
 *
 * More information about RDT be found in the Intel (R) x86 Architecture
 * Software Developer Manual June 2016, volume 3, section 17.17.
 */

#include <linux/module.h>
#include <linux/sizes.h>
#include <linux/slab.h>

#include <asm/cpu_device_id.h>
#include <asm/resctrl.h>

#include "internal.h"

struct rmid_entry {
	u32				rmid;
	int				busy;
	struct list_head		list;
};

/**
 * @rmid_free_lru    A least recently used list of free RMIDs
 *     These RMIDs are guaranteed to have an occupancy less than the
 *     threshold occupancy
 */
static LIST_HEAD(rmid_free_lru);

/**
 * @rmid_limbo_count     count of currently unused but (potentially)
 *     dirty RMIDs.
 *     This counts RMIDs that no one is currently using but that
 *     may have a occupancy value > resctrl_rmid_realloc_threshold. User can
 *     change the threshold occupancy value.
 */
static unsigned int rmid_limbo_count;

/**
 * @rmid_entry - The entry in the limbo and free lists.
 */
static struct rmid_entry	*rmid_ptrs;

/*
 * Global boolean for rdt_monitor which is true if any
 * resource monitoring is enabled.
 */
bool rdt_mon_capable;

/*
 * Global to indicate which monitoring events are enabled.
 */
unsigned int rdt_mon_features;

/*
 * This is the threshold cache occupancy in bytes at which we will consider an
 * RMID available for re-allocation.
 */
unsigned int resctrl_rmid_realloc_threshold;

/*
 * This is the maximum value for the reallocation threshold, in bytes.
 */
unsigned int resctrl_rmid_realloc_limit;

#define CF(cf)	((unsigned long)(1048576 * (cf) + 0.5))

/*
 * The correction factor table is documented in Documentation/x86/resctrl.rst.
 * If rmid > rmid threshold, MBM total and local values should be multiplied
 * by the correction factor.
 *
 * The original table is modified for better code:
 *
 * 1. The threshold 0 is changed to rmid count - 1 so don't do correction
 *    for the case.
 * 2. MBM total and local correction table indexed by core counter which is
 *    equal to (x86_cache_max_rmid + 1) / 8 - 1 and is from 0 up to 27.
 * 3. The correction factor is normalized to 2^20 (1048576) so it's faster
 *    to calculate corrected value by shifting:
 *    corrected_value = (original_value * correction_factor) >> 20
 */
static const struct mbm_correction_factor_table {
	u32 rmidthreshold;
	u64 cf;
} mbm_cf_table[] __initconst = {
	{7,	CF(1.000000)},
	{15,	CF(1.000000)},
	{15,	CF(0.969650)},
	{31,	CF(1.000000)},
	{31,	CF(1.066667)},
	{31,	CF(0.969650)},
	{47,	CF(1.142857)},
	{63,	CF(1.000000)},
	{63,	CF(1.185115)},
	{63,	CF(1.066553)},
	{79,	CF(1.454545)},
	{95,	CF(1.000000)},
	{95,	CF(1.230769)},
	{95,	CF(1.142857)},
	{95,	CF(1.066667)},
	{127,	CF(1.000000)},
	{127,	CF(1.254863)},
	{127,	CF(1.185255)},
	{151,	CF(1.000000)},
	{127,	CF(1.066667)},
	{167,	CF(1.000000)},
	{159,	CF(1.454334)},
	{183,	CF(1.000000)},
	{127,	CF(0.969744)},
	{191,	CF(1.280246)},
	{191,	CF(1.230921)},
	{215,	CF(1.000000)},
	{191,	CF(1.143118)},
};

static u32 mbm_cf_rmidthreshold __read_mostly = UINT_MAX;
static u64 mbm_cf __read_mostly;

static inline u64 get_corrected_mbm_count(u32 rmid, unsigned long val)
{
	/* Correct MBM value. */
	if (rmid > mbm_cf_rmidthreshold)
		val = (val * mbm_cf) >> 20;

	return val;
}

static inline struct rmid_entry *__rmid_entry(u32 rmid)
{
	struct rmid_entry *entry;

	entry = &rmid_ptrs[rmid];
	WARN_ON(entry->rmid != rmid);

	return entry;
}

static int __rmid_read(u32 rmid, enum resctrl_event_id eventid, u64 *val)
{
	u64 msr_val;

	/*
	 * As per the SDM, when IA32_QM_EVTSEL.EvtID (bits 7:0) is configured
	 * with a valid event code for supported resource type and the bits
	 * IA32_QM_EVTSEL.RMID (bits 41:32) are configured with valid RMID,
	 * IA32_QM_CTR.data (bits 61:0) reports the monitored data.
	 * IA32_QM_CTR.Error (bit 63) and IA32_QM_CTR.Unavailable (bit 62)
	 * are error bits.
	 */
	wrmsr(MSR_IA32_QM_EVTSEL, eventid, rmid);
	rdmsrl(MSR_IA32_QM_CTR, msr_val);

	if (msr_val & RMID_VAL_ERROR)
		return -EIO;
	if (msr_val & RMID_VAL_UNAVAIL)
		return -EINVAL;

	*val = msr_val;
	return 0;
}

static struct arch_mbm_state *get_arch_mbm_state(struct rdt_hw_domain *hw_dom,
						 u32 rmid,
						 enum resctrl_event_id eventid)
{
	switch (eventid) {
	case QOS_L3_OCCUP_EVENT_ID:
		return NULL;
	case QOS_L3_MBM_TOTAL_EVENT_ID:
		return &hw_dom->arch_mbm_total[rmid];
	case QOS_L3_MBM_LOCAL_EVENT_ID:
		return &hw_dom->arch_mbm_local[rmid];
	}

	/* Never expect to get here */
	WARN_ON_ONCE(1);

	return NULL;
}

void resctrl_arch_reset_rmid(struct rdt_resource *r, struct rdt_domain *d,
			     u32 rmid, enum resctrl_event_id eventid)
{
	struct rdt_hw_domain *hw_dom = resctrl_to_arch_dom(d);
	struct arch_mbm_state *am;

	am = get_arch_mbm_state(hw_dom, rmid, eventid);
	if (am) {
		memset(am, 0, sizeof(*am));

		/* Record any initial, non-zero count value. */
		__rmid_read(rmid, eventid, &am->prev_msr);
	}
<<<<<<< HEAD
=======
}

/*
 * Assumes that hardware counters are also reset and thus that there is
 * no need to record initial non-zero counts.
 */
void resctrl_arch_reset_rmid_all(struct rdt_resource *r, struct rdt_domain *d)
{
	struct rdt_hw_domain *hw_dom = resctrl_to_arch_dom(d);

	if (is_mbm_total_enabled())
		memset(hw_dom->arch_mbm_total, 0,
		       sizeof(*hw_dom->arch_mbm_total) * r->num_rmid);

	if (is_mbm_local_enabled())
		memset(hw_dom->arch_mbm_local, 0,
		       sizeof(*hw_dom->arch_mbm_local) * r->num_rmid);
>>>>>>> 282db109
}

static u64 mbm_overflow_count(u64 prev_msr, u64 cur_msr, unsigned int width)
{
	u64 shift = 64 - width, chunks;

	chunks = (cur_msr << shift) - (prev_msr << shift);
	return chunks >> shift;
}

int resctrl_arch_rmid_read(struct rdt_resource *r, struct rdt_domain *d,
			   u32 rmid, enum resctrl_event_id eventid, u64 *val)
{
	struct rdt_hw_resource *hw_res = resctrl_to_arch_res(r);
	struct rdt_hw_domain *hw_dom = resctrl_to_arch_dom(d);
	struct arch_mbm_state *am;
	u64 msr_val, chunks;
	int ret;

	if (!cpumask_test_cpu(smp_processor_id(), &d->cpu_mask))
		return -EINVAL;

	ret = __rmid_read(rmid, eventid, &msr_val);
	if (ret)
		return ret;

	am = get_arch_mbm_state(hw_dom, rmid, eventid);
	if (am) {
		am->chunks += mbm_overflow_count(am->prev_msr, msr_val,
						 hw_res->mbm_width);
		chunks = get_corrected_mbm_count(rmid, am->chunks);
		am->prev_msr = msr_val;
	} else {
		chunks = msr_val;
	}

	*val = chunks * hw_res->mon_scale;

	return 0;
}

/*
 * Check the RMIDs that are marked as busy for this domain. If the
 * reported LLC occupancy is below the threshold clear the busy bit and
 * decrement the count. If the busy count gets to zero on an RMID, we
 * free the RMID
 */
void __check_limbo(struct rdt_domain *d, bool force_free)
{
	struct rdt_resource *r = &rdt_resources_all[RDT_RESOURCE_L3].r_resctrl;
	struct rmid_entry *entry;
	u32 crmid = 1, nrmid;
	bool rmid_dirty;
	u64 val = 0;

	/*
	 * Skip RMID 0 and start from RMID 1 and check all the RMIDs that
	 * are marked as busy for occupancy < threshold. If the occupancy
	 * is less than the threshold decrement the busy counter of the
	 * RMID and move it to the free list when the counter reaches 0.
	 */
	for (;;) {
		nrmid = find_next_bit(d->rmid_busy_llc, r->num_rmid, crmid);
		if (nrmid >= r->num_rmid)
			break;

		entry = __rmid_entry(nrmid);

		if (resctrl_arch_rmid_read(r, d, entry->rmid,
					   QOS_L3_OCCUP_EVENT_ID, &val)) {
			rmid_dirty = true;
		} else {
			rmid_dirty = (val >= resctrl_rmid_realloc_threshold);
		}

		if (force_free || !rmid_dirty) {
			clear_bit(entry->rmid, d->rmid_busy_llc);
			if (!--entry->busy) {
				rmid_limbo_count--;
				list_add_tail(&entry->list, &rmid_free_lru);
			}
		}
		crmid = nrmid + 1;
	}
}

bool has_busy_rmid(struct rdt_resource *r, struct rdt_domain *d)
{
	return find_first_bit(d->rmid_busy_llc, r->num_rmid) != r->num_rmid;
}

/*
 * As of now the RMIDs allocation is global.
 * However we keep track of which packages the RMIDs
 * are used to optimize the limbo list management.
 */
int alloc_rmid(void)
{
	struct rmid_entry *entry;

	lockdep_assert_held(&rdtgroup_mutex);

	if (list_empty(&rmid_free_lru))
		return rmid_limbo_count ? -EBUSY : -ENOSPC;

	entry = list_first_entry(&rmid_free_lru,
				 struct rmid_entry, list);
	list_del(&entry->list);

	return entry->rmid;
}

static void add_rmid_to_limbo(struct rmid_entry *entry)
{
	struct rdt_resource *r = &rdt_resources_all[RDT_RESOURCE_L3].r_resctrl;
	struct rdt_domain *d;
	int cpu, err;
	u64 val = 0;

	entry->busy = 0;
	cpu = get_cpu();
	list_for_each_entry(d, &r->domains, list) {
		if (cpumask_test_cpu(cpu, &d->cpu_mask)) {
			err = resctrl_arch_rmid_read(r, d, entry->rmid,
						     QOS_L3_OCCUP_EVENT_ID,
						     &val);
			if (err || val <= resctrl_rmid_realloc_threshold)
				continue;
		}

		/*
		 * For the first limbo RMID in the domain,
		 * setup up the limbo worker.
		 */
		if (!has_busy_rmid(r, d))
			cqm_setup_limbo_handler(d, CQM_LIMBOCHECK_INTERVAL);
		set_bit(entry->rmid, d->rmid_busy_llc);
		entry->busy++;
	}
	put_cpu();

	if (entry->busy)
		rmid_limbo_count++;
	else
		list_add_tail(&entry->list, &rmid_free_lru);
}

void free_rmid(u32 rmid)
{
	struct rmid_entry *entry;

	if (!rmid)
		return;

	lockdep_assert_held(&rdtgroup_mutex);

	entry = __rmid_entry(rmid);

	if (is_llc_occupancy_enabled())
		add_rmid_to_limbo(entry);
	else
		list_add_tail(&entry->list, &rmid_free_lru);
}

static int __mon_event_count(u32 rmid, struct rmid_read *rr)
{
	struct mbm_state *m;
	u64 tval = 0;

	if (rr->first)
		resctrl_arch_reset_rmid(rr->r, rr->d, rmid, rr->evtid);

	rr->err = resctrl_arch_rmid_read(rr->r, rr->d, rmid, rr->evtid, &tval);
	if (rr->err)
		return rr->err;

	switch (rr->evtid) {
	case QOS_L3_OCCUP_EVENT_ID:
		rr->val += tval;
		return 0;
	case QOS_L3_MBM_TOTAL_EVENT_ID:
		m = &rr->d->mbm_total[rmid];
		break;
	case QOS_L3_MBM_LOCAL_EVENT_ID:
		m = &rr->d->mbm_local[rmid];
		break;
	default:
		/*
		 * Code would never reach here because an invalid
		 * event id would fail in resctrl_arch_rmid_read().
		 */
		return -EINVAL;
	}

	if (rr->first) {
		memset(m, 0, sizeof(struct mbm_state));
		return 0;
	}

	rr->val += tval;

	return 0;
}

/*
 * mbm_bw_count() - Update bw count from values previously read by
 *		    __mon_event_count().
 * @rmid:	The rmid used to identify the cached mbm_state.
 * @rr:		The struct rmid_read populated by __mon_event_count().
 *
 * Supporting function to calculate the memory bandwidth
 * and delta bandwidth in MBps. The chunks value previously read by
 * __mon_event_count() is compared with the chunks value from the previous
 * invocation. This must be called once per second to maintain values in MBps.
 */
static void mbm_bw_count(u32 rmid, struct rmid_read *rr)
{
	struct mbm_state *m = &rr->d->mbm_local[rmid];
	u64 cur_bw, bytes, cur_bytes;

	cur_bytes = rr->val;
	bytes = cur_bytes - m->prev_bw_bytes;
	m->prev_bw_bytes = cur_bytes;

	cur_bw = bytes / SZ_1M;

	if (m->delta_comp)
		m->delta_bw = abs(cur_bw - m->prev_bw);
	m->delta_comp = false;
	m->prev_bw = cur_bw;
}

/*
 * This is called via IPI to read the CQM/MBM counters
 * on a domain.
 */
void mon_event_count(void *info)
{
	struct rdtgroup *rdtgrp, *entry;
	struct rmid_read *rr = info;
	struct list_head *head;
	int ret;

	rdtgrp = rr->rgrp;

	ret = __mon_event_count(rdtgrp->mon.rmid, rr);

	/*
	 * For Ctrl groups read data from child monitor groups and
	 * add them together. Count events which are read successfully.
	 * Discard the rmid_read's reporting errors.
	 */
	head = &rdtgrp->mon.crdtgrp_list;

	if (rdtgrp->type == RDTCTRL_GROUP) {
		list_for_each_entry(entry, head, mon.crdtgrp_list) {
			if (__mon_event_count(entry->mon.rmid, rr) == 0)
				ret = 0;
		}
	}

	/*
	 * __mon_event_count() calls for newly created monitor groups may
	 * report -EINVAL/Unavailable if the monitor hasn't seen any traffic.
	 * Discard error if any of the monitor event reads succeeded.
	 */
	if (ret == 0)
		rr->err = 0;
}

/*
 * Feedback loop for MBA software controller (mba_sc)
 *
 * mba_sc is a feedback loop where we periodically read MBM counters and
 * adjust the bandwidth percentage values via the IA32_MBA_THRTL_MSRs so
 * that:
 *
 *   current bandwidth(cur_bw) < user specified bandwidth(user_bw)
 *
 * This uses the MBM counters to measure the bandwidth and MBA throttle
 * MSRs to control the bandwidth for a particular rdtgrp. It builds on the
 * fact that resctrl rdtgroups have both monitoring and control.
 *
 * The frequency of the checks is 1s and we just tag along the MBM overflow
 * timer. Having 1s interval makes the calculation of bandwidth simpler.
 *
 * Although MBA's goal is to restrict the bandwidth to a maximum, there may
 * be a need to increase the bandwidth to avoid unnecessarily restricting
 * the L2 <-> L3 traffic.
 *
 * Since MBA controls the L2 external bandwidth where as MBM measures the
 * L3 external bandwidth the following sequence could lead to such a
 * situation.
 *
 * Consider an rdtgroup which had high L3 <-> memory traffic in initial
 * phases -> mba_sc kicks in and reduced bandwidth percentage values -> but
 * after some time rdtgroup has mostly L2 <-> L3 traffic.
 *
 * In this case we may restrict the rdtgroup's L2 <-> L3 traffic as its
 * throttle MSRs already have low percentage values.  To avoid
 * unnecessarily restricting such rdtgroups, we also increase the bandwidth.
 */
static void update_mba_bw(struct rdtgroup *rgrp, struct rdt_domain *dom_mbm)
{
	u32 closid, rmid, cur_msr_val, new_msr_val;
	struct mbm_state *pmbm_data, *cmbm_data;
	u32 cur_bw, delta_bw, user_bw;
	struct rdt_resource *r_mba;
	struct rdt_domain *dom_mba;
	struct list_head *head;
	struct rdtgroup *entry;

	if (!is_mbm_local_enabled())
		return;

	r_mba = &rdt_resources_all[RDT_RESOURCE_MBA].r_resctrl;

	closid = rgrp->closid;
	rmid = rgrp->mon.rmid;
	pmbm_data = &dom_mbm->mbm_local[rmid];

	dom_mba = get_domain_from_cpu(smp_processor_id(), r_mba);
	if (!dom_mba) {
		pr_warn_once("Failure to get domain for MBA update\n");
		return;
	}

	cur_bw = pmbm_data->prev_bw;
	user_bw = dom_mba->mbps_val[closid];
	delta_bw = pmbm_data->delta_bw;

	/* MBA resource doesn't support CDP */
	cur_msr_val = resctrl_arch_get_config(r_mba, dom_mba, closid, CDP_NONE);

	/*
	 * For Ctrl groups read data from child monitor groups.
	 */
	head = &rgrp->mon.crdtgrp_list;
	list_for_each_entry(entry, head, mon.crdtgrp_list) {
		cmbm_data = &dom_mbm->mbm_local[entry->mon.rmid];
		cur_bw += cmbm_data->prev_bw;
		delta_bw += cmbm_data->delta_bw;
	}

	/*
	 * Scale up/down the bandwidth linearly for the ctrl group.  The
	 * bandwidth step is the bandwidth granularity specified by the
	 * hardware.
	 *
	 * The delta_bw is used when increasing the bandwidth so that we
	 * dont alternately increase and decrease the control values
	 * continuously.
	 *
	 * For ex: consider cur_bw = 90MBps, user_bw = 100MBps and if
	 * bandwidth step is 20MBps(> user_bw - cur_bw), we would keep
	 * switching between 90 and 110 continuously if we only check
	 * cur_bw < user_bw.
	 */
	if (cur_msr_val > r_mba->membw.min_bw && user_bw < cur_bw) {
		new_msr_val = cur_msr_val - r_mba->membw.bw_gran;
	} else if (cur_msr_val < MAX_MBA_BW &&
		   (user_bw > (cur_bw + delta_bw))) {
		new_msr_val = cur_msr_val + r_mba->membw.bw_gran;
	} else {
		return;
	}

	resctrl_arch_update_one(r_mba, dom_mba, closid, CDP_NONE, new_msr_val);

	/*
	 * Delta values are updated dynamically package wise for each
	 * rdtgrp every time the throttle MSR changes value.
	 *
	 * This is because (1)the increase in bandwidth is not perfectly
	 * linear and only "approximately" linear even when the hardware
	 * says it is linear.(2)Also since MBA is a core specific
	 * mechanism, the delta values vary based on number of cores used
	 * by the rdtgrp.
	 */
	pmbm_data->delta_comp = true;
	list_for_each_entry(entry, head, mon.crdtgrp_list) {
		cmbm_data = &dom_mbm->mbm_local[entry->mon.rmid];
		cmbm_data->delta_comp = true;
	}
}

static void mbm_update(struct rdt_resource *r, struct rdt_domain *d, int rmid)
{
	struct rmid_read rr;

	rr.first = false;
	rr.r = r;
	rr.d = d;

	/*
	 * This is protected from concurrent reads from user
	 * as both the user and we hold the global mutex.
	 */
	if (is_mbm_total_enabled()) {
		rr.evtid = QOS_L3_MBM_TOTAL_EVENT_ID;
		rr.val = 0;
		__mon_event_count(rmid, &rr);
	}
	if (is_mbm_local_enabled()) {
		rr.evtid = QOS_L3_MBM_LOCAL_EVENT_ID;
		rr.val = 0;
		__mon_event_count(rmid, &rr);

		/*
		 * Call the MBA software controller only for the
		 * control groups and when user has enabled
		 * the software controller explicitly.
		 */
		if (is_mba_sc(NULL))
			mbm_bw_count(rmid, &rr);
	}
}

/*
 * Handler to scan the limbo list and move the RMIDs
 * to free list whose occupancy < threshold_occupancy.
 */
void cqm_handle_limbo(struct work_struct *work)
{
	unsigned long delay = msecs_to_jiffies(CQM_LIMBOCHECK_INTERVAL);
	int cpu = smp_processor_id();
	struct rdt_resource *r;
	struct rdt_domain *d;

	mutex_lock(&rdtgroup_mutex);

	r = &rdt_resources_all[RDT_RESOURCE_L3].r_resctrl;
	d = container_of(work, struct rdt_domain, cqm_limbo.work);

	__check_limbo(d, false);

	if (has_busy_rmid(r, d))
		schedule_delayed_work_on(cpu, &d->cqm_limbo, delay);

	mutex_unlock(&rdtgroup_mutex);
}

void cqm_setup_limbo_handler(struct rdt_domain *dom, unsigned long delay_ms)
{
	unsigned long delay = msecs_to_jiffies(delay_ms);
	int cpu;

	cpu = cpumask_any(&dom->cpu_mask);
	dom->cqm_work_cpu = cpu;

	schedule_delayed_work_on(cpu, &dom->cqm_limbo, delay);
}

void mbm_handle_overflow(struct work_struct *work)
{
	unsigned long delay = msecs_to_jiffies(MBM_OVERFLOW_INTERVAL);
	struct rdtgroup *prgrp, *crgrp;
	int cpu = smp_processor_id();
	struct list_head *head;
	struct rdt_resource *r;
	struct rdt_domain *d;

	mutex_lock(&rdtgroup_mutex);

	if (!static_branch_likely(&rdt_mon_enable_key))
		goto out_unlock;

	r = &rdt_resources_all[RDT_RESOURCE_L3].r_resctrl;
	d = container_of(work, struct rdt_domain, mbm_over.work);

	list_for_each_entry(prgrp, &rdt_all_groups, rdtgroup_list) {
		mbm_update(r, d, prgrp->mon.rmid);

		head = &prgrp->mon.crdtgrp_list;
		list_for_each_entry(crgrp, head, mon.crdtgrp_list)
			mbm_update(r, d, crgrp->mon.rmid);

		if (is_mba_sc(NULL))
			update_mba_bw(prgrp, d);
	}

	schedule_delayed_work_on(cpu, &d->mbm_over, delay);

out_unlock:
	mutex_unlock(&rdtgroup_mutex);
}

void mbm_setup_overflow_handler(struct rdt_domain *dom, unsigned long delay_ms)
{
	unsigned long delay = msecs_to_jiffies(delay_ms);
	int cpu;

	if (!static_branch_likely(&rdt_mon_enable_key))
		return;
	cpu = cpumask_any(&dom->cpu_mask);
	dom->mbm_work_cpu = cpu;
	schedule_delayed_work_on(cpu, &dom->mbm_over, delay);
}

static int dom_data_init(struct rdt_resource *r)
{
	struct rmid_entry *entry = NULL;
	int i, nr_rmids;

	nr_rmids = r->num_rmid;
	rmid_ptrs = kcalloc(nr_rmids, sizeof(struct rmid_entry), GFP_KERNEL);
	if (!rmid_ptrs)
		return -ENOMEM;

	for (i = 0; i < nr_rmids; i++) {
		entry = &rmid_ptrs[i];
		INIT_LIST_HEAD(&entry->list);

		entry->rmid = i;
		list_add_tail(&entry->list, &rmid_free_lru);
	}

	/*
	 * RMID 0 is special and is always allocated. It's used for all
	 * tasks that are not monitored.
	 */
	entry = __rmid_entry(0);
	list_del(&entry->list);

	return 0;
}

static struct mon_evt llc_occupancy_event = {
	.name		= "llc_occupancy",
	.evtid		= QOS_L3_OCCUP_EVENT_ID,
};

static struct mon_evt mbm_total_event = {
	.name		= "mbm_total_bytes",
	.evtid		= QOS_L3_MBM_TOTAL_EVENT_ID,
};

static struct mon_evt mbm_local_event = {
	.name		= "mbm_local_bytes",
	.evtid		= QOS_L3_MBM_LOCAL_EVENT_ID,
};

/*
 * Initialize the event list for the resource.
 *
 * Note that MBM events are also part of RDT_RESOURCE_L3 resource
 * because as per the SDM the total and local memory bandwidth
 * are enumerated as part of L3 monitoring.
 */
static void l3_mon_evt_init(struct rdt_resource *r)
{
	INIT_LIST_HEAD(&r->evt_list);

	if (is_llc_occupancy_enabled())
		list_add_tail(&llc_occupancy_event.list, &r->evt_list);
	if (is_mbm_total_enabled())
		list_add_tail(&mbm_total_event.list, &r->evt_list);
	if (is_mbm_local_enabled())
		list_add_tail(&mbm_local_event.list, &r->evt_list);
}

int __init rdt_get_mon_l3_config(struct rdt_resource *r)
{
	unsigned int mbm_offset = boot_cpu_data.x86_cache_mbm_width_offset;
	struct rdt_hw_resource *hw_res = resctrl_to_arch_res(r);
	unsigned int threshold;
	int ret;

	resctrl_rmid_realloc_limit = boot_cpu_data.x86_cache_size * 1024;
	hw_res->mon_scale = boot_cpu_data.x86_cache_occ_scale;
	r->num_rmid = boot_cpu_data.x86_cache_max_rmid + 1;
	hw_res->mbm_width = MBM_CNTR_WIDTH_BASE;

	if (mbm_offset > 0 && mbm_offset <= MBM_CNTR_WIDTH_OFFSET_MAX)
		hw_res->mbm_width += mbm_offset;
	else if (mbm_offset > MBM_CNTR_WIDTH_OFFSET_MAX)
		pr_warn("Ignoring impossible MBM counter offset\n");

	/*
	 * A reasonable upper limit on the max threshold is the number
	 * of lines tagged per RMID if all RMIDs have the same number of
	 * lines tagged in the LLC.
	 *
	 * For a 35MB LLC and 56 RMIDs, this is ~1.8% of the LLC.
	 */
	threshold = resctrl_rmid_realloc_limit / r->num_rmid;

	/*
	 * Because num_rmid may not be a power of two, round the value
	 * to the nearest multiple of hw_res->mon_scale so it matches a
	 * value the hardware will measure. mon_scale may not be a power of 2.
	 */
	resctrl_rmid_realloc_threshold = resctrl_arch_round_mon_val(threshold);

	ret = dom_data_init(r);
	if (ret)
		return ret;

	if (rdt_cpu_has(X86_FEATURE_BMEC)) {
		if (rdt_cpu_has(X86_FEATURE_CQM_MBM_TOTAL)) {
			mbm_total_event.configurable = true;
			mbm_config_rftype_init("mbm_total_bytes_config");
		}
		if (rdt_cpu_has(X86_FEATURE_CQM_MBM_LOCAL)) {
			mbm_local_event.configurable = true;
			mbm_config_rftype_init("mbm_local_bytes_config");
		}
	}

	l3_mon_evt_init(r);

	r->mon_capable = true;

	return 0;
}

void __init intel_rdt_mbm_apply_quirk(void)
{
	int cf_index;

	cf_index = (boot_cpu_data.x86_cache_max_rmid + 1) / 8 - 1;
	if (cf_index >= ARRAY_SIZE(mbm_cf_table)) {
		pr_info("No MBM correction factor available\n");
		return;
	}

	mbm_cf_rmidthreshold = mbm_cf_table[cf_index].rmidthreshold;
	mbm_cf = mbm_cf_table[cf_index].cf;
}<|MERGE_RESOLUTION|>--- conflicted
+++ resolved
@@ -202,8 +202,6 @@
 		/* Record any initial, non-zero count value. */
 		__rmid_read(rmid, eventid, &am->prev_msr);
 	}
-<<<<<<< HEAD
-=======
 }
 
 /*
@@ -221,7 +219,6 @@
 	if (is_mbm_local_enabled())
 		memset(hw_dom->arch_mbm_local, 0,
 		       sizeof(*hw_dom->arch_mbm_local) * r->num_rmid);
->>>>>>> 282db109
 }
 
 static u64 mbm_overflow_count(u64 prev_msr, u64 cur_msr, unsigned int width)
