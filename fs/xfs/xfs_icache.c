// SPDX-License-Identifier: GPL-2.0
/*
 * Copyright (c) 2000-2005 Silicon Graphics, Inc.
 * All Rights Reserved.
 */
#include "xfs.h"
#include "xfs_fs.h"
#include "xfs_shared.h"
#include "xfs_format.h"
#include "xfs_log_format.h"
#include "xfs_trans_resv.h"
#include "xfs_mount.h"
#include "xfs_inode.h"
#include "xfs_trans.h"
#include "xfs_trans_priv.h"
#include "xfs_inode_item.h"
#include "xfs_quota.h"
#include "xfs_trace.h"
#include "xfs_icache.h"
#include "xfs_bmap_util.h"
#include "xfs_dquot_item.h"
#include "xfs_dquot.h"
#include "xfs_reflink.h"
#include "xfs_ialloc.h"
#include "xfs_ag.h"
#include "xfs_log_priv.h"

#include <linux/iversion.h>

/* Radix tree tags for incore inode tree. */

/* inode is to be reclaimed */
#define XFS_ICI_RECLAIM_TAG	0
/* Inode has speculative preallocations (posteof or cow) to clean. */
#define XFS_ICI_BLOCKGC_TAG	1

/*
 * The goal for walking incore inodes.  These can correspond with incore inode
 * radix tree tags when convenient.  Avoid existing XFS_IWALK namespace.
 */
enum xfs_icwalk_goal {
	/* Goals directly associated with tagged inodes. */
	XFS_ICWALK_BLOCKGC	= XFS_ICI_BLOCKGC_TAG,
	XFS_ICWALK_RECLAIM	= XFS_ICI_RECLAIM_TAG,
};

static int xfs_icwalk(struct xfs_mount *mp,
		enum xfs_icwalk_goal goal, struct xfs_icwalk *icw);
static int xfs_icwalk_ag(struct xfs_perag *pag,
		enum xfs_icwalk_goal goal, struct xfs_icwalk *icw);

/*
 * Private inode cache walk flags for struct xfs_icwalk.  Must not
 * coincide with XFS_ICWALK_FLAGS_VALID.
 */

/* Stop scanning after icw_scan_limit inodes. */
#define XFS_ICWALK_FLAG_SCAN_LIMIT	(1U << 28)

#define XFS_ICWALK_FLAG_RECLAIM_SICK	(1U << 27)
#define XFS_ICWALK_FLAG_UNION		(1U << 26) /* union filter algorithm */

#define XFS_ICWALK_PRIVATE_FLAGS	(XFS_ICWALK_FLAG_SCAN_LIMIT | \
					 XFS_ICWALK_FLAG_RECLAIM_SICK | \
					 XFS_ICWALK_FLAG_UNION)

/*
 * Allocate and initialise an xfs_inode.
 */
struct xfs_inode *
xfs_inode_alloc(
	struct xfs_mount	*mp,
	xfs_ino_t		ino)
{
	struct xfs_inode	*ip;

	/*
	 * XXX: If this didn't occur in transactions, we could drop GFP_NOFAIL
	 * and return NULL here on ENOMEM.
	 */
	ip = alloc_inode_sb(mp->m_super, xfs_inode_cache, GFP_KERNEL | __GFP_NOFAIL);

	if (inode_init_always(mp->m_super, VFS_I(ip))) {
		kmem_cache_free(xfs_inode_cache, ip);
		return NULL;
	}

	/* VFS doesn't initialise i_mode or i_state! */
	VFS_I(ip)->i_mode = 0;
	VFS_I(ip)->i_state = 0;
	mapping_set_large_folios(VFS_I(ip)->i_mapping);

	XFS_STATS_INC(mp, vn_active);
	ASSERT(atomic_read(&ip->i_pincount) == 0);
	ASSERT(ip->i_ino == 0);

	/* initialise the xfs inode */
	ip->i_ino = ino;
	ip->i_mount = mp;
	memset(&ip->i_imap, 0, sizeof(struct xfs_imap));
	ip->i_cowfp = NULL;
	memset(&ip->i_af, 0, sizeof(ip->i_af));
	ip->i_af.if_format = XFS_DINODE_FMT_EXTENTS;
	memset(&ip->i_df, 0, sizeof(ip->i_df));
	ip->i_flags = 0;
	ip->i_delayed_blks = 0;
	ip->i_diflags2 = mp->m_ino_geo.new_diflags2;
	ip->i_nblocks = 0;
	ip->i_forkoff = 0;
	ip->i_sick = 0;
	ip->i_checked = 0;
	INIT_WORK(&ip->i_ioend_work, xfs_end_io);
	INIT_LIST_HEAD(&ip->i_ioend_list);
	spin_lock_init(&ip->i_ioend_lock);
	ip->i_next_unlinked = NULLAGINO;
	ip->i_prev_unlinked = NULLAGINO;

	return ip;
}

STATIC void
xfs_inode_free_callback(
	struct rcu_head		*head)
{
	struct inode		*inode = container_of(head, struct inode, i_rcu);
	struct xfs_inode	*ip = XFS_I(inode);

	switch (VFS_I(ip)->i_mode & S_IFMT) {
	case S_IFREG:
	case S_IFDIR:
	case S_IFLNK:
		xfs_idestroy_fork(&ip->i_df);
		break;
	}

	xfs_ifork_zap_attr(ip);

	if (ip->i_cowfp) {
		xfs_idestroy_fork(ip->i_cowfp);
		kmem_cache_free(xfs_ifork_cache, ip->i_cowfp);
	}
	if (ip->i_itemp) {
		ASSERT(!test_bit(XFS_LI_IN_AIL,
				 &ip->i_itemp->ili_item.li_flags));
		xfs_inode_item_destroy(ip);
		ip->i_itemp = NULL;
	}

	kmem_cache_free(xfs_inode_cache, ip);
}

static void
__xfs_inode_free(
	struct xfs_inode	*ip)
{
	/* asserts to verify all state is correct here */
	ASSERT(atomic_read(&ip->i_pincount) == 0);
	ASSERT(!ip->i_itemp || list_empty(&ip->i_itemp->ili_item.li_bio_list));
	XFS_STATS_DEC(ip->i_mount, vn_active);

	call_rcu(&VFS_I(ip)->i_rcu, xfs_inode_free_callback);
}

void
xfs_inode_free(
	struct xfs_inode	*ip)
{
	ASSERT(!xfs_iflags_test(ip, XFS_IFLUSHING));

	/*
	 * Because we use RCU freeing we need to ensure the inode always
	 * appears to be reclaimed with an invalid inode number when in the
	 * free state. The ip->i_flags_lock provides the barrier against lookup
	 * races.
	 */
	spin_lock(&ip->i_flags_lock);
	ip->i_flags = XFS_IRECLAIM;
	ip->i_ino = 0;
	spin_unlock(&ip->i_flags_lock);

	__xfs_inode_free(ip);
}

/*
 * Queue background inode reclaim work if there are reclaimable inodes and there
 * isn't reclaim work already scheduled or in progress.
 */
static void
xfs_reclaim_work_queue(
	struct xfs_mount        *mp)
{

	rcu_read_lock();
	if (radix_tree_tagged(&mp->m_perag_tree, XFS_ICI_RECLAIM_TAG)) {
		queue_delayed_work(mp->m_reclaim_workqueue, &mp->m_reclaim_work,
			msecs_to_jiffies(xfs_syncd_centisecs / 6 * 10));
	}
	rcu_read_unlock();
}

/*
 * Background scanning to trim preallocated space. This is queued based on the
 * 'speculative_prealloc_lifetime' tunable (5m by default).
 */
static inline void
xfs_blockgc_queue(
	struct xfs_perag	*pag)
{
	struct xfs_mount	*mp = pag->pag_mount;

	if (!xfs_is_blockgc_enabled(mp))
		return;

	rcu_read_lock();
	if (radix_tree_tagged(&pag->pag_ici_root, XFS_ICI_BLOCKGC_TAG))
		queue_delayed_work(pag->pag_mount->m_blockgc_wq,
				   &pag->pag_blockgc_work,
				   msecs_to_jiffies(xfs_blockgc_secs * 1000));
	rcu_read_unlock();
}

/* Set a tag on both the AG incore inode tree and the AG radix tree. */
static void
xfs_perag_set_inode_tag(
	struct xfs_perag	*pag,
	xfs_agino_t		agino,
	unsigned int		tag)
{
	struct xfs_mount	*mp = pag->pag_mount;
	bool			was_tagged;

	lockdep_assert_held(&pag->pag_ici_lock);

	was_tagged = radix_tree_tagged(&pag->pag_ici_root, tag);
	radix_tree_tag_set(&pag->pag_ici_root, agino, tag);

	if (tag == XFS_ICI_RECLAIM_TAG)
		pag->pag_ici_reclaimable++;

	if (was_tagged)
		return;

	/* propagate the tag up into the perag radix tree */
	spin_lock(&mp->m_perag_lock);
	radix_tree_tag_set(&mp->m_perag_tree, pag->pag_agno, tag);
	spin_unlock(&mp->m_perag_lock);

	/* start background work */
	switch (tag) {
	case XFS_ICI_RECLAIM_TAG:
		xfs_reclaim_work_queue(mp);
		break;
	case XFS_ICI_BLOCKGC_TAG:
		xfs_blockgc_queue(pag);
		break;
	}

	trace_xfs_perag_set_inode_tag(pag, _RET_IP_);
}

/* Clear a tag on both the AG incore inode tree and the AG radix tree. */
static void
xfs_perag_clear_inode_tag(
	struct xfs_perag	*pag,
	xfs_agino_t		agino,
	unsigned int		tag)
{
	struct xfs_mount	*mp = pag->pag_mount;

	lockdep_assert_held(&pag->pag_ici_lock);

	/*
	 * Reclaim can signal (with a null agino) that it cleared its own tag
	 * by removing the inode from the radix tree.
	 */
	if (agino != NULLAGINO)
		radix_tree_tag_clear(&pag->pag_ici_root, agino, tag);
	else
		ASSERT(tag == XFS_ICI_RECLAIM_TAG);

	if (tag == XFS_ICI_RECLAIM_TAG)
		pag->pag_ici_reclaimable--;

	if (radix_tree_tagged(&pag->pag_ici_root, tag))
		return;

	/* clear the tag from the perag radix tree */
	spin_lock(&mp->m_perag_lock);
	radix_tree_tag_clear(&mp->m_perag_tree, pag->pag_agno, tag);
	spin_unlock(&mp->m_perag_lock);

	trace_xfs_perag_clear_inode_tag(pag, _RET_IP_);
}

/*
 * When we recycle a reclaimable inode, we need to re-initialise the VFS inode
 * part of the structure. This is made more complex by the fact we store
 * information about the on-disk values in the VFS inode and so we can't just
 * overwrite the values unconditionally. Hence we save the parameters we
 * need to retain across reinitialisation, and rewrite them into the VFS inode
 * after reinitialisation even if it fails.
 */
static int
xfs_reinit_inode(
	struct xfs_mount	*mp,
	struct inode		*inode)
{
	int			error;
	uint32_t		nlink = inode->i_nlink;
	uint32_t		generation = inode->i_generation;
	uint64_t		version = inode_peek_iversion(inode);
	umode_t			mode = inode->i_mode;
	dev_t			dev = inode->i_rdev;
	kuid_t			uid = inode->i_uid;
	kgid_t			gid = inode->i_gid;

	error = inode_init_always(mp->m_super, inode);

	set_nlink(inode, nlink);
	inode->i_generation = generation;
	inode_set_iversion_queried(inode, version);
	inode->i_mode = mode;
	inode->i_rdev = dev;
	inode->i_uid = uid;
	inode->i_gid = gid;
	mapping_set_large_folios(inode->i_mapping);
	return error;
}

/*
 * Carefully nudge an inode whose VFS state has been torn down back into a
 * usable state.  Drops the i_flags_lock and the rcu read lock.
 */
static int
xfs_iget_recycle(
	struct xfs_perag	*pag,
	struct xfs_inode	*ip) __releases(&ip->i_flags_lock)
{
	struct xfs_mount	*mp = ip->i_mount;
	struct inode		*inode = VFS_I(ip);
	int			error;

	trace_xfs_iget_recycle(ip);

	if (!xfs_ilock_nowait(ip, XFS_ILOCK_EXCL))
		return -EAGAIN;

	/*
	 * We need to make it look like the inode is being reclaimed to prevent
	 * the actual reclaim workers from stomping over us while we recycle
	 * the inode.  We can't clear the radix tree tag yet as it requires
	 * pag_ici_lock to be held exclusive.
	 */
	ip->i_flags |= XFS_IRECLAIM;

	spin_unlock(&ip->i_flags_lock);
	rcu_read_unlock();

	ASSERT(!rwsem_is_locked(&inode->i_rwsem));
	error = xfs_reinit_inode(mp, inode);
	xfs_iunlock(ip, XFS_ILOCK_EXCL);
	if (error) {
		/*
		 * Re-initializing the inode failed, and we are in deep
		 * trouble.  Try to re-add it to the reclaim list.
		 */
		rcu_read_lock();
		spin_lock(&ip->i_flags_lock);
		ip->i_flags &= ~(XFS_INEW | XFS_IRECLAIM);
		ASSERT(ip->i_flags & XFS_IRECLAIMABLE);
		spin_unlock(&ip->i_flags_lock);
		rcu_read_unlock();

		trace_xfs_iget_recycle_fail(ip);
		return error;
	}

	spin_lock(&pag->pag_ici_lock);
	spin_lock(&ip->i_flags_lock);

	/*
	 * Clear the per-lifetime state in the inode as we are now effectively
	 * a new inode and need to return to the initial state before reuse
	 * occurs.
	 */
	ip->i_flags &= ~XFS_IRECLAIM_RESET_FLAGS;
	ip->i_flags |= XFS_INEW;
	xfs_perag_clear_inode_tag(pag, XFS_INO_TO_AGINO(mp, ip->i_ino),
			XFS_ICI_RECLAIM_TAG);
	inode->i_state = I_NEW;
	spin_unlock(&ip->i_flags_lock);
	spin_unlock(&pag->pag_ici_lock);

	return 0;
}

/*
 * If we are allocating a new inode, then check what was returned is
 * actually a free, empty inode. If we are not allocating an inode,
 * then check we didn't find a free inode.
 *
 * Returns:
 *	0		if the inode free state matches the lookup context
 *	-ENOENT		if the inode is free and we are not allocating
 *	-EFSCORRUPTED	if there is any state mismatch at all
 */
static int
xfs_iget_check_free_state(
	struct xfs_inode	*ip,
	int			flags)
{
	if (flags & XFS_IGET_CREATE) {
		/* should be a free inode */
		if (VFS_I(ip)->i_mode != 0) {
			xfs_warn(ip->i_mount,
"Corruption detected! Free inode 0x%llx not marked free! (mode 0x%x)",
				ip->i_ino, VFS_I(ip)->i_mode);
			return -EFSCORRUPTED;
		}

		if (ip->i_nblocks != 0) {
			xfs_warn(ip->i_mount,
"Corruption detected! Free inode 0x%llx has blocks allocated!",
				ip->i_ino);
			return -EFSCORRUPTED;
		}
		return 0;
	}

	/* should be an allocated inode */
	if (VFS_I(ip)->i_mode == 0)
		return -ENOENT;

	return 0;
}

/* Make all pending inactivation work start immediately. */
static bool
xfs_inodegc_queue_all(
	struct xfs_mount	*mp)
{
	struct xfs_inodegc	*gc;
	int			cpu;
	bool			ret = false;

	for_each_online_cpu(cpu) {
		gc = per_cpu_ptr(mp->m_inodegc, cpu);
		if (!llist_empty(&gc->list)) {
			mod_delayed_work_on(cpu, mp->m_inodegc_wq, &gc->work, 0);
			ret = true;
		}
<<<<<<< HEAD
	}

	return ret;
=======
	}

	return ret;
}

/* Wait for all queued work and collect errors */
static int
xfs_inodegc_wait_all(
	struct xfs_mount	*mp)
{
	int			cpu;
	int			error = 0;

	flush_workqueue(mp->m_inodegc_wq);
	for_each_online_cpu(cpu) {
		struct xfs_inodegc	*gc;

		gc = per_cpu_ptr(mp->m_inodegc, cpu);
		if (gc->error && !error)
			error = gc->error;
		gc->error = 0;
	}

	return error;
>>>>>>> 1e897fca
}

/*
 * Check the validity of the inode we just found it the cache
 */
static int
xfs_iget_cache_hit(
	struct xfs_perag	*pag,
	struct xfs_inode	*ip,
	xfs_ino_t		ino,
	int			flags,
	int			lock_flags) __releases(RCU)
{
	struct inode		*inode = VFS_I(ip);
	struct xfs_mount	*mp = ip->i_mount;
	int			error;

	/*
	 * check for re-use of an inode within an RCU grace period due to the
	 * radix tree nodes not being updated yet. We monitor for this by
	 * setting the inode number to zero before freeing the inode structure.
	 * If the inode has been reallocated and set up, then the inode number
	 * will not match, so check for that, too.
	 */
	spin_lock(&ip->i_flags_lock);
	if (ip->i_ino != ino)
		goto out_skip;

	/*
	 * If we are racing with another cache hit that is currently
	 * instantiating this inode or currently recycling it out of
	 * reclaimable state, wait for the initialisation to complete
	 * before continuing.
	 *
	 * If we're racing with the inactivation worker we also want to wait.
	 * If we're creating a new file, it's possible that the worker
	 * previously marked the inode as free on disk but hasn't finished
	 * updating the incore state yet.  The AGI buffer will be dirty and
	 * locked to the icreate transaction, so a synchronous push of the
	 * inodegc workers would result in deadlock.  For a regular iget, the
	 * worker is running already, so we might as well wait.
	 *
	 * XXX(hch): eventually we should do something equivalent to
	 *	     wait_on_inode to wait for these flags to be cleared
	 *	     instead of polling for it.
	 */
	if (ip->i_flags & (XFS_INEW | XFS_IRECLAIM | XFS_INACTIVATING))
		goto out_skip;

	if (ip->i_flags & XFS_NEED_INACTIVE) {
		/* Unlinked inodes cannot be re-grabbed. */
		if (VFS_I(ip)->i_nlink == 0) {
			error = -ENOENT;
			goto out_error;
		}
		goto out_inodegc_flush;
	}

	/*
	 * Check the inode free state is valid. This also detects lookup
	 * racing with unlinks.
	 */
	error = xfs_iget_check_free_state(ip, flags);
	if (error)
		goto out_error;

	/* Skip inodes that have no vfs state. */
	if ((flags & XFS_IGET_INCORE) &&
	    (ip->i_flags & XFS_IRECLAIMABLE))
		goto out_skip;

	/* The inode fits the selection criteria; process it. */
	if (ip->i_flags & XFS_IRECLAIMABLE) {
		/* Drops i_flags_lock and RCU read lock. */
		error = xfs_iget_recycle(pag, ip);
		if (error == -EAGAIN)
			goto out_skip;
		if (error)
			return error;
	} else {
		/* If the VFS inode is being torn down, pause and try again. */
		if (!igrab(inode))
			goto out_skip;

		/* We've got a live one. */
		spin_unlock(&ip->i_flags_lock);
		rcu_read_unlock();
		trace_xfs_iget_hit(ip);
	}

	if (lock_flags != 0)
		xfs_ilock(ip, lock_flags);

	if (!(flags & XFS_IGET_INCORE))
		xfs_iflags_clear(ip, XFS_ISTALE);
	XFS_STATS_INC(mp, xs_ig_found);

	return 0;

out_skip:
	trace_xfs_iget_skip(ip);
	XFS_STATS_INC(mp, xs_ig_frecycle);
	error = -EAGAIN;
out_error:
	spin_unlock(&ip->i_flags_lock);
	rcu_read_unlock();
	return error;

out_inodegc_flush:
	spin_unlock(&ip->i_flags_lock);
	rcu_read_unlock();
	/*
	 * Do not wait for the workers, because the caller could hold an AGI
	 * buffer lock.  We're just going to sleep in a loop anyway.
	 */
	if (xfs_is_inodegc_enabled(mp))
		xfs_inodegc_queue_all(mp);
	return -EAGAIN;
}

static int
xfs_iget_cache_miss(
	struct xfs_mount	*mp,
	struct xfs_perag	*pag,
	xfs_trans_t		*tp,
	xfs_ino_t		ino,
	struct xfs_inode	**ipp,
	int			flags,
	int			lock_flags)
{
	struct xfs_inode	*ip;
	int			error;
	xfs_agino_t		agino = XFS_INO_TO_AGINO(mp, ino);
	int			iflags;

	ip = xfs_inode_alloc(mp, ino);
	if (!ip)
		return -ENOMEM;

	error = xfs_imap(pag, tp, ip->i_ino, &ip->i_imap, flags);
	if (error)
		goto out_destroy;

	/*
	 * For version 5 superblocks, if we are initialising a new inode and we
	 * are not utilising the XFS_FEAT_IKEEP inode cluster mode, we can
	 * simply build the new inode core with a random generation number.
	 *
	 * For version 4 (and older) superblocks, log recovery is dependent on
	 * the i_flushiter field being initialised from the current on-disk
	 * value and hence we must also read the inode off disk even when
	 * initializing new inodes.
	 */
	if (xfs_has_v3inodes(mp) &&
	    (flags & XFS_IGET_CREATE) && !xfs_has_ikeep(mp)) {
		VFS_I(ip)->i_generation = get_random_u32();
	} else {
		struct xfs_buf		*bp;

		error = xfs_imap_to_bp(mp, tp, &ip->i_imap, &bp);
		if (error)
			goto out_destroy;

		error = xfs_inode_from_disk(ip,
				xfs_buf_offset(bp, ip->i_imap.im_boffset));
		if (!error)
			xfs_buf_set_ref(bp, XFS_INO_REF);
		xfs_trans_brelse(tp, bp);

		if (error)
			goto out_destroy;
	}

	trace_xfs_iget_miss(ip);

	/*
	 * Check the inode free state is valid. This also detects lookup
	 * racing with unlinks.
	 */
	error = xfs_iget_check_free_state(ip, flags);
	if (error)
		goto out_destroy;

	/*
	 * Preload the radix tree so we can insert safely under the
	 * write spinlock. Note that we cannot sleep inside the preload
	 * region. Since we can be called from transaction context, don't
	 * recurse into the file system.
	 */
	if (radix_tree_preload(GFP_NOFS)) {
		error = -EAGAIN;
		goto out_destroy;
	}

	/*
	 * Because the inode hasn't been added to the radix-tree yet it can't
	 * be found by another thread, so we can do the non-sleeping lock here.
	 */
	if (lock_flags) {
		if (!xfs_ilock_nowait(ip, lock_flags))
			BUG();
	}

	/*
	 * These values must be set before inserting the inode into the radix
	 * tree as the moment it is inserted a concurrent lookup (allowed by the
	 * RCU locking mechanism) can find it and that lookup must see that this
	 * is an inode currently under construction (i.e. that XFS_INEW is set).
	 * The ip->i_flags_lock that protects the XFS_INEW flag forms the
	 * memory barrier that ensures this detection works correctly at lookup
	 * time.
	 */
	iflags = XFS_INEW;
	if (flags & XFS_IGET_DONTCACHE)
		d_mark_dontcache(VFS_I(ip));
	ip->i_udquot = NULL;
	ip->i_gdquot = NULL;
	ip->i_pdquot = NULL;
	xfs_iflags_set(ip, iflags);

	/* insert the new inode */
	spin_lock(&pag->pag_ici_lock);
	error = radix_tree_insert(&pag->pag_ici_root, agino, ip);
	if (unlikely(error)) {
		WARN_ON(error != -EEXIST);
		XFS_STATS_INC(mp, xs_ig_dup);
		error = -EAGAIN;
		goto out_preload_end;
	}
	spin_unlock(&pag->pag_ici_lock);
	radix_tree_preload_end();

	*ipp = ip;
	return 0;

out_preload_end:
	spin_unlock(&pag->pag_ici_lock);
	radix_tree_preload_end();
	if (lock_flags)
		xfs_iunlock(ip, lock_flags);
out_destroy:
	__destroy_inode(VFS_I(ip));
	xfs_inode_free(ip);
	return error;
}

/*
 * Look up an inode by number in the given file system.  The inode is looked up
 * in the cache held in each AG.  If the inode is found in the cache, initialise
 * the vfs inode if necessary.
 *
 * If it is not in core, read it in from the file system's device, add it to the
 * cache and initialise the vfs inode.
 *
 * The inode is locked according to the value of the lock_flags parameter.
 * Inode lookup is only done during metadata operations and not as part of the
 * data IO path. Hence we only allow locking of the XFS_ILOCK during lookup.
 */
int
xfs_iget(
	struct xfs_mount	*mp,
	struct xfs_trans	*tp,
	xfs_ino_t		ino,
	uint			flags,
	uint			lock_flags,
	struct xfs_inode	**ipp)
{
	struct xfs_inode	*ip;
	struct xfs_perag	*pag;
	xfs_agino_t		agino;
	int			error;

	ASSERT((lock_flags & (XFS_IOLOCK_EXCL | XFS_IOLOCK_SHARED)) == 0);

	/* reject inode numbers outside existing AGs */
	if (!ino || XFS_INO_TO_AGNO(mp, ino) >= mp->m_sb.sb_agcount)
		return -EINVAL;

	XFS_STATS_INC(mp, xs_ig_attempts);

	/* get the perag structure and ensure that it's inode capable */
	pag = xfs_perag_get(mp, XFS_INO_TO_AGNO(mp, ino));
	agino = XFS_INO_TO_AGINO(mp, ino);

again:
	error = 0;
	rcu_read_lock();
	ip = radix_tree_lookup(&pag->pag_ici_root, agino);

	if (ip) {
		error = xfs_iget_cache_hit(pag, ip, ino, flags, lock_flags);
		if (error)
			goto out_error_or_again;
	} else {
		rcu_read_unlock();
		if (flags & XFS_IGET_INCORE) {
			error = -ENODATA;
			goto out_error_or_again;
		}
		XFS_STATS_INC(mp, xs_ig_missed);

		error = xfs_iget_cache_miss(mp, pag, tp, ino, &ip,
							flags, lock_flags);
		if (error)
			goto out_error_or_again;
	}
	xfs_perag_put(pag);

	*ipp = ip;

	/*
	 * If we have a real type for an on-disk inode, we can setup the inode
	 * now.	 If it's a new inode being created, xfs_init_new_inode will
	 * handle it.
	 */
	if (xfs_iflags_test(ip, XFS_INEW) && VFS_I(ip)->i_mode != 0)
		xfs_setup_existing_inode(ip);
	return 0;

out_error_or_again:
	if (!(flags & (XFS_IGET_INCORE | XFS_IGET_NORETRY)) &&
	    error == -EAGAIN) {
		delay(1);
		goto again;
	}
	xfs_perag_put(pag);
	return error;
}

/*
 * "Is this a cached inode that's also allocated?"
 *
 * Look up an inode by number in the given file system.  If the inode is
 * in cache and isn't in purgatory, return 1 if the inode is allocated
 * and 0 if it is not.  For all other cases (not in cache, being torn
 * down, etc.), return a negative error code.
 *
 * The caller has to prevent inode allocation and freeing activity,
 * presumably by locking the AGI buffer.   This is to ensure that an
 * inode cannot transition from allocated to freed until the caller is
 * ready to allow that.  If the inode is in an intermediate state (new,
 * reclaimable, or being reclaimed), -EAGAIN will be returned; if the
 * inode is not in the cache, -ENOENT will be returned.  The caller must
 * deal with these scenarios appropriately.
 *
 * This is a specialized use case for the online scrubber; if you're
 * reading this, you probably want xfs_iget.
 */
int
xfs_icache_inode_is_allocated(
	struct xfs_mount	*mp,
	struct xfs_trans	*tp,
	xfs_ino_t		ino,
	bool			*inuse)
{
	struct xfs_inode	*ip;
	int			error;

	error = xfs_iget(mp, tp, ino, XFS_IGET_INCORE, 0, &ip);
	if (error)
		return error;

	*inuse = !!(VFS_I(ip)->i_mode);
	xfs_irele(ip);
	return 0;
}

/*
 * Grab the inode for reclaim exclusively.
 *
 * We have found this inode via a lookup under RCU, so the inode may have
 * already been freed, or it may be in the process of being recycled by
 * xfs_iget(). In both cases, the inode will have XFS_IRECLAIM set. If the inode
 * has been fully recycled by the time we get the i_flags_lock, XFS_IRECLAIMABLE
 * will not be set. Hence we need to check for both these flag conditions to
 * avoid inodes that are no longer reclaim candidates.
 *
 * Note: checking for other state flags here, under the i_flags_lock or not, is
 * racy and should be avoided. Those races should be resolved only after we have
 * ensured that we are able to reclaim this inode and the world can see that we
 * are going to reclaim it.
 *
 * Return true if we grabbed it, false otherwise.
 */
static bool
xfs_reclaim_igrab(
	struct xfs_inode	*ip,
	struct xfs_icwalk	*icw)
{
	ASSERT(rcu_read_lock_held());

	spin_lock(&ip->i_flags_lock);
	if (!__xfs_iflags_test(ip, XFS_IRECLAIMABLE) ||
	    __xfs_iflags_test(ip, XFS_IRECLAIM)) {
		/* not a reclaim candidate. */
		spin_unlock(&ip->i_flags_lock);
		return false;
	}

	/* Don't reclaim a sick inode unless the caller asked for it. */
	if (ip->i_sick &&
	    (!icw || !(icw->icw_flags & XFS_ICWALK_FLAG_RECLAIM_SICK))) {
		spin_unlock(&ip->i_flags_lock);
		return false;
	}

	__xfs_iflags_set(ip, XFS_IRECLAIM);
	spin_unlock(&ip->i_flags_lock);
	return true;
}

/*
 * Inode reclaim is non-blocking, so the default action if progress cannot be
 * made is to "requeue" the inode for reclaim by unlocking it and clearing the
 * XFS_IRECLAIM flag.  If we are in a shutdown state, we don't care about
 * blocking anymore and hence we can wait for the inode to be able to reclaim
 * it.
 *
 * We do no IO here - if callers require inodes to be cleaned they must push the
 * AIL first to trigger writeback of dirty inodes.  This enables writeback to be
 * done in the background in a non-blocking manner, and enables memory reclaim
 * to make progress without blocking.
 */
static void
xfs_reclaim_inode(
	struct xfs_inode	*ip,
	struct xfs_perag	*pag)
{
	xfs_ino_t		ino = ip->i_ino; /* for radix_tree_delete */

	if (!xfs_ilock_nowait(ip, XFS_ILOCK_EXCL))
		goto out;
	if (xfs_iflags_test_and_set(ip, XFS_IFLUSHING))
		goto out_iunlock;

	/*
	 * Check for log shutdown because aborting the inode can move the log
	 * tail and corrupt in memory state. This is fine if the log is shut
	 * down, but if the log is still active and only the mount is shut down
	 * then the in-memory log tail movement caused by the abort can be
	 * incorrectly propagated to disk.
	 */
	if (xlog_is_shutdown(ip->i_mount->m_log)) {
		xfs_iunpin_wait(ip);
		xfs_iflush_shutdown_abort(ip);
		goto reclaim;
	}
	if (xfs_ipincount(ip))
		goto out_clear_flush;
	if (!xfs_inode_clean(ip))
		goto out_clear_flush;

	xfs_iflags_clear(ip, XFS_IFLUSHING);
reclaim:
	trace_xfs_inode_reclaiming(ip);

	/*
	 * Because we use RCU freeing we need to ensure the inode always appears
	 * to be reclaimed with an invalid inode number when in the free state.
	 * We do this as early as possible under the ILOCK so that
	 * xfs_iflush_cluster() and xfs_ifree_cluster() can be guaranteed to
	 * detect races with us here. By doing this, we guarantee that once
	 * xfs_iflush_cluster() or xfs_ifree_cluster() has locked XFS_ILOCK that
	 * it will see either a valid inode that will serialise correctly, or it
	 * will see an invalid inode that it can skip.
	 */
	spin_lock(&ip->i_flags_lock);
	ip->i_flags = XFS_IRECLAIM;
	ip->i_ino = 0;
	ip->i_sick = 0;
	ip->i_checked = 0;
	spin_unlock(&ip->i_flags_lock);

	ASSERT(!ip->i_itemp || ip->i_itemp->ili_item.li_buf == NULL);
	xfs_iunlock(ip, XFS_ILOCK_EXCL);

	XFS_STATS_INC(ip->i_mount, xs_ig_reclaims);
	/*
	 * Remove the inode from the per-AG radix tree.
	 *
	 * Because radix_tree_delete won't complain even if the item was never
	 * added to the tree assert that it's been there before to catch
	 * problems with the inode life time early on.
	 */
	spin_lock(&pag->pag_ici_lock);
	if (!radix_tree_delete(&pag->pag_ici_root,
				XFS_INO_TO_AGINO(ip->i_mount, ino)))
		ASSERT(0);
	xfs_perag_clear_inode_tag(pag, NULLAGINO, XFS_ICI_RECLAIM_TAG);
	spin_unlock(&pag->pag_ici_lock);

	/*
	 * Here we do an (almost) spurious inode lock in order to coordinate
	 * with inode cache radix tree lookups.  This is because the lookup
	 * can reference the inodes in the cache without taking references.
	 *
	 * We make that OK here by ensuring that we wait until the inode is
	 * unlocked after the lookup before we go ahead and free it.
	 */
	xfs_ilock(ip, XFS_ILOCK_EXCL);
	ASSERT(!ip->i_udquot && !ip->i_gdquot && !ip->i_pdquot);
	xfs_iunlock(ip, XFS_ILOCK_EXCL);
	ASSERT(xfs_inode_clean(ip));

	__xfs_inode_free(ip);
	return;

out_clear_flush:
	xfs_iflags_clear(ip, XFS_IFLUSHING);
out_iunlock:
	xfs_iunlock(ip, XFS_ILOCK_EXCL);
out:
	xfs_iflags_clear(ip, XFS_IRECLAIM);
}

/* Reclaim sick inodes if we're unmounting or the fs went down. */
static inline bool
xfs_want_reclaim_sick(
	struct xfs_mount	*mp)
{
	return xfs_is_unmounting(mp) || xfs_has_norecovery(mp) ||
	       xfs_is_shutdown(mp);
}

void
xfs_reclaim_inodes(
	struct xfs_mount	*mp)
{
	struct xfs_icwalk	icw = {
		.icw_flags	= 0,
	};

	if (xfs_want_reclaim_sick(mp))
		icw.icw_flags |= XFS_ICWALK_FLAG_RECLAIM_SICK;

	while (radix_tree_tagged(&mp->m_perag_tree, XFS_ICI_RECLAIM_TAG)) {
		xfs_ail_push_all_sync(mp->m_ail);
		xfs_icwalk(mp, XFS_ICWALK_RECLAIM, &icw);
	}
}

/*
 * The shrinker infrastructure determines how many inodes we should scan for
 * reclaim. We want as many clean inodes ready to reclaim as possible, so we
 * push the AIL here. We also want to proactively free up memory if we can to
 * minimise the amount of work memory reclaim has to do so we kick the
 * background reclaim if it isn't already scheduled.
 */
long
xfs_reclaim_inodes_nr(
	struct xfs_mount	*mp,
	unsigned long		nr_to_scan)
{
	struct xfs_icwalk	icw = {
		.icw_flags	= XFS_ICWALK_FLAG_SCAN_LIMIT,
		.icw_scan_limit	= min_t(unsigned long, LONG_MAX, nr_to_scan),
	};

	if (xfs_want_reclaim_sick(mp))
		icw.icw_flags |= XFS_ICWALK_FLAG_RECLAIM_SICK;

	/* kick background reclaimer and push the AIL */
	xfs_reclaim_work_queue(mp);
	xfs_ail_push_all(mp->m_ail);

	xfs_icwalk(mp, XFS_ICWALK_RECLAIM, &icw);
	return 0;
}

/*
 * Return the number of reclaimable inodes in the filesystem for
 * the shrinker to determine how much to reclaim.
 */
long
xfs_reclaim_inodes_count(
	struct xfs_mount	*mp)
{
	struct xfs_perag	*pag;
	xfs_agnumber_t		ag = 0;
	long			reclaimable = 0;

	while ((pag = xfs_perag_get_tag(mp, ag, XFS_ICI_RECLAIM_TAG))) {
		ag = pag->pag_agno + 1;
		reclaimable += pag->pag_ici_reclaimable;
		xfs_perag_put(pag);
	}
	return reclaimable;
}

STATIC bool
xfs_icwalk_match_id(
	struct xfs_inode	*ip,
	struct xfs_icwalk	*icw)
{
	if ((icw->icw_flags & XFS_ICWALK_FLAG_UID) &&
	    !uid_eq(VFS_I(ip)->i_uid, icw->icw_uid))
		return false;

	if ((icw->icw_flags & XFS_ICWALK_FLAG_GID) &&
	    !gid_eq(VFS_I(ip)->i_gid, icw->icw_gid))
		return false;

	if ((icw->icw_flags & XFS_ICWALK_FLAG_PRID) &&
	    ip->i_projid != icw->icw_prid)
		return false;

	return true;
}

/*
 * A union-based inode filtering algorithm. Process the inode if any of the
 * criteria match. This is for global/internal scans only.
 */
STATIC bool
xfs_icwalk_match_id_union(
	struct xfs_inode	*ip,
	struct xfs_icwalk	*icw)
{
	if ((icw->icw_flags & XFS_ICWALK_FLAG_UID) &&
	    uid_eq(VFS_I(ip)->i_uid, icw->icw_uid))
		return true;

	if ((icw->icw_flags & XFS_ICWALK_FLAG_GID) &&
	    gid_eq(VFS_I(ip)->i_gid, icw->icw_gid))
		return true;

	if ((icw->icw_flags & XFS_ICWALK_FLAG_PRID) &&
	    ip->i_projid == icw->icw_prid)
		return true;

	return false;
}

/*
 * Is this inode @ip eligible for eof/cow block reclamation, given some
 * filtering parameters @icw?  The inode is eligible if @icw is null or
 * if the predicate functions match.
 */
static bool
xfs_icwalk_match(
	struct xfs_inode	*ip,
	struct xfs_icwalk	*icw)
{
	bool			match;

	if (!icw)
		return true;

	if (icw->icw_flags & XFS_ICWALK_FLAG_UNION)
		match = xfs_icwalk_match_id_union(ip, icw);
	else
		match = xfs_icwalk_match_id(ip, icw);
	if (!match)
		return false;

	/* skip the inode if the file size is too small */
	if ((icw->icw_flags & XFS_ICWALK_FLAG_MINFILESIZE) &&
	    XFS_ISIZE(ip) < icw->icw_min_file_size)
		return false;

	return true;
}

/*
 * This is a fast pass over the inode cache to try to get reclaim moving on as
 * many inodes as possible in a short period of time. It kicks itself every few
 * seconds, as well as being kicked by the inode cache shrinker when memory
 * goes low.
 */
void
xfs_reclaim_worker(
	struct work_struct *work)
{
	struct xfs_mount *mp = container_of(to_delayed_work(work),
					struct xfs_mount, m_reclaim_work);

	xfs_icwalk(mp, XFS_ICWALK_RECLAIM, NULL);
	xfs_reclaim_work_queue(mp);
}

STATIC int
xfs_inode_free_eofblocks(
	struct xfs_inode	*ip,
	struct xfs_icwalk	*icw,
	unsigned int		*lockflags)
{
	bool			wait;

	wait = icw && (icw->icw_flags & XFS_ICWALK_FLAG_SYNC);

	if (!xfs_iflags_test(ip, XFS_IEOFBLOCKS))
		return 0;

	/*
	 * If the mapping is dirty the operation can block and wait for some
	 * time. Unless we are waiting, skip it.
	 */
	if (!wait && mapping_tagged(VFS_I(ip)->i_mapping, PAGECACHE_TAG_DIRTY))
		return 0;

	if (!xfs_icwalk_match(ip, icw))
		return 0;

	/*
	 * If the caller is waiting, return -EAGAIN to keep the background
	 * scanner moving and revisit the inode in a subsequent pass.
	 */
	if (!xfs_ilock_nowait(ip, XFS_IOLOCK_EXCL)) {
		if (wait)
			return -EAGAIN;
		return 0;
	}
	*lockflags |= XFS_IOLOCK_EXCL;

	if (xfs_can_free_eofblocks(ip, false))
		return xfs_free_eofblocks(ip);

	/* inode could be preallocated or append-only */
	trace_xfs_inode_free_eofblocks_invalid(ip);
	xfs_inode_clear_eofblocks_tag(ip);
	return 0;
}

static void
xfs_blockgc_set_iflag(
	struct xfs_inode	*ip,
	unsigned long		iflag)
{
	struct xfs_mount	*mp = ip->i_mount;
	struct xfs_perag	*pag;

	ASSERT((iflag & ~(XFS_IEOFBLOCKS | XFS_ICOWBLOCKS)) == 0);

	/*
	 * Don't bother locking the AG and looking up in the radix trees
	 * if we already know that we have the tag set.
	 */
	if (ip->i_flags & iflag)
		return;
	spin_lock(&ip->i_flags_lock);
	ip->i_flags |= iflag;
	spin_unlock(&ip->i_flags_lock);

	pag = xfs_perag_get(mp, XFS_INO_TO_AGNO(mp, ip->i_ino));
	spin_lock(&pag->pag_ici_lock);

	xfs_perag_set_inode_tag(pag, XFS_INO_TO_AGINO(mp, ip->i_ino),
			XFS_ICI_BLOCKGC_TAG);

	spin_unlock(&pag->pag_ici_lock);
	xfs_perag_put(pag);
}

void
xfs_inode_set_eofblocks_tag(
	xfs_inode_t	*ip)
{
	trace_xfs_inode_set_eofblocks_tag(ip);
	return xfs_blockgc_set_iflag(ip, XFS_IEOFBLOCKS);
}

static void
xfs_blockgc_clear_iflag(
	struct xfs_inode	*ip,
	unsigned long		iflag)
{
	struct xfs_mount	*mp = ip->i_mount;
	struct xfs_perag	*pag;
	bool			clear_tag;

	ASSERT((iflag & ~(XFS_IEOFBLOCKS | XFS_ICOWBLOCKS)) == 0);

	spin_lock(&ip->i_flags_lock);
	ip->i_flags &= ~iflag;
	clear_tag = (ip->i_flags & (XFS_IEOFBLOCKS | XFS_ICOWBLOCKS)) == 0;
	spin_unlock(&ip->i_flags_lock);

	if (!clear_tag)
		return;

	pag = xfs_perag_get(mp, XFS_INO_TO_AGNO(mp, ip->i_ino));
	spin_lock(&pag->pag_ici_lock);

	xfs_perag_clear_inode_tag(pag, XFS_INO_TO_AGINO(mp, ip->i_ino),
			XFS_ICI_BLOCKGC_TAG);

	spin_unlock(&pag->pag_ici_lock);
	xfs_perag_put(pag);
}

void
xfs_inode_clear_eofblocks_tag(
	xfs_inode_t	*ip)
{
	trace_xfs_inode_clear_eofblocks_tag(ip);
	return xfs_blockgc_clear_iflag(ip, XFS_IEOFBLOCKS);
}

/*
 * Set ourselves up to free CoW blocks from this file.  If it's already clean
 * then we can bail out quickly, but otherwise we must back off if the file
 * is undergoing some kind of write.
 */
static bool
xfs_prep_free_cowblocks(
	struct xfs_inode	*ip)
{
	/*
	 * Just clear the tag if we have an empty cow fork or none at all. It's
	 * possible the inode was fully unshared since it was originally tagged.
	 */
	if (!xfs_inode_has_cow_data(ip)) {
		trace_xfs_inode_free_cowblocks_invalid(ip);
		xfs_inode_clear_cowblocks_tag(ip);
		return false;
	}

	/*
	 * If the mapping is dirty or under writeback we cannot touch the
	 * CoW fork.  Leave it alone if we're in the midst of a directio.
	 */
	if ((VFS_I(ip)->i_state & I_DIRTY_PAGES) ||
	    mapping_tagged(VFS_I(ip)->i_mapping, PAGECACHE_TAG_DIRTY) ||
	    mapping_tagged(VFS_I(ip)->i_mapping, PAGECACHE_TAG_WRITEBACK) ||
	    atomic_read(&VFS_I(ip)->i_dio_count))
		return false;

	return true;
}

/*
 * Automatic CoW Reservation Freeing
 *
 * These functions automatically garbage collect leftover CoW reservations
 * that were made on behalf of a cowextsize hint when we start to run out
 * of quota or when the reservations sit around for too long.  If the file
 * has dirty pages or is undergoing writeback, its CoW reservations will
 * be retained.
 *
 * The actual garbage collection piggybacks off the same code that runs
 * the speculative EOF preallocation garbage collector.
 */
STATIC int
xfs_inode_free_cowblocks(
	struct xfs_inode	*ip,
	struct xfs_icwalk	*icw,
	unsigned int		*lockflags)
{
	bool			wait;
	int			ret = 0;

	wait = icw && (icw->icw_flags & XFS_ICWALK_FLAG_SYNC);

	if (!xfs_iflags_test(ip, XFS_ICOWBLOCKS))
		return 0;

	if (!xfs_prep_free_cowblocks(ip))
		return 0;

	if (!xfs_icwalk_match(ip, icw))
		return 0;

	/*
	 * If the caller is waiting, return -EAGAIN to keep the background
	 * scanner moving and revisit the inode in a subsequent pass.
	 */
	if (!(*lockflags & XFS_IOLOCK_EXCL) &&
	    !xfs_ilock_nowait(ip, XFS_IOLOCK_EXCL)) {
		if (wait)
			return -EAGAIN;
		return 0;
	}
	*lockflags |= XFS_IOLOCK_EXCL;

	if (!xfs_ilock_nowait(ip, XFS_MMAPLOCK_EXCL)) {
		if (wait)
			return -EAGAIN;
		return 0;
	}
	*lockflags |= XFS_MMAPLOCK_EXCL;

	/*
	 * Check again, nobody else should be able to dirty blocks or change
	 * the reflink iflag now that we have the first two locks held.
	 */
	if (xfs_prep_free_cowblocks(ip))
		ret = xfs_reflink_cancel_cow_range(ip, 0, NULLFILEOFF, false);
	return ret;
}

void
xfs_inode_set_cowblocks_tag(
	xfs_inode_t	*ip)
{
	trace_xfs_inode_set_cowblocks_tag(ip);
	return xfs_blockgc_set_iflag(ip, XFS_ICOWBLOCKS);
}

void
xfs_inode_clear_cowblocks_tag(
	xfs_inode_t	*ip)
{
	trace_xfs_inode_clear_cowblocks_tag(ip);
	return xfs_blockgc_clear_iflag(ip, XFS_ICOWBLOCKS);
}

/* Disable post-EOF and CoW block auto-reclamation. */
void
xfs_blockgc_stop(
	struct xfs_mount	*mp)
{
	struct xfs_perag	*pag;
	xfs_agnumber_t		agno;

	if (!xfs_clear_blockgc_enabled(mp))
		return;

	for_each_perag(mp, agno, pag)
		cancel_delayed_work_sync(&pag->pag_blockgc_work);
	trace_xfs_blockgc_stop(mp, __return_address);
}

/* Enable post-EOF and CoW block auto-reclamation. */
void
xfs_blockgc_start(
	struct xfs_mount	*mp)
{
	struct xfs_perag	*pag;
	xfs_agnumber_t		agno;

	if (xfs_set_blockgc_enabled(mp))
		return;

	trace_xfs_blockgc_start(mp, __return_address);
	for_each_perag_tag(mp, agno, pag, XFS_ICI_BLOCKGC_TAG)
		xfs_blockgc_queue(pag);
}

/* Don't try to run block gc on an inode that's in any of these states. */
#define XFS_BLOCKGC_NOGRAB_IFLAGS	(XFS_INEW | \
					 XFS_NEED_INACTIVE | \
					 XFS_INACTIVATING | \
					 XFS_IRECLAIMABLE | \
					 XFS_IRECLAIM)
/*
 * Decide if the given @ip is eligible for garbage collection of speculative
 * preallocations, and grab it if so.  Returns true if it's ready to go or
 * false if we should just ignore it.
 */
static bool
xfs_blockgc_igrab(
	struct xfs_inode	*ip)
{
	struct inode		*inode = VFS_I(ip);

	ASSERT(rcu_read_lock_held());

	/* Check for stale RCU freed inode */
	spin_lock(&ip->i_flags_lock);
	if (!ip->i_ino)
		goto out_unlock_noent;

	if (ip->i_flags & XFS_BLOCKGC_NOGRAB_IFLAGS)
		goto out_unlock_noent;
	spin_unlock(&ip->i_flags_lock);

	/* nothing to sync during shutdown */
	if (xfs_is_shutdown(ip->i_mount))
		return false;

	/* If we can't grab the inode, it must on it's way to reclaim. */
	if (!igrab(inode))
		return false;

	/* inode is valid */
	return true;

out_unlock_noent:
	spin_unlock(&ip->i_flags_lock);
	return false;
}

/* Scan one incore inode for block preallocations that we can remove. */
static int
xfs_blockgc_scan_inode(
	struct xfs_inode	*ip,
	struct xfs_icwalk	*icw)
{
	unsigned int		lockflags = 0;
	int			error;

	error = xfs_inode_free_eofblocks(ip, icw, &lockflags);
	if (error)
		goto unlock;

	error = xfs_inode_free_cowblocks(ip, icw, &lockflags);
unlock:
	if (lockflags)
		xfs_iunlock(ip, lockflags);
	xfs_irele(ip);
	return error;
}

/* Background worker that trims preallocated space. */
void
xfs_blockgc_worker(
	struct work_struct	*work)
{
	struct xfs_perag	*pag = container_of(to_delayed_work(work),
					struct xfs_perag, pag_blockgc_work);
	struct xfs_mount	*mp = pag->pag_mount;
	int			error;

	trace_xfs_blockgc_worker(mp, __return_address);

	error = xfs_icwalk_ag(pag, XFS_ICWALK_BLOCKGC, NULL);
	if (error)
		xfs_info(mp, "AG %u preallocation gc worker failed, err=%d",
				pag->pag_agno, error);
	xfs_blockgc_queue(pag);
}

/*
 * Try to free space in the filesystem by purging inactive inodes, eofblocks
 * and cowblocks.
 */
int
xfs_blockgc_free_space(
	struct xfs_mount	*mp,
	struct xfs_icwalk	*icw)
{
	int			error;

	trace_xfs_blockgc_free_space(mp, icw, _RET_IP_);

	error = xfs_icwalk(mp, XFS_ICWALK_BLOCKGC, icw);
	if (error)
		return error;

	return xfs_inodegc_flush(mp);
}

/*
 * Reclaim all the free space that we can by scheduling the background blockgc
 * and inodegc workers immediately and waiting for them all to clear.
 */
int
xfs_blockgc_flush_all(
	struct xfs_mount	*mp)
{
	struct xfs_perag	*pag;
	xfs_agnumber_t		agno;

	trace_xfs_blockgc_flush_all(mp, __return_address);

	/*
	 * For each blockgc worker, move its queue time up to now.  If it
	 * wasn't queued, it will not be requeued.  Then flush whatever's
	 * left.
	 */
	for_each_perag_tag(mp, agno, pag, XFS_ICI_BLOCKGC_TAG)
		mod_delayed_work(pag->pag_mount->m_blockgc_wq,
				&pag->pag_blockgc_work, 0);

	for_each_perag_tag(mp, agno, pag, XFS_ICI_BLOCKGC_TAG)
		flush_delayed_work(&pag->pag_blockgc_work);

	return xfs_inodegc_flush(mp);
}

/*
 * Run cow/eofblocks scans on the supplied dquots.  We don't know exactly which
 * quota caused an allocation failure, so we make a best effort by including
 * each quota under low free space conditions (less than 1% free space) in the
 * scan.
 *
 * Callers must not hold any inode's ILOCK.  If requesting a synchronous scan
 * (XFS_ICWALK_FLAG_SYNC), the caller also must not hold any inode's IOLOCK or
 * MMAPLOCK.
 */
int
xfs_blockgc_free_dquots(
	struct xfs_mount	*mp,
	struct xfs_dquot	*udqp,
	struct xfs_dquot	*gdqp,
	struct xfs_dquot	*pdqp,
	unsigned int		iwalk_flags)
{
	struct xfs_icwalk	icw = {0};
	bool			do_work = false;

	if (!udqp && !gdqp && !pdqp)
		return 0;

	/*
	 * Run a scan to free blocks using the union filter to cover all
	 * applicable quotas in a single scan.
	 */
	icw.icw_flags = XFS_ICWALK_FLAG_UNION | iwalk_flags;

	if (XFS_IS_UQUOTA_ENFORCED(mp) && udqp && xfs_dquot_lowsp(udqp)) {
		icw.icw_uid = make_kuid(mp->m_super->s_user_ns, udqp->q_id);
		icw.icw_flags |= XFS_ICWALK_FLAG_UID;
		do_work = true;
	}

	if (XFS_IS_UQUOTA_ENFORCED(mp) && gdqp && xfs_dquot_lowsp(gdqp)) {
		icw.icw_gid = make_kgid(mp->m_super->s_user_ns, gdqp->q_id);
		icw.icw_flags |= XFS_ICWALK_FLAG_GID;
		do_work = true;
	}

	if (XFS_IS_PQUOTA_ENFORCED(mp) && pdqp && xfs_dquot_lowsp(pdqp)) {
		icw.icw_prid = pdqp->q_id;
		icw.icw_flags |= XFS_ICWALK_FLAG_PRID;
		do_work = true;
	}

	if (!do_work)
		return 0;

	return xfs_blockgc_free_space(mp, &icw);
}

/* Run cow/eofblocks scans on the quotas attached to the inode. */
int
xfs_blockgc_free_quota(
	struct xfs_inode	*ip,
	unsigned int		iwalk_flags)
{
	return xfs_blockgc_free_dquots(ip->i_mount,
			xfs_inode_dquot(ip, XFS_DQTYPE_USER),
			xfs_inode_dquot(ip, XFS_DQTYPE_GROUP),
			xfs_inode_dquot(ip, XFS_DQTYPE_PROJ), iwalk_flags);
}

/* XFS Inode Cache Walking Code */

/*
 * The inode lookup is done in batches to keep the amount of lock traffic and
 * radix tree lookups to a minimum. The batch size is a trade off between
 * lookup reduction and stack usage. This is in the reclaim path, so we can't
 * be too greedy.
 */
#define XFS_LOOKUP_BATCH	32


/*
 * Decide if we want to grab this inode in anticipation of doing work towards
 * the goal.
 */
static inline bool
xfs_icwalk_igrab(
	enum xfs_icwalk_goal	goal,
	struct xfs_inode	*ip,
	struct xfs_icwalk	*icw)
{
	switch (goal) {
	case XFS_ICWALK_BLOCKGC:
		return xfs_blockgc_igrab(ip);
	case XFS_ICWALK_RECLAIM:
		return xfs_reclaim_igrab(ip, icw);
	default:
		return false;
	}
}

/*
 * Process an inode.  Each processing function must handle any state changes
 * made by the icwalk igrab function.  Return -EAGAIN to skip an inode.
 */
static inline int
xfs_icwalk_process_inode(
	enum xfs_icwalk_goal	goal,
	struct xfs_inode	*ip,
	struct xfs_perag	*pag,
	struct xfs_icwalk	*icw)
{
	int			error = 0;

	switch (goal) {
	case XFS_ICWALK_BLOCKGC:
		error = xfs_blockgc_scan_inode(ip, icw);
		break;
	case XFS_ICWALK_RECLAIM:
		xfs_reclaim_inode(ip, pag);
		break;
	}
	return error;
}

/*
 * For a given per-AG structure @pag and a goal, grab qualifying inodes and
 * process them in some manner.
 */
static int
xfs_icwalk_ag(
	struct xfs_perag	*pag,
	enum xfs_icwalk_goal	goal,
	struct xfs_icwalk	*icw)
{
	struct xfs_mount	*mp = pag->pag_mount;
	uint32_t		first_index;
	int			last_error = 0;
	int			skipped;
	bool			done;
	int			nr_found;

restart:
	done = false;
	skipped = 0;
	if (goal == XFS_ICWALK_RECLAIM)
		first_index = READ_ONCE(pag->pag_ici_reclaim_cursor);
	else
		first_index = 0;
	nr_found = 0;
	do {
		struct xfs_inode *batch[XFS_LOOKUP_BATCH];
		int		error = 0;
		int		i;

		rcu_read_lock();

		nr_found = radix_tree_gang_lookup_tag(&pag->pag_ici_root,
				(void **) batch, first_index,
				XFS_LOOKUP_BATCH, goal);
		if (!nr_found) {
			done = true;
			rcu_read_unlock();
			break;
		}

		/*
		 * Grab the inodes before we drop the lock. if we found
		 * nothing, nr == 0 and the loop will be skipped.
		 */
		for (i = 0; i < nr_found; i++) {
			struct xfs_inode *ip = batch[i];

			if (done || !xfs_icwalk_igrab(goal, ip, icw))
				batch[i] = NULL;

			/*
			 * Update the index for the next lookup. Catch
			 * overflows into the next AG range which can occur if
			 * we have inodes in the last block of the AG and we
			 * are currently pointing to the last inode.
			 *
			 * Because we may see inodes that are from the wrong AG
			 * due to RCU freeing and reallocation, only update the
			 * index if it lies in this AG. It was a race that lead
			 * us to see this inode, so another lookup from the
			 * same index will not find it again.
			 */
			if (XFS_INO_TO_AGNO(mp, ip->i_ino) != pag->pag_agno)
				continue;
			first_index = XFS_INO_TO_AGINO(mp, ip->i_ino + 1);
			if (first_index < XFS_INO_TO_AGINO(mp, ip->i_ino))
				done = true;
		}

		/* unlock now we've grabbed the inodes. */
		rcu_read_unlock();

		for (i = 0; i < nr_found; i++) {
			if (!batch[i])
				continue;
			error = xfs_icwalk_process_inode(goal, batch[i], pag,
					icw);
			if (error == -EAGAIN) {
				skipped++;
				continue;
			}
			if (error && last_error != -EFSCORRUPTED)
				last_error = error;
		}

		/* bail out if the filesystem is corrupted.  */
		if (error == -EFSCORRUPTED)
			break;

		cond_resched();

		if (icw && (icw->icw_flags & XFS_ICWALK_FLAG_SCAN_LIMIT)) {
			icw->icw_scan_limit -= XFS_LOOKUP_BATCH;
			if (icw->icw_scan_limit <= 0)
				break;
		}
	} while (nr_found && !done);

	if (goal == XFS_ICWALK_RECLAIM) {
		if (done)
			first_index = 0;
		WRITE_ONCE(pag->pag_ici_reclaim_cursor, first_index);
	}

	if (skipped) {
		delay(1);
		goto restart;
	}
	return last_error;
}

/* Walk all incore inodes to achieve a given goal. */
static int
xfs_icwalk(
	struct xfs_mount	*mp,
	enum xfs_icwalk_goal	goal,
	struct xfs_icwalk	*icw)
{
	struct xfs_perag	*pag;
	int			error = 0;
	int			last_error = 0;
	xfs_agnumber_t		agno;

	for_each_perag_tag(mp, agno, pag, goal) {
		error = xfs_icwalk_ag(pag, goal, icw);
		if (error) {
			last_error = error;
			if (error == -EFSCORRUPTED) {
				xfs_perag_rele(pag);
				break;
			}
		}
	}
	return last_error;
	BUILD_BUG_ON(XFS_ICWALK_PRIVATE_FLAGS & XFS_ICWALK_FLAGS_VALID);
}

#ifdef DEBUG
static void
xfs_check_delalloc(
	struct xfs_inode	*ip,
	int			whichfork)
{
	struct xfs_ifork	*ifp = xfs_ifork_ptr(ip, whichfork);
	struct xfs_bmbt_irec	got;
	struct xfs_iext_cursor	icur;

	if (!ifp || !xfs_iext_lookup_extent(ip, ifp, 0, &icur, &got))
		return;
	do {
		if (isnullstartblock(got.br_startblock)) {
			xfs_warn(ip->i_mount,
	"ino %llx %s fork has delalloc extent at [0x%llx:0x%llx]",
				ip->i_ino,
				whichfork == XFS_DATA_FORK ? "data" : "cow",
				got.br_startoff, got.br_blockcount);
		}
	} while (xfs_iext_next_extent(ifp, &icur, &got));
}
#else
#define xfs_check_delalloc(ip, whichfork)	do { } while (0)
#endif

/* Schedule the inode for reclaim. */
static void
xfs_inodegc_set_reclaimable(
	struct xfs_inode	*ip)
{
	struct xfs_mount	*mp = ip->i_mount;
	struct xfs_perag	*pag;

	if (!xfs_is_shutdown(mp) && ip->i_delayed_blks) {
		xfs_check_delalloc(ip, XFS_DATA_FORK);
		xfs_check_delalloc(ip, XFS_COW_FORK);
		ASSERT(0);
	}

	pag = xfs_perag_get(mp, XFS_INO_TO_AGNO(mp, ip->i_ino));
	spin_lock(&pag->pag_ici_lock);
	spin_lock(&ip->i_flags_lock);

	trace_xfs_inode_set_reclaimable(ip);
	ip->i_flags &= ~(XFS_NEED_INACTIVE | XFS_INACTIVATING);
	ip->i_flags |= XFS_IRECLAIMABLE;
	xfs_perag_set_inode_tag(pag, XFS_INO_TO_AGINO(mp, ip->i_ino),
			XFS_ICI_RECLAIM_TAG);

	spin_unlock(&ip->i_flags_lock);
	spin_unlock(&pag->pag_ici_lock);
	xfs_perag_put(pag);
}

/*
 * Free all speculative preallocations and possibly even the inode itself.
 * This is the last chance to make changes to an otherwise unreferenced file
 * before incore reclamation happens.
 */
static int
xfs_inodegc_inactivate(
	struct xfs_inode	*ip)
{
	int			error;

	trace_xfs_inode_inactivating(ip);
	error = xfs_inactive(ip);
	xfs_inodegc_set_reclaimable(ip);
	return error;

}

void
xfs_inodegc_worker(
	struct work_struct	*work)
{
	struct xfs_inodegc	*gc = container_of(to_delayed_work(work),
						struct xfs_inodegc, work);
	struct llist_node	*node = llist_del_all(&gc->list);
	struct xfs_inode	*ip, *n;
	unsigned int		nofs_flag;

	ASSERT(gc->cpu == smp_processor_id());

	WRITE_ONCE(gc->items, 0);

	if (!node)
		return;

	/*
	 * We can allocate memory here while doing writeback on behalf of
	 * memory reclaim.  To avoid memory allocation deadlocks set the
	 * task-wide nofs context for the following operations.
	 */
	nofs_flag = memalloc_nofs_save();

	ip = llist_entry(node, struct xfs_inode, i_gclist);
	trace_xfs_inodegc_worker(ip->i_mount, READ_ONCE(gc->shrinker_hits));

	WRITE_ONCE(gc->shrinker_hits, 0);
	llist_for_each_entry_safe(ip, n, node, i_gclist) {
		int	error;

		xfs_iflags_set(ip, XFS_INACTIVATING);
		error = xfs_inodegc_inactivate(ip);
		if (error && !gc->error)
			gc->error = error;
	}

	memalloc_nofs_restore(nofs_flag);
}

/*
 * Expedite all pending inodegc work to run immediately. This does not wait for
 * completion of the work.
 */
void
xfs_inodegc_push(
	struct xfs_mount	*mp)
{
	if (!xfs_is_inodegc_enabled(mp))
		return;
	trace_xfs_inodegc_push(mp, __return_address);
	xfs_inodegc_queue_all(mp);
}

/*
 * Force all currently queued inode inactivation work to run immediately and
 * wait for the work to finish.
 */
int
xfs_inodegc_flush(
	struct xfs_mount	*mp)
{
	xfs_inodegc_push(mp);
	trace_xfs_inodegc_flush(mp, __return_address);
	return xfs_inodegc_wait_all(mp);
}

/*
 * Flush all the pending work and then disable the inode inactivation background
 * workers and wait for them to stop.  Caller must hold sb->s_umount to
 * coordinate changes in the inodegc_enabled state.
 */
void
xfs_inodegc_stop(
	struct xfs_mount	*mp)
{
	bool			rerun;

	if (!xfs_clear_inodegc_enabled(mp))
		return;

	/*
	 * Drain all pending inodegc work, including inodes that could be
	 * queued by racing xfs_inodegc_queue or xfs_inodegc_shrinker_scan
	 * threads that sample the inodegc state just prior to us clearing it.
	 * The inodegc flag state prevents new threads from queuing more
	 * inodes, so we queue pending work items and flush the workqueue until
	 * all inodegc lists are empty.  IOWs, we cannot use drain_workqueue
	 * here because it does not allow other unserialized mechanisms to
	 * reschedule inodegc work while this draining is in progress.
	 */
	xfs_inodegc_queue_all(mp);
	do {
		flush_workqueue(mp->m_inodegc_wq);
		rerun = xfs_inodegc_queue_all(mp);
	} while (rerun);

	trace_xfs_inodegc_stop(mp, __return_address);
}

/*
 * Enable the inode inactivation background workers and schedule deferred inode
 * inactivation work if there is any.  Caller must hold sb->s_umount to
 * coordinate changes in the inodegc_enabled state.
 */
void
xfs_inodegc_start(
	struct xfs_mount	*mp)
{
	if (xfs_set_inodegc_enabled(mp))
		return;

	trace_xfs_inodegc_start(mp, __return_address);
	xfs_inodegc_queue_all(mp);
}

#ifdef CONFIG_XFS_RT
static inline bool
xfs_inodegc_want_queue_rt_file(
	struct xfs_inode	*ip)
{
	struct xfs_mount	*mp = ip->i_mount;

	if (!XFS_IS_REALTIME_INODE(ip))
		return false;

	if (__percpu_counter_compare(&mp->m_frextents,
				mp->m_low_rtexts[XFS_LOWSP_5_PCNT],
				XFS_FDBLOCKS_BATCH) < 0)
		return true;

	return false;
}
#else
# define xfs_inodegc_want_queue_rt_file(ip)	(false)
#endif /* CONFIG_XFS_RT */

/*
 * Schedule the inactivation worker when:
 *
 *  - We've accumulated more than one inode cluster buffer's worth of inodes.
 *  - There is less than 5% free space left.
 *  - Any of the quotas for this inode are near an enforcement limit.
 */
static inline bool
xfs_inodegc_want_queue_work(
	struct xfs_inode	*ip,
	unsigned int		items)
{
	struct xfs_mount	*mp = ip->i_mount;

	if (items > mp->m_ino_geo.inodes_per_cluster)
		return true;

	if (__percpu_counter_compare(&mp->m_fdblocks,
				mp->m_low_space[XFS_LOWSP_5_PCNT],
				XFS_FDBLOCKS_BATCH) < 0)
		return true;

	if (xfs_inodegc_want_queue_rt_file(ip))
		return true;

	if (xfs_inode_near_dquot_enforcement(ip, XFS_DQTYPE_USER))
		return true;

	if (xfs_inode_near_dquot_enforcement(ip, XFS_DQTYPE_GROUP))
		return true;

	if (xfs_inode_near_dquot_enforcement(ip, XFS_DQTYPE_PROJ))
		return true;

	return false;
}

/*
 * Upper bound on the number of inodes in each AG that can be queued for
 * inactivation at any given time, to avoid monopolizing the workqueue.
 */
#define XFS_INODEGC_MAX_BACKLOG		(4 * XFS_INODES_PER_CHUNK)

/*
 * Make the frontend wait for inactivations when:
 *
 *  - Memory shrinkers queued the inactivation worker and it hasn't finished.
 *  - The queue depth exceeds the maximum allowable percpu backlog.
 *
 * Note: If the current thread is running a transaction, we don't ever want to
 * wait for other transactions because that could introduce a deadlock.
 */
static inline bool
xfs_inodegc_want_flush_work(
	struct xfs_inode	*ip,
	unsigned int		items,
	unsigned int		shrinker_hits)
{
	if (current->journal_info)
		return false;

	if (shrinker_hits > 0)
		return true;

	if (items > XFS_INODEGC_MAX_BACKLOG)
		return true;

	return false;
}

/*
 * Queue a background inactivation worker if there are inodes that need to be
 * inactivated and higher level xfs code hasn't disabled the background
 * workers.
 */
static void
xfs_inodegc_queue(
	struct xfs_inode	*ip)
{
	struct xfs_mount	*mp = ip->i_mount;
	struct xfs_inodegc	*gc;
	int			items;
	unsigned int		shrinker_hits;
	unsigned long		queue_delay = 1;

	trace_xfs_inode_set_need_inactive(ip);
	spin_lock(&ip->i_flags_lock);
	ip->i_flags |= XFS_NEED_INACTIVE;
	spin_unlock(&ip->i_flags_lock);

	gc = get_cpu_ptr(mp->m_inodegc);
	llist_add(&ip->i_gclist, &gc->list);
	items = READ_ONCE(gc->items);
	WRITE_ONCE(gc->items, items + 1);
	shrinker_hits = READ_ONCE(gc->shrinker_hits);

	/*
	 * We queue the work while holding the current CPU so that the work
	 * is scheduled to run on this CPU.
	 */
	if (!xfs_is_inodegc_enabled(mp)) {
		put_cpu_ptr(gc);
		return;
	}

	if (xfs_inodegc_want_queue_work(ip, items))
		queue_delay = 0;

	trace_xfs_inodegc_queue(mp, __return_address);
	mod_delayed_work_on(current_cpu(), mp->m_inodegc_wq, &gc->work,
			queue_delay);
	put_cpu_ptr(gc);

	if (xfs_inodegc_want_flush_work(ip, items, shrinker_hits)) {
		trace_xfs_inodegc_throttle(mp, __return_address);
		flush_delayed_work(&gc->work);
	}
}

/*
 * Fold the dead CPU inodegc queue into the current CPUs queue.
 */
void
xfs_inodegc_cpu_dead(
	struct xfs_mount	*mp,
	unsigned int		dead_cpu)
{
	struct xfs_inodegc	*dead_gc, *gc;
	struct llist_node	*first, *last;
	unsigned int		count = 0;

	dead_gc = per_cpu_ptr(mp->m_inodegc, dead_cpu);
	cancel_delayed_work_sync(&dead_gc->work);

	if (llist_empty(&dead_gc->list))
		return;

	first = dead_gc->list.first;
	last = first;
	while (last->next) {
		last = last->next;
		count++;
	}
	dead_gc->list.first = NULL;
	dead_gc->items = 0;

	/* Add pending work to current CPU */
	gc = get_cpu_ptr(mp->m_inodegc);
	llist_add_batch(first, last, &gc->list);
	count += READ_ONCE(gc->items);
	WRITE_ONCE(gc->items, count);

	if (xfs_is_inodegc_enabled(mp)) {
		trace_xfs_inodegc_queue(mp, __return_address);
		mod_delayed_work_on(current_cpu(), mp->m_inodegc_wq, &gc->work,
				0);
	}
	put_cpu_ptr(gc);
}

/*
 * We set the inode flag atomically with the radix tree tag.  Once we get tag
 * lookups on the radix tree, this inode flag can go away.
 *
 * We always use background reclaim here because even if the inode is clean, it
 * still may be under IO and hence we have wait for IO completion to occur
 * before we can reclaim the inode. The background reclaim path handles this
 * more efficiently than we can here, so simply let background reclaim tear down
 * all inodes.
 */
void
xfs_inode_mark_reclaimable(
	struct xfs_inode	*ip)
{
	struct xfs_mount	*mp = ip->i_mount;
	bool			need_inactive;

	XFS_STATS_INC(mp, vn_reclaim);

	/*
	 * We should never get here with any of the reclaim flags already set.
	 */
	ASSERT_ALWAYS(!xfs_iflags_test(ip, XFS_ALL_IRECLAIM_FLAGS));

	need_inactive = xfs_inode_needs_inactive(ip);
	if (need_inactive) {
		xfs_inodegc_queue(ip);
		return;
	}

	/* Going straight to reclaim, so drop the dquots. */
	xfs_qm_dqdetach(ip);
	xfs_inodegc_set_reclaimable(ip);
}

/*
 * Register a phony shrinker so that we can run background inodegc sooner when
 * there's memory pressure.  Inactivation does not itself free any memory but
 * it does make inodes reclaimable, which eventually frees memory.
 *
 * The count function, seek value, and batch value are crafted to trigger the
 * scan function during the second round of scanning.  Hopefully this means
 * that we reclaimed enough memory that initiating metadata transactions won't
 * make things worse.
 */
#define XFS_INODEGC_SHRINKER_COUNT	(1UL << DEF_PRIORITY)
#define XFS_INODEGC_SHRINKER_BATCH	((XFS_INODEGC_SHRINKER_COUNT / 2) + 1)

static unsigned long
xfs_inodegc_shrinker_count(
	struct shrinker		*shrink,
	struct shrink_control	*sc)
{
	struct xfs_mount	*mp = container_of(shrink, struct xfs_mount,
						   m_inodegc_shrinker);
	struct xfs_inodegc	*gc;
	int			cpu;

	if (!xfs_is_inodegc_enabled(mp))
		return 0;

	for_each_online_cpu(cpu) {
		gc = per_cpu_ptr(mp->m_inodegc, cpu);
		if (!llist_empty(&gc->list))
			return XFS_INODEGC_SHRINKER_COUNT;
	}

	return 0;
}

static unsigned long
xfs_inodegc_shrinker_scan(
	struct shrinker		*shrink,
	struct shrink_control	*sc)
{
	struct xfs_mount	*mp = container_of(shrink, struct xfs_mount,
						   m_inodegc_shrinker);
	struct xfs_inodegc	*gc;
	int			cpu;
	bool			no_items = true;

	if (!xfs_is_inodegc_enabled(mp))
		return SHRINK_STOP;

	trace_xfs_inodegc_shrinker_scan(mp, sc, __return_address);

	for_each_online_cpu(cpu) {
		gc = per_cpu_ptr(mp->m_inodegc, cpu);
		if (!llist_empty(&gc->list)) {
			unsigned int	h = READ_ONCE(gc->shrinker_hits);

			WRITE_ONCE(gc->shrinker_hits, h + 1);
			mod_delayed_work_on(cpu, mp->m_inodegc_wq, &gc->work, 0);
			no_items = false;
		}
	}

	/*
	 * If there are no inodes to inactivate, we don't want the shrinker
	 * to think there's deferred work to call us back about.
	 */
	if (no_items)
		return LONG_MAX;

	return SHRINK_STOP;
}

/* Register a shrinker so we can accelerate inodegc and throttle queuing. */
int
xfs_inodegc_register_shrinker(
	struct xfs_mount	*mp)
{
	struct shrinker		*shrink = &mp->m_inodegc_shrinker;

	shrink->count_objects = xfs_inodegc_shrinker_count;
	shrink->scan_objects = xfs_inodegc_shrinker_scan;
	shrink->seeks = 0;
	shrink->flags = SHRINKER_NONSLAB;
	shrink->batch = XFS_INODEGC_SHRINKER_BATCH;

	return register_shrinker(shrink, "xfs-inodegc:%s", mp->m_super->s_id);
}<|MERGE_RESOLUTION|>--- conflicted
+++ resolved
@@ -449,11 +449,6 @@
 			mod_delayed_work_on(cpu, mp->m_inodegc_wq, &gc->work, 0);
 			ret = true;
 		}
-<<<<<<< HEAD
-	}
-
-	return ret;
-=======
 	}
 
 	return ret;
@@ -478,7 +473,6 @@
 	}
 
 	return error;
->>>>>>> 1e897fca
 }
 
 /*
