// SPDX-License-Identifier: GPL-2.0-only
/*
 * Copyright (C) 2012 Regents of the University of California
 */

#include <linux/kernel.h>
#include <linux/init.h>
#include <linux/sched.h>
#include <linux/sched/debug.h>
#include <linux/sched/signal.h>
#include <linux/signal.h>
#include <linux/kdebug.h>
#include <linux/uaccess.h>
#include <linux/mm.h>
#include <linux/module.h>
#include <linux/irq.h>

#include <asm/processor.h>
#include <asm/ptrace.h>
#include <asm/csr.h>

int show_unhandled_signals = 1;

extern asmlinkage void handle_exception(void);

static DEFINE_SPINLOCK(die_lock);

void die(struct pt_regs *regs, const char *str)
{
	static int die_counter;
	int ret;

	oops_enter();

	spin_lock_irq(&die_lock);
	console_verbose();
	bust_spinlocks(1);

	pr_emerg("%s [#%d]\n", str, ++die_counter);
	print_modules();
	show_regs(regs);

	ret = notify_die(DIE_OOPS, str, regs, 0, regs->scause, SIGSEGV);

	bust_spinlocks(0);
	add_taint(TAINT_DIE, LOCKDEP_NOW_UNRELIABLE);
	spin_unlock_irq(&die_lock);
	oops_exit();

	if (in_interrupt())
		panic("Fatal exception in interrupt");
	if (panic_on_oops)
		panic("Fatal exception");
	if (ret != NOTIFY_STOP)
		do_exit(SIGSEGV);
}

void do_trap(struct pt_regs *regs, int signo, int code, unsigned long addr)
{
	struct task_struct *tsk = current;

	if (show_unhandled_signals && unhandled_signal(tsk, signo)
	    && printk_ratelimit()) {
		pr_info("%s[%d]: unhandled signal %d code 0x%x at 0x" REG_FMT,
			tsk->comm, task_pid_nr(tsk), signo, code, addr);
		print_vma_addr(KERN_CONT " in ", instruction_pointer(regs));
		pr_cont("\n");
		show_regs(regs);
	}

	force_sig_fault(signo, code, (void __user *)addr);
}

static void do_trap_error(struct pt_regs *regs, int signo, int code,
	unsigned long addr, const char *str)
{
	if (user_mode(regs)) {
		do_trap(regs, signo, code, addr);
	} else {
		if (!fixup_exception(regs))
			die(regs, str);
	}
}

#define DO_ERROR_INFO(name, signo, code, str)				\
asmlinkage void name(struct pt_regs *regs)				\
{									\
	do_trap_error(regs, signo, code, regs->sepc, "Oops - " str);	\
}

DO_ERROR_INFO(do_trap_unknown,
	SIGILL, ILL_ILLTRP, "unknown exception");
DO_ERROR_INFO(do_trap_insn_misaligned,
	SIGBUS, BUS_ADRALN, "instruction address misaligned");
DO_ERROR_INFO(do_trap_insn_fault,
	SIGSEGV, SEGV_ACCERR, "instruction access fault");
DO_ERROR_INFO(do_trap_insn_illegal,
	SIGILL, ILL_ILLOPC, "illegal instruction");
DO_ERROR_INFO(do_trap_load_misaligned,
	SIGBUS, BUS_ADRALN, "load address misaligned");
DO_ERROR_INFO(do_trap_load_fault,
	SIGSEGV, SEGV_ACCERR, "load access fault");
DO_ERROR_INFO(do_trap_store_misaligned,
	SIGBUS, BUS_ADRALN, "store (or AMO) address misaligned");
DO_ERROR_INFO(do_trap_store_fault,
	SIGSEGV, SEGV_ACCERR, "store (or AMO) access fault");
DO_ERROR_INFO(do_trap_ecall_u,
	SIGILL, ILL_ILLTRP, "environment call from U-mode");
DO_ERROR_INFO(do_trap_ecall_s,
	SIGILL, ILL_ILLTRP, "environment call from S-mode");
DO_ERROR_INFO(do_trap_ecall_m,
	SIGILL, ILL_ILLTRP, "environment call from M-mode");

static inline unsigned long get_break_insn_length(unsigned long pc)
{
	bug_insn_t insn;

	if (probe_kernel_address((bug_insn_t *)pc, insn))
		return 0;
	return (((insn & __INSN_LENGTH_MASK) == __INSN_LENGTH_32) ? 4UL : 2UL);
}

asmlinkage void do_trap_break(struct pt_regs *regs)
{
<<<<<<< HEAD
	if (user_mode(regs)) {
		force_sig_fault(SIGTRAP, TRAP_BRKPT,
				(void __user *)(regs->sepc));
		return;
	}
#ifdef CONFIG_GENERIC_BUG
	{
		enum bug_trap_type type;

		type = report_bug(regs->sepc, regs);
		if (type == BUG_TRAP_TYPE_WARN) {
			regs->sepc += get_break_insn_length(regs->sepc);
			return;
		}
	}
#endif /* CONFIG_GENERIC_BUG */

	die(regs, "Kernel BUG");
=======
	if (user_mode(regs))
		force_sig_fault(SIGTRAP, TRAP_BRKPT, (void __user *)regs->sepc);
	else if (report_bug(regs->sepc, regs) == BUG_TRAP_TYPE_WARN)
		regs->sepc += get_break_insn_length(regs->sepc);
	else
		die(regs, "Kernel BUG");
>>>>>>> 6da24534
}

#ifdef CONFIG_GENERIC_BUG
int is_valid_bugaddr(unsigned long pc)
{
	bug_insn_t insn;

	if (pc < VMALLOC_START)
		return 0;
	if (probe_kernel_address((bug_insn_t *)pc, insn))
		return 0;
	if ((insn & __INSN_LENGTH_MASK) == __INSN_LENGTH_32)
		return (insn == __BUG_INSN_32);
	else
		return ((insn & __COMPRESSED_INSN_MASK) == __BUG_INSN_16);
}
#endif /* CONFIG_GENERIC_BUG */

void __init trap_init(void)
{
	/*
	 * Set sup0 scratch register to 0, indicating to exception vector
	 * that we are presently executing in the kernel
	 */
	csr_write(CSR_SSCRATCH, 0);
	/* Set the exception vector address */
	csr_write(CSR_STVEC, &handle_exception);
	/* Enable all interrupts */
	csr_write(CSR_SIE, -1);
}<|MERGE_RESOLUTION|>--- conflicted
+++ resolved
@@ -122,33 +122,12 @@
 
 asmlinkage void do_trap_break(struct pt_regs *regs)
 {
-<<<<<<< HEAD
-	if (user_mode(regs)) {
-		force_sig_fault(SIGTRAP, TRAP_BRKPT,
-				(void __user *)(regs->sepc));
-		return;
-	}
-#ifdef CONFIG_GENERIC_BUG
-	{
-		enum bug_trap_type type;
-
-		type = report_bug(regs->sepc, regs);
-		if (type == BUG_TRAP_TYPE_WARN) {
-			regs->sepc += get_break_insn_length(regs->sepc);
-			return;
-		}
-	}
-#endif /* CONFIG_GENERIC_BUG */
-
-	die(regs, "Kernel BUG");
-=======
 	if (user_mode(regs))
 		force_sig_fault(SIGTRAP, TRAP_BRKPT, (void __user *)regs->sepc);
 	else if (report_bug(regs->sepc, regs) == BUG_TRAP_TYPE_WARN)
 		regs->sepc += get_break_insn_length(regs->sepc);
 	else
 		die(regs, "Kernel BUG");
->>>>>>> 6da24534
 }
 
 #ifdef CONFIG_GENERIC_BUG
